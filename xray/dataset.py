--- conflicted
+++ resolved
@@ -981,12 +981,8 @@
         Parameters
         ----------
         dimension : str or sequence of str, optional
-<<<<<<< HEAD
-            Dimension(s) over which to apply `{name}`.
-=======
             Dimension(s) over which to apply `func`.  By default `func` is
             applied over all dimensions.
->>>>>>> fd5268f7
         **kwargs : dict
             Additional keyword arguments passed on to `{name}`.
 
@@ -1009,11 +1005,7 @@
             cls=cls.__name__)
         return func
 
-<<<<<<< HEAD
-    def reduce(self, func, dimension=None, keep_attrs=False, **kwargs):
-=======
     def reduce(self, func, dimension=None, **kwargs):
->>>>>>> fd5268f7
         """Reduce this dataset by applying `func` along some dimension(s).
 
         Parameters
@@ -1022,23 +1014,15 @@
             Function which can be called in the form
             `f(x, axis=axis, **kwargs)` to return the result of reducing an
             np.ndarray over an integer valued axis.
-<<<<<<< HEAD
-        dimension : str or sequence of str, optional Dimension(s) over which
-            to apply `func`.  If `dimension=None`(default) `func` is applied
-            ove all dimensions.
+        dimension : str or sequence of str, optional
+            Dimension(s) over which to apply `func`.  By default `func` is
+            applied over all dimensions.
         **kwargs : dict
             Additional keyword arguments passed on to `func`.
         keep_attrs : bool, optional
             If True, the variable's attributes (`attrs`) will be copied from
             the original object to the new one.  If False (default), the new
             object will be returned without attributes.
-=======
-        dimension : str or sequence of str, optional
-            Dimension(s) over which to apply `func`.  By default `func` is
-            applied over all dimensions.
-        **kwargs : dict
-            Additional keyword arguments passed on to `func`.
->>>>>>> fd5268f7
 
         Returns
         -------
@@ -1047,14 +1031,11 @@
             of summarized data and the indicated dimension(s) removed.
         """
 
-<<<<<<< HEAD
         if keep_attrs:
             attrs = self.attrs
         else:
             attrs = OrderedDict()
 
-=======
->>>>>>> fd5268f7
         if isinstance(dimension, basestring):
             dims = set([dimension])
         elif dimension is None:
@@ -1062,34 +1043,12 @@
         else:
             dims = set(dimension)
 
-<<<<<<< HEAD
-        if any([True for dim in dims if dim not in self.coordinates]):
-            bad_dims = [dim for dim in dims if dim not in self.coordinates]
-=======
         bad_dims = [dim for dim in dims if dim not in self.coordinates]
         if bad_dims:
->>>>>>> fd5268f7
             raise ValueError('Dataset does not contain the dimensions: '
                              '{0}'.format(bad_dims))
 
         variables = OrderedDict()
-<<<<<<< HEAD
-        for name, da in iteritems(self.variables):
-            reduce_dims = [dim for dim in da.dimensions if dim in dims]
-            if reduce_dims:
-                if (len(reduce_dims)) == 1 and name in reduce_dims:
-                    pass  # drop this variable --> (reduction coordinate)
-                else:
-                    try:
-                        variables[name] = da.reduce(func,
-                                                    dimension=reduce_dims,
-                                                    **kwargs)
-                    except TypeError:
-                        pass
-            else:
-                variables[name] = da
-        return Dataset(variables=variables, attributes=attrs)
-=======
         for name, var in iteritems(self.variables):
             reduce_dims = [dim for dim in var.dimensions if dim in dims]
             if reduce_dims:
@@ -1102,8 +1061,7 @@
                         pass
             else:
                 variables[name] = var
-        return Dataset(variables=variables)
->>>>>>> fd5268f7
+        return Dataset(variables=variables, attributes=attrs)
 
     @classmethod
     def concat(cls, datasets, dimension='concat_dimension', indexers=None,
