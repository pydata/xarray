name: xarray-tests
channels:
  - conda-forge
dependencies:
  # MINIMUM VERSIONS POLICY: see doc/installing.rst
  # Run ci/min_deps_check.py to verify that this file respects the policy.
  # When upgrading python, numpy, or pandas, must also change
  # doc/installing.rst and setup.py.
  - python=3.6
  - black
  - boto3=1.9
  - bottleneck=1.2
  - cartopy=0.17
  - cdms2=3.1
  - cfgrib=0.9
  - cftime=1.0
  - coveralls
  - dask=1.2
  - distributed=1.27
  - flake8
  - h5netcdf=0.7
  - h5py=2.9  # Policy allows for 2.10, but it's a conflict-fest
  - hdf5=1.10
  - hypothesis
<<<<<<< HEAD
  - iris=2.2
  - lxml=4.4  # Optional dep of pydap
  - matplotlib=3.1
  - mypy=0.720  # Must match .pre-commit-config.yaml
  - nc-time-axis=1.2
  - netcdf4=1.4
  - numba=0.44
  - numpy=1.14
  - pandas=0.24
=======
  - iris=2.2.0
  - lxml=4.4.1  # optional dep of pydap
  - matplotlib=3.1.1
  - mypy==0.730  # Must match .pre-commit-config.yaml
  - nc-time-axis=1.2.0
  - netcdf4=1.5.1.2
  - numba=0.45.1
  - numpy=1.17.2
  - pandas=0.25.1
>>>>>>> 4254b4af
  - pip
  - pseudonetcdf=3.0
  - pydap=3.2
  - pynio=1.5
  - pytest
  - pytest-cov
  - pytest-env
  - rasterio=1.0
  - scipy=1.0  # Policy allows for 1.2, but scipy>=1.1 breaks numpy=1.14
  - seaborn=0.9
  # - sparse  # See py36-min-nep18.yml
  - toolz=0.10
  - zarr=2.3
  - pip:
    - numbagg==0.1<|MERGE_RESOLUTION|>--- conflicted
+++ resolved
@@ -22,27 +22,15 @@
   - h5py=2.9  # Policy allows for 2.10, but it's a conflict-fest
   - hdf5=1.10
   - hypothesis
-<<<<<<< HEAD
   - iris=2.2
   - lxml=4.4  # Optional dep of pydap
   - matplotlib=3.1
-  - mypy=0.720  # Must match .pre-commit-config.yaml
+  - mypy=0.730  # Must match .pre-commit-config.yaml
   - nc-time-axis=1.2
   - netcdf4=1.4
   - numba=0.44
   - numpy=1.14
   - pandas=0.24
-=======
-  - iris=2.2.0
-  - lxml=4.4.1  # optional dep of pydap
-  - matplotlib=3.1.1
-  - mypy==0.730  # Must match .pre-commit-config.yaml
-  - nc-time-axis=1.2.0
-  - netcdf4=1.5.1.2
-  - numba=0.45.1
-  - numpy=1.17.2
-  - pandas=0.25.1
->>>>>>> 4254b4af
   - pip
   - pseudonetcdf=3.0
   - pydap=3.2
