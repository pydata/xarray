name: xarray-tests
channels:
  - conda-forge
  - nodefaults
dependencies:
  - aiobotocore
  - boto3
  - bottleneck
  - cartopy
  - cdms2
  - cfgrib
  - cftime
  - dask-core != 2021.12.0 # https://github.com/pydata/xarray/pull/6111, can remove on next release
  - distributed
  - fsspec!=2021.7.0
  - h5netcdf
  - h5py
  - hdf5
  - hypothesis
  - iris
  - lxml # Optional dep of pydap
  - matplotlib-base
  - nc-time-axis
  - netcdf4
  - numba
  - numexpr
  - numpy
  - numpy_groupies
  - pandas
  - pint
  - pip
  - pooch
  - pre-commit
  - pseudonetcdf
  - pydap
  # - pynio: not compatible with netCDF4>1.5.3; only tested in py37-bare-minimum
  - pytest
  - pytest-cov
  - pytest-env
  - pytest-xdist
  - rasterio
  - scipy
  - seaborn
  - setuptools
  - sparse
  - toolz
  - typing_extensions
  - zarr
  - pip:
<<<<<<< HEAD
    - numbagg
    - git+https://github.com/dcherian/flox.git
=======
      - numbagg
>>>>>>> 5d30f96e
<|MERGE_RESOLUTION|>--- conflicted
+++ resolved
@@ -47,9 +47,5 @@
   - typing_extensions
   - zarr
   - pip:
-<<<<<<< HEAD
-    - numbagg
-    - git+https://github.com/dcherian/flox.git
-=======
       - numbagg
->>>>>>> 5d30f96e
+      - git+https://github.com/dcherian/flox.git