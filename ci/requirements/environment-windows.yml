--- conflicted
+++ resolved
@@ -22,11 +22,8 @@
   - netcdf4
   - numba
   - numpy
-<<<<<<< HEAD
   - numpy_groupies
-=======
   - packaging
->>>>>>> d293f50f
   - pandas
   - pint
   - pip
