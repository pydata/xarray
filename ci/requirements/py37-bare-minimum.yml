--- conflicted
+++ resolved
@@ -10,12 +10,6 @@
   - pytest-cov
   - pytest-env
   - pytest-xdist
-<<<<<<< HEAD
   - numpy=1.18
   - pandas=1.1
-  - setuptools=40.4
-=======
-  - numpy=1.17
-  - pandas=1.0
->>>>>>> 13a2695b
   - typing_extensions=3.7