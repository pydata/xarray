--- conflicted
+++ resolved
@@ -30,12 +30,8 @@
   #     - id: velin
   #       args: ["--write", "--compact"]
   - repo: https://github.com/pre-commit/mirrors-mypy
-<<<<<<< HEAD
     # version must correstpond to the one in .github/workflows/ci-additional.yaml
-    rev: v0.800
-=======
     rev: v0.812
->>>>>>> 88c5fd26
     hooks:
       - id: mypy
         exclude: "properties|asv_bench"
