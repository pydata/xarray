trigger:
  - master

pr:
  - master

jobs:

- job: Linux
  strategy:
    matrix:
      py35-min:
        conda_env: py35-min
      py36:
        conda_env: py36
      py37:
        conda_env: py37
      py36-dask-dev:
        conda_env: py36-dask-dev
      py36-zarr-dev:
        conda_env: py36-zarr-dev
      # TODO: add numpy-dev to the test-matrix
  pool:
    vmImage: 'ubuntu-16.04'
  steps:
  - template: ci/azure/unit-tests.yml

- job: MacOSX
  strategy:
    matrix:
      py36:
        conda_env: py36
  pool:
    vmImage: 'macOS-10.13'
  steps:
  - template: ci/azure/unit-tests.yml

- job: Windows
  strategy:
    matrix:
      py36:
        conda_env: py36-windows
      py37:
        conda_env: py37-windows
  pool:
    vmImage: 'vs2017-win2016'
  steps:
  - template: ci/azure/unit-tests.yml

- job: CodeChecks
  variables:
    conda_env: py37
  pool:
    vmImage: 'ubuntu-16.04'
  steps:
  - template: ci/azure/install.yml
  - bash: |
      source activate test_env
      flake8
    displayName: flake8 lint checks
  - bash: |
      source activate test_env
      mypy .
    displayName: mypy type checks
    # allow mypy failures until we have a nice way of displaying results in
    # pull requests
    continueOnError: 'true'

- job: Docs
  pool:
    vmImage: 'ubuntu-16.04'
  steps:
  - template: ci/azure/install.yml
    parameters:
      env_file: doc/environment.yml
  - bash: |
      source activate test_env
      cd doc
      sphinx-build -n -j auto -b html -d _build/doctrees . _build/html
    displayName: Build HTML docs

- job: LinuxHypothesis
  variables:
    conda_env: py36-hypothesis
  pool:
    vmImage: 'ubuntu-16.04'
  steps:
  - template: ci/azure/install.yml
  - bash: |
      source activate test_env
      pytest properties
    displayName: Property based tests

<<<<<<< HEAD
- job: LinuxAllowedFailures
  strategy:
    matrix:
      py36-pandas-dev:
        conda_env: py36-pandas-dev
      py36-flakey:
        conda_env: py36
        pytest_extra_flags: --run-flaky --run-network-tests
  pool:
    vmImage: 'ubuntu-16.04'
  steps:
  - template: ci/azure/unit-tests.yml
  continueOnError: 'true'
=======
- stage: Coverage
  jobs:
  - job: Coverage
    pool:
      vmImage: 'ubuntu-16.04'
    steps:
    - task: PublishCodeCoverageResults@1
      inputs:
        codeCoverageTool: Cobertura
        summaryFileLocation: '$(System.DefaultWorkingDirectory)/**/coverage.xml'
        reportDirectory: '$(System.DefaultWorkingDirectory)/**/htmlcov'
    - bash: |
        curl -k https://coveralls.io/webhook?repo_token=$(coverallsToken) \
        -d "payload[build_num]=$(Build.BuildId)&payload[status]=done"
      displayName: Upload to coveralls
>>>>>>> c080b55f
<|MERGE_RESOLUTION|>--- conflicted
+++ resolved
@@ -91,7 +91,6 @@
       pytest properties
     displayName: Property based tests
 
-<<<<<<< HEAD
 - job: LinuxAllowedFailures
   strategy:
     matrix:
@@ -104,21 +103,4 @@
     vmImage: 'ubuntu-16.04'
   steps:
   - template: ci/azure/unit-tests.yml
-  continueOnError: 'true'
-=======
-- stage: Coverage
-  jobs:
-  - job: Coverage
-    pool:
-      vmImage: 'ubuntu-16.04'
-    steps:
-    - task: PublishCodeCoverageResults@1
-      inputs:
-        codeCoverageTool: Cobertura
-        summaryFileLocation: '$(System.DefaultWorkingDirectory)/**/coverage.xml'
-        reportDirectory: '$(System.DefaultWorkingDirectory)/**/htmlcov'
-    - bash: |
-        curl -k https://coveralls.io/webhook?repo_token=$(coverallsToken) \
-        -d "payload[build_num]=$(Build.BuildId)&payload[status]=done"
-      displayName: Upload to coveralls
->>>>>>> c080b55f
+  continueOnError: 'true'