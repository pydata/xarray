import numpy as np
import pandas as pd

import xarray as xr

from . import requires_dask, requires_sparse


class Unstacking:
    def setup(self):
        data = np.random.RandomState(0).randn(250, 500)
        self.da_full = xr.DataArray(data, dims=list("ab")).stack(flat_dim=[...])
        self.da_missing = self.da_full[:-1]
        self.df_missing = self.da_missing.to_pandas()

    def time_unstack_fast(self):
        self.da_full.unstack("flat_dim")

    def time_unstack_slow(self):
        self.da_missing.unstack("flat_dim")

    def time_unstack_pandas_slow(self):
        self.df_missing.unstack()


class UnstackingDask(Unstacking):
    def setup(self, *args, **kwargs):
        requires_dask()
        super().setup(**kwargs)
<<<<<<< HEAD
        self.da_full = self.da_full.chunk({"flat_dim": 50})


class UnstackingSparse(Unstacking):
    def setup(self, *args, **kwargs):
        requires_sparse()

        import sparse

        data = sparse.random((500, 1000), random_state=0, fill_value=0)
        self.da_full = xr.DataArray(data, dims=list("ab")).stack(flat_dim=[...])
        self.da_missing = self.da_full[:-1]

        mindex = pd.MultiIndex.from_arrays([np.arange(500), np.arange(500)])
        self.da_eye_2d = xr.DataArray(np.ones((500,)), dims="z", coords={"z": mindex})
        self.da_eye_3d = xr.DataArray(
            np.ones((500, 50)),
            dims=("z", "foo"),
            coords={"z": mindex, "foo": np.arange(50)},
        )

    def time_unstack_to_sparse_2d(self):
        self.da_eye_2d.unstack(sparse=True)

    def time_unstack_to_sparse_3d(self):
        self.da_eye_3d.unstack(sparse=True)

    def peakmem_unstack_to_sparse_2d(self):
        self.da_eye_2d.unstack(sparse=True)

    def peakmem_unstack_to_sparse_3d(self):
        self.da_eye_3d.unstack(sparse=True)

    def time_unstack_pandas_slow(self):
        pass
=======
        self.da_full = self.da_full.chunk({"flat_dim": 25})
>>>>>>> 36f05d70
<|MERGE_RESOLUTION|>--- conflicted
+++ resolved
@@ -27,8 +27,7 @@
     def setup(self, *args, **kwargs):
         requires_dask()
         super().setup(**kwargs)
-<<<<<<< HEAD
-        self.da_full = self.da_full.chunk({"flat_dim": 50})
+        self.da_full = self.da_full.chunk({"flat_dim": 25})
 
 
 class UnstackingSparse(Unstacking):
@@ -62,7 +61,4 @@
         self.da_eye_3d.unstack(sparse=True)
 
     def time_unstack_pandas_slow(self):
-        pass
-=======
-        self.da_full = self.da_full.chunk({"flat_dim": 25})
->>>>>>> 36f05d70
+        pass