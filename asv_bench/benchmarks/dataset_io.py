--- conflicted
+++ resolved
@@ -5,7 +5,7 @@
 
 import xarray as xr
 
-from . import randn, requires_dask
+from . import randn, randint, requires_dask
 
 try:
     import dask
@@ -13,13 +13,6 @@
 except ImportError:
     pass
 
-<<<<<<< HEAD
-import xarray as xr
-
-from . import randn, randint, requires_dask
-
-=======
->>>>>>> f3bbb3ef
 
 class IOSingleNetCDF(object):
     """
