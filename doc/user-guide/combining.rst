.. _combining data:

Combining data
--------------

.. jupyter-execute::
    :hide-code:
    :hide-output:

    import numpy as np
    import pandas as pd
    import xarray as xr

    np.random.seed(123456)

    %xmode minimal

* For combining datasets or data arrays along a single dimension, see concatenate_.
* For combining datasets with different variables, see merge_.
* For combining datasets or data arrays with different indexes or missing values, see combine_.
* For combining datasets or data arrays along multiple dimensions see combining.multi_.

.. _concatenate:

Concatenate
~~~~~~~~~~~

To combine :py:class:`~xarray.Dataset` / :py:class:`~xarray.DataArray` objects along an existing or new dimension
into a larger object, you can use :py:func:`~xarray.concat`. ``concat``
takes an iterable of ``DataArray`` or ``Dataset`` objects, as well as a
dimension name, and concatenates along that dimension:

.. jupyter-execute::

    da = xr.DataArray(
        np.arange(6).reshape(2, 3), [("x", ["a", "b"]), ("y", [10, 20, 30])]
    )
    da.isel(y=slice(0, 1))  # same as da[:, :1]

.. jupyter-execute::

    # This resembles how you would use np.concatenate:
    xr.concat([da[:, :1], da[:, 1:]], dim="y")

.. jupyter-execute::

    # For more friendly pandas-like indexing you can use:
    xr.concat([da.isel(y=slice(0, 1)), da.isel(y=slice(1, None))], dim="y")

In addition to combining along an existing dimension, ``concat`` can create a
new dimension by stacking lower dimensional arrays together:

.. jupyter-execute::

<<<<<<< HEAD
=======
    da.sel(x="a")

.. jupyter-execute::

>>>>>>> 4fde6997
    xr.concat([da.isel(x=0), da.isel(x=1)], "x")

If the second argument to ``concat`` is a new dimension name, the arrays will
be concatenated along that new dimension, which is always inserted as the first
dimension:

.. jupyter-execute::

    da0 = da.isel(x=0, drop=True)
    da1 = da.isel(x=1, drop=True)

    xr.concat([da0, da1], "new_dim")

The second argument to ``concat`` can also be an :py:class:`~pandas.Index` or
:py:class:`~xarray.DataArray` object as well as a string, in which case it is
used to label the values along the new dimension:

.. jupyter-execute::

    xr.concat([da0, da1], pd.Index([-90, -100], name="new_dim"))

Of course, ``concat`` also works on ``Dataset`` objects:

.. jupyter-execute::

    ds = da.to_dataset(name="foo")
    xr.concat([ds.sel(x="a"), ds.sel(x="b")], "x")

:py:func:`~xarray.concat` has a number of options which provide deeper control
over which variables are concatenated and how it handles conflicting variables
between datasets. With the default parameters, xarray will load some coordinate
variables into memory to compare them between datasets. This may be prohibitively
expensive if you are manipulating your dataset lazily using :ref:`dask`.

.. note::

   In a future version of xarray the default values for many of these options
   will change. You can opt into the new default values early using
   ``xr.set_options(use_new_combine_kwarg_defaults=True)``.

.. _merge:

Merge
~~~~~

To combine variables and coordinates between multiple ``DataArray`` and/or
``Dataset`` objects, use :py:func:`~xarray.merge`. It can merge a list of
``Dataset``, ``DataArray`` or dictionaries of objects convertible to
``DataArray`` objects:

.. jupyter-execute::

    xr.merge([ds, ds.rename({"foo": "bar"})])

.. jupyter-execute::

    xr.merge([xr.DataArray(n, name="var%d" % n) for n in range(5)])

If you merge another dataset (or a dictionary including data array objects), by
default the resulting dataset will be aligned on the **union** of all index
coordinates:

<<<<<<< HEAD
.. note::

   In a future version of xarray the default value for ``join`` and ``compat``
   will change. This change will mean that xarray will no longer attempt
   to align the indices of the merged dataset. You can opt into the new default
   values early using ``xr.set_options(use_new_combine_kwarg_defaults=True)``.
   Or explicitly set ``join='outer'`` to preserve old behavior.

.. ipython:: python
=======
.. jupyter-execute::
>>>>>>> 4fde6997

    other = xr.Dataset({"bar": ("x", [1, 2, 3, 4]), "x": list("abcd")})
    xr.merge([ds, other], join="outer")

This ensures that ``merge`` is non-destructive. ``xarray.MergeError`` is raised
if you attempt to merge two variables with the same name but different values:

.. jupyter-execute::
    :raises:

    xr.merge([ds, ds + 1])


.. note::

    In a future version of xarray the default value for ``compat`` will change
    from ``compat='no_conflicts'`` to ``compat='override'``. In this scenario
    the values in the first object override all the values in other objects.

    .. ipython:: python

        xr.merge([ds, ds + 1], compat="override")

The same non-destructive merging between ``DataArray`` index coordinates is
used in the :py:class:`~xarray.Dataset` constructor:

.. jupyter-execute::

    xr.Dataset({"a": da.isel(x=slice(0, 1)), "b": da.isel(x=slice(1, 2))})

.. _combine:

Combine
~~~~~~~

The instance method :py:meth:`~xarray.DataArray.combine_first` combines two
datasets/data arrays and defaults to non-null values in the calling object,
using values from the called object to fill holes.  The resulting coordinates
are the union of coordinate labels. Vacant cells as a result of the outer-join
are filled with ``NaN``. For example:

.. jupyter-execute::

    ar0 = xr.DataArray([[0, 0], [0, 0]], [("x", ["a", "b"]), ("y", [-1, 0])])
    ar1 = xr.DataArray([[1, 1], [1, 1]], [("x", ["b", "c"]), ("y", [0, 1])])
    ar0.combine_first(ar1)

.. jupyter-execute::

    ar1.combine_first(ar0)

For datasets, ``ds0.combine_first(ds1)`` works similarly to
``xr.merge([ds0, ds1])``, except that ``xr.merge`` raises ``MergeError`` when
there are conflicting values in variables to be merged, whereas
``.combine_first`` defaults to the calling object's values.

.. note::

   In a future version of xarray the default options for ``xr.merge`` will change
   such that the behavior matches ``combine_first``.

.. _update:

Update
~~~~~~

In contrast to ``merge``, :py:meth:`~xarray.Dataset.update` modifies a dataset
in-place without checking for conflicts, and will overwrite any existing
variables with new values:

.. jupyter-execute::

    ds.update({"space": ("space", [10.2, 9.4, 3.9])})

However, dimensions are still required to be consistent between different
Dataset variables, so you cannot change the size of a dimension unless you
replace all dataset variables that use it.

``update`` also performs automatic alignment if necessary. Unlike ``merge``, it
maintains the alignment of the original array instead of merging indexes:

.. jupyter-execute::

    ds.update(other)

The exact same alignment logic when setting a variable with ``__setitem__``
syntax:

.. jupyter-execute::

    ds["baz"] = xr.DataArray([9, 9, 9, 9, 9], coords=[("x", list("abcde"))])
    ds.baz

Equals and identical
~~~~~~~~~~~~~~~~~~~~

Xarray objects can be compared by using the :py:meth:`~xarray.Dataset.equals`,
:py:meth:`~xarray.Dataset.identical` and
:py:meth:`~xarray.Dataset.broadcast_equals` methods. These methods are used by
the optional ``compat`` argument on ``concat`` and ``merge``.

:py:attr:`~xarray.Dataset.equals` checks dimension names, indexes and array
values:

.. jupyter-execute::

    da.equals(da.copy())

:py:attr:`~xarray.Dataset.identical` also checks attributes, and the name of each
object:

.. jupyter-execute::

    da.identical(da.rename("bar"))

:py:attr:`~xarray.Dataset.broadcast_equals` does a more relaxed form of equality
check that allows variables to have different dimensions, as long as values
are constant along those new dimensions:

.. jupyter-execute::

    left = xr.Dataset(coords={"x": 0})
    right = xr.Dataset({"x": [0, 0, 0]})
    left.broadcast_equals(right)

Like pandas objects, two xarray objects are still equal or identical if they have
missing values marked by ``NaN`` in the same locations.

In contrast, the ``==`` operation performs element-wise comparison (like
numpy):

.. jupyter-execute::

    da == da.copy()

Note that ``NaN`` does not compare equal to ``NaN`` in element-wise comparison;
you may need to deal with missing values explicitly.

.. _combining.no_conflicts:

Merging with 'no_conflicts'
~~~~~~~~~~~~~~~~~~~~~~~~~~~

The ``compat`` argument ``'no_conflicts'`` is only available when
combining xarray objects with ``merge``. In addition to the above comparison
methods it allows the merging of xarray objects with locations where *either*
have ``NaN`` values. This can be used to combine data with overlapping
coordinates as long as any non-missing values agree or are disjoint:

.. jupyter-execute::

    ds1 = xr.Dataset({"a": ("x", [10, 20, 30, np.nan])}, {"x": [1, 2, 3, 4]})
    ds2 = xr.Dataset({"a": ("x", [np.nan, 30, 40, 50])}, {"x": [2, 3, 4, 5]})
    xr.merge([ds1, ds2], join="outer", compat="no_conflicts")

Note that due to the underlying representation of missing values as floating
point numbers (``NaN``), variable data type is not always preserved when merging
in this manner.

.. _combining.multi:

Combining along multiple dimensions
~~~~~~~~~~~~~~~~~~~~~~~~~~~~~~~~~~~

For combining many objects along multiple dimensions xarray provides
:py:func:`~xarray.combine_nested` and :py:func:`~xarray.combine_by_coords`. These
functions use a combination of ``concat`` and ``merge`` across different
variables to combine many objects into one.

:py:func:`~xarray.combine_nested` requires specifying the order in which the
objects should be combined, while :py:func:`~xarray.combine_by_coords` attempts to
infer this ordering automatically from the coordinates in the data.

:py:func:`~xarray.combine_nested` is useful when you know the spatial
relationship between each object in advance. The datasets must be provided in
the form of a nested list, which specifies their relative position and
ordering. A common task is collecting data from a parallelized simulation where
each processor wrote out data to a separate file. A domain which was decomposed
into 4 parts, 2 each along both the x and y axes, requires organising the
datasets into a doubly-nested list, e.g:

.. jupyter-execute::

    arr = xr.DataArray(
        name="temperature", data=np.random.randint(5, size=(2, 2)), dims=["x", "y"]
    )
    arr

.. jupyter-execute::

    ds_grid = [[arr, arr], [arr, arr]]
    xr.combine_nested(ds_grid, concat_dim=["x", "y"])

:py:func:`~xarray.combine_nested` can also be used to explicitly merge datasets
with different variables. For example if we have 4 datasets, which are divided
along two times, and contain two different variables, we can pass ``None``
to ``'concat_dim'`` to specify the dimension of the nested list over which
we wish to use ``merge`` instead of ``concat``:

.. jupyter-execute::

    temp = xr.DataArray(name="temperature", data=np.random.randn(2), dims=["t"])
    precip = xr.DataArray(name="precipitation", data=np.random.randn(2), dims=["t"])
    ds_grid = [[temp, precip], [temp, precip]]
    xr.combine_nested(ds_grid, concat_dim=["t", None])

:py:func:`~xarray.combine_by_coords` is for combining objects which have dimension
coordinates which specify their relationship to and order relative to one
another, for example a linearly-increasing 'time' dimension coordinate.

Here we combine two datasets using their common dimension coordinates. Notice
they are concatenated in order based on the values in their dimension
coordinates, not on their position in the list passed to ``combine_by_coords``.

<<<<<<< HEAD
.. ipython:: python
=======
.. jupyter-execute::

>>>>>>> 4fde6997

    x1 = xr.DataArray(name="foo", data=np.random.randn(3), coords=[("x", [0, 1, 2])])
    x2 = xr.DataArray(name="foo", data=np.random.randn(3), coords=[("x", [3, 4, 5])])
    xr.combine_by_coords([x2, x1])

These functions are used by :py:func:`~xarray.open_mfdataset` to open many
files as one dataset. The particular function used is specified by setting the
argument ``'combine'`` to ``'by_coords'`` or ``'nested'``. This is useful for
situations where your data is split across many files in multiple locations,
which have some known relationship between one another.<|MERGE_RESOLUTION|>--- conflicted
+++ resolved
@@ -52,13 +52,10 @@
 
 .. jupyter-execute::
 
-<<<<<<< HEAD
-=======
     da.sel(x="a")
 
 .. jupyter-execute::
 
->>>>>>> 4fde6997
     xr.concat([da.isel(x=0), da.isel(x=1)], "x")
 
 If the second argument to ``concat`` is a new dimension name, the arrays will
@@ -121,7 +118,6 @@
 default the resulting dataset will be aligned on the **union** of all index
 coordinates:
 
-<<<<<<< HEAD
 .. note::
 
    In a future version of xarray the default value for ``join`` and ``compat``
@@ -130,10 +126,7 @@
    values early using ``xr.set_options(use_new_combine_kwarg_defaults=True)``.
    Or explicitly set ``join='outer'`` to preserve old behavior.
 
-.. ipython:: python
-=======
-.. jupyter-execute::
->>>>>>> 4fde6997
+.. jupyter-execute::
 
     other = xr.Dataset({"bar": ("x", [1, 2, 3, 4]), "x": list("abcd")})
     xr.merge([ds, other], join="outer")
@@ -153,7 +146,7 @@
     from ``compat='no_conflicts'`` to ``compat='override'``. In this scenario
     the values in the first object override all the values in other objects.
 
-    .. ipython:: python
+    .. jupyter-execute::
 
         xr.merge([ds, ds + 1], compat="override")
 
@@ -348,12 +341,7 @@
 they are concatenated in order based on the values in their dimension
 coordinates, not on their position in the list passed to ``combine_by_coords``.
 
-<<<<<<< HEAD
-.. ipython:: python
-=======
-.. jupyter-execute::
-
->>>>>>> 4fde6997
+.. jupyter-execute::
 
     x1 = xr.DataArray(name="foo", data=np.random.randn(3), coords=[("x", [0, 1, 2])])
     x2 = xr.DataArray(name="foo", data=np.random.randn(3), coords=[("x", [3, 4, 5])])
