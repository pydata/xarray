--- conflicted
+++ resolved
@@ -367,13 +367,9 @@
     def test_from_dask_variable(self):
         # Test array creation from Variable with dask backend.
         # This is used e.g. in broadcast()
-<<<<<<< HEAD
         a = DataArray(self.lazy_array.variable,
                       coords={'x': range(4)}, name='foo')
         self.assertLazyAndIdentical(self.lazy_array, a)
-=======
-        a = DataArray(self.lazy_array.variable)
-        self.assertLazyAndEqual(self.lazy_array, a)
 
 
 kernel_call_count = 0
@@ -390,5 +386,4 @@
     kernel_call_count = 0
     return dask.array.Array(
         dask={('foo', 0): (kernel, )}, name='foo',
-        chunks=((1,),), dtype=int)
->>>>>>> 21b22808
+        chunks=((1,),), dtype=int)