from __future__ import absolute_import
from __future__ import division
from __future__ import print_function
import numpy as np
import pandas as pd
import xarray as xr
from xarray.core.groupby import _consolidate_slices

import pytest


def test_consolidate_slices():

    assert _consolidate_slices([slice(3), slice(3, 5)]) == [slice(5)]
    assert _consolidate_slices([slice(2, 3), slice(3, 6)]) == [slice(2, 6)]
    assert (_consolidate_slices([slice(2, 3, 1), slice(3, 6, 1)])
          == [slice(2, 6, 1)])

    slices = [slice(2, 3), slice(5, 6)]
    assert _consolidate_slices(slices) == slices

    with pytest.raises(ValueError):
        _consolidate_slices([slice(3), 4])


def test_multi_index_groupby_apply():
    # regression test for GH873
    ds = xr.Dataset({'foo': (('x', 'y'), np.random.randn(3, 4))},
                    {'x': ['a', 'b', 'c'], 'y': [1, 2, 3, 4]})
    doubled = 2 * ds
    group_doubled = (ds.stack(space=['x', 'y'])
                     .groupby('space')
                     .apply(lambda x: 2 * x)
                     .unstack('space'))
    assert doubled.equals(group_doubled)


def test_multi_index_groupby_sum():
    # regression test for GH873
    ds = xr.Dataset({'foo': (('x', 'y', 'z'), np.ones((3, 4, 2)))},
                    {'x': ['a', 'b', 'c'], 'y': [1, 2, 3, 4]})
    expected = ds.sum('z')
    actual = (ds.stack(space=['x', 'y'])
              .groupby('space')
              .sum('z')
              .unstack('space'))
    assert expected.equals(actual)


<<<<<<< HEAD
def test_groupby_da_datetime():
    # test groupby with a DataArray of dtype datetime for GH1132
    # create test data
    times = pd.date_range('2000-01-01', periods=4)
    foo = xr.DataArray([1,2,3,4], coords=dict(time=times), dims='time')
    # create test index
    dd = times.to_datetime()
    reference_dates = [dd[0], dd[2]]
    labels = reference_dates[0:1]*2 + reference_dates[1:2]*2
    ind = xr.DataArray(labels, coords=dict(time=times), dims='time', name='reference_date')
    g = foo.groupby(ind)
    actual = g.sum(dim='time')
    expected = xr.DataArray([3,7], coords=dict(reference_date=reference_dates), dims='reference_date')
    assert actual.equals(expected)

=======
def test_groupby_duplicate_coordinate_labels():
    # fix for http://stackoverflow.com/questions/38065129
    array = xr.DataArray([1, 2, 3], [('x', [1, 1, 2])])
    expected = xr.DataArray([3, 3], [('x', [1, 2])])
    actual = array.groupby('x').sum()
    assert expected.equals(actual)
>>>>>>> 260674d1

# TODO: move other groupby tests from test_dataset and test_dataarray over here<|MERGE_RESOLUTION|>--- conflicted
+++ resolved
@@ -47,7 +47,6 @@
     assert expected.equals(actual)
 
 
-<<<<<<< HEAD
 def test_groupby_da_datetime():
     # test groupby with a DataArray of dtype datetime for GH1132
     # create test data
@@ -63,13 +62,13 @@
     expected = xr.DataArray([3,7], coords=dict(reference_date=reference_dates), dims='reference_date')
     assert actual.equals(expected)
 
-=======
+
 def test_groupby_duplicate_coordinate_labels():
     # fix for http://stackoverflow.com/questions/38065129
     array = xr.DataArray([1, 2, 3], [('x', [1, 1, 2])])
     expected = xr.DataArray([3, 3], [('x', [1, 2])])
     actual = array.groupby('x').sum()
     assert expected.equals(actual)
->>>>>>> 260674d1
 
+    
 # TODO: move other groupby tests from test_dataset and test_dataarray over here