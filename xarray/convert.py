"""Functions for converting to and from xarray objects
"""
from collections import Counter

import numpy as np
import pandas as pd

from .coding.times import CFDatetimeCoder, CFTimedeltaCoder
from .conventions import decode_cf
from .core import duck_array_ops
from .core.dataarray import DataArray
from .core.dtypes import get_fill_value

cdms2_ignored_attrs = {"name", "tileIndex"}
iris_forbidden_keys = {
    "standard_name",
    "long_name",
    "units",
    "bounds",
    "axis",
    "calendar",
    "leap_month",
    "leap_year",
    "month_lengths",
    "coordinates",
    "grid_mapping",
    "climatology",
    "cell_methods",
    "formula_terms",
    "compress",
    "missing_value",
    "add_offset",
    "scale_factor",
    "valid_max",
    "valid_min",
    "valid_range",
    "_FillValue",
}
cell_methods_strings = {
    "point",
    "sum",
    "maximum",
    "median",
    "mid_range",
    "minimum",
    "mean",
    "mode",
    "standard_deviation",
    "variance",
}


def encode(var):
    return CFTimedeltaCoder().encode(CFDatetimeCoder().encode(var.variable))


def _filter_attrs(attrs, ignored_attrs):
    """ Return attrs that are not in ignored_attrs
    """
    return {k: v for k, v in attrs.items() if k not in ignored_attrs}


def from_cdms2(variable):
    """Convert a cdms2 variable into an DataArray
    """
    values = np.asarray(variable)
    name = variable.id
    dims = variable.getAxisIds()
    coords = {}
    for axis in variable.getAxisList():
        coords[axis.id] = DataArray(
            np.asarray(axis),
            dims=[axis.id],
            attrs=_filter_attrs(axis.attributes, cdms2_ignored_attrs),
        )
    grid = variable.getGrid()
    if grid is not None:
        ids = [a.id for a in grid.getAxisList()]
        for axis in grid.getLongitude(), grid.getLatitude():
            if axis.id not in variable.getAxisIds():
                coords[axis.id] = DataArray(
                    np.asarray(axis[:]),
                    dims=ids,
                    attrs=_filter_attrs(axis.attributes, cdms2_ignored_attrs),
                )
    attrs = _filter_attrs(variable.attributes, cdms2_ignored_attrs)
    dataarray = DataArray(values, dims=dims, coords=coords, name=name, attrs=attrs)
    return decode_cf(dataarray.to_dataset())[dataarray.name]


def to_cdms2(dataarray, copy=True):
    """Convert a DataArray into a cdms2 variable
    """
    # we don't want cdms2 to be a hard dependency
    import cdms2

    def set_cdms2_attrs(var, attrs):
        for k, v in attrs.items():
            setattr(var, k, v)

    # 1D axes
    axes = []
    for dim in dataarray.dims:
        coord = encode(dataarray.coords[dim])
        axis = cdms2.createAxis(coord.values, id=dim)
        set_cdms2_attrs(axis, coord.attrs)
        axes.append(axis)

    # Data
    var = encode(dataarray)
    cdms2_var = cdms2.createVariable(
        var.values, axes=axes, id=dataarray.name, mask=pd.isnull(var.values), copy=copy
    )

    # Attributes
    set_cdms2_attrs(cdms2_var, var.attrs)

    # Curvilinear and unstructured grids
    if dataarray.name not in dataarray.coords:

        cdms2_axes = {}
        for coord_name in set(dataarray.coords.keys()) - set(dataarray.dims):

            coord_array = dataarray.coords[coord_name].to_cdms2()

            cdms2_axis_cls = (
                cdms2.coord.TransientAxis2D
                if coord_array.ndim
                else cdms2.auxcoord.TransientAuxAxis1D
            )
            cdms2_axis = cdms2_axis_cls(coord_array)
            if cdms2_axis.isLongitude():
                cdms2_axes["lon"] = cdms2_axis
            elif cdms2_axis.isLatitude():
                cdms2_axes["lat"] = cdms2_axis

        if "lon" in cdms2_axes and "lat" in cdms2_axes:
            if len(cdms2_axes["lon"].shape) == 2:
                cdms2_grid = cdms2.hgrid.TransientCurveGrid(
                    cdms2_axes["lat"], cdms2_axes["lon"]
                )
            else:
                cdms2_grid = cdms2.gengrid.AbstractGenericGrid(
                    cdms2_axes["lat"], cdms2_axes["lon"]
                )
            for axis in cdms2_grid.getAxisList():
                cdms2_var.setAxis(cdms2_var.getAxisIds().index(axis.id), axis)
            cdms2_var.setGrid(cdms2_grid)

    return cdms2_var


def _pick_attrs(attrs, keys):
    """ Return attrs with keys in keys list
    """
    return {k: v for k, v in attrs.items() if k in keys}


def _get_iris_args(attrs):
    """ Converts the xarray attrs into args that can be passed into Iris
    """
    # iris.unit is deprecated in Iris v1.9
    import cf_units

    args = {"attributes": _filter_attrs(attrs, iris_forbidden_keys)}
    args.update(_pick_attrs(attrs, ("standard_name", "long_name")))
    unit_args = _pick_attrs(attrs, ("calendar",))
    if "units" in attrs:
        args["units"] = cf_units.Unit(attrs["units"], **unit_args)
    return args


# TODO: Add converting bounds from xarray to Iris and back
def to_iris(dataarray):
    """ Convert a DataArray into a Iris Cube
    """
    # Iris not a hard dependency
    import iris
    from iris.fileformats.netcdf import parse_cell_methods

    dim_coords = []
    aux_coords = []

    for coord_name in dataarray.coords:
        coord = encode(dataarray.coords[coord_name])
        coord_args = _get_iris_args(coord.attrs)
        coord_args["var_name"] = coord_name
        axis = None
        if coord.dims:
            axis = dataarray.get_axis_num(coord.dims)
        if coord_name in dataarray.dims:
            try:
                iris_coord = iris.coords.DimCoord(coord.values, **coord_args)
                dim_coords.append((iris_coord, axis))
            except ValueError:
                iris_coord = iris.coords.AuxCoord(coord.values, **coord_args)
                aux_coords.append((iris_coord, axis))
        else:
            iris_coord = iris.coords.AuxCoord(coord.values, **coord_args)
            aux_coords.append((iris_coord, axis))

    args = _get_iris_args(dataarray.attrs)
    args["var_name"] = dataarray.name
    args["dim_coords_and_dims"] = dim_coords
    args["aux_coords_and_dims"] = aux_coords
    if "cell_methods" in dataarray.attrs:
        args["cell_methods"] = parse_cell_methods(dataarray.attrs["cell_methods"])

    masked_data = duck_array_ops.masked_invalid(dataarray.data)
    cube = iris.cube.Cube(masked_data, **args)

    return cube


def _iris_obj_to_attrs(obj):
    """ Return a dictionary of attrs when given a Iris object
    """
    attrs = {"standard_name": obj.standard_name, "long_name": obj.long_name}
    if obj.units.calendar:
        attrs["calendar"] = obj.units.calendar
    if obj.units.origin != "1" and not obj.units.is_unknown():
        attrs["units"] = obj.units.origin
    attrs.update(obj.attributes)
    return {k: v for k, v in attrs.items() if v is not None}


def _iris_cell_methods_to_str(cell_methods_obj):
    """ Converts a Iris cell methods into a string
    """
    cell_methods = []
    for cell_method in cell_methods_obj:
        names = "".join(f"{n}: " for n in cell_method.coord_names)
        intervals = " ".join(
            f"interval: {interval}" for interval in cell_method.intervals
        )
        comments = " ".join(f"comment: {comment}" for comment in cell_method.comments)
        extra = " ".join([intervals, comments]).strip()
        if extra:
            extra = f" ({extra})"
        cell_methods.append(names + cell_method.method + extra)
    return " ".join(cell_methods)


def _name(iris_obj, default="unknown"):
    """ Mimicks `iris_obj.name()` but with different name resolution order.

    Similar to iris_obj.name() method, but using iris_obj.var_name first to
    enable roundtripping.
    """
    return iris_obj.var_name or iris_obj.standard_name or iris_obj.long_name or default


def from_iris(cube):
    """ Convert a Iris cube into an DataArray
    """
    import iris.exceptions
<<<<<<< HEAD
    from xarray.core.dask_array_compat import is_duck_dask_array
=======

    from xarray.core.pycompat import dask_array_type
>>>>>>> 1be777fe

    name = _name(cube)
    if name == "unknown":
        name = None
    dims = []
    for i in range(cube.ndim):
        try:
            dim_coord = cube.coord(dim_coords=True, dimensions=(i,))
            dims.append(_name(dim_coord))
        except iris.exceptions.CoordinateNotFoundError:
            dims.append(f"dim_{i}")

    if len(set(dims)) != len(dims):
        duplicates = [k for k, v in Counter(dims).items() if v > 1]
        raise ValueError(f"Duplicate coordinate name {duplicates}.")

    coords = {}

    for coord in cube.coords():
        coord_attrs = _iris_obj_to_attrs(coord)
        coord_dims = [dims[i] for i in cube.coord_dims(coord)]
        if coord_dims:
            coords[_name(coord)] = (coord_dims, coord.points, coord_attrs)
        else:
            coords[_name(coord)] = ((), coord.points.item(), coord_attrs)

    array_attrs = _iris_obj_to_attrs(cube)
    cell_methods = _iris_cell_methods_to_str(cube.cell_methods)
    if cell_methods:
        array_attrs["cell_methods"] = cell_methods

    # Deal with iris 1.* and 2.*
    cube_data = cube.core_data() if hasattr(cube, "core_data") else cube.data

    # Deal with dask and numpy masked arrays
    if is_duck_dask_array(cube_data):
        from dask.array import ma as dask_ma

        filled_data = dask_ma.filled(cube_data, get_fill_value(cube.dtype))
    elif isinstance(cube_data, np.ma.MaskedArray):
        filled_data = np.ma.filled(cube_data, get_fill_value(cube.dtype))
    else:
        filled_data = cube_data

    dataarray = DataArray(
        filled_data, coords=coords, name=name, attrs=array_attrs, dims=dims
    )
    decoded_ds = decode_cf(dataarray._to_temp_dataset())
    return dataarray._from_temp_dataset(decoded_ds)<|MERGE_RESOLUTION|>--- conflicted
+++ resolved
@@ -254,12 +254,8 @@
     """ Convert a Iris cube into an DataArray
     """
     import iris.exceptions
-<<<<<<< HEAD
+    
     from xarray.core.dask_array_compat import is_duck_dask_array
-=======
-
-    from xarray.core.pycompat import dask_array_type
->>>>>>> 1be777fe
 
     name = _name(cube)
     if name == "unknown":
