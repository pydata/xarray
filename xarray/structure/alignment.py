from __future__ import annotations

import functools
import operator
from collections import defaultdict
from collections.abc import Callable, Hashable, Iterable, Mapping
from contextlib import suppress
<<<<<<< HEAD
from typing import TYPE_CHECKING, Any, Final, Generic, TypeVar, cast, get_args, overload
=======
from itertools import starmap
from typing import TYPE_CHECKING, Any, Final, Generic, TypeVar, cast, overload
>>>>>>> 4fde6997

import numpy as np
import pandas as pd

from xarray.core import dtypes
from xarray.core.indexes import (
    Index,
    Indexes,
    PandasIndex,
    PandasMultiIndex,
    indexes_all_equal,
    safe_cast_to_index,
)
from xarray.core.types import JoinOptions, T_Alignable
from xarray.core.utils import emit_user_level_warning, is_dict_like, is_full_slice
from xarray.core.variable import Variable, as_compatible_data, calculate_dimensions
from xarray.util.deprecation_helpers import CombineKwargDefault

if TYPE_CHECKING:
    from xarray.core.dataarray import DataArray
    from xarray.core.dataset import Dataset
    from xarray.core.types import (
        Alignable,
        JoinOptions,
        T_DataArray,
        T_Dataset,
        T_DuckArray,
    )


class AlignmentError(ValueError):
    """Error class for alignment failures due to incompatible arguments."""


def reindex_variables(
    variables: Mapping[Any, Variable],
    dim_pos_indexers: Mapping[Any, Any],
    copy: bool = True,
    fill_value: Any = dtypes.NA,
    sparse: bool = False,
) -> dict[Hashable, Variable]:
    """Conform a dictionary of variables onto a new set of variables reindexed
    with dimension positional indexers and possibly filled with missing values.

    Not public API.

    """
    new_variables = {}
    dim_sizes = calculate_dimensions(variables)

    masked_dims = set()
    unchanged_dims = set()
    for dim, indxr in dim_pos_indexers.items():
        # Negative values in dim_pos_indexers mean values missing in the new index
        # See ``Index.reindex_like``.
        if (indxr < 0).any():
            masked_dims.add(dim)
        elif np.array_equal(indxr, np.arange(dim_sizes.get(dim, 0))):
            unchanged_dims.add(dim)

    for name, var in variables.items():
        if isinstance(fill_value, dict):
            fill_value_ = fill_value.get(name, dtypes.NA)
        else:
            fill_value_ = fill_value

        if sparse:
            var = var._as_sparse(fill_value=fill_value_)
        indxr = tuple(
            slice(None) if d in unchanged_dims else dim_pos_indexers.get(d, slice(None))
            for d in var.dims
        )
        needs_masking = any(d in masked_dims for d in var.dims)

        if needs_masking:
            new_var = var._getitem_with_mask(indxr, fill_value=fill_value_)
        elif all(is_full_slice(k) for k in indxr):
            # no reindexing necessary
            # here we need to manually deal with copying data, since
            # we neither created a new ndarray nor used fancy indexing
            new_var = var.copy(deep=copy)
        else:
            new_var = var[indxr]

        new_variables[name] = new_var

    return new_variables


def _normalize_indexes(
    indexes: Mapping[Any, Any | T_DuckArray],
) -> Indexes:
    """Normalize the indexes/indexers given for re-indexing or alignment.

    Wrap any arbitrary array or `pandas.Index` as an Xarray `PandasIndex`
    associated with its corresponding dimension coordinate variable.

    """
    xr_indexes: dict[Hashable, Index] = {}
    xr_variables: dict[Hashable, Variable]

    if isinstance(indexes, Indexes):
        xr_variables = dict(indexes.variables)
    else:
        xr_variables = {}

    for k, idx in indexes.items():
        if not isinstance(idx, Index):
            if getattr(idx, "dims", (k,)) != (k,):
                raise AlignmentError(
                    f"Indexer has dimensions {idx.dims} that are different "
                    f"from that to be indexed along '{k}'"
                )
            data: T_DuckArray = as_compatible_data(idx)
            pd_idx = safe_cast_to_index(data)
            if pd_idx.name != k:
                pd_idx = pd_idx.copy()
                pd_idx.name = k
            if isinstance(pd_idx, pd.MultiIndex):
                idx = PandasMultiIndex(pd_idx, k)
            else:
                idx = PandasIndex(pd_idx, k, coord_dtype=data.dtype)
            xr_variables.update(idx.create_variables())
        xr_indexes[k] = idx

    return Indexes(xr_indexes, xr_variables)


CoordNamesAndDims = tuple[tuple[Hashable, tuple[Hashable, ...]], ...]
MatchingIndexKey = tuple[CoordNamesAndDims, type[Index]]
IndexesToAlign = dict[MatchingIndexKey, Index]
IndexVarsToAlign = dict[MatchingIndexKey, dict[Hashable, Variable]]


class Aligner(Generic[T_Alignable]):
    """Implements all the complex logic for the re-indexing and alignment of Xarray
    objects.

    For internal use only, not public API.
    Usage:

    aligner = Aligner(*objects, **kwargs)
    aligner.align()
    aligned_objects = aligner.results

    """

    objects: tuple[T_Alignable, ...]
    results: tuple[T_Alignable, ...]
    objects_matching_index_vars: tuple[
        dict[MatchingIndexKey, dict[Hashable, Variable]], ...
    ]
    join: JoinOptions | CombineKwargDefault
    exclude_dims: frozenset[Hashable]
    exclude_vars: frozenset[Hashable]
    copy: bool
    fill_value: Any
    sparse: bool
    indexes: dict[MatchingIndexKey, Index]
    index_vars: dict[MatchingIndexKey, dict[Hashable, Variable]]
    all_indexes: dict[MatchingIndexKey, list[Index]]
    all_index_vars: dict[MatchingIndexKey, list[dict[Hashable, Variable]]]
    aligned_indexes: dict[MatchingIndexKey, Index]
    aligned_index_vars: dict[MatchingIndexKey, dict[Hashable, Variable]]
    reindex: dict[MatchingIndexKey, bool]
    keep_original_indexes: set[MatchingIndexKey]
    reindex_kwargs: dict[str, Any]
    unindexed_dim_sizes: dict[Hashable, set]
    new_indexes: Indexes[Index]

    def __init__(
        self,
        objects: Iterable[T_Alignable],
        join: JoinOptions | CombineKwargDefault = "inner",
        indexes: Mapping[Any, Any] | None = None,
        exclude_dims: str | Iterable[Hashable] = frozenset(),
        exclude_vars: Iterable[Hashable] = frozenset(),
        method: str | None = None,
        tolerance: float | Iterable[float] | str | None = None,
        copy: bool = True,
        fill_value: Any = dtypes.NA,
        sparse: bool = False,
    ):
        self.objects = tuple(objects)
        self.objects_matching_indexes: tuple[Any, ...] = ()
        self.objects_matching_index_vars = ()

        if not isinstance(join, CombineKwargDefault) and join not in get_args(
            JoinOptions
        ):
            raise ValueError(f"invalid value for join: {join}")
        self.join = join

        self.copy = copy
        self.fill_value = fill_value
        self.sparse = sparse

        if method is None and tolerance is None:
            self.reindex_kwargs = {}
        else:
            self.reindex_kwargs = {"method": method, "tolerance": tolerance}

        if isinstance(exclude_dims, str):
            exclude_dims = [exclude_dims]
        self.exclude_dims = frozenset(exclude_dims)
        self.exclude_vars = frozenset(exclude_vars)

        if indexes is None:
            indexes = {}
        self.indexes, self.index_vars = self._collect_indexes(
            _normalize_indexes(indexes)
        )

        self.all_indexes = {}
        self.all_index_vars = {}
        self.unindexed_dim_sizes = {}

        self.aligned_indexes = {}
        self.aligned_index_vars = {}
        self.reindex = {}
        self.keep_original_indexes = set()

        self.results = tuple()

    def _collect_indexes(
        self, indexes: Indexes
    ) -> tuple[IndexesToAlign, IndexVarsToAlign]:
        """Collect input and/or object indexes for alignment.

        Return new dictionaries of xarray Index objects and coordinate
        variables, whose keys are used to later retrieve all the indexes to
        compare with each other (based on the name and dimensions of their
        associated coordinate variables as well as the Index type).

        """
        collected_indexes = {}
        collected_index_vars = {}

        for idx, idx_vars in indexes.group_by_index():
            idx_coord_names_and_dims = []
            idx_all_dims: set[Hashable] = set()

            for name, var in idx_vars.items():
                dims = var.dims
                idx_coord_names_and_dims.append((name, dims))
                idx_all_dims.update(dims)

            key: MatchingIndexKey = (tuple(idx_coord_names_and_dims), type(idx))

            if idx_all_dims:
                exclude_dims = idx_all_dims & self.exclude_dims
                if exclude_dims == idx_all_dims:
                    # Do not collect an index if all the dimensions it uses are
                    # also excluded from the alignment
                    continue
                elif exclude_dims:
                    # If the dimensions used by index partially overlap with the dimensions
                    # excluded from alignment, it is possible to check index equality along
                    # non-excluded dimensions only. However, in this case each of the aligned
                    # objects must retain (a copy of) their original index. Re-indexing and
                    # overriding the index are not supported.
                    if self.join == "override":
                        excl_dims_str = ", ".join(str(d) for d in exclude_dims)
                        incl_dims_str = ", ".join(
                            str(d) for d in idx_all_dims - exclude_dims
                        )
                        raise AlignmentError(
                            f"cannot exclude dimension(s) {excl_dims_str} from alignment "
                            "with `join='override` because these are used by an index "
                            f"together with non-excluded dimensions {incl_dims_str}"
                            "(cannot safely override the index)."
                        )
                    else:
                        self.keep_original_indexes.add(key)

            collected_indexes[key] = idx
            collected_index_vars[key] = idx_vars

        return collected_indexes, collected_index_vars

    def find_matching_indexes(self) -> None:
        all_indexes: dict[MatchingIndexKey, list[Index]]
        all_index_vars: dict[MatchingIndexKey, list[dict[Hashable, Variable]]]
        all_indexes_dim_sizes: dict[MatchingIndexKey, dict[Hashable, set]]
        objects_matching_indexes: list[dict[MatchingIndexKey, Index]]
        objects_matching_index_vars: list[
            dict[MatchingIndexKey, dict[Hashable, Variable]]
        ]

        all_indexes = defaultdict(list)
        all_index_vars = defaultdict(list)
        all_indexes_dim_sizes = defaultdict(lambda: defaultdict(set))
        objects_matching_indexes = []
        objects_matching_index_vars = []

        for obj in self.objects:
            obj_indexes, obj_index_vars = self._collect_indexes(obj.xindexes)
            objects_matching_indexes.append(obj_indexes)
            objects_matching_index_vars.append(obj_index_vars)
            for key, idx in obj_indexes.items():
                all_indexes[key].append(idx)
            for key, index_vars in obj_index_vars.items():
                all_index_vars[key].append(index_vars)
                for dim, size in calculate_dimensions(index_vars).items():
                    all_indexes_dim_sizes[key][dim].add(size)

        self.objects_matching_indexes = tuple(objects_matching_indexes)
        self.objects_matching_index_vars = tuple(objects_matching_index_vars)
        self.all_indexes = all_indexes
        self.all_index_vars = all_index_vars

        if self.join == "override":
            for dim_sizes in all_indexes_dim_sizes.values():
                for dim, sizes in dim_sizes.items():
                    if len(sizes) > 1:
                        raise AlignmentError(
                            "cannot align objects with join='override' with matching indexes "
                            f"along dimension {dim!r} that don't have the same size"
                        )

    def find_matching_unindexed_dims(self) -> None:
        unindexed_dim_sizes = defaultdict(set)

        for obj in self.objects:
            for dim in obj.dims:
                if dim not in self.exclude_dims and dim not in obj.xindexes.dims:
                    unindexed_dim_sizes[dim].add(obj.sizes[dim])

        self.unindexed_dim_sizes = unindexed_dim_sizes

    def _need_reindex(self, dim, cmp_indexes) -> bool:
        """Whether or not we need to reindex variables for a set of
        matching indexes.

        We don't reindex when all matching indexes are equal for two reasons:
        - It's faster for the usual case (already aligned objects).
        - It ensures it's possible to do operations that don't require alignment
          on indexes with duplicate values (which cannot be reindexed with
          pandas). This is useful, e.g., for overwriting such duplicate indexes.

        """
        if not indexes_all_equal(cmp_indexes, self.exclude_dims):
            # always reindex when matching indexes are not equal
            return True

        unindexed_dims_sizes = {}
        for d in dim:
            if d in self.unindexed_dim_sizes:
                sizes = self.unindexed_dim_sizes[d]
                if len(sizes) > 1:
                    # reindex if different sizes are found for unindexed dims
                    return True
                else:
                    unindexed_dims_sizes[d] = next(iter(sizes))

        if unindexed_dims_sizes:
            indexed_dims_sizes = {}
            for cmp in cmp_indexes:
                index_vars = cmp[1]
                for var in index_vars.values():
                    indexed_dims_sizes.update(var.sizes)

            for d, size in unindexed_dims_sizes.items():
                if indexed_dims_sizes.get(d, -1) != size:
                    # reindex if unindexed dimension size doesn't match
                    return True

        return False

    def _get_index_joiner(self, index_cls) -> Callable:
        if self.join in ["outer", "inner"]:
            return functools.partial(
                functools.reduce,
                functools.partial(index_cls.join, how=self.join),
            )
        elif self.join == "left":
            return operator.itemgetter(0)
        elif self.join == "right":
            return operator.itemgetter(-1)
        elif self.join == "override":
            # We rewrite all indexes and then use join='left'
            return operator.itemgetter(0)
        else:
            # join='exact' return dummy lambda (error is raised)
            return lambda _: None

    def align_indexes(self) -> None:
        """Compute all aligned indexes and their corresponding coordinate variables."""

        aligned_indexes: dict[MatchingIndexKey, Index] = {}
        aligned_index_vars: dict[MatchingIndexKey, dict[Hashable, Variable]] = {}
        reindex: dict[MatchingIndexKey, bool] = {}
        new_indexes: dict[Hashable, Index] = {}
        new_index_vars: dict[Hashable, Variable] = {}

        def update_dicts(
            key: MatchingIndexKey,
            idx: Index,
            idx_vars: dict[Hashable, Variable],
            need_reindex: bool,
        ):
            reindex[key] = need_reindex
            aligned_indexes[key] = idx
            aligned_index_vars[key] = idx_vars

            for name, var in idx_vars.items():
                if name in new_indexes:
                    other_idx = new_indexes[name]
                    other_var = new_index_vars[name]
                    raise AlignmentError(
                        f"cannot align objects on coordinate {name!r} because of conflicting indexes\n"
                        f"first index: {idx!r}\nsecond index: {other_idx!r}\n"
                        f"first variable: {var!r}\nsecond variable: {other_var!r}\n"
                    )
                new_indexes[name] = idx
                new_index_vars[name] = var

        for key, matching_indexes in self.all_indexes.items():
            matching_index_vars = self.all_index_vars[key]
            dims = {d for coord in matching_index_vars[0].values() for d in coord.dims}
            index_cls = key[1]

            if self.join == "override":
                joined_index = matching_indexes[0]
                joined_index_vars = matching_index_vars[0]
                need_reindex = False
            elif key in self.indexes:
                joined_index = self.indexes[key]
                joined_index_vars = self.index_vars[key]
                cmp_indexes = list(
                    zip(
                        [joined_index] + matching_indexes,
                        [joined_index_vars] + matching_index_vars,
                        strict=True,
                    )
                )
                need_reindex = self._need_reindex(dims, cmp_indexes)
            else:
                if len(matching_indexes) > 1:
                    need_reindex = self._need_reindex(
                        dims,
                        list(zip(matching_indexes, matching_index_vars, strict=True)),
                    )
                else:
                    need_reindex = False
                if need_reindex:
                    if (
                        isinstance(self.join, CombineKwargDefault)
                        and self.join != "exact"
                    ):
                        emit_user_level_warning(
                            self.join.warning_message(
                                "This change will result in the following ValueError: "
                                "cannot be aligned with join='exact' because "
                                "index/labels/sizes are not equal along "
                                "these coordinates (dimensions): "
                                + ", ".join(
                                    f"{name!r} {dims!r}" for name, dims in key[0]
                                ),
                                recommend_set_options=False,
                            ),
                            FutureWarning,
                        )
                    if self.join == "exact":
                        raise AlignmentError(
                            "cannot align objects with join='exact' where "
                            "index/labels/sizes are not equal along "
                            "these coordinates (dimensions): "
                            + ", ".join(f"{name!r} {dims!r}" for name, dims in key[0])
                            + (
                                self.join.error_message()
                                if isinstance(self.join, CombineKwargDefault)
                                else ""
                            )
                        )
                    joiner = self._get_index_joiner(index_cls)
                    joined_index = joiner(matching_indexes)
                    if self.join == "left":
                        joined_index_vars = matching_index_vars[0]
                    elif self.join == "right":
                        joined_index_vars = matching_index_vars[-1]
                    else:
                        joined_index_vars = joined_index.create_variables()
                else:
                    joined_index = matching_indexes[0]
                    joined_index_vars = matching_index_vars[0]

            update_dicts(key, joined_index, joined_index_vars, need_reindex)

        # Explicitly provided indexes that are not found in objects to align
        # may relate to unindexed dimensions so we add them too
        for key, idx in self.indexes.items():
            if key not in aligned_indexes:
                index_vars = self.index_vars[key]
                update_dicts(key, idx, index_vars, False)

        self.aligned_indexes = aligned_indexes
        self.aligned_index_vars = aligned_index_vars
        self.reindex = reindex
        self.new_indexes = Indexes(new_indexes, new_index_vars)

    def assert_unindexed_dim_sizes_equal(self) -> None:
        for dim, sizes in self.unindexed_dim_sizes.items():
            index_size = self.new_indexes.dims.get(dim)
            if index_size is not None:
                sizes.add(index_size)
                add_err_msg = (
                    f" (note: an index is found along that dimension "
                    f"with size={index_size!r})"
                )
            else:
                add_err_msg = ""
            if len(sizes) > 1:
                raise AlignmentError(
                    f"cannot reindex or align along dimension {dim!r} "
                    f"because of conflicting dimension sizes: {sizes!r}" + add_err_msg
                )

    def override_indexes(self) -> None:
        objects = list(self.objects)

        for i, obj in enumerate(objects[1:]):
            new_indexes = {}
            new_variables = {}
            matching_indexes = self.objects_matching_indexes[i + 1]

            for key, aligned_idx in self.aligned_indexes.items():
                obj_idx = matching_indexes.get(key)
                if obj_idx is not None:
                    for name, var in self.aligned_index_vars[key].items():
                        new_indexes[name] = aligned_idx
                        new_variables[name] = var.copy(deep=self.copy)

            objects[i + 1] = obj._overwrite_indexes(new_indexes, new_variables)

        self.results = tuple(objects)

    def _get_dim_pos_indexers(
        self,
        matching_indexes: dict[MatchingIndexKey, Index],
    ) -> dict[Hashable, Any]:
        dim_pos_indexers: dict[Hashable, Any] = {}
        dim_index: dict[Hashable, Index] = {}

        for key, aligned_idx in self.aligned_indexes.items():
            obj_idx = matching_indexes.get(key)
            if obj_idx is not None and self.reindex[key]:
                indexers = obj_idx.reindex_like(aligned_idx, **self.reindex_kwargs)
                for dim, idxer in indexers.items():
                    if dim in self.exclude_dims:
                        raise AlignmentError(
                            f"cannot reindex or align along dimension {dim!r} because "
                            "it is explicitly excluded from alignment. This is likely caused by "
                            "wrong results returned by the `reindex_like` method of this index:\n"
                            f"{obj_idx!r}"
                        )
                    if dim in dim_pos_indexers and not np.array_equal(
                        idxer, dim_pos_indexers[dim]
                    ):
                        raise AlignmentError(
                            f"cannot reindex or align along dimension {dim!r} because "
                            "of conflicting re-indexers returned by multiple indexes\n"
                            f"first index: {obj_idx!r}\nsecond index: {dim_index[dim]!r}\n"
                        )
                    dim_pos_indexers[dim] = idxer
                    dim_index[dim] = obj_idx

        return dim_pos_indexers

    def _get_indexes_and_vars(
        self,
        obj: T_Alignable,
        matching_indexes: dict[MatchingIndexKey, Index],
        matching_index_vars: dict[MatchingIndexKey, dict[Hashable, Variable]],
    ) -> tuple[dict[Hashable, Index], dict[Hashable, Variable]]:
        new_indexes = {}
        new_variables = {}

        for key, aligned_idx in self.aligned_indexes.items():
            aligned_idx_vars = self.aligned_index_vars[key]
            obj_idx = matching_indexes.get(key)
            obj_idx_vars = matching_index_vars.get(key)

            if obj_idx is None:
                # add the aligned index if it relates to unindexed dimensions in obj
                dims = {d for var in aligned_idx_vars.values() for d in var.dims}
                if dims <= set(obj.dims):
                    obj_idx = aligned_idx

            if obj_idx is not None:
                # TODO: always copy object's index when no re-indexing is required?
                # (instead of assigning the aligned index)
                # (need performance assessment)
                if key in self.keep_original_indexes:
                    assert self.reindex[key] is False
                    new_idx = obj_idx.copy(deep=self.copy)
                    new_idx_vars = new_idx.create_variables(obj_idx_vars)
                else:
                    new_idx = aligned_idx
                    new_idx_vars = {
                        k: v.copy(deep=self.copy) for k, v in aligned_idx_vars.items()
                    }
                new_indexes.update(dict.fromkeys(new_idx_vars, new_idx))
                new_variables.update(new_idx_vars)

        return new_indexes, new_variables

    def _reindex_one(
        self,
        obj: T_Alignable,
        matching_indexes: dict[MatchingIndexKey, Index],
        matching_index_vars: dict[MatchingIndexKey, dict[Hashable, Variable]],
    ) -> T_Alignable:
        new_indexes, new_variables = self._get_indexes_and_vars(
            obj, matching_indexes, matching_index_vars
        )
        dim_pos_indexers = self._get_dim_pos_indexers(matching_indexes)

        return obj._reindex_callback(
            self,
            dim_pos_indexers,
            new_variables,
            new_indexes,
            self.fill_value,
            self.exclude_dims,
            self.exclude_vars,
        )

    def reindex_all(self) -> None:
        self.results = tuple(
            starmap(
                self._reindex_one,
                zip(
                    self.objects,
                    self.objects_matching_indexes,
                    self.objects_matching_index_vars,
                    strict=True,
                ),
            )
        )

    def align(self) -> None:
        if not self.indexes and len(self.objects) == 1:
            # fast path for the trivial case
            (obj,) = self.objects
            self.results = (obj.copy(deep=self.copy),)
            return

        self.find_matching_indexes()
        self.find_matching_unindexed_dims()
        self.align_indexes()
        self.assert_unindexed_dim_sizes_equal()

        if self.join == "override":
            self.override_indexes()
        elif self.join == "exact" and not self.copy:
            self.results = self.objects
        else:
            self.reindex_all()


T_Obj1 = TypeVar("T_Obj1", bound="Alignable")
T_Obj2 = TypeVar("T_Obj2", bound="Alignable")
T_Obj3 = TypeVar("T_Obj3", bound="Alignable")
T_Obj4 = TypeVar("T_Obj4", bound="Alignable")
T_Obj5 = TypeVar("T_Obj5", bound="Alignable")


@overload
def align(
    obj1: T_Obj1,
    /,
    *,
    join: JoinOptions | CombineKwargDefault = "inner",
    copy: bool = True,
    indexes=None,
    exclude: str | Iterable[Hashable] = frozenset(),
    fill_value=dtypes.NA,
) -> tuple[T_Obj1]: ...


@overload
def align(
    obj1: T_Obj1,
    obj2: T_Obj2,
    /,
    *,
    join: JoinOptions | CombineKwargDefault = "inner",
    copy: bool = True,
    indexes=None,
    exclude: str | Iterable[Hashable] = frozenset(),
    fill_value=dtypes.NA,
) -> tuple[T_Obj1, T_Obj2]: ...


@overload
def align(
    obj1: T_Obj1,
    obj2: T_Obj2,
    obj3: T_Obj3,
    /,
    *,
    join: JoinOptions | CombineKwargDefault = "inner",
    copy: bool = True,
    indexes=None,
    exclude: str | Iterable[Hashable] = frozenset(),
    fill_value=dtypes.NA,
) -> tuple[T_Obj1, T_Obj2, T_Obj3]: ...


@overload
def align(
    obj1: T_Obj1,
    obj2: T_Obj2,
    obj3: T_Obj3,
    obj4: T_Obj4,
    /,
    *,
    join: JoinOptions | CombineKwargDefault = "inner",
    copy: bool = True,
    indexes=None,
    exclude: str | Iterable[Hashable] = frozenset(),
    fill_value=dtypes.NA,
) -> tuple[T_Obj1, T_Obj2, T_Obj3, T_Obj4]: ...


@overload
def align(
    obj1: T_Obj1,
    obj2: T_Obj2,
    obj3: T_Obj3,
    obj4: T_Obj4,
    obj5: T_Obj5,
    /,
    *,
    join: JoinOptions | CombineKwargDefault = "inner",
    copy: bool = True,
    indexes=None,
    exclude: str | Iterable[Hashable] = frozenset(),
    fill_value=dtypes.NA,
) -> tuple[T_Obj1, T_Obj2, T_Obj3, T_Obj4, T_Obj5]: ...


@overload
def align(
    *objects: T_Alignable,
    join: JoinOptions | CombineKwargDefault = "inner",
    copy: bool = True,
    indexes=None,
    exclude: str | Iterable[Hashable] = frozenset(),
    fill_value=dtypes.NA,
) -> tuple[T_Alignable, ...]: ...


def align(
    *objects: T_Alignable,
    join: JoinOptions | CombineKwargDefault = "inner",
    copy: bool = True,
    indexes=None,
    exclude: str | Iterable[Hashable] = frozenset(),
    fill_value=dtypes.NA,
) -> tuple[T_Alignable, ...]:
    """
    Given any number of Dataset and/or DataArray objects, returns new
    objects with aligned indexes and dimension sizes.

    Array from the aligned objects are suitable as input to mathematical
    operators, because along each dimension they have the same index and size.

    Missing values (if ``join != 'inner'``) are filled with ``fill_value``.
    The default fill value is NaN.

    Parameters
    ----------
    *objects : Dataset or DataArray
        Objects to align.
    join : {"outer", "inner", "left", "right", "exact", "override"}, optional
        Method for joining the indexes of the passed objects along each
        dimension:

        - "outer": use the union of object indexes
        - "inner": use the intersection of object indexes
        - "left": use indexes from the first object with each dimension
        - "right": use indexes from the last object with each dimension
        - "exact": instead of aligning, raise `ValueError` when indexes to be
          aligned are not equal
        - "override": if indexes are of same size, rewrite indexes to be
          those of the first object with that dimension. Indexes for the same
          dimension must have the same size in all objects.

    copy : bool, default: True
        If ``copy=True``, data in the return values is always copied. If
        ``copy=False`` and reindexing is unnecessary, or can be performed with
        only slice operations, then the output may share memory with the input.
        In either case, new xarray objects are always returned.
    indexes : dict-like, optional
        Any indexes explicitly provided with the `indexes` argument should be
        used in preference to the aligned indexes.
    exclude : str, iterable of hashable or None, optional
        Dimensions that must be excluded from alignment
    fill_value : scalar or dict-like, optional
        Value to use for newly missing values. If a dict-like, maps
        variable names to fill values. Use a data array's name to
        refer to its values.

    Returns
    -------
    aligned : tuple of DataArray or Dataset
        Tuple of objects with the same type as `*objects` with aligned
        coordinates.

    Raises
    ------
    AlignmentError
        If any dimensions without labels on the arguments have different sizes,
        or a different size than the size of the aligned dimension labels.

    Examples
    --------
    >>> x = xr.DataArray(
    ...     [[25, 35], [10, 24]],
    ...     dims=("lat", "lon"),
    ...     coords={"lat": [35.0, 40.0], "lon": [100.0, 120.0]},
    ... )
    >>> y = xr.DataArray(
    ...     [[20, 5], [7, 13]],
    ...     dims=("lat", "lon"),
    ...     coords={"lat": [35.0, 42.0], "lon": [100.0, 120.0]},
    ... )

    >>> x
    <xarray.DataArray (lat: 2, lon: 2)> Size: 32B
    array([[25, 35],
           [10, 24]])
    Coordinates:
      * lat      (lat) float64 16B 35.0 40.0
      * lon      (lon) float64 16B 100.0 120.0

    >>> y
    <xarray.DataArray (lat: 2, lon: 2)> Size: 32B
    array([[20,  5],
           [ 7, 13]])
    Coordinates:
      * lat      (lat) float64 16B 35.0 42.0
      * lon      (lon) float64 16B 100.0 120.0

    >>> a, b = xr.align(x, y)
    >>> a
    <xarray.DataArray (lat: 1, lon: 2)> Size: 16B
    array([[25, 35]])
    Coordinates:
      * lat      (lat) float64 8B 35.0
      * lon      (lon) float64 16B 100.0 120.0
    >>> b
    <xarray.DataArray (lat: 1, lon: 2)> Size: 16B
    array([[20,  5]])
    Coordinates:
      * lat      (lat) float64 8B 35.0
      * lon      (lon) float64 16B 100.0 120.0

    >>> a, b = xr.align(x, y, join="outer")
    >>> a
    <xarray.DataArray (lat: 3, lon: 2)> Size: 48B
    array([[25., 35.],
           [10., 24.],
           [nan, nan]])
    Coordinates:
      * lat      (lat) float64 24B 35.0 40.0 42.0
      * lon      (lon) float64 16B 100.0 120.0
    >>> b
    <xarray.DataArray (lat: 3, lon: 2)> Size: 48B
    array([[20.,  5.],
           [nan, nan],
           [ 7., 13.]])
    Coordinates:
      * lat      (lat) float64 24B 35.0 40.0 42.0
      * lon      (lon) float64 16B 100.0 120.0

    >>> a, b = xr.align(x, y, join="outer", fill_value=-999)
    >>> a
    <xarray.DataArray (lat: 3, lon: 2)> Size: 48B
    array([[  25,   35],
           [  10,   24],
           [-999, -999]])
    Coordinates:
      * lat      (lat) float64 24B 35.0 40.0 42.0
      * lon      (lon) float64 16B 100.0 120.0
    >>> b
    <xarray.DataArray (lat: 3, lon: 2)> Size: 48B
    array([[  20,    5],
           [-999, -999],
           [   7,   13]])
    Coordinates:
      * lat      (lat) float64 24B 35.0 40.0 42.0
      * lon      (lon) float64 16B 100.0 120.0

    >>> a, b = xr.align(x, y, join="left")
    >>> a
    <xarray.DataArray (lat: 2, lon: 2)> Size: 32B
    array([[25, 35],
           [10, 24]])
    Coordinates:
      * lat      (lat) float64 16B 35.0 40.0
      * lon      (lon) float64 16B 100.0 120.0
    >>> b
    <xarray.DataArray (lat: 2, lon: 2)> Size: 32B
    array([[20.,  5.],
           [nan, nan]])
    Coordinates:
      * lat      (lat) float64 16B 35.0 40.0
      * lon      (lon) float64 16B 100.0 120.0

    >>> a, b = xr.align(x, y, join="right")
    >>> a
    <xarray.DataArray (lat: 2, lon: 2)> Size: 32B
    array([[25., 35.],
           [nan, nan]])
    Coordinates:
      * lat      (lat) float64 16B 35.0 42.0
      * lon      (lon) float64 16B 100.0 120.0
    >>> b
    <xarray.DataArray (lat: 2, lon: 2)> Size: 32B
    array([[20,  5],
           [ 7, 13]])
    Coordinates:
      * lat      (lat) float64 16B 35.0 42.0
      * lon      (lon) float64 16B 100.0 120.0

    >>> a, b = xr.align(x, y, join="exact")
    Traceback (most recent call last):
    ...
    xarray.structure.alignment.AlignmentError: cannot align objects with join='exact' ...

    >>> a, b = xr.align(x, y, join="override")
    >>> a
    <xarray.DataArray (lat: 2, lon: 2)> Size: 32B
    array([[25, 35],
           [10, 24]])
    Coordinates:
      * lat      (lat) float64 16B 35.0 40.0
      * lon      (lon) float64 16B 100.0 120.0
    >>> b
    <xarray.DataArray (lat: 2, lon: 2)> Size: 32B
    array([[20,  5],
           [ 7, 13]])
    Coordinates:
      * lat      (lat) float64 16B 35.0 40.0
      * lon      (lon) float64 16B 100.0 120.0

    """
    aligner = Aligner(
        objects,
        join=join,
        copy=copy,
        indexes=indexes,
        exclude_dims=exclude,
        fill_value=fill_value,
    )
    aligner.align()
    return aligner.results


def deep_align(
    objects: Iterable[Any],
    join: JoinOptions | CombineKwargDefault = "inner",
    copy: bool = True,
    indexes=None,
    exclude: str | Iterable[Hashable] = frozenset(),
    raise_on_invalid: bool = True,
    fill_value=dtypes.NA,
) -> list[Any]:
    """Align objects for merging, recursing into dictionary values.

    This function is not public API.
    """
    from xarray.core.coordinates import Coordinates
    from xarray.core.dataarray import DataArray
    from xarray.core.dataset import Dataset

    if indexes is None:
        indexes = {}

    def is_alignable(obj):
        return isinstance(obj, Coordinates | DataArray | Dataset)

    positions: list[int] = []
    keys: list[type[object] | Hashable] = []
    out: list[Any] = []
    targets: list[Alignable] = []
    no_key: Final = object()
    not_replaced: Final = object()
    for position, variables in enumerate(objects):
        if is_alignable(variables):
            positions.append(position)
            keys.append(no_key)
            targets.append(variables)
            out.append(not_replaced)
        elif is_dict_like(variables):
            current_out = {}
            for k, v in variables.items():
                if is_alignable(v) and k not in indexes:
                    # Skip variables in indexes for alignment, because these
                    # should to be overwritten instead:
                    # https://github.com/pydata/xarray/issues/725
                    # https://github.com/pydata/xarray/issues/3377
                    # TODO(shoyer): doing this here feels super-hacky -- can we
                    # move it explicitly into merge instead?
                    positions.append(position)
                    keys.append(k)
                    targets.append(v)
                    current_out[k] = not_replaced
                else:
                    current_out[k] = v
            out.append(current_out)
        elif raise_on_invalid:
            raise ValueError(
                "object to align is neither an xarray.Dataset, "
                f"an xarray.DataArray nor a dictionary: {variables!r}"
            )
        else:
            out.append(variables)

    aligned = align(
        *targets,
        join=join,
        copy=copy,
        indexes=indexes,
        exclude=exclude,
        fill_value=fill_value,
    )

    for position, key, aligned_obj in zip(positions, keys, aligned, strict=True):
        if key is no_key:
            out[position] = aligned_obj
        else:
            out[position][key] = aligned_obj

    return out


def reindex(
    obj: T_Alignable,
    indexers: Mapping[Any, Any],
    method: str | None = None,
    tolerance: float | Iterable[float] | str | None = None,
    copy: bool = True,
    fill_value: Any = dtypes.NA,
    sparse: bool = False,
    exclude_vars: Iterable[Hashable] = frozenset(),
) -> T_Alignable:
    """Re-index either a Dataset or a DataArray.

    Not public API.

    """

    # TODO: (benbovy - explicit indexes): uncomment?
    # --> from reindex docstrings: "any mismatched dimension is simply ignored"
    # bad_keys = [k for k in indexers if k not in obj._indexes and k not in obj.dims]
    # if bad_keys:
    #     raise ValueError(
    #         f"indexer keys {bad_keys} do not correspond to any indexed coordinate "
    #         "or unindexed dimension in the object to reindex"
    #     )

    aligner = Aligner(
        (obj,),
        indexes=indexers,
        method=method,
        tolerance=tolerance,
        copy=copy,
        fill_value=fill_value,
        sparse=sparse,
        exclude_vars=exclude_vars,
    )
    aligner.align()
    return aligner.results[0]


def reindex_like(
    obj: T_Alignable,
    other: Dataset | DataArray,
    method: str | None = None,
    tolerance: float | Iterable[float] | str | None = None,
    copy: bool = True,
    fill_value: Any = dtypes.NA,
) -> T_Alignable:
    """Re-index either a Dataset or a DataArray like another Dataset/DataArray.

    Not public API.

    """
    if not other._indexes:
        # This check is not performed in Aligner.
        for dim in other.dims:
            if dim in obj.dims:
                other_size = other.sizes[dim]
                obj_size = obj.sizes[dim]
                if other_size != obj_size:
                    raise ValueError(
                        "different size for unlabeled "
                        f"dimension on argument {dim!r}: {other_size!r} vs {obj_size!r}"
                    )

    return reindex(
        obj,
        indexers=other.xindexes,
        method=method,
        tolerance=tolerance,
        copy=copy,
        fill_value=fill_value,
    )


def _get_broadcast_dims_map_common_coords(args, exclude):
    common_coords = {}
    dims_map = {}
    for arg in args:
        for dim in arg.dims:
            if dim not in common_coords and dim not in exclude:
                dims_map[dim] = arg.sizes[dim]
                if dim in arg._indexes:
                    common_coords.update(arg.xindexes.get_all_coords(dim))

    return dims_map, common_coords


def _broadcast_helper(
    arg: T_Alignable, exclude, dims_map, common_coords
) -> T_Alignable:
    from xarray.core.dataarray import DataArray
    from xarray.core.dataset import Dataset

    def _set_dims(var):
        # Add excluded dims to a copy of dims_map
        var_dims_map = dims_map.copy()
        for dim in exclude:
            with suppress(ValueError):
                # ignore dim not in var.dims
                var_dims_map[dim] = var.shape[var.dims.index(dim)]

        return var.set_dims(var_dims_map)

    def _broadcast_array(array: T_DataArray) -> T_DataArray:
        data = _set_dims(array.variable)
        coords = dict(array.coords)
        coords.update(common_coords)
        return array.__class__(
            data, coords, data.dims, name=array.name, attrs=array.attrs
        )

    def _broadcast_dataset(ds: T_Dataset) -> T_Dataset:
        data_vars = {k: _set_dims(ds.variables[k]) for k in ds.data_vars}
        coords = dict(ds.coords)
        coords.update(common_coords)
        return ds.__class__(data_vars, coords, ds.attrs)

    # remove casts once https://github.com/python/mypy/issues/12800 is resolved
    if isinstance(arg, DataArray):
        return cast(T_Alignable, _broadcast_array(arg))
    elif isinstance(arg, Dataset):
        return cast(T_Alignable, _broadcast_dataset(arg))
    else:
        raise ValueError("all input must be Dataset or DataArray objects")


@overload
def broadcast(
    obj1: T_Obj1, /, *, exclude: str | Iterable[Hashable] | None = None
) -> tuple[T_Obj1]: ...


@overload
def broadcast(
    obj1: T_Obj1, obj2: T_Obj2, /, *, exclude: str | Iterable[Hashable] | None = None
) -> tuple[T_Obj1, T_Obj2]: ...


@overload
def broadcast(
    obj1: T_Obj1,
    obj2: T_Obj2,
    obj3: T_Obj3,
    /,
    *,
    exclude: str | Iterable[Hashable] | None = None,
) -> tuple[T_Obj1, T_Obj2, T_Obj3]: ...


@overload
def broadcast(
    obj1: T_Obj1,
    obj2: T_Obj2,
    obj3: T_Obj3,
    obj4: T_Obj4,
    /,
    *,
    exclude: str | Iterable[Hashable] | None = None,
) -> tuple[T_Obj1, T_Obj2, T_Obj3, T_Obj4]: ...


@overload
def broadcast(
    obj1: T_Obj1,
    obj2: T_Obj2,
    obj3: T_Obj3,
    obj4: T_Obj4,
    obj5: T_Obj5,
    /,
    *,
    exclude: str | Iterable[Hashable] | None = None,
) -> tuple[T_Obj1, T_Obj2, T_Obj3, T_Obj4, T_Obj5]: ...


@overload
def broadcast(
    *args: T_Alignable, exclude: str | Iterable[Hashable] | None = None
) -> tuple[T_Alignable, ...]: ...


def broadcast(
    *args: T_Alignable, exclude: str | Iterable[Hashable] | None = None
) -> tuple[T_Alignable, ...]:
    """Explicitly broadcast any number of DataArray or Dataset objects against
    one another.

    xarray objects automatically broadcast against each other in arithmetic
    operations, so this function should not be necessary for normal use.

    If no change is needed, the input data is returned to the output without
    being copied.

    Parameters
    ----------
    *args : DataArray or Dataset
        Arrays to broadcast against each other.
    exclude : str, iterable of hashable or None, optional
        Dimensions that must not be broadcasted

    Returns
    -------
    broadcast : tuple of DataArray or tuple of Dataset
        The same data as the input arrays, but with additional dimensions
        inserted so that all data arrays have the same dimensions and shape.

    Examples
    --------
    Broadcast two data arrays against one another to fill out their dimensions:

    >>> a = xr.DataArray([1, 2, 3], dims="x")
    >>> b = xr.DataArray([5, 6], dims="y")
    >>> a
    <xarray.DataArray (x: 3)> Size: 24B
    array([1, 2, 3])
    Dimensions without coordinates: x
    >>> b
    <xarray.DataArray (y: 2)> Size: 16B
    array([5, 6])
    Dimensions without coordinates: y
    >>> a2, b2 = xr.broadcast(a, b)
    >>> a2
    <xarray.DataArray (x: 3, y: 2)> Size: 48B
    array([[1, 1],
           [2, 2],
           [3, 3]])
    Dimensions without coordinates: x, y
    >>> b2
    <xarray.DataArray (x: 3, y: 2)> Size: 48B
    array([[5, 6],
           [5, 6],
           [5, 6]])
    Dimensions without coordinates: x, y

    Fill out the dimensions of all data variables in a dataset:

    >>> ds = xr.Dataset({"a": a, "b": b})
    >>> (ds2,) = xr.broadcast(ds)  # use tuple unpacking to extract one dataset
    >>> ds2
    <xarray.Dataset> Size: 96B
    Dimensions:  (x: 3, y: 2)
    Dimensions without coordinates: x, y
    Data variables:
        a        (x, y) int64 48B 1 1 2 2 3 3
        b        (x, y) int64 48B 5 6 5 6 5 6
    """

    if exclude is None:
        exclude = set()
    args = align(*args, join="outer", copy=False, exclude=exclude)

    dims_map, common_coords = _get_broadcast_dims_map_common_coords(args, exclude)
    result = [_broadcast_helper(arg, exclude, dims_map, common_coords) for arg in args]

    return tuple(result)<|MERGE_RESOLUTION|>--- conflicted
+++ resolved
@@ -5,12 +5,8 @@
 from collections import defaultdict
 from collections.abc import Callable, Hashable, Iterable, Mapping
 from contextlib import suppress
-<<<<<<< HEAD
+from itertools import starmap
 from typing import TYPE_CHECKING, Any, Final, Generic, TypeVar, cast, get_args, overload
-=======
-from itertools import starmap
-from typing import TYPE_CHECKING, Any, Final, Generic, TypeVar, cast, overload
->>>>>>> 4fde6997
 
 import numpy as np
 import pandas as pd
