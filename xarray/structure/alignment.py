from __future__ import annotations

import functools
import operator
from collections import defaultdict
from collections.abc import Callable, Hashable, Iterable, Mapping
from contextlib import suppress
from typing import TYPE_CHECKING, Any, Final, Generic, TypeVar, cast, get_args, overload

import numpy as np
import pandas as pd

from xarray.core import dtypes
from xarray.core.indexes import (
    Index,
    Indexes,
    PandasIndex,
    PandasMultiIndex,
    indexes_all_equal,
    safe_cast_to_index,
)
from xarray.core.types import JoinOptions, T_Alignable
from xarray.core.utils import emit_user_level_warning, is_dict_like, is_full_slice
from xarray.core.variable import Variable, as_compatible_data, calculate_dimensions
from xarray.util.deprecation_helpers import CombineKwargDefault

if TYPE_CHECKING:
    from xarray.core.dataarray import DataArray
    from xarray.core.dataset import Dataset
    from xarray.core.types import (
        Alignable,
        JoinOptions,
        T_DataArray,
        T_Dataset,
        T_DuckArray,
    )


class AlignmentError(ValueError):
    """Error class for alignment failures due to incompatible arguments."""


def reindex_variables(
    variables: Mapping[Any, Variable],
    dim_pos_indexers: Mapping[Any, Any],
    copy: bool = True,
    fill_value: Any = dtypes.NA,
    sparse: bool = False,
) -> dict[Hashable, Variable]:
    """Conform a dictionary of variables onto a new set of variables reindexed
    with dimension positional indexers and possibly filled with missing values.

    Not public API.

    """
    new_variables = {}
    dim_sizes = calculate_dimensions(variables)

    masked_dims = set()
    unchanged_dims = set()
    for dim, indxr in dim_pos_indexers.items():
        # Negative values in dim_pos_indexers mean values missing in the new index
        # See ``Index.reindex_like``.
        if (indxr < 0).any():
            masked_dims.add(dim)
        elif np.array_equal(indxr, np.arange(dim_sizes.get(dim, 0))):
            unchanged_dims.add(dim)

    for name, var in variables.items():
        if isinstance(fill_value, dict):
            fill_value_ = fill_value.get(name, dtypes.NA)
        else:
            fill_value_ = fill_value

        if sparse:
            var = var._as_sparse(fill_value=fill_value_)
        indxr = tuple(
            slice(None) if d in unchanged_dims else dim_pos_indexers.get(d, slice(None))
            for d in var.dims
        )
        needs_masking = any(d in masked_dims for d in var.dims)

        if needs_masking:
            new_var = var._getitem_with_mask(indxr, fill_value=fill_value_)
        elif all(is_full_slice(k) for k in indxr):
            # no reindexing necessary
            # here we need to manually deal with copying data, since
            # we neither created a new ndarray nor used fancy indexing
            new_var = var.copy(deep=copy)
        else:
            new_var = var[indxr]

        new_variables[name] = new_var

    return new_variables


def _normalize_indexes(
    indexes: Mapping[Any, Any | T_DuckArray],
) -> Indexes:
    """Normalize the indexes/indexers given for re-indexing or alignment.

    Wrap any arbitrary array or `pandas.Index` as an Xarray `PandasIndex`
    associated with its corresponding dimension coordinate variable.

    """
    xr_indexes: dict[Hashable, Index] = {}
    xr_variables: dict[Hashable, Variable]

    if isinstance(indexes, Indexes):
        xr_variables = dict(indexes.variables)
    else:
        xr_variables = {}

    for k, idx in indexes.items():
        if not isinstance(idx, Index):
            if getattr(idx, "dims", (k,)) != (k,):
                raise AlignmentError(
                    f"Indexer has dimensions {idx.dims} that are different "
                    f"from that to be indexed along '{k}'"
                )
            data: T_DuckArray = as_compatible_data(idx)
            pd_idx = safe_cast_to_index(data)
            pd_idx.name = k
            if isinstance(pd_idx, pd.MultiIndex):
                idx = PandasMultiIndex(pd_idx, k)
            else:
                idx = PandasIndex(pd_idx, k, coord_dtype=data.dtype)
            xr_variables.update(idx.create_variables())
        xr_indexes[k] = idx

    return Indexes(xr_indexes, xr_variables)


CoordNamesAndDims = tuple[tuple[Hashable, tuple[Hashable, ...]], ...]
MatchingIndexKey = tuple[CoordNamesAndDims, type[Index]]
IndexesToAlign = dict[MatchingIndexKey, Index]
IndexVarsToAlign = dict[MatchingIndexKey, dict[Hashable, Variable]]


class Aligner(Generic[T_Alignable]):
    """Implements all the complex logic for the re-indexing and alignment of Xarray
    objects.

    For internal use only, not public API.
    Usage:

    aligner = Aligner(*objects, **kwargs)
    aligner.align()
    aligned_objects = aligner.results

    """

    objects: tuple[T_Alignable, ...]
    results: tuple[T_Alignable, ...]
    objects_matching_indexes: tuple[dict[MatchingIndexKey, Index], ...]
<<<<<<< HEAD
    join: JoinOptions | CombineKwargDefault
=======
    objects_matching_index_vars: tuple[
        dict[MatchingIndexKey, dict[Hashable, Variable]], ...
    ]
    join: str
>>>>>>> 6abb7696
    exclude_dims: frozenset[Hashable]
    exclude_vars: frozenset[Hashable]
    copy: bool
    fill_value: Any
    sparse: bool
    indexes: dict[MatchingIndexKey, Index]
    index_vars: dict[MatchingIndexKey, dict[Hashable, Variable]]
    all_indexes: dict[MatchingIndexKey, list[Index]]
    all_index_vars: dict[MatchingIndexKey, list[dict[Hashable, Variable]]]
    aligned_indexes: dict[MatchingIndexKey, Index]
    aligned_index_vars: dict[MatchingIndexKey, dict[Hashable, Variable]]
    reindex: dict[MatchingIndexKey, bool]
    keep_original_indexes: set[MatchingIndexKey]
    reindex_kwargs: dict[str, Any]
    unindexed_dim_sizes: dict[Hashable, set]
    new_indexes: Indexes[Index]

    def __init__(
        self,
        objects: Iterable[T_Alignable],
        join: JoinOptions | CombineKwargDefault = "inner",
        indexes: Mapping[Any, Any] | None = None,
        exclude_dims: str | Iterable[Hashable] = frozenset(),
        exclude_vars: Iterable[Hashable] = frozenset(),
        method: str | None = None,
        tolerance: float | Iterable[float] | str | None = None,
        copy: bool = True,
        fill_value: Any = dtypes.NA,
        sparse: bool = False,
    ):
        self.objects = tuple(objects)
        self.objects_matching_indexes = ()
        self.objects_matching_index_vars = ()

        if not isinstance(join, CombineKwargDefault) and join not in get_args(
            JoinOptions
        ):
            raise ValueError(f"invalid value for join: {join}")
        self.join = join

        self.copy = copy
        self.fill_value = fill_value
        self.sparse = sparse

        if method is None and tolerance is None:
            self.reindex_kwargs = {}
        else:
            self.reindex_kwargs = {"method": method, "tolerance": tolerance}

        if isinstance(exclude_dims, str):
            exclude_dims = [exclude_dims]
        self.exclude_dims = frozenset(exclude_dims)
        self.exclude_vars = frozenset(exclude_vars)

        if indexes is None:
            indexes = {}
        self.indexes, self.index_vars = self._collect_indexes(
            _normalize_indexes(indexes)
        )

        self.all_indexes = {}
        self.all_index_vars = {}
        self.unindexed_dim_sizes = {}

        self.aligned_indexes = {}
        self.aligned_index_vars = {}
        self.reindex = {}
        self.keep_original_indexes = set()

        self.results = tuple()

    def _collect_indexes(
        self, indexes: Indexes
    ) -> tuple[IndexesToAlign, IndexVarsToAlign]:
        """Collect input and/or object indexes for alignment.

        Return new dictionaries of xarray Index objects and coordinate
        variables, whose keys are used to later retrieve all the indexes to
        compare with each other (based on the name and dimensions of their
        associated coordinate variables as well as the Index type).

        """
        collected_indexes = {}
        collected_index_vars = {}

        for idx, idx_vars in indexes.group_by_index():
            idx_coord_names_and_dims = []
            idx_all_dims: set[Hashable] = set()

            for name, var in idx_vars.items():
                dims = var.dims
                idx_coord_names_and_dims.append((name, dims))
                idx_all_dims.update(dims)

            key: MatchingIndexKey = (tuple(idx_coord_names_and_dims), type(idx))

            if idx_all_dims:
                exclude_dims = idx_all_dims & self.exclude_dims
                if exclude_dims == idx_all_dims:
                    # Do not collect an index if all the dimensions it uses are
                    # also excluded from the alignment
                    continue
                elif exclude_dims:
                    # If the dimensions used by index partially overlap with the dimensions
                    # excluded from alignment, it is possible to check index equality along
                    # non-excluded dimensions only. However, in this case each of the aligned
                    # objects must retain (a copy of) their original index. Re-indexing and
                    # overriding the index are not supported.
                    if self.join == "override":
                        excl_dims_str = ", ".join(str(d) for d in exclude_dims)
                        incl_dims_str = ", ".join(
                            str(d) for d in idx_all_dims - exclude_dims
                        )
                        raise AlignmentError(
                            f"cannot exclude dimension(s) {excl_dims_str} from alignment "
                            "with `join='override` because these are used by an index "
                            f"together with non-excluded dimensions {incl_dims_str}"
                            "(cannot safely override the index)."
                        )
                    else:
                        self.keep_original_indexes.add(key)

            collected_indexes[key] = idx
            collected_index_vars[key] = idx_vars

        return collected_indexes, collected_index_vars

    def find_matching_indexes(self) -> None:
        all_indexes: dict[MatchingIndexKey, list[Index]]
        all_index_vars: dict[MatchingIndexKey, list[dict[Hashable, Variable]]]
        all_indexes_dim_sizes: dict[MatchingIndexKey, dict[Hashable, set]]
        objects_matching_indexes: list[dict[MatchingIndexKey, Index]]
        objects_matching_index_vars: list[
            dict[MatchingIndexKey, dict[Hashable, Variable]]
        ]

        all_indexes = defaultdict(list)
        all_index_vars = defaultdict(list)
        all_indexes_dim_sizes = defaultdict(lambda: defaultdict(set))
        objects_matching_indexes = []
        objects_matching_index_vars = []

        for obj in self.objects:
            obj_indexes, obj_index_vars = self._collect_indexes(obj.xindexes)
            objects_matching_indexes.append(obj_indexes)
            objects_matching_index_vars.append(obj_index_vars)
            for key, idx in obj_indexes.items():
                all_indexes[key].append(idx)
            for key, index_vars in obj_index_vars.items():
                all_index_vars[key].append(index_vars)
                for dim, size in calculate_dimensions(index_vars).items():
                    all_indexes_dim_sizes[key][dim].add(size)

        self.objects_matching_indexes = tuple(objects_matching_indexes)
        self.objects_matching_index_vars = tuple(objects_matching_index_vars)
        self.all_indexes = all_indexes
        self.all_index_vars = all_index_vars

        if self.join == "override":
            for dim_sizes in all_indexes_dim_sizes.values():
                for dim, sizes in dim_sizes.items():
                    if len(sizes) > 1:
                        raise AlignmentError(
                            "cannot align objects with join='override' with matching indexes "
                            f"along dimension {dim!r} that don't have the same size"
                        )

    def find_matching_unindexed_dims(self) -> None:
        unindexed_dim_sizes = defaultdict(set)

        for obj in self.objects:
            for dim in obj.dims:
                if dim not in self.exclude_dims and dim not in obj.xindexes.dims:
                    unindexed_dim_sizes[dim].add(obj.sizes[dim])

        self.unindexed_dim_sizes = unindexed_dim_sizes

    def _need_reindex(self, dim, cmp_indexes) -> bool:
        """Whether or not we need to reindex variables for a set of
        matching indexes.

        We don't reindex when all matching indexes are equal for two reasons:
        - It's faster for the usual case (already aligned objects).
        - It ensures it's possible to do operations that don't require alignment
          on indexes with duplicate values (which cannot be reindexed with
          pandas). This is useful, e.g., for overwriting such duplicate indexes.

        """
        if not indexes_all_equal(cmp_indexes, self.exclude_dims):
            # always reindex when matching indexes are not equal
            return True

        unindexed_dims_sizes = {}
        for d in dim:
            if d in self.unindexed_dim_sizes:
                sizes = self.unindexed_dim_sizes[d]
                if len(sizes) > 1:
                    # reindex if different sizes are found for unindexed dims
                    return True
                else:
                    unindexed_dims_sizes[d] = next(iter(sizes))

        if unindexed_dims_sizes:
            indexed_dims_sizes = {}
            for cmp in cmp_indexes:
                index_vars = cmp[1]
                for var in index_vars.values():
                    indexed_dims_sizes.update(var.sizes)

            for d, size in unindexed_dims_sizes.items():
                if indexed_dims_sizes.get(d, -1) != size:
                    # reindex if unindexed dimension size doesn't match
                    return True

        return False

    def _get_index_joiner(self, index_cls) -> Callable:
        if self.join in ["outer", "inner"]:
            return functools.partial(
                functools.reduce,
                functools.partial(index_cls.join, how=self.join),
            )
        elif self.join == "left":
            return operator.itemgetter(0)
        elif self.join == "right":
            return operator.itemgetter(-1)
        elif self.join == "override":
            # We rewrite all indexes and then use join='left'
            return operator.itemgetter(0)
        else:
            # join='exact' return dummy lambda (error is raised)
            return lambda _: None

    def align_indexes(self) -> None:
        """Compute all aligned indexes and their corresponding coordinate variables."""

        aligned_indexes: dict[MatchingIndexKey, Index] = {}
        aligned_index_vars: dict[MatchingIndexKey, dict[Hashable, Variable]] = {}
        reindex: dict[MatchingIndexKey, bool] = {}
        new_indexes: dict[Hashable, Index] = {}
        new_index_vars: dict[Hashable, Variable] = {}

        def update_dicts(
            key: MatchingIndexKey,
            idx: Index,
            idx_vars: dict[Hashable, Variable],
            need_reindex: bool,
        ):
            reindex[key] = need_reindex
            aligned_indexes[key] = idx
            aligned_index_vars[key] = idx_vars

            for name, var in idx_vars.items():
                if name in new_indexes:
                    other_idx = new_indexes[name]
                    other_var = new_index_vars[name]
                    raise AlignmentError(
                        f"cannot align objects on coordinate {name!r} because of conflicting indexes\n"
                        f"first index: {idx!r}\nsecond index: {other_idx!r}\n"
                        f"first variable: {var!r}\nsecond variable: {other_var!r}\n"
                    )
                new_indexes[name] = idx
                new_index_vars[name] = var

        for key, matching_indexes in self.all_indexes.items():
            matching_index_vars = self.all_index_vars[key]
            dims = {d for coord in matching_index_vars[0].values() for d in coord.dims}
            index_cls = key[1]

            if self.join == "override":
                joined_index = matching_indexes[0]
                joined_index_vars = matching_index_vars[0]
                need_reindex = False
            elif key in self.indexes:
                joined_index = self.indexes[key]
                joined_index_vars = self.index_vars[key]
                cmp_indexes = list(
                    zip(
                        [joined_index] + matching_indexes,
                        [joined_index_vars] + matching_index_vars,
                        strict=True,
                    )
                )
                need_reindex = self._need_reindex(dims, cmp_indexes)
            else:
                if len(matching_indexes) > 1:
                    need_reindex = self._need_reindex(
                        dims,
                        list(zip(matching_indexes, matching_index_vars, strict=True)),
                    )
                else:
                    need_reindex = False
                if need_reindex:
                    if (
                        isinstance(self.join, CombineKwargDefault)
                        and self.join != "exact"
                    ):
                        emit_user_level_warning(
                            self.join.warning_message(
                                "This change will result in the following ValueError:"
                                "cannot be aligned with join='exact' because "
                                "index/labels/sizes are not equal along "
                                "these coordinates (dimensions): "
                                + ", ".join(
                                    f"{name!r} {dims!r}" for name, dims in key[0]
                                ),
                                recommend_set_options=False,
                            ),
                            FutureWarning,
                        )
                    if self.join == "exact":
                        raise AlignmentError(
                            "cannot align objects with join='exact' where "
                            "index/labels/sizes are not equal along "
                            "these coordinates (dimensions): "
                            + ", ".join(f"{name!r} {dims!r}" for name, dims in key[0])
                            + (
                                self.join.error_message()
                                if isinstance(self.join, CombineKwargDefault)
                                else ""
                            )
                        )
                    joiner = self._get_index_joiner(index_cls)
                    joined_index = joiner(matching_indexes)
                    if self.join == "left":
                        joined_index_vars = matching_index_vars[0]
                    elif self.join == "right":
                        joined_index_vars = matching_index_vars[-1]
                    else:
                        joined_index_vars = joined_index.create_variables()
                else:
                    joined_index = matching_indexes[0]
                    joined_index_vars = matching_index_vars[0]

            update_dicts(key, joined_index, joined_index_vars, need_reindex)

        # Explicitly provided indexes that are not found in objects to align
        # may relate to unindexed dimensions so we add them too
        for key, idx in self.indexes.items():
            if key not in aligned_indexes:
                index_vars = self.index_vars[key]
                update_dicts(key, idx, index_vars, False)

        self.aligned_indexes = aligned_indexes
        self.aligned_index_vars = aligned_index_vars
        self.reindex = reindex
        self.new_indexes = Indexes(new_indexes, new_index_vars)

    def assert_unindexed_dim_sizes_equal(self) -> None:
        for dim, sizes in self.unindexed_dim_sizes.items():
            index_size = self.new_indexes.dims.get(dim)
            if index_size is not None:
                sizes.add(index_size)
                add_err_msg = (
                    f" (note: an index is found along that dimension "
                    f"with size={index_size!r})"
                )
            else:
                add_err_msg = ""
            if len(sizes) > 1:
                raise AlignmentError(
                    f"cannot reindex or align along dimension {dim!r} "
                    f"because of conflicting dimension sizes: {sizes!r}" + add_err_msg
                )

    def override_indexes(self) -> None:
        objects = list(self.objects)

        for i, obj in enumerate(objects[1:]):
            new_indexes = {}
            new_variables = {}
            matching_indexes = self.objects_matching_indexes[i + 1]

            for key, aligned_idx in self.aligned_indexes.items():
                obj_idx = matching_indexes.get(key)
                if obj_idx is not None:
                    for name, var in self.aligned_index_vars[key].items():
                        new_indexes[name] = aligned_idx
                        new_variables[name] = var.copy(deep=self.copy)

            objects[i + 1] = obj._overwrite_indexes(new_indexes, new_variables)

        self.results = tuple(objects)

    def _get_dim_pos_indexers(
        self,
        matching_indexes: dict[MatchingIndexKey, Index],
    ) -> dict[Hashable, Any]:
        dim_pos_indexers: dict[Hashable, Any] = {}
        dim_index: dict[Hashable, Index] = {}

        for key, aligned_idx in self.aligned_indexes.items():
            obj_idx = matching_indexes.get(key)
            if obj_idx is not None:
                if self.reindex[key]:
                    indexers = obj_idx.reindex_like(aligned_idx, **self.reindex_kwargs)
                    for dim, idxer in indexers.items():
                        if dim in self.exclude_dims:
                            raise AlignmentError(
                                f"cannot reindex or align along dimension {dim!r} because "
                                "it is explicitly excluded from alignment. This is likely caused by "
                                "wrong results returned by the `reindex_like` method of this index:\n"
                                f"{obj_idx!r}"
                            )
                        if dim in dim_pos_indexers and not np.array_equal(
                            idxer, dim_pos_indexers[dim]
                        ):
                            raise AlignmentError(
                                f"cannot reindex or align along dimension {dim!r} because "
                                "of conflicting re-indexers returned by multiple indexes\n"
                                f"first index: {obj_idx!r}\nsecond index: {dim_index[dim]!r}\n"
                            )
                        dim_pos_indexers[dim] = idxer
                        dim_index[dim] = obj_idx

        return dim_pos_indexers

    def _get_indexes_and_vars(
        self,
        obj: T_Alignable,
        matching_indexes: dict[MatchingIndexKey, Index],
        matching_index_vars: dict[MatchingIndexKey, dict[Hashable, Variable]],
    ) -> tuple[dict[Hashable, Index], dict[Hashable, Variable]]:
        new_indexes = {}
        new_variables = {}

        for key, aligned_idx in self.aligned_indexes.items():
            aligned_idx_vars = self.aligned_index_vars[key]
            obj_idx = matching_indexes.get(key)
            obj_idx_vars = matching_index_vars.get(key)

            if obj_idx is None:
                # add the aligned index if it relates to unindexed dimensions in obj
                dims = {d for var in aligned_idx_vars.values() for d in var.dims}
                if dims <= set(obj.dims):
                    obj_idx = aligned_idx

            if obj_idx is not None:
                # TODO: always copy object's index when no re-indexing is required?
                # (instead of assigning the aligned index)
                # (need performance assessment)
                if key in self.keep_original_indexes:
                    assert self.reindex[key] is False
                    new_idx = obj_idx.copy(deep=self.copy)
                    new_idx_vars = new_idx.create_variables(obj_idx_vars)
                else:
                    new_idx = aligned_idx
                    new_idx_vars = {
                        k: v.copy(deep=self.copy) for k, v in aligned_idx_vars.items()
                    }
                new_indexes.update(dict.fromkeys(new_idx_vars, new_idx))
                new_variables.update(new_idx_vars)

        return new_indexes, new_variables

    def _reindex_one(
        self,
        obj: T_Alignable,
        matching_indexes: dict[MatchingIndexKey, Index],
        matching_index_vars: dict[MatchingIndexKey, dict[Hashable, Variable]],
    ) -> T_Alignable:
        new_indexes, new_variables = self._get_indexes_and_vars(
            obj, matching_indexes, matching_index_vars
        )
        dim_pos_indexers = self._get_dim_pos_indexers(matching_indexes)

        return obj._reindex_callback(
            self,
            dim_pos_indexers,
            new_variables,
            new_indexes,
            self.fill_value,
            self.exclude_dims,
            self.exclude_vars,
        )

    def reindex_all(self) -> None:
        self.results = tuple(
            self._reindex_one(obj, matching_indexes, matching_index_vars)
            for obj, matching_indexes, matching_index_vars in zip(
                self.objects,
                self.objects_matching_indexes,
                self.objects_matching_index_vars,
                strict=True,
            )
        )

    def align(self) -> None:
        if not self.indexes and len(self.objects) == 1:
            # fast path for the trivial case
            (obj,) = self.objects
            self.results = (obj.copy(deep=self.copy),)
            return

        self.find_matching_indexes()
        self.find_matching_unindexed_dims()
        self.align_indexes()
        self.assert_unindexed_dim_sizes_equal()

        if self.join == "override":
            self.override_indexes()
        elif self.join == "exact" and not self.copy:
            self.results = self.objects
        else:
            self.reindex_all()


T_Obj1 = TypeVar("T_Obj1", bound="Alignable")
T_Obj2 = TypeVar("T_Obj2", bound="Alignable")
T_Obj3 = TypeVar("T_Obj3", bound="Alignable")
T_Obj4 = TypeVar("T_Obj4", bound="Alignable")
T_Obj5 = TypeVar("T_Obj5", bound="Alignable")


@overload
def align(
    obj1: T_Obj1,
    /,
    *,
    join: JoinOptions | CombineKwargDefault = "inner",
    copy: bool = True,
    indexes=None,
    exclude: str | Iterable[Hashable] = frozenset(),
    fill_value=dtypes.NA,
) -> tuple[T_Obj1]: ...


@overload
def align(
    obj1: T_Obj1,
    obj2: T_Obj2,
    /,
    *,
    join: JoinOptions | CombineKwargDefault = "inner",
    copy: bool = True,
    indexes=None,
    exclude: str | Iterable[Hashable] = frozenset(),
    fill_value=dtypes.NA,
) -> tuple[T_Obj1, T_Obj2]: ...


@overload
def align(
    obj1: T_Obj1,
    obj2: T_Obj2,
    obj3: T_Obj3,
    /,
    *,
    join: JoinOptions | CombineKwargDefault = "inner",
    copy: bool = True,
    indexes=None,
    exclude: str | Iterable[Hashable] = frozenset(),
    fill_value=dtypes.NA,
) -> tuple[T_Obj1, T_Obj2, T_Obj3]: ...


@overload
def align(
    obj1: T_Obj1,
    obj2: T_Obj2,
    obj3: T_Obj3,
    obj4: T_Obj4,
    /,
    *,
    join: JoinOptions | CombineKwargDefault = "inner",
    copy: bool = True,
    indexes=None,
    exclude: str | Iterable[Hashable] = frozenset(),
    fill_value=dtypes.NA,
) -> tuple[T_Obj1, T_Obj2, T_Obj3, T_Obj4]: ...


@overload
def align(
    obj1: T_Obj1,
    obj2: T_Obj2,
    obj3: T_Obj3,
    obj4: T_Obj4,
    obj5: T_Obj5,
    /,
    *,
    join: JoinOptions | CombineKwargDefault = "inner",
    copy: bool = True,
    indexes=None,
    exclude: str | Iterable[Hashable] = frozenset(),
    fill_value=dtypes.NA,
) -> tuple[T_Obj1, T_Obj2, T_Obj3, T_Obj4, T_Obj5]: ...


@overload
def align(
    *objects: T_Alignable,
    join: JoinOptions | CombineKwargDefault = "inner",
    copy: bool = True,
    indexes=None,
    exclude: str | Iterable[Hashable] = frozenset(),
    fill_value=dtypes.NA,
) -> tuple[T_Alignable, ...]: ...


def align(
    *objects: T_Alignable,
    join: JoinOptions | CombineKwargDefault = "inner",
    copy: bool = True,
    indexes=None,
    exclude: str | Iterable[Hashable] = frozenset(),
    fill_value=dtypes.NA,
) -> tuple[T_Alignable, ...]:
    """
    Given any number of Dataset and/or DataArray objects, returns new
    objects with aligned indexes and dimension sizes.

    Array from the aligned objects are suitable as input to mathematical
    operators, because along each dimension they have the same index and size.

    Missing values (if ``join != 'inner'``) are filled with ``fill_value``.
    The default fill value is NaN.

    Parameters
    ----------
    *objects : Dataset or DataArray
        Objects to align.
    join : {"outer", "inner", "left", "right", "exact", "override"}, optional
        Method for joining the indexes of the passed objects along each
        dimension:

        - "outer": use the union of object indexes
        - "inner": use the intersection of object indexes
        - "left": use indexes from the first object with each dimension
        - "right": use indexes from the last object with each dimension
        - "exact": instead of aligning, raise `ValueError` when indexes to be
          aligned are not equal
        - "override": if indexes are of same size, rewrite indexes to be
          those of the first object with that dimension. Indexes for the same
          dimension must have the same size in all objects.

    copy : bool, default: True
        If ``copy=True``, data in the return values is always copied. If
        ``copy=False`` and reindexing is unnecessary, or can be performed with
        only slice operations, then the output may share memory with the input.
        In either case, new xarray objects are always returned.
    indexes : dict-like, optional
        Any indexes explicitly provided with the `indexes` argument should be
        used in preference to the aligned indexes.
    exclude : str, iterable of hashable or None, optional
        Dimensions that must be excluded from alignment
    fill_value : scalar or dict-like, optional
        Value to use for newly missing values. If a dict-like, maps
        variable names to fill values. Use a data array's name to
        refer to its values.

    Returns
    -------
    aligned : tuple of DataArray or Dataset
        Tuple of objects with the same type as `*objects` with aligned
        coordinates.

    Raises
    ------
    AlignmentError
        If any dimensions without labels on the arguments have different sizes,
        or a different size than the size of the aligned dimension labels.

    Examples
    --------
    >>> x = xr.DataArray(
    ...     [[25, 35], [10, 24]],
    ...     dims=("lat", "lon"),
    ...     coords={"lat": [35.0, 40.0], "lon": [100.0, 120.0]},
    ... )
    >>> y = xr.DataArray(
    ...     [[20, 5], [7, 13]],
    ...     dims=("lat", "lon"),
    ...     coords={"lat": [35.0, 42.0], "lon": [100.0, 120.0]},
    ... )

    >>> x
    <xarray.DataArray (lat: 2, lon: 2)> Size: 32B
    array([[25, 35],
           [10, 24]])
    Coordinates:
      * lat      (lat) float64 16B 35.0 40.0
      * lon      (lon) float64 16B 100.0 120.0

    >>> y
    <xarray.DataArray (lat: 2, lon: 2)> Size: 32B
    array([[20,  5],
           [ 7, 13]])
    Coordinates:
      * lat      (lat) float64 16B 35.0 42.0
      * lon      (lon) float64 16B 100.0 120.0

    >>> a, b = xr.align(x, y)
    >>> a
    <xarray.DataArray (lat: 1, lon: 2)> Size: 16B
    array([[25, 35]])
    Coordinates:
      * lat      (lat) float64 8B 35.0
      * lon      (lon) float64 16B 100.0 120.0
    >>> b
    <xarray.DataArray (lat: 1, lon: 2)> Size: 16B
    array([[20,  5]])
    Coordinates:
      * lat      (lat) float64 8B 35.0
      * lon      (lon) float64 16B 100.0 120.0

    >>> a, b = xr.align(x, y, join="outer")
    >>> a
    <xarray.DataArray (lat: 3, lon: 2)> Size: 48B
    array([[25., 35.],
           [10., 24.],
           [nan, nan]])
    Coordinates:
      * lat      (lat) float64 24B 35.0 40.0 42.0
      * lon      (lon) float64 16B 100.0 120.0
    >>> b
    <xarray.DataArray (lat: 3, lon: 2)> Size: 48B
    array([[20.,  5.],
           [nan, nan],
           [ 7., 13.]])
    Coordinates:
      * lat      (lat) float64 24B 35.0 40.0 42.0
      * lon      (lon) float64 16B 100.0 120.0

    >>> a, b = xr.align(x, y, join="outer", fill_value=-999)
    >>> a
    <xarray.DataArray (lat: 3, lon: 2)> Size: 48B
    array([[  25,   35],
           [  10,   24],
           [-999, -999]])
    Coordinates:
      * lat      (lat) float64 24B 35.0 40.0 42.0
      * lon      (lon) float64 16B 100.0 120.0
    >>> b
    <xarray.DataArray (lat: 3, lon: 2)> Size: 48B
    array([[  20,    5],
           [-999, -999],
           [   7,   13]])
    Coordinates:
      * lat      (lat) float64 24B 35.0 40.0 42.0
      * lon      (lon) float64 16B 100.0 120.0

    >>> a, b = xr.align(x, y, join="left")
    >>> a
    <xarray.DataArray (lat: 2, lon: 2)> Size: 32B
    array([[25, 35],
           [10, 24]])
    Coordinates:
      * lat      (lat) float64 16B 35.0 40.0
      * lon      (lon) float64 16B 100.0 120.0
    >>> b
    <xarray.DataArray (lat: 2, lon: 2)> Size: 32B
    array([[20.,  5.],
           [nan, nan]])
    Coordinates:
      * lat      (lat) float64 16B 35.0 40.0
      * lon      (lon) float64 16B 100.0 120.0

    >>> a, b = xr.align(x, y, join="right")
    >>> a
    <xarray.DataArray (lat: 2, lon: 2)> Size: 32B
    array([[25., 35.],
           [nan, nan]])
    Coordinates:
      * lat      (lat) float64 16B 35.0 42.0
      * lon      (lon) float64 16B 100.0 120.0
    >>> b
    <xarray.DataArray (lat: 2, lon: 2)> Size: 32B
    array([[20,  5],
           [ 7, 13]])
    Coordinates:
      * lat      (lat) float64 16B 35.0 42.0
      * lon      (lon) float64 16B 100.0 120.0

    >>> a, b = xr.align(x, y, join="exact")
    Traceback (most recent call last):
    ...
    xarray.structure.alignment.AlignmentError: cannot align objects with join='exact' ...

    >>> a, b = xr.align(x, y, join="override")
    >>> a
    <xarray.DataArray (lat: 2, lon: 2)> Size: 32B
    array([[25, 35],
           [10, 24]])
    Coordinates:
      * lat      (lat) float64 16B 35.0 40.0
      * lon      (lon) float64 16B 100.0 120.0
    >>> b
    <xarray.DataArray (lat: 2, lon: 2)> Size: 32B
    array([[20,  5],
           [ 7, 13]])
    Coordinates:
      * lat      (lat) float64 16B 35.0 40.0
      * lon      (lon) float64 16B 100.0 120.0

    """
    aligner = Aligner(
        objects,
        join=join,
        copy=copy,
        indexes=indexes,
        exclude_dims=exclude,
        fill_value=fill_value,
    )
    aligner.align()
    return aligner.results


def deep_align(
    objects: Iterable[Any],
    join: JoinOptions | CombineKwargDefault = "inner",
    copy: bool = True,
    indexes=None,
    exclude: str | Iterable[Hashable] = frozenset(),
    raise_on_invalid: bool = True,
    fill_value=dtypes.NA,
) -> list[Any]:
    """Align objects for merging, recursing into dictionary values.

    This function is not public API.
    """
    from xarray.core.coordinates import Coordinates
    from xarray.core.dataarray import DataArray
    from xarray.core.dataset import Dataset

    if indexes is None:
        indexes = {}

    def is_alignable(obj):
        return isinstance(obj, Coordinates | DataArray | Dataset)

    positions: list[int] = []
    keys: list[type[object] | Hashable] = []
    out: list[Any] = []
    targets: list[Alignable] = []
    no_key: Final = object()
    not_replaced: Final = object()
    for position, variables in enumerate(objects):
        if is_alignable(variables):
            positions.append(position)
            keys.append(no_key)
            targets.append(variables)
            out.append(not_replaced)
        elif is_dict_like(variables):
            current_out = {}
            for k, v in variables.items():
                if is_alignable(v) and k not in indexes:
                    # Skip variables in indexes for alignment, because these
                    # should to be overwritten instead:
                    # https://github.com/pydata/xarray/issues/725
                    # https://github.com/pydata/xarray/issues/3377
                    # TODO(shoyer): doing this here feels super-hacky -- can we
                    # move it explicitly into merge instead?
                    positions.append(position)
                    keys.append(k)
                    targets.append(v)
                    current_out[k] = not_replaced
                else:
                    current_out[k] = v
            out.append(current_out)
        elif raise_on_invalid:
            raise ValueError(
                "object to align is neither an xarray.Dataset, "
                f"an xarray.DataArray nor a dictionary: {variables!r}"
            )
        else:
            out.append(variables)

    aligned = align(
        *targets,
        join=join,
        copy=copy,
        indexes=indexes,
        exclude=exclude,
        fill_value=fill_value,
    )

    for position, key, aligned_obj in zip(positions, keys, aligned, strict=True):
        if key is no_key:
            out[position] = aligned_obj
        else:
            out[position][key] = aligned_obj

    return out


def reindex(
    obj: T_Alignable,
    indexers: Mapping[Any, Any],
    method: str | None = None,
    tolerance: float | Iterable[float] | str | None = None,
    copy: bool = True,
    fill_value: Any = dtypes.NA,
    sparse: bool = False,
    exclude_vars: Iterable[Hashable] = frozenset(),
) -> T_Alignable:
    """Re-index either a Dataset or a DataArray.

    Not public API.

    """

    # TODO: (benbovy - explicit indexes): uncomment?
    # --> from reindex docstrings: "any mismatched dimension is simply ignored"
    # bad_keys = [k for k in indexers if k not in obj._indexes and k not in obj.dims]
    # if bad_keys:
    #     raise ValueError(
    #         f"indexer keys {bad_keys} do not correspond to any indexed coordinate "
    #         "or unindexed dimension in the object to reindex"
    #     )

    aligner = Aligner(
        (obj,),
        indexes=indexers,
        method=method,
        tolerance=tolerance,
        copy=copy,
        fill_value=fill_value,
        sparse=sparse,
        exclude_vars=exclude_vars,
    )
    aligner.align()
    return aligner.results[0]


def reindex_like(
    obj: T_Alignable,
    other: Dataset | DataArray,
    method: str | None = None,
    tolerance: float | Iterable[float] | str | None = None,
    copy: bool = True,
    fill_value: Any = dtypes.NA,
) -> T_Alignable:
    """Re-index either a Dataset or a DataArray like another Dataset/DataArray.

    Not public API.

    """
    if not other._indexes:
        # This check is not performed in Aligner.
        for dim in other.dims:
            if dim in obj.dims:
                other_size = other.sizes[dim]
                obj_size = obj.sizes[dim]
                if other_size != obj_size:
                    raise ValueError(
                        "different size for unlabeled "
                        f"dimension on argument {dim!r}: {other_size!r} vs {obj_size!r}"
                    )

    return reindex(
        obj,
        indexers=other.xindexes,
        method=method,
        tolerance=tolerance,
        copy=copy,
        fill_value=fill_value,
    )


def _get_broadcast_dims_map_common_coords(args, exclude):
    common_coords = {}
    dims_map = {}
    for arg in args:
        for dim in arg.dims:
            if dim not in common_coords and dim not in exclude:
                dims_map[dim] = arg.sizes[dim]
                if dim in arg._indexes:
                    common_coords.update(arg.xindexes.get_all_coords(dim))

    return dims_map, common_coords


def _broadcast_helper(
    arg: T_Alignable, exclude, dims_map, common_coords
) -> T_Alignable:
    from xarray.core.dataarray import DataArray
    from xarray.core.dataset import Dataset

    def _set_dims(var):
        # Add excluded dims to a copy of dims_map
        var_dims_map = dims_map.copy()
        for dim in exclude:
            with suppress(ValueError):
                # ignore dim not in var.dims
                var_dims_map[dim] = var.shape[var.dims.index(dim)]

        return var.set_dims(var_dims_map)

    def _broadcast_array(array: T_DataArray) -> T_DataArray:
        data = _set_dims(array.variable)
        coords = dict(array.coords)
        coords.update(common_coords)
        return array.__class__(
            data, coords, data.dims, name=array.name, attrs=array.attrs
        )

    def _broadcast_dataset(ds: T_Dataset) -> T_Dataset:
        data_vars = {k: _set_dims(ds.variables[k]) for k in ds.data_vars}
        coords = dict(ds.coords)
        coords.update(common_coords)
        return ds.__class__(data_vars, coords, ds.attrs)

    # remove casts once https://github.com/python/mypy/issues/12800 is resolved
    if isinstance(arg, DataArray):
        return cast(T_Alignable, _broadcast_array(arg))
    elif isinstance(arg, Dataset):
        return cast(T_Alignable, _broadcast_dataset(arg))
    else:
        raise ValueError("all input must be Dataset or DataArray objects")


@overload
def broadcast(
    obj1: T_Obj1, /, *, exclude: str | Iterable[Hashable] | None = None
) -> tuple[T_Obj1]: ...


@overload
def broadcast(
    obj1: T_Obj1, obj2: T_Obj2, /, *, exclude: str | Iterable[Hashable] | None = None
) -> tuple[T_Obj1, T_Obj2]: ...


@overload
def broadcast(
    obj1: T_Obj1,
    obj2: T_Obj2,
    obj3: T_Obj3,
    /,
    *,
    exclude: str | Iterable[Hashable] | None = None,
) -> tuple[T_Obj1, T_Obj2, T_Obj3]: ...


@overload
def broadcast(
    obj1: T_Obj1,
    obj2: T_Obj2,
    obj3: T_Obj3,
    obj4: T_Obj4,
    /,
    *,
    exclude: str | Iterable[Hashable] | None = None,
) -> tuple[T_Obj1, T_Obj2, T_Obj3, T_Obj4]: ...


@overload
def broadcast(
    obj1: T_Obj1,
    obj2: T_Obj2,
    obj3: T_Obj3,
    obj4: T_Obj4,
    obj5: T_Obj5,
    /,
    *,
    exclude: str | Iterable[Hashable] | None = None,
) -> tuple[T_Obj1, T_Obj2, T_Obj3, T_Obj4, T_Obj5]: ...


@overload
def broadcast(
    *args: T_Alignable, exclude: str | Iterable[Hashable] | None = None
) -> tuple[T_Alignable, ...]: ...


def broadcast(
    *args: T_Alignable, exclude: str | Iterable[Hashable] | None = None
) -> tuple[T_Alignable, ...]:
    """Explicitly broadcast any number of DataArray or Dataset objects against
    one another.

    xarray objects automatically broadcast against each other in arithmetic
    operations, so this function should not be necessary for normal use.

    If no change is needed, the input data is returned to the output without
    being copied.

    Parameters
    ----------
    *args : DataArray or Dataset
        Arrays to broadcast against each other.
    exclude : str, iterable of hashable or None, optional
        Dimensions that must not be broadcasted

    Returns
    -------
    broadcast : tuple of DataArray or tuple of Dataset
        The same data as the input arrays, but with additional dimensions
        inserted so that all data arrays have the same dimensions and shape.

    Examples
    --------
    Broadcast two data arrays against one another to fill out their dimensions:

    >>> a = xr.DataArray([1, 2, 3], dims="x")
    >>> b = xr.DataArray([5, 6], dims="y")
    >>> a
    <xarray.DataArray (x: 3)> Size: 24B
    array([1, 2, 3])
    Dimensions without coordinates: x
    >>> b
    <xarray.DataArray (y: 2)> Size: 16B
    array([5, 6])
    Dimensions without coordinates: y
    >>> a2, b2 = xr.broadcast(a, b)
    >>> a2
    <xarray.DataArray (x: 3, y: 2)> Size: 48B
    array([[1, 1],
           [2, 2],
           [3, 3]])
    Dimensions without coordinates: x, y
    >>> b2
    <xarray.DataArray (x: 3, y: 2)> Size: 48B
    array([[5, 6],
           [5, 6],
           [5, 6]])
    Dimensions without coordinates: x, y

    Fill out the dimensions of all data variables in a dataset:

    >>> ds = xr.Dataset({"a": a, "b": b})
    >>> (ds2,) = xr.broadcast(ds)  # use tuple unpacking to extract one dataset
    >>> ds2
    <xarray.Dataset> Size: 96B
    Dimensions:  (x: 3, y: 2)
    Dimensions without coordinates: x, y
    Data variables:
        a        (x, y) int64 48B 1 1 2 2 3 3
        b        (x, y) int64 48B 5 6 5 6 5 6
    """

    if exclude is None:
        exclude = set()
    args = align(*args, join="outer", copy=False, exclude=exclude)

    dims_map, common_coords = _get_broadcast_dims_map_common_coords(args, exclude)
    result = [_broadcast_helper(arg, exclude, dims_map, common_coords) for arg in args]

    return tuple(result)<|MERGE_RESOLUTION|>--- conflicted
+++ resolved
@@ -153,15 +153,10 @@
 
     objects: tuple[T_Alignable, ...]
     results: tuple[T_Alignable, ...]
-    objects_matching_indexes: tuple[dict[MatchingIndexKey, Index], ...]
-<<<<<<< HEAD
-    join: JoinOptions | CombineKwargDefault
-=======
     objects_matching_index_vars: tuple[
         dict[MatchingIndexKey, dict[Hashable, Variable]], ...
     ]
-    join: str
->>>>>>> 6abb7696
+    join: JoinOptions | CombineKwargDefault
     exclude_dims: frozenset[Hashable]
     exclude_vars: frozenset[Hashable]
     copy: bool
