--- conflicted
+++ resolved
@@ -7,8 +7,11 @@
     Any,
     Final,
     Literal,
+    Never,
     Protocol,
+    Self,
     SupportsIndex,
+    TypeAlias,
     TypedDict,
     TypeVar,
     Union,
@@ -20,24 +23,6 @@
 from numpy.typing import ArrayLike as _npArrayLike
 
 _ArrayLike = _npArrayLike
-try:
-<<<<<<< HEAD
-    if sys.version_info >= (3, 11):
-        from typing import Never, TypeAlias
-    else:
-        from typing import TypeAlias
-
-        from typing_extensions import Never
-=======
-    from typing import TypeAlias
->>>>>>> 4fde6997
-except ImportError:
-    if TYPE_CHECKING:
-        raise
-    else:
-        Never: Any = None
-        Self: Any = None
-
 
 class Default(list[Never]):
     """
