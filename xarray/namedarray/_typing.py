from __future__ import annotations

from collections.abc import Hashable, Iterable, Mapping, Sequence
from enum import Enum
from types import ModuleType
from typing import (
    Any,
    Callable,
<<<<<<< HEAD
    Literal,
=======
    Final,
>>>>>>> 4550a01c
    Protocol,
    SupportsIndex,
    TypeVar,
    Union,
    overload,
    runtime_checkable,
)

import numpy as np


# Singleton type, as per https://github.com/python/typing/pull/240
class Default(Enum):
    token: Final = 0


_default = Default.token

# https://stackoverflow.com/questions/74633074/how-to-type-hint-a-generic-numpy-array
_T = TypeVar("_T")
_T_co = TypeVar("_T_co", covariant=True)


_DType = TypeVar("_DType", bound=np.dtype[Any])
_DType_co = TypeVar("_DType_co", covariant=True, bound=np.dtype[Any])
# A subset of `npt.DTypeLike` that can be parametrized w.r.t. `np.generic`

_ScalarType = TypeVar("_ScalarType", bound=np.generic)
_ScalarType_co = TypeVar("_ScalarType_co", bound=np.generic, covariant=True)


# A protocol for anything with the dtype attribute
@runtime_checkable
class _SupportsDType(Protocol[_DType_co]):
    @property
    def dtype(self) -> _DType_co:
        ...


_DTypeLike = Union[
    np.dtype[_ScalarType],
    type[_ScalarType],
    _SupportsDType[np.dtype[_ScalarType]],
]

# For unknown shapes Dask uses np.nan, array_api uses None:
_IntOrUnknown = int
_Shape = tuple[_IntOrUnknown, ...]
_ShapeLike = Union[SupportsIndex, Sequence[SupportsIndex]]
_ShapeType = TypeVar("_ShapeType", bound=Any)
_ShapeType_co = TypeVar("_ShapeType_co", bound=Any, covariant=True)

_Axis = int
_Axes = tuple[_Axis, ...]
_AxisLike = Union[_Axis, _Axes]

_Chunks = tuple[_Shape, ...]

_Dim = Hashable
_Dims = tuple[_Dim, ...]

_DimsLike = Union[str, Iterable[_Dim]]
_AttrsLike = Union[Mapping[Any, Any], None]

_dtype = np.dtype


class _SupportsReal(Protocol[_T_co]):
    @property
    def real(self) -> _T_co:
        ...


class _SupportsImag(Protocol[_T_co]):
    @property
    def imag(self) -> _T_co:
        ...


@runtime_checkable
class _array(Protocol[_ShapeType_co, _DType_co]):
    """
    Minimal duck array named array uses.

    Corresponds to np.ndarray.
    """

    @property
    def shape(self) -> _Shape:
        ...

    @property
    def dtype(self) -> _DType_co:
        ...


@runtime_checkable
class _arrayfunction(
    _array[_ShapeType_co, _DType_co], Protocol[_ShapeType_co, _DType_co]
):
    """
    Duck array supporting NEP 18.

    Corresponds to np.ndarray.
    """

    @overload
    def __array__(self, dtype: None = ..., /) -> np.ndarray[Any, _DType_co]:
        ...

    @overload
    def __array__(self, dtype: _DType, /) -> np.ndarray[Any, _DType]:
        ...

    def __array__(
        self, dtype: _DType | None = ..., /
    ) -> np.ndarray[Any, _DType] | np.ndarray[Any, _DType_co]:
        ...

    # TODO: Should return the same subclass but with a new dtype generic.
    # https://github.com/python/typing/issues/548
    def __array_ufunc__(
        self,
        ufunc: Any,
        method: Any,
        *inputs: Any,
        **kwargs: Any,
    ) -> Any:
        ...

    # TODO: Should return the same subclass but with a new dtype generic.
    # https://github.com/python/typing/issues/548
    def __array_function__(
        self,
        func: Callable[..., Any],
        types: Iterable[type],
        args: Iterable[Any],
        kwargs: Mapping[str, Any],
    ) -> Any:
        ...

    @property
    def imag(self) -> _arrayfunction[_ShapeType_co, Any]:
        ...

    @property
    def real(self) -> _arrayfunction[_ShapeType_co, Any]:
        ...


@runtime_checkable
class _arrayapi(_array[_ShapeType_co, _DType_co], Protocol[_ShapeType_co, _DType_co]):
    """
    Duck array supporting NEP 47.

    Corresponds to np.ndarray.
    """

    def __array_namespace__(self) -> ModuleType:
        ...


# NamedArray can most likely use both __array_function__ and __array_namespace__:
_arrayfunction_or_api = (_arrayfunction, _arrayapi)

duckarray = Union[
    _arrayfunction[_ShapeType_co, _DType_co], _arrayapi[_ShapeType_co, _DType_co]
]

# Corresponds to np.typing.NDArray:
DuckArray = _arrayfunction[Any, np.dtype[_ScalarType_co]]


@runtime_checkable
class _chunkedarray(
    _array[_ShapeType_co, _DType_co], Protocol[_ShapeType_co, _DType_co]
):
    """
    Minimal chunked duck array.

    Corresponds to np.ndarray.
    """

    @property
    def chunks(self) -> _Chunks:
        ...


@runtime_checkable
class _chunkedarrayfunction(
    _arrayfunction[_ShapeType_co, _DType_co], Protocol[_ShapeType_co, _DType_co]
):
    """
    Chunked duck array supporting NEP 18.

    Corresponds to np.ndarray.
    """

    @property
    def chunks(self) -> _Chunks:
        ...


@runtime_checkable
class _chunkedarrayapi(
    _arrayapi[_ShapeType_co, _DType_co], Protocol[_ShapeType_co, _DType_co]
):
    """
    Chunked duck array supporting NEP 47.

    Corresponds to np.ndarray.
    """

    @property
    def chunks(self) -> _Chunks:
        ...


# NamedArray can most likely use both __array_function__ and __array_namespace__:
_chunkedarrayfunction_or_api = (_chunkedarrayfunction, _chunkedarrayapi)
chunkedduckarray = Union[
    _chunkedarrayfunction[_ShapeType_co, _DType_co],
    _chunkedarrayapi[_ShapeType_co, _DType_co],
]


@runtime_checkable
class _sparsearray(
    _array[_ShapeType_co, _DType_co], Protocol[_ShapeType_co, _DType_co]
):
    """
    Minimal sparse duck array.

    Corresponds to np.ndarray.
    """

    def todense(self) -> np.ndarray[Any, _DType_co]:
        ...


@runtime_checkable
class _sparsearrayfunction(
    _arrayfunction[_ShapeType_co, _DType_co], Protocol[_ShapeType_co, _DType_co]
):
    """
    Sparse duck array supporting NEP 18.

    Corresponds to np.ndarray.
    """

    def todense(self) -> np.ndarray[Any, _DType_co]:
        ...


@runtime_checkable
class _sparsearrayapi(
    _arrayapi[_ShapeType_co, _DType_co], Protocol[_ShapeType_co, _DType_co]
):
    """
    Sparse duck array supporting NEP 47.

    Corresponds to np.ndarray.
    """

    def todense(self) -> np.ndarray[Any, _DType_co]:
        ...


# NamedArray can most likely use both __array_function__ and __array_namespace__:
_sparsearrayfunction_or_api = (_sparsearrayfunction, _sparsearrayapi)
sparseduckarray = Union[
    _sparsearrayfunction[_ShapeType_co, _DType_co],
    _sparsearrayapi[_ShapeType_co, _DType_co],
]

ErrorOptions = Literal["raise", "ignore"]
ErrorOptionsWithWarn = Literal["raise", "warn", "ignore"]<|MERGE_RESOLUTION|>--- conflicted
+++ resolved
@@ -6,11 +6,8 @@
 from typing import (
     Any,
     Callable,
-<<<<<<< HEAD
     Literal,
-=======
     Final,
->>>>>>> 4550a01c
     Protocol,
     SupportsIndex,
     TypeVar,
