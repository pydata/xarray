--- conflicted
+++ resolved
@@ -857,12 +857,8 @@
                 ndata = ImplicitToExplicitIndexingAdapter(data_old, OuterIndexer)  # type: ignore[assignment]
 
             if is_dict_like(chunks):
-<<<<<<< HEAD
                 # turns dict[int, tuple[int, ...]] -> tuple[tuple[int, ...], ...], filling in unspecified dimensions using full length along each axis (i.e. array shape)
                 chunks = tuple(chunks.get(n, s) for n, s in enumerate(ndata.shape))  # type: ignore[assignment]
-=======
-                chunks = tuple(chunks.get(n, s) for n, s in enumerate(ndata.shape))
->>>>>>> 470d1e87
 
             chunkmanager = guess_chunkmanager(chunked_array_type)
             data_chunked = chunkmanager.from_array(ndata, chunks, **from_array_kwargs)  # type: ignore[arg-type]
