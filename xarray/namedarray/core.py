--- conflicted
+++ resolved
@@ -5,9 +5,6 @@
 import sys
 import warnings
 from collections.abc import Hashable, Iterable, Mapping, Sequence
-<<<<<<< HEAD
-from typing import TYPE_CHECKING, Any, Callable, Generic, Literal, Union, cast
-=======
 from typing import (
     TYPE_CHECKING,
     Any,
@@ -18,22 +15,16 @@
     cast,
     overload,
 )
->>>>>>> e611c979
 
 import numpy as np
 
 # TODO: get rid of this after migrating this class to array API
 from xarray.core import dtypes, formatting, formatting_html
-<<<<<<< HEAD
 from xarray.core.indexing import (
     ExplicitlyIndexed,
     ImplicitToExplicitIndexingAdapter,
     OuterIndexer,
 )
-from xarray.namedarray._aggregations import NamedArrayAggregations
-from xarray.namedarray.parallelcompat import get_chunked_array_type, guess_chunkmanager
-from xarray.namedarray.pycompat import array_type, is_chunked_array
-=======
 from xarray.namedarray._aggregations import NamedArrayAggregations
 from xarray.namedarray._typing import (
     _arrayfunction_or_api,
@@ -43,18 +34,14 @@
     _ScalarType_co,
     _ShapeType_co,
 )
->>>>>>> e611c979
+from xarray.namedarray.parallelcompat import get_chunked_array_type, guess_chunkmanager
+from xarray.namedarray.pycompat import array_type, is_chunked_array
 from xarray.namedarray.utils import (
     _default,
-<<<<<<< HEAD
-    astype,
     consolidate_dask_from_array_kwargs,
     either_dict_or_kwargs,
-    is_chunked_duck_array,
     is_dict_like,
     is_duck_array,
-=======
->>>>>>> e611c979
     is_duck_dask_array,
     to_0d_object_array,
 )
@@ -63,10 +50,6 @@
     from numpy.typing import ArrayLike, NDArray
 
     from xarray.core.types import Dims
-<<<<<<< HEAD
-    from xarray.namedarray.parallelcompat import ChunkManagerEntrypoint
-    from xarray.namedarray.utils import Self  # type: ignore[attr-defined]
-=======
     from xarray.namedarray._typing import (
         DuckArray,
         _AttrsLike,
@@ -80,8 +63,11 @@
         _ShapeType,
         duckarray,
     )
-    from xarray.namedarray.utils import Default
->>>>>>> e611c979
+    from xarray.namedarray.parallelcompat import ChunkManagerEntrypoint
+    from xarray.namedarray.utils import (
+        Default,
+        Self,  # type: ignore[attr-defined]
+    )
 
     try:
         from dask.typing import (
@@ -744,79 +730,6 @@
     def sizes(self) -> dict[_Dim, _IntOrUnknown]:
         """Ordered mapping from dimension names to lengths."""
         return dict(zip(self.dims, self.shape))
-
-<<<<<<< HEAD
-    def _replace(
-        self,
-        dims: DimsInput | Default = _default,
-        data: T_DuckArray | np.typing.ArrayLike | Default = _default,
-        attrs: AttrsInput | Default = _default,
-    ) -> Self:
-        if dims is _default:
-            dims = copy.copy(self._dims)
-        if data is _default:
-            data = copy.copy(self._data)
-        if attrs is _default:
-            attrs = copy.copy(self._attrs)
-        return type(self)(dims, data, attrs)
-
-    def _copy(
-        self,
-        deep: bool = True,
-        data: T_DuckArray | np.typing.ArrayLike | None = None,
-        memo: dict[int, Any] | None = None,
-    ) -> Self:
-        if data is None:
-            ndata = self._data
-            if deep:
-                ndata = copy.deepcopy(ndata, memo=memo)
-        else:
-            ndata = as_compatible_data(data)
-            self._check_shape(ndata)
-
-        attrs = (
-            copy.deepcopy(self._attrs, memo=memo) if deep else copy.copy(self._attrs)
-        )
-
-        return self._replace(data=ndata, attrs=attrs)
-
-    def __copy__(self) -> Self:
-        return self._copy(deep=False)
-
-    def __deepcopy__(self, memo: dict[int, Any] | None = None) -> Self:
-        return self._copy(deep=True, memo=memo)
-
-    def copy(
-        self,
-        deep: bool = True,
-        data: T_DuckArray | np.typing.ArrayLike | None = None,
-    ) -> Self:
-        """Returns a copy of this object.
-
-        If `deep=True`, the data array is loaded into memory and copied onto
-        the new object. Dimensions, attributes and encodings are always copied.
-
-        Use `data` to create a new object with the same structure as
-        original but entirely new data.
-
-        Parameters
-        ----------
-        deep : bool, default: True
-            Whether the data array is loaded into memory and copied onto
-            the new object. Default is True.
-        data : array_like, optional
-            Data to use in the new object. Must have same shape as original.
-            When `data` is used, `deep` is ignored.
-
-        Returns
-        -------
-        object : NamedArray
-            New object with dimensions, attributes, and optionally
-            data copied from original.
-
-
-        """
-        return self._copy(deep=deep, data=data)
 
     def chunk(
         self,
@@ -966,8 +879,6 @@
         """Coerces wrapped data into a numpy array, returning a Variable."""
         return self._replace(data=self.to_numpy())
 
-=======
->>>>>>> e611c979
     def reduce(
         self,
         func: Callable[..., Any],
@@ -1103,10 +1014,14 @@
         """
         Change backend from sparse to np.array
         """
-<<<<<<< HEAD
-        if hasattr(self._data, "todense"):
-            return self._replace(data=self._data.todense())
-        return self.copy(deep=False)
+        from xarray.namedarray._typing import _sparsearrayfunction_or_api
+
+        if isinstance(self._data, _sparsearrayfunction_or_api):
+            # return self._replace(data=self._data.todense())
+            data_: np.ndarray[Any, Any] = self._data.todense()
+            return self._replace(data=data_)
+        else:
+            raise TypeError("self.data is not a sparse array")
 
     def _nonzero(self) -> tuple[Self, ...]:
         """Equivalent to numpy's nonzero but returns a tuple of NamedArrays."""
@@ -1114,16 +1029,6 @@
         # after https://github.com/dask/dask/issues/1076 is implemented.
         nonzeros = np.nonzero(self.data)
         return tuple(type(self)((dim,), nz) for nz, dim in zip(nonzeros, self.dims))
-=======
-        from xarray.namedarray._typing import _sparsearrayfunction_or_api
-
-        if isinstance(self._data, _sparsearrayfunction_or_api):
-            # return self._replace(data=self._data.todense())
-            data_: np.ndarray[Any, Any] = self._data.todense()
-            return self._replace(data=data_)
-        else:
-            raise TypeError("self.data is not a sparse array")
-
-
-_NamedArray = NamedArray[Any, np.dtype[_ScalarType_co]]
->>>>>>> e611c979
+
+
+_NamedArray = NamedArray[Any, np.dtype[_ScalarType_co]]