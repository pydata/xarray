--- conflicted
+++ resolved
@@ -9,8 +9,7 @@
 import numpy as np
 
 # TODO: get rid of this after migrating this class to array API
-<<<<<<< HEAD
-from xarray.core import dtypes
+from xarray.core import dtypes, formatting, formatting_html
 from xarray.core.indexing import (
     ExplicitlyIndexed,
     ImplicitToExplicitIndexingAdapter,
@@ -18,11 +17,7 @@
 )
 from xarray.namedarray.parallelcompat import get_chunked_array_type, guess_chunkmanager
 from xarray.namedarray.pycompat import array_type, is_chunked_array
-=======
-from xarray.core import dtypes, formatting, formatting_html
-from xarray.core.indexing import ExplicitlyIndexed
 from xarray.namedarray._aggregations import NamedArrayAggregations
->>>>>>> 88285f99
 from xarray.namedarray.utils import (
     Default,
     T_DuckArray,
@@ -38,11 +33,8 @@
 )
 
 if TYPE_CHECKING:
-<<<<<<< HEAD
     from xarray.namedarray.parallelcompat import ChunkManagerEntrypoint
-=======
     from xarray.core.types import Dims
->>>>>>> 88285f99
     from xarray.namedarray.utils import Self  # type: ignore[attr-defined]
 
     try:
@@ -348,7 +340,6 @@
         data = array_func(results, *args, **kwargs)
         return type(self)(self._dims, data, attrs=self._attrs)
 
-<<<<<<< HEAD
     def load(self, **kwargs):
         """Manually trigger loading of this variable's data from disk or a
         remote source into memory and return this variable.
@@ -396,7 +387,7 @@
         """
         new = self.copy(deep=False)
         return new.load(**kwargs)
-=======
+
     def get_axis_num(self, dim: Hashable | Iterable[Hashable]) -> int | tuple[int, ...]:
         """Return axis number(s) corresponding to dimension(s) in this array.
 
@@ -420,7 +411,6 @@
             return self.dims.index(dim)  # type: ignore[no-any-return]
         except ValueError:
             raise ValueError(f"{dim!r} not found in array dimensions {self.dims!r}")
->>>>>>> 88285f99
 
     @property
     def chunks(self) -> tuple[tuple[int, ...], ...] | None:
@@ -541,7 +531,6 @@
         """
         return self._copy(deep=deep, data=data)
 
-<<<<<<< HEAD
     def chunk(
         self,
         chunks: (
@@ -689,7 +678,7 @@
     def as_numpy(self) -> Self:
         """Coerces wrapped data into a numpy array, returning a Variable."""
         return self._replace(data=self.to_numpy())
-=======
+      
     def reduce(
         self,
         func: Callable[..., Any],
@@ -781,7 +770,6 @@
         # after https://github.com/dask/dask/issues/1076 is implemented.
         nonzeros = np.nonzero(self.data)
         return tuple(type(self)((dim,), nz) for nz, dim in zip(nonzeros, self.dims))
->>>>>>> 88285f99
 
     def __repr__(self) -> str:
         return formatting.array_repr(self)
