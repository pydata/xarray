--- conflicted
+++ resolved
@@ -40,10 +40,7 @@
     from numpy.typing import ArrayLike, NDArray
 
     from xarray.namedarray._typing import (
-<<<<<<< HEAD
         Default,
-=======
->>>>>>> 83fbcf0d
         _AttrsLike,
         _Axes,
         _Axis,
@@ -258,24 +255,9 @@
 @overload
 def from_array(
     dims: _DimsLike,
-<<<<<<< HEAD
-    data: np.ma.masked_array[_ShapeType, _DType],
-    attrs: _AttrsLike = ...,
-) -> NamedArray[_ShapeType, _DType]:
-    ...
-
-
-@overload
-def from_array(
-    dims: _DimsLike,
     data: duckarray[_ShapeType, _DType],
     attrs: _AttrsLike = ...,
 ) -> NamedArray[_ShapeType, _DType]:
-=======
-    data: duckarray[_ShapeType, _DType],
-    attrs: _AttrsLike = ...,
-) -> NamedArray[_ShapeType, _DType]:
->>>>>>> 83fbcf0d
     ...
 
 
@@ -313,19 +295,9 @@
             "Array is already a Named array. Use 'data.data' to retrieve the data array"
         )
 
-<<<<<<< HEAD
-    # TODO: dask.array.ma.masked_array also exists, better way?
-    reveal_type(data)
-    if isinstance(data, np.ma.masked_array):
-        data_masked = cast("np.ma.masked_array[_ShapeType, _DType]", data)
-        reveal_type(data_masked)
-
-        mask = np.ma.getmaskarray(data_masked)  # type: ignore[no-untyped-call]
-=======
     # TODO: dask.array.ma.MaskedArray also exists, better way?
     if isinstance(data, np.ma.MaskedArray):
         mask = np.ma.getmaskarray(data)  # type: ignore[no-untyped-call]
->>>>>>> 83fbcf0d
         if mask.any():
             # TODO: requires refactoring/vendoring xarray.core.dtypes and
             # xarray.core.duck_array_ops
