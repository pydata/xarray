--- conflicted
+++ resolved
@@ -35,12 +35,8 @@
 T = TypeVar("T")
 
 
-<<<<<<< HEAD
+@lru_cache
 def module_available(module: str, minversion: str | None = None) -> bool:
-=======
-@lru_cache
-def module_available(module: str) -> bool:
->>>>>>> 0eb66587
     """Checks whether a module is installed without importing it.
 
     Use this for a lightweight check and lazy imports.
