--- conflicted
+++ resolved
@@ -3,16 +3,8 @@
 import sys
 from collections.abc import Hashable, Mapping
 from enum import Enum
-<<<<<<< HEAD
 from types import ModuleType
 from typing import TYPE_CHECKING, Any, Final, Protocol, TypeVar, cast
-=======
-from typing import (
-    TYPE_CHECKING,
-    Any,
-    Final,
-)
->>>>>>> e611c979
 
 import numpy as np
 
@@ -32,9 +24,8 @@
         from dask.array.core import Array as DaskArray
         from dask.typing import DaskCollection
     except ImportError:
-<<<<<<< HEAD
-        DaskArray = np.ndarray  # type: ignore
-        DaskCollection: Any = np.ndarray  # type: ignore
+        DaskArray = NDArray  # type: ignore
+        DaskCollection: Any = NDArray  # type: ignore
 
 T = TypeVar("T")
 
@@ -68,10 +59,6 @@
 # hopefully in the future we can narrow this down more
 T_DuckArray = TypeVar("T_DuckArray", bound=_Array[np.dtype[np.generic]])
 T_ChunkedArray = TypeVar("T_ChunkedArray", bound=_ChunkedArray[np.dtype[np.generic]])
-=======
-        DaskArray = NDArray  # type: ignore
-        DaskCollection: Any = NDArray  # type: ignore
->>>>>>> e611c979
 
 
 # Singleton type, as per https://github.com/python/typing/pull/240
@@ -146,7 +133,6 @@
     def __dask_tokenize__(self) -> Hashable:
         from dask.base import normalize_token
 
-<<<<<<< HEAD
         return normalize_token((type(self), self._value))  # type: ignore[no-any-return]
 
 
@@ -261,7 +247,4 @@
             f"the {err_msg_dict_name} dictionary"
         )
 
-    return kwargs_dict
-=======
-        return normalize_token((type(self), self._value))  # type: ignore[no-any-return]
->>>>>>> e611c979
+    return kwargs_dict