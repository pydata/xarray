from __future__ import annotations

import sys
from collections.abc import Hashable
from enum import Enum
from typing import (
    TYPE_CHECKING,
    Any,
    Final,
<<<<<<< HEAD
    Generic,
    Iterable,
    Mapping,
=======
>>>>>>> 6fea3b40
    Protocol,
    Sequence,
    SupportsIndex,
    TypeVar,
    runtime_checkable,
)

import numpy as np

if TYPE_CHECKING:
    if sys.version_info >= (3, 10):
        from typing import TypeGuard
    else:
        from typing_extensions import TypeGuard

    if sys.version_info >= (3, 11):
        from typing import Self
    else:
        from typing_extensions import Self

    from dask.array.core import Array as DaskArray
    from dask.typing import DaskCollection
    from numpy.typing import DTypeLike, NDArray

    # try:
    #     from dask.array.core import Array as DaskArray
    #     from dask.typing import DaskCollection
    # except ImportError:
    #     DaskArray = NDArray  # type: ignore
    #     DaskCollection: Any = NDArray  # type: ignore

from typing import Union, SupportsIndex


# https://stackoverflow.com/questions/74633074/how-to-type-hint-a-generic-numpy-array
_T_co = TypeVar("_T_co", covariant=True)

_DType = TypeVar("_DType_co", bound=np.dtype[Any])
_DType_co = TypeVar("_DType_co", covariant=True, bound=np.dtype[Any])
_ScalarType = TypeVar("_ScalarType", bound=np.generic)
_ScalarType_co = TypeVar("_ScalarType_co", bound=np.generic, covariant=True)

# For unknown shapes Dask uses np.nan, array_api uses None:
_IntOrUnknown = int
_Shape = tuple[_IntOrUnknown, ...]
_ShapeLike = Union[SupportsIndex, Sequence[SupportsIndex]]
_ShapeType = TypeVar("_ShapeType", bound=Any)
_ShapeType_co = TypeVar("_ShapeType_co", bound=Any, covariant=True)

_Chunks = tuple[_Shape, ...]

_Dim = Hashable
_Dims = tuple[_Dim, ...]

_DimsLike = Union[str, Iterable[_Dim]]
_AttrsLike = Union[Mapping[Any, Any], None]

_dtype = np.dtype


class _SupportsReal(Protocol[_T_co]):
    @property
    def real(self) -> _T_co:
        ...


class _SupportsImag(Protocol[_T_co]):
    @property
    def imag(self) -> _T_co:
        ...


@runtime_checkable
class _array(Protocol[_ShapeType, _DType_co]):
    """
    Minimal duck array.

    Corresponds to np.ndarray.
    """

    @property
    def shape(self) -> _Shape:
        ...

    @property
    def real(
        self: _array[_ShapeType, np.dtype[_SupportsReal[_ScalarType]]],  # type: ignore[type-var]
    ) -> _array[_ShapeType, _dtype[_ScalarType]]:
        ...

    @property
    def imag(
        self: _array[_ShapeType, np.dtype[_SupportsImag[_ScalarType]]],  # type: ignore[type-var]
    ) -> _array[_ShapeType, _dtype[_ScalarType]]:
        ...

    def astype(self, dtype: DTypeLike) -> Self:
        ...

    # Keep `dtype` at the bottom to avoid name conflicts with `np.dtype`
    @property
    def dtype(self) -> _DType_co:
        ...

    # def to_numpy(self) -> NDArray[_ScalarType_co]:
    #     ...

    # # TODO: numpy doesn't use any inputs:
    # # https://github.com/numpy/numpy/blob/v1.24.3/numpy/_typing/_array_like.py#L38
    # def __array__(self) -> NDArray[_ScalarType_co]:
    #     ...


# Corresponds to np.typing.NDArray:
_Array = _array[Any, np.dtype[_ScalarType_co]]


@runtime_checkable
class _chunkedarray(_array[_ShapeType, _DType_co], Protocol[_ShapeType, _DType_co]):
    """
    Minimal chunked duck array.

    Corresponds to np.ndarray.
    """

    @property
    def chunks(self) -> _Chunks:
        ...


# Corresponds to np.typing.NDArray:
_ChunkedArray = _chunkedarray[Any, np.dtype[_ScalarType_co]]


@runtime_checkable
class _sparsearray(_array[_ShapeType, _DType_co], Protocol[_ShapeType, _DType_co]):
    """
    Minimal sparse duck array.

    Corresponds to np.ndarray.
    """

    def todense(self) -> NDArray[_ScalarType_co]:
        ...


# Corresponds to np.typing.NDArray:
_SparseArray = _sparsearray[Any, np.dtype[_ScalarType_co]]


# temporary placeholder for indicating an array api compliant type.
# hopefully in the future we can narrow this down more
T_DuckArray = TypeVar("T_DuckArray", bound=_Array[np.generic])
T_ChunkedArray = TypeVar("T_ChunkedArray", bound=_ChunkedArray[np.generic])


# Singleton type, as per https://github.com/python/typing/pull/240
class Default(Enum):
    token: Final = 0


_default = Default.token


def module_available(module: str) -> bool:
    """Checks whether a module is installed without importing it.

    Use this for a lightweight check and lazy imports.

    Parameters
    ----------
    module : str
        Name of the module.

    Returns
    -------
    available : bool
        Whether the module is installed.
    """
    from importlib.util import find_spec

    return find_spec(module) is not None


def is_dask_collection(x: object) -> TypeGuard[DaskCollection]:
    if module_available("dask"):
        from dask.typing import DaskCollection

        return isinstance(x, DaskCollection)
    return False


_T = TypeVar("_T")


def is_duck_array(value: _T) -> TypeGuard[_T]:
    # if isinstance(value, np.ndarray):
    #     return True
    return isinstance(value, _array) and (
        (hasattr(value, "__array_function__") and hasattr(value, "__array_ufunc__"))
        or hasattr(value, "__array_namespace__")
    )


def is_duck_dask_array(x: _Array[np.generic]) -> TypeGuard[DaskArray]:
    return is_dask_collection(x)


def is_chunked_duck_array(
    x: _Array[np.generic],
) -> TypeGuard[_ChunkedArray[np.generic]]:
    return hasattr(x, "chunks")


def to_0d_object_array(
    value: object,
) -> NDArray[np.object_]:
    """Given a value, wrap it in a 0-D numpy.ndarray with dtype=object."""
    result = np.empty((), dtype=object)
    result[()] = value
    return result


class ReprObject:
    """Object that prints as the given value, for use with sentinel values."""

    __slots__ = ("_value",)

    _value: str

    def __init__(self, value: str):
        self._value = value

    def __repr__(self) -> str:
        return self._value

    def __eq__(self, other: ReprObject | Any) -> bool:
        # TODO: What type can other be? ArrayLike?
        return self._value == other._value if isinstance(other, ReprObject) else False

    def __hash__(self) -> int:
        return hash((type(self), self._value))

    def __dask_tokenize__(self) -> Hashable:
        from dask.base import normalize_token

        return normalize_token((type(self), self._value))  # type: ignore[no-any-return]<|MERGE_RESOLUTION|>--- conflicted
+++ resolved
@@ -7,12 +7,9 @@
     TYPE_CHECKING,
     Any,
     Final,
-<<<<<<< HEAD
     Generic,
     Iterable,
     Mapping,
-=======
->>>>>>> 6fea3b40
     Protocol,
     Sequence,
     SupportsIndex,
