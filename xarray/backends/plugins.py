--- conflicted
+++ resolved
@@ -10,11 +10,7 @@
     from importlib.metadata import entry_points
 else:
     # if the fallback library is missing, we are doomed.
-<<<<<<< HEAD
-    from importlib_metadata import entry_points  # type: ignore
-=======
     from importlib_metadata import entry_points
->>>>>>> 5d30f96e
 
 
 STANDARD_BACKENDS_ORDER = ["netcdf4", "h5netcdf", "scipy"]
