--- conflicted
+++ resolved
@@ -638,44 +638,11 @@
             "open_zarr() got unexpected keyword arguments " + ",".join(kwargs.keys())
         )
 
-<<<<<<< HEAD
     backend_kwargs = {
         "synchronizer": synchronizer,
         "consolidated": consolidated,
         "overwrite_encoded_chunks": overwrite_encoded_chunks,
     }
-=======
-    if not isinstance(chunks, (int, dict)):
-        if chunks != "auto" and chunks is not None:
-            raise ValueError(
-                "chunks must be an int, dict, 'auto', or None. "
-                "Instead found %s. " % chunks
-            )
-
-    if chunks == "auto":
-        try:
-            import dask.array  # noqa
-        except ImportError:
-            chunks = None
-
-    if not decode_cf:
-        mask_and_scale = False
-        decode_times = False
-        concat_characters = False
-        decode_coords = False
-        decode_timedelta = False
-
-    def maybe_decode_store(store, lock=False):
-        ds = conventions.decode_cf(
-            store,
-            mask_and_scale=mask_and_scale,
-            decode_times=decode_times,
-            concat_characters=concat_characters,
-            decode_coords=decode_coords,
-            drop_variables=drop_variables,
-            decode_timedelta=decode_timedelta,
-        )
->>>>>>> bdcfab52
 
     ds = open_dataset(
         filename_or_obj=store,
