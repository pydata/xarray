from __future__ import annotations

import base64
import json
import os
import struct
import warnings
from collections.abc import Hashable, Iterable, Mapping
from typing import TYPE_CHECKING, Any, Literal, cast

import numpy as np
import pandas as pd

from xarray import coding, conventions
from xarray.backends.common import (
    BACKEND_ENTRYPOINTS,
    AbstractWritableDataStore,
    BackendArray,
    BackendEntrypoint,
    _encode_variable_name,
    _normalize_path,
    datatree_from_dict_with_io_cleanup,
    ensure_dtype_not_object,
)
from xarray.backends.store import StoreBackendEntrypoint
from xarray.core import indexing
from xarray.core.treenode import NodePath
from xarray.core.types import ZarrWriteModes
from xarray.core.utils import (
    FrozenDict,
    HiddenKeyDict,
    attempt_import,
    close_on_error,
    emit_user_level_warning,
)
from xarray.core.variable import Variable
from xarray.namedarray.parallelcompat import guess_chunkmanager
from xarray.namedarray.pycompat import integer_types
from xarray.namedarray.utils import module_available

if TYPE_CHECKING:
    from xarray.backends.common import AbstractDataStore
    from xarray.core.dataset import Dataset
    from xarray.core.datatree import DataTree
    from xarray.core.types import ReadBuffer, ZarrArray, ZarrGroup


def _warn_of_consolidated_metadata_deprecation(kwarg_name: str, value: True | False | None) -> None:
    # in some places this kwarg is called "consolidate" and in other places its called "consolidated"
    if value is None:
        warnings.warn(
            f"The default value of the ``{kwarg_name}`` argument to zarr IO functions will soon change."
            "The default value of ``None`` used to mean ``True``, but it will be changed to mean ``False``."
            f"To preserve the same behaviour in future please pass ``{kwarg_name}=True`` explicitly."
            "If you are not reading and writing from high-latency stores (e.g. Zarr v2/v3 format cloud object stores) you can safely ignore this warning."
            "See https://github.com/pydata/xarray/issues/10122 for more information.",
            PendingDeprecationWarning,
        )


def _get_mappers(*, storage_options, store, chunk_store):
    # expand str and path-like arguments
    store = _normalize_path(store)
    chunk_store = _normalize_path(chunk_store)

    kwargs = {}
    if storage_options is None:
        mapper = store
        chunk_mapper = chunk_store
    else:
        if not isinstance(store, str):
            raise ValueError(
                f"store must be a string to use storage_options. Got {type(store)}"
            )

        if _zarr_v3():
            kwargs["storage_options"] = storage_options
            mapper = store
            chunk_mapper = chunk_store
        else:
            from fsspec import get_mapper

            mapper = get_mapper(store, **storage_options)
            if chunk_store is not None:
                chunk_mapper = get_mapper(chunk_store, **storage_options)
            else:
                chunk_mapper = chunk_store
    return kwargs, mapper, chunk_mapper


def _choose_default_mode(
    *,
    mode: ZarrWriteModes | None,
    append_dim: Hashable | None,
    region: Mapping[str, slice | Literal["auto"]] | Literal["auto"] | None,
) -> ZarrWriteModes:
    if mode is None:
        if append_dim is not None:
            mode = "a"
        elif region is not None:
            mode = "r+"
        else:
            mode = "w-"

    if mode not in ["a", "a-"] and append_dim is not None:
        raise ValueError("cannot set append_dim unless mode='a' or mode=None")

    if mode not in ["a", "a-", "r+"] and region is not None:
        raise ValueError(
            "cannot set region unless mode='a', mode='a-', mode='r+' or mode=None"
        )

    if mode not in ["w", "w-", "a", "a-", "r+"]:
        raise ValueError(
            "The only supported options for mode are 'w', "
            f"'w-', 'a', 'a-', and 'r+', but mode={mode!r}"
        )
    return mode


def _zarr_v3() -> bool:
    return module_available("zarr", minversion="3")


# need some special secret attributes to tell us the dimensions
DIMENSION_KEY = "_ARRAY_DIMENSIONS"
ZarrFormat = Literal[2, 3]


class FillValueCoder:
    """Handle custom logic to safely encode and decode fill values in Zarr.
    Possibly redundant with logic in xarray/coding/variables.py but needs to be
    isolated from NetCDF-specific logic.
    """

    @classmethod
    def encode(cls, value: int | float | str | bytes, dtype: np.dtype[Any]) -> Any:
        if dtype.kind in "S":
            # byte string, this implies that 'value' must also be `bytes` dtype.
            assert isinstance(value, bytes)
            return base64.standard_b64encode(value).decode()
        elif dtype.kind in "b":
            # boolean
            return bool(value)
        elif dtype.kind in "iu":
            # todo: do we want to check for decimals?
            return int(value)
        elif dtype.kind in "f":
            return base64.standard_b64encode(struct.pack("<d", float(value))).decode()
        elif dtype.kind in "U":
            return str(value)
        else:
            raise ValueError(f"Failed to encode fill_value. Unsupported dtype {dtype}")

    @classmethod
    def decode(cls, value: int | float | str | bytes, dtype: str | np.dtype[Any]):
        if dtype == "string":
            # zarr V3 string type
            return str(value)
        elif dtype == "bytes":
            # zarr V3 bytes type
            assert isinstance(value, str | bytes)
            return base64.standard_b64decode(value)
        np_dtype = np.dtype(dtype)
        if np_dtype.kind in "f":
            assert isinstance(value, str | bytes)
            return struct.unpack("<d", base64.standard_b64decode(value))[0]
        elif np_dtype.kind in "b":
            return bool(value)
        elif np_dtype.kind in "iu":
            return int(value)
        else:
            raise ValueError(f"Failed to decode fill_value. Unsupported dtype {dtype}")


def encode_zarr_attr_value(value):
    """
    Encode a attribute value as something that can be serialized as json

    Many xarray datasets / variables have numpy arrays and values. This
    function handles encoding / decoding of such items.

    ndarray -> list
    scalar array -> scalar
    other -> other (no change)
    """
    if isinstance(value, np.ndarray):
        encoded = value.tolist()
    elif isinstance(value, np.generic):
        encoded = value.item()
    else:
        encoded = value
    return encoded


class ZarrArrayWrapper(BackendArray):
    __slots__ = ("_array", "dtype", "shape")

    def __init__(self, zarr_array):
        # some callers attempt to evaluate an array if an `array` property exists on the object.
        # we prefix with _ to avoid this inference.
        self._array = zarr_array
        self.shape = self._array.shape

        # preserve vlen string object dtype (GH 7328)
        if (
            not _zarr_v3()
            and self._array.filters is not None
            and any(filt.codec_id == "vlen-utf8" for filt in self._array.filters)
        ):
            dtype = coding.strings.create_vlen_dtype(str)
        else:
            dtype = self._array.dtype

        self.dtype = dtype

    def get_array(self):
        return self._array

    def _oindex(self, key):
        return self._array.oindex[key]

    def _vindex(self, key):
        return self._array.vindex[key]

    def _getitem(self, key):
        return self._array[key]

    def __getitem__(self, key):
        array = self._array
        if isinstance(key, indexing.BasicIndexer):
            method = self._getitem
        elif isinstance(key, indexing.VectorizedIndexer):
            method = self._vindex
        elif isinstance(key, indexing.OuterIndexer):
            method = self._oindex
        return indexing.explicit_indexing_adapter(
            key, array.shape, indexing.IndexingSupport.VECTORIZED, method
        )

        # if self.ndim == 0:
        # could possibly have a work-around for 0d data here


def _determine_zarr_chunks(
    enc_chunks, var_chunks, ndim, name, safe_chunks, region, mode, shape
):
    """
    Given encoding chunks (possibly None or []) and variable chunks
    (possibly None or []).
    """

    # zarr chunk spec:
    # chunks : int or tuple of ints, optional
    #   Chunk shape. If not provided, will be guessed from shape and dtype.

    # if there are no chunks in encoding and the variable data is a numpy
    # array, then we let zarr use its own heuristics to pick the chunks
    if not var_chunks and not enc_chunks:
        return None

    # if there are no chunks in encoding but there are dask chunks, we try to
    # use the same chunks in zarr
    # However, zarr chunks needs to be uniform for each array
    # https://zarr-specs.readthedocs.io/en/latest/v2/v2.0.html#chunks
    # while dask chunks can be variable sized
    # https://dask.pydata.org/en/latest/array-design.html#chunks
    if var_chunks and not enc_chunks:
        if any(len(set(chunks[:-1])) > 1 for chunks in var_chunks):
            raise ValueError(
                "Zarr requires uniform chunk sizes except for final chunk. "
                f"Variable named {name!r} has incompatible dask chunks: {var_chunks!r}. "
                "Consider rechunking using `chunk()`."
            )
        if any((chunks[0] < chunks[-1]) for chunks in var_chunks):
            raise ValueError(
                "Final chunk of Zarr array must be the same size or smaller "
                f"than the first. Variable named {name!r} has incompatible Dask chunks {var_chunks!r}."
                "Consider either rechunking using `chunk()` or instead deleting "
                "or modifying `encoding['chunks']`."
            )
        # return the first chunk for each dimension
        return tuple(chunk[0] for chunk in var_chunks)

    # from here on, we are dealing with user-specified chunks in encoding
    # zarr allows chunks to be an integer, in which case it uses the same chunk
    # size on each dimension.
    # Here we re-implement this expansion ourselves. That makes the logic of
    # checking chunk compatibility easier

    if isinstance(enc_chunks, integer_types):
        enc_chunks_tuple = ndim * (enc_chunks,)
    else:
        enc_chunks_tuple = tuple(enc_chunks)

    if len(enc_chunks_tuple) != ndim:
        # throw away encoding chunks, start over
        return _determine_zarr_chunks(
            None, var_chunks, ndim, name, safe_chunks, region, mode, shape
        )

    for x in enc_chunks_tuple:
        if not isinstance(x, int):
            raise TypeError(
                "zarr chunk sizes specified in `encoding['chunks']` "
                "must be an int or a tuple of ints. "
                f"Instead found encoding['chunks']={enc_chunks_tuple!r} "
                f"for variable named {name!r}."
            )

    # if there are chunks in encoding and the variable data is a numpy array,
    # we use the specified chunks
    if not var_chunks:
        return enc_chunks_tuple

    # the hard case
    # DESIGN CHOICE: do not allow multiple dask chunks on a single zarr chunk
    # this avoids the need to get involved in zarr synchronization / locking
    # From zarr docs:
    #  "If each worker in a parallel computation is writing to a
    #   separate region of the array, and if region boundaries are perfectly aligned
    #   with chunk boundaries, then no synchronization is required."
    # TODO: incorporate synchronizer to allow writes from multiple dask
    # threads

    # If it is possible to write on partial chunks then it is not necessary to check
    # the last one contained on the region
    allow_partial_chunks = mode != "r+"

    base_error = (
        f"Specified zarr chunks encoding['chunks']={enc_chunks_tuple!r} for "
        f"variable named {name!r} would overlap multiple dask chunks {var_chunks!r} "
        f"on the region {region}. "
        f"Writing this array in parallel with dask could lead to corrupted data. "
        f"Consider either rechunking using `chunk()`, deleting "
        f"or modifying `encoding['chunks']`, or specify `safe_chunks=False`."
    )

    for zchunk, dchunks, interval, size in zip(
        enc_chunks_tuple, var_chunks, region, shape, strict=True
    ):
        if not safe_chunks:
            continue

        for dchunk in dchunks[1:-1]:
            if dchunk % zchunk:
                raise ValueError(base_error)

        region_start = interval.start if interval.start else 0

        if len(dchunks) > 1:
            # The first border size is the amount of data that needs to be updated on the
            # first chunk taking into account the region slice.
            first_border_size = zchunk
            if allow_partial_chunks:
                first_border_size = zchunk - region_start % zchunk

            if (dchunks[0] - first_border_size) % zchunk:
                raise ValueError(base_error)

        if not allow_partial_chunks:
            region_stop = interval.stop if interval.stop else size

            if region_start % zchunk:
                # The last chunk which can also be the only one is a partial chunk
                # if it is not aligned at the beginning
                raise ValueError(base_error)

            if np.ceil(region_stop / zchunk) == np.ceil(size / zchunk):
                # If the region is covering the last chunk then check
                # if the reminder with the default chunk size
                # is equal to the size of the last chunk
                if dchunks[-1] % zchunk != size % zchunk:
                    raise ValueError(base_error)
            elif dchunks[-1] % zchunk:
                raise ValueError(base_error)

    return enc_chunks_tuple


def _get_zarr_dims_and_attrs(zarr_obj, dimension_key, try_nczarr):
    # Zarr V3 explicitly stores the dimension names in the metadata
    try:
        # if this exists, we are looking at a Zarr V3 array
        # convert None to empty tuple
        dimensions = zarr_obj.metadata.dimension_names or ()
    except AttributeError:
        # continue to old code path
        pass
    else:
        attributes = dict(zarr_obj.attrs)
        if len(zarr_obj.shape) != len(dimensions):
            raise KeyError(
                "Zarr object is missing the `dimension_names` metadata which is "
                "required for xarray to determine variable dimensions."
            )
        return dimensions, attributes

    # Zarr arrays do not have dimensions. To get around this problem, we add
    # an attribute that specifies the dimension. We have to hide this attribute
    # when we send the attributes to the user.
    # zarr_obj can be either a zarr group or zarr array
    try:
        # Xarray-Zarr
        dimensions = zarr_obj.attrs[dimension_key]
    except KeyError as e:
        if not try_nczarr:
            raise KeyError(
                f"Zarr object is missing the attribute `{dimension_key}`, which is "
                "required for xarray to determine variable dimensions."
            ) from e

        # NCZarr defines dimensions through metadata in .zarray
        zarray_path = os.path.join(zarr_obj.path, ".zarray")
        if _zarr_v3():
            import asyncio

            zarray_str = asyncio.run(zarr_obj.store.get(zarray_path)).to_bytes()
        else:
            zarray_str = zarr_obj.store.get(zarray_path)
        zarray = json.loads(zarray_str)
        try:
            # NCZarr uses Fully Qualified Names
            dimensions = [
                os.path.basename(dim) for dim in zarray["_NCZARR_ARRAY"]["dimrefs"]
            ]
        except KeyError as e:
            raise KeyError(
                f"Zarr object is missing the attribute `{dimension_key}` and the NCZarr metadata, "
                "which are required for xarray to determine variable dimensions."
            ) from e

    nc_attrs = [attr for attr in zarr_obj.attrs if attr.lower().startswith("_nc")]
    attributes = HiddenKeyDict(zarr_obj.attrs, [dimension_key] + nc_attrs)
    return dimensions, attributes


def extract_zarr_variable_encoding(
    variable,
    raise_on_invalid=False,
    name=None,
    *,
    safe_chunks=True,
    region=None,
    mode=None,
    shape=None,
):
    """
    Extract zarr encoding dictionary from xarray Variable

    Parameters
    ----------
    variable : Variable
    raise_on_invalid : bool, optional
    name: str | Hashable, optional
    safe_chunks: bool, optional
    region: tuple[slice, ...], optional
    mode: str, optional
    shape: tuple[int, ...], optional
    Returns
    -------
    encoding : dict
        Zarr encoding for `variable`
    """

    shape = shape if shape else variable.shape
    encoding = variable.encoding.copy()

    safe_to_drop = {"source", "original_shape", "preferred_chunks"}
    valid_encodings = {
        "chunks",
        "shards",
        "compressor",  # TODO: delete when min zarr >=3
        "compressors",
        "filters",
        "serializer",
        "cache_metadata",
        "write_empty_chunks",
    }

    for k in safe_to_drop:
        if k in encoding:
            del encoding[k]

    if raise_on_invalid:
        invalid = [k for k in encoding if k not in valid_encodings]
        if invalid:
            raise ValueError(
                f"unexpected encoding parameters for zarr backend:  {invalid!r}"
            )
    else:
        for k in list(encoding):
            if k not in valid_encodings:
                del encoding[k]

    chunks = _determine_zarr_chunks(
        enc_chunks=encoding.get("chunks"),
        var_chunks=variable.chunks,
        ndim=variable.ndim,
        name=name,
        safe_chunks=safe_chunks,
        region=region,
        mode=mode,
        shape=shape,
    )
    if _zarr_v3() and chunks is None:
        chunks = "auto"
    encoding["chunks"] = chunks
    return encoding


# Function below is copied from conventions.encode_cf_variable.
# The only change is to raise an error for object dtypes.
def encode_zarr_variable(var, needs_copy=True, name=None):
    """
    Converts an Variable into an Variable which follows some
    of the CF conventions:

        - Nans are masked using _FillValue (or the deprecated missing_value)
        - Rescaling via: scale_factor and add_offset
        - datetimes are converted to the CF 'units since time' format
        - dtype encodings are enforced.

    Parameters
    ----------
    var : Variable
        A variable holding un-encoded data.

    Returns
    -------
    out : Variable
        A variable which has been encoded as described above.
    """

    var = conventions.encode_cf_variable(var, name=name)
    var = ensure_dtype_not_object(var, name=name)

    # zarr allows unicode, but not variable-length strings, so it's both
    # simpler and more compact to always encode as UTF-8 explicitly.
    # TODO: allow toggling this explicitly via dtype in encoding.
    # TODO: revisit this now that Zarr _does_ allow variable-length strings
    coder = coding.strings.EncodedStringCoder(allows_unicode=True)
    var = coder.encode(var, name=name)
    var = coding.strings.ensure_fixed_length_bytes(var)

    return var


def _validate_datatypes_for_zarr_append(vname, existing_var, new_var):
    """If variable exists in the store, confirm dtype of the data to append is compatible with
    existing dtype.
    """
    if (
        np.issubdtype(new_var.dtype, np.number)
        or np.issubdtype(new_var.dtype, np.datetime64)
        or np.issubdtype(new_var.dtype, np.bool_)
        or new_var.dtype == object
        or (new_var.dtype.kind in ("S", "U") and existing_var.dtype == object)
    ):
        # We can skip dtype equality checks under two conditions: (1) if the var to append is
        # new to the dataset, because in this case there is no existing var to compare it to;
        # or (2) if var to append's dtype is known to be easy-to-append, because in this case
        # we can be confident appending won't cause problems. Examples of dtypes which are not
        # easy-to-append include length-specified strings of type `|S*` or `<U*` (where * is a
        # positive integer character length). For these dtypes, appending dissimilar lengths
        # can result in truncation of appended data. Therefore, variables which already exist
        # in the dataset, and with dtypes which are not known to be easy-to-append, necessitate
        # exact dtype equality, as checked below.
        pass
    elif not new_var.dtype == existing_var.dtype:
        raise ValueError(
            f"Mismatched dtypes for variable {vname} between Zarr store on disk "
            f"and dataset to append. Store has dtype {existing_var.dtype} but "
            f"dataset to append has dtype {new_var.dtype}."
        )


def _validate_and_transpose_existing_dims(
    var_name, new_var, existing_var, region, append_dim
):
    if new_var.dims != existing_var.dims:
        if set(existing_var.dims) == set(new_var.dims):
            new_var = new_var.transpose(*existing_var.dims)
        else:
            raise ValueError(
                f"variable {var_name!r} already exists with different "
                f"dimension names {existing_var.dims} != "
                f"{new_var.dims}, but changing variable "
                f"dimensions is not supported by to_zarr()."
            )

    existing_sizes = {}
    for dim, size in existing_var.sizes.items():
        if region is not None and dim in region:
            start, stop, stride = region[dim].indices(size)
            assert stride == 1  # region was already validated
            size = stop - start
        if dim != append_dim:
            existing_sizes[dim] = size

    new_sizes = {dim: size for dim, size in new_var.sizes.items() if dim != append_dim}
    if existing_sizes != new_sizes:
        raise ValueError(
            f"variable {var_name!r} already exists with different "
            f"dimension sizes: {existing_sizes} != {new_sizes}. "
            f"to_zarr() only supports changing dimension sizes when "
            f"explicitly appending, but append_dim={append_dim!r}. "
            f"If you are attempting to write to a subset of the "
            f"existing store without changing dimension sizes, "
            f"consider using the region argument in to_zarr()."
        )

    return new_var


def _put_attrs(zarr_obj, attrs):
    """Raise a more informative error message for invalid attrs."""
    try:
        zarr_obj.attrs.put(attrs)
    except TypeError as e:
        raise TypeError("Invalid attribute in Dataset.attrs.") from e
    return zarr_obj


class ZarrStore(AbstractWritableDataStore):
    """Store for reading and writing data via zarr"""

    __slots__ = (
        "_append_dim",
        "_cache_members",
        "_close_store_on_close",
        "_consolidate_on_close",
        "_group",
        "_members",
        "_mode",
        "_read_only",
        "_safe_chunks",
        "_synchronizer",
        "_use_zarr_fill_value_as_mask",
        "_write_empty",
        "_write_region",
        "zarr_group",
    )

    @classmethod
    def open_store(
        cls,
        store,
        mode: ZarrWriteModes = "r",
        synchronizer=None,
        group=None,
        consolidated=False,
        consolidate_on_close=False,
        chunk_store=None,
        storage_options=None,
        append_dim=None,
        write_region=None,
        safe_chunks=True,
        zarr_version=None,
        zarr_format=None,
        use_zarr_fill_value_as_mask=None,
        write_empty: bool | None = None,
        cache_members: bool = True,
    ):
        (
            zarr_group,
            consolidate_on_close,
            close_store_on_close,
            use_zarr_fill_value_as_mask,
        ) = _get_open_params(
            store=store,
            mode=mode,
            synchronizer=synchronizer,
            group=group,
            consolidated=consolidated,
            consolidate_on_close=consolidate_on_close,
            chunk_store=chunk_store,
            storage_options=storage_options,
            zarr_version=zarr_version,
            use_zarr_fill_value_as_mask=use_zarr_fill_value_as_mask,
            zarr_format=zarr_format,
        )

        from zarr import Group

        group_members: dict[str, Group] = {}
        group_paths = list(_iter_zarr_groups(zarr_group, parent=group))
        for path in group_paths:
            if path == group:
                group_members[path] = zarr_group
            else:
                rel_path = path.removeprefix(f"{group}/")
                group_members[path] = zarr_group[rel_path.removeprefix("/")]

        out = {
            group: cls(
                group_store,
                mode,
                consolidate_on_close,
                append_dim,
                write_region,
                safe_chunks,
                write_empty,
                close_store_on_close,
                use_zarr_fill_value_as_mask,
                cache_members=cache_members,
            )
            for group, group_store in group_members.items()
        }
        return out

    @classmethod
    def open_group(
        cls,
        store,
        mode: ZarrWriteModes = "r",
        synchronizer=None,
        group=None,
        consolidated=False,
        consolidate_on_close=False,
        chunk_store=None,
        storage_options=None,
        append_dim=None,
        write_region=None,
        safe_chunks=True,
        zarr_version=None,
        zarr_format=None,
        use_zarr_fill_value_as_mask=None,
        write_empty: bool | None = None,
        cache_members: bool = True,
    ):
        (
            zarr_group,
            consolidate_on_close,
            close_store_on_close,
            use_zarr_fill_value_as_mask,
        ) = _get_open_params(
            store=store,
            mode=mode,
            synchronizer=synchronizer,
            group=group,
            consolidated=consolidated,
            consolidate_on_close=consolidate_on_close,
            chunk_store=chunk_store,
            storage_options=storage_options,
            zarr_version=zarr_version,
            use_zarr_fill_value_as_mask=use_zarr_fill_value_as_mask,
            zarr_format=zarr_format,
        )

        return cls(
            zarr_group,
            mode,
            consolidate_on_close,
            append_dim,
            write_region,
            safe_chunks,
            write_empty,
            close_store_on_close,
            use_zarr_fill_value_as_mask,
            cache_members,
        )

    def __init__(
        self,
        zarr_group,
        mode=None,
        consolidate_on_close=False,
        append_dim=None,
        write_region=None,
        safe_chunks=True,
        write_empty: bool | None = None,
        close_store_on_close: bool = False,
        use_zarr_fill_value_as_mask=None,
        cache_members: bool = True,
    ):
        self.zarr_group = zarr_group
        self._read_only = self.zarr_group.read_only
        self._synchronizer = self.zarr_group.synchronizer
        self._group = self.zarr_group.path
        self._mode = mode
        self._consolidate_on_close = consolidate_on_close
        self._append_dim = append_dim
        self._write_region = write_region
        self._safe_chunks = safe_chunks
        self._write_empty = write_empty
        self._close_store_on_close = close_store_on_close
        self._use_zarr_fill_value_as_mask = use_zarr_fill_value_as_mask
        self._cache_members: bool = cache_members
        self._members: dict[str, ZarrArray | ZarrGroup] = {}

        if self._cache_members:
            # initialize the cache
            # this cache is created here and never updated.
            # If the `ZarrStore` instance creates a new zarr array, or if an external process
            # removes an existing zarr array, then the cache will be invalid.
            # We use this cache only to record any pre-existing arrays when the group was opened
            # create a new ZarrStore instance if you want to
            # capture the current state of the zarr group, or create a ZarrStore with
            # `cache_members` set to `False` to disable this cache and instead fetch members
            # on demand.
            self._members = self._fetch_members()

    @property
    def members(self) -> dict[str, ZarrArray | ZarrGroup]:
        """
        Model the arrays and groups contained in self.zarr_group as a dict. If `self._cache_members`
        is true, the dict is cached. Otherwise, it is retrieved from storage.
        """
        if not self._cache_members:
            return self._fetch_members()
        else:
            return self._members

    def _fetch_members(self) -> dict[str, ZarrArray | ZarrGroup]:
        """
        Get the arrays and groups defined in the zarr group modelled by this Store
        """
        import zarr

        if zarr.__version__ >= "3":
            return dict(self.zarr_group.members())
        else:
            return dict(self.zarr_group.items())

    def array_keys(self) -> tuple[str, ...]:
        from zarr import Array as ZarrArray

        return tuple(
            key for (key, node) in self.members.items() if isinstance(node, ZarrArray)
        )

    def arrays(self) -> tuple[tuple[str, ZarrArray], ...]:
        from zarr import Array as ZarrArray

        return tuple(
            (key, node)
            for (key, node) in self.members.items()
            if isinstance(node, ZarrArray)
        )

    @property
    def ds(self):
        # TODO: consider deprecating this in favor of zarr_group
        return self.zarr_group

    def open_store_variable(self, name):
        zarr_array = self.members[name]
        data = indexing.LazilyIndexedArray(ZarrArrayWrapper(zarr_array))
        try_nczarr = self._mode == "r"
        dimensions, attributes = _get_zarr_dims_and_attrs(
            zarr_array, DIMENSION_KEY, try_nczarr
        )
        attributes = dict(attributes)

        encoding = {
            "chunks": zarr_array.chunks,
            "preferred_chunks": dict(zip(dimensions, zarr_array.chunks, strict=True)),
        }

        if _zarr_v3():
            encoding.update(
                {
                    "compressors": zarr_array.compressors,
                    "filters": zarr_array.filters,
                    "shards": zarr_array.shards,
                }
            )
            if self.zarr_group.metadata.zarr_format == 3:
                encoding.update({"serializer": zarr_array.serializer})
        else:
            encoding.update(
                {
                    "compressor": zarr_array.compressor,
                    "filters": zarr_array.filters,
                }
            )

        if self._use_zarr_fill_value_as_mask:
            # Setting this attribute triggers CF decoding for missing values
            # by interpreting Zarr's fill_value to mean the same as netCDF's _FillValue
            if zarr_array.fill_value is not None:
                attributes["_FillValue"] = zarr_array.fill_value
        elif "_FillValue" in attributes:
            original_zarr_dtype = zarr_array.metadata.data_type
            attributes["_FillValue"] = FillValueCoder.decode(
                attributes["_FillValue"], original_zarr_dtype.value
            )

        return Variable(dimensions, data, attributes, encoding)

    def get_variables(self):
        return FrozenDict((k, self.open_store_variable(k)) for k in self.array_keys())

    def get_attrs(self):
        return {
            k: v
            for k, v in self.zarr_group.attrs.asdict().items()
            if not k.lower().startswith("_nc")
        }

    def get_dimensions(self):
        try_nczarr = self._mode == "r"
        dimensions = {}
        for _k, v in self.arrays():
            dim_names, _ = _get_zarr_dims_and_attrs(v, DIMENSION_KEY, try_nczarr)
            for d, s in zip(dim_names, v.shape, strict=True):
                if d in dimensions and dimensions[d] != s:
                    raise ValueError(
                        f"found conflicting lengths for dimension {d} "
                        f"({s} != {dimensions[d]})"
                    )
                dimensions[d] = s
        return dimensions

    def set_dimensions(self, variables, unlimited_dims=None):
        if unlimited_dims is not None:
            raise NotImplementedError(
                "Zarr backend doesn't know how to handle unlimited dimensions"
            )

    def set_attributes(self, attributes):
        _put_attrs(self.zarr_group, attributes)

    def encode_variable(self, variable):
        variable = encode_zarr_variable(variable)
        return variable

    def encode_attribute(self, a):
        return encode_zarr_attr_value(a)

    def store(
        self,
        variables,
        attributes,
        check_encoding_set=frozenset(),
        writer=None,
        unlimited_dims=None,
    ):
        """
        Top level method for putting data on this store, this method:
          - encodes variables/attributes
          - sets dimensions
          - sets variables

        Parameters
        ----------
        variables : dict-like
            Dictionary of key/value (variable name / xr.Variable) pairs
        attributes : dict-like
            Dictionary of key/value (attribute name / attribute) pairs
        check_encoding_set : list-like
            List of variables that should be checked for invalid encoding
            values
        writer : ArrayWriter
        unlimited_dims : list-like
            List of dimension names that should be treated as unlimited
            dimensions.
            dimension on which the zarray will be appended
            only needed in append mode
        """
        if TYPE_CHECKING:
            import zarr
        else:
            zarr = attempt_import("zarr")

        if self._mode == "w":
            # always overwrite, so we don't care about existing names,
            # and consistency of encoding
            new_variable_names = set(variables)
            existing_keys = {}
            existing_variable_names = {}
        else:
            existing_keys = self.array_keys()
            existing_variable_names = {
                vn for vn in variables if _encode_variable_name(vn) in existing_keys
            }
            new_variable_names = set(variables) - existing_variable_names

        if self._mode == "r+" and (
            new_names := [k for k in variables if k not in existing_keys]
        ):
            raise ValueError(
                f"dataset contains non-pre-existing variables {new_names!r}, "
                "which is not allowed in ``xarray.Dataset.to_zarr()`` with "
                "``mode='r+'``. To allow writing new variables, set ``mode='a'``."
            )

        if self._append_dim is not None and self._append_dim not in existing_keys:
            # For dimensions without coordinate values, we must parse
            # the _ARRAY_DIMENSIONS attribute on *all* arrays to check if it
            # is a valid existing dimension name.
            # TODO: This `get_dimensions` method also does shape checking
            # which isn't strictly necessary for our check.
            existing_dims = self.get_dimensions()
            if self._append_dim not in existing_dims:
                raise ValueError(
                    f"append_dim={self._append_dim!r} does not match any existing "
                    f"dataset dimensions {existing_dims}"
                )

        variables_encoded, attributes = self.encode(
            {vn: variables[vn] for vn in new_variable_names}, attributes
        )

        if existing_variable_names:
            # We make sure that values to be appended are encoded *exactly*
            # as the current values in the store.
            # To do so, we decode variables directly to access the proper encoding,
            # without going via xarray.Dataset to avoid needing to load
            # index variables into memory.
            existing_vars, _, _ = conventions.decode_cf_variables(
                variables={
                    k: self.open_store_variable(name=k) for k in existing_variable_names
                },
                # attributes = {} since we don't care about parsing the global
                # "coordinates" attribute
                attributes={},
            )
            # Modified variables must use the same encoding as the store.
            vars_with_encoding = {}
            for vn in existing_variable_names:
                _validate_datatypes_for_zarr_append(
                    vn, existing_vars[vn], variables[vn]
                )
                vars_with_encoding[vn] = variables[vn].copy(deep=False)
                vars_with_encoding[vn].encoding = existing_vars[vn].encoding
            vars_with_encoding, _ = self.encode(vars_with_encoding, {})
            variables_encoded.update(vars_with_encoding)

            for var_name in existing_variable_names:
                variables_encoded[var_name] = _validate_and_transpose_existing_dims(
                    var_name,
                    variables_encoded[var_name],
                    existing_vars[var_name],
                    self._write_region,
                    self._append_dim,
                )

        if self._mode not in ["r", "r+"]:
            self.set_attributes(attributes)
            self.set_dimensions(variables_encoded, unlimited_dims=unlimited_dims)

        # if we are appending to an append_dim, only write either
        # - new variables not already present, OR
        # - variables with the append_dim in their dimensions
        # We do NOT overwrite other variables.
        if self._mode == "a-" and self._append_dim is not None:
            variables_to_set = {
                k: v
                for k, v in variables_encoded.items()
                if (k not in existing_variable_names) or (self._append_dim in v.dims)
            }
        else:
            variables_to_set = variables_encoded

        self.set_variables(
            variables_to_set, check_encoding_set, writer, unlimited_dims=unlimited_dims
        )
        if self._consolidate_on_close:
            kwargs = {}
            if _zarr_v3():
                kwargs["zarr_format"] = self.zarr_group.metadata.zarr_format
            zarr.consolidate_metadata(self.zarr_group.store, **kwargs)

    def sync(self):
        pass

    def _open_existing_array(self, *, name) -> ZarrArray:
        import zarr
        from zarr import Array as ZarrArray

        # TODO: if mode="a", consider overriding the existing variable
        # metadata. This would need some case work properly with region
        # and append_dim.
        if self._write_empty is not None:
            # Write to zarr_group.chunk_store instead of zarr_group.store
            # See https://github.com/pydata/xarray/pull/8326#discussion_r1365311316 for a longer explanation
            #    The open_consolidated() enforces a mode of r or r+
            #    (and to_zarr with region provided enforces a read mode of r+),
            #    and this function makes sure the resulting Group has a store of type ConsolidatedMetadataStore
            #    and a 'normal Store subtype for chunk_store.
            #    The exact type depends on if a local path was used, or a URL of some sort,
            #    but the point is that it's not a read-only ConsolidatedMetadataStore.
            #    It is safe to write chunk data to the chunk_store because no metadata would be changed by
            #    to_zarr with the region parameter:
            #     - Because the write mode is enforced to be r+, no new variables can be added to the store
            #       (this is also checked and enforced in xarray.backends.api.py::to_zarr()).
            #     - Existing variables already have their attrs included in the consolidated metadata file.
            #     - The size of dimensions can not be expanded, that would require a call using `append_dim`
            #        which is mutually exclusive with `region`
            zarr_array = zarr.open(
                store=(
                    self.zarr_group.store if _zarr_v3() else self.zarr_group.chunk_store
                ),
                # TODO: see if zarr should normalize these strings.
                path="/".join([self.zarr_group.name.rstrip("/"), name]).lstrip("/"),
                write_empty_chunks=self._write_empty,
            )
        else:
            zarr_array = self.zarr_group[name]

        return cast(ZarrArray, zarr_array)

    def _create_new_array(
        self, *, name, shape, dtype, fill_value, encoding, attrs
    ) -> ZarrArray:
        if coding.strings.check_vlen_dtype(dtype) is str:
            dtype = str

        if self._write_empty is not None:
            if (
                "write_empty_chunks" in encoding
                and encoding["write_empty_chunks"] != self._write_empty
            ):
                raise ValueError(
                    'Differing "write_empty_chunks" values in encoding and parameters'
                    f'Got {encoding["write_empty_chunks"] = } and {self._write_empty = }'
                )
            else:
                encoding["write_empty_chunks"] = self._write_empty

        zarr_array = self.zarr_group.create(
            name,
            shape=shape,
            dtype=dtype,
            fill_value=fill_value,
            **encoding,
        )
        zarr_array = _put_attrs(zarr_array, attrs)
        return zarr_array

    def set_variables(self, variables, check_encoding_set, writer, unlimited_dims=None):
        """
        This provides a centralized method to set the variables on the data
        store.

        Parameters
        ----------
        variables : dict-like
            Dictionary of key/value (variable name / xr.Variable) pairs
        check_encoding_set : list-like
            List of variables that should be checked for invalid encoding
            values
        writer
        unlimited_dims : list-like
            List of dimension names that should be treated as unlimited
            dimensions.
        """

        existing_keys = self.array_keys()
        is_zarr_v3_format = _zarr_v3() and self.zarr_group.metadata.zarr_format == 3

        for vn, v in variables.items():
            name = _encode_variable_name(vn)
            attrs = v.attrs.copy()
            dims = v.dims
            dtype = v.dtype
            shape = v.shape

            if self._use_zarr_fill_value_as_mask:
                fill_value = attrs.pop("_FillValue", None)
            else:
                fill_value = None
                if "_FillValue" in attrs:
                    # replace with encoded fill value
                    fv = attrs.pop("_FillValue")
                    if fv is not None:
                        attrs["_FillValue"] = FillValueCoder.encode(fv, dtype)

            # _FillValue is never a valid encoding for Zarr
            # TODO: refactor this logic so we don't need to check this here
            if "_FillValue" in v.encoding:
                if v.encoding.get("_FillValue") is not None:
                    raise ValueError("Zarr does not support _FillValue in encoding.")
                else:
                    del v.encoding["_FillValue"]

            zarr_shape = None
            write_region = self._write_region if self._write_region is not None else {}
            write_region = {dim: write_region.get(dim, slice(None)) for dim in dims}

            if self._mode != "w" and name in existing_keys:
                # existing variable
                zarr_array = self._open_existing_array(name=name)
                if self._append_dim is not None and self._append_dim in dims:
                    # resize existing variable
                    append_axis = dims.index(self._append_dim)
                    assert write_region[self._append_dim] == slice(None)
                    write_region[self._append_dim] = slice(
                        zarr_array.shape[append_axis], None
                    )

                    new_shape = list(zarr_array.shape)
                    new_shape[append_axis] += v.shape[append_axis]
                    zarr_array.resize(new_shape)

                zarr_shape = zarr_array.shape
            region = tuple(write_region[dim] for dim in dims)

            # We need to do this for both new and existing variables to ensure we're not
            # writing to a partial chunk, even though we don't use the `encoding` value
            # when writing to an existing variable. See
            # https://github.com/pydata/xarray/issues/8371 for details.
            # Note: Ideally there should be two functions, one for validating the chunks and
            # another one for extracting the encoding.
            encoding = extract_zarr_variable_encoding(
                v,
                raise_on_invalid=vn in check_encoding_set,
                name=vn,
                safe_chunks=self._safe_chunks,
                region=region,
                mode=self._mode,
                shape=zarr_shape,
            )

            if self._mode == "w" or name not in existing_keys:
                # new variable
                encoded_attrs = {k: self.encode_attribute(v) for k, v in attrs.items()}
                # the magic for storing the hidden dimension data
                if is_zarr_v3_format:
                    encoding["dimension_names"] = dims
                else:
                    encoded_attrs[DIMENSION_KEY] = dims

                encoding["overwrite"] = True if self._mode == "w" else False

                zarr_array = self._create_new_array(
                    name=name,
                    dtype=dtype,
                    shape=shape,
                    fill_value=fill_value,
                    encoding=encoding,
                    attrs=encoded_attrs,
                )

            writer.add(v.data, zarr_array, region)

    def close(self) -> None:
        if self._close_store_on_close:
            self.zarr_group.store.close()

    def _auto_detect_regions(self, ds, region):
        for dim, val in region.items():
            if val != "auto":
                continue

            if dim not in ds._variables:
                # unindexed dimension
                region[dim] = slice(0, ds.sizes[dim])
                continue

            variable = conventions.decode_cf_variable(
                dim, self.open_store_variable(dim).compute()
            )
            assert variable.dims == (dim,)
            index = pd.Index(variable.data)
            idxs = index.get_indexer(ds[dim].data)
            if (idxs == -1).any():
                raise KeyError(
                    f"Not all values of coordinate '{dim}' in the new array were"
                    " found in the original store. Writing to a zarr region slice"
                    " requires that no dimensions or metadata are changed by the write."
                )

            if (np.diff(idxs) != 1).any():
                raise ValueError(
                    f"The auto-detected region of coordinate '{dim}' for writing new data"
                    " to the original store had non-contiguous indices. Writing to a zarr"
                    " region slice requires that the new data constitute a contiguous subset"
                    " of the original store."
                )
            region[dim] = slice(idxs[0], idxs[-1] + 1)
        return region

    def _validate_and_autodetect_region(self, ds: Dataset) -> Dataset:
        if self._write_region is None:
            return ds

        region = self._write_region

        if region == "auto":
            region = {dim: "auto" for dim in ds.dims}

        if not isinstance(region, dict):
            raise TypeError(f"``region`` must be a dict, got {type(region)}")
        if any(v == "auto" for v in region.values()):
            if self._mode not in ["r+", "a"]:
                raise ValueError(
                    f"``mode`` must be 'r+' or 'a' when using ``region='auto'``, got {self._mode!r}"
                )
            region = self._auto_detect_regions(ds, region)

        # validate before attempting to auto-detect since the auto-detection
        # should always return a valid slice.
        for k, v in region.items():
            if k not in ds.dims:
                raise ValueError(
                    f"all keys in ``region`` are not in Dataset dimensions, got "
                    f"{list(region)} and {list(ds.dims)}"
                )
            if not isinstance(v, slice):
                raise TypeError(
                    "all values in ``region`` must be slice objects, got "
                    f"region={region}"
                )
            if v.step not in {1, None}:
                raise ValueError(
                    "step on all slices in ``region`` must be 1 or None, got "
                    f"region={region}"
                )

        non_matching_vars = [
            k for k, v in ds.variables.items() if not set(region).intersection(v.dims)
        ]
        if non_matching_vars:
            raise ValueError(
                f"when setting `region` explicitly in to_zarr(), all "
                f"variables in the dataset to write must have at least "
                f"one dimension in common with the region's dimensions "
                f"{list(region.keys())}, but that is not "
                f"the case for some variables here. To drop these variables "
                f"from this dataset before exporting to zarr, write: "
                f".drop_vars({non_matching_vars!r})"
            )

        if self._append_dim is not None and self._append_dim in region:
            raise ValueError(
                f"cannot list the same dimension in both ``append_dim`` and "
                f"``region`` with to_zarr(), got {self._append_dim} in both"
            )

        self._write_region = region

        # can't modify indexes with region writes
        return ds.drop_vars(ds.indexes)

    def _validate_encoding(self, encoding) -> None:
        if encoding and self._mode in ["a", "a-", "r+"]:
            existing_var_names = self.array_keys()
            for var_name in existing_var_names:
                if var_name in encoding:
                    raise ValueError(
                        f"variable {var_name!r} already exists, but encoding was provided"
                    )


def open_zarr(
    store,
    group=None,
    synchronizer=None,
    chunks="auto",
    decode_cf=True,
    mask_and_scale=True,
    decode_times=True,
    concat_characters=True,
    decode_coords=True,
    drop_variables=None,
    consolidated=None,
    overwrite_encoded_chunks=False,
    chunk_store=None,
    storage_options=None,
    decode_timedelta=None,
    use_cftime=None,
    zarr_version=None,
    zarr_format=None,
    use_zarr_fill_value_as_mask=None,
    chunked_array_type: str | None = None,
    from_array_kwargs: dict[str, Any] | None = None,
    **kwargs,
):
    """Load and decode a dataset from a Zarr store.

    The `store` object should be a valid store for a Zarr group. `store`
    variables must contain dimension metadata encoded in the
    `_ARRAY_DIMENSIONS` attribute or must have NCZarr format.

    Parameters
    ----------
    store : MutableMapping or str
        A MutableMapping where a Zarr Group has been stored or a path to a
        directory in file system where a Zarr DirectoryStore has been stored.
    synchronizer : object, optional
        Array synchronizer provided to zarr
    group : str, optional
        Group path. (a.k.a. `path` in zarr terminology.)
    chunks : int, dict, 'auto' or None, default: 'auto'
        If provided, used to load the data into dask arrays.

        - ``chunks='auto'`` will use dask ``auto`` chunking taking into account the
          engine preferred chunks.
        - ``chunks=None`` skips using dask, which is generally faster for
          small arrays.
        - ``chunks=-1`` loads the data with dask using a single chunk for all arrays.
        - ``chunks={}`` loads the data with dask using engine preferred chunks if
          exposed by the backend, otherwise with a single chunk for all arrays.

        See dask chunking for more details.
    overwrite_encoded_chunks : bool, optional
        Whether to drop the zarr chunks encoded for each variable when a
        dataset is loaded with specified chunk sizes (default: False)
    decode_cf : bool, optional
        Whether to decode these variables, assuming they were saved according
        to CF conventions.
    mask_and_scale : bool, optional
        If True, replace array values equal to `_FillValue` with NA and scale
        values according to the formula `original_values * scale_factor +
        add_offset`, where `_FillValue`, `scale_factor` and `add_offset` are
        taken from variable attributes (if they exist).  If the `_FillValue` or
        `missing_value` attribute contains multiple values a warning will be
        issued and all array values matching one of the multiple values will
        be replaced by NA.
    decode_times : bool, optional
        If True, decode times encoded in the standard NetCDF datetime format
        into datetime objects. Otherwise, leave them encoded as numbers.
    concat_characters : bool, optional
        If True, concatenate along the last dimension of character arrays to
        form string arrays. Dimensions will only be concatenated over (and
        removed) if they have no corresponding variable and if they are only
        used as the last dimension of character arrays.
    decode_coords : bool, optional
        If True, decode the 'coordinates' attribute to identify coordinates in
        the resulting dataset.
    drop_variables : str or iterable, optional
        A variable or list of variables to exclude from being parsed from the
        dataset. This may be useful to drop variables with problems or
        inconsistent values.
    consolidated : bool, optional
        Whether to open the store using zarr's consolidated metadata
        capability. Only works for stores that have already been consolidated.
        By default (`consolidate=None`), attempts to read consolidated metadata,
        falling back to read non-consolidated metadata if that fails.

        When the experimental ``zarr_version=3``, ``consolidated`` must be
        either be ``None`` or ``False``.
    chunk_store : MutableMapping, optional
        A separate Zarr store only for chunk data.
    storage_options : dict, optional
        Any additional parameters for the storage backend (ignored for local
        paths).
    decode_timedelta : bool, optional
        If True, decode variables and coordinates with time units in
        {'days', 'hours', 'minutes', 'seconds', 'milliseconds', 'microseconds'}
        into timedelta objects. If False, leave them encoded as numbers.
        If None (default), assume the same value of decode_time.
    use_cftime : bool, optional
        Only relevant if encoded dates come from a standard calendar
        (e.g. "gregorian", "proleptic_gregorian", "standard", or not
        specified).  If None (default), attempt to decode times to
        ``np.datetime64[ns]`` objects; if this is not possible, decode times to
        ``cftime.datetime`` objects. If True, always decode times to
        ``cftime.datetime`` objects, regardless of whether or not they can be
        represented using ``np.datetime64[ns]`` objects.  If False, always
        decode times to ``np.datetime64[ns]`` objects; if this is not possible
        raise an error.
    zarr_version : int or None, optional

        .. deprecated:: 2024.9.1
           Use ``zarr_format`` instead.

    zarr_format : int or None, optional
        The desired zarr format to target (currently 2 or 3). The default
        of None will attempt to determine the zarr version from ``store`` when
        possible, otherwise defaulting to the default version used by
        the zarr-python library installed.
    use_zarr_fill_value_as_mask : bool, optional
        If True, use the zarr Array ``fill_value`` to mask the data, the same as done
        for NetCDF data with ``_FillValue`` or ``missing_value`` attributes. If False,
        the ``fill_value`` is ignored and the data are not masked. If None, this defaults
        to True for ``zarr_version=2`` and False for ``zarr_version=3``.
    chunked_array_type: str, optional
        Which chunked array type to coerce this datasets' arrays to.
        Defaults to 'dask' if installed, else whatever is registered via the `ChunkManagerEntryPoint` system.
        Experimental API that should not be relied upon.
    from_array_kwargs: dict, optional
        Additional keyword arguments passed on to the ``ChunkManagerEntrypoint.from_array`` method used to create
        chunked arrays, via whichever chunk manager is specified through the ``chunked_array_type`` kwarg.
        Defaults to ``{'manager': 'dask'}``, meaning additional kwargs will be passed eventually to
        :py:func:`dask.array.from_array`. Experimental API that should not be relied upon.

    Returns
    -------
    dataset : Dataset
        The newly created dataset.

    See Also
    --------
    open_dataset
    open_mfdataset

    References
    ----------
    https://zarr.readthedocs.io/
    """
    from xarray.backends.api import open_dataset

    if from_array_kwargs is None:
        from_array_kwargs = {}

    if chunks == "auto":
        try:
            guess_chunkmanager(
                chunked_array_type
            )  # attempt to import that parallel backend

            chunks = {}
        except (ValueError, ImportError):
            chunks = None

    if kwargs:
        raise TypeError(
            "open_zarr() got unexpected keyword arguments " + ",".join(kwargs.keys())
        )

    _warn_of_consolidated_metadata_deprecation(kwarg_name="consolidated", value=consolidated)

    backend_kwargs = {
        "synchronizer": synchronizer,
        "consolidated": consolidated,
        "overwrite_encoded_chunks": overwrite_encoded_chunks,
        "chunk_store": chunk_store,
        "storage_options": storage_options,
        "zarr_version": zarr_version,
        "zarr_format": zarr_format,
    }

    ds = open_dataset(
        filename_or_obj=store,
        group=group,
        decode_cf=decode_cf,
        mask_and_scale=mask_and_scale,
        decode_times=decode_times,
        concat_characters=concat_characters,
        decode_coords=decode_coords,
        engine="zarr",
        chunks=chunks,
        drop_variables=drop_variables,
        chunked_array_type=chunked_array_type,
        from_array_kwargs=from_array_kwargs,
        backend_kwargs=backend_kwargs,
        decode_timedelta=decode_timedelta,
        use_cftime=use_cftime,
        zarr_version=zarr_version,
        use_zarr_fill_value_as_mask=use_zarr_fill_value_as_mask,
    )
    return ds


class ZarrBackendEntrypoint(BackendEntrypoint):
    """
    Backend for ".zarr" files based on the zarr package.

    For more information about the underlying library, visit:
    https://zarr.readthedocs.io/en/stable

    See Also
    --------
    backends.ZarrStore
    """

    description = "Open zarr files (.zarr) using zarr in Xarray"
    url = "https://docs.xarray.dev/en/stable/generated/xarray.backends.ZarrBackendEntrypoint.html"

    def guess_can_open(
        self,
        filename_or_obj: str | os.PathLike[Any] | ReadBuffer | AbstractDataStore,
    ) -> bool:
        if isinstance(filename_or_obj, str | os.PathLike):
            _, ext = os.path.splitext(filename_or_obj)
            return ext in {".zarr"}

        return False

    def open_dataset(
        self,
        filename_or_obj: str | os.PathLike[Any] | ReadBuffer | AbstractDataStore,
        *,
        mask_and_scale=True,
        decode_times=True,
        concat_characters=True,
        decode_coords=True,
        drop_variables: str | Iterable[str] | None = None,
        use_cftime=None,
        decode_timedelta=None,
        group=None,
        mode="r",
        synchronizer=None,
        consolidated=None,
        chunk_store=None,
        storage_options=None,
        zarr_version=None,
        zarr_format=None,
        store=None,
        engine=None,
        use_zarr_fill_value_as_mask=None,
        cache_members: bool = True,
    ) -> Dataset:
        filename_or_obj = _normalize_path(filename_or_obj)
        if not store:
            store = ZarrStore.open_group(
                filename_or_obj,
                group=group,
                mode=mode,
                synchronizer=synchronizer,
                consolidated=consolidated,
                consolidate_on_close=False,
                chunk_store=chunk_store,
                storage_options=storage_options,
                zarr_version=zarr_version,
                use_zarr_fill_value_as_mask=None,
                zarr_format=zarr_format,
                cache_members=cache_members,
            )

        store_entrypoint = StoreBackendEntrypoint()
        with close_on_error(store):
            ds = store_entrypoint.open_dataset(
                store,
                mask_and_scale=mask_and_scale,
                decode_times=decode_times,
                concat_characters=concat_characters,
                decode_coords=decode_coords,
                drop_variables=drop_variables,
                use_cftime=use_cftime,
                decode_timedelta=decode_timedelta,
            )
        return ds

    def open_datatree(
        self,
        filename_or_obj: str | os.PathLike[Any] | ReadBuffer | AbstractDataStore,
        *,
        mask_and_scale=True,
        decode_times=True,
        concat_characters=True,
        decode_coords=True,
        drop_variables: str | Iterable[str] | None = None,
        use_cftime=None,
        decode_timedelta=None,
        group: str | None = None,
        mode="r",
        synchronizer=None,
        consolidated=None,
        chunk_store=None,
        storage_options=None,
        zarr_version=None,
        zarr_format=None,
    ) -> DataTree:
        filename_or_obj = _normalize_path(filename_or_obj)
        groups_dict = self.open_groups_as_dict(
            filename_or_obj=filename_or_obj,
            mask_and_scale=mask_and_scale,
            decode_times=decode_times,
            concat_characters=concat_characters,
            decode_coords=decode_coords,
            drop_variables=drop_variables,
            use_cftime=use_cftime,
            decode_timedelta=decode_timedelta,
            group=group,
            mode=mode,
            synchronizer=synchronizer,
            consolidated=consolidated,
            chunk_store=chunk_store,
            storage_options=storage_options,
            zarr_version=zarr_version,
            zarr_format=zarr_format,
        )

        return datatree_from_dict_with_io_cleanup(groups_dict)

    def open_groups_as_dict(
        self,
        filename_or_obj: str | os.PathLike[Any] | ReadBuffer | AbstractDataStore,
        *,
        mask_and_scale=True,
        decode_times=True,
        concat_characters=True,
        decode_coords=True,
        drop_variables: str | Iterable[str] | None = None,
        use_cftime=None,
        decode_timedelta=None,
        group: str | None = None,
        mode="r",
        synchronizer=None,
        consolidated=None,
        chunk_store=None,
        storage_options=None,
        zarr_version=None,
        zarr_format=None,
    ) -> dict[str, Dataset]:
        filename_or_obj = _normalize_path(filename_or_obj)

        # Check for a group and make it a parent if it exists
        if group:
            parent = str(NodePath("/") / NodePath(group))
        else:
            parent = str(NodePath("/"))

        stores = ZarrStore.open_store(
            filename_or_obj,
            group=parent,
            mode=mode,
            synchronizer=synchronizer,
            consolidated=consolidated,
            consolidate_on_close=False,
            chunk_store=chunk_store,
            storage_options=storage_options,
            zarr_version=zarr_version,
            zarr_format=zarr_format,
        )

        groups_dict = {}
        for path_group, store in stores.items():
            store_entrypoint = StoreBackendEntrypoint()

            with close_on_error(store):
                group_ds = store_entrypoint.open_dataset(
                    store,
                    mask_and_scale=mask_and_scale,
                    decode_times=decode_times,
                    concat_characters=concat_characters,
                    decode_coords=decode_coords,
                    drop_variables=drop_variables,
                    use_cftime=use_cftime,
                    decode_timedelta=decode_timedelta,
                )
            if group:
                group_name = str(NodePath(path_group).relative_to(parent))
            else:
                group_name = str(NodePath(path_group))
            groups_dict[group_name] = group_ds
        return groups_dict


def _iter_zarr_groups(root: ZarrGroup, parent: str = "/") -> Iterable[str]:
    parent_nodepath = NodePath(parent)
    yield str(parent_nodepath)
    for path, group in root.groups():
        gpath = parent_nodepath / path
        yield from _iter_zarr_groups(group, parent=str(gpath))


def _get_open_params(
    store,
    mode,
    synchronizer,
    group,
    consolidated,
    consolidate_on_close,
    chunk_store,
    storage_options,
    zarr_version,
    use_zarr_fill_value_as_mask,
    zarr_format,
):
    if TYPE_CHECKING:
        import zarr
    else:
        zarr = attempt_import("zarr")

    # zarr doesn't support pathlib.Path objects yet. zarr-python#601
    if isinstance(store, os.PathLike):
        store = os.fspath(store)

    open_kwargs = dict(
        # mode='a-' is a handcrafted xarray specialty
        mode="a" if mode == "a-" else mode,
        synchronizer=synchronizer,
        path=group,
    )
    open_kwargs["storage_options"] = storage_options

    zarr_format = _handle_zarr_version_or_format(
        zarr_version=zarr_version, zarr_format=zarr_format
    )

    if _zarr_v3():
        open_kwargs["zarr_format"] = zarr_format
    else:
        open_kwargs["zarr_version"] = zarr_format

    if chunk_store is not None:
        open_kwargs["chunk_store"] = chunk_store
        if consolidated is None:
            consolidated = False

    if _zarr_v3():
        # TODO: replace AssertionError after https://github.com/zarr-developers/zarr-python/issues/2821 is resolved
        missing_exc = AssertionError
    else:
        missing_exc = zarr.errors.GroupNotFoundError

<<<<<<< HEAD
    warn_of_consolidated_metadata_deprecation(consolidate=consolidated)

    if consolidated is None:
        try:
            zarr_group = zarr.open_consolidated(store, **open_kwargs)
        except (ValueError, KeyError):
            # ValueError in zarr-python 3.x, KeyError in 2.x.
=======
    if consolidated in [None, True]:
        # open the root of the store, in case there is metadata consolidated there
        group = open_kwargs.pop("path")

        if consolidated:
            # TODO: an option to pass the metadata_key keyword
            zarr_root_group = zarr.open_consolidated(store, **open_kwargs)
        elif consolidated is None:
            # same but with more error handling in case no consolidated metadata found
>>>>>>> 0b8fa41f
            try:
                zarr_root_group = zarr.open_consolidated(store, **open_kwargs)
            except (ValueError, KeyError):
                # ValueError in zarr-python 3.x, KeyError in 2.x.
                try:
                    zarr_root_group = zarr.open_group(store, **open_kwargs)
                    emit_user_level_warning(
                        "Failed to open Zarr store with consolidated metadata, "
                        "but successfully read with non-consolidated metadata. "
                        "This is typically much slower for opening a dataset. "
                        "To silence this warning, consider:\n"
                        "1. Consolidating metadata in this existing store with "
                        "zarr.consolidate_metadata().\n"
                        "2. Explicitly setting consolidated=False, to avoid trying "
                        "to read consolidate metadata, or\n"
                        "3. Explicitly setting consolidated=True, to raise an "
                        "error in this case instead of falling back to try "
                        "reading non-consolidated metadata.",
                        RuntimeWarning,
                    )
                except missing_exc as err:
                    raise FileNotFoundError(
                        f"No such file or directory: '{store}'"
                    ) from err

        # but the user should still receive a DataTree whose root is the group they asked for
        if group and group != "/":
            zarr_group = zarr_root_group[group.removeprefix("/")]
        else:
            zarr_group = zarr_root_group
    else:
        if _zarr_v3():
            # we have determined that we don't want to use consolidated metadata
            # so we set that to False to avoid trying to read it
            open_kwargs["use_consolidated"] = False
        zarr_group = zarr.open_group(store, **open_kwargs)

    close_store_on_close = zarr_group.store is not store

    # we use this to determine how to handle fill_value
    is_zarr_v3_format = _zarr_v3() and zarr_group.metadata.zarr_format == 3
    if use_zarr_fill_value_as_mask is None:
        if is_zarr_v3_format:
            # for new data, we use a better default
            use_zarr_fill_value_as_mask = False
        else:
            # this was the default for v2 and should apply to most existing Zarr data
            use_zarr_fill_value_as_mask = True
    return (
        zarr_group,
        consolidate_on_close,
        close_store_on_close,
        use_zarr_fill_value_as_mask,
    )


def _handle_zarr_version_or_format(
    *, zarr_version: ZarrFormat | None, zarr_format: ZarrFormat | None
) -> ZarrFormat | None:
    """handle the deprecated zarr_version kwarg and return zarr_format"""
    if (
        zarr_format is not None
        and zarr_version is not None
        and zarr_format != zarr_version
    ):
        raise ValueError(
            f"zarr_format {zarr_format} does not match zarr_version {zarr_version}, please only set one"
        )
    if zarr_version is not None:
        emit_user_level_warning(
            "zarr_version is deprecated, use zarr_format", FutureWarning
        )
        return zarr_version
    return zarr_format


BACKEND_ENTRYPOINTS["zarr"] = ("zarr", ZarrBackendEntrypoint)<|MERGE_RESOLUTION|>--- conflicted
+++ resolved
@@ -1790,15 +1790,8 @@
     else:
         missing_exc = zarr.errors.GroupNotFoundError
 
-<<<<<<< HEAD
-    warn_of_consolidated_metadata_deprecation(consolidate=consolidated)
-
-    if consolidated is None:
-        try:
-            zarr_group = zarr.open_consolidated(store, **open_kwargs)
-        except (ValueError, KeyError):
-            # ValueError in zarr-python 3.x, KeyError in 2.x.
-=======
+    _warn_of_consolidated_metadata_deprecation(consolidate=consolidated)
+
     if consolidated in [None, True]:
         # open the root of the store, in case there is metadata consolidated there
         group = open_kwargs.pop("path")
@@ -1808,7 +1801,6 @@
             zarr_root_group = zarr.open_consolidated(store, **open_kwargs)
         elif consolidated is None:
             # same but with more error handling in case no consolidated metadata found
->>>>>>> 0b8fa41f
             try:
                 zarr_root_group = zarr.open_consolidated(store, **open_kwargs)
             except (ValueError, KeyError):
