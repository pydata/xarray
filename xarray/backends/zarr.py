--- conflicted
+++ resolved
@@ -36,12 +36,7 @@
 from xarray.namedarray.utils import module_available
 
 if TYPE_CHECKING:
-<<<<<<< HEAD
-    from io import BufferedIOBase
-
     from zarr import Array as ZarrArray
-=======
->>>>>>> 3f0ddc12
     from zarr import Group as ZarrGroup
 
     from xarray.backends.common import AbstractDataStore
