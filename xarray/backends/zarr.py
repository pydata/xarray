import warnings

import numpy as np

from .. import coding, conventions
from ..core import indexing
from ..core.pycompat import integer_types
from ..core.utils import FrozenDict, HiddenKeyDict
from ..core.variable import Variable
from .common import AbstractWritableDataStore, BackendArray, _encode_variable_name

# need some special secret attributes to tell us the dimensions
DIMENSION_KEY = "_ARRAY_DIMENSIONS"


def encode_zarr_attr_value(value):
    """
    Encode a attribute value as something that can be serialized as json

    Many xarray datasets / variables have numpy arrays and values. This
    function handles encoding / decoding of such items.

    ndarray -> list
    scalar array -> scalar
    other -> other (no change)
    """
    if isinstance(value, np.ndarray):
        encoded = value.tolist()
    # this checks if it's a scalar number
    elif isinstance(value, np.generic):
        encoded = value.item()
    else:
        encoded = value
    return encoded


class ZarrArrayWrapper(BackendArray):
    __slots__ = ("datastore", "dtype", "shape", "variable_name")

    def __init__(self, variable_name, datastore):
        self.datastore = datastore
        self.variable_name = variable_name

        array = self.get_array()
        self.shape = array.shape

        dtype = array.dtype
        self.dtype = dtype

    def get_array(self):
        return self.datastore.ds[self.variable_name]

    def __getitem__(self, key):
        array = self.get_array()
        if isinstance(key, indexing.BasicIndexer):
            return array[key.tuple]
        elif isinstance(key, indexing.VectorizedIndexer):
            return array.vindex[
                indexing._arrayize_vectorized_indexer(key, self.shape).tuple
            ]
        else:
            assert isinstance(key, indexing.OuterIndexer)
            return array.oindex[key.tuple]
        # if self.ndim == 0:
        # could possibly have a work-around for 0d data here


def _determine_zarr_chunks(enc_chunks, var_chunks, ndim, name):
    """
    Given encoding chunks (possibly None) and variable chunks (possibly None)
    """

    # zarr chunk spec:
    # chunks : int or tuple of ints, optional
    #   Chunk shape. If not provided, will be guessed from shape and dtype.

    # if there are no chunks in encoding and the variable data is a numpy
    # array, then we let zarr use its own heuristics to pick the chunks
    if var_chunks is None and enc_chunks is None:
        return None

    # if there are no chunks in encoding but there are dask chunks, we try to
    # use the same chunks in zarr
    # However, zarr chunks needs to be uniform for each array
    # http://zarr.readthedocs.io/en/latest/spec/v1.html#chunks
    # while dask chunks can be variable sized
    # http://dask.pydata.org/en/latest/array-design.html#chunks
    if var_chunks and enc_chunks is None:
        if any(len(set(chunks[:-1])) > 1 for chunks in var_chunks):
            raise ValueError(
                "Zarr requires uniform chunk sizes except for final chunk. "
                f"Variable named {name!r} has incompatible dask chunks: {var_chunks!r}. "
                "Consider rechunking using `chunk()`."
            )
        if any((chunks[0] < chunks[-1]) for chunks in var_chunks):
            raise ValueError(
                "Final chunk of Zarr array must be the same size or smaller "
                f"than the first. Variable named {name!r} has incompatible Dask chunks {var_chunks!r}."
                "Consider either rechunking using `chunk()` or instead deleting "
                "or modifying `encoding['chunks']`."
            )
        # return the first chunk for each dimension
        return tuple(chunk[0] for chunk in var_chunks)

    # from here on, we are dealing with user-specified chunks in encoding
    # zarr allows chunks to be an integer, in which case it uses the same chunk
    # size on each dimension.
    # Here we re-implement this expansion ourselves. That makes the logic of
    # checking chunk compatibility easier

    if isinstance(enc_chunks, integer_types):
        enc_chunks_tuple = ndim * (enc_chunks,)
    else:
        enc_chunks_tuple = tuple(enc_chunks)

    if len(enc_chunks_tuple) != ndim:
        # throw away encoding chunks, start over
        return _determine_zarr_chunks(None, var_chunks, ndim, name)

    for x in enc_chunks_tuple:
        if not isinstance(x, int):
            raise TypeError(
                "zarr chunk sizes specified in `encoding['chunks']` "
                "must be an int or a tuple of ints. "
                f"Instead found encoding['chunks']={enc_chunks_tuple!r} "
                f"for variable named {name!r}."
            )

    # if there are chunks in encoding and the variable data is a numpy array,
    # we use the specified chunks
    if var_chunks is None:
        return enc_chunks_tuple

    # the hard case
    # DESIGN CHOICE: do not allow multiple dask chunks on a single zarr chunk
    # this avoids the need to get involved in zarr synchronization / locking
    # From zarr docs:
    #  "If each worker in a parallel computation is writing to a separate
    #   region of the array, and if region boundaries are perfectly aligned
    #   with chunk boundaries, then no synchronization is required."
    # TODO: incorporate synchronizer to allow writes from multiple dask
    # threads
    if var_chunks and enc_chunks_tuple:
        for zchunk, dchunks in zip(enc_chunks_tuple, var_chunks):
            if len(dchunks) == 1:
                continue
            for dchunk in dchunks[:-1]:
                if dchunk % zchunk:
                    raise NotImplementedError(
                        f"Specified zarr chunks encoding['chunks']={enc_chunks_tuple!r} for "
                        f"variable named {name!r} would overlap multiple dask chunks {var_chunks!r}. "
                        "This is not implemented in xarray yet. "
                        "Consider either rechunking using `chunk()` or instead deleting "
                        "or modifying `encoding['chunks']`."
                    )
            if dchunks[-1] > zchunk:
                raise ValueError(
                    "Final chunk of Zarr array must be the same size or "
                    "smaller than the first. "
                    f"Specified Zarr chunk encoding['chunks']={enc_chunks_tuple}, "
                    f"for variable named {name!r} "
                    f"but {dchunks} in the variable's Dask chunks {var_chunks} is "
                    "incompatible with this encoding. "
                    "Consider either rechunking using `chunk()` or instead deleting "
                    "or modifying `encoding['chunks']`."
                )
        return enc_chunks_tuple

    raise AssertionError("We should never get here. Function logic must be wrong.")


def _get_zarr_dims_and_attrs(zarr_obj, dimension_key):
    # Zarr arrays do not have dimenions. To get around this problem, we add
    # an attribute that specifies the dimension. We have to hide this attribute
    # when we send the attributes to the user.
    # zarr_obj can be either a zarr group or zarr array
    try:
        dimensions = zarr_obj.attrs[dimension_key]
    except KeyError:
        raise KeyError(
            "Zarr object is missing the attribute `%s`, which is "
            "required for xarray to determine variable dimensions." % (dimension_key)
        )
    attributes = HiddenKeyDict(zarr_obj.attrs, [dimension_key])
    return dimensions, attributes


def extract_zarr_variable_encoding(variable, raise_on_invalid=False, name=None):
    """
    Extract zarr encoding dictionary from xarray Variable

    Parameters
    ----------
    variable : Variable
    raise_on_invalid : bool, optional

    Returns
    -------
    encoding : dict
        Zarr encoding for `variable`
    """
    encoding = variable.encoding.copy()

    valid_encodings = {"chunks", "compressor", "filters", "cache_metadata"}

    if raise_on_invalid:
        invalid = [k for k in encoding if k not in valid_encodings]
        if invalid:
            raise ValueError(
                "unexpected encoding parameters for zarr backend:  %r" % invalid
            )
    else:
        for k in list(encoding):
            if k not in valid_encodings:
                del encoding[k]

    chunks = _determine_zarr_chunks(
        encoding.get("chunks"), variable.chunks, variable.ndim, name
    )
    encoding["chunks"] = chunks
    return encoding


# Function below is copied from conventions.encode_cf_variable.
# The only change is to raise an error for object dtypes.
def encode_zarr_variable(var, needs_copy=True, name=None):
    """
    Converts an Variable into an Variable which follows some
    of the CF conventions:

        - Nans are masked using _FillValue (or the deprecated missing_value)
        - Rescaling via: scale_factor and add_offset
        - datetimes are converted to the CF 'units since time' format
        - dtype encodings are enforced.

    Parameters
    ----------
    var : Variable
        A variable holding un-encoded data.

    Returns
    -------
    out : Variable
        A variable which has been encoded as described above.
    """

    var = conventions.encode_cf_variable(var, name=name)

    # zarr allows unicode, but not variable-length strings, so it's both
    # simpler and more compact to always encode as UTF-8 explicitly.
    # TODO: allow toggling this explicitly via dtype in encoding.
    coder = coding.strings.EncodedStringCoder(allows_unicode=True)
    var = coder.encode(var, name=name)
    var = coding.strings.ensure_fixed_length_bytes(var)

    return var


class ZarrStore(AbstractWritableDataStore):
    """Store for reading and writing data via zarr"""

    __slots__ = (
        "ds",
        "_append_dim",
        "_save_consolidated",
        "_group",
        "_read_only",
        "_synchronizer",
        "_write_region",
    )

    @classmethod
    def open_group(
        cls,
        store,
        mode="r",
        synchronizer=None,
        group=None,
<<<<<<< HEAD
        open_consolidated=False,
        save_consolidated=False,
        append_dim=None,
        write_region=None,
=======
        consolidated=False,
        consolidate_on_close=False,
        chunk_store=None,
>>>>>>> 92e49f9f
    ):
        import zarr

        open_kwargs = dict(mode=mode, synchronizer=synchronizer, path=group)
<<<<<<< HEAD
        if open_consolidated:
=======
        if chunk_store:
            open_kwargs["chunk_store"] = chunk_store

        if consolidated:
>>>>>>> 92e49f9f
            # TODO: an option to pass the metadata_key keyword
            zarr_group = zarr.open_consolidated(store, **open_kwargs)
        else:
            zarr_group = zarr.open_group(store, **open_kwargs)
        return cls(zarr_group, save_consolidated, append_dim, write_region)

    def __init__(
        self, zarr_group, save_consolidated=False, append_dim=None, write_region=None
    ):
        if write_region is None:
            write_region = {}
        self.ds = zarr_group
        self._read_only = self.ds.read_only
        self._synchronizer = self.ds.synchronizer
        self._group = self.ds.path
        self._save_consolidated = save_consolidated
        self._append_dim = append_dim
        self._write_region = write_region

    def open_store_variable(self, name, zarr_array):
        data = indexing.LazilyOuterIndexedArray(ZarrArrayWrapper(name, self))
        dimensions, attributes = _get_zarr_dims_and_attrs(zarr_array, DIMENSION_KEY)
        attributes = dict(attributes)
        encoding = {
            "chunks": zarr_array.chunks,
            "compressor": zarr_array.compressor,
            "filters": zarr_array.filters,
        }
        # _FillValue needs to be in attributes, not encoding, so it will get
        # picked up by decode_cf
        if getattr(zarr_array, "fill_value") is not None:
            attributes["_FillValue"] = zarr_array.fill_value

        return Variable(dimensions, data, attributes, encoding)

    def get_variables(self):
        return FrozenDict(
            (k, self.open_store_variable(k, v)) for k, v in self.ds.arrays()
        )

    def get_attrs(self):
        attributes = dict(self.ds.attrs.asdict())
        return attributes

    def get_dimensions(self):
        dimensions = {}
        for k, v in self.ds.arrays():
            try:
                for d, s in zip(v.attrs[DIMENSION_KEY], v.shape):
                    if d in dimensions and dimensions[d] != s:
                        raise ValueError(
                            "found conflicting lengths for dimension %s "
                            "(%d != %d)" % (d, s, dimensions[d])
                        )
                    dimensions[d] = s

            except KeyError:
                raise KeyError(
                    "Zarr object is missing the attribute `%s`, "
                    "which is required for xarray to determine "
                    "variable dimensions." % (DIMENSION_KEY)
                )
        return dimensions

    def set_dimensions(self, variables, unlimited_dims=None):
        if unlimited_dims is not None:
            raise NotImplementedError(
                "Zarr backend doesn't know how to handle unlimited dimensions"
            )

    def set_attributes(self, attributes):
        self.ds.attrs.put(attributes)

    def encode_variable(self, variable):
        variable = encode_zarr_variable(variable)
        return variable

    def encode_attribute(self, a):
        return encode_zarr_attr_value(a)

    def get_chunk(self, name, var, chunks):
        chunk_spec = dict(zip(var.dims, var.encoding.get("chunks")))

        # Coordinate labels aren't chunked
        if var.ndim == 1 and var.dims[0] == name:
            return chunk_spec

        if chunks == "auto":
            return chunk_spec

        for dim in var.dims:
            if dim in chunks:
                spec = chunks[dim]
                if isinstance(spec, int):
                    spec = (spec,)
                if isinstance(spec, (tuple, list)) and chunk_spec[dim]:
                    if any(s % chunk_spec[dim] for s in spec):
                        warnings.warn(
                            "Specified Dask chunks %r would "
                            "separate Zarr chunk shape %r for "
                            "dimension %r. This significantly "
                            "degrades performance. Consider "
                            "rechunking after loading instead."
                            % (chunks[dim], chunk_spec[dim], dim),
                            stacklevel=2,
                        )
                chunk_spec[dim] = chunks[dim]
        return chunk_spec

    def store(
        self,
        variables,
        attributes,
        check_encoding_set=frozenset(),
        writer=None,
        unlimited_dims=None,
    ):
        """
        Top level method for putting data on this store, this method:
          - encodes variables/attributes
          - sets dimensions
          - sets variables

        Parameters
        ----------
        variables : dict-like
            Dictionary of key/value (variable name / xr.Variable) pairs
        attributes : dict-like
            Dictionary of key/value (attribute name / attribute) pairs
        check_encoding_set : list-like
            List of variables that should be checked for invalid encoding
            values
        writer : ArrayWriter
        unlimited_dims : list-like
            List of dimension names that should be treated as unlimited
            dimensions.
            dimension on which the zarray will be appended
            only needed in append mode
        """
        import zarr

        existing_variables = {
            vn for vn in variables if _encode_variable_name(vn) in self.ds
        }
        new_variables = set(variables) - existing_variables
        variables_without_encoding = {vn: variables[vn] for vn in new_variables}
        variables_encoded, attributes = self.encode(
            variables_without_encoding, attributes
        )

        if len(existing_variables) > 0:
            # there are variables to append
            # their encoding must be the same as in the store
            ds = open_zarr(self.ds.store, group=self.ds.path, chunks=None)
            variables_with_encoding = {}
            for vn in existing_variables:
                variables_with_encoding[vn] = variables[vn].copy(deep=False)
                variables_with_encoding[vn].encoding = ds[vn].encoding
            variables_with_encoding, _ = self.encode(variables_with_encoding, {})
            variables_encoded.update(variables_with_encoding)

        self.set_attributes(attributes)
        self.set_dimensions(variables_encoded, unlimited_dims=unlimited_dims)
        self.set_variables(
            variables_encoded, check_encoding_set, writer, unlimited_dims=unlimited_dims
        )
        if self._save_consolidated:
            zarr.consolidate_metadata(self.ds.store)

    def sync(self):
        pass

    def set_variables(self, variables, check_encoding_set, writer, unlimited_dims=None):
        """
        This provides a centralized method to set the variables on the data
        store.

        Parameters
        ----------
        variables : dict-like
            Dictionary of key/value (variable name / xr.Variable) pairs
        check_encoding_set : list-like
            List of variables that should be checked for invalid encoding
            values
        writer :
        unlimited_dims : list-like
            List of dimension names that should be treated as unlimited
            dimensions.
        """

        for vn, v in variables.items():
            name = _encode_variable_name(vn)
            check = vn in check_encoding_set
            attrs = v.attrs.copy()
            dims = v.dims
            dtype = v.dtype
            shape = v.shape

            fill_value = attrs.pop("_FillValue", None)
            if v.encoding == {"_FillValue": None} and fill_value is None:
                v.encoding = {}

            if name in self.ds:
                # existing variable
                zarr_array = self.ds[name]
            else:
                # new variable
                encoding = extract_zarr_variable_encoding(
                    v, raise_on_invalid=check, name=vn
                )
                encoded_attrs = {}
                # the magic for storing the hidden dimension data
                encoded_attrs[DIMENSION_KEY] = dims
                for k2, v2 in attrs.items():
                    encoded_attrs[k2] = self.encode_attribute(v2)

                if coding.strings.check_vlen_dtype(dtype) == str:
                    dtype = str
                zarr_array = self.ds.create(
                    name, shape=shape, dtype=dtype, fill_value=fill_value, **encoding
                )
                zarr_array.attrs.put(encoded_attrs)

            write_region = {
                dim: self._write_region.get(dim, slice(None)) for dim in dims
            }

            if self._append_dim is not None and self._append_dim in dims:
                # resize existing variable
                append_axis = dims.index(self._append_dim)
                assert write_region[self._append_dim] == slice(None)
                write_region[self._append_dim] = slice(
                    zarr_array.shape[append_axis], None
                )

                new_shape = list(zarr_array.shape)
                new_shape[append_axis] += v.shape[append_axis]
                zarr_array.resize(new_shape)

            region = tuple(write_region[dim] for dim in dims)
            writer.add(v.data, zarr_array, region)

    def close(self):
        pass


def open_zarr(
    store,
    group=None,
    synchronizer=None,
    chunks="auto",
    decode_cf=True,
    mask_and_scale=True,
    decode_times=True,
    concat_characters=True,
    decode_coords=True,
    drop_variables=None,
    consolidated=False,
    overwrite_encoded_chunks=False,
    chunk_store=None,
    decode_timedelta=None,
    use_cftime=None,
    **kwargs,
):
    """Load and decode a dataset from a Zarr store.

    .. note:: Experimental
              The Zarr backend is new and experimental. Please report any
              unexpected behavior via github issues.

    The `store` object should be a valid store for a Zarr group. `store`
    variables must contain dimension metadata encoded in the
    `_ARRAY_DIMENSIONS` attribute.

    Parameters
    ----------
    store : MutableMapping or str
        A MutableMapping where a Zarr Group has been stored or a path to a
        directory in file system where a Zarr DirectoryStore has been stored.
    synchronizer : object, optional
        Array synchronizer provided to zarr
    group : str, optional
        Group path. (a.k.a. `path` in zarr terminology.)
    chunks : int or dict or tuple or {None, 'auto'}, optional
        Chunk sizes along each dimension, e.g., ``5`` or
        ``{'x': 5, 'y': 5}``. If `chunks='auto'`, dask chunks are created
        based on the variable's zarr chunks. If `chunks=None`, zarr array
        data will lazily convert to numpy arrays upon access. This accepts
        all the chunk specifications as Dask does.
    overwrite_encoded_chunks: bool, optional
        Whether to drop the zarr chunks encoded for each variable when a
        dataset is loaded with specified chunk sizes (default: False)
    decode_cf : bool, optional
        Whether to decode these variables, assuming they were saved according
        to CF conventions.
    mask_and_scale : bool, optional
        If True, replace array values equal to `_FillValue` with NA and scale
        values according to the formula `original_values * scale_factor +
        add_offset`, where `_FillValue`, `scale_factor` and `add_offset` are
        taken from variable attributes (if they exist).  If the `_FillValue` or
        `missing_value` attribute contains multiple values a warning will be
        issued and all array values matching one of the multiple values will
        be replaced by NA.
    decode_times : bool, optional
        If True, decode times encoded in the standard NetCDF datetime format
        into datetime objects. Otherwise, leave them encoded as numbers.
    concat_characters : bool, optional
        If True, concatenate along the last dimension of character arrays to
        form string arrays. Dimensions will only be concatenated over (and
        removed) if they have no corresponding variable and if they are only
        used as the last dimension of character arrays.
    decode_coords : bool, optional
        If True, decode the 'coordinates' attribute to identify coordinates in
        the resulting dataset.
    drop_variables : str or iterable, optional
        A variable or list of variables to exclude from being parsed from the
        dataset. This may be useful to drop variables with problems or
        inconsistent values.
    consolidated : bool, optional
        Whether to open the store using zarr's consolidated metadata
        capability. Only works for stores that have already been consolidated.
    chunk_store : MutableMapping, optional
        A separate Zarr store only for chunk data.
    decode_timedelta : bool, optional
        If True, decode variables and coordinates with time units in
        {'days', 'hours', 'minutes', 'seconds', 'milliseconds', 'microseconds'}
        into timedelta objects. If False, leave them encoded as numbers.
        If None (default), assume the same value of decode_time.
    use_cftime: bool, optional
        Only relevant if encoded dates come from a standard calendar
        (e.g. "gregorian", "proleptic_gregorian", "standard", or not
        specified).  If None (default), attempt to decode times to
        ``np.datetime64[ns]`` objects; if this is not possible, decode times to
        ``cftime.datetime`` objects. If True, always decode times to
        ``cftime.datetime`` objects, regardless of whether or not they can be
        represented using ``np.datetime64[ns]`` objects.  If False, always
        decode times to ``np.datetime64[ns]`` objects; if this is not possible
        raise an error.

    Returns
    -------
    dataset : Dataset
        The newly created dataset.

    See Also
    --------
    open_dataset

    References
    ----------
    http://zarr.readthedocs.io/
    """
    from .api import open_dataset

    if kwargs:
        raise TypeError(
            "open_zarr() got unexpected keyword arguments " + ",".join(kwargs.keys())
        )

    backend_kwargs = {
        "synchronizer": synchronizer,
        "consolidated": consolidated,
        "overwrite_encoded_chunks": overwrite_encoded_chunks,
        "chunk_store": chunk_store,
    }

    ds = open_dataset(
        filename_or_obj=store,
        group=group,
<<<<<<< HEAD
        open_consolidated=consolidated,
=======
        decode_cf=decode_cf,
        mask_and_scale=mask_and_scale,
        decode_times=decode_times,
        concat_characters=concat_characters,
        decode_coords=decode_coords,
        engine="zarr",
        chunks=chunks,
        drop_variables=drop_variables,
        backend_kwargs=backend_kwargs,
        decode_timedelta=decode_timedelta,
        use_cftime=use_cftime,
>>>>>>> 92e49f9f
    )

    return ds<|MERGE_RESOLUTION|>--- conflicted
+++ resolved
@@ -262,7 +262,7 @@
     __slots__ = (
         "ds",
         "_append_dim",
-        "_save_consolidated",
+        "_consolidate_on_close",
         "_group",
         "_read_only",
         "_synchronizer",
@@ -276,36 +276,27 @@
         mode="r",
         synchronizer=None,
         group=None,
-<<<<<<< HEAD
-        open_consolidated=False,
-        save_consolidated=False,
-        append_dim=None,
-        write_region=None,
-=======
         consolidated=False,
         consolidate_on_close=False,
         chunk_store=None,
->>>>>>> 92e49f9f
+        append_dim=None,
+        write_region=None,
     ):
         import zarr
 
         open_kwargs = dict(mode=mode, synchronizer=synchronizer, path=group)
-<<<<<<< HEAD
-        if open_consolidated:
-=======
         if chunk_store:
             open_kwargs["chunk_store"] = chunk_store
 
         if consolidated:
->>>>>>> 92e49f9f
             # TODO: an option to pass the metadata_key keyword
             zarr_group = zarr.open_consolidated(store, **open_kwargs)
         else:
             zarr_group = zarr.open_group(store, **open_kwargs)
-        return cls(zarr_group, save_consolidated, append_dim, write_region)
+        return cls(zarr_group, consolidate_on_close, append_dim, write_region)
 
     def __init__(
-        self, zarr_group, save_consolidated=False, append_dim=None, write_region=None
+        self, zarr_group, consolidate_on_close=False, append_dim=None, write_region=None
     ):
         if write_region is None:
             write_region = {}
@@ -313,7 +304,7 @@
         self._read_only = self.ds.read_only
         self._synchronizer = self.ds.synchronizer
         self._group = self.ds.path
-        self._save_consolidated = save_consolidated
+        self._consolidate_on_close = consolidate_on_close
         self._append_dim = append_dim
         self._write_region = write_region
 
@@ -464,7 +455,7 @@
         self.set_variables(
             variables_encoded, check_encoding_set, writer, unlimited_dims=unlimited_dims
         )
-        if self._save_consolidated:
+        if self._consolidate_on_close:
             zarr.consolidate_metadata(self.ds.store)
 
     def sync(self):
@@ -667,9 +658,6 @@
     ds = open_dataset(
         filename_or_obj=store,
         group=group,
-<<<<<<< HEAD
-        open_consolidated=consolidated,
-=======
         decode_cf=decode_cf,
         mask_and_scale=mask_and_scale,
         decode_times=decode_times,
@@ -681,7 +669,6 @@
         backend_kwargs=backend_kwargs,
         decode_timedelta=decode_timedelta,
         use_cftime=use_cftime,
->>>>>>> 92e49f9f
     )
 
     return ds