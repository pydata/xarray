from __future__ import absolute_import, division, print_function

from itertools import product
from distutils.version import LooseVersion

import numpy as np

from .. import Variable, coding, conventions
from ..core import indexing
from ..core.common import contains_cftime_datetimes
from ..core.pycompat import OrderedDict, integer_types, iteritems
from ..core.utils import FrozenOrderedDict, HiddenKeyDict
from .common import AbstractWritableDataStore, ArrayWriter, BackendArray

# need some special secret attributes to tell us the dimensions
_DIMENSION_KEY = '_ARRAY_DIMENSIONS'


# zarr attributes have to be serializable as json
# many xarray datasets / variables have numpy arrays and values
# these functions handle encoding / decoding of such items
def _encode_zarr_attr_value(value):
    if isinstance(value, np.ndarray):
        encoded = value.tolist()
    # this checks if it's a scalar number
    elif isinstance(value, np.generic):
        encoded = value.item()
    else:
        encoded = value
    return encoded


class ZarrArrayWrapper(BackendArray):
    def __init__(self, variable_name, datastore):
        self.datastore = datastore
        self.variable_name = variable_name

        array = self.get_array()
        self.shape = array.shape

        dtype = array.dtype
        self.dtype = dtype

    def get_array(self):
        return self.datastore.ds[self.variable_name]

    def __getitem__(self, key):
        array = self.get_array()
        if isinstance(key, indexing.BasicIndexer):
            return array[key.tuple]
        elif isinstance(key, indexing.VectorizedIndexer):
            return array.vindex[indexing._arrayize_vectorized_indexer(
                key.tuple, self.shape).tuple]
        else:
            assert isinstance(key, indexing.OuterIndexer)
            return array.oindex[key.tuple]
        # if self.ndim == 0:
        # could possibly have a work-around for 0d data here


def _determine_zarr_chunks(enc_chunks, var_chunks, ndim):
    """
    Given encoding chunks (possibly None) and variable chunks (possibly None)
    """

    # zarr chunk spec:
    # chunks : int or tuple of ints, optional
    #   Chunk shape. If not provided, will be guessed from shape and dtype.

    # if there are no chunks in encoding and the variable data is a numpy
    # array, then we let zarr use its own heuristics to pick the chunks
    if var_chunks is None and enc_chunks is None:
        return None

    # if there are no chunks in encoding but there are dask chunks, we try to
    # use the same chunks in zarr
    # However, zarr chunks needs to be uniform for each array
    # http://zarr.readthedocs.io/en/latest/spec/v1.html#chunks
    # while dask chunks can be variable sized
    # http://dask.pydata.org/en/latest/array-design.html#chunks
    if var_chunks and enc_chunks is None:
        all_var_chunks = list(product(*var_chunks))
        first_var_chunk = all_var_chunks[0]
        # all but the last chunk have to match exactly
        for this_chunk in all_var_chunks[:-1]:
            if this_chunk != first_var_chunk:
                raise ValueError(
                    "Zarr requires uniform chunk sizes excpet for final chunk."
                    " Variable %r has incompatible chunks. Consider "
                    "rechunking using `chunk()`." % (var_chunks,))
        # last chunk is allowed to be smaller
        last_var_chunk = all_var_chunks[-1]
        for len_first, len_last in zip(first_var_chunk, last_var_chunk):
            if len_last > len_first:
                raise ValueError(
                    "Final chunk of Zarr array must be smaller than first. "
                    "Variable %r has incompatible chunks. Consider rechunking "
                    "using `chunk()`." % var_chunks)
        return first_var_chunk

    # from here on, we are dealing with user-specified chunks in encoding
    # zarr allows chunks to be an integer, in which case it uses the same chunk
    # size on each dimension.
    # Here we re-implement this expansion ourselves. That makes the logic of
    # checking chunk compatibility easier

    if isinstance(enc_chunks, integer_types):
        enc_chunks_tuple = ndim * (enc_chunks,)
    else:
        enc_chunks_tuple = tuple(enc_chunks)

    if len(enc_chunks_tuple) != ndim:
        raise ValueError("zarr chunks tuple %r must have same length as "
                         "variable.ndim %g" %
                         (enc_chunks_tuple, ndim))

    for x in enc_chunks_tuple:
        if not isinstance(x, int):
            raise TypeError("zarr chunks must be an int or a tuple of ints. "
                            "Instead found %r" % (enc_chunks_tuple,))

    # if there are chunks in encoding and the variable data is a numpy array,
    # we use the specified chunks
    if var_chunks is None:
        return enc_chunks_tuple

    # the hard case
    # DESIGN CHOICE: do not allow multiple dask chunks on a single zarr chunk
    # this avoids the need to get involved in zarr synchronization / locking
    # From zarr docs:
    #  "If each worker in a parallel computation is writing to a separate
    #   region of the array, and if region boundaries are perfectly aligned
    #   with chunk boundaries, then no synchronization is required."
    # TODO: incorporate synchronizer to allow writes from multiple dask
    # threads
    if var_chunks and enc_chunks_tuple:
        for zchunk, dchunks in zip(enc_chunks_tuple, var_chunks):
            for dchunk in dchunks:
                if dchunk % zchunk:
                    raise NotImplementedError(
                        "Specified zarr chunks %r would overlap multiple dask "
                        "chunks %r. This is not implemented in xarray yet. "
                        " Consider rechunking the data using "
                        "`chunk()` or specifying different chunks in encoding."
                        % (enc_chunks_tuple, var_chunks))
        return enc_chunks_tuple

    raise AssertionError(
        "We should never get here. Function logic must be wrong.")


def _get_zarr_dims_and_attrs(zarr_obj, dimension_key):
    # Zarr arrays do not have dimenions. To get around this problem, we add
    # an attribute that specifies the dimension. We have to hide this attribute
    # when we send the attributes to the user.
    # zarr_obj can be either a zarr group or zarr array
    try:
        dimensions = zarr_obj.attrs[dimension_key]
    except KeyError:
        raise KeyError("Zarr object is missing the attribute `%s`, which is "
                       "required for xarray to determine variable dimensions."
                       % (dimension_key))
    attributes = HiddenKeyDict(zarr_obj.attrs, [dimension_key])
    return dimensions, attributes


def _extract_zarr_variable_encoding(variable, raise_on_invalid=False):
    encoding = variable.encoding.copy()

    valid_encodings = set(['chunks', 'compressor', 'filters',
                           'cache_metadata'])

    if raise_on_invalid:
        invalid = [k for k in encoding if k not in valid_encodings]
        if invalid:
            raise ValueError('unexpected encoding parameters for zarr '
                             'backend:  %r' % invalid)
    else:
        for k in list(encoding):
            if k not in valid_encodings:
                del encoding[k]

    chunks = _determine_zarr_chunks(encoding.get('chunks'), variable.chunks,
                                    variable.ndim)
    encoding['chunks'] = chunks
    return encoding


# Function below is copied from conventions.encode_cf_variable.
# The only change is to raise an error for object dtypes.
def encode_zarr_variable(var, needs_copy=True, name=None):
    """
    Converts an Variable into an Variable which follows some
    of the CF conventions:

        - Nans are masked using _FillValue (or the deprecated missing_value)
        - Rescaling via: scale_factor and add_offset
        - datetimes are converted to the CF 'units since time' format
        - dtype encodings are enforced.

    Parameters
    ----------
    var : xarray.Variable
        A variable holding un-encoded data.

    Returns
    -------
    out : xarray.Variable
        A variable which has been encoded as described above.
    """

<<<<<<< HEAD
    if var.dtype.kind == 'O' and not contains_cftime_datetimes(var):
        raise NotImplementedError("Variable `%s` is an object. Zarr "
                                  "store can't yet encode objects." % name)

    for coder in [coding.times.CFDatetimeCoder(),
                  coding.times.CFTimedeltaCoder(),
                  coding.variables.CFScaleOffsetCoder(),
                  coding.variables.CFMaskCoder(),
                  coding.variables.UnsignedIntegerCoder()]:
        var = coder.encode(var, name=name)

    var = conventions.maybe_encode_nonstring_dtype(var, name=name)
    var = conventions.maybe_default_fill_value(var)
    var = conventions.maybe_encode_bools(var)
    var = conventions.ensure_dtype_not_object(var, name=name)
    var = conventions.maybe_encode_string_dtype(var, name=name)
=======
    var = conventions.encode_cf_variable(var, name=name)

    # zarr allows unicode, but not variable-length strings, so it's both
    # simpler and more compact to always encode as UTF-8 explicitly.
    # TODO: allow toggling this explicitly via dtype in encoding.
    coder = coding.strings.EncodedStringCoder(allows_unicode=False)
    var = coder.encode(var, name=name)
    var = coding.strings.ensure_fixed_length_bytes(var)

>>>>>>> d1e1440d
    return var


class ZarrStore(AbstractWritableDataStore):
    """Store for reading and writing data via zarr
    """

    @classmethod
    def open_group(cls, store, mode='r', synchronizer=None, group=None,
                   writer=None):
        import zarr
        min_zarr = '2.2'

        if LooseVersion(zarr.__version__) < min_zarr:  # pragma: no cover
            raise NotImplementedError("Zarr version %s or greater is "
                                      "required by xarray. See zarr "
                                      "installation "
                                      "http://zarr.readthedocs.io/en/stable/"
                                      "#installation" % min_zarr)
        zarr_group = zarr.open_group(store=store, mode=mode,
                                     synchronizer=synchronizer, path=group)
        return cls(zarr_group, writer=writer)

    def __init__(self, zarr_group, writer=None):
        self.ds = zarr_group
        self._read_only = self.ds.read_only
        self._synchronizer = self.ds.synchronizer
        self._group = self.ds.path

        if writer is None:
            # by default, we should not need a lock for writing zarr because
            # we do not (yet) allow overlapping chunks during write
            zarr_writer = ArrayWriter(lock=False)
        else:
            zarr_writer = writer

        # do we need to define attributes for all of the opener keyword args?
        super(ZarrStore, self).__init__(zarr_writer)

    def open_store_variable(self, name, zarr_array):
        data = indexing.LazilyOuterIndexedArray(ZarrArrayWrapper(name, self))
        dimensions, attributes = _get_zarr_dims_and_attrs(zarr_array,
                                                          _DIMENSION_KEY)
        attributes = OrderedDict(attributes)
        encoding = {'chunks': zarr_array.chunks,
                    'compressor': zarr_array.compressor,
                    'filters': zarr_array.filters}
        # _FillValue needs to be in attributes, not encoding, so it will get
        # picked up by decode_cf
        if getattr(zarr_array, 'fill_value') is not None:
            attributes['_FillValue'] = zarr_array.fill_value

        return Variable(dimensions, data, attributes, encoding)

    def get_variables(self):
        return FrozenOrderedDict((k, self.open_store_variable(k, v))
                                 for k, v in self.ds.arrays())

    def get_attrs(self):
        attributes = OrderedDict(self.ds.attrs.asdict())
        return attributes

    def get_dimensions(self):
        dimensions = OrderedDict()
        for k, v in self.ds.arrays():
            try:
                for d, s in zip(v.attrs[_DIMENSION_KEY], v.shape):
                    if d in dimensions and dimensions[d] != s:
                        raise ValueError(
                            'found conflicting lengths for dimension %s '
                            '(%d != %d)' % (d, s, dimensions[d]))
                    dimensions[d] = s

            except KeyError:
                raise KeyError("Zarr object is missing the attribute `%s`, "
                               "which is required for xarray to determine "
                               "variable dimensions." % (_DIMENSION_KEY))
        return dimensions

    def set_dimensions(self, variables, unlimited_dims=None):
        if unlimited_dims is not None:
            raise NotImplementedError(
                "Zarr backend doesn't know how to handle unlimited dimensions")

    def set_attributes(self, attributes):
        self.ds.attrs.put(attributes)

    def encode_variable(self, variable):
        variable = encode_zarr_variable(variable)
        return variable

    def encode_attribute(self, a):
        return _encode_zarr_attr_value(a)

    def prepare_variable(self, name, variable, check_encoding=False,
                         unlimited_dims=None):

        attrs = variable.attrs.copy()
        dims = variable.dims
        dtype = variable.dtype
        shape = variable.shape

        fill_value = attrs.pop('_FillValue', None)
        if variable.encoding == {'_FillValue': None} and fill_value is None:
            variable.encoding = {}

        encoding = _extract_zarr_variable_encoding(
            variable, raise_on_invalid=check_encoding)

        encoded_attrs = OrderedDict()
        # the magic for storing the hidden dimension data
        encoded_attrs[_DIMENSION_KEY] = dims
        for k, v in iteritems(attrs):
            encoded_attrs[k] = self.encode_attribute(v)

        zarr_array = self.ds.create(name, shape=shape, dtype=dtype,
                                    fill_value=fill_value, **encoding)
        zarr_array.attrs.put(encoded_attrs)

        return zarr_array, variable.data

    def store(self, variables, attributes, *args, **kwargs):
        AbstractWritableDataStore.store(self, variables, attributes,
                                        *args, **kwargs)

    def sync(self):
        self.writer.sync()


def open_zarr(store, group=None, synchronizer=None, auto_chunk=True,
              decode_cf=True, mask_and_scale=True, decode_times=True,
              concat_characters=True, decode_coords=True,
              drop_variables=None):
    """Load and decode a dataset from a Zarr store.

    .. note:: Experimental
              The Zarr backend is new and experimental. Please report any
              unexpected behavior via github issues.

    The `store` object should be a valid store for a Zarr group. `store`
    variables must contain dimension metadata encoded in the
    `_ARRAY_DIMENSIONS` attribute.

    Parameters
    ----------
    store : MutableMapping or str
        A MutableMapping where a Zarr Group has been stored or a path to a
        directory in file system where a Zarr DirectoryStore has been stored.
    synchronizer : object, optional
        Array synchronizer provided to zarr
    group : str, obtional
        Group path. (a.k.a. `path` in zarr terminology.)
    auto_chunk : bool, optional
        Whether to automatically create dask chunks corresponding to each
        variable's zarr chunks. If False, zarr array data will lazily convert
        to numpy arrays upon access.
    decode_cf : bool, optional
        Whether to decode these variables, assuming they were saved according
        to CF conventions.
    mask_and_scale : bool, optional
        If True, replace array values equal to `_FillValue` with NA and scale
        values according to the formula `original_values * scale_factor +
        add_offset`, where `_FillValue`, `scale_factor` and `add_offset` are
        taken from variable attributes (if they exist).  If the `_FillValue` or
        `missing_value` attribute contains multiple values a warning will be
        issued and all array values matching one of the multiple values will
        be replaced by NA.
    decode_times : bool, optional
        If True, decode times encoded in the standard NetCDF datetime format
        into datetime objects. Otherwise, leave them encoded as numbers.
    concat_characters : bool, optional
        If True, concatenate along the last dimension of character arrays to
        form string arrays. Dimensions will only be concatenated over (and
        removed) if they have no corresponding variable and if they are only
        used as the last dimension of character arrays.
    decode_coords : bool, optional
        If True, decode the 'coordinates' attribute to identify coordinates in
        the resulting dataset.
    drop_variables: string or iterable, optional
        A variable or list of variables to exclude from being parsed from the
        dataset. This may be useful to drop variables with problems or
        inconsistent values.

    Returns
    -------
    dataset : Dataset
        The newly created dataset.

    See Also
    --------
    open_dataset

    References
    ----------
    http://zarr.readthedocs.io/
    """

    if not decode_cf:
        mask_and_scale = False
        decode_times = False
        concat_characters = False
        decode_coords = False

    def maybe_decode_store(store, lock=False):
        ds = conventions.decode_cf(
            store, mask_and_scale=mask_and_scale, decode_times=decode_times,
            concat_characters=concat_characters, decode_coords=decode_coords,
            drop_variables=drop_variables)

        # TODO: this is where we would apply caching

        return ds

    # Zarr supports a wide range of access modes, but for now xarray either
    # reads or writes from a store, never both. For open_zarr, we only read
    mode = 'r'
    zarr_store = ZarrStore.open_group(store, mode=mode,
                                      synchronizer=synchronizer,
                                      group=group)
    ds = maybe_decode_store(zarr_store)

    # auto chunking needs to be here and not in ZarrStore because variable
    # chunks do not survive decode_cf
    if auto_chunk:
        # adapted from Dataset.Chunk()
        def maybe_chunk(name, var):
            from dask.base import tokenize
            chunks = var.encoding.get('chunks')
            if (var.ndim > 0) and (chunks is not None):
                # does this cause any data to be read?
                token2 = tokenize(name, var._data)
                name2 = 'zarr-%s' % token2
                return var.chunk(chunks, name=name2, lock=None)
            else:
                return var

        variables = OrderedDict([(k, maybe_chunk(k, v))
                                 for k, v in ds.variables.items()])
        return ds._replace_vars_and_dims(variables)
    else:
        return ds<|MERGE_RESOLUTION|>--- conflicted
+++ resolved
@@ -208,25 +208,6 @@
     out : xarray.Variable
         A variable which has been encoded as described above.
     """
-
-<<<<<<< HEAD
-    if var.dtype.kind == 'O' and not contains_cftime_datetimes(var):
-        raise NotImplementedError("Variable `%s` is an object. Zarr "
-                                  "store can't yet encode objects." % name)
-
-    for coder in [coding.times.CFDatetimeCoder(),
-                  coding.times.CFTimedeltaCoder(),
-                  coding.variables.CFScaleOffsetCoder(),
-                  coding.variables.CFMaskCoder(),
-                  coding.variables.UnsignedIntegerCoder()]:
-        var = coder.encode(var, name=name)
-
-    var = conventions.maybe_encode_nonstring_dtype(var, name=name)
-    var = conventions.maybe_default_fill_value(var)
-    var = conventions.maybe_encode_bools(var)
-    var = conventions.ensure_dtype_not_object(var, name=name)
-    var = conventions.maybe_encode_string_dtype(var, name=name)
-=======
     var = conventions.encode_cf_variable(var, name=name)
 
     # zarr allows unicode, but not variable-length strings, so it's both
@@ -236,7 +217,6 @@
     var = coder.encode(var, name=name)
     var = coding.strings.ensure_fixed_length_bytes(var)
 
->>>>>>> d1e1440d
     return var
 
 
