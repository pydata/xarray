--- conflicted
+++ resolved
@@ -19,12 +19,7 @@
 )
 from xarray.backends.store import StoreBackendEntrypoint
 from xarray.core import indexing
-<<<<<<< HEAD
-=======
-from xarray.core.parallelcompat import guess_chunkmanager
-from xarray.core.pycompat import integer_types
 from xarray.core.types import ZarrWriteModes
->>>>>>> 81f38f3d
 from xarray.core.utils import (
     FrozenDict,
     HiddenKeyDict,
