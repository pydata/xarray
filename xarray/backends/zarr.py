from __future__ import annotations

import json
import os
import warnings

import numpy as np

from .. import coding, conventions
from ..core import indexing
from ..core.pycompat import integer_types
from ..core.utils import FrozenDict, HiddenKeyDict, close_on_error, module_available
from ..core.variable import Variable
from .common import (
    BACKEND_ENTRYPOINTS,
    AbstractWritableDataStore,
    BackendArray,
    BackendEntrypoint,
    _encode_variable_name,
    _normalize_path,
)
from .store import StoreBackendEntrypoint

# need some special secret attributes to tell us the dimensions
DIMENSION_KEY = "_ARRAY_DIMENSIONS"


def encode_zarr_attr_value(value):
    """
    Encode a attribute value as something that can be serialized as json

    Many xarray datasets / variables have numpy arrays and values. This
    function handles encoding / decoding of such items.

    ndarray -> list
    scalar array -> scalar
    other -> other (no change)
    """
    if isinstance(value, np.ndarray):
        encoded = value.tolist()
    # this checks if it's a scalar number
    elif isinstance(value, np.generic):
        encoded = value.item()
    else:
        encoded = value
    return encoded


class ZarrArrayWrapper(BackendArray):
    __slots__ = ("datastore", "dtype", "shape", "variable_name")

    def __init__(self, variable_name, datastore):
        self.datastore = datastore
        self.variable_name = variable_name

        array = self.get_array()
        self.shape = array.shape

        dtype = array.dtype
        self.dtype = dtype

    def get_array(self):
        return self.datastore.zarr_group[self.variable_name]

    def __getitem__(self, key):
        array = self.get_array()
        if isinstance(key, indexing.BasicIndexer):
            return array[key.tuple]
        elif isinstance(key, indexing.VectorizedIndexer):
            return array.vindex[
                indexing._arrayize_vectorized_indexer(key, self.shape).tuple
            ]
        else:
            assert isinstance(key, indexing.OuterIndexer)
            return array.oindex[key.tuple]
        # if self.ndim == 0:
        # could possibly have a work-around for 0d data here


def _determine_zarr_chunks(enc_chunks, var_chunks, ndim, name, safe_chunks):
    """
    Given encoding chunks (possibly None or []) and variable chunks
    (possibly None or []).
    """

    # zarr chunk spec:
    # chunks : int or tuple of ints, optional
    #   Chunk shape. If not provided, will be guessed from shape and dtype.

    # if there are no chunks in encoding and the variable data is a numpy
    # array, then we let zarr use its own heuristics to pick the chunks
    if not var_chunks and not enc_chunks:
        return None

    # if there are no chunks in encoding but there are dask chunks, we try to
    # use the same chunks in zarr
    # However, zarr chunks needs to be uniform for each array
    # http://zarr.readthedocs.io/en/latest/spec/v1.html#chunks
    # while dask chunks can be variable sized
    # http://dask.pydata.org/en/latest/array-design.html#chunks
    if var_chunks and not enc_chunks:
        if any(len(set(chunks[:-1])) > 1 for chunks in var_chunks):
            raise ValueError(
                "Zarr requires uniform chunk sizes except for final chunk. "
                f"Variable named {name!r} has incompatible dask chunks: {var_chunks!r}. "
                "Consider rechunking using `chunk()`."
            )
        if any((chunks[0] < chunks[-1]) for chunks in var_chunks):
            raise ValueError(
                "Final chunk of Zarr array must be the same size or smaller "
                f"than the first. Variable named {name!r} has incompatible Dask chunks {var_chunks!r}."
                "Consider either rechunking using `chunk()` or instead deleting "
                "or modifying `encoding['chunks']`."
            )
        # return the first chunk for each dimension
        return tuple(chunk[0] for chunk in var_chunks)

    # from here on, we are dealing with user-specified chunks in encoding
    # zarr allows chunks to be an integer, in which case it uses the same chunk
    # size on each dimension.
    # Here we re-implement this expansion ourselves. That makes the logic of
    # checking chunk compatibility easier

    if isinstance(enc_chunks, integer_types):
        enc_chunks_tuple = ndim * (enc_chunks,)
    else:
        enc_chunks_tuple = tuple(enc_chunks)

    if len(enc_chunks_tuple) != ndim:
        # throw away encoding chunks, start over
        return _determine_zarr_chunks(None, var_chunks, ndim, name, safe_chunks)

    for x in enc_chunks_tuple:
        if not isinstance(x, int):
            raise TypeError(
                "zarr chunk sizes specified in `encoding['chunks']` "
                "must be an int or a tuple of ints. "
                f"Instead found encoding['chunks']={enc_chunks_tuple!r} "
                f"for variable named {name!r}."
            )

    # if there are chunks in encoding and the variable data is a numpy array,
    # we use the specified chunks
    if not var_chunks:
        return enc_chunks_tuple

    # the hard case
    # DESIGN CHOICE: do not allow multiple dask chunks on a single zarr chunk
    # this avoids the need to get involved in zarr synchronization / locking
    # From zarr docs:
    #  "If each worker in a parallel computation is writing to a separate
    #   region of the array, and if region boundaries are perfectly aligned
    #   with chunk boundaries, then no synchronization is required."
    # TODO: incorporate synchronizer to allow writes from multiple dask
    # threads
    if var_chunks and enc_chunks_tuple:
        for zchunk, dchunks in zip(enc_chunks_tuple, var_chunks):
            for dchunk in dchunks[:-1]:
                if dchunk % zchunk:
                    base_error = (
                        f"Specified zarr chunks encoding['chunks']={enc_chunks_tuple!r} for "
                        f"variable named {name!r} would overlap multiple dask chunks {var_chunks!r}. "
                        f"Writing this array in parallel with dask could lead to corrupted data."
                    )
                    if safe_chunks:
                        raise NotImplementedError(
                            base_error
                            + " Consider either rechunking using `chunk()`, deleting "
                            "or modifying `encoding['chunks']`, or specify `safe_chunks=False`."
                        )
        return enc_chunks_tuple

    raise AssertionError("We should never get here. Function logic must be wrong.")


def _get_zarr_dims_and_attrs(zarr_obj, dimension_key, try_nczarr):
    # Zarr arrays do not have dimensions. To get around this problem, we add
    # an attribute that specifies the dimension. We have to hide this attribute
    # when we send the attributes to the user.
    # zarr_obj can be either a zarr group or zarr array
    try:
        # Xarray-Zarr
        dimensions = zarr_obj.attrs[dimension_key]
    except KeyError as e:
        if not try_nczarr:
            raise KeyError(
                f"Zarr object is missing the attribute `{dimension_key}`, which is "
                "required for xarray to determine variable dimensions."
            ) from e

        # NCZarr defines dimensions through metadata in .zarray
        zarray_path = os.path.join(zarr_obj.path, ".zarray")
        zarray = json.loads(zarr_obj.store[zarray_path])
        try:
            # NCZarr uses Fully Qualified Names
            dimensions = [
                os.path.basename(dim) for dim in zarray["_NCZARR_ARRAY"]["dimrefs"]
            ]
        except KeyError as e:
            raise KeyError(
                f"Zarr object is missing the attribute `{dimension_key}` and the NCZarr metadata, "
                "which are required for xarray to determine variable dimensions."
            ) from e

    nc_attrs = [attr for attr in zarr_obj.attrs if attr.startswith("_NC")]
    attributes = HiddenKeyDict(zarr_obj.attrs, [dimension_key] + nc_attrs)
    return dimensions, attributes


def extract_zarr_variable_encoding(
    variable, raise_on_invalid=False, name=None, safe_chunks=True
):
    """
    Extract zarr encoding dictionary from xarray Variable

    Parameters
    ----------
    variable : Variable
    raise_on_invalid : bool, optional

    Returns
    -------
    encoding : dict
        Zarr encoding for `variable`
    """
    encoding = variable.encoding.copy()

    valid_encodings = {
        "chunks",
        "compressor",
        "filters",
        "cache_metadata",
        "write_empty_chunks",
    }

    if raise_on_invalid:
        invalid = [k for k in encoding if k not in valid_encodings]
        if invalid:
            raise ValueError(
                f"unexpected encoding parameters for zarr backend:  {invalid!r}"
            )
    else:
        for k in list(encoding):
            if k not in valid_encodings:
                del encoding[k]

    chunks = _determine_zarr_chunks(
        encoding.get("chunks"), variable.chunks, variable.ndim, name, safe_chunks
    )
    encoding["chunks"] = chunks
    return encoding


# Function below is copied from conventions.encode_cf_variable.
# The only change is to raise an error for object dtypes.
def encode_zarr_variable(var, needs_copy=True, name=None):
    """
    Converts an Variable into an Variable which follows some
    of the CF conventions:

        - Nans are masked using _FillValue (or the deprecated missing_value)
        - Rescaling via: scale_factor and add_offset
        - datetimes are converted to the CF 'units since time' format
        - dtype encodings are enforced.

    Parameters
    ----------
    var : Variable
        A variable holding un-encoded data.

    Returns
    -------
    out : Variable
        A variable which has been encoded as described above.
    """

    var = conventions.encode_cf_variable(var, name=name)

    # zarr allows unicode, but not variable-length strings, so it's both
    # simpler and more compact to always encode as UTF-8 explicitly.
    # TODO: allow toggling this explicitly via dtype in encoding.
    coder = coding.strings.EncodedStringCoder(allows_unicode=True)
    var = coder.encode(var, name=name)
    var = coding.strings.ensure_fixed_length_bytes(var)

    return var


def _validate_existing_dims(var_name, new_var, existing_var, region, append_dim):
    if new_var.dims != existing_var.dims:
        raise ValueError(
            f"variable {var_name!r} already exists with different "
            f"dimension names {existing_var.dims} != "
            f"{new_var.dims}, but changing variable "
            f"dimensions is not supported by to_zarr()."
        )

    existing_sizes = {}
    for dim, size in existing_var.sizes.items():
        if region is not None and dim in region:
            start, stop, stride = region[dim].indices(size)
            assert stride == 1  # region was already validated
            size = stop - start
        if dim != append_dim:
            existing_sizes[dim] = size

    new_sizes = {dim: size for dim, size in new_var.sizes.items() if dim != append_dim}
    if existing_sizes != new_sizes:
        raise ValueError(
            f"variable {var_name!r} already exists with different "
            f"dimension sizes: {existing_sizes} != {new_sizes}. "
            f"to_zarr() only supports changing dimension sizes when "
            f"explicitly appending, but append_dim={append_dim!r}."
        )


def _put_attrs(zarr_obj, attrs):
    """Raise a more informative error message for invalid attrs."""
    try:
        zarr_obj.attrs.put(attrs)
    except TypeError as e:
        raise TypeError("Invalid attribute in Dataset.attrs.") from e
    return zarr_obj


class ZarrStore(AbstractWritableDataStore):
    """Store for reading and writing data via zarr"""

    __slots__ = (
        "zarr_group",
        "_append_dim",
        "_consolidate_on_close",
        "_group",
        "_mode",
        "_read_only",
        "_synchronizer",
        "_write_region",
        "_safe_chunks",
    )

    @classmethod
    def open_group(
        cls,
        store,
        mode="r",
        synchronizer=None,
        group=None,
        consolidated=False,
        consolidate_on_close=False,
        chunk_store=None,
        storage_options=None,
        append_dim=None,
        write_region=None,
        safe_chunks=True,
        stacklevel=2,
    ):
        import zarr

        # zarr doesn't support pathlib.Path objects yet. zarr-python#601
        if isinstance(store, os.PathLike):
            store = os.fspath(store)

        open_kwargs = dict(
            mode=mode,
            synchronizer=synchronizer,
            path=group,
        )
        open_kwargs["storage_options"] = storage_options

        if chunk_store:
            open_kwargs["chunk_store"] = chunk_store
            if consolidated is None:
                consolidated = False

        if consolidated is None:
            try:
                zarr_group = zarr.open_consolidated(store, **open_kwargs)
            except KeyError:
                try:
                    zarr_group = zarr.open_group(store, **open_kwargs)
                    warnings.warn(
                        "Failed to open Zarr store with consolidated metadata, "
                        "but successfully read with non-consolidated metadata. "
                        "This is typically much slower for opening a dataset. "
                        "To silence this warning, consider:\n"
                        "1. Consolidating metadata in this existing store with "
                        "zarr.consolidate_metadata().\n"
                        "2. Explicitly setting consolidated=False, to avoid trying "
                        "to read consolidate metadata, or\n"
                        "3. Explicitly setting consolidated=True, to raise an "
                        "error in this case instead of falling back to try "
                        "reading non-consolidated metadata.",
                        RuntimeWarning,
                        stacklevel=stacklevel,
                    )
                except zarr.errors.GroupNotFoundError:
                    raise FileNotFoundError(f"No such file or directory: '{store}'")
        elif consolidated:
            # TODO: an option to pass the metadata_key keyword
            zarr_group = zarr.open_consolidated(store, **open_kwargs)
        else:
            zarr_group = zarr.open_group(store, **open_kwargs)
        return cls(
            zarr_group,
            mode,
            consolidate_on_close,
            append_dim,
            write_region,
            safe_chunks,
        )

    def __init__(
        self,
        zarr_group,
        mode=None,
        consolidate_on_close=False,
        append_dim=None,
        write_region=None,
        safe_chunks=True,
    ):
        self.zarr_group = zarr_group
        self._read_only = self.zarr_group.read_only
        self._synchronizer = self.zarr_group.synchronizer
        self._group = self.zarr_group.path
        self._mode = mode
        self._consolidate_on_close = consolidate_on_close
        self._append_dim = append_dim
        self._write_region = write_region
        self._safe_chunks = safe_chunks

    @property
    def ds(self):
        # TODO: consider deprecating this in favor of zarr_group
        return self.zarr_group

    def open_store_variable(self, name, zarr_array):
        data = indexing.LazilyIndexedArray(ZarrArrayWrapper(name, self))
        try_nczarr = self._mode == "r"
        dimensions, attributes = _get_zarr_dims_and_attrs(
            zarr_array, DIMENSION_KEY, try_nczarr
        )
        attributes = dict(attributes)
        encoding = {
            "chunks": zarr_array.chunks,
            "preferred_chunks": dict(zip(dimensions, zarr_array.chunks)),
            "compressor": zarr_array.compressor,
            "filters": zarr_array.filters,
        }
        # _FillValue needs to be in attributes, not encoding, so it will get
        # picked up by decode_cf
        if getattr(zarr_array, "fill_value") is not None:
            attributes["_FillValue"] = zarr_array.fill_value

        return Variable(dimensions, data, attributes, encoding)

    def get_variables(self):
        return FrozenDict(
            (k, self.open_store_variable(k, v)) for k, v in self.zarr_group.arrays()
        )

    def get_attrs(self):
        return {
            k: v
            for k, v in self.zarr_group.attrs.asdict().items()
            if not k.startswith("_NC")
        }

    def get_dimensions(self):
        try_nczarr = self._mode == "r"
        dimensions = {}
        for k, v in self.zarr_group.arrays():
            dim_names, _ = _get_zarr_dims_and_attrs(v, DIMENSION_KEY, try_nczarr)
            for d, s in zip(dim_names, v.shape):
                if d in dimensions and dimensions[d] != s:
                    raise ValueError(
                        f"found conflicting lengths for dimension {d} "
                        f"({s} != {dimensions[d]})"
                    )
                dimensions[d] = s
        return dimensions

    def set_dimensions(self, variables, unlimited_dims=None):
        if unlimited_dims is not None:
            raise NotImplementedError(
                "Zarr backend doesn't know how to handle unlimited dimensions"
            )

    def set_attributes(self, attributes):
        _put_attrs(self.zarr_group, attributes)

    def encode_variable(self, variable):
        variable = encode_zarr_variable(variable)
        return variable

    def encode_attribute(self, a):
        return encode_zarr_attr_value(a)

    def store(
        self,
        variables,
        attributes,
        check_encoding_set=frozenset(),
        writer=None,
        unlimited_dims=None,
    ):
        """
        Top level method for putting data on this store, this method:
          - encodes variables/attributes
          - sets dimensions
          - sets variables

        Parameters
        ----------
        variables : dict-like
            Dictionary of key/value (variable name / xr.Variable) pairs
        attributes : dict-like
            Dictionary of key/value (attribute name / attribute) pairs
        check_encoding_set : list-like
            List of variables that should be checked for invalid encoding
            values
        writer : ArrayWriter
        unlimited_dims : list-like
            List of dimension names that should be treated as unlimited
            dimensions.
            dimension on which the zarray will be appended
            only needed in append mode
        """
        import zarr

        existing_variable_names = {
            vn for vn in variables if _encode_variable_name(vn) in self.zarr_group
        }
        new_variables = set(variables) - existing_variable_names
        variables_without_encoding = {vn: variables[vn] for vn in new_variables}
        variables_encoded, attributes = self.encode(
            variables_without_encoding, attributes
        )

        if existing_variable_names:
            # Decode variables directly, without going via xarray.Dataset to
            # avoid needing to load index variables into memory.
            # TODO: consider making loading indexes lazy again?
            existing_vars, _, _ = conventions.decode_cf_variables(
                self.get_variables(), self.get_attrs()
            )
            # Modified variables must use the same encoding as the store.
            vars_with_encoding = {}
            for vn in existing_variable_names:
                vars_with_encoding[vn] = variables[vn].copy(deep=False)
                vars_with_encoding[vn].encoding = existing_vars[vn].encoding
            vars_with_encoding, _ = self.encode(vars_with_encoding, {})
            variables_encoded.update(vars_with_encoding)

            for var_name in existing_variable_names:
                new_var = variables_encoded[var_name]
                existing_var = existing_vars[var_name]
                _validate_existing_dims(
                    var_name,
                    new_var,
                    existing_var,
                    self._write_region,
                    self._append_dim,
                )

        if self._mode not in ["r", "r+"]:
            self.set_attributes(attributes)
            self.set_dimensions(variables_encoded, unlimited_dims=unlimited_dims)

        self.set_variables(
            variables_encoded, check_encoding_set, writer, unlimited_dims=unlimited_dims
        )
        if self._consolidate_on_close:
            zarr.consolidate_metadata(self.zarr_group.store)

    def sync(self):
        pass

    def set_variables(self, variables, check_encoding_set, writer, unlimited_dims=None):
        """
        This provides a centralized method to set the variables on the data
        store.

        Parameters
        ----------
        variables : dict-like
            Dictionary of key/value (variable name / xr.Variable) pairs
        check_encoding_set : list-like
            List of variables that should be checked for invalid encoding
            values
        writer
        unlimited_dims : list-like
            List of dimension names that should be treated as unlimited
            dimensions.
        """

        for vn, v in variables.items():
            name = _encode_variable_name(vn)
            check = vn in check_encoding_set
            attrs = v.attrs.copy()
            dims = v.dims
            dtype = v.dtype
            shape = v.shape

            fill_value = attrs.pop("_FillValue", None)
            if v.encoding == {"_FillValue": None} and fill_value is None:
                v.encoding = {}

            if name in self.zarr_group:
                # existing variable
                # TODO: if mode="a", consider overriding the existing variable
                # metadata. This would need some case work properly with region
                # and append_dim.
                zarr_array = self.zarr_group[name]
            else:
                # new variable
                encoding = extract_zarr_variable_encoding(
                    v, raise_on_invalid=check, name=vn, safe_chunks=self._safe_chunks
                )
                encoded_attrs = {}
                # the magic for storing the hidden dimension data
                encoded_attrs[DIMENSION_KEY] = dims
                for k2, v2 in attrs.items():
                    encoded_attrs[k2] = self.encode_attribute(v2)

                if coding.strings.check_vlen_dtype(dtype) == str:
                    dtype = str
                zarr_array = self.zarr_group.create(
                    name, shape=shape, dtype=dtype, fill_value=fill_value, **encoding
                )
                zarr_array = _put_attrs(zarr_array, encoded_attrs)

            write_region = self._write_region if self._write_region is not None else {}
            write_region = {dim: write_region.get(dim, slice(None)) for dim in dims}

            if self._append_dim is not None and self._append_dim in dims:
                # resize existing variable
                append_axis = dims.index(self._append_dim)
                assert write_region[self._append_dim] == slice(None)
                write_region[self._append_dim] = slice(
                    zarr_array.shape[append_axis], None
                )

                new_shape = list(zarr_array.shape)
                new_shape[append_axis] += v.shape[append_axis]
                zarr_array.resize(new_shape)

            region = tuple(write_region[dim] for dim in dims)
            writer.add(v.data, zarr_array, region)

    def close(self):
        pass


def open_zarr(
    store,
    group=None,
    synchronizer=None,
    chunks="auto",
    decode_cf=True,
    mask_and_scale=True,
    decode_times=True,
    concat_characters=True,
    decode_coords=True,
    drop_variables=None,
    consolidated=None,
    overwrite_encoded_chunks=False,
    chunk_store=None,
    storage_options=None,
    decode_timedelta=None,
    use_cftime=None,
    **kwargs,
):
    """Load and decode a dataset from a Zarr store.

    The `store` object should be a valid store for a Zarr group. `store`
    variables must contain dimension metadata encoded in the
    `_ARRAY_DIMENSIONS` attribute or must have NCZarr format.

    Parameters
    ----------
    store : MutableMapping or str
        A MutableMapping where a Zarr Group has been stored or a path to a
        directory in file system where a Zarr DirectoryStore has been stored.
    synchronizer : object, optional
        Array synchronizer provided to zarr
    group : str, optional
        Group path. (a.k.a. `path` in zarr terminology.)
    chunks : int or dict or tuple or {None, 'auto'}, optional
        Chunk sizes along each dimension, e.g., ``5`` or
        ``{'x': 5, 'y': 5}``. If `chunks='auto'`, dask chunks are created
        based on the variable's zarr chunks. If `chunks=None`, zarr array
        data will lazily convert to numpy arrays upon access. This accepts
        all the chunk specifications as Dask does.
    overwrite_encoded_chunks : bool, optional
        Whether to drop the zarr chunks encoded for each variable when a
        dataset is loaded with specified chunk sizes (default: False)
    decode_cf : bool, optional
        Whether to decode these variables, assuming they were saved according
        to CF conventions.
    mask_and_scale : bool, optional
        If True, replace array values equal to `_FillValue` with NA and scale
        values according to the formula `original_values * scale_factor +
        add_offset`, where `_FillValue`, `scale_factor` and `add_offset` are
        taken from variable attributes (if they exist).  If the `_FillValue` or
        `missing_value` attribute contains multiple values a warning will be
        issued and all array values matching one of the multiple values will
        be replaced by NA.
    decode_times : bool, optional
        If True, decode times encoded in the standard NetCDF datetime format
        into datetime objects. Otherwise, leave them encoded as numbers.
    concat_characters : bool, optional
        If True, concatenate along the last dimension of character arrays to
        form string arrays. Dimensions will only be concatenated over (and
        removed) if they have no corresponding variable and if they are only
        used as the last dimension of character arrays.
    decode_coords : bool, optional
        If True, decode the 'coordinates' attribute to identify coordinates in
        the resulting dataset.
    drop_variables : str or iterable, optional
        A variable or list of variables to exclude from being parsed from the
        dataset. This may be useful to drop variables with problems or
        inconsistent values.
    consolidated : bool, optional
        Whether to open the store using zarr's consolidated metadata
        capability. Only works for stores that have already been consolidated.
        By default (`consolidate=None`), attempts to read consolidated metadata,
        falling back to read non-consolidated metadata if that fails.
    chunk_store : MutableMapping, optional
        A separate Zarr store only for chunk data.
    storage_options : dict, optional
        Any additional parameters for the storage backend (ignored for local
        paths).
    decode_timedelta : bool, optional
        If True, decode variables and coordinates with time units in
        {'days', 'hours', 'minutes', 'seconds', 'milliseconds', 'microseconds'}
        into timedelta objects. If False, leave them encoded as numbers.
        If None (default), assume the same value of decode_time.
    use_cftime : bool, optional
        Only relevant if encoded dates come from a standard calendar
        (e.g. "gregorian", "proleptic_gregorian", "standard", or not
        specified).  If None (default), attempt to decode times to
        ``np.datetime64[ns]`` objects; if this is not possible, decode times to
        ``cftime.datetime`` objects. If True, always decode times to
        ``cftime.datetime`` objects, regardless of whether or not they can be
        represented using ``np.datetime64[ns]`` objects.  If False, always
        decode times to ``np.datetime64[ns]`` objects; if this is not possible
        raise an error.

    Returns
    -------
    dataset : Dataset
        The newly created dataset.

    See Also
    --------
    open_dataset
    open_mfdataset

    References
    ----------
    http://zarr.readthedocs.io/
    """
    from .api import open_dataset

    if chunks == "auto":
        try:
            import dask.array  # noqa

            chunks = {}
        except ImportError:
            chunks = None

    if kwargs:
        raise TypeError(
            "open_zarr() got unexpected keyword arguments " + ",".join(kwargs.keys())
        )

    backend_kwargs = {
        "synchronizer": synchronizer,
        "consolidated": consolidated,
        "overwrite_encoded_chunks": overwrite_encoded_chunks,
        "chunk_store": chunk_store,
        "storage_options": storage_options,
        "stacklevel": 4,
    }

    ds = open_dataset(
        filename_or_obj=store,
        group=group,
        decode_cf=decode_cf,
        mask_and_scale=mask_and_scale,
        decode_times=decode_times,
        concat_characters=concat_characters,
        decode_coords=decode_coords,
        engine="zarr",
        chunks=chunks,
        drop_variables=drop_variables,
        backend_kwargs=backend_kwargs,
        decode_timedelta=decode_timedelta,
        use_cftime=use_cftime,
    )
    return ds


class ZarrBackendEntrypoint(BackendEntrypoint):
<<<<<<< HEAD
    available = module_available("zarr")
=======
    """
    Backend for ".zarr" files based on the zarr package.

    For more information about the underlying library, visit:
    https://zarr.readthedocs.io/en/stable

    See Also
    --------
    backends.ZarrStore
    """

    available = has_zarr
    description = "Open zarr files (.zarr) using zarr in Xarray"
    url = "https://docs.xarray.dev/en/stable/generated/xarray.backends.ZarrBackendEntrypoint.html"
>>>>>>> 076bd8e1

    def guess_can_open(self, filename_or_obj):
        try:
            _, ext = os.path.splitext(filename_or_obj)
        except TypeError:
            return False
        return ext in {".zarr"}

    def open_dataset(
        self,
        filename_or_obj,
        mask_and_scale=True,
        decode_times=True,
        concat_characters=True,
        decode_coords=True,
        drop_variables=None,
        use_cftime=None,
        decode_timedelta=None,
        group=None,
        mode="r",
        synchronizer=None,
        consolidated=None,
        chunk_store=None,
        storage_options=None,
        stacklevel=3,
    ):

        filename_or_obj = _normalize_path(filename_or_obj)
        store = ZarrStore.open_group(
            filename_or_obj,
            group=group,
            mode=mode,
            synchronizer=synchronizer,
            consolidated=consolidated,
            consolidate_on_close=False,
            chunk_store=chunk_store,
            storage_options=storage_options,
            stacklevel=stacklevel + 1,
        )

        store_entrypoint = StoreBackendEntrypoint()
        with close_on_error(store):
            ds = store_entrypoint.open_dataset(
                store,
                mask_and_scale=mask_and_scale,
                decode_times=decode_times,
                concat_characters=concat_characters,
                decode_coords=decode_coords,
                drop_variables=drop_variables,
                use_cftime=use_cftime,
                decode_timedelta=decode_timedelta,
            )
        return ds


BACKEND_ENTRYPOINTS["zarr"] = ZarrBackendEntrypoint<|MERGE_RESOLUTION|>--- conflicted
+++ resolved
@@ -803,9 +803,6 @@
 
 
 class ZarrBackendEntrypoint(BackendEntrypoint):
-<<<<<<< HEAD
-    available = module_available("zarr")
-=======
     """
     Backend for ".zarr" files based on the zarr package.
 
@@ -817,10 +814,9 @@
     backends.ZarrStore
     """
 
-    available = has_zarr
+    available = module_available("zarr")
     description = "Open zarr files (.zarr) using zarr in Xarray"
     url = "https://docs.xarray.dev/en/stable/generated/xarray.backends.ZarrBackendEntrypoint.html"
->>>>>>> 076bd8e1
 
     def guess_can_open(self, filename_or_obj):
         try:
