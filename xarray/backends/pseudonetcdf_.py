--- conflicted
+++ resolved
@@ -4,20 +4,13 @@
 
 from .. import Variable
 from ..core import indexing
-<<<<<<< HEAD
-
 from .common import AbstractDataStore, BackendArray
 from .file_manager import CachingFileManager
-from .locks import NETCDFC_LOCK, HDF5_LOCK, combine_locks, ensure_lock
+from .locks import HDF5_LOCK, NETCDFC_LOCK, combine_locks, ensure_lock
 
 
 # psuedonetcdf can invoke netCDF libraries internally
 PNETCDF_LOCK = combine_locks([HDF5_LOCK, NETCDFC_LOCK])
-=======
-from ..core.pycompat import OrderedDict
-from ..core.utils import Frozen, FrozenOrderedDict
-from .common import AbstractDataStore, BackendArray, DataStorePickleMixin
->>>>>>> 5b4d160d
 
 
 class PncArrayWrapper(BackendArray):
@@ -78,7 +71,8 @@
         return Variable(var.dimensions, data, attrs)
 
     def get_variables(self):
-        return FrozenOrderedDict((k, self.open_store_variable(k, v))
+        return 
+      ((k, self.open_store_variable(k, v))
                                  for k, v in self.ds.variables.items())
 
     def get_attrs(self):
