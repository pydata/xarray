import inspect

import numpy as np

from ..core import indexing
from ..core.pycompat import integer_types
from ..core.utils import Frozen, FrozenDict, close_on_error, is_dict_like, is_remote_uri
from ..core.variable import Variable
from .common import (
    BACKEND_ENTRYPOINTS,
    AbstractDataStore,
    BackendArray,
    BackendEntrypoint,
    robust_getitem,
)
from .store import StoreBackendEntrypoint

try:
    import pydap.client

    has_pydap = True
except ModuleNotFoundError:
    has_pydap = False


class PydapArrayWrapper(BackendArray):
    def __init__(self, array):
        self.array = array

    @property
    def shape(self):
        return self.array.shape

    @property
    def dtype(self):
        return self.array.dtype

    def __getitem__(self, key):
        return indexing.explicit_indexing_adapter(
            key, self.shape, indexing.IndexingSupport.BASIC, self._getitem
        )

    def _getitem(self, key):
        # pull the data from the array attribute if possible, to avoid
        # downloading coordinate data twice
        array = getattr(self.array, "array", self.array)
        result = robust_getitem(array, key, catch=ValueError)
        # in some cases, pydap doesn't squeeze axes automatically like numpy
        axis = tuple(n for n, k in enumerate(key) if isinstance(k, integer_types))
        if result.ndim + len(axis) != array.ndim and axis:
            result = np.squeeze(result, axis)

        return result


def _fix_attributes(attributes):
    attributes = dict(attributes)
    for k in list(attributes):
        if k.lower() == "global" or k.lower().endswith("_global"):
            # move global attributes to the top level, like the netcdf-C
            # DAP client
            attributes.update(attributes.pop(k))
        elif is_dict_like(attributes[k]):
            # Make Hierarchical attributes to a single level with a
            # dot-separated key
            attributes.update(
                {
                    f"{k}.{k_child}": v_child
                    for k_child, v_child in attributes.pop(k).items()
                }
            )
    return attributes


class PydapDataStore(AbstractDataStore):
    """Store for accessing OpenDAP datasets with pydap.

    This store provides an alternative way to access OpenDAP datasets that may
    be useful if the netCDF4 library is not available.
    """

    def __init__(self, ds):
        """
        Parameters
        ----------
        ds : pydap DatasetType
        """
        self.ds = ds

    @staticmethod
    def _update_default_params(func: callable, **kwargs) -> dict:
        """Let pydap decide on default parameter values

        Used in :meth:`open` to validate and update deviating defaults. For
        instance pydap has some defaults set in signature of
        :func:`pydap.client.open_url` (e.g. timeout or user_charset). These
        parameters are set to None in
        :meth:`PydapBackendEntrypoint.open_dataset` since the defaults in
        pydap may change. This function will check all additional keyword
        args that were provided and those, which are None, will be updated
        with pydaps defaults.

        This workaround is needed since xarray's plugin management prohibits
        to parse *args or **kwargs to the backends.
        """
        signature = inspect.signature(func)
        params = signature.parameters
        for key, value in kwargs.items():
<<<<<<< HEAD
            if key not in params:
                raise KeyError(f'Param {key} not supported by {func}')
=======
            if not key in params:
                raise KeyError(f"Param {key} not supported bu {func}")
>>>>>>> 4c85ca9a
            elif value is None:
                kwargs[key] = params[key].default
        return kwargs

    @classmethod
    def open(cls, url, **kwargs):
        kwargs = cls._update_default_params(pydap.client.open_url, **kwargs)
        ds = pydap.client.open_url(url=url, **kwargs)
        return cls(ds)

    def open_store_variable(self, var):
        data = indexing.LazilyIndexedArray(PydapArrayWrapper(var))
        return Variable(var.dimensions, data, _fix_attributes(var.attributes))

    def get_variables(self):
        return FrozenDict(
            (k, self.open_store_variable(self.ds[k])) for k in self.ds.keys()
        )

    def get_attrs(self):
        return Frozen(_fix_attributes(self.ds.attributes))

    def get_dimensions(self):
        return Frozen(self.ds.dimensions)


class PydapBackendEntrypoint(BackendEntrypoint):
    available = has_pydap

    def guess_can_open(self, filename_or_obj):
        return isinstance(filename_or_obj, str) and is_remote_uri(filename_or_obj)

    def open_dataset(
        self,
        filename_or_obj,
        mask_and_scale=True,
        decode_times=True,
        concat_characters=True,
        decode_coords=True,
        drop_variables=None,
        use_cftime=None,
        decode_timedelta=None,
        application=None,  # uses pydap's default if None
        session=None,  # uses pydap's default if None
        output_grid=None,  # uses pydap's default if None
        timeout=None,  # uses pydap's default if None
        verify=None,  # uses pydap's default if None
        user_charset=None,  # uses pydap's default if None
    ):

        store = PydapDataStore.open(
            filename_or_obj,
            application=application,
            session=session,
            output_grid=output_grid,
            timeout=timeout,
            verify=verify,
            user_charset=user_charset,
        )

        store_entrypoint = StoreBackendEntrypoint()
        with close_on_error(store):
            ds = store_entrypoint.open_dataset(
                store,
                mask_and_scale=mask_and_scale,
                decode_times=decode_times,
                concat_characters=concat_characters,
                decode_coords=decode_coords,
                drop_variables=drop_variables,
                use_cftime=use_cftime,
                decode_timedelta=decode_timedelta,
            )
            return ds


BACKEND_ENTRYPOINTS["pydap"] = PydapBackendEntrypoint<|MERGE_RESOLUTION|>--- conflicted
+++ resolved
@@ -106,13 +106,8 @@
         signature = inspect.signature(func)
         params = signature.parameters
         for key, value in kwargs.items():
-<<<<<<< HEAD
-            if key not in params:
-                raise KeyError(f'Param {key} not supported by {func}')
-=======
             if not key in params:
                 raise KeyError(f"Param {key} not supported bu {func}")
->>>>>>> 4c85ca9a
             elif value is None:
                 kwargs[key] = params[key].default
         return kwargs
