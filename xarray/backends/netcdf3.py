--- conflicted
+++ resolved
@@ -5,14 +5,9 @@
 
 import numpy as np
 
-<<<<<<< HEAD
 from .. import Variable
 from ..conventions import coding
-from ..core import ops
-=======
-from .. import conventions, Variable
 from ..core import duck_array_ops
->>>>>>> ef927a88
 from ..core.pycompat import basestring, unicode_type, OrderedDict
 
 
