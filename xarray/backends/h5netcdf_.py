--- conflicted
+++ resolved
@@ -230,7 +230,8 @@
             if isinstance(filename, str) and not is_remote_uri(filename)
             else PickleableFileManager
         )
-<<<<<<< HEAD
+        manager = manager_cls(h5netcdf.File, filename, mode=mode, kwargs=kwargs)
+        
         return cls(
             manager,
             group=group,
@@ -239,10 +240,6 @@
             lock=lock,
             autoclose=autoclose,
         )
-=======
-        manager = manager_cls(h5netcdf.File, filename, mode=mode, kwargs=kwargs)
-        return cls(manager, group=group, mode=mode, lock=lock, autoclose=autoclose)
->>>>>>> 3bb00ad7
 
     def _acquire(self, needs_lock=True):
         with self._manager.acquire_context(needs_lock) as root:
