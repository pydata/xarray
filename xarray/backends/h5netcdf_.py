from __future__ import annotations

import functools
import io
import os

import numpy as np
from packaging.version import Version

from ..core import indexing
from ..core.utils import (
    FrozenDict,
    is_remote_uri,
    module_available,
    read_magic_number_from_file,
    try_read_magic_number_from_file_or_path,
)
from ..core.variable import Variable
from .common import (
    BACKEND_ENTRYPOINTS,
    BackendEntrypoint,
    WritableCFDataStore,
    _normalize_path,
    find_root_and_group,
)
from .file_manager import CachingFileManager, DummyFileManager
from .locks import HDF5_LOCK, combine_locks, ensure_lock, get_write_lock
from .netCDF4_ import (
    BaseNetCDF4Array,
    _encode_nc4_variable,
    _extract_nc4_variable_encoding,
    _get_datatype,
    _nc4_require_group,
)
from .store import StoreBackendEntrypoint


class H5NetCDFArrayWrapper(BaseNetCDF4Array):
    def get_array(self, needs_lock=True):
        ds = self.datastore._acquire(needs_lock)
        return ds.variables[self.variable_name]

    def __getitem__(self, key):
        return indexing.explicit_indexing_adapter(
            key, self.shape, indexing.IndexingSupport.OUTER_1VECTOR, self._getitem
        )

    def _getitem(self, key):
        # h5py requires using lists for fancy indexing:
        # https://github.com/h5py/h5py/issues/992
        key = tuple(list(k) if isinstance(k, np.ndarray) else k for k in key)
        with self.datastore.lock:
            array = self.get_array(needs_lock=False)
            return array[key]


def maybe_decode_bytes(txt):
    if isinstance(txt, bytes):
        return txt.decode("utf-8")
    else:
        return txt


def _read_attributes(h5netcdf_var):
    # GH451
    # to ensure conventions decoding works properly on Python 3, decode all
    # bytes attributes to strings
    attrs = {}
    for k, v in h5netcdf_var.attrs.items():
        if k not in ["_FillValue", "missing_value"]:
            v = maybe_decode_bytes(v)
        attrs[k] = v
    return attrs


_extract_h5nc_encoding = functools.partial(
    _extract_nc4_variable_encoding,
    lsd_okay=False,
    h5py_okay=True,
    backend="h5netcdf",
    unlimited_dims=None,
)


def _h5netcdf_create_group(dataset, name):
    return dataset.create_group(name)


class H5NetCDFStore(WritableCFDataStore):
    """Store for reading and writing data via h5netcdf"""

    __slots__ = (
        "autoclose",
        "format",
        "is_remote",
        "lock",
        "_filename",
        "_group",
        "_manager",
        "_mode",
    )

    def __init__(self, manager, group=None, mode=None, lock=HDF5_LOCK, autoclose=False):
        import h5netcdf

        if isinstance(manager, (h5netcdf.File, h5netcdf.Group)):
            if group is None:
                root, group = find_root_and_group(manager)
            else:
                if type(manager) is not h5netcdf.File:
                    raise ValueError(
                        "must supply a h5netcdf.File if the group "
                        "argument is provided"
                    )
                root = manager
            manager = DummyFileManager(root)

        self._manager = manager
        self._group = group
        self._mode = mode
        self.format = None
        # todo: utilizing find_root_and_group seems a bit clunky
        #  making filename available on h5netcdf.Group seems better
        self._filename = find_root_and_group(self.ds)[0].filename
        self.is_remote = is_remote_uri(self._filename)
        self.lock = ensure_lock(lock)
        self.autoclose = autoclose

    @classmethod
    def open(
        cls,
        filename,
        mode="r",
        format=None,
        group=None,
        lock=None,
        autoclose=False,
        invalid_netcdf=None,
        phony_dims=None,
        decode_vlen_strings=True,
    ):
        import h5netcdf

        if isinstance(filename, bytes):
            raise ValueError(
                "can't open netCDF4/HDF5 as bytes "
                "try passing a path or file-like object"
            )
        elif isinstance(filename, io.IOBase):
            magic_number = read_magic_number_from_file(filename)
            if not magic_number.startswith(b"\211HDF\r\n\032\n"):
                raise ValueError(
                    f"{magic_number} is not the signature of a valid netCDF4 file"
                )

        if format not in [None, "NETCDF4"]:
            raise ValueError("invalid format for h5netcdf backend")

        kwargs = {"invalid_netcdf": invalid_netcdf}
        if phony_dims is not None:
            kwargs["phony_dims"] = phony_dims
        if Version(h5netcdf.__version__) >= Version("0.10.0") and Version(
            h5netcdf.core.h5py.__version__
        ) >= Version("3.0.0"):
            kwargs["decode_vlen_strings"] = decode_vlen_strings

        if lock is None:
            if mode == "r":
                lock = HDF5_LOCK
            else:
                lock = combine_locks([HDF5_LOCK, get_write_lock(filename)])

        manager = CachingFileManager(h5netcdf.File, filename, mode=mode, kwargs=kwargs)
        return cls(manager, group=group, mode=mode, lock=lock, autoclose=autoclose)

    def _acquire(self, needs_lock=True):
        with self._manager.acquire_context(needs_lock) as root:
            ds = _nc4_require_group(
                root, self._group, self._mode, create_group=_h5netcdf_create_group
            )
        return ds

    @property
    def ds(self):
        return self._acquire()

    def open_store_variable(self, name, var):
        import h5py

        dimensions = var.dimensions
        data = indexing.LazilyIndexedArray(H5NetCDFArrayWrapper(name, self))
        attrs = _read_attributes(var)

        # netCDF4 specific encoding
        encoding = {
            "chunksizes": var.chunks,
            "fletcher32": var.fletcher32,
            "shuffle": var.shuffle,
        }
        # Convert h5py-style compression options to NetCDF4-Python
        # style, if possible
        if var.compression == "gzip":
            encoding["zlib"] = True
            encoding["complevel"] = var.compression_opts
        elif var.compression is not None:
            encoding["compression"] = var.compression
            encoding["compression_opts"] = var.compression_opts

        # save source so __repr__ can detect if it's local or not
        encoding["source"] = self._filename
        encoding["original_shape"] = var.shape

        vlen_dtype = h5py.check_dtype(vlen=var.dtype)
        if vlen_dtype is str:
            encoding["dtype"] = str
        elif vlen_dtype is not None:  # pragma: no cover
            # xarray doesn't support writing arbitrary vlen dtypes yet.
            pass
        else:
            encoding["dtype"] = var.dtype

        return Variable(dimensions, data, attrs, encoding)

    def get_variables(self):
        return FrozenDict(
            (k, self.open_store_variable(k, v)) for k, v in self.ds.variables.items()
        )

    def get_attrs(self):
        return FrozenDict(_read_attributes(self.ds))

    def get_dimensions(self):
        import h5netcdf

        if Version(h5netcdf.__version__) >= Version("0.14.0.dev0"):
            return FrozenDict((k, len(v)) for k, v in self.ds.dimensions.items())
        else:
            return self.ds.dimensions

    def get_encoding(self):
        import h5netcdf

        if Version(h5netcdf.__version__) >= Version("0.14.0.dev0"):
            return {
                "unlimited_dims": {
                    k for k, v in self.ds.dimensions.items() if v.isunlimited()
                }
            }
        else:
            return {
                "unlimited_dims": {
                    k for k, v in self.ds.dimensions.items() if v is None
                }
            }

    def set_dimension(self, name, length, is_unlimited=False):
        if is_unlimited:
            self.ds.dimensions[name] = None
            self.ds.resize_dimension(name, length)
        else:
            self.ds.dimensions[name] = length

    def set_attribute(self, key, value):
        self.ds.attrs[key] = value

    def encode_variable(self, variable):
        return _encode_nc4_variable(variable)

    def prepare_variable(
        self, name, variable, check_encoding=False, unlimited_dims=None
    ):
        import h5py

        attrs = variable.attrs.copy()
        dtype = _get_datatype(variable, raise_on_invalid_encoding=check_encoding)

        fillvalue = attrs.pop("_FillValue", None)
        if dtype is str and fillvalue is not None:
            raise NotImplementedError(
                "h5netcdf does not yet support setting a fill value for "
                "variable-length strings "
                "(https://github.com/h5netcdf/h5netcdf/issues/37). "
                f"Either remove '_FillValue' from encoding on variable {name!r} "
                "or set {'dtype': 'S1'} in encoding to use the fixed width "
                "NC_CHAR type."
            )

        if dtype is str:
            dtype = h5py.special_dtype(vlen=str)

        encoding = _extract_h5nc_encoding(variable, raise_on_invalid=check_encoding)
        kwargs = {}

        # Convert from NetCDF4-Python style compression settings to h5py style
        # If both styles are used together, h5py takes precedence
        # If set_encoding=True, raise ValueError in case of mismatch
        if encoding.pop("zlib", False):
            if check_encoding and encoding.get("compression") not in (None, "gzip"):
                raise ValueError("'zlib' and 'compression' encodings mismatch")
            encoding.setdefault("compression", "gzip")

        if (
            check_encoding
            and "complevel" in encoding
            and "compression_opts" in encoding
            and encoding["complevel"] != encoding["compression_opts"]
        ):
            raise ValueError("'complevel' and 'compression_opts' encodings mismatch")
        complevel = encoding.pop("complevel", 0)
        if complevel != 0:
            encoding.setdefault("compression_opts", complevel)

        encoding["chunks"] = encoding.pop("chunksizes", None)

        # Do not apply compression, filters or chunking to scalars.
        if variable.shape:
            for key in [
                "compression",
                "compression_opts",
                "shuffle",
                "chunks",
                "fletcher32",
            ]:
                if key in encoding:
                    kwargs[key] = encoding[key]
        if name not in self.ds:
            nc4_var = self.ds.create_variable(
                name,
                dtype=dtype,
                dimensions=variable.dims,
                fillvalue=fillvalue,
                **kwargs,
            )
        else:
            nc4_var = self.ds[name]

        for k, v in attrs.items():
            nc4_var.attrs[k] = v

        target = H5NetCDFArrayWrapper(name, self)

        return target, variable.data

    def sync(self):
        self.ds.sync()

    def close(self, **kwargs):
        self._manager.close(**kwargs)


class H5netcdfBackendEntrypoint(BackendEntrypoint):
<<<<<<< HEAD
    available = module_available("h5netcdf")
=======
    """
    Backend for netCDF files based on the h5netcdf package.

    It can open ".nc", ".nc4", ".cdf" files but will only be
    selected as the default if the "netcdf4" engine is not available.

    Additionally it can open valid HDF5 files, see
    https://h5netcdf.org/#invalid-netcdf-files for more info.
    It will not be detected as valid backend for such files, so make
    sure to specify ``engine="h5netcdf"`` in ``open_dataset``.

    For more information about the underlying library, visit:
    https://h5netcdf.org

    See Also
    --------
    backends.H5NetCDFStore
    backends.NetCDF4BackendEntrypoint
    backends.ScipyBackendEntrypoint
    """

    available = has_h5netcdf
    description = (
        "Open netCDF (.nc, .nc4 and .cdf) and most HDF5 files using h5netcdf in Xarray"
    )
    url = "https://docs.xarray.dev/en/stable/generated/xarray.backends.H5netcdfBackendEntrypoint.html"
>>>>>>> 076bd8e1

    def guess_can_open(self, filename_or_obj):
        magic_number = try_read_magic_number_from_file_or_path(filename_or_obj)
        if magic_number is not None:
            return magic_number.startswith(b"\211HDF\r\n\032\n")

        try:
            _, ext = os.path.splitext(filename_or_obj)
        except TypeError:
            return False

        return ext in {".nc", ".nc4", ".cdf"}

    def open_dataset(
        self,
        filename_or_obj,
        *,
        mask_and_scale=True,
        decode_times=True,
        concat_characters=True,
        decode_coords=True,
        drop_variables=None,
        use_cftime=None,
        decode_timedelta=None,
        format=None,
        group=None,
        lock=None,
        invalid_netcdf=None,
        phony_dims=None,
        decode_vlen_strings=True,
    ):

        filename_or_obj = _normalize_path(filename_or_obj)
        store = H5NetCDFStore.open(
            filename_or_obj,
            format=format,
            group=group,
            lock=lock,
            invalid_netcdf=invalid_netcdf,
            phony_dims=phony_dims,
            decode_vlen_strings=decode_vlen_strings,
        )

        store_entrypoint = StoreBackendEntrypoint()

        ds = store_entrypoint.open_dataset(
            store,
            mask_and_scale=mask_and_scale,
            decode_times=decode_times,
            concat_characters=concat_characters,
            decode_coords=decode_coords,
            drop_variables=drop_variables,
            use_cftime=use_cftime,
            decode_timedelta=decode_timedelta,
        )
        return ds


BACKEND_ENTRYPOINTS["h5netcdf"] = H5netcdfBackendEntrypoint<|MERGE_RESOLUTION|>--- conflicted
+++ resolved
@@ -349,9 +349,6 @@
 
 
 class H5netcdfBackendEntrypoint(BackendEntrypoint):
-<<<<<<< HEAD
-    available = module_available("h5netcdf")
-=======
     """
     Backend for netCDF files based on the h5netcdf package.
 
@@ -373,12 +370,11 @@
     backends.ScipyBackendEntrypoint
     """
 
-    available = has_h5netcdf
+    available = module_available("h5netcdf")
     description = (
         "Open netCDF (.nc, .nc4 and .cdf) and most HDF5 files using h5netcdf in Xarray"
     )
     url = "https://docs.xarray.dev/en/stable/generated/xarray.backends.H5netcdfBackendEntrypoint.html"
->>>>>>> 076bd8e1
 
     def guess_can_open(self, filename_or_obj):
         magic_number = try_read_magic_number_from_file_or_path(filename_or_obj)
