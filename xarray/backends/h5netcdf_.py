--- conflicted
+++ resolved
@@ -42,15 +42,12 @@
     from xarray.backends.common import AbstractDataStore
     from xarray.core.dataset import Dataset
     from xarray.core.datatree import DataTree
-<<<<<<< HEAD
+    from xarray.core.types import ReadBuffer
     from xarray.namedarray._typing import (
         _BasicIndexerKey,
         _OuterIndexerKey,
         _VectorizedIndexerKey,
     )
-=======
-    from xarray.core.types import ReadBuffer
->>>>>>> 700191b9
 
 
 class H5NetCDFArrayWrapper(BaseNetCDF4Array):
