--- conflicted
+++ resolved
@@ -12,15 +12,12 @@
 from ..conventions import cf_encoder
 from ..core.utils import FrozenOrderedDict
 from ..core.pycompat import iteritems, dask_array_type
-<<<<<<< HEAD
-=======
 
 try:
     from dask.utils import SerializableLock as Lock
 except ImportError:
     from threading import Lock
 
->>>>>>> e98ea103
 
 # Create a logger object, but don't add any handlers. Leave that to user code.
 logger = logging.getLogger(__name__)
