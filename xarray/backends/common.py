--- conflicted
+++ resolved
@@ -11,10 +11,6 @@
     TYPE_CHECKING,
     Any,
     ClassVar,
-<<<<<<< HEAD
-=======
-    Generic,
->>>>>>> efb6bb69
     Self,
     TypeVar,
     Union,
