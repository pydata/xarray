from __future__ import annotations

import logging
import os
import time
import traceback
from collections.abc import Iterable, Mapping, Sequence
from glob import glob
from typing import TYPE_CHECKING, Any, ClassVar, TypeVar, overload

import numpy as np

from xarray.conventions import cf_encoder
from xarray.core import indexing
from xarray.core.datatree import DataTree
<<<<<<< HEAD
from xarray.core.utils import (
    FrozenDict,
    NdimSizeLenMixin,
    attempt_import,
    is_remote_uri,
)
=======
from xarray.core.types import ReadBuffer
from xarray.core.utils import FrozenDict, NdimSizeLenMixin, is_remote_uri
>>>>>>> 700191b9
from xarray.namedarray.parallelcompat import get_chunked_array_type
from xarray.namedarray.pycompat import is_chunked_array

if TYPE_CHECKING:
    from xarray.core.dataset import Dataset
    from xarray.core.types import NestedSequence

# Create a logger object, but don't add any handlers. Leave that to user code.
logger = logging.getLogger(__name__)


NONE_VAR_NAME = "__values__"

T = TypeVar("T")


@overload
def _normalize_path(path: str | os.PathLike) -> str: ...


@overload
def _normalize_path(path: T) -> T: ...


def _normalize_path(path: str | os.PathLike | T) -> str | T:
    """
    Normalize pathlikes to string.

    Parameters
    ----------
    path :
        Path to file.

    Examples
    --------
    >>> from pathlib import Path

    >>> directory = Path(xr.backends.common.__file__).parent
    >>> paths_path = Path(directory).joinpath("comm*n.py")
    >>> paths_str = xr.backends.common._normalize_path(paths_path)
    >>> print([type(p) for p in (paths_str,)])
    [<class 'str'>]
    """
    if isinstance(path, os.PathLike):
        path = os.fspath(path)

    if isinstance(path, str) and not is_remote_uri(path):
        path = os.path.abspath(os.path.expanduser(path))

    return path  # type:ignore [return-value]


@overload
def _find_absolute_paths(
    paths: str | os.PathLike | Sequence[str | os.PathLike],
    **kwargs,
) -> list[str]: ...


@overload
def _find_absolute_paths(
    paths: ReadBuffer | Sequence[ReadBuffer],
    **kwargs,
) -> list[ReadBuffer]: ...


@overload
def _find_absolute_paths(
    paths: NestedSequence[str | os.PathLike], **kwargs
) -> NestedSequence[str]: ...


@overload
def _find_absolute_paths(
    paths: NestedSequence[ReadBuffer], **kwargs
) -> NestedSequence[ReadBuffer]: ...


@overload
def _find_absolute_paths(
    paths: str
    | os.PathLike
    | ReadBuffer
    | NestedSequence[str | os.PathLike | ReadBuffer],
    **kwargs,
) -> NestedSequence[str | ReadBuffer]: ...


def _find_absolute_paths(
    paths: str
    | os.PathLike
    | ReadBuffer
    | NestedSequence[str | os.PathLike | ReadBuffer],
    **kwargs,
) -> NestedSequence[str | ReadBuffer]:
    """
    Find absolute paths from the pattern.

    Parameters
    ----------
    paths :
        Path(s) to file(s). Can include wildcards like * .
    **kwargs :
        Extra kwargs. Mainly for fsspec.

    Examples
    --------
    >>> from pathlib import Path

    >>> directory = Path(xr.backends.common.__file__).parent
    >>> paths = str(Path(directory).joinpath("comm*n.py"))  # Find common with wildcard
    >>> paths = xr.backends.common._find_absolute_paths(paths)
    >>> [Path(p).name for p in paths]
    ['common.py']
    """
    if isinstance(paths, str):
<<<<<<< HEAD
        if is_remote_uri(paths) and kwargs.get("engine", None) == "zarr":
            if TYPE_CHECKING:
                import fsspec
            else:
                fsspec = attempt_import("fsspec")

            fs, _, _ = fsspec.core.get_fs_token_paths(
=======
        if is_remote_uri(paths) and kwargs.get("engine") == "zarr":
            try:
                from fsspec.core import get_fs_token_paths
            except ImportError as e:
                raise ImportError(
                    "The use of remote URLs for opening zarr requires the package fsspec"
                ) from e

            fs, _, _ = get_fs_token_paths(
>>>>>>> 700191b9
                paths,
                mode="rb",
                storage_options=kwargs.get("backend_kwargs", {}).get(
                    "storage_options", {}
                ),
                expand=False,
            )
            tmp_paths = fs.glob(fs._strip_protocol(paths))  # finds directories
            return [fs.get_mapper(path) for path in tmp_paths]
        elif is_remote_uri(paths):
            raise ValueError(
                "cannot do wild-card matching for paths that are remote URLs "
                f"unless engine='zarr' is specified. Got paths: {paths}. "
                "Instead, supply paths as an explicit list of strings."
            )
        else:
            return sorted(glob(_normalize_path(paths)))
    elif isinstance(paths, os.PathLike):
        return [_normalize_path(paths)]
    elif isinstance(paths, ReadBuffer):
        return [paths]

    def _normalize_path_list(
        lpaths: NestedSequence[str | os.PathLike | ReadBuffer],
    ) -> NestedSequence[str | ReadBuffer]:
        paths = []
        for p in lpaths:
            if isinstance(p, str | os.PathLike):
                paths.append(_normalize_path(p))
            elif isinstance(p, list):
                paths.append(_normalize_path_list(p))  # type: ignore[arg-type]
            else:
                paths.append(p)  # type: ignore[arg-type]
        return paths

    return _normalize_path_list(paths)


def _encode_variable_name(name):
    if name is None:
        name = NONE_VAR_NAME
    return name


def _decode_variable_name(name):
    if name == NONE_VAR_NAME:
        name = None
    return name


def _iter_nc_groups(root, parent="/"):
    from xarray.core.treenode import NodePath

    parent = NodePath(parent)
    yield str(parent)
    for path, group in root.groups.items():
        gpath = parent / path
        yield from _iter_nc_groups(group, parent=gpath)


def find_root_and_group(ds):
    """Find the root and group name of a netCDF4/h5netcdf dataset."""
    hierarchy = ()
    while ds.parent is not None:
        hierarchy = (ds.name.split("/")[-1],) + hierarchy
        ds = ds.parent
    group = "/" + "/".join(hierarchy)
    return ds, group


def datatree_from_dict_with_io_cleanup(groups_dict: Mapping[str, Dataset]) -> DataTree:
    """DataTree.from_dict with file clean-up."""
    try:
        tree = DataTree.from_dict(groups_dict)
    except Exception:
        for ds in groups_dict.values():
            ds.close()
        raise
    for path, ds in groups_dict.items():
        tree[path].set_close(ds._close)
    return tree


def robust_getitem(array, key, catch=Exception, max_retries=6, initial_delay=500):
    """
    Robustly index an array, using retry logic with exponential backoff if any
    of the errors ``catch`` are raised. The initial_delay is measured in ms.

    With the default settings, the maximum delay will be in the range of 32-64
    seconds.
    """
    assert max_retries >= 0
    for n in range(max_retries + 1):
        try:
            return array[key]
        except catch:
            if n == max_retries:
                raise
            base_delay = initial_delay * 2**n
            next_delay = base_delay + np.random.randint(base_delay)
            msg = (
                f"getitem failed, waiting {next_delay} ms before trying again "
                f"({max_retries - n} tries remaining). Full traceback: {traceback.format_exc()}"
            )
            logger.debug(msg)
            time.sleep(1e-3 * next_delay)


class BackendArray(NdimSizeLenMixin, indexing.ExplicitlyIndexed):
    __slots__ = ()

    def get_duck_array(self, dtype: np.typing.DTypeLike = None):
        key = indexing.BasicIndexer((slice(None),) * self.ndim)
        return self[key]  # type: ignore[index]


class AbstractDataStore:
    __slots__ = ()

    def get_dimensions(self):  # pragma: no cover
        raise NotImplementedError()

    def get_attrs(self):  # pragma: no cover
        raise NotImplementedError()

    def get_variables(self):  # pragma: no cover
        raise NotImplementedError()

    def get_encoding(self):
        return {}

    def load(self):
        """
        This loads the variables and attributes simultaneously.
        A centralized loading function makes it easier to create
        data stores that do automatic encoding/decoding.

        For example::

            class SuffixAppendingDataStore(AbstractDataStore):
                def load(self):
                    variables, attributes = AbstractDataStore.load(self)
                    variables = {"%s_suffix" % k: v for k, v in variables.items()}
                    attributes = {"%s_suffix" % k: v for k, v in attributes.items()}
                    return variables, attributes

        This function will be called anytime variables or attributes
        are requested, so care should be taken to make sure its fast.
        """
        variables = FrozenDict(
            (_decode_variable_name(k), v) for k, v in self.get_variables().items()
        )
        attributes = FrozenDict(self.get_attrs())
        return variables, attributes

    def close(self):
        pass

    def __enter__(self):
        return self

    def __exit__(self, exception_type, exception_value, traceback):
        self.close()


class ArrayWriter:
    __slots__ = ("lock", "regions", "sources", "targets")

    def __init__(self, lock=None):
        self.sources = []
        self.targets = []
        self.regions = []
        self.lock = lock

    def add(self, source, target, region=None):
        if is_chunked_array(source):
            self.sources.append(source)
            self.targets.append(target)
            self.regions.append(region)
        else:
            if region:
                target[region] = source
            else:
                target[...] = source

    def sync(self, compute=True, chunkmanager_store_kwargs=None):
        if self.sources:
            chunkmanager = get_chunked_array_type(*self.sources)

            # TODO: consider wrapping targets with dask.delayed, if this makes
            # for any discernible difference in performance, e.g.,
            # targets = [dask.delayed(t) for t in self.targets]

            if chunkmanager_store_kwargs is None:
                chunkmanager_store_kwargs = {}

            delayed_store = chunkmanager.store(
                self.sources,
                self.targets,
                lock=self.lock,
                compute=compute,
                flush=True,
                regions=self.regions,
                **chunkmanager_store_kwargs,
            )
            self.sources = []
            self.targets = []
            self.regions = []
            return delayed_store


class AbstractWritableDataStore(AbstractDataStore):
    __slots__ = ()

    def encode(self, variables, attributes):
        """
        Encode the variables and attributes in this store

        Parameters
        ----------
        variables : dict-like
            Dictionary of key/value (variable name / xr.Variable) pairs
        attributes : dict-like
            Dictionary of key/value (attribute name / attribute) pairs

        Returns
        -------
        variables : dict-like
        attributes : dict-like

        """
        variables = {k: self.encode_variable(v) for k, v in variables.items()}
        attributes = {k: self.encode_attribute(v) for k, v in attributes.items()}
        return variables, attributes

    def encode_variable(self, v):
        """encode one variable"""
        return v

    def encode_attribute(self, a):
        """encode one attribute"""
        return a

    def set_dimension(self, dim, length):  # pragma: no cover
        raise NotImplementedError()

    def set_attribute(self, k, v):  # pragma: no cover
        raise NotImplementedError()

    def set_variable(self, k, v):  # pragma: no cover
        raise NotImplementedError()

    def store_dataset(self, dataset):
        """
        in stores, variables are all variables AND coordinates
        in xarray.Dataset variables are variables NOT coordinates,
        so here we pass the whole dataset in instead of doing
        dataset.variables
        """
        self.store(dataset, dataset.attrs)

    def store(
        self,
        variables,
        attributes,
        check_encoding_set=frozenset(),
        writer=None,
        unlimited_dims=None,
    ):
        """
        Top level method for putting data on this store, this method:
          - encodes variables/attributes
          - sets dimensions
          - sets variables

        Parameters
        ----------
        variables : dict-like
            Dictionary of key/value (variable name / xr.Variable) pairs
        attributes : dict-like
            Dictionary of key/value (attribute name / attribute) pairs
        check_encoding_set : list-like
            List of variables that should be checked for invalid encoding
            values
        writer : ArrayWriter
        unlimited_dims : list-like
            List of dimension names that should be treated as unlimited
            dimensions.
        """
        if writer is None:
            writer = ArrayWriter()

        variables, attributes = self.encode(variables, attributes)

        self.set_attributes(attributes)
        self.set_dimensions(variables, unlimited_dims=unlimited_dims)
        self.set_variables(
            variables, check_encoding_set, writer, unlimited_dims=unlimited_dims
        )

    def set_attributes(self, attributes):
        """
        This provides a centralized method to set the dataset attributes on the
        data store.

        Parameters
        ----------
        attributes : dict-like
            Dictionary of key/value (attribute name / attribute) pairs
        """
        for k, v in attributes.items():
            self.set_attribute(k, v)

    def set_variables(self, variables, check_encoding_set, writer, unlimited_dims=None):
        """
        This provides a centralized method to set the variables on the data
        store.

        Parameters
        ----------
        variables : dict-like
            Dictionary of key/value (variable name / xr.Variable) pairs
        check_encoding_set : list-like
            List of variables that should be checked for invalid encoding
            values
        writer : ArrayWriter
        unlimited_dims : list-like
            List of dimension names that should be treated as unlimited
            dimensions.
        """

        for vn, v in variables.items():
            name = _encode_variable_name(vn)
            check = vn in check_encoding_set
            target, source = self.prepare_variable(
                name, v, check, unlimited_dims=unlimited_dims
            )

            writer.add(source, target)

    def set_dimensions(self, variables, unlimited_dims=None):
        """
        This provides a centralized method to set the dimensions on the data
        store.

        Parameters
        ----------
        variables : dict-like
            Dictionary of key/value (variable name / xr.Variable) pairs
        unlimited_dims : list-like
            List of dimension names that should be treated as unlimited
            dimensions.
        """
        if unlimited_dims is None:
            unlimited_dims = set()

        existing_dims = self.get_dimensions()

        dims = {}
        for v in unlimited_dims:  # put unlimited_dims first
            dims[v] = None
        for v in variables.values():
            dims.update(dict(zip(v.dims, v.shape, strict=True)))

        for dim, length in dims.items():
            if dim in existing_dims and length != existing_dims[dim]:
                raise ValueError(
                    "Unable to update size for existing dimension"
                    f"{dim!r} ({length} != {existing_dims[dim]})"
                )
            elif dim not in existing_dims:
                is_unlimited = dim in unlimited_dims
                self.set_dimension(dim, length, is_unlimited)


class WritableCFDataStore(AbstractWritableDataStore):
    __slots__ = ()

    def encode(self, variables, attributes):
        # All NetCDF files get CF encoded by default, without this attempting
        # to write times, for example, would fail.
        variables, attributes = cf_encoder(variables, attributes)
        variables = {k: self.encode_variable(v) for k, v in variables.items()}
        attributes = {k: self.encode_attribute(v) for k, v in attributes.items()}
        return variables, attributes


class BackendEntrypoint:
    """
    ``BackendEntrypoint`` is a class container and it is the main interface
    for the backend plugins, see :ref:`RST backend_entrypoint`.
    It shall implement:

    - ``open_dataset`` method: it shall implement reading from file, variables
      decoding and it returns an instance of :py:class:`~xarray.Dataset`.
      It shall take in input at least ``filename_or_obj`` argument and
      ``drop_variables`` keyword argument.
      For more details see :ref:`RST open_dataset`.
    - ``guess_can_open`` method: it shall return ``True`` if the backend is able to open
      ``filename_or_obj``, ``False`` otherwise. The implementation of this
      method is not mandatory.
    - ``open_datatree`` method: it shall implement reading from file, variables
      decoding and it returns an instance of :py:class:`~datatree.DataTree`.
      It shall take in input at least ``filename_or_obj`` argument. The
      implementation of this method is not mandatory.  For more details see
      <reference to open_datatree documentation>.

    Attributes
    ----------

    open_dataset_parameters : tuple, default: None
        A list of ``open_dataset`` method parameters.
        The setting of this attribute is not mandatory.
    description : str, default: ""
        A short string describing the engine.
        The setting of this attribute is not mandatory.
    url : str, default: ""
        A string with the URL to the backend's documentation.
        The setting of this attribute is not mandatory.
    """

    open_dataset_parameters: ClassVar[tuple | None] = None
    description: ClassVar[str] = ""
    url: ClassVar[str] = ""

    def __repr__(self) -> str:
        txt = f"<{type(self).__name__}>"
        if self.description:
            txt += f"\n  {self.description}"
        if self.url:
            txt += f"\n  Learn more at {self.url}"
        return txt

    def open_dataset(
        self,
        filename_or_obj: str | os.PathLike[Any] | ReadBuffer | AbstractDataStore,
        *,
        drop_variables: str | Iterable[str] | None = None,
    ) -> Dataset:
        """
        Backend open_dataset method used by Xarray in :py:func:`~xarray.open_dataset`.
        """

        raise NotImplementedError()

    def guess_can_open(
        self,
        filename_or_obj: str | os.PathLike[Any] | ReadBuffer | AbstractDataStore,
    ) -> bool:
        """
        Backend open_dataset method used by Xarray in :py:func:`~xarray.open_dataset`.
        """

        return False

    def open_datatree(
        self,
        filename_or_obj: str | os.PathLike[Any] | ReadBuffer | AbstractDataStore,
        *,
        drop_variables: str | Iterable[str] | None = None,
    ) -> DataTree:
        """
        Backend open_datatree method used by Xarray in :py:func:`~xarray.open_datatree`.
        """

        raise NotImplementedError()

    def open_groups_as_dict(
        self,
        filename_or_obj: str | os.PathLike[Any] | ReadBuffer | AbstractDataStore,
        *,
        drop_variables: str | Iterable[str] | None = None,
    ) -> dict[str, Dataset]:
        """
        Opens a dictionary mapping from group names to Datasets.

        Called by :py:func:`~xarray.open_groups`.
        This function exists to provide a universal way to open all groups in a file,
        before applying any additional consistency checks or requirements necessary
        to create a `DataTree` object (typically done using :py:meth:`~xarray.DataTree.from_dict`).
        """

        raise NotImplementedError()


# mapping of engine name to (module name, BackendEntrypoint Class)
BACKEND_ENTRYPOINTS: dict[str, tuple[str | None, type[BackendEntrypoint]]] = {}<|MERGE_RESOLUTION|>--- conflicted
+++ resolved
@@ -13,17 +13,13 @@
 from xarray.conventions import cf_encoder
 from xarray.core import indexing
 from xarray.core.datatree import DataTree
-<<<<<<< HEAD
+from xarray.core.types import ReadBuffer
 from xarray.core.utils import (
     FrozenDict,
     NdimSizeLenMixin,
     attempt_import,
     is_remote_uri,
 )
-=======
-from xarray.core.types import ReadBuffer
-from xarray.core.utils import FrozenDict, NdimSizeLenMixin, is_remote_uri
->>>>>>> 700191b9
 from xarray.namedarray.parallelcompat import get_chunked_array_type
 from xarray.namedarray.pycompat import is_chunked_array
 
@@ -140,25 +136,13 @@
     ['common.py']
     """
     if isinstance(paths, str):
-<<<<<<< HEAD
-        if is_remote_uri(paths) and kwargs.get("engine", None) == "zarr":
+        if is_remote_uri(paths) and kwargs.get("engine") == "zarr":
             if TYPE_CHECKING:
                 import fsspec
             else:
                 fsspec = attempt_import("fsspec")
 
             fs, _, _ = fsspec.core.get_fs_token_paths(
-=======
-        if is_remote_uri(paths) and kwargs.get("engine") == "zarr":
-            try:
-                from fsspec.core import get_fs_token_paths
-            except ImportError as e:
-                raise ImportError(
-                    "The use of remote URLs for opening zarr requires the package fsspec"
-                ) from e
-
-            fs, _, _ = get_fs_token_paths(
->>>>>>> 700191b9
                 paths,
                 mode="rb",
                 storage_options=kwargs.get("backend_kwargs", {}).get(
