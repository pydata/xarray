--- conflicted
+++ resolved
@@ -371,11 +371,7 @@
         return ds.load()
 
 
-<<<<<<< HEAD
 def load_dataarray(filename_or_obj: T_PathFileOrDataStore, **kwargs):
-=======
-def load_dataarray(filename_or_obj: T_PathFileOrDataStore, **kwargs) -> DataArray:
->>>>>>> efb6bb69
     """Open, load into memory, and close a DataArray from a file or file-like
     object containing a single data variable.
 
@@ -406,13 +402,8 @@
     object.
 
     This is a thin wrapper around :py:meth:`~xarray.open_datatree`. It differs
-<<<<<<< HEAD
-    from `open_datatree` in that it loads the Dataset into memory, closes the
-    file, and returns the Dataset. In contrast, `open_datatree` keeps the file
-=======
     from `open_datatree` in that it loads the DataTree into memory, closes the
     file, and returns the DataTree. In contrast, `open_datatree` keeps the file
->>>>>>> efb6bb69
     handle open and lazy loads its contents. All parameters are passed directly
     to `open_datatree`. See that documentation for further details.
 
@@ -428,13 +419,8 @@
     if "cache" in kwargs:
         raise TypeError("cache has no effect in this context")
 
-<<<<<<< HEAD
-    with open_datatree(filename_or_obj, **kwargs) as ds:
-        return ds.load()
-=======
     with open_datatree(filename_or_obj, **kwargs) as dt:
         return dt.load()
->>>>>>> efb6bb69
 
 
 def _chunk_ds(
