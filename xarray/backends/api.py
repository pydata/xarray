--- conflicted
+++ resolved
@@ -535,30 +535,16 @@
         ds2._file_obj = ds._file_obj
         return ds2
 
-    filename_or_obj = _normalize_path(filename_or_obj)
+    fs = backend_kwargs.get("fs", None)
+    if fs is None:
+        filename_or_obj = _normalize_path(filename_or_obj)
 
     if isinstance(filename_or_obj, AbstractDataStore):
         store = filename_or_obj
     else:
-<<<<<<< HEAD
         backend_kwargs = backend_kwargs.copy()
-        fs = backend_kwargs.pop("fs", None)
-        if isinstance(filename_or_obj, str) and fs is None:
-            filename_or_obj = _normalize_path(filename_or_obj)
-
-            if engine is None:
-                engine = _get_default_engine(filename_or_obj, allow_remote=True)
-        elif engine != "zarr":
-            if engine not in [None, "scipy", "h5netcdf"]:
-                raise ValueError(
-                    "can only read bytes or file-like objects "
-                    "with engine='scipy' or 'h5netcdf'"
-                )
-            engine = _get_engine_from_magic_number(filename_or_obj)
-=======
         if engine is None:
             engine = _autodetect_engine(filename_or_obj)
->>>>>>> f821fe20
 
         if engine in ["netcdf4", "h5netcdf"]:
             extra_kwargs["group"] = group
@@ -567,6 +553,7 @@
             extra_kwargs["lock"] = lock
         elif engine == "zarr":
             backend_kwargs = backend_kwargs.copy()
+            backend_kwargs.pop("fs", None)
             overwrite_encoded_chunks = backend_kwargs.pop(
                 "overwrite_encoded_chunks", None
             )
