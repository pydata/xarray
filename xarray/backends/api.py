--- conflicted
+++ resolved
@@ -45,19 +45,17 @@
 from xarray.core.utils import is_remote_uri
 from xarray.namedarray.daskmanager import DaskManager
 from xarray.namedarray.parallelcompat import guess_chunkmanager
-<<<<<<< HEAD
+from xarray.structure.combine import (
+    _infer_concat_order_from_positions,
+    _nested_combine,
+    combine_by_coords,
+)
 from xarray.util.deprecation_helpers import (
     _COMPAT_DEFAULT,
     _COORDS_DEFAULT,
     _DATA_VARS_DEFAULT,
     _JOIN_DEFAULT,
     CombineKwargDefault,
-=======
-from xarray.structure.combine import (
-    _infer_concat_order_from_positions,
-    _nested_combine,
-    combine_by_coords,
->>>>>>> 8ba27070
 )
 
 if TYPE_CHECKING:
