from __future__ import absolute_import, division, print_function

import os.path
import warnings
from glob import glob
from io import BytesIO
from numbers import Number

import numpy as np

from .. import Dataset, backends, conventions
from ..core import indexing
<<<<<<< HEAD
from xarray import auto_combine
from ..core.combine import (_manual_combine,
                            _infer_concat_order_from_positions)
=======
from ..core.combine import (
    _CONCAT_DIM_DEFAULT, _auto_combine, _infer_concat_order_from_positions)
>>>>>>> ede3e010
from ..core.pycompat import basestring, path_type
from ..core.utils import close_on_error, is_grib_path, is_remote_uri
from .common import ArrayWriter
from .locks import _get_scheduler

DATAARRAY_NAME = '__xarray_dataarray_name__'
DATAARRAY_VARIABLE = '__xarray_dataarray_variable__'


def _get_default_engine_remote_uri():
    try:
        import netCDF4  # noqa
        engine = 'netcdf4'
    except ImportError:  # pragma: no cover
        try:
            import pydap  # noqa
            engine = 'pydap'
        except ImportError:
            raise ValueError('netCDF4 or pydap is required for accessing '
                             'remote datasets via OPeNDAP')
    return engine


def _get_default_engine_grib():
    msgs = []
    try:
        import Nio  # noqa
        msgs += ["set engine='pynio' to access GRIB files with PyNIO"]
    except ImportError:  # pragma: no cover
        pass
    try:
        import cfgrib  # noqa
        msgs += ["set engine='cfgrib' to access GRIB files with cfgrib"]
    except ImportError:  # pragma: no cover
        pass
    if msgs:
        raise ValueError(' or\n'.join(msgs))
    else:
        raise ValueError('PyNIO or cfgrib is required for accessing '
                         'GRIB files')


def _get_default_engine_gz():
    try:
        import scipy  # noqa
        engine = 'scipy'
    except ImportError:  # pragma: no cover
        raise ValueError('scipy is required for accessing .gz files')
    return engine


def _get_default_engine_netcdf():
    try:
        import netCDF4  # noqa
        engine = 'netcdf4'
    except ImportError:  # pragma: no cover
        try:
            import scipy.io.netcdf  # noqa
            engine = 'scipy'
        except ImportError:
            raise ValueError('cannot read or write netCDF files without '
                             'netCDF4-python or scipy installed')
    return engine


def _get_default_engine(path, allow_remote=False):
    if allow_remote and is_remote_uri(path):
        engine = _get_default_engine_remote_uri()
    elif is_grib_path(path):
        engine = _get_default_engine_grib()
    elif path.endswith('.gz'):
        engine = _get_default_engine_gz()
    else:
        engine = _get_default_engine_netcdf()
    return engine


def _normalize_path(path):
    if is_remote_uri(path):
        return path
    else:
        return os.path.abspath(os.path.expanduser(path))


def _validate_dataset_names(dataset):
    """DataArray.name and Dataset keys must be a string or None"""
    def check_name(name):
        if isinstance(name, basestring):
            if not name:
                raise ValueError('Invalid name for DataArray or Dataset key: '
                                 'string must be length 1 or greater for '
                                 'serialization to netCDF files')
        elif name is not None:
            raise TypeError('DataArray.name or Dataset key must be either a '
                            'string or None for serialization to netCDF files')

    for k in dataset.variables:
        check_name(k)


def _validate_attrs(dataset):
    """`attrs` must have a string key and a value which is either: a number,
    a string, an ndarray or a list/tuple of numbers/strings.
    """
    def check_attr(name, value):
        if isinstance(name, basestring):
            if not name:
                raise ValueError('Invalid name for attr: string must be '
                                 'length 1 or greater for serialization to '
                                 'netCDF files')
        else:
            raise TypeError("Invalid name for attr: {} must be a string for "
                            "serialization to netCDF files".format(name))

        if not isinstance(value, (basestring, Number, np.ndarray, np.number,
                                  list, tuple)):
            raise TypeError('Invalid value for attr: {} must be a number, '
                            'a string, an ndarray or a list/tuple of '
                            'numbers/strings for serialization to netCDF '
                            'files'.format(value))

    # Check attrs on the dataset itself
    for k, v in dataset.attrs.items():
        check_attr(k, v)

    # Check attrs on each variable within the dataset
    for variable in dataset.variables.values():
        for k, v in variable.attrs.items():
            check_attr(k, v)


def _protect_dataset_variables_inplace(dataset, cache):
    for name, variable in dataset.variables.items():
        if name not in variable.dims:
            # no need to protect IndexVariable objects
            data = indexing.CopyOnWriteArray(variable._data)
            if cache:
                data = indexing.MemoryCachedArray(data)
            variable.data = data


def _finalize_store(write, store):
    """ Finalize this store by explicitly syncing and closing"""
    del write  # ensure writing is done first
    store.close()


def open_dataset(filename_or_obj, group=None, decode_cf=True,
                 mask_and_scale=None, decode_times=True, autoclose=None,
                 concat_characters=True, decode_coords=True, engine=None,
                 chunks=None, lock=None, cache=None, drop_variables=None,
                 backend_kwargs=None):
    """Load and decode a dataset from a file or file-like object.

    Parameters
    ----------
    filename_or_obj : str, Path, file or xarray.backends.*DataStore
        Strings and Path objects are interpreted as a path to a netCDF file
        or an OpenDAP URL and opened with python-netCDF4, unless the filename
        ends with .gz, in which case the file is gunzipped and opened with
        scipy.io.netcdf (only netCDF3 supported). File-like objects are opened
        with scipy.io.netcdf (only netCDF3 supported).
    group : str, optional
        Path to the netCDF4 group in the given file to open (only works for
        netCDF4 files).
    decode_cf : bool, optional
        Whether to decode these variables, assuming they were saved according
        to CF conventions.
    mask_and_scale : bool, optional
        If True, replace array values equal to `_FillValue` with NA and scale
        values according to the formula `original_values * scale_factor +
        add_offset`, where `_FillValue`, `scale_factor` and `add_offset` are
        taken from variable attributes (if they exist).  If the `_FillValue` or
        `missing_value` attribute contains multiple values a warning will be
        issued and all array values matching one of the multiple values will
        be replaced by NA. mask_and_scale defaults to True except for the
        pseudonetcdf backend.
    decode_times : bool, optional
        If True, decode times encoded in the standard NetCDF datetime format
        into datetime objects. Otherwise, leave them encoded as numbers.
    autoclose : bool, optional
        If True, automatically close files to avoid OS Error of too many files
        being open.  However, this option doesn't work with streams, e.g.,
        BytesIO.
    concat_characters : bool, optional
        If True, concatenate along the last dimension of character arrays to
        form string arrays. Dimensions will only be concatenated over (and
        removed) if they have no corresponding variable and if they are only
        used as the last dimension of character arrays.
    decode_coords : bool, optional
        If True, decode the 'coordinates' attribute to identify coordinates in
        the resulting dataset.
    engine : {'netcdf4', 'scipy', 'pydap', 'h5netcdf', 'pynio', 'cfgrib',
        'pseudonetcdf'}, optional
        Engine to use when reading files. If not provided, the default engine
        is chosen based on available dependencies, with a preference for
        'netcdf4'.
    chunks : int or dict, optional
        If chunks is provided, it used to load the new dataset into dask
        arrays. ``chunks={}`` loads the dataset with dask using a single
        chunk for all arrays.
    lock : False or duck threading.Lock, optional
        Resource lock to use when reading data from disk. Only relevant when
        using dask or another form of parallelism. By default, appropriate
        locks are chosen to safely read and write files with the currently
        active dask scheduler.
    cache : bool, optional
        If True, cache data loaded from the underlying datastore in memory as
        NumPy arrays when accessed to avoid reading from the underlying data-
        store multiple times. Defaults to True unless you specify the `chunks`
        argument to use dask, in which case it defaults to False. Does not
        change the behavior of coordinates corresponding to dimensions, which
        always load their data from disk into a ``pandas.Index``.
    drop_variables: string or iterable, optional
        A variable or list of variables to exclude from being parsed from the
        dataset. This may be useful to drop variables with problems or
        inconsistent values.
    backend_kwargs: dictionary, optional
        A dictionary of keyword arguments to pass on to the backend. This
        may be useful when backend options would improve performance or
        allow user control of dataset processing.

    Returns
    -------
    dataset : Dataset
        The newly created dataset.

    See Also
    --------
    open_mfdataset
    """
    if autoclose is not None:
        warnings.warn(
            'The autoclose argument is no longer used by '
            'xarray.open_dataset() and is now ignored; it will be removed in '
            'xarray v0.12. If necessary, you can control the maximum number '
            'of simultaneous open files with '
            'xarray.set_options(file_cache_maxsize=...).',
            FutureWarning, stacklevel=2)

    if mask_and_scale is None:
        mask_and_scale = not engine == 'pseudonetcdf'

    if not decode_cf:
        mask_and_scale = False
        decode_times = False
        concat_characters = False
        decode_coords = False

    if cache is None:
        cache = chunks is None

    if backend_kwargs is None:
        backend_kwargs = {}

    def maybe_decode_store(store, lock=False):
        ds = conventions.decode_cf(
            store, mask_and_scale=mask_and_scale, decode_times=decode_times,
            concat_characters=concat_characters, decode_coords=decode_coords,
            drop_variables=drop_variables)

        _protect_dataset_variables_inplace(ds, cache)

        if chunks is not None:
            from dask.base import tokenize
            # if passed an actual file path, augment the token with
            # the file modification time
            if (isinstance(filename_or_obj, basestring) and
                    not is_remote_uri(filename_or_obj)):
                mtime = os.path.getmtime(filename_or_obj)
            else:
                mtime = None
            token = tokenize(filename_or_obj, mtime, group, decode_cf,
                             mask_and_scale, decode_times, concat_characters,
                             decode_coords, engine, chunks, drop_variables)
            name_prefix = 'open_dataset-%s' % token
            ds2 = ds.chunk(chunks, name_prefix=name_prefix, token=token)
            ds2._file_obj = ds._file_obj
        else:
            ds2 = ds

        return ds2

    if isinstance(filename_or_obj, path_type):
        filename_or_obj = str(filename_or_obj)

    if isinstance(filename_or_obj, backends.AbstractDataStore):
        store = filename_or_obj
        ds = maybe_decode_store(store)
    elif isinstance(filename_or_obj, basestring):

        if (isinstance(filename_or_obj, bytes) and
                filename_or_obj.startswith(b'\x89HDF')):
            raise ValueError('cannot read netCDF4/HDF5 file images')
        elif (isinstance(filename_or_obj, bytes) and
                filename_or_obj.startswith(b'CDF')):
            # netCDF3 file images are handled by scipy
            pass
        elif isinstance(filename_or_obj, basestring):
            filename_or_obj = _normalize_path(filename_or_obj)

        if engine is None:
            engine = _get_default_engine(filename_or_obj,
                                         allow_remote=True)
        if engine == 'netcdf4':
            store = backends.NetCDF4DataStore.open(
                filename_or_obj, group=group, lock=lock, **backend_kwargs)
        elif engine == 'scipy':
            store = backends.ScipyDataStore(filename_or_obj, **backend_kwargs)
        elif engine == 'pydap':
            store = backends.PydapDataStore.open(
                filename_or_obj, **backend_kwargs)
        elif engine == 'h5netcdf':
            store = backends.H5NetCDFStore(
                filename_or_obj, group=group, lock=lock, **backend_kwargs)
        elif engine == 'pynio':
            store = backends.NioDataStore(
                filename_or_obj, lock=lock, **backend_kwargs)
        elif engine == 'pseudonetcdf':
            store = backends.PseudoNetCDFDataStore.open(
                filename_or_obj, lock=lock, **backend_kwargs)
        elif engine == 'cfgrib':
            store = backends.CfGribDataStore(
                filename_or_obj, lock=lock, **backend_kwargs)
        else:
            raise ValueError('unrecognized engine for open_dataset: %r'
                             % engine)

        with close_on_error(store):
            ds = maybe_decode_store(store)
    else:
        if engine is not None and engine != 'scipy':
            raise ValueError('can only read file-like objects with '
                             "default engine or engine='scipy'")
        # assume filename_or_obj is a file-like object
        store = backends.ScipyDataStore(filename_or_obj)
        ds = maybe_decode_store(store)

    # Ensure source filename always stored in dataset object (GH issue #2550)
    if 'source' not in ds.encoding:
        if isinstance(filename_or_obj, basestring):
            ds.encoding['source'] = filename_or_obj

    return ds


def open_dataarray(filename_or_obj, group=None, decode_cf=True,
                   mask_and_scale=None, decode_times=True, autoclose=None,
                   concat_characters=True, decode_coords=True, engine=None,
                   chunks=None, lock=None, cache=None, drop_variables=None,
                   backend_kwargs=None):
    """Open an DataArray from a netCDF file containing a single data variable.

    This is designed to read netCDF files with only one data variable. If
    multiple variables are present then a ValueError is raised.

    Parameters
    ----------
    filename_or_obj : str, Path, file or xarray.backends.*DataStore
        Strings and Paths are interpreted as a path to a netCDF file or an
        OpenDAP URL and opened with python-netCDF4, unless the filename ends
        with .gz, in which case the file is gunzipped and opened with
        scipy.io.netcdf (only netCDF3 supported). File-like objects are opened
        with scipy.io.netcdf (only netCDF3 supported).
    group : str, optional
        Path to the netCDF4 group in the given file to open (only works for
        netCDF4 files).
    decode_cf : bool, optional
        Whether to decode these variables, assuming they were saved according
        to CF conventions.
    mask_and_scale : bool, optional
        If True, replace array values equal to `_FillValue` with NA and scale
        values according to the formula `original_values * scale_factor +
        add_offset`, where `_FillValue`, `scale_factor` and `add_offset` are
        taken from variable attributes (if they exist).  If the `_FillValue` or
        `missing_value` attribute contains multiple values a warning will be
        issued and all array values matching one of the multiple values will
        be replaced by NA. mask_and_scale defaults to True except for the
        pseudonetcdf backend.
    decode_times : bool, optional
        If True, decode times encoded in the standard NetCDF datetime format
        into datetime objects. Otherwise, leave them encoded as numbers.
    concat_characters : bool, optional
        If True, concatenate along the last dimension of character arrays to
        form string arrays. Dimensions will only be concatenated over (and
        removed) if they have no corresponding variable and if they are only
        used as the last dimension of character arrays.
    decode_coords : bool, optional
        If True, decode the 'coordinates' attribute to identify coordinates in
        the resulting dataset.
    engine : {'netcdf4', 'scipy', 'pydap', 'h5netcdf', 'pynio', 'cfgrib'},
        optional
        Engine to use when reading files. If not provided, the default engine
        is chosen based on available dependencies, with a preference for
        'netcdf4'.
    chunks : int or dict, optional
        If chunks is provided, it used to load the new dataset into dask
        arrays.
    lock : False or duck threading.Lock, optional
        Resource lock to use when reading data from disk. Only relevant when
        using dask or another form of parallelism. By default, appropriate
        locks are chosen to safely read and write files with the currently
        active dask scheduler.
    cache : bool, optional
        If True, cache data loaded from the underlying datastore in memory as
        NumPy arrays when accessed to avoid reading from the underlying data-
        store multiple times. Defaults to True unless you specify the `chunks`
        argument to use dask, in which case it defaults to False. Does not
        change the behavior of coordinates corresponding to dimensions, which
        always load their data from disk into a ``pandas.Index``.
    drop_variables: string or iterable, optional
        A variable or list of variables to exclude from being parsed from the
        dataset. This may be useful to drop variables with problems or
        inconsistent values.
    backend_kwargs: dictionary, optional
        A dictionary of keyword arguments to pass on to the backend. This
        may be useful when backend options would improve performance or
        allow user control of dataset processing.

    Notes
    -----
    This is designed to be fully compatible with `DataArray.to_netcdf`. Saving
    using `DataArray.to_netcdf` and then loading with this function will
    produce an identical result.

    All parameters are passed directly to `xarray.open_dataset`. See that
    documentation for further details.

    See also
    --------
    open_dataset
    """

    dataset = open_dataset(filename_or_obj, group=group, decode_cf=decode_cf,
                           mask_and_scale=mask_and_scale,
                           decode_times=decode_times, autoclose=autoclose,
                           concat_characters=concat_characters,
                           decode_coords=decode_coords, engine=engine,
                           chunks=chunks, lock=lock, cache=cache,
                           drop_variables=drop_variables,
                           backend_kwargs=backend_kwargs)

    if len(dataset.data_vars) != 1:
        raise ValueError('Given file dataset contains more than one data '
                         'variable. Please read with xarray.open_dataset and '
                         'then select the variable you want.')
    else:
        data_array, = dataset.data_vars.values()

    data_array._file_obj = dataset._file_obj

    # Reset names if they were changed during saving
    # to ensure that we can 'roundtrip' perfectly
    if DATAARRAY_NAME in dataset.attrs:
        data_array.name = dataset.attrs[DATAARRAY_NAME]
        del dataset.attrs[DATAARRAY_NAME]

    if data_array.name == DATAARRAY_VARIABLE:
        data_array.name = None

    return data_array


class _MultiFileCloser(object):
    def __init__(self, file_objs):
        self.file_objs = file_objs

    def close(self):
        for f in self.file_objs:
            f.close()


def open_mfdataset(paths, chunks=None, concat_dim=_CONCAT_DIM_DEFAULT,
                   compat='no_conflicts', preprocess=None, engine=None,
                   lock=None, data_vars='all', coords='different',
                   combine='auto', autoclose=None, parallel=False, **kwargs):
    """Open multiple files as a single dataset.

    If combine='auto' then the function `auto_combine` is used to combine the
    datasets into one before returning the result, and if combine='manual' then
    `manual_combine` is used. The filepaths must be structured according to
    which combining function is used, the details of which are given in the
    documentation for ``auto_combine`` and ``manual_combine``.
    Requires dask to be installed. See documentation for details on dask [1].
    Attributes from the first dataset file are used for the combined dataset.

    Parameters
    ----------
    paths : str or sequence
        Either a string glob in the form "path/to/my/files/*.nc" or an explicit
        list of files to open. Paths can be given as strings or as pathlib
        Paths. If concatenation along more than one dimension is desired, then
        ``paths`` must be a nested list-of-lists (see ``manual_combine`` for
        details).
    chunks : int or dict, optional
        Dictionary with keys given by dimension names and values given by chunk
        sizes. In general, these should divide the dimensions of each dataset.
        If int, chunk each dimension by ``chunks``.
        By default, chunks will be chosen to load entire input files into
        memory at once. This has a major impact on performance: please see the
        full documentation for more details [2].
    concat_dim : str, or list of str, DataArray, Index or None, optional
        Dimensions to concatenate files along.  You only
        need to provide this argument if any of the dimensions along which you
        want to concatenate is not a dimension in the original datasets, e.g.,
        if you want to stack a collection of 2D arrays along a third dimension.
        By default, xarray attempts to infer this argument by examining
        component files. Set ``concat_dim=[..., None, ...]`` explicitly to
        disable concatenation along a particular dimension.
    compat : {'identical', 'equals', 'broadcast_equals',
              'no_conflicts'}, optional
        String indicating how to compare variables of the same name for
        potential conflicts when merging:
         * 'broadcast_equals': all values must be equal when variables are
           broadcast against each other to ensure common dimensions.
         * 'equals': all values and dimensions must be the same.
         * 'identical': all values, dimensions and attributes must be the
           same.
         * 'no_conflicts': only values which are not null in both datasets
           must be equal. The returned dataset then contains the combination
           of all non-null values.
    preprocess : callable, optional
        If provided, call this function on each dataset prior to concatenation.
        You can find the file-name from which each dataset was loaded in
        ``ds.encoding['source']``.
    engine : {'netcdf4', 'scipy', 'pydap', 'h5netcdf', 'pynio', 'cfgrib'},
        optional
        Engine to use when reading files. If not provided, the default engine
        is chosen based on available dependencies, with a preference for
        'netcdf4'.
    lock : False or duck threading.Lock, optional
        Resource lock to use when reading data from disk. Only relevant when
        using dask or another form of parallelism. By default, appropriate
        locks are chosen to safely read and write files with the currently
        active dask scheduler.
    data_vars : {'minimal', 'different', 'all' or list of str}, optional
        These data variables will be concatenated together:
          * 'minimal': Only data variables in which the dimension already
            appears are included.
          * 'different': Data variables which are not equal (ignoring
            attributes) across all datasets are also concatenated (as well as
            all for which dimension already appears). Beware: this option may
            load the data payload of data variables into memory if they are not
            already loaded.
          * 'all': All data variables will be concatenated.
          * list of str: The listed data variables will be concatenated, in
            addition to the 'minimal' data variables.
    coords : {'minimal', 'different', 'all' or list of str}, optional
        These coordinate variables will be concatenated together:
         * 'minimal': Only coordinates in which the dimension already appears
           are included.
         * 'different': Coordinates which are not equal (ignoring attributes)
           across all datasets are also concatenated (as well as all for which
           dimension already appears). Beware: this option may load the data
           payload of coordinate variables into memory if they are not already
           loaded.
         * 'all': All coordinate variables will be concatenated, except
           those corresponding to other dimensions.
         * list of str: The listed coordinate variables will be concatenated,
           in addition the 'minimal' coordinates.
    parallel : bool, optional
        If True, the open and preprocess steps of this function will be
        performed in parallel using ``dask.delayed``. Default is False.
    combine : {'auto', 'manual'}, optional
        Whether ``xarray.auto_combine`` or ``xarray.manual_combine`` is used to
        combine all the data. Default is 'auto'.
    **kwargs : optional
        Additional arguments passed on to :py:func:`xarray.open_dataset`.

    Returns
    -------
    xarray.Dataset

    See Also
    --------
    auto_combine
    manual_combine
    open_dataset

    References
    ----------

    .. [1] http://xarray.pydata.org/en/stable/dask.html
    .. [2] http://xarray.pydata.org/en/stable/dask.html#chunking-and-performance
    """  # noqa
    if isinstance(paths, basestring):
        if is_remote_uri(paths):
            raise ValueError(
                'cannot do wild-card matching for paths that are remote URLs: '
                '{!r}. Instead, supply paths as an explicit list of strings.'
                .format(paths))
        paths = sorted(glob(paths))
    else:
        paths = [str(p) if isinstance(p, path_type) else p for p in paths]

    if not paths:
        raise IOError('no files to open')

<<<<<<< HEAD
    # If combine='auto' then this is unnecessary, but quick.
    # If combine='manual' then this creates a flat list which is easier to
    # iterate over, while saving the originally-supplied structure as "ids"
    if combine is 'manual':
        if concat_dim is not _CONCAT_DIM_DEFAULT:
            if isinstance(concat_dim, str) or concat_dim is None:
                concat_dim = [concat_dim]
=======
    # Coerce 1D input into ND to maintain backwards-compatible API until API
    # for N-D combine decided
    # (see https://github.com/pydata/xarray/pull/2553/#issuecomment-445892746)
    if concat_dim is None or concat_dim is _CONCAT_DIM_DEFAULT:
        concat_dims = concat_dim
    elif not isinstance(concat_dim, list):
        concat_dims = [concat_dim]
    else:
        concat_dims = concat_dim
    infer_order_from_coords = False

    # If infer_order_from_coords=True then this is unnecessary, but quick.
    # If infer_order_from_coords=False then this creates a flat list which is
    # easier to iterate over, while saving the originally-supplied structure
>>>>>>> ede3e010
    combined_ids_paths, concat_dims = _infer_concat_order_from_positions(
        paths, concat_dim)
    ids, paths = (
        list(combined_ids_paths.keys()), list(combined_ids_paths.values()))

    open_kwargs = dict(engine=engine, chunks=chunks or {}, lock=lock,
                       autoclose=autoclose, **kwargs)

    if parallel:
        import dask
        # wrap the open_dataset, getattr, and preprocess with delayed
        open_ = dask.delayed(open_dataset)
        getattr_ = dask.delayed(getattr)
        if preprocess is not None:
            preprocess = dask.delayed(preprocess)
    else:
        open_ = open_dataset
        getattr_ = getattr

    datasets = [open_(p, **open_kwargs) for p in paths]
    file_objs = [getattr_(ds, '_file_obj') for ds in datasets]
    if preprocess is not None:
        datasets = [preprocess(ds) for ds in datasets]

    if parallel:
        # calling compute here will return the datasets/file_objs lists,
        # the underlying datasets will still be stored as dask arrays
        datasets, file_objs = dask.compute(datasets, file_objs)

    # Combine all datasets, closing them in case of a ValueError
    try:
        if combine is 'auto':
            # Will redo ordering from coordinates, ignoring how they were
            # ordered previously
            if concat_dim is not _CONCAT_DIM_DEFAULT:
                raise ValueError("Cannot specify dimensions to concatenate "
                                 "along when auto-combining")

            combined = auto_combine(datasets, compat=compat,
                                    data_vars=data_vars, coords=coords)

        else:
            # Combined nested list by successive concat and merge operations
            # along each dimension, using structure given by "ids"
            combined = _manual_combine(datasets, concat_dims=concat_dim,
                                       compat=compat, data_vars=data_vars,
                                       coords=coords, ids=ids)
    except ValueError:
        for ds in datasets:
            ds.close()
        raise

    combined._file_obj = _MultiFileCloser(file_objs)
    combined.attrs = datasets[0].attrs
    return combined


WRITEABLE_STORES = {'netcdf4': backends.NetCDF4DataStore.open,
                    'scipy': backends.ScipyDataStore,
                    'h5netcdf': backends.H5NetCDFStore}


def to_netcdf(dataset, path_or_file=None, mode='w', format=None, group=None,
              engine=None, encoding=None, unlimited_dims=None, compute=True,
              multifile=False):
    """This function creates an appropriate datastore for writing a dataset to
    disk as a netCDF file

    See `Dataset.to_netcdf` for full API docs.

    The ``multifile`` argument is only for the private use of save_mfdataset.
    """
    if isinstance(path_or_file, path_type):
        path_or_file = str(path_or_file)

    if encoding is None:
        encoding = {}

    if path_or_file is None:
        if engine is None:
            engine = 'scipy'
        elif engine != 'scipy':
            raise ValueError('invalid engine for creating bytes with '
                             'to_netcdf: %r. Only the default engine '
                             "or engine='scipy' is supported" % engine)
        if not compute:
            raise NotImplementedError(
                'to_netcdf() with compute=False is not yet implemented when '
                'returning bytes')
    elif isinstance(path_or_file, basestring):
        if engine is None:
            engine = _get_default_engine(path_or_file)
        path_or_file = _normalize_path(path_or_file)
    else:  # file-like object
        engine = 'scipy'

    # validate Dataset keys, DataArray names, and attr keys/values
    _validate_dataset_names(dataset)
    _validate_attrs(dataset)

    try:
        store_open = WRITEABLE_STORES[engine]
    except KeyError:
        raise ValueError('unrecognized engine for to_netcdf: %r' % engine)

    if format is not None:
        format = format.upper()

    # handle scheduler specific logic
    scheduler = _get_scheduler()
    have_chunks = any(v.chunks for v in dataset.variables.values())

    autoclose = have_chunks and scheduler in ['distributed', 'multiprocessing']
    if autoclose and engine == 'scipy':
        raise NotImplementedError("Writing netCDF files with the %s backend "
                                  "is not currently supported with dask's %s "
                                  "scheduler" % (engine, scheduler))

    target = path_or_file if path_or_file is not None else BytesIO()
    kwargs = dict(autoclose=True) if autoclose else {}
    store = store_open(target, mode, format, group, **kwargs)

    if unlimited_dims is None:
        unlimited_dims = dataset.encoding.get('unlimited_dims', None)
    if isinstance(unlimited_dims, basestring):
        unlimited_dims = [unlimited_dims]

    writer = ArrayWriter()

    # TODO: figure out how to refactor this logic (here and in save_mfdataset)
    # to avoid this mess of conditionals
    try:
        # TODO: allow this work (setting up the file for writing array data)
        # to be parallelized with dask
        dump_to_store(dataset, store, writer, encoding=encoding,
                      unlimited_dims=unlimited_dims)
        if autoclose:
            store.close()

        if multifile:
            return writer, store

        writes = writer.sync(compute=compute)

        if path_or_file is None:
            store.sync()
            return target.getvalue()
    finally:
        if not multifile and compute:
            store.close()

    if not compute:
        import dask
        return dask.delayed(_finalize_store)(writes, store)


def dump_to_store(dataset, store, writer=None, encoder=None,
                  encoding=None, unlimited_dims=None):
    """Store dataset contents to a backends.*DataStore object."""
    if writer is None:
        writer = ArrayWriter()

    if encoding is None:
        encoding = {}

    variables, attrs = conventions.encode_dataset_coordinates(dataset)

    check_encoding = set()
    for k, enc in encoding.items():
        # no need to shallow copy the variable again; that already happened
        # in encode_dataset_coordinates
        variables[k].encoding = enc
        check_encoding.add(k)

    if encoder:
        variables, attrs = encoder(variables, attrs)

    store.store(variables, attrs, check_encoding, writer,
                unlimited_dims=unlimited_dims)


def save_mfdataset(datasets, paths, mode='w', format=None, groups=None,
                   engine=None, compute=True):
    """Write multiple datasets to disk as netCDF files simultaneously.

    This function is intended for use with datasets consisting of dask.array
    objects, in which case it can write the multiple datasets to disk
    simultaneously using a shared thread pool.

    When not using dask, it is no different than calling ``to_netcdf``
    repeatedly.

    Parameters
    ----------
    datasets : list of xarray.Dataset
        List of datasets to save.
    paths : list of str or list of Paths
        List of paths to which to save each corresponding dataset.
    mode : {'w', 'a'}, optional
        Write ('w') or append ('a') mode. If mode='w', any existing file at
        these locations will be overwritten.
    format : {'NETCDF4', 'NETCDF4_CLASSIC', 'NETCDF3_64BIT',
              'NETCDF3_CLASSIC'}, optional

        File format for the resulting netCDF file:

        * NETCDF4: Data is stored in an HDF5 file, using netCDF4 API
          features.
        * NETCDF4_CLASSIC: Data is stored in an HDF5 file, using only
          netCDF 3 compatible API features.
        * NETCDF3_64BIT: 64-bit offset version of the netCDF 3 file format,
          which fully supports 2+ GB files, but is only compatible with
          clients linked against netCDF version 3.6.0 or later.
        * NETCDF3_CLASSIC: The classic netCDF 3 file format. It does not
          handle 2+ GB files very well.

        All formats are supported by the netCDF4-python library.
        scipy.io.netcdf only supports the last two formats.

        The default format is NETCDF4 if you are saving a file to disk and
        have the netCDF4-python library available. Otherwise, xarray falls
        back to using scipy to write netCDF files and defaults to the
        NETCDF3_64BIT format (scipy does not support netCDF4).
    groups : list of str, optional
        Paths to the netCDF4 group in each corresponding file to which to save
        datasets (only works for format='NETCDF4'). The groups will be created
        if necessary.
    engine : {'netcdf4', 'scipy', 'h5netcdf'}, optional
        Engine to use when writing netCDF files. If not provided, the
        default engine is chosen based on available dependencies, with a
        preference for 'netcdf4' if writing to a file on disk.
        See `Dataset.to_netcdf` for additional information.
    compute: boolean
        If true compute immediately, otherwise return a
        ``dask.delayed.Delayed`` object that can be computed later.

    Examples
    --------

    Save a dataset into one netCDF per year of data:

    >>> years, datasets = zip(*ds.groupby('time.year'))
    >>> paths = ['%s.nc' % y for y in years]
    >>> xr.save_mfdataset(datasets, paths)
    """
    if mode == 'w' and len(set(paths)) < len(paths):
        raise ValueError("cannot use mode='w' when writing multiple "
                         'datasets to the same path')

    for obj in datasets:
        if not isinstance(obj, Dataset):
            raise TypeError('save_mfdataset only supports writing Dataset '
                            'objects, received type %s' % type(obj))

    if groups is None:
        groups = [None] * len(datasets)

    if len(set([len(datasets), len(paths), len(groups)])) > 1:
        raise ValueError('must supply lists of the same length for the '
                         'datasets, paths and groups arguments to '
                         'save_mfdataset')

    writers, stores = zip(*[
        to_netcdf(ds, path, mode, format, group, engine, compute=compute,
                  multifile=True)
        for ds, path, group in zip(datasets, paths, groups)])

    try:
        writes = [w.sync(compute=compute) for w in writers]
    finally:
        if compute:
            for store in stores:
                store.close()

    if not compute:
        import dask
        return dask.delayed([dask.delayed(_finalize_store)(w, s)
                             for w, s in zip(writes, stores)])


def to_zarr(dataset, store=None, mode='w-', synchronizer=None, group=None,
            encoding=None, compute=True, consolidated=False):
    """This function creates an appropriate datastore for writing a dataset to
    a zarr ztore

    See `Dataset.to_zarr` for full API docs.
    """
    if isinstance(store, path_type):
        store = str(store)
    if encoding is None:
        encoding = {}

    # validate Dataset keys, DataArray names, and attr keys/values
    _validate_dataset_names(dataset)
    _validate_attrs(dataset)

    zstore = backends.ZarrStore.open_group(store=store, mode=mode,
                                           synchronizer=synchronizer,
                                           group=group,
                                           consolidate_on_close=consolidated)

    writer = ArrayWriter()
    # TODO: figure out how to properly handle unlimited_dims
    dump_to_store(dataset, zstore, writer, encoding=encoding)
    writes = writer.sync(compute=compute)

    if compute:
        _finalize_store(writes, zstore)
    else:
        import dask
        return dask.delayed(_finalize_store)(writes, zstore)

    return zstore<|MERGE_RESOLUTION|>--- conflicted
+++ resolved
@@ -10,16 +10,12 @@
 
 from .. import Dataset, backends, conventions
 from ..core import indexing
-<<<<<<< HEAD
 from xarray import auto_combine
 from ..core.combine import (_manual_combine,
                             _infer_concat_order_from_positions)
-=======
-from ..core.combine import (
-    _CONCAT_DIM_DEFAULT, _auto_combine, _infer_concat_order_from_positions)
->>>>>>> ede3e010
 from ..core.pycompat import basestring, path_type
-from ..core.utils import close_on_error, is_grib_path, is_remote_uri
+from ..core.utils import (close_on_error, is_grib_path, is_remote_uri,
+    ReprObject)
 from .common import ArrayWriter
 from .locks import _get_scheduler
 
@@ -488,6 +484,9 @@
     def close(self):
         for f in self.file_objs:
             f.close()
+
+
+_CONCAT_DIM_DEFAULT = ReprObject('<inferred>')
 
 
 def open_mfdataset(paths, chunks=None, concat_dim=_CONCAT_DIM_DEFAULT,
@@ -616,7 +615,6 @@
     if not paths:
         raise IOError('no files to open')
 
-<<<<<<< HEAD
     # If combine='auto' then this is unnecessary, but quick.
     # If combine='manual' then this creates a flat list which is easier to
     # iterate over, while saving the originally-supplied structure as "ids"
@@ -624,22 +622,6 @@
         if concat_dim is not _CONCAT_DIM_DEFAULT:
             if isinstance(concat_dim, str) or concat_dim is None:
                 concat_dim = [concat_dim]
-=======
-    # Coerce 1D input into ND to maintain backwards-compatible API until API
-    # for N-D combine decided
-    # (see https://github.com/pydata/xarray/pull/2553/#issuecomment-445892746)
-    if concat_dim is None or concat_dim is _CONCAT_DIM_DEFAULT:
-        concat_dims = concat_dim
-    elif not isinstance(concat_dim, list):
-        concat_dims = [concat_dim]
-    else:
-        concat_dims = concat_dim
-    infer_order_from_coords = False
-
-    # If infer_order_from_coords=True then this is unnecessary, but quick.
-    # If infer_order_from_coords=False then this creates a flat list which is
-    # easier to iterate over, while saving the originally-supplied structure
->>>>>>> ede3e010
     combined_ids_paths, concat_dims = _infer_concat_order_from_positions(
         paths, concat_dim)
     ids, paths = (
