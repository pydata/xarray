import os.path
import warnings
from glob import glob
from io import BytesIO
from numbers import Number
from pathlib import Path
from textwrap import dedent
from typing import (
    Callable,
    Dict,
    Hashable,
    Iterable,
    Mapping,
    Tuple,
    Union,
    TYPE_CHECKING,
)

import numpy as np

from .. import Dataset, DataArray, backends, conventions, coding
from ..core import indexing
from .. import auto_combine
from ..core.combine import (
    combine_by_coords,
    _nested_combine,
    _infer_concat_order_from_positions,
)
from ..core.utils import close_on_error, is_grib_path, is_remote_uri
from .common import ArrayWriter, AbstractDataStore
from .locks import _get_scheduler

if TYPE_CHECKING:
    try:
        from dask.delayed import Delayed
    except ImportError:
        Delayed = None


DATAARRAY_NAME = "__xarray_dataarray_name__"
DATAARRAY_VARIABLE = "__xarray_dataarray_variable__"


def _get_default_engine_remote_uri():
    try:
        import netCDF4  # noqa

        engine = "netcdf4"
    except ImportError:  # pragma: no cover
        try:
            import pydap  # noqa

            engine = "pydap"
        except ImportError:
            raise ValueError(
                "netCDF4 or pydap is required for accessing "
                "remote datasets via OPeNDAP"
            )
    return engine


def _get_default_engine_grib():
    msgs = []
    try:
        import Nio  # noqa

        msgs += ["set engine='pynio' to access GRIB files with PyNIO"]
    except ImportError:  # pragma: no cover
        pass
    try:
        import cfgrib  # noqa

        msgs += ["set engine='cfgrib' to access GRIB files with cfgrib"]
    except ImportError:  # pragma: no cover
        pass
    if msgs:
        raise ValueError(" or\n".join(msgs))
    else:
        raise ValueError("PyNIO or cfgrib is required for accessing " "GRIB files")


def _get_default_engine_gz():
    try:
        import scipy  # noqa

        engine = "scipy"
    except ImportError:  # pragma: no cover
        raise ValueError("scipy is required for accessing .gz files")
    return engine


def _get_default_engine_netcdf():
    try:
        import netCDF4  # noqa

        engine = "netcdf4"
    except ImportError:  # pragma: no cover
        try:
            import scipy.io.netcdf  # noqa

            engine = "scipy"
        except ImportError:
            raise ValueError(
                "cannot read or write netCDF files without "
                "netCDF4-python or scipy installed"
            )
    return engine


def _get_engine_from_magic_number(filename_or_obj):
    # check byte header to determine file type
    if isinstance(filename_or_obj, bytes):
        magic_number = filename_or_obj[:8]
    else:
        if filename_or_obj.tell() != 0:
            raise ValueError(
                "file-like object read/write pointer not at zero "
                "please close and reopen, or use a context "
                "manager"
            )
        magic_number = filename_or_obj.read(8)
        filename_or_obj.seek(0)

    if magic_number.startswith(b"CDF"):
        engine = "scipy"
    elif magic_number.startswith(b"\211HDF\r\n\032\n"):
        engine = "h5netcdf"
        if isinstance(filename_or_obj, bytes):
            raise ValueError(
                "can't open netCDF4/HDF5 as bytes "
                "try passing a path or file-like object"
            )
    else:
        if isinstance(filename_or_obj, bytes) and len(filename_or_obj) > 80:
            filename_or_obj = filename_or_obj[:80] + b"..."
        raise ValueError(
            "{} is not a valid netCDF file "
            "did you mean to pass a string for a path instead?".format(filename_or_obj)
        )
    return engine


def _get_default_engine(path, allow_remote=False):
    if allow_remote and is_remote_uri(path):
        engine = _get_default_engine_remote_uri()
    elif is_grib_path(path):
        engine = _get_default_engine_grib()
    elif path.endswith(".gz"):
        engine = _get_default_engine_gz()
    else:
        engine = _get_default_engine_netcdf()
    return engine


def _normalize_path(path):
    if is_remote_uri(path):
        return path
    else:
        return os.path.abspath(os.path.expanduser(path))


def _validate_dataset_names(dataset):
    """DataArray.name and Dataset keys must be a string or None"""

    def check_name(name):
        if isinstance(name, str):
            if not name:
                raise ValueError(
                    "Invalid name for DataArray or Dataset key: "
                    "string must be length 1 or greater for "
                    "serialization to netCDF files"
                )
        elif name is not None:
            raise TypeError(
                "DataArray.name or Dataset key must be either a "
                "string or None for serialization to netCDF files"
            )

    for k in dataset.variables:
        check_name(k)


def _validate_attrs(dataset):
    """`attrs` must have a string key and a value which is either: a number,
    a string, an ndarray or a list/tuple of numbers/strings.
    """

    def check_attr(name, value):
        if isinstance(name, str):
            if not name:
                raise ValueError(
                    "Invalid name for attr: string must be "
                    "length 1 or greater for serialization to "
                    "netCDF files"
                )
        else:
            raise TypeError(
                "Invalid name for attr: {} must be a string for "
                "serialization to netCDF files".format(name)
            )

        if not isinstance(value, (str, Number, np.ndarray, np.number, list, tuple)):
            raise TypeError(
                "Invalid value for attr: {} must be a number, "
                "a string, an ndarray or a list/tuple of "
                "numbers/strings for serialization to netCDF "
                "files".format(value)
            )

    # Check attrs on the dataset itself
    for k, v in dataset.attrs.items():
        check_attr(k, v)

    # Check attrs on each variable within the dataset
    for variable in dataset.variables.values():
        for k, v in variable.attrs.items():
            check_attr(k, v)


def _protect_dataset_variables_inplace(dataset, cache):
    for name, variable in dataset.variables.items():
        if name not in variable.dims:
            # no need to protect IndexVariable objects
            data = indexing.CopyOnWriteArray(variable._data)
            if cache:
                data = indexing.MemoryCachedArray(data)
            variable.data = data


def _finalize_store(write, store):
    """ Finalize this store by explicitly syncing and closing"""
    del write  # ensure writing is done first
    store.close()


def load_dataset(filename_or_obj, **kwargs):
    """Open, load into memory, and close a Dataset from a file or file-like
    object.

    This is a thin wrapper around :py:meth:`~xarray.open_dataset`. It differs
    from `open_dataset` in that it loads the Dataset into memory, closes the
    file, and returns the Dataset. In contrast, `open_dataset` keeps the file
    handle open and lazy loads its contents. All parameters are passed directly
    to `open_dataset`. See that documentation for further details.

    Returns
    -------
    dataset : Dataset
        The newly created Dataset.

    See Also
    --------
    open_dataset
    """
    if "cache" in kwargs:
        raise TypeError("cache has no effect in this context")

    with open_dataset(filename_or_obj, **kwargs) as ds:
        return ds.load()


def load_dataarray(filename_or_obj, **kwargs):
    """Open, load into memory, and close a DataArray from a file or file-like
    object containing a single data variable.

    This is a thin wrapper around :py:meth:`~xarray.open_dataarray`. It differs
    from `open_dataarray` in that it loads the Dataset into memory, closes the
    file, and returns the Dataset. In contrast, `open_dataarray` keeps the file
    handle open and lazy loads its contents. All parameters are passed directly
    to `open_dataarray`. See that documentation for further details.

    Returns
    -------
    datarray : DataArray
        The newly created DataArray.

    See Also
    --------
    open_dataarray
    """
    if "cache" in kwargs:
        raise TypeError("cache has no effect in this context")

    with open_dataarray(filename_or_obj, **kwargs) as da:
        return da.load()


def open_dataset(
    filename_or_obj,
    group=None,
    decode_cf=True,
    mask_and_scale=None,
    decode_times=True,
    autoclose=None,
    concat_characters=True,
    decode_coords=True,
    engine=None,
    chunks=None,
    lock=None,
    cache=None,
    drop_variables=None,
    backend_kwargs=None,
    use_cftime=None,
):
    """Open and decode a dataset from a file or file-like object.

    Parameters
    ----------
    filename_or_obj : str, Path, file or xarray.backends.*DataStore
        Strings and Path objects are interpreted as a path to a netCDF file
        or an OpenDAP URL and opened with python-netCDF4, unless the filename
        ends with .gz, in which case the file is gunzipped and opened with
        scipy.io.netcdf (only netCDF3 supported). Byte-strings or file-like
        objects are opened by scipy.io.netcdf (netCDF3) or h5py (netCDF4/HDF).
    group : str, optional
        Path to the netCDF4 group in the given file to open (only works for
        netCDF4 files).
    decode_cf : bool, optional
        Whether to decode these variables, assuming they were saved according
        to CF conventions.
    mask_and_scale : bool, optional
        If True, replace array values equal to `_FillValue` with NA and scale
        values according to the formula `original_values * scale_factor +
        add_offset`, where `_FillValue`, `scale_factor` and `add_offset` are
        taken from variable attributes (if they exist).  If the `_FillValue` or
        `missing_value` attribute contains multiple values a warning will be
        issued and all array values matching one of the multiple values will
        be replaced by NA. mask_and_scale defaults to True except for the
        pseudonetcdf backend.
    decode_times : bool, optional
        If True, decode times encoded in the standard NetCDF datetime format
        into datetime objects. Otherwise, leave them encoded as numbers.
    autoclose : bool, optional
        If True, automatically close files to avoid OS Error of too many files
        being open.  However, this option doesn't work with streams, e.g.,
        BytesIO.
    concat_characters : bool, optional
        If True, concatenate along the last dimension of character arrays to
        form string arrays. Dimensions will only be concatenated over (and
        removed) if they have no corresponding variable and if they are only
        used as the last dimension of character arrays.
    decode_coords : bool, optional
        If True, decode the 'coordinates' attribute to identify coordinates in
        the resulting dataset.
    engine : {'netcdf4', 'scipy', 'pydap', 'h5netcdf', 'pynio', 'cfgrib', \
        'pseudonetcdf'}, optional
        Engine to use when reading files. If not provided, the default engine
        is chosen based on available dependencies, with a preference for
        'netcdf4'.
    chunks : int or dict, optional
        If chunks is provided, it used to load the new dataset into dask
        arrays. ``chunks={}`` loads the dataset with dask using a single
        chunk for all arrays.
    lock : False or duck threading.Lock, optional
        Resource lock to use when reading data from disk. Only relevant when
        using dask or another form of parallelism. By default, appropriate
        locks are chosen to safely read and write files with the currently
        active dask scheduler.
    cache : bool, optional
        If True, cache data loaded from the underlying datastore in memory as
        NumPy arrays when accessed to avoid reading from the underlying data-
        store multiple times. Defaults to True unless you specify the `chunks`
        argument to use dask, in which case it defaults to False. Does not
        change the behavior of coordinates corresponding to dimensions, which
        always load their data from disk into a ``pandas.Index``.
    drop_variables: string or iterable, optional
        A variable or list of variables to exclude from being parsed from the
        dataset. This may be useful to drop variables with problems or
        inconsistent values.
    backend_kwargs: dictionary, optional
        A dictionary of keyword arguments to pass on to the backend. This
        may be useful when backend options would improve performance or
        allow user control of dataset processing.
    use_cftime: bool, optional
        Only relevant if encoded dates come from a standard calendar
        (e.g. 'gregorian', 'proleptic_gregorian', 'standard', or not
        specified).  If None (default), attempt to decode times to
        ``np.datetime64[ns]`` objects; if this is not possible, decode times to
        ``cftime.datetime`` objects. If True, always decode times to
        ``cftime.datetime`` objects, regardless of whether or not they can be
        represented using ``np.datetime64[ns]`` objects.  If False, always
        decode times to ``np.datetime64[ns]`` objects; if this is not possible
        raise an error.

    Returns
    -------
    dataset : Dataset
        The newly created dataset.

    Notes
    -----
    ``open_dataset`` opens the file with read-only access. When you modify
    values of a Dataset, even one linked to files on disk, only the in-memory
    copy you are manipulating in xarray is modified: the original file on disk
    is never touched.

    See Also
    --------
    open_mfdataset
    """
    engines = [
        None,
        "netcdf4",
        "scipy",
        "pydap",
        "h5netcdf",
        "pynio",
        "cfgrib",
        "pseudonetcdf",
    ]
    if engine not in engines:
        raise ValueError(
            "unrecognized engine for open_dataset: {}\n"
            "must be one of: {}".format(engine, engines)
        )

    if autoclose is not None:
        warnings.warn(
            "The autoclose argument is no longer used by "
            "xarray.open_dataset() and is now ignored; it will be removed in "
            "a future version of xarray. If necessary, you can control the "
            "maximum number of simultaneous open files with "
            "xarray.set_options(file_cache_maxsize=...).",
            FutureWarning,
            stacklevel=2,
        )

    if mask_and_scale is None:
        mask_and_scale = not engine == "pseudonetcdf"

    if not decode_cf:
        mask_and_scale = False
        decode_times = False
        concat_characters = False
        decode_coords = False

    if cache is None:
        cache = chunks is None

    if backend_kwargs is None:
        backend_kwargs = {}

    def maybe_decode_store(store, lock=False):
        ds = conventions.decode_cf(
            store,
            mask_and_scale=mask_and_scale,
            decode_times=decode_times,
            concat_characters=concat_characters,
            decode_coords=decode_coords,
            drop_variables=drop_variables,
            use_cftime=use_cftime,
        )

        _protect_dataset_variables_inplace(ds, cache)

        if chunks is not None:
            from dask.base import tokenize

            # if passed an actual file path, augment the token with
            # the file modification time
            if isinstance(filename_or_obj, str) and not is_remote_uri(filename_or_obj):
                mtime = os.path.getmtime(filename_or_obj)
            else:
                mtime = None
            token = tokenize(
                filename_or_obj,
                mtime,
                group,
                decode_cf,
                mask_and_scale,
                decode_times,
                concat_characters,
                decode_coords,
                engine,
                chunks,
                drop_variables,
                use_cftime,
            )
            name_prefix = "open_dataset-%s" % token
            ds2 = ds.chunk(chunks, name_prefix=name_prefix, token=token)
            ds2._file_obj = ds._file_obj
        else:
            ds2 = ds

        return ds2

    if isinstance(filename_or_obj, Path):
        filename_or_obj = str(filename_or_obj)

    if isinstance(filename_or_obj, AbstractDataStore):
        store = filename_or_obj

    elif isinstance(filename_or_obj, str):
        filename_or_obj = _normalize_path(filename_or_obj)

        if engine is None:
            engine = _get_default_engine(filename_or_obj, allow_remote=True)
        if engine == "netcdf4":
            store = backends.NetCDF4DataStore.open(
                filename_or_obj, group=group, lock=lock, **backend_kwargs
            )
        elif engine == "scipy":
            store = backends.ScipyDataStore(filename_or_obj, **backend_kwargs)
        elif engine == "pydap":
            store = backends.PydapDataStore.open(filename_or_obj, **backend_kwargs)
        elif engine == "h5netcdf":
            store = backends.H5NetCDFStore(
                filename_or_obj, group=group, lock=lock, **backend_kwargs
            )
        elif engine == "pynio":
            store = backends.NioDataStore(filename_or_obj, lock=lock, **backend_kwargs)
        elif engine == "pseudonetcdf":
            store = backends.PseudoNetCDFDataStore.open(
<<<<<<< HEAD
                filename_or_obj, autoclose=autoclose, **backend_kwargs)
        elif engine == 'imageio':
            store = backends.ImageioDataStore(filename_or_obj,
                                              autoclose=autoclose,
                                              **backend_kwargs)
        else:
            raise ValueError('unrecognized engine for open_dataset: %r'
                             % engine)
=======
                filename_or_obj, lock=lock, **backend_kwargs
            )
        elif engine == "cfgrib":
            store = backends.CfGribDataStore(
                filename_or_obj, lock=lock, **backend_kwargs
            )
>>>>>>> 58001d72

    else:
        if engine not in [None, "scipy", "h5netcdf"]:
            raise ValueError(
                "can only read bytes or file-like objects "
                "with engine='scipy' or 'h5netcdf'"
            )
        engine = _get_engine_from_magic_number(filename_or_obj)
        if engine == "scipy":
            store = backends.ScipyDataStore(filename_or_obj, **backend_kwargs)
        elif engine == "h5netcdf":
            store = backends.H5NetCDFStore(
                filename_or_obj, group=group, lock=lock, **backend_kwargs
            )

    with close_on_error(store):
        ds = maybe_decode_store(store)

    # Ensure source filename always stored in dataset object (GH issue #2550)
    if "source" not in ds.encoding:
        if isinstance(filename_or_obj, str):
            ds.encoding["source"] = filename_or_obj

    return ds


def open_dataarray(
    filename_or_obj,
    group=None,
    decode_cf=True,
    mask_and_scale=None,
    decode_times=True,
    autoclose=None,
    concat_characters=True,
    decode_coords=True,
    engine=None,
    chunks=None,
    lock=None,
    cache=None,
    drop_variables=None,
    backend_kwargs=None,
    use_cftime=None,
):
    """Open an DataArray from a file or file-like object containing a single
    data variable.

    This is designed to read netCDF files with only one data variable. If
    multiple variables are present then a ValueError is raised.

    Parameters
    ----------
    filename_or_obj : str, Path, file or xarray.backends.*DataStore
        Strings and Paths are interpreted as a path to a netCDF file or an
        OpenDAP URL and opened with python-netCDF4, unless the filename ends
        with .gz, in which case the file is gunzipped and opened with
        scipy.io.netcdf (only netCDF3 supported). Byte-strings or file-like
        objects are opened by scipy.io.netcdf (netCDF3) or h5py (netCDF4/HDF).
    group : str, optional
        Path to the netCDF4 group in the given file to open (only works for
        netCDF4 files).
    decode_cf : bool, optional
        Whether to decode these variables, assuming they were saved according
        to CF conventions.
    mask_and_scale : bool, optional
        If True, replace array values equal to `_FillValue` with NA and scale
        values according to the formula `original_values * scale_factor +
        add_offset`, where `_FillValue`, `scale_factor` and `add_offset` are
        taken from variable attributes (if they exist).  If the `_FillValue` or
        `missing_value` attribute contains multiple values a warning will be
        issued and all array values matching one of the multiple values will
        be replaced by NA. mask_and_scale defaults to True except for the
        pseudonetcdf backend.
    decode_times : bool, optional
        If True, decode times encoded in the standard NetCDF datetime format
        into datetime objects. Otherwise, leave them encoded as numbers.
    concat_characters : bool, optional
        If True, concatenate along the last dimension of character arrays to
        form string arrays. Dimensions will only be concatenated over (and
        removed) if they have no corresponding variable and if they are only
        used as the last dimension of character arrays.
    decode_coords : bool, optional
        If True, decode the 'coordinates' attribute to identify coordinates in
        the resulting dataset.
    engine : {'netcdf4', 'scipy', 'pydap', 'h5netcdf', 'pynio', 'cfgrib'}, \
        optional
        Engine to use when reading files. If not provided, the default engine
        is chosen based on available dependencies, with a preference for
        'netcdf4'.
    chunks : int or dict, optional
        If chunks is provided, it used to load the new dataset into dask
        arrays.
    lock : False or duck threading.Lock, optional
        Resource lock to use when reading data from disk. Only relevant when
        using dask or another form of parallelism. By default, appropriate
        locks are chosen to safely read and write files with the currently
        active dask scheduler.
    cache : bool, optional
        If True, cache data loaded from the underlying datastore in memory as
        NumPy arrays when accessed to avoid reading from the underlying data-
        store multiple times. Defaults to True unless you specify the `chunks`
        argument to use dask, in which case it defaults to False. Does not
        change the behavior of coordinates corresponding to dimensions, which
        always load their data from disk into a ``pandas.Index``.
    drop_variables: string or iterable, optional
        A variable or list of variables to exclude from being parsed from the
        dataset. This may be useful to drop variables with problems or
        inconsistent values.
    backend_kwargs: dictionary, optional
        A dictionary of keyword arguments to pass on to the backend. This
        may be useful when backend options would improve performance or
        allow user control of dataset processing.
    use_cftime: bool, optional
        Only relevant if encoded dates come from a standard calendar
        (e.g. 'gregorian', 'proleptic_gregorian', 'standard', or not
        specified).  If None (default), attempt to decode times to
        ``np.datetime64[ns]`` objects; if this is not possible, decode times to
        ``cftime.datetime`` objects. If True, always decode times to
        ``cftime.datetime`` objects, regardless of whether or not they can be
        represented using ``np.datetime64[ns]`` objects.  If False, always
        decode times to ``np.datetime64[ns]`` objects; if this is not possible
        raise an error.

    Notes
    -----
    This is designed to be fully compatible with `DataArray.to_netcdf`. Saving
    using `DataArray.to_netcdf` and then loading with this function will
    produce an identical result.

    All parameters are passed directly to `xarray.open_dataset`. See that
    documentation for further details.

    See also
    --------
    open_dataset
    """

    dataset = open_dataset(
        filename_or_obj,
        group=group,
        decode_cf=decode_cf,
        mask_and_scale=mask_and_scale,
        decode_times=decode_times,
        autoclose=autoclose,
        concat_characters=concat_characters,
        decode_coords=decode_coords,
        engine=engine,
        chunks=chunks,
        lock=lock,
        cache=cache,
        drop_variables=drop_variables,
        backend_kwargs=backend_kwargs,
        use_cftime=use_cftime,
    )

    if len(dataset.data_vars) != 1:
        raise ValueError(
            "Given file dataset contains more than one data "
            "variable. Please read with xarray.open_dataset and "
            "then select the variable you want."
        )
    else:
        data_array, = dataset.data_vars.values()

    data_array._file_obj = dataset._file_obj

    # Reset names if they were changed during saving
    # to ensure that we can 'roundtrip' perfectly
    if DATAARRAY_NAME in dataset.attrs:
        data_array.name = dataset.attrs[DATAARRAY_NAME]
        del dataset.attrs[DATAARRAY_NAME]

    if data_array.name == DATAARRAY_VARIABLE:
        data_array.name = None

    return data_array


class _MultiFileCloser:
    def __init__(self, file_objs):
        self.file_objs = file_objs

    def close(self):
        for f in self.file_objs:
            f.close()


def open_mfdataset(
    paths,
    chunks=None,
    concat_dim="_not_supplied",
    compat="no_conflicts",
    preprocess=None,
    engine=None,
    lock=None,
    data_vars="all",
    coords="different",
    combine="_old_auto",
    autoclose=None,
    parallel=False,
    join="outer",
    **kwargs
):
    """Open multiple files as a single dataset.

    If combine='by_coords' then the function ``combine_by_coords`` is used to 
    combine the datasets into one before returning the result, and if 
    combine='nested' then ``combine_nested`` is used. The filepaths must be 
    structured according to which combining function is used, the details of 
    which are given in the documentation for ``combine_by_coords`` and 
    ``combine_nested``. By default the old (now deprecated) ``auto_combine`` 
    will be used, please specify either ``combine='by_coords'`` or 
    ``combine='nested'`` in future. Requires dask to be installed. See 
    documentation for details on dask [1]. Attributes from the first dataset 
    file are used for the combined dataset.

    Parameters
    ----------
    paths : str or sequence
        Either a string glob in the form "path/to/my/files/*.nc" or an explicit
        list of files to open. Paths can be given as strings or as pathlib
        Paths. If concatenation along more than one dimension is desired, then
        ``paths`` must be a nested list-of-lists (see ``manual_combine`` for
        details). (A string glob will be expanded to a 1-dimensional list.)
    chunks : int or dict, optional
        Dictionary with keys given by dimension names and values given by chunk
        sizes. In general, these should divide the dimensions of each dataset.
        If int, chunk each dimension by ``chunks``.
        By default, chunks will be chosen to load entire input files into
        memory at once. This has a major impact on performance: please see the
        full documentation for more details [2].
    concat_dim : str, or list of str, DataArray, Index or None, optional
        Dimensions to concatenate files along.  You only
        need to provide this argument if any of the dimensions along which you
        want to concatenate is not a dimension in the original datasets, e.g.,
        if you want to stack a collection of 2D arrays along a third dimension.
        Set ``concat_dim=[..., None, ...]`` explicitly to
        disable concatenation along a particular dimension.
    combine : {'by_coords', 'nested'}, optional
        Whether ``xarray.combine_by_coords`` or ``xarray.combine_nested`` is 
        used to combine all the data. If this argument is not provided, 
        `xarray.auto_combine` is used, but in the future this behavior will 
        switch to use `xarray.combine_by_coords` by default.
    compat : {'identical', 'equals', 'broadcast_equals',
              'no_conflicts'}, optional
        String indicating how to compare variables of the same name for
        potential conflicts when merging:
         * 'broadcast_equals': all values must be equal when variables are
           broadcast against each other to ensure common dimensions.
         * 'equals': all values and dimensions must be the same.
         * 'identical': all values, dimensions and attributes must be the
           same.
         * 'no_conflicts': only values which are not null in both datasets
           must be equal. The returned dataset then contains the combination
           of all non-null values.
    preprocess : callable, optional
        If provided, call this function on each dataset prior to concatenation.
        You can find the file-name from which each dataset was loaded in
        ``ds.encoding['source']``.
    engine : {'netcdf4', 'scipy', 'pydap', 'h5netcdf', 'pynio', 'cfgrib'}, \
        optional
        Engine to use when reading files. If not provided, the default engine
        is chosen based on available dependencies, with a preference for
        'netcdf4'.
    lock : False or duck threading.Lock, optional
        Resource lock to use when reading data from disk. Only relevant when
        using dask or another form of parallelism. By default, appropriate
        locks are chosen to safely read and write files with the currently
        active dask scheduler.
    data_vars : {'minimal', 'different', 'all' or list of str}, optional
        These data variables will be concatenated together:
          * 'minimal': Only data variables in which the dimension already
            appears are included.
          * 'different': Data variables which are not equal (ignoring
            attributes) across all datasets are also concatenated (as well as
            all for which dimension already appears). Beware: this option may
            load the data payload of data variables into memory if they are not
            already loaded.
          * 'all': All data variables will be concatenated.
          * list of str: The listed data variables will be concatenated, in
            addition to the 'minimal' data variables.
    coords : {'minimal', 'different', 'all' or list of str}, optional
        These coordinate variables will be concatenated together:
         * 'minimal': Only coordinates in which the dimension already appears
           are included.
         * 'different': Coordinates which are not equal (ignoring attributes)
           across all datasets are also concatenated (as well as all for which
           dimension already appears). Beware: this option may load the data
           payload of coordinate variables into memory if they are not already
           loaded.
         * 'all': All coordinate variables will be concatenated, except
           those corresponding to other dimensions.
         * list of str: The listed coordinate variables will be concatenated,
           in addition the 'minimal' coordinates.
    parallel : bool, optional
        If True, the open and preprocess steps of this function will be
        performed in parallel using ``dask.delayed``. Default is False.
    join : {'outer', 'inner', 'left', 'right', 'exact'}, optional
        String indicating how to combine differing indexes
        (excluding concat_dim) in objects

        - 'outer': use the union of object indexes
        - 'inner': use the intersection of object indexes
        - 'left': use indexes from the first object with each dimension
        - 'right': use indexes from the last object with each dimension
        - 'exact': instead of aligning, raise `ValueError` when indexes to be
          aligned are not equal
    **kwargs : optional
        Additional arguments passed on to :py:func:`xarray.open_dataset`.

    Returns
    -------
    xarray.Dataset

    Notes
    -----
    ``open_mfdataset`` opens files with read-only access. When you modify values
    of a Dataset, even one linked to files on disk, only the in-memory copy you
    are manipulating in xarray is modified: the original file on disk is never
    touched.

    See Also
    --------
    combine_by_coords
    combine_nested
    auto_combine
    open_dataset

    References
    ----------

    .. [1] http://xarray.pydata.org/en/stable/dask.html
    .. [2] http://xarray.pydata.org/en/stable/dask.html#chunking-and-performance
    """  # noqa
    if isinstance(paths, str):
        if is_remote_uri(paths):
            raise ValueError(
                "cannot do wild-card matching for paths that are remote URLs: "
                "{!r}. Instead, supply paths as an explicit list of strings.".format(
                    paths
                )
            )
        paths = sorted(glob(paths))
    else:
        paths = [str(p) if isinstance(p, Path) else p for p in paths]

    if not paths:
        raise OSError("no files to open")

    # If combine='by_coords' then this is unnecessary, but quick.
    # If combine='nested' then this creates a flat list which is easier to
    # iterate over, while saving the originally-supplied structure as "ids"
    if combine == "nested":
        if str(concat_dim) == "_not_supplied":
            raise ValueError("Must supply concat_dim when using " "combine='nested'")
        else:
            if isinstance(concat_dim, (str, DataArray)) or concat_dim is None:
                concat_dim = [concat_dim]
    combined_ids_paths = _infer_concat_order_from_positions(paths)
    ids, paths = (list(combined_ids_paths.keys()), list(combined_ids_paths.values()))

    open_kwargs = dict(
        engine=engine, chunks=chunks or {}, lock=lock, autoclose=autoclose, **kwargs
    )

    if parallel:
        import dask

        # wrap the open_dataset, getattr, and preprocess with delayed
        open_ = dask.delayed(open_dataset)
        getattr_ = dask.delayed(getattr)
        if preprocess is not None:
            preprocess = dask.delayed(preprocess)
    else:
        open_ = open_dataset
        getattr_ = getattr

    datasets = [open_(p, **open_kwargs) for p in paths]
    file_objs = [getattr_(ds, "_file_obj") for ds in datasets]
    if preprocess is not None:
        datasets = [preprocess(ds) for ds in datasets]

    if parallel:
        # calling compute here will return the datasets/file_objs lists,
        # the underlying datasets will still be stored as dask arrays
        datasets, file_objs = dask.compute(datasets, file_objs)

    # Combine all datasets, closing them in case of a ValueError
    try:
        if combine == "_old_auto":
            # Use the old auto_combine for now
            # Remove this after deprecation cycle from #2616 is complete
            basic_msg = dedent(
                """\
            In xarray version 0.13 the default behaviour of `open_mfdataset`
            will change. To retain the existing behavior, pass
            combine='nested'. To use future default behavior, pass
            combine='by_coords'. See
            http://xarray.pydata.org/en/stable/combining.html#combining-multi
            """
            )
            warnings.warn(basic_msg, FutureWarning, stacklevel=2)

            combined = auto_combine(
                datasets,
                concat_dim=concat_dim,
                compat=compat,
                data_vars=data_vars,
                coords=coords,
                join=join,
                from_openmfds=True,
            )
        elif combine == "nested":
            # Combined nested list by successive concat and merge operations
            # along each dimension, using structure given by "ids"
            combined = _nested_combine(
                datasets,
                concat_dims=concat_dim,
                compat=compat,
                data_vars=data_vars,
                coords=coords,
                ids=ids,
                join=join,
            )
        elif combine == "by_coords":
            # Redo ordering from coordinates, ignoring how they were ordered
            # previously
            combined = combine_by_coords(
                datasets, compat=compat, data_vars=data_vars, coords=coords, join=join
            )
        else:
            raise ValueError(
                "{} is an invalid option for the keyword argument"
                " ``combine``".format(combine)
            )
    except ValueError:
        for ds in datasets:
            ds.close()
        raise

    combined._file_obj = _MultiFileCloser(file_objs)
    combined.attrs = datasets[0].attrs
    return combined


WRITEABLE_STORES = {
    "netcdf4": backends.NetCDF4DataStore.open,
    "scipy": backends.ScipyDataStore,
    "h5netcdf": backends.H5NetCDFStore,
}  # type: Dict[str, Callable]


def to_netcdf(
    dataset: Dataset,
    path_or_file=None,
    mode: str = "w",
    format: str = None,
    group: str = None,
    engine: str = None,
    encoding: Mapping = None,
    unlimited_dims: Iterable[Hashable] = None,
    compute: bool = True,
    multifile: bool = False,
) -> Union[Tuple[ArrayWriter, AbstractDataStore], bytes, "Delayed", None]:
    """This function creates an appropriate datastore for writing a dataset to
    disk as a netCDF file

    See `Dataset.to_netcdf` for full API docs.

    The ``multifile`` argument is only for the private use of save_mfdataset.
    """
    if isinstance(path_or_file, Path):
        path_or_file = str(path_or_file)

    if encoding is None:
        encoding = {}

    if path_or_file is None:
        if engine is None:
            engine = "scipy"
        elif engine != "scipy":
            raise ValueError(
                "invalid engine for creating bytes with "
                "to_netcdf: %r. Only the default engine "
                "or engine='scipy' is supported" % engine
            )
        if not compute:
            raise NotImplementedError(
                "to_netcdf() with compute=False is not yet implemented when "
                "returning bytes"
            )
    elif isinstance(path_or_file, str):
        if engine is None:
            engine = _get_default_engine(path_or_file)
        path_or_file = _normalize_path(path_or_file)
    else:  # file-like object
        engine = "scipy"

    # validate Dataset keys, DataArray names, and attr keys/values
    _validate_dataset_names(dataset)
    _validate_attrs(dataset)

    try:
        store_open = WRITEABLE_STORES[engine]
    except KeyError:
        raise ValueError("unrecognized engine for to_netcdf: %r" % engine)

    if format is not None:
        format = format.upper()

    # handle scheduler specific logic
    scheduler = _get_scheduler()
    have_chunks = any(v.chunks for v in dataset.variables.values())

    autoclose = have_chunks and scheduler in ["distributed", "multiprocessing"]
    if autoclose and engine == "scipy":
        raise NotImplementedError(
            "Writing netCDF files with the %s backend "
            "is not currently supported with dask's %s "
            "scheduler" % (engine, scheduler)
        )

    target = path_or_file if path_or_file is not None else BytesIO()
    kwargs = dict(autoclose=True) if autoclose else {}
    store = store_open(target, mode, format, group, **kwargs)

    if unlimited_dims is None:
        unlimited_dims = dataset.encoding.get("unlimited_dims", None)
    if unlimited_dims is not None:
        if isinstance(unlimited_dims, str) or not isinstance(unlimited_dims, Iterable):
            unlimited_dims = [unlimited_dims]
        else:
            unlimited_dims = list(unlimited_dims)

    writer = ArrayWriter()

    # TODO: figure out how to refactor this logic (here and in save_mfdataset)
    # to avoid this mess of conditionals
    try:
        # TODO: allow this work (setting up the file for writing array data)
        # to be parallelized with dask
        dump_to_store(
            dataset, store, writer, encoding=encoding, unlimited_dims=unlimited_dims
        )
        if autoclose:
            store.close()

        if multifile:
            return writer, store

        writes = writer.sync(compute=compute)

        if path_or_file is None:
            store.sync()
            return target.getvalue()
    finally:
        if not multifile and compute:
            store.close()

    if not compute:
        import dask

        return dask.delayed(_finalize_store)(writes, store)
    return None


def dump_to_store(
    dataset, store, writer=None, encoder=None, encoding=None, unlimited_dims=None
):
    """Store dataset contents to a backends.*DataStore object."""
    if writer is None:
        writer = ArrayWriter()

    if encoding is None:
        encoding = {}

    variables, attrs = conventions.encode_dataset_coordinates(dataset)

    check_encoding = set()
    for k, enc in encoding.items():
        # no need to shallow copy the variable again; that already happened
        # in encode_dataset_coordinates
        variables[k].encoding = enc
        check_encoding.add(k)

    if encoder:
        variables, attrs = encoder(variables, attrs)

    store.store(variables, attrs, check_encoding, writer, unlimited_dims=unlimited_dims)


def save_mfdataset(
    datasets, paths, mode="w", format=None, groups=None, engine=None, compute=True
):
    """Write multiple datasets to disk as netCDF files simultaneously.

    This function is intended for use with datasets consisting of dask.array
    objects, in which case it can write the multiple datasets to disk
    simultaneously using a shared thread pool.

    When not using dask, it is no different than calling ``to_netcdf``
    repeatedly.

    Parameters
    ----------
    datasets : list of xarray.Dataset
        List of datasets to save.
    paths : list of str or list of Paths
        List of paths to which to save each corresponding dataset.
    mode : {'w', 'a'}, optional
        Write ('w') or append ('a') mode. If mode='w', any existing file at
        these locations will be overwritten.
    format : {'NETCDF4', 'NETCDF4_CLASSIC', 'NETCDF3_64BIT',
              'NETCDF3_CLASSIC'}, optional

        File format for the resulting netCDF file:

        * NETCDF4: Data is stored in an HDF5 file, using netCDF4 API
          features.
        * NETCDF4_CLASSIC: Data is stored in an HDF5 file, using only
          netCDF 3 compatible API features.
        * NETCDF3_64BIT: 64-bit offset version of the netCDF 3 file format,
          which fully supports 2+ GB files, but is only compatible with
          clients linked against netCDF version 3.6.0 or later.
        * NETCDF3_CLASSIC: The classic netCDF 3 file format. It does not
          handle 2+ GB files very well.

        All formats are supported by the netCDF4-python library.
        scipy.io.netcdf only supports the last two formats.

        The default format is NETCDF4 if you are saving a file to disk and
        have the netCDF4-python library available. Otherwise, xarray falls
        back to using scipy to write netCDF files and defaults to the
        NETCDF3_64BIT format (scipy does not support netCDF4).
    groups : list of str, optional
        Paths to the netCDF4 group in each corresponding file to which to save
        datasets (only works for format='NETCDF4'). The groups will be created
        if necessary.
    engine : {'netcdf4', 'scipy', 'h5netcdf'}, optional
        Engine to use when writing netCDF files. If not provided, the
        default engine is chosen based on available dependencies, with a
        preference for 'netcdf4' if writing to a file on disk.
        See `Dataset.to_netcdf` for additional information.
    compute: boolean
        If true compute immediately, otherwise return a
        ``dask.delayed.Delayed`` object that can be computed later.

    Examples
    --------

    Save a dataset into one netCDF per year of data:

    >>> years, datasets = zip(*ds.groupby('time.year'))
    >>> paths = ['%s.nc' % y for y in years]
    >>> xr.save_mfdataset(datasets, paths)
    """
    if mode == "w" and len(set(paths)) < len(paths):
        raise ValueError(
            "cannot use mode='w' when writing multiple " "datasets to the same path"
        )

    for obj in datasets:
        if not isinstance(obj, Dataset):
            raise TypeError(
                "save_mfdataset only supports writing Dataset "
                "objects, received type %s" % type(obj)
            )

    if groups is None:
        groups = [None] * len(datasets)

    if len({len(datasets), len(paths), len(groups)}) > 1:
        raise ValueError(
            "must supply lists of the same length for the "
            "datasets, paths and groups arguments to "
            "save_mfdataset"
        )

    writers, stores = zip(
        *[
            to_netcdf(
                ds, path, mode, format, group, engine, compute=compute, multifile=True
            )
            for ds, path, group in zip(datasets, paths, groups)
        ]
    )

    try:
        writes = [w.sync(compute=compute) for w in writers]
    finally:
        if compute:
            for store in stores:
                store.close()

    if not compute:
        import dask

        return dask.delayed(
            [dask.delayed(_finalize_store)(w, s) for w, s in zip(writes, stores)]
        )


def _validate_datatypes_for_zarr_append(dataset):
    """DataArray.name and Dataset keys must be a string or None"""

    def check_dtype(var):
        if (
            not np.issubdtype(var.dtype, np.number)
            and not coding.strings.is_unicode_dtype(var.dtype)
            and not var.dtype == object
        ):
            # and not re.match('^bytes[1-9]+$', var.dtype.name)):
            raise ValueError(
                "Invalid dtype for data variable: {} "
                "dtype must be a subtype of number, "
                "a fixed sized string, a fixed size "
                "unicode string or an object".format(var)
            )

    for k in dataset.data_vars.values():
        check_dtype(k)


def _validate_append_dim_and_encoding(
    ds_to_append, store, append_dim, encoding, **open_kwargs
):
    try:
        ds = backends.zarr.open_zarr(store, **open_kwargs)
    except ValueError:  # store empty
        return
    if append_dim:
        if append_dim not in ds.dims:
            raise ValueError(
                "{} not a valid dimension in the Dataset".format(append_dim)
            )
    for data_var in ds_to_append:
        if data_var in ds:
            if append_dim is None:
                raise ValueError(
                    "variable '{}' already exists, but append_dim "
                    "was not set".format(data_var)
                )
            if data_var in encoding.keys():
                raise ValueError(
                    "variable '{}' already exists, but encoding was"
                    "provided".format(data_var)
                )


def to_zarr(
    dataset,
    store=None,
    mode=None,
    synchronizer=None,
    group=None,
    encoding=None,
    compute=True,
    consolidated=False,
    append_dim=None,
):
    """This function creates an appropriate datastore for writing a dataset to
    a zarr ztore

    See `Dataset.to_zarr` for full API docs.
    """
    if isinstance(store, Path):
        store = str(store)
    if encoding is None:
        encoding = {}

    # validate Dataset keys, DataArray names, and attr keys/values
    _validate_dataset_names(dataset)
    _validate_attrs(dataset)

    if mode == "a":
        _validate_datatypes_for_zarr_append(dataset)
        _validate_append_dim_and_encoding(
            dataset,
            store,
            append_dim,
            group=group,
            consolidated=consolidated,
            encoding=encoding,
        )

    zstore = backends.ZarrStore.open_group(
        store=store,
        mode=mode,
        synchronizer=synchronizer,
        group=group,
        consolidate_on_close=consolidated,
    )
    zstore.append_dim = append_dim
    writer = ArrayWriter()
    # TODO: figure out how to properly handle unlimited_dims
    dump_to_store(dataset, zstore, writer, encoding=encoding)
    writes = writer.sync(compute=compute)

    if compute:
        _finalize_store(writes, zstore)
    else:
        import dask

        return dask.delayed(_finalize_store)(writes, zstore)

    return zstore<|MERGE_RESOLUTION|>--- conflicted
+++ resolved
@@ -511,8 +511,12 @@
             store = backends.NioDataStore(filename_or_obj, lock=lock, **backend_kwargs)
         elif engine == "pseudonetcdf":
             store = backends.PseudoNetCDFDataStore.open(
-<<<<<<< HEAD
-                filename_or_obj, autoclose=autoclose, **backend_kwargs)
+                filename_or_obj, lock=lock, **backend_kwargs
+            )
+        elif engine == "cfgrib":
+            store = backends.CfGribDataStore(
+                filename_or_obj, lock=lock, **backend_kwargs
+            )
         elif engine == 'imageio':
             store = backends.ImageioDataStore(filename_or_obj,
                                               autoclose=autoclose,
@@ -520,14 +524,6 @@
         else:
             raise ValueError('unrecognized engine for open_dataset: %r'
                              % engine)
-=======
-                filename_or_obj, lock=lock, **backend_kwargs
-            )
-        elif engine == "cfgrib":
-            store = backends.CfGribDataStore(
-                filename_or_obj, lock=lock, **backend_kwargs
-            )
->>>>>>> 58001d72
 
     else:
         if engine not in [None, "scipy", "h5netcdf"]:
