from __future__ import annotations

import os
from collections.abc import (
    Callable,
    Hashable,
    Iterable,
    Mapping,
    MutableMapping,
    Sequence,
)
from functools import partial
from io import BytesIO
from numbers import Number
from typing import (
    TYPE_CHECKING,
    Any,
    Final,
    Literal,
    Union,
    cast,
    overload,
)

import numpy as np

from xarray import backends, conventions
from xarray.backends import plugins
from xarray.backends.common import (
    AbstractDataStore,
    ArrayWriter,
    _find_absolute_paths,
    _normalize_path,
)
from xarray.backends.locks import _get_scheduler
from xarray.coders import CFDatetimeCoder
from xarray.core import indexing
from xarray.core.combine import (
    _infer_concat_order_from_positions,
    _nested_combine,
    combine_by_coords,
)
from xarray.core.dataarray import DataArray
from xarray.core.dataset import Dataset, _get_chunk, _maybe_chunk
from xarray.core.datatree import DataTree
from xarray.core.indexes import Index
from xarray.core.treenode import group_subtrees
from xarray.core.types import NetcdfWriteModes, ZarrWriteModes
from xarray.core.utils import is_remote_uri
from xarray.namedarray.daskmanager import DaskManager
from xarray.namedarray.parallelcompat import guess_chunkmanager

if TYPE_CHECKING:
    try:
        from dask.delayed import Delayed
    except ImportError:
        Delayed = None  # type: ignore[assignment, misc]

    from xarray.backends.common import BackendEntrypoint
    from xarray.core.types import (
        CombineAttrsOptions,
        CompatOptions,
        JoinOptions,
        NestedSequence,
        ReadBuffer,
        T_Chunks,
    )

    T_NetcdfEngine = Literal["netcdf4", "scipy", "h5netcdf"]
    T_Engine = Union[
        T_NetcdfEngine,
        Literal["pydap", "zarr"],
        type[BackendEntrypoint],
        str,  # no nice typing support for custom backends
        None,
    ]
    T_NetcdfTypes = Literal[
        "NETCDF4", "NETCDF4_CLASSIC", "NETCDF3_64BIT", "NETCDF3_CLASSIC"
    ]

DATAARRAY_NAME = "__xarray_dataarray_name__"
DATAARRAY_VARIABLE = "__xarray_dataarray_variable__"

ENGINES = {
    "netcdf4": backends.NetCDF4DataStore.open,
    "scipy": backends.ScipyDataStore,
    "pydap": backends.PydapDataStore.open,
    "h5netcdf": backends.H5NetCDFStore.open,
    "zarr": backends.ZarrStore.open_group,
}


def _get_default_engine_remote_uri() -> Literal["netcdf4", "pydap"]:
    engine: Literal["netcdf4", "pydap"]
    try:
        import netCDF4  # noqa: F401

        engine = "netcdf4"
    except ImportError:  # pragma: no cover
        try:
            import pydap  # noqa: F401

            engine = "pydap"
        except ImportError as err:
            raise ValueError(
                "netCDF4 or pydap is required for accessing "
                "remote datasets via OPeNDAP"
            ) from err
    return engine


def _get_default_engine_gz() -> Literal["scipy"]:
    try:
        import scipy  # noqa: F401

        engine: Final = "scipy"
    except ImportError as err:  # pragma: no cover
        raise ValueError("scipy is required for accessing .gz files") from err
    return engine


def _get_default_engine_netcdf() -> Literal["netcdf4", "scipy"]:
    engine: Literal["netcdf4", "scipy"]
    try:
        import netCDF4  # noqa: F401

        engine = "netcdf4"
    except ImportError:  # pragma: no cover
        try:
            import scipy.io.netcdf  # noqa: F401

            engine = "scipy"
        except ImportError as err:
            raise ValueError(
                "cannot read or write netCDF files without "
                "netCDF4-python or scipy installed"
            ) from err
    return engine


def _get_default_engine(path: str, allow_remote: bool = False) -> T_NetcdfEngine:
    if allow_remote and is_remote_uri(path):
        return _get_default_engine_remote_uri()  # type: ignore[return-value]
    elif path.endswith(".gz"):
        return _get_default_engine_gz()
    else:
        return _get_default_engine_netcdf()


def _validate_dataset_names(dataset: Dataset) -> None:
    """DataArray.name and Dataset keys must be a string or None"""

    def check_name(name: Hashable):
        if isinstance(name, str):
            if not name:
                raise ValueError(
                    f"Invalid name {name!r} for DataArray or Dataset key: "
                    "string must be length 1 or greater for "
                    "serialization to netCDF or zarr files"
                )
        elif name is not None:
            raise TypeError(
                f"Invalid name {name!r} for DataArray or Dataset key: "
                "must be either a string or None for serialization to netCDF "
                "or zarr files"
            )

    for k in dataset.variables:
        check_name(k)


def _validate_attrs(dataset, engine, invalid_netcdf=False):
    """`attrs` must have a string key and a value which is either: a number,
    a string, an ndarray, a list/tuple of numbers/strings, or a numpy.bool_.

    Notes
    -----
    A numpy.bool_ is only allowed when using the h5netcdf engine with
    `invalid_netcdf=True`.
    """

    valid_types = (str, Number, np.ndarray, np.number, list, tuple, bytes)
    if invalid_netcdf and engine == "h5netcdf":
        valid_types += (np.bool_,)

    def check_attr(name, value, valid_types):
        if isinstance(name, str):
            if not name:
                raise ValueError(
                    f"Invalid name for attr {name!r}: string must be "
                    "length 1 or greater for serialization to "
                    "netCDF files"
                )
        else:
            raise TypeError(
                f"Invalid name for attr: {name!r} must be a string for "
                "serialization to netCDF files"
            )

        if not isinstance(value, valid_types):
            raise TypeError(
                f"Invalid value for attr {name!r}: {value!r}. For serialization to "
                "netCDF files, its value must be of one of the following types: "
                f"{', '.join([vtype.__name__ for vtype in valid_types])}"
            )

        if isinstance(value, bytes) and engine == "h5netcdf":
            try:
                value.decode("utf-8")
            except UnicodeDecodeError as e:
                raise ValueError(
                    f"Invalid value provided for attribute '{name!r}': {value!r}. "
                    "Only binary data derived from UTF-8 encoded strings is allowed "
                    f"for the '{engine}' engine. Consider using the 'netcdf4' engine."
                ) from e

            if b"\x00" in value:
                raise ValueError(
                    f"Invalid value provided for attribute '{name!r}': {value!r}. "
                    f"Null characters are not permitted for the '{engine}' engine. "
                    "Consider using the 'netcdf4' engine."
                )

    # Check attrs on the dataset itself
    for k, v in dataset.attrs.items():
        check_attr(k, v, valid_types)

    # Check attrs on each variable within the dataset
    for variable in dataset.variables.values():
        for k, v in variable.attrs.items():
            check_attr(k, v, valid_types)


def _resolve_decoders_kwargs(decode_cf, open_backend_dataset_parameters, **decoders):
    for d in list(decoders):
        if decode_cf is False and d in open_backend_dataset_parameters:
            decoders[d] = False
        if decoders[d] is None:
            decoders.pop(d)
    return decoders


def _get_mtime(filename_or_obj):
    # if passed an actual file path, augment the token with
    # the file modification time
    mtime = None

    try:
        path = os.fspath(filename_or_obj)
    except TypeError:
        path = None

    if path and not is_remote_uri(path):
        mtime = os.path.getmtime(os.path.expanduser(filename_or_obj))

    return mtime


def _protect_dataset_variables_inplace(dataset: Dataset, cache: bool) -> None:
    for name, variable in dataset.variables.items():
        if name not in dataset._indexes:
            # no need to protect IndexVariable objects
            data: indexing.ExplicitlyIndexedNDArrayMixin
            data = indexing.CopyOnWriteArray(variable._data)
            if cache:
                data = indexing.MemoryCachedArray(data)
            variable.data = data


def _protect_datatree_variables_inplace(tree: DataTree, cache: bool) -> None:
    for node in tree.subtree:
        _protect_dataset_variables_inplace(node, cache)


def _finalize_store(write, store):
    """Finalize this store by explicitly syncing and closing"""
    del write  # ensure writing is done first
    store.close()


def _multi_file_closer(closers):
    for closer in closers:
        closer()


def load_dataset(filename_or_obj, **kwargs) -> Dataset:
    """Open, load into memory, and close a Dataset from a file or file-like
    object.

    This is a thin wrapper around :py:meth:`~xarray.open_dataset`. It differs
    from `open_dataset` in that it loads the Dataset into memory, closes the
    file, and returns the Dataset. In contrast, `open_dataset` keeps the file
    handle open and lazy loads its contents. All parameters are passed directly
    to `open_dataset`. See that documentation for further details.

    Returns
    -------
    dataset : Dataset
        The newly created Dataset.

    See Also
    --------
    open_dataset
    """
    if "cache" in kwargs:
        raise TypeError("cache has no effect in this context")

    with open_dataset(filename_or_obj, **kwargs) as ds:
        return ds.load()


def load_dataarray(filename_or_obj, **kwargs):
    """Open, load into memory, and close a DataArray from a file or file-like
    object containing a single data variable.

    This is a thin wrapper around :py:meth:`~xarray.open_dataarray`. It differs
    from `open_dataarray` in that it loads the Dataset into memory, closes the
    file, and returns the Dataset. In contrast, `open_dataarray` keeps the file
    handle open and lazy loads its contents. All parameters are passed directly
    to `open_dataarray`. See that documentation for further details.

    Returns
    -------
    datarray : DataArray
        The newly created DataArray.

    See Also
    --------
    open_dataarray
    """
    if "cache" in kwargs:
        raise TypeError("cache has no effect in this context")

    with open_dataarray(filename_or_obj, **kwargs) as da:
        return da.load()


def _chunk_ds(
    backend_ds,
    filename_or_obj,
    engine,
    chunks,
    overwrite_encoded_chunks,
    inline_array,
    chunked_array_type,
    from_array_kwargs,
    **extra_tokens,
):
    chunkmanager = guess_chunkmanager(chunked_array_type)

    # TODO refactor to move this dask-specific logic inside the DaskManager class
    if isinstance(chunkmanager, DaskManager):
        from dask.base import tokenize

        mtime = _get_mtime(filename_or_obj)
        token = tokenize(filename_or_obj, mtime, engine, chunks, **extra_tokens)
        name_prefix = "open_dataset-"
    else:
        # not used
        token = (None,)
        name_prefix = None

    variables = {}
    for name, var in backend_ds.variables.items():
        var_chunks = _get_chunk(var, chunks, chunkmanager)
        variables[name] = _maybe_chunk(
            name,
            var,
            var_chunks,
            overwrite_encoded_chunks=overwrite_encoded_chunks,
            name_prefix=name_prefix,
            token=token,
            inline_array=inline_array,
            chunked_array_type=chunkmanager,
            from_array_kwargs=from_array_kwargs.copy(),
        )
    return backend_ds._replace(variables)


def _dataset_from_backend_dataset(
    backend_ds,
    filename_or_obj,
    engine,
    chunks,
    cache,
    overwrite_encoded_chunks,
    inline_array,
    chunked_array_type,
    from_array_kwargs,
    **extra_tokens,
):
    if not isinstance(chunks, int | dict) and chunks not in {None, "auto"}:
        raise ValueError(
            f"chunks must be an int, dict, 'auto', or None. Instead found {chunks}."
        )

    _protect_dataset_variables_inplace(backend_ds, cache)
    if chunks is None:
        ds = backend_ds
    else:
        ds = _chunk_ds(
            backend_ds,
            filename_or_obj,
            engine,
            chunks,
            overwrite_encoded_chunks,
            inline_array,
            chunked_array_type,
            from_array_kwargs,
            **extra_tokens,
        )

    ds.set_close(backend_ds._close)

    # Ensure source filename always stored in dataset object
    if "source" not in ds.encoding:
        path = getattr(filename_or_obj, "path", filename_or_obj)

        if isinstance(path, str | os.PathLike):
            ds.encoding["source"] = _normalize_path(path)

    return ds


def _datatree_from_backend_datatree(
    backend_tree,
    filename_or_obj,
    engine,
    chunks,
    cache,
    overwrite_encoded_chunks,
    inline_array,
    chunked_array_type,
    from_array_kwargs,
    **extra_tokens,
):
    if not isinstance(chunks, int | dict) and chunks not in {None, "auto"}:
        raise ValueError(
            f"chunks must be an int, dict, 'auto', or None. Instead found {chunks}."
        )

    _protect_datatree_variables_inplace(backend_tree, cache)
    if chunks is None:
        tree = backend_tree
    else:
        tree = DataTree.from_dict(
            {
                path: _chunk_ds(
                    node.dataset,
                    filename_or_obj,
                    engine,
                    chunks,
                    overwrite_encoded_chunks,
                    inline_array,
                    chunked_array_type,
                    from_array_kwargs,
                    **extra_tokens,
                )
                for path, [node] in group_subtrees(backend_tree)
            },
            name=backend_tree.name,
        )

        for path, [node] in group_subtrees(backend_tree):
            tree[path].set_close(node._close)

    # Ensure source filename always stored in dataset object
    if "source" not in tree.encoding:
        path = getattr(filename_or_obj, "path", filename_or_obj)

        if isinstance(path, str | os.PathLike):
            tree.encoding["source"] = _normalize_path(path)

    return tree


def open_dataset(
    filename_or_obj: str | os.PathLike[Any] | ReadBuffer | AbstractDataStore,
    *,
    engine: T_Engine = None,
    chunks: T_Chunks = None,
    cache: bool | None = None,
    decode_cf: bool | None = None,
    mask_and_scale: bool | Mapping[str, bool] | None = None,
    decode_times: bool
    | CFDatetimeCoder
    | Mapping[str, bool | CFDatetimeCoder]
    | None = None,
    decode_timedelta: bool | Mapping[str, bool] | None = None,
    use_cftime: bool | Mapping[str, bool] | None = None,
    concat_characters: bool | Mapping[str, bool] | None = None,
    decode_coords: Literal["coordinates", "all"] | bool | None = None,
    drop_variables: str | Iterable[str] | None = None,
    inline_array: bool = False,
    chunked_array_type: str | None = None,
    from_array_kwargs: dict[str, Any] | None = None,
    backend_kwargs: dict[str, Any] | None = None,
    **kwargs,
) -> Dataset:
    """Open and decode a dataset from a file or file-like object.

    Parameters
    ----------
    filename_or_obj : str, Path, file-like or DataStore
        Strings and Path objects are interpreted as a path to a netCDF file
        or an OpenDAP URL and opened with python-netCDF4, unless the filename
        ends with .gz, in which case the file is gunzipped and opened with
        scipy.io.netcdf (only netCDF3 supported). Byte-strings or file-like
        objects are opened by scipy.io.netcdf (netCDF3) or h5py (netCDF4/HDF).
    engine : {"netcdf4", "scipy", "pydap", "h5netcdf", "zarr", None}\
        , installed backend \
        or subclass of xarray.backends.BackendEntrypoint, optional
        Engine to use when reading files. If not provided, the default engine
        is chosen based on available dependencies, with a preference for
        "netcdf4". A custom backend class (a subclass of ``BackendEntrypoint``)
        can also be used.
    chunks : int, dict, 'auto' or None, default: None
        If provided, used to load the data into dask arrays.

        - ``chunks="auto"`` will use dask ``auto`` chunking taking into account the
          engine preferred chunks.
        - ``chunks=None`` skips using dask, which is generally faster for
          small arrays.
        - ``chunks=-1`` loads the data with dask using a single chunk for all arrays.
        - ``chunks={}`` loads the data with dask using the engine's preferred chunk
          size, generally identical to the format's chunk size. If not available, a
          single chunk for all arrays.

        See dask chunking for more details.
    cache : bool, optional
        If True, cache data loaded from the underlying datastore in memory as
        NumPy arrays when accessed to avoid reading from the underlying data-
        store multiple times. Defaults to True unless you specify the `chunks`
        argument to use dask, in which case it defaults to False. Does not
        change the behavior of coordinates corresponding to dimensions, which
        always load their data from disk into a ``pandas.Index``.
    decode_cf : bool, optional
        Whether to decode these variables, assuming they were saved according
        to CF conventions.
    mask_and_scale : bool or dict-like, optional
        If True, replace array values equal to `_FillValue` with NA and scale
        values according to the formula `original_values * scale_factor +
        add_offset`, where `_FillValue`, `scale_factor` and `add_offset` are
        taken from variable attributes (if they exist).  If the `_FillValue` or
        `missing_value` attribute contains multiple values a warning will be
        issued and all array values matching one of the multiple values will
        be replaced by NA. Pass a mapping, e.g. ``{"my_variable": False}``,
        to toggle this feature per-variable individually.
        This keyword may not be supported by all the backends.
    decode_times : bool, CFDatetimeCoder or dict-like, optional
        If True, decode times encoded in the standard NetCDF datetime format
        into datetime objects. Otherwise, use :py:class:`coders.CFDatetimeCoder` or leave them
        encoded as numbers.
        Pass a mapping, e.g. ``{"my_variable": False}``,
        to toggle this feature per-variable individually.
        This keyword may not be supported by all the backends.
    decode_timedelta : bool or dict-like, optional
        If True, decode variables and coordinates with time units in
        {"days", "hours", "minutes", "seconds", "milliseconds", "microseconds"}
        into timedelta objects. If False, leave them encoded as numbers.
        If None (default), assume the same value of decode_time.
        Pass a mapping, e.g. ``{"my_variable": False}``,
        to toggle this feature per-variable individually.
        This keyword may not be supported by all the backends.
    use_cftime: bool or dict-like, optional
        Only relevant if encoded dates come from a standard calendar
        (e.g. "gregorian", "proleptic_gregorian", "standard", or not
        specified).  If None (default), attempt to decode times to
        ``np.datetime64[ns]`` objects; if this is not possible, decode times to
        ``cftime.datetime`` objects. If True, always decode times to
        ``cftime.datetime`` objects, regardless of whether or not they can be
        represented using ``np.datetime64[ns]`` objects.  If False, always
        decode times to ``np.datetime64[ns]`` objects; if this is not possible
        raise an error. Pass a mapping, e.g. ``{"my_variable": False}``,
        to toggle this feature per-variable individually.
        This keyword may not be supported by all the backends.

<<<<<<< HEAD
        .. deprecated:: 2025.01.0
=======
        .. deprecated:: 2025.01.1
>>>>>>> 1486beaf
           Please pass a :py:class:`coders.CFDatetimeCoder` instance initialized with ``use_cftime`` to the ``decode_times`` kwarg instead.

    concat_characters : bool or dict-like, optional
        If True, concatenate along the last dimension of character arrays to
        form string arrays. Dimensions will only be concatenated over (and
        removed) if they have no corresponding variable and if they are only
        used as the last dimension of character arrays.
        Pass a mapping, e.g. ``{"my_variable": False}``,
        to toggle this feature per-variable individually.
        This keyword may not be supported by all the backends.
    decode_coords : bool or {"coordinates", "all"}, optional
        Controls which variables are set as coordinate variables:

        - "coordinates" or True: Set variables referred to in the
          ``'coordinates'`` attribute of the datasets or individual variables
          as coordinate variables.
        - "all": Set variables referred to in  ``'grid_mapping'``, ``'bounds'`` and
          other attributes as coordinate variables.

        Only existing variables can be set as coordinates. Missing variables
        will be silently ignored.
    drop_variables: str or iterable of str, optional
        A variable or list of variables to exclude from being parsed from the
        dataset. This may be useful to drop variables with problems or
        inconsistent values.
    inline_array: bool, default: False
        How to include the array in the dask task graph.
        By default(``inline_array=False``) the array is included in a task by
        itself, and each chunk refers to that task by its key. With
        ``inline_array=True``, Dask will instead inline the array directly
        in the values of the task graph. See :py:func:`dask.array.from_array`.
    chunked_array_type: str, optional
        Which chunked array type to coerce this datasets' arrays to.
        Defaults to 'dask' if installed, else whatever is registered via the `ChunkManagerEnetryPoint` system.
        Experimental API that should not be relied upon.
    from_array_kwargs: dict
        Additional keyword arguments passed on to the `ChunkManagerEntrypoint.from_array` method used to create
        chunked arrays, via whichever chunk manager is specified through the `chunked_array_type` kwarg.
        For example if :py:func:`dask.array.Array` objects are used for chunking, additional kwargs will be passed
        to :py:func:`dask.array.from_array`. Experimental API that should not be relied upon.
    backend_kwargs: dict
        Additional keyword arguments passed on to the engine open function,
        equivalent to `**kwargs`.
    **kwargs: dict
        Additional keyword arguments passed on to the engine open function.
        For example:

        - 'group': path to the netCDF4 group in the given file to open given as
          a str,supported by "netcdf4", "h5netcdf", "zarr".
        - 'lock': resource lock to use when reading data from disk. Only
          relevant when using dask or another form of parallelism. By default,
          appropriate locks are chosen to safely read and write files with the
          currently active dask scheduler. Supported by "netcdf4", "h5netcdf",
          "scipy".

        See engine open function for kwargs accepted by each specific engine.

    Returns
    -------
    dataset : Dataset
        The newly created dataset.

    Notes
    -----
    ``open_dataset`` opens the file with read-only access. When you modify
    values of a Dataset, even one linked to files on disk, only the in-memory
    copy you are manipulating in xarray is modified: the original file on disk
    is never touched.

    See Also
    --------
    open_mfdataset
    """

    if cache is None:
        cache = chunks is None

    if backend_kwargs is not None:
        kwargs.update(backend_kwargs)

    if engine is None:
        engine = plugins.guess_engine(filename_or_obj)

    if from_array_kwargs is None:
        from_array_kwargs = {}

    backend = plugins.get_backend(engine)

    decoders = _resolve_decoders_kwargs(
        decode_cf,
        open_backend_dataset_parameters=backend.open_dataset_parameters,
        mask_and_scale=mask_and_scale,
        decode_times=decode_times,
        decode_timedelta=decode_timedelta,
        concat_characters=concat_characters,
        use_cftime=use_cftime,
        decode_coords=decode_coords,
    )

    overwrite_encoded_chunks = kwargs.pop("overwrite_encoded_chunks", None)
    backend_ds = backend.open_dataset(
        filename_or_obj,
        drop_variables=drop_variables,
        **decoders,
        **kwargs,
    )
    ds = _dataset_from_backend_dataset(
        backend_ds,
        filename_or_obj,
        engine,
        chunks,
        cache,
        overwrite_encoded_chunks,
        inline_array,
        chunked_array_type,
        from_array_kwargs,
        drop_variables=drop_variables,
        **decoders,
        **kwargs,
    )
    return ds


def open_dataarray(
    filename_or_obj: str | os.PathLike[Any] | ReadBuffer | AbstractDataStore,
    *,
    engine: T_Engine | None = None,
    chunks: T_Chunks | None = None,
    cache: bool | None = None,
    decode_cf: bool | None = None,
    mask_and_scale: bool | None = None,
    decode_times: bool
    | CFDatetimeCoder
    | Mapping[str, bool | CFDatetimeCoder]
    | None = None,
    decode_timedelta: bool | None = None,
    use_cftime: bool | None = None,
    concat_characters: bool | None = None,
    decode_coords: Literal["coordinates", "all"] | bool | None = None,
    drop_variables: str | Iterable[str] | None = None,
    inline_array: bool = False,
    chunked_array_type: str | None = None,
    from_array_kwargs: dict[str, Any] | None = None,
    backend_kwargs: dict[str, Any] | None = None,
    **kwargs,
) -> DataArray:
    """Open an DataArray from a file or file-like object containing a single
    data variable.

    This is designed to read netCDF files with only one data variable. If
    multiple variables are present then a ValueError is raised.

    Parameters
    ----------
    filename_or_obj : str, Path, file-like or DataStore
        Strings and Path objects are interpreted as a path to a netCDF file
        or an OpenDAP URL and opened with python-netCDF4, unless the filename
        ends with .gz, in which case the file is gunzipped and opened with
        scipy.io.netcdf (only netCDF3 supported). Byte-strings or file-like
        objects are opened by scipy.io.netcdf (netCDF3) or h5py (netCDF4/HDF).
    engine : {"netcdf4", "scipy", "pydap", "h5netcdf", "zarr", None}\
        , installed backend \
        or subclass of xarray.backends.BackendEntrypoint, optional
        Engine to use when reading files. If not provided, the default engine
        is chosen based on available dependencies, with a preference for
        "netcdf4".
    chunks : int, dict, 'auto' or None, default: None
        If provided, used to load the data into dask arrays.

        - ``chunks='auto'`` will use dask ``auto`` chunking taking into account the
          engine preferred chunks.
        - ``chunks=None`` skips using dask, which is generally faster for
          small arrays.
        - ``chunks=-1`` loads the data with dask using a single chunk for all arrays.
        - ``chunks={}`` loads the data with dask using engine preferred chunks if
          exposed by the backend, otherwise with a single chunk for all arrays.

        See dask chunking for more details.

    cache : bool, optional
        If True, cache data loaded from the underlying datastore in memory as
        NumPy arrays when accessed to avoid reading from the underlying data-
        store multiple times. Defaults to True unless you specify the `chunks`
        argument to use dask, in which case it defaults to False. Does not
        change the behavior of coordinates corresponding to dimensions, which
        always load their data from disk into a ``pandas.Index``.
    decode_cf : bool, optional
        Whether to decode these variables, assuming they were saved according
        to CF conventions.
    mask_and_scale : bool, optional
        If True, replace array values equal to `_FillValue` with NA and scale
        values according to the formula `original_values * scale_factor +
        add_offset`, where `_FillValue`, `scale_factor` and `add_offset` are
        taken from variable attributes (if they exist).  If the `_FillValue` or
        `missing_value` attribute contains multiple values a warning will be
        issued and all array values matching one of the multiple values will
        be replaced by NA. This keyword may not be supported by all the backends.
    decode_times : bool, CFDatetimeCoder or dict-like, optional
        If True, decode times encoded in the standard NetCDF datetime format
<<<<<<< HEAD
        into datetime objects. Otherwise, use :py:class:`coders.CFDatetimeCoder` or
        leave them encoded as numbers.
=======
        into datetime objects. Otherwise, use :py:class:`coders.CFDatetimeCoder` or leave them encoded as numbers.
>>>>>>> 1486beaf
        Pass a mapping, e.g. ``{"my_variable": False}``,
        to toggle this feature per-variable individually.
        This keyword may not be supported by all the backends.
    decode_timedelta : bool, optional
        If True, decode variables and coordinates with time units in
        {"days", "hours", "minutes", "seconds", "milliseconds", "microseconds"}
        into timedelta objects. If False, leave them encoded as numbers.
        If None (default), assume the same value of decode_time.
        This keyword may not be supported by all the backends.
    use_cftime: bool, optional
        Only relevant if encoded dates come from a standard calendar
        (e.g. "gregorian", "proleptic_gregorian", "standard", or not
        specified).  If None (default), attempt to decode times to
        ``np.datetime64[ns]`` objects; if this is not possible, decode times to
        ``cftime.datetime`` objects. If True, always decode times to
        ``cftime.datetime`` objects, regardless of whether or not they can be
        represented using ``np.datetime64[ns]`` objects.  If False, always
        decode times to ``np.datetime64[ns]`` objects; if this is not possible
        raise an error. This keyword may not be supported by all the backends.

<<<<<<< HEAD
        .. deprecated:: 2025.01.0
=======
        .. deprecated:: 2025.01.1
>>>>>>> 1486beaf
           Please pass a :py:class:`coders.CFDatetimeCoder` instance initialized with ``use_cftime`` to the ``decode_times`` kwarg instead.

    concat_characters : bool, optional
        If True, concatenate along the last dimension of character arrays to
        form string arrays. Dimensions will only be concatenated over (and
        removed) if they have no corresponding variable and if they are only
        used as the last dimension of character arrays.
        This keyword may not be supported by all the backends.
    decode_coords : bool or {"coordinates", "all"}, optional
        Controls which variables are set as coordinate variables:

        - "coordinates" or True: Set variables referred to in the
          ``'coordinates'`` attribute of the datasets or individual variables
          as coordinate variables.
        - "all": Set variables referred to in  ``'grid_mapping'``, ``'bounds'`` and
          other attributes as coordinate variables.

        Only existing variables can be set as coordinates. Missing variables
        will be silently ignored.
    drop_variables: str or iterable of str, optional
        A variable or list of variables to exclude from being parsed from the
        dataset. This may be useful to drop variables with problems or
        inconsistent values.
    inline_array: bool, default: False
        How to include the array in the dask task graph.
        By default(``inline_array=False``) the array is included in a task by
        itself, and each chunk refers to that task by its key. With
        ``inline_array=True``, Dask will instead inline the array directly
        in the values of the task graph. See :py:func:`dask.array.from_array`.
    chunked_array_type: str, optional
        Which chunked array type to coerce the underlying data array to.
        Defaults to 'dask' if installed, else whatever is registered via the `ChunkManagerEnetryPoint` system.
        Experimental API that should not be relied upon.
    from_array_kwargs: dict
        Additional keyword arguments passed on to the `ChunkManagerEntrypoint.from_array` method used to create
        chunked arrays, via whichever chunk manager is specified through the `chunked_array_type` kwarg.
        For example if :py:func:`dask.array.Array` objects are used for chunking, additional kwargs will be passed
        to :py:func:`dask.array.from_array`. Experimental API that should not be relied upon.
    backend_kwargs: dict
        Additional keyword arguments passed on to the engine open function,
        equivalent to `**kwargs`.
    **kwargs: dict
        Additional keyword arguments passed on to the engine open function.
        For example:

        - 'group': path to the netCDF4 group in the given file to open given as
          a str,supported by "netcdf4", "h5netcdf", "zarr".
        - 'lock': resource lock to use when reading data from disk. Only
          relevant when using dask or another form of parallelism. By default,
          appropriate locks are chosen to safely read and write files with the
          currently active dask scheduler. Supported by "netcdf4", "h5netcdf",
          "scipy".

        See engine open function for kwargs accepted by each specific engine.

    Notes
    -----
    This is designed to be fully compatible with `DataArray.to_netcdf`. Saving
    using `DataArray.to_netcdf` and then loading with this function will
    produce an identical result.

    All parameters are passed directly to `xarray.open_dataset`. See that
    documentation for further details.

    See also
    --------
    open_dataset
    """

    dataset = open_dataset(
        filename_or_obj,
        decode_cf=decode_cf,
        mask_and_scale=mask_and_scale,
        decode_times=decode_times,
        concat_characters=concat_characters,
        decode_coords=decode_coords,
        engine=engine,
        chunks=chunks,
        cache=cache,
        drop_variables=drop_variables,
        inline_array=inline_array,
        chunked_array_type=chunked_array_type,
        from_array_kwargs=from_array_kwargs,
        backend_kwargs=backend_kwargs,
        use_cftime=use_cftime,
        decode_timedelta=decode_timedelta,
        **kwargs,
    )

    if len(dataset.data_vars) != 1:
        if len(dataset.data_vars) == 0:
            msg = "Given file dataset contains no data variables."
        else:
            msg = (
                "Given file dataset contains more than one data "
                "variable. Please read with xarray.open_dataset and "
                "then select the variable you want."
            )
        raise ValueError(msg)
    else:
        (data_array,) = dataset.data_vars.values()

    data_array.set_close(dataset._close)

    # Reset names if they were changed during saving
    # to ensure that we can 'roundtrip' perfectly
    if DATAARRAY_NAME in dataset.attrs:
        data_array.name = dataset.attrs[DATAARRAY_NAME]
        del dataset.attrs[DATAARRAY_NAME]

    if data_array.name == DATAARRAY_VARIABLE:
        data_array.name = None

    return data_array


def open_datatree(
    filename_or_obj: str | os.PathLike[Any] | ReadBuffer | AbstractDataStore,
    *,
    engine: T_Engine = None,
    chunks: T_Chunks = None,
    cache: bool | None = None,
    decode_cf: bool | None = None,
    mask_and_scale: bool | Mapping[str, bool] | None = None,
    decode_times: bool
    | CFDatetimeCoder
    | Mapping[str, bool | CFDatetimeCoder]
    | None = None,
    decode_timedelta: bool | Mapping[str, bool] | None = None,
    use_cftime: bool | Mapping[str, bool] | None = None,
    concat_characters: bool | Mapping[str, bool] | None = None,
    decode_coords: Literal["coordinates", "all"] | bool | None = None,
    drop_variables: str | Iterable[str] | None = None,
    inline_array: bool = False,
    chunked_array_type: str | None = None,
    from_array_kwargs: dict[str, Any] | None = None,
    backend_kwargs: dict[str, Any] | None = None,
    **kwargs,
) -> DataTree:
    """
    Open and decode a DataTree from a file or file-like object, creating one tree node for each group in the file.

    Parameters
    ----------
    filename_or_obj : str, Path, file-like, or DataStore
        Strings and Path objects are interpreted as a path to a netCDF file or Zarr store.
    engine : {"netcdf4", "h5netcdf", "zarr", None}, \
             installed backend or xarray.backends.BackendEntrypoint, optional
        Engine to use when reading files. If not provided, the default engine
        is chosen based on available dependencies, with a preference for
        "netcdf4". A custom backend class (a subclass of ``BackendEntrypoint``)
        can also be used.
    chunks : int, dict, 'auto' or None, default: None
        If provided, used to load the data into dask arrays.

        - ``chunks="auto"`` will use dask ``auto`` chunking taking into account the
          engine preferred chunks.
        - ``chunks=None`` skips using dask, which is generally faster for
          small arrays.
        - ``chunks=-1`` loads the data with dask using a single chunk for all arrays.
        - ``chunks={}`` loads the data with dask using the engine's preferred chunk
          size, generally identical to the format's chunk size. If not available, a
          single chunk for all arrays.

        See dask chunking for more details.
    cache : bool, optional
        If True, cache data loaded from the underlying datastore in memory as
        NumPy arrays when accessed to avoid reading from the underlying data-
        store multiple times. Defaults to True unless you specify the `chunks`
        argument to use dask, in which case it defaults to False. Does not
        change the behavior of coordinates corresponding to dimensions, which
        always load their data from disk into a ``pandas.Index``.
    decode_cf : bool, optional
        Whether to decode these variables, assuming they were saved according
        to CF conventions.
    mask_and_scale : bool or dict-like, optional
        If True, replace array values equal to `_FillValue` with NA and scale
        values according to the formula `original_values * scale_factor +
        add_offset`, where `_FillValue`, `scale_factor` and `add_offset` are
        taken from variable attributes (if they exist).  If the `_FillValue` or
        `missing_value` attribute contains multiple values a warning will be
        issued and all array values matching one of the multiple values will
        be replaced by NA. Pass a mapping, e.g. ``{"my_variable": False}``,
        to toggle this feature per-variable individually.
        This keyword may not be supported by all the backends.
    decode_times : bool, CFDatetimeCoder or dict-like, optional
        If True, decode times encoded in the standard NetCDF datetime format
<<<<<<< HEAD
        into datetime objects. Otherwise, use :py:class:`coders.CFDatetimeCoder` or
        leave them encoded as numbers.
=======
        into datetime objects. Otherwise, use :py:class:`coders.CFDatetimeCoder` or leave them encoded as numbers.
>>>>>>> 1486beaf
        Pass a mapping, e.g. ``{"my_variable": False}``,
        to toggle this feature per-variable individually.
        This keyword may not be supported by all the backends.
    decode_timedelta : bool or dict-like, optional
        If True, decode variables and coordinates with time units in
        {"days", "hours", "minutes", "seconds", "milliseconds", "microseconds"}
        into timedelta objects. If False, leave them encoded as numbers.
        If None (default), assume the same value of decode_time.
        Pass a mapping, e.g. ``{"my_variable": False}``,
        to toggle this feature per-variable individually.
        This keyword may not be supported by all the backends.
    use_cftime: bool or dict-like, optional
        Only relevant if encoded dates come from a standard calendar
        (e.g. "gregorian", "proleptic_gregorian", "standard", or not
        specified).  If None (default), attempt to decode times to
        ``np.datetime64[ns]`` objects; if this is not possible, decode times to
        ``cftime.datetime`` objects. If True, always decode times to
        ``cftime.datetime`` objects, regardless of whether or not they can be
        represented using ``np.datetime64[ns]`` objects.  If False, always
        decode times to ``np.datetime64[ns]`` objects; if this is not possible
        raise an error. Pass a mapping, e.g. ``{"my_variable": False}``,
        to toggle this feature per-variable individually.
        This keyword may not be supported by all the backends.

<<<<<<< HEAD
        .. deprecated:: 2025.01.0
=======
        .. deprecated:: 2025.01.1
>>>>>>> 1486beaf
           Please pass a :py:class:`coders.CFDatetimeCoder` instance initialized with ``use_cftime`` to the ``decode_times`` kwarg instead.

    concat_characters : bool or dict-like, optional
        If True, concatenate along the last dimension of character arrays to
        form string arrays. Dimensions will only be concatenated over (and
        removed) if they have no corresponding variable and if they are only
        used as the last dimension of character arrays.
        Pass a mapping, e.g. ``{"my_variable": False}``,
        to toggle this feature per-variable individually.
        This keyword may not be supported by all the backends.
    decode_coords : bool or {"coordinates", "all"}, optional
        Controls which variables are set as coordinate variables:

        - "coordinates" or True: Set variables referred to in the
          ``'coordinates'`` attribute of the datasets or individual variables
          as coordinate variables.
        - "all": Set variables referred to in  ``'grid_mapping'``, ``'bounds'`` and
          other attributes as coordinate variables.

        Only existing variables can be set as coordinates. Missing variables
        will be silently ignored.
    drop_variables: str or iterable of str, optional
        A variable or list of variables to exclude from being parsed from the
        dataset. This may be useful to drop variables with problems or
        inconsistent values.
    inline_array: bool, default: False
        How to include the array in the dask task graph.
        By default(``inline_array=False``) the array is included in a task by
        itself, and each chunk refers to that task by its key. With
        ``inline_array=True``, Dask will instead inline the array directly
        in the values of the task graph. See :py:func:`dask.array.from_array`.
    chunked_array_type: str, optional
        Which chunked array type to coerce this datasets' arrays to.
        Defaults to 'dask' if installed, else whatever is registered via the `ChunkManagerEnetryPoint` system.
        Experimental API that should not be relied upon.
    from_array_kwargs: dict
        Additional keyword arguments passed on to the `ChunkManagerEntrypoint.from_array` method used to create
        chunked arrays, via whichever chunk manager is specified through the `chunked_array_type` kwarg.
        For example if :py:func:`dask.array.Array` objects are used for chunking, additional kwargs will be passed
        to :py:func:`dask.array.from_array`. Experimental API that should not be relied upon.
    backend_kwargs: dict
        Additional keyword arguments passed on to the engine open function,
        equivalent to `**kwargs`.
    **kwargs: dict
        Additional keyword arguments passed on to the engine open function.
        For example:

        - 'group': path to the group in the given file to open as the root group as
          a str.
        - 'lock': resource lock to use when reading data from disk. Only
          relevant when using dask or another form of parallelism. By default,
          appropriate locks are chosen to safely read and write files with the
          currently active dask scheduler. Supported by "netcdf4", "h5netcdf",
          "scipy".

        See engine open function for kwargs accepted by each specific engine.

    Returns
    -------
    tree : DataTree
        The newly created datatree.

    Notes
    -----
    ``open_datatree`` opens the file with read-only access. When you modify
    values of a DataTree, even one linked to files on disk, only the in-memory
    copy you are manipulating in xarray is modified: the original file on disk
    is never touched.

    See Also
    --------
    xarray.open_groups
    xarray.open_dataset
    """
    if cache is None:
        cache = chunks is None

    if backend_kwargs is not None:
        kwargs.update(backend_kwargs)

    if engine is None:
        engine = plugins.guess_engine(filename_or_obj)

    if from_array_kwargs is None:
        from_array_kwargs = {}

    backend = plugins.get_backend(engine)

    decoders = _resolve_decoders_kwargs(
        decode_cf,
        open_backend_dataset_parameters=(),
        mask_and_scale=mask_and_scale,
        decode_times=decode_times,
        decode_timedelta=decode_timedelta,
        concat_characters=concat_characters,
        use_cftime=use_cftime,
        decode_coords=decode_coords,
    )
    overwrite_encoded_chunks = kwargs.pop("overwrite_encoded_chunks", None)

    backend_tree = backend.open_datatree(
        filename_or_obj,
        drop_variables=drop_variables,
        **decoders,
        **kwargs,
    )

    tree = _datatree_from_backend_datatree(
        backend_tree,
        filename_or_obj,
        engine,
        chunks,
        cache,
        overwrite_encoded_chunks,
        inline_array,
        chunked_array_type,
        from_array_kwargs,
        drop_variables=drop_variables,
        **decoders,
        **kwargs,
    )

    return tree


def open_groups(
    filename_or_obj: str | os.PathLike[Any] | ReadBuffer | AbstractDataStore,
    *,
    engine: T_Engine = None,
    chunks: T_Chunks = None,
    cache: bool | None = None,
    decode_cf: bool | None = None,
    mask_and_scale: bool | Mapping[str, bool] | None = None,
    decode_times: bool
    | CFDatetimeCoder
    | Mapping[str, bool | CFDatetimeCoder]
    | None = None,
    decode_timedelta: bool | Mapping[str, bool] | None = None,
    use_cftime: bool | Mapping[str, bool] | None = None,
    concat_characters: bool | Mapping[str, bool] | None = None,
    decode_coords: Literal["coordinates", "all"] | bool | None = None,
    drop_variables: str | Iterable[str] | None = None,
    inline_array: bool = False,
    chunked_array_type: str | None = None,
    from_array_kwargs: dict[str, Any] | None = None,
    backend_kwargs: dict[str, Any] | None = None,
    **kwargs,
) -> dict[str, Dataset]:
    """
    Open and decode a file or file-like object, creating a dictionary containing one xarray Dataset for each group in the file.

    Useful for an HDF file ("netcdf4" or "h5netcdf") containing many groups that are not alignable with their parents
    and cannot be opened directly with ``open_datatree``. It is encouraged to use this function to inspect your data,
    then make the necessary changes to make the structure coercible to a `DataTree` object before calling `DataTree.from_dict()` and proceeding with your analysis.

    Parameters
    ----------
    filename_or_obj : str, Path, file-like, or DataStore
        Strings and Path objects are interpreted as a path to a netCDF file or Zarr store.
    engine : {"netcdf4", "h5netcdf", "zarr", None}, \
             installed backend or xarray.backends.BackendEntrypoint, optional
        Engine to use when reading files. If not provided, the default engine
        is chosen based on available dependencies, with a preference for
        "netcdf4". A custom backend class (a subclass of ``BackendEntrypoint``)
        can also be used.
    chunks : int, dict, 'auto' or None, default: None
        If provided, used to load the data into dask arrays.

        - ``chunks="auto"`` will use dask ``auto`` chunking taking into account the
          engine preferred chunks.
        - ``chunks=None`` skips using dask, which is generally faster for
          small arrays.
        - ``chunks=-1`` loads the data with dask using a single chunk for all arrays.
        - ``chunks={}`` loads the data with dask using the engine's preferred chunk
          size, generally identical to the format's chunk size. If not available, a
          single chunk for all arrays.

        See dask chunking for more details.
    cache : bool, optional
        If True, cache data loaded from the underlying datastore in memory as
        NumPy arrays when accessed to avoid reading from the underlying data-
        store multiple times. Defaults to True unless you specify the `chunks`
        argument to use dask, in which case it defaults to False. Does not
        change the behavior of coordinates corresponding to dimensions, which
        always load their data from disk into a ``pandas.Index``.
    decode_cf : bool, optional
        Whether to decode these variables, assuming they were saved according
        to CF conventions.
    mask_and_scale : bool or dict-like, optional
        If True, replace array values equal to `_FillValue` with NA and scale
        values according to the formula `original_values * scale_factor +
        add_offset`, where `_FillValue`, `scale_factor` and `add_offset` are
        taken from variable attributes (if they exist).  If the `_FillValue` or
        `missing_value` attribute contains multiple values a warning will be
        issued and all array values matching one of the multiple values will
        be replaced by NA. Pass a mapping, e.g. ``{"my_variable": False}``,
        to toggle this feature per-variable individually.
        This keyword may not be supported by all the backends.
    decode_times : bool, CFDatetimeCoder or dict-like, optional
        If True, decode times encoded in the standard NetCDF datetime format
<<<<<<< HEAD
        into datetime objects. Otherwise, use :py:class:`coders.CFDatetimeCoder` or
        leave them encoded as numbers.
=======
        into datetime objects. Otherwise, use :py:class:`coders.CFDatetimeCoder` or leave them encoded as numbers.
>>>>>>> 1486beaf
        Pass a mapping, e.g. ``{"my_variable": False}``,
        to toggle this feature per-variable individually.
        This keyword may not be supported by all the backends.
    decode_timedelta : bool or dict-like, optional
        If True, decode variables and coordinates with time units in
        {"days", "hours", "minutes", "seconds", "milliseconds", "microseconds"}
        into timedelta objects. If False, leave them encoded as numbers.
        If None (default), assume the same value of decode_time.
        Pass a mapping, e.g. ``{"my_variable": False}``,
        to toggle this feature per-variable individually.
        This keyword may not be supported by all the backends.
    use_cftime: bool or dict-like, optional
        Only relevant if encoded dates come from a standard calendar
        (e.g. "gregorian", "proleptic_gregorian", "standard", or not
        specified).  If None (default), attempt to decode times to
        ``np.datetime64[ns]`` objects; if this is not possible, decode times to
        ``cftime.datetime`` objects. If True, always decode times to
        ``cftime.datetime`` objects, regardless of whether or not they can be
        represented using ``np.datetime64[ns]`` objects.  If False, always
        decode times to ``np.datetime64[ns]`` objects; if this is not possible
        raise an error. Pass a mapping, e.g. ``{"my_variable": False}``,
        to toggle this feature per-variable individually.
        This keyword may not be supported by all the backends.

<<<<<<< HEAD
        .. deprecated:: 2025.01.0
=======
        .. deprecated:: 2025.01.1
>>>>>>> 1486beaf
           Please pass a :py:class:`coders.CFDatetimeCoder` instance initialized with ``use_cftime`` to the ``decode_times`` kwarg instead.

    concat_characters : bool or dict-like, optional
        If True, concatenate along the last dimension of character arrays to
        form string arrays. Dimensions will only be concatenated over (and
        removed) if they have no corresponding variable and if they are only
        used as the last dimension of character arrays.
        Pass a mapping, e.g. ``{"my_variable": False}``,
        to toggle this feature per-variable individually.
        This keyword may not be supported by all the backends.
    decode_coords : bool or {"coordinates", "all"}, optional
        Controls which variables are set as coordinate variables:

        - "coordinates" or True: Set variables referred to in the
          ``'coordinates'`` attribute of the datasets or individual variables
          as coordinate variables.
        - "all": Set variables referred to in  ``'grid_mapping'``, ``'bounds'`` and
          other attributes as coordinate variables.

        Only existing variables can be set as coordinates. Missing variables
        will be silently ignored.
    drop_variables: str or iterable of str, optional
        A variable or list of variables to exclude from being parsed from the
        dataset. This may be useful to drop variables with problems or
        inconsistent values.
    inline_array: bool, default: False
        How to include the array in the dask task graph.
        By default(``inline_array=False``) the array is included in a task by
        itself, and each chunk refers to that task by its key. With
        ``inline_array=True``, Dask will instead inline the array directly
        in the values of the task graph. See :py:func:`dask.array.from_array`.
    chunked_array_type: str, optional
        Which chunked array type to coerce this datasets' arrays to.
        Defaults to 'dask' if installed, else whatever is registered via the `ChunkManagerEnetryPoint` system.
        Experimental API that should not be relied upon.
    from_array_kwargs: dict
        Additional keyword arguments passed on to the `ChunkManagerEntrypoint.from_array` method used to create
        chunked arrays, via whichever chunk manager is specified through the `chunked_array_type` kwarg.
        For example if :py:func:`dask.array.Array` objects are used for chunking, additional kwargs will be passed
        to :py:func:`dask.array.from_array`. Experimental API that should not be relied upon.
    backend_kwargs: dict
        Additional keyword arguments passed on to the engine open function,
        equivalent to `**kwargs`.
    **kwargs: dict
        Additional keyword arguments passed on to the engine open function.
        For example:

        - 'group': path to the group in the given file to open as the root group as
          a str.
        - 'lock': resource lock to use when reading data from disk. Only
          relevant when using dask or another form of parallelism. By default,
          appropriate locks are chosen to safely read and write files with the
          currently active dask scheduler. Supported by "netcdf4", "h5netcdf",
          "scipy".

        See engine open function for kwargs accepted by each specific engine.

    Returns
    -------
    groups : dict of str to xarray.Dataset
        The groups as Dataset objects

    Notes
    -----
    ``open_groups`` opens the file with read-only access. When you modify
    values of a Dataset, even one linked to files on disk, only the in-memory
    copy you are manipulating in xarray is modified: the original file on disk
    is never touched.

    See Also
    --------
    xarray.open_datatree
    xarray.open_dataset
    xarray.DataTree.from_dict
    """
    if cache is None:
        cache = chunks is None

    if backend_kwargs is not None:
        kwargs.update(backend_kwargs)

    if engine is None:
        engine = plugins.guess_engine(filename_or_obj)

    if from_array_kwargs is None:
        from_array_kwargs = {}

    backend = plugins.get_backend(engine)

    decoders = _resolve_decoders_kwargs(
        decode_cf,
        open_backend_dataset_parameters=(),
        mask_and_scale=mask_and_scale,
        decode_times=decode_times,
        decode_timedelta=decode_timedelta,
        concat_characters=concat_characters,
        use_cftime=use_cftime,
        decode_coords=decode_coords,
    )
    overwrite_encoded_chunks = kwargs.pop("overwrite_encoded_chunks", None)

    backend_groups = backend.open_groups_as_dict(
        filename_or_obj,
        drop_variables=drop_variables,
        **decoders,
        **kwargs,
    )

    groups = {
        name: _dataset_from_backend_dataset(
            backend_ds,
            filename_or_obj,
            engine,
            chunks,
            cache,
            overwrite_encoded_chunks,
            inline_array,
            chunked_array_type,
            from_array_kwargs,
            drop_variables=drop_variables,
            **decoders,
            **kwargs,
        )
        for name, backend_ds in backend_groups.items()
    }

    return groups


def open_mfdataset(
    paths: str
    | os.PathLike
    | ReadBuffer
    | NestedSequence[str | os.PathLike | ReadBuffer],
    chunks: T_Chunks | None = None,
    concat_dim: (
        str
        | DataArray
        | Index
        | Sequence[str]
        | Sequence[DataArray]
        | Sequence[Index]
        | None
    ) = None,
    compat: CompatOptions = "no_conflicts",
    preprocess: Callable[[Dataset], Dataset] | None = None,
    engine: T_Engine | None = None,
    data_vars: Literal["all", "minimal", "different"] | list[str] = "all",
    coords="different",
    combine: Literal["by_coords", "nested"] = "by_coords",
    parallel: bool = False,
    join: JoinOptions = "outer",
    attrs_file: str | os.PathLike | None = None,
    combine_attrs: CombineAttrsOptions = "override",
    **kwargs,
) -> Dataset:
    """Open multiple files as a single dataset.

    If combine='by_coords' then the function ``combine_by_coords`` is used to combine
    the datasets into one before returning the result, and if combine='nested' then
    ``combine_nested`` is used. The filepaths must be structured according to which
    combining function is used, the details of which are given in the documentation for
    ``combine_by_coords`` and ``combine_nested``. By default ``combine='by_coords'``
    will be used. Requires dask to be installed. See documentation for
    details on dask [1]_. Global attributes from the ``attrs_file`` are used
    for the combined dataset.

    Parameters
    ----------
    paths : str or nested sequence of paths
        Either a string glob in the form ``"path/to/my/files/*.nc"`` or an explicit list of
        files to open. Paths can be given as strings or as pathlib Paths. If
        concatenation along more than one dimension is desired, then ``paths`` must be a
        nested list-of-lists (see ``combine_nested`` for details). (A string glob will
        be expanded to a 1-dimensional list.)
    chunks : int, dict, 'auto' or None, optional
        Dictionary with keys given by dimension names and values given by chunk sizes.
        In general, these should divide the dimensions of each dataset. If int, chunk
        each dimension by ``chunks``. By default, chunks will be chosen to load entire
        input files into memory at once. This has a major impact on performance: please
        see the full documentation for more details [2]_. This argument is evaluated
        on a per-file basis, so chunk sizes that span multiple files will be ignored.
    concat_dim : str, DataArray, Index or a Sequence of these or None, optional
        Dimensions to concatenate files along.  You only need to provide this argument
        if ``combine='nested'``, and if any of the dimensions along which you want to
        concatenate is not a dimension in the original datasets, e.g., if you want to
        stack a collection of 2D arrays along a third dimension. Set
        ``concat_dim=[..., None, ...]`` explicitly to disable concatenation along a
        particular dimension. Default is None, which for a 1D list of filepaths is
        equivalent to opening the files separately and then merging them with
        ``xarray.merge``.
    combine : {"by_coords", "nested"}, optional
        Whether ``xarray.combine_by_coords`` or ``xarray.combine_nested`` is used to
        combine all the data. Default is to use ``xarray.combine_by_coords``.
    compat : {"identical", "equals", "broadcast_equals", \
              "no_conflicts", "override"}, default: "no_conflicts"
        String indicating how to compare variables of the same name for
        potential conflicts when merging:

         * "broadcast_equals": all values must be equal when variables are
           broadcast against each other to ensure common dimensions.
         * "equals": all values and dimensions must be the same.
         * "identical": all values, dimensions and attributes must be the
           same.
         * "no_conflicts": only values which are not null in both datasets
           must be equal. The returned dataset then contains the combination
           of all non-null values.
         * "override": skip comparing and pick variable from first dataset

    preprocess : callable, optional
        If provided, call this function on each dataset prior to concatenation.
        You can find the file-name from which each dataset was loaded in
        ``ds.encoding["source"]``.
    engine : {"netcdf4", "scipy", "pydap", "h5netcdf", "zarr", None}\
        , installed backend \
        or subclass of xarray.backends.BackendEntrypoint, optional
        Engine to use when reading files. If not provided, the default engine
        is chosen based on available dependencies, with a preference for
        "netcdf4".
    data_vars : {"minimal", "different", "all"} or list of str, default: "all"
        These data variables will be concatenated together:
          * "minimal": Only data variables in which the dimension already
            appears are included.
          * "different": Data variables which are not equal (ignoring
            attributes) across all datasets are also concatenated (as well as
            all for which dimension already appears). Beware: this option may
            load the data payload of data variables into memory if they are not
            already loaded.
          * "all": All data variables will be concatenated.
          * list of str: The listed data variables will be concatenated, in
            addition to the "minimal" data variables.
    coords : {"minimal", "different", "all"} or list of str, optional
        These coordinate variables will be concatenated together:
         * "minimal": Only coordinates in which the dimension already appears
           are included.
         * "different": Coordinates which are not equal (ignoring attributes)
           across all datasets are also concatenated (as well as all for which
           dimension already appears). Beware: this option may load the data
           payload of coordinate variables into memory if they are not already
           loaded.
         * "all": All coordinate variables will be concatenated, except
           those corresponding to other dimensions.
         * list of str: The listed coordinate variables will be concatenated,
           in addition the "minimal" coordinates.
    parallel : bool, default: False
        If True, the open and preprocess steps of this function will be
        performed in parallel using ``dask.delayed``. Default is False.
    join : {"outer", "inner", "left", "right", "exact", "override"}, default: "outer"
        String indicating how to combine differing indexes
        (excluding concat_dim) in objects

        - "outer": use the union of object indexes
        - "inner": use the intersection of object indexes
        - "left": use indexes from the first object with each dimension
        - "right": use indexes from the last object with each dimension
        - "exact": instead of aligning, raise `ValueError` when indexes to be
          aligned are not equal
        - "override": if indexes are of same size, rewrite indexes to be
          those of the first object with that dimension. Indexes for the same
          dimension must have the same size in all objects.
    attrs_file : str or path-like, optional
        Path of the file used to read global attributes from.
        By default global attributes are read from the first file provided,
        with wildcard matches sorted by filename.
    combine_attrs : {"drop", "identical", "no_conflicts", "drop_conflicts", \
                     "override"} or callable, default: "override"
        A callable or a string indicating how to combine attrs of the objects being
        merged:

        - "drop": empty attrs on returned Dataset.
        - "identical": all attrs must be the same on every object.
        - "no_conflicts": attrs from all objects are combined, any that have
          the same name must also have the same value.
        - "drop_conflicts": attrs from all objects are combined, any that have
          the same name but different values are dropped.
        - "override": skip comparing and copy attrs from the first dataset to
          the result.

        If a callable, it must expect a sequence of ``attrs`` dicts and a context object
        as its only parameters.
    **kwargs : optional
        Additional arguments passed on to :py:func:`xarray.open_dataset`. For an
        overview of some of the possible options, see the documentation of
        :py:func:`xarray.open_dataset`

    Returns
    -------
    xarray.Dataset

    Notes
    -----
    ``open_mfdataset`` opens files with read-only access. When you modify values
    of a Dataset, even one linked to files on disk, only the in-memory copy you
    are manipulating in xarray is modified: the original file on disk is never
    touched.

    See Also
    --------
    combine_by_coords
    combine_nested
    open_dataset

    Examples
    --------
    A user might want to pass additional arguments into ``preprocess`` when
    applying some operation to many individual files that are being opened. One route
    to do this is through the use of ``functools.partial``.

    >>> from functools import partial
    >>> def _preprocess(x, lon_bnds, lat_bnds):
    ...     return x.sel(lon=slice(*lon_bnds), lat=slice(*lat_bnds))
    ...
    >>> lon_bnds, lat_bnds = (-110, -105), (40, 45)
    >>> partial_func = partial(_preprocess, lon_bnds=lon_bnds, lat_bnds=lat_bnds)
    >>> ds = xr.open_mfdataset(
    ...     "file_*.nc", concat_dim="time", preprocess=partial_func
    ... )  # doctest: +SKIP

    It is also possible to use any argument to ``open_dataset`` together
    with ``open_mfdataset``, such as for example ``drop_variables``:

    >>> ds = xr.open_mfdataset(
    ...     "file.nc", drop_variables=["varname_1", "varname_2"]  # any list of vars
    ... )  # doctest: +SKIP

    References
    ----------

    .. [1] https://docs.xarray.dev/en/stable/dask.html
    .. [2] https://docs.xarray.dev/en/stable/dask.html#chunking-and-performance
    """
    paths = _find_absolute_paths(paths, engine=engine, **kwargs)

    if not paths:
        raise OSError("no files to open")

    paths1d: list[str | ReadBuffer]
    if combine == "nested":
        if isinstance(concat_dim, str | DataArray) or concat_dim is None:
            concat_dim = [concat_dim]  # type: ignore[assignment]

        # This creates a flat list which is easier to iterate over, whilst
        # encoding the originally-supplied structure as "ids".
        # The "ids" are not used at all if combine='by_coords`.
        combined_ids_paths = _infer_concat_order_from_positions(paths)
        ids, paths1d = (
            list(combined_ids_paths.keys()),
            list(combined_ids_paths.values()),
        )
    elif concat_dim is not None:
        raise ValueError(
            "When combine='by_coords', passing a value for `concat_dim` has no "
            "effect. To manually combine along a specific dimension you should "
            "instead specify combine='nested' along with a value for `concat_dim`.",
        )
    else:
        paths1d = paths  # type: ignore[assignment]

    open_kwargs = dict(engine=engine, chunks=chunks or {}, **kwargs)

    if parallel:
        import dask

        # wrap the open_dataset, getattr, and preprocess with delayed
        open_ = dask.delayed(open_dataset)
        getattr_ = dask.delayed(getattr)
        if preprocess is not None:
            preprocess = dask.delayed(preprocess)
    else:
        open_ = open_dataset
        getattr_ = getattr

    datasets = [open_(p, **open_kwargs) for p in paths1d]
    closers = [getattr_(ds, "_close") for ds in datasets]
    if preprocess is not None:
        datasets = [preprocess(ds) for ds in datasets]

    if parallel:
        # calling compute here will return the datasets/file_objs lists,
        # the underlying datasets will still be stored as dask arrays
        datasets, closers = dask.compute(datasets, closers)

    # Combine all datasets, closing them in case of a ValueError
    try:
        if combine == "nested":
            # Combined nested list by successive concat and merge operations
            # along each dimension, using structure given by "ids"
            combined = _nested_combine(
                datasets,
                concat_dims=concat_dim,
                compat=compat,
                data_vars=data_vars,
                coords=coords,
                ids=ids,
                join=join,
                combine_attrs=combine_attrs,
            )
        elif combine == "by_coords":
            # Redo ordering from coordinates, ignoring how they were ordered
            # previously
            combined = combine_by_coords(
                datasets,
                compat=compat,
                data_vars=data_vars,
                coords=coords,
                join=join,
                combine_attrs=combine_attrs,
            )
        else:
            raise ValueError(
                f"{combine} is an invalid option for the keyword argument"
                " ``combine``"
            )
    except ValueError:
        for ds in datasets:
            ds.close()
        raise

    combined.set_close(partial(_multi_file_closer, closers))

    # read global attributes from the attrs_file or from the first dataset
    if attrs_file is not None:
        if isinstance(attrs_file, os.PathLike):
            attrs_file = cast(str, os.fspath(attrs_file))
        combined.attrs = datasets[paths1d.index(attrs_file)].attrs

    return combined


WRITEABLE_STORES: dict[T_NetcdfEngine, Callable] = {
    "netcdf4": backends.NetCDF4DataStore.open,
    "scipy": backends.ScipyDataStore,
    "h5netcdf": backends.H5NetCDFStore.open,
}


# multifile=True returns writer and datastore
@overload
def to_netcdf(
    dataset: Dataset,
    path_or_file: str | os.PathLike | None = None,
    mode: NetcdfWriteModes = "w",
    format: T_NetcdfTypes | None = None,
    group: str | None = None,
    engine: T_NetcdfEngine | None = None,
    encoding: Mapping[Hashable, Mapping[str, Any]] | None = None,
    unlimited_dims: Iterable[Hashable] | None = None,
    compute: bool = True,
    *,
    multifile: Literal[True],
    invalid_netcdf: bool = False,
    auto_complex: bool | None = None,
) -> tuple[ArrayWriter, AbstractDataStore]: ...


# path=None writes to bytes
@overload
def to_netcdf(
    dataset: Dataset,
    path_or_file: None = None,
    mode: NetcdfWriteModes = "w",
    format: T_NetcdfTypes | None = None,
    group: str | None = None,
    engine: T_NetcdfEngine | None = None,
    encoding: Mapping[Hashable, Mapping[str, Any]] | None = None,
    unlimited_dims: Iterable[Hashable] | None = None,
    compute: bool = True,
    multifile: Literal[False] = False,
    invalid_netcdf: bool = False,
    auto_complex: bool | None = None,
) -> bytes: ...


# compute=False returns dask.Delayed
@overload
def to_netcdf(
    dataset: Dataset,
    path_or_file: str | os.PathLike,
    mode: NetcdfWriteModes = "w",
    format: T_NetcdfTypes | None = None,
    group: str | None = None,
    engine: T_NetcdfEngine | None = None,
    encoding: Mapping[Hashable, Mapping[str, Any]] | None = None,
    unlimited_dims: Iterable[Hashable] | None = None,
    *,
    compute: Literal[False],
    multifile: Literal[False] = False,
    invalid_netcdf: bool = False,
    auto_complex: bool | None = None,
) -> Delayed: ...


# default return None
@overload
def to_netcdf(
    dataset: Dataset,
    path_or_file: str | os.PathLike,
    mode: NetcdfWriteModes = "w",
    format: T_NetcdfTypes | None = None,
    group: str | None = None,
    engine: T_NetcdfEngine | None = None,
    encoding: Mapping[Hashable, Mapping[str, Any]] | None = None,
    unlimited_dims: Iterable[Hashable] | None = None,
    compute: Literal[True] = True,
    multifile: Literal[False] = False,
    invalid_netcdf: bool = False,
    auto_complex: bool | None = None,
) -> None: ...


# if compute cannot be evaluated at type check time
# we may get back either Delayed or None
@overload
def to_netcdf(
    dataset: Dataset,
    path_or_file: str | os.PathLike,
    mode: NetcdfWriteModes = "w",
    format: T_NetcdfTypes | None = None,
    group: str | None = None,
    engine: T_NetcdfEngine | None = None,
    encoding: Mapping[Hashable, Mapping[str, Any]] | None = None,
    unlimited_dims: Iterable[Hashable] | None = None,
    compute: bool = False,
    multifile: Literal[False] = False,
    invalid_netcdf: bool = False,
    auto_complex: bool | None = None,
) -> Delayed | None: ...


# if multifile cannot be evaluated at type check time
# we may get back either writer and datastore or Delayed or None
@overload
def to_netcdf(
    dataset: Dataset,
    path_or_file: str | os.PathLike,
    mode: NetcdfWriteModes = "w",
    format: T_NetcdfTypes | None = None,
    group: str | None = None,
    engine: T_NetcdfEngine | None = None,
    encoding: Mapping[Hashable, Mapping[str, Any]] | None = None,
    unlimited_dims: Iterable[Hashable] | None = None,
    compute: bool = False,
    multifile: bool = False,
    invalid_netcdf: bool = False,
    auto_complex: bool | None = None,
) -> tuple[ArrayWriter, AbstractDataStore] | Delayed | None: ...


# Any
@overload
def to_netcdf(
    dataset: Dataset,
    path_or_file: str | os.PathLike | None,
    mode: NetcdfWriteModes = "w",
    format: T_NetcdfTypes | None = None,
    group: str | None = None,
    engine: T_NetcdfEngine | None = None,
    encoding: Mapping[Hashable, Mapping[str, Any]] | None = None,
    unlimited_dims: Iterable[Hashable] | None = None,
    compute: bool = False,
    multifile: bool = False,
    invalid_netcdf: bool = False,
    auto_complex: bool | None = None,
) -> tuple[ArrayWriter, AbstractDataStore] | bytes | Delayed | None: ...


def to_netcdf(
    dataset: Dataset,
    path_or_file: str | os.PathLike | None = None,
    mode: NetcdfWriteModes = "w",
    format: T_NetcdfTypes | None = None,
    group: str | None = None,
    engine: T_NetcdfEngine | None = None,
    encoding: Mapping[Hashable, Mapping[str, Any]] | None = None,
    unlimited_dims: Iterable[Hashable] | None = None,
    compute: bool = True,
    multifile: bool = False,
    invalid_netcdf: bool = False,
    auto_complex: bool | None = None,
) -> tuple[ArrayWriter, AbstractDataStore] | bytes | Delayed | None:
    """This function creates an appropriate datastore for writing a dataset to
    disk as a netCDF file

    See `Dataset.to_netcdf` for full API docs.

    The ``multifile`` argument is only for the private use of save_mfdataset.
    """
    if isinstance(path_or_file, os.PathLike):
        path_or_file = os.fspath(path_or_file)

    if encoding is None:
        encoding = {}

    if path_or_file is None:
        if engine is None:
            engine = "scipy"
        elif engine != "scipy":
            raise ValueError(
                "invalid engine for creating bytes with "
                f"to_netcdf: {engine!r}. Only the default engine "
                "or engine='scipy' is supported"
            )
        if not compute:
            raise NotImplementedError(
                "to_netcdf() with compute=False is not yet implemented when "
                "returning bytes"
            )
    elif isinstance(path_or_file, str):
        if engine is None:
            engine = _get_default_engine(path_or_file)
        path_or_file = _normalize_path(path_or_file)
    else:  # file-like object
        engine = "scipy"

    # validate Dataset keys, DataArray names, and attr keys/values
    _validate_dataset_names(dataset)
    _validate_attrs(dataset, engine, invalid_netcdf)

    try:
        store_open = WRITEABLE_STORES[engine]
    except KeyError as err:
        raise ValueError(f"unrecognized engine for to_netcdf: {engine!r}") from err

    if format is not None:
        format = format.upper()  # type: ignore[assignment]

    # handle scheduler specific logic
    scheduler = _get_scheduler()
    have_chunks = any(v.chunks is not None for v in dataset.variables.values())

    autoclose = have_chunks and scheduler in ["distributed", "multiprocessing"]
    if autoclose and engine == "scipy":
        raise NotImplementedError(
            f"Writing netCDF files with the {engine} backend "
            f"is not currently supported with dask's {scheduler} scheduler"
        )

    target = path_or_file if path_or_file is not None else BytesIO()
    kwargs = dict(autoclose=True) if autoclose else {}
    if invalid_netcdf:
        if engine == "h5netcdf":
            kwargs["invalid_netcdf"] = invalid_netcdf
        else:
            raise ValueError(
                f"unrecognized option 'invalid_netcdf' for engine {engine}"
            )
    if auto_complex is not None:
        kwargs["auto_complex"] = auto_complex

    store = store_open(target, mode, format, group, **kwargs)

    if unlimited_dims is None:
        unlimited_dims = dataset.encoding.get("unlimited_dims", None)
    if unlimited_dims is not None:
        if isinstance(unlimited_dims, str) or not isinstance(unlimited_dims, Iterable):
            unlimited_dims = [unlimited_dims]
        else:
            unlimited_dims = list(unlimited_dims)

    writer = ArrayWriter()

    # TODO: figure out how to refactor this logic (here and in save_mfdataset)
    # to avoid this mess of conditionals
    try:
        # TODO: allow this work (setting up the file for writing array data)
        # to be parallelized with dask
        dump_to_store(
            dataset, store, writer, encoding=encoding, unlimited_dims=unlimited_dims
        )
        if autoclose:
            store.close()

        if multifile:
            return writer, store

        writes = writer.sync(compute=compute)

        if isinstance(target, BytesIO):
            store.sync()
            return target.getvalue()
    finally:
        if not multifile and compute:  # type: ignore[redundant-expr]
            store.close()

    if not compute:
        import dask

        return dask.delayed(_finalize_store)(writes, store)
    return None


def dump_to_store(
    dataset, store, writer=None, encoder=None, encoding=None, unlimited_dims=None
):
    """Store dataset contents to a backends.*DataStore object."""
    if writer is None:
        writer = ArrayWriter()

    if encoding is None:
        encoding = {}

    variables, attrs = conventions.encode_dataset_coordinates(dataset)

    check_encoding = set()
    for k, enc in encoding.items():
        # no need to shallow copy the variable again; that already happened
        # in encode_dataset_coordinates
        variables[k].encoding = enc
        check_encoding.add(k)

    if encoder:
        variables, attrs = encoder(variables, attrs)

    store.store(variables, attrs, check_encoding, writer, unlimited_dims=unlimited_dims)


def save_mfdataset(
    datasets,
    paths,
    mode="w",
    format=None,
    groups=None,
    engine=None,
    compute=True,
    **kwargs,
):
    """Write multiple datasets to disk as netCDF files simultaneously.

    This function is intended for use with datasets consisting of dask.array
    objects, in which case it can write the multiple datasets to disk
    simultaneously using a shared thread pool.

    When not using dask, it is no different than calling ``to_netcdf``
    repeatedly.

    Parameters
    ----------
    datasets : list of Dataset
        List of datasets to save.
    paths : list of str or list of path-like objects
        List of paths to which to save each corresponding dataset.
    mode : {"w", "a"}, optional
        Write ("w") or append ("a") mode. If mode="w", any existing file at
        these locations will be overwritten.
    format : {"NETCDF4", "NETCDF4_CLASSIC", "NETCDF3_64BIT", \
              "NETCDF3_CLASSIC"}, optional
        File format for the resulting netCDF file:

        * NETCDF4: Data is stored in an HDF5 file, using netCDF4 API
          features.
        * NETCDF4_CLASSIC: Data is stored in an HDF5 file, using only
          netCDF 3 compatible API features.
        * NETCDF3_64BIT: 64-bit offset version of the netCDF 3 file format,
          which fully supports 2+ GB files, but is only compatible with
          clients linked against netCDF version 3.6.0 or later.
        * NETCDF3_CLASSIC: The classic netCDF 3 file format. It does not
          handle 2+ GB files very well.

        All formats are supported by the netCDF4-python library.
        scipy.io.netcdf only supports the last two formats.

        The default format is NETCDF4 if you are saving a file to disk and
        have the netCDF4-python library available. Otherwise, xarray falls
        back to using scipy to write netCDF files and defaults to the
        NETCDF3_64BIT format (scipy does not support netCDF4).
    groups : list of str, optional
        Paths to the netCDF4 group in each corresponding file to which to save
        datasets (only works for format="NETCDF4"). The groups will be created
        if necessary.
    engine : {"netcdf4", "scipy", "h5netcdf"}, optional
        Engine to use when writing netCDF files. If not provided, the
        default engine is chosen based on available dependencies, with a
        preference for "netcdf4" if writing to a file on disk.
        See `Dataset.to_netcdf` for additional information.
    compute : bool
        If true compute immediately, otherwise return a
        ``dask.delayed.Delayed`` object that can be computed later.
    **kwargs : dict, optional
        Additional arguments are passed along to ``to_netcdf``.

    Examples
    --------
    Save a dataset into one netCDF per year of data:

    >>> ds = xr.Dataset(
    ...     {"a": ("time", np.linspace(0, 1, 48))},
    ...     coords={"time": pd.date_range("2010-01-01", freq="ME", periods=48)},
    ... )
    >>> ds
    <xarray.Dataset> Size: 768B
    Dimensions:  (time: 48)
    Coordinates:
      * time     (time) datetime64[ns] 384B 2010-01-31 2010-02-28 ... 2013-12-31
    Data variables:
        a        (time) float64 384B 0.0 0.02128 0.04255 ... 0.9574 0.9787 1.0
    >>> years, datasets = zip(*ds.groupby("time.year"))
    >>> paths = [f"{y}.nc" for y in years]
    >>> xr.save_mfdataset(datasets, paths)
    """
    if mode == "w" and len(set(paths)) < len(paths):
        raise ValueError(
            "cannot use mode='w' when writing multiple datasets to the same path"
        )

    for obj in datasets:
        if not isinstance(obj, Dataset):
            raise TypeError(
                "save_mfdataset only supports writing Dataset "
                f"objects, received type {type(obj)}"
            )

    if groups is None:
        groups = [None] * len(datasets)

    if len({len(datasets), len(paths), len(groups)}) > 1:
        raise ValueError(
            "must supply lists of the same length for the "
            "datasets, paths and groups arguments to "
            "save_mfdataset"
        )

    writers, stores = zip(
        *[
            to_netcdf(
                ds,
                path,
                mode,
                format,
                group,
                engine,
                compute=compute,
                multifile=True,
                **kwargs,
            )
            for ds, path, group in zip(datasets, paths, groups, strict=True)
        ],
        strict=True,
    )

    try:
        writes = [w.sync(compute=compute) for w in writers]
    finally:
        if compute:
            for store in stores:
                store.close()

    if not compute:
        import dask

        return dask.delayed(
            [
                dask.delayed(_finalize_store)(w, s)
                for w, s in zip(writes, stores, strict=True)
            ]
        )


# compute=True returns ZarrStore
@overload
def to_zarr(
    dataset: Dataset,
    store: MutableMapping | str | os.PathLike[str] | None = None,
    chunk_store: MutableMapping | str | os.PathLike | None = None,
    mode: ZarrWriteModes | None = None,
    synchronizer=None,
    group: str | None = None,
    encoding: Mapping | None = None,
    *,
    compute: Literal[True] = True,
    consolidated: bool | None = None,
    append_dim: Hashable | None = None,
    region: Mapping[str, slice | Literal["auto"]] | Literal["auto"] | None = None,
    safe_chunks: bool = True,
    storage_options: dict[str, str] | None = None,
    zarr_version: int | None = None,
    write_empty_chunks: bool | None = None,
    chunkmanager_store_kwargs: dict[str, Any] | None = None,
) -> backends.ZarrStore: ...


# compute=False returns dask.Delayed
@overload
def to_zarr(
    dataset: Dataset,
    store: MutableMapping | str | os.PathLike[str] | None = None,
    chunk_store: MutableMapping | str | os.PathLike | None = None,
    mode: ZarrWriteModes | None = None,
    synchronizer=None,
    group: str | None = None,
    encoding: Mapping | None = None,
    *,
    compute: Literal[False],
    consolidated: bool | None = None,
    append_dim: Hashable | None = None,
    region: Mapping[str, slice | Literal["auto"]] | Literal["auto"] | None = None,
    safe_chunks: bool = True,
    storage_options: dict[str, str] | None = None,
    zarr_version: int | None = None,
    write_empty_chunks: bool | None = None,
    chunkmanager_store_kwargs: dict[str, Any] | None = None,
) -> Delayed: ...


def to_zarr(
    dataset: Dataset,
    store: MutableMapping | str | os.PathLike[str] | None = None,
    chunk_store: MutableMapping | str | os.PathLike | None = None,
    mode: ZarrWriteModes | None = None,
    synchronizer=None,
    group: str | None = None,
    encoding: Mapping | None = None,
    *,
    compute: bool = True,
    consolidated: bool | None = None,
    append_dim: Hashable | None = None,
    region: Mapping[str, slice | Literal["auto"]] | Literal["auto"] | None = None,
    safe_chunks: bool = True,
    storage_options: dict[str, str] | None = None,
    zarr_version: int | None = None,
    zarr_format: int | None = None,
    write_empty_chunks: bool | None = None,
    chunkmanager_store_kwargs: dict[str, Any] | None = None,
) -> backends.ZarrStore | Delayed:
    """This function creates an appropriate datastore for writing a dataset to
    a zarr ztore

    See `Dataset.to_zarr` for full API docs.
    """
    from xarray.backends.zarr import _choose_default_mode, _get_mappers

    # validate Dataset keys, DataArray names
    _validate_dataset_names(dataset)

    # Load empty arrays to avoid bug saving zero length dimensions (Issue #5741)
    # TODO: delete when min dask>=2023.12.1
    # https://github.com/dask/dask/pull/10506
    for v in dataset.variables.values():
        if v.size == 0:
            v.load()

    if encoding is None:
        encoding = {}

    kwargs, mapper, chunk_mapper = _get_mappers(
        storage_options=storage_options, store=store, chunk_store=chunk_store
    )
    mode = _choose_default_mode(mode=mode, append_dim=append_dim, region=region)

    if mode == "r+":
        already_consolidated = consolidated
        consolidate_on_close = False
    else:
        already_consolidated = False
        consolidate_on_close = consolidated or consolidated is None

    zstore = backends.ZarrStore.open_group(
        store=mapper,
        mode=mode,
        synchronizer=synchronizer,
        group=group,
        consolidated=already_consolidated,
        consolidate_on_close=consolidate_on_close,
        chunk_store=chunk_mapper,
        append_dim=append_dim,
        write_region=region,
        safe_chunks=safe_chunks,
        zarr_version=zarr_version,
        zarr_format=zarr_format,
        write_empty=write_empty_chunks,
        **kwargs,
    )

    dataset = zstore._validate_and_autodetect_region(dataset)
    zstore._validate_encoding(encoding)

    writer = ArrayWriter()
    # TODO: figure out how to properly handle unlimited_dims
    dump_to_store(dataset, zstore, writer, encoding=encoding)
    writes = writer.sync(
        compute=compute, chunkmanager_store_kwargs=chunkmanager_store_kwargs
    )

    if compute:
        _finalize_store(writes, zstore)
    else:
        import dask

        return dask.delayed(_finalize_store)(writes, zstore)

    return zstore<|MERGE_RESOLUTION|>--- conflicted
+++ resolved
@@ -575,11 +575,7 @@
         to toggle this feature per-variable individually.
         This keyword may not be supported by all the backends.
 
-<<<<<<< HEAD
-        .. deprecated:: 2025.01.0
-=======
         .. deprecated:: 2025.01.1
->>>>>>> 1486beaf
            Please pass a :py:class:`coders.CFDatetimeCoder` instance initialized with ``use_cftime`` to the ``decode_times`` kwarg instead.
 
     concat_characters : bool or dict-like, optional
@@ -779,12 +775,8 @@
         be replaced by NA. This keyword may not be supported by all the backends.
     decode_times : bool, CFDatetimeCoder or dict-like, optional
         If True, decode times encoded in the standard NetCDF datetime format
-<<<<<<< HEAD
         into datetime objects. Otherwise, use :py:class:`coders.CFDatetimeCoder` or
         leave them encoded as numbers.
-=======
-        into datetime objects. Otherwise, use :py:class:`coders.CFDatetimeCoder` or leave them encoded as numbers.
->>>>>>> 1486beaf
         Pass a mapping, e.g. ``{"my_variable": False}``,
         to toggle this feature per-variable individually.
         This keyword may not be supported by all the backends.
@@ -805,11 +797,7 @@
         decode times to ``np.datetime64[ns]`` objects; if this is not possible
         raise an error. This keyword may not be supported by all the backends.
 
-<<<<<<< HEAD
-        .. deprecated:: 2025.01.0
-=======
         .. deprecated:: 2025.01.1
->>>>>>> 1486beaf
            Please pass a :py:class:`coders.CFDatetimeCoder` instance initialized with ``use_cftime`` to the ``decode_times`` kwarg instead.
 
     concat_characters : bool, optional
@@ -997,12 +985,8 @@
         This keyword may not be supported by all the backends.
     decode_times : bool, CFDatetimeCoder or dict-like, optional
         If True, decode times encoded in the standard NetCDF datetime format
-<<<<<<< HEAD
         into datetime objects. Otherwise, use :py:class:`coders.CFDatetimeCoder` or
         leave them encoded as numbers.
-=======
-        into datetime objects. Otherwise, use :py:class:`coders.CFDatetimeCoder` or leave them encoded as numbers.
->>>>>>> 1486beaf
         Pass a mapping, e.g. ``{"my_variable": False}``,
         to toggle this feature per-variable individually.
         This keyword may not be supported by all the backends.
@@ -1027,11 +1011,7 @@
         to toggle this feature per-variable individually.
         This keyword may not be supported by all the backends.
 
-<<<<<<< HEAD
-        .. deprecated:: 2025.01.0
-=======
         .. deprecated:: 2025.01.1
->>>>>>> 1486beaf
            Please pass a :py:class:`coders.CFDatetimeCoder` instance initialized with ``use_cftime`` to the ``decode_times`` kwarg instead.
 
     concat_characters : bool or dict-like, optional
@@ -1232,12 +1212,8 @@
         This keyword may not be supported by all the backends.
     decode_times : bool, CFDatetimeCoder or dict-like, optional
         If True, decode times encoded in the standard NetCDF datetime format
-<<<<<<< HEAD
         into datetime objects. Otherwise, use :py:class:`coders.CFDatetimeCoder` or
         leave them encoded as numbers.
-=======
-        into datetime objects. Otherwise, use :py:class:`coders.CFDatetimeCoder` or leave them encoded as numbers.
->>>>>>> 1486beaf
         Pass a mapping, e.g. ``{"my_variable": False}``,
         to toggle this feature per-variable individually.
         This keyword may not be supported by all the backends.
@@ -1262,11 +1238,7 @@
         to toggle this feature per-variable individually.
         This keyword may not be supported by all the backends.
 
-<<<<<<< HEAD
-        .. deprecated:: 2025.01.0
-=======
         .. deprecated:: 2025.01.1
->>>>>>> 1486beaf
            Please pass a :py:class:`coders.CFDatetimeCoder` instance initialized with ``use_cftime`` to the ``decode_times`` kwarg instead.
 
     concat_characters : bool or dict-like, optional
