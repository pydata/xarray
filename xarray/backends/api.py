--- conflicted
+++ resolved
@@ -1413,17 +1413,11 @@
     ) = None,
     compat: CompatOptions | CombineKwargDefault = _COMPAT_DEFAULT,
     preprocess: Callable[[Dataset], Dataset] | None = None,
-<<<<<<< HEAD
-    engine: T_Engine | None = None,
+    engine: T_Engine = None,
     data_vars: Literal["all", "minimal", "different"]
     | list[str]
     | CombineKwargDefault = _DATA_VARS_DEFAULT,
     coords=_COORDS_DEFAULT,
-=======
-    engine: T_Engine = None,
-    data_vars: Literal["all", "minimal", "different"] | list[str] = "all",
-    coords="different",
->>>>>>> 34efef21
     combine: Literal["by_coords", "nested"] = "by_coords",
     parallel: bool = False,
     join: JoinOptions | CombineKwargDefault = _JOIN_DEFAULT,
