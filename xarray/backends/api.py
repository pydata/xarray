import os
import warnings
from glob import glob
from io import BytesIO
from numbers import Number
from pathlib import Path
from typing import (
    TYPE_CHECKING,
    Callable,
    Dict,
    Hashable,
    Iterable,
    Mapping,
    Tuple,
    Union,
)

import numpy as np

from .. import backends, coding, conventions
from ..core import indexing
from ..core.combine import (
    _infer_concat_order_from_positions,
    _nested_combine,
    combine_by_coords,
)
from ..core.dataarray import DataArray
from ..core.dataset import Dataset
from ..core.utils import close_on_error, is_grib_path, is_remote_uri
from .common import AbstractDataStore, ArrayWriter
from .locks import _get_scheduler

if TYPE_CHECKING:
    try:
        from dask.delayed import Delayed
    except ImportError:
        Delayed = None


DATAARRAY_NAME = "__xarray_dataarray_name__"
DATAARRAY_VARIABLE = "__xarray_dataarray_variable__"

ENGINES = {
    "netcdf4": backends.NetCDF4DataStore.open,
    "scipy": backends.ScipyDataStore,
    "pydap": backends.PydapDataStore.open,
    "h5netcdf": backends.H5NetCDFStore.open,
    "pynio": backends.NioDataStore,
    "pseudonetcdf": backends.PseudoNetCDFDataStore.open,
    "cfgrib": backends.CfGribDataStore,
    "zarr": backends.ZarrStore.open_group,
}


def _get_default_engine_remote_uri():
    try:
        import netCDF4  # noqa: F401

        engine = "netcdf4"
    except ImportError:  # pragma: no cover
        try:
            import pydap  # noqa: F401

            engine = "pydap"
        except ImportError:
            raise ValueError(
                "netCDF4 or pydap is required for accessing "
                "remote datasets via OPeNDAP"
            )
    return engine


def _get_default_engine_grib():
    msgs = []
    try:
        import Nio  # noqa: F401

        msgs += ["set engine='pynio' to access GRIB files with PyNIO"]
    except ImportError:  # pragma: no cover
        pass
    try:
        import cfgrib  # noqa: F401

        msgs += ["set engine='cfgrib' to access GRIB files with cfgrib"]
    except ImportError:  # pragma: no cover
        pass
    if msgs:
        raise ValueError(" or\n".join(msgs))
    else:
        raise ValueError("PyNIO or cfgrib is required for accessing " "GRIB files")


def _get_default_engine_gz():
    try:
        import scipy  # noqa: F401

        engine = "scipy"
    except ImportError:  # pragma: no cover
        raise ValueError("scipy is required for accessing .gz files")
    return engine


def _get_default_engine_netcdf():
    try:
        import netCDF4  # noqa: F401

        engine = "netcdf4"
    except ImportError:  # pragma: no cover
        try:
            import scipy.io.netcdf  # noqa: F401

            engine = "scipy"
        except ImportError:
            raise ValueError(
                "cannot read or write netCDF files without "
                "netCDF4-python or scipy installed"
            )
    return engine


def _get_engine_from_magic_number(filename_or_obj):
    # check byte header to determine file type
    if isinstance(filename_or_obj, bytes):
        magic_number = filename_or_obj[:8]
    else:
        if filename_or_obj.tell() != 0:
            raise ValueError(
                "file-like object read/write pointer not at zero "
                "please close and reopen, or use a context manager"
            )
        magic_number = filename_or_obj.read(8)
        filename_or_obj.seek(0)

    if magic_number.startswith(b"CDF"):
        engine = "scipy"
    elif magic_number.startswith(b"\211HDF\r\n\032\n"):
        engine = "h5netcdf"
    else:
        raise ValueError(
            f"{magic_number} is not the signature of any supported file format "
            "did you mean to pass a string for a path instead?"
        )
    return engine


def _get_default_engine(path, allow_remote=False):
    if allow_remote and is_remote_uri(path):
        engine = _get_default_engine_remote_uri()
    elif is_grib_path(path):
        engine = _get_default_engine_grib()
    elif path.endswith(".gz"):
        engine = _get_default_engine_gz()
    else:
        engine = _get_default_engine_netcdf()
    return engine


<<<<<<< HEAD
def _get_backend_cls(engine, engines=ENGINES):
=======
def _autodetect_engine(filename_or_obj):
    if isinstance(filename_or_obj, str):
        engine = _get_default_engine(filename_or_obj, allow_remote=True)
    else:
        engine = _get_engine_from_magic_number(filename_or_obj)
    return engine


def _get_backend_cls(engine):
>>>>>>> f821fe20
    """Select open_dataset method based on current engine"""
    try:
        return engines[engine]
    except KeyError:
        raise ValueError(
            "unrecognized engine for open_dataset: {}\n"
            "must be one of: {}".format(engine, list(ENGINES))
        )


def _normalize_path(path):
    if isinstance(path, Path):
        path = str(path)

    if isinstance(path, str) and not is_remote_uri(path):
        path = os.path.abspath(os.path.expanduser(path))

    return path


def _validate_dataset_names(dataset):
    """DataArray.name and Dataset keys must be a string or None"""

    def check_name(name):
        if isinstance(name, str):
            if not name:
                raise ValueError(
                    "Invalid name for DataArray or Dataset key: "
                    "string must be length 1 or greater for "
                    "serialization to netCDF files"
                )
        elif name is not None:
            raise TypeError(
                "DataArray.name or Dataset key must be either a "
                "string or None for serialization to netCDF files"
            )

    for k in dataset.variables:
        check_name(k)


def _validate_attrs(dataset):
    """`attrs` must have a string key and a value which is either: a number,
    a string, an ndarray or a list/tuple of numbers/strings.
    """

    def check_attr(name, value):
        if isinstance(name, str):
            if not name:
                raise ValueError(
                    "Invalid name for attr: string must be "
                    "length 1 or greater for serialization to "
                    "netCDF files"
                )
        else:
            raise TypeError(
                "Invalid name for attr: {} must be a string for "
                "serialization to netCDF files".format(name)
            )

        if not isinstance(value, (str, Number, np.ndarray, np.number, list, tuple)):
            raise TypeError(
                "Invalid value for attr: {} must be a number, "
                "a string, an ndarray or a list/tuple of "
                "numbers/strings for serialization to netCDF "
                "files".format(value)
            )

    # Check attrs on the dataset itself
    for k, v in dataset.attrs.items():
        check_attr(k, v)

    # Check attrs on each variable within the dataset
    for variable in dataset.variables.values():
        for k, v in variable.attrs.items():
            check_attr(k, v)


def _protect_dataset_variables_inplace(dataset, cache):
    for name, variable in dataset.variables.items():
        if name not in variable.dims:
            # no need to protect IndexVariable objects
            data = indexing.CopyOnWriteArray(variable._data)
            if cache:
                data = indexing.MemoryCachedArray(data)
            variable.data = data


def _finalize_store(write, store):
    """ Finalize this store by explicitly syncing and closing"""
    del write  # ensure writing is done first
    store.close()


def load_dataset(filename_or_obj, **kwargs):
    """Open, load into memory, and close a Dataset from a file or file-like
    object.

    This is a thin wrapper around :py:meth:`~xarray.open_dataset`. It differs
    from `open_dataset` in that it loads the Dataset into memory, closes the
    file, and returns the Dataset. In contrast, `open_dataset` keeps the file
    handle open and lazy loads its contents. All parameters are passed directly
    to `open_dataset`. See that documentation for further details.

    Returns
    -------
    dataset : Dataset
        The newly created Dataset.

    See Also
    --------
    open_dataset
    """
    if "cache" in kwargs:
        raise TypeError("cache has no effect in this context")

    with open_dataset(filename_or_obj, **kwargs) as ds:
        return ds.load()


def load_dataarray(filename_or_obj, **kwargs):
    """Open, load into memory, and close a DataArray from a file or file-like
    object containing a single data variable.

    This is a thin wrapper around :py:meth:`~xarray.open_dataarray`. It differs
    from `open_dataarray` in that it loads the Dataset into memory, closes the
    file, and returns the Dataset. In contrast, `open_dataarray` keeps the file
    handle open and lazy loads its contents. All parameters are passed directly
    to `open_dataarray`. See that documentation for further details.

    Returns
    -------
    datarray : DataArray
        The newly created DataArray.

    See Also
    --------
    open_dataarray
    """
    if "cache" in kwargs:
        raise TypeError("cache has no effect in this context")

    with open_dataarray(filename_or_obj, **kwargs) as da:
        return da.load()


def open_dataset(
    filename_or_obj,
    group=None,
    decode_cf=True,
    mask_and_scale=None,
    decode_times=True,
    autoclose=None,
    concat_characters=True,
    decode_coords=True,
    engine=None,
    chunks=None,
    lock=None,
    cache=None,
    drop_variables=None,
    backend_kwargs=None,
    use_cftime=None,
    decode_timedelta=None,
):
    """Open and decode a dataset from a file or file-like object.

    Parameters
    ----------
    filename_or_obj : str, Path, file-like or DataStore
        Strings and Path objects are interpreted as a path to a netCDF file
        or an OpenDAP URL and opened with python-netCDF4, unless the filename
        ends with .gz, in which case the file is gunzipped and opened with
        scipy.io.netcdf (only netCDF3 supported). Byte-strings or file-like
        objects are opened by scipy.io.netcdf (netCDF3) or h5py (netCDF4/HDF).
    group : str, optional
        Path to the netCDF4 group in the given file to open (only works for
        netCDF4 files).
    decode_cf : bool, optional
        Whether to decode these variables, assuming they were saved according
        to CF conventions.
    mask_and_scale : bool, optional
        If True, replace array values equal to `_FillValue` with NA and scale
        values according to the formula `original_values * scale_factor +
        add_offset`, where `_FillValue`, `scale_factor` and `add_offset` are
        taken from variable attributes (if they exist).  If the `_FillValue` or
        `missing_value` attribute contains multiple values a warning will be
        issued and all array values matching one of the multiple values will
        be replaced by NA. mask_and_scale defaults to True except for the
        pseudonetcdf backend.
    decode_times : bool, optional
        If True, decode times encoded in the standard NetCDF datetime format
        into datetime objects. Otherwise, leave them encoded as numbers.
    autoclose : bool, optional
        If True, automatically close files to avoid OS Error of too many files
        being open.  However, this option doesn't work with streams, e.g.,
        BytesIO.
    concat_characters : bool, optional
        If True, concatenate along the last dimension of character arrays to
        form string arrays. Dimensions will only be concatenated over (and
        removed) if they have no corresponding variable and if they are only
        used as the last dimension of character arrays.
    decode_coords : bool, optional
        If True, decode the 'coordinates' attribute to identify coordinates in
        the resulting dataset.
    engine : {"netcdf4", "scipy", "pydap", "h5netcdf", "pynio", "cfgrib", \
        "pseudonetcdf", "zarr"}, optional
        Engine to use when reading files. If not provided, the default engine
        is chosen based on available dependencies, with a preference for
        "netcdf4".
    chunks : int or dict, optional
        If chunks is provided, it is used to load the new dataset into dask
        arrays. ``chunks={}`` loads the dataset with dask using a single
        chunk for all arrays. When using ``engine="zarr"``, setting
        ``chunks='auto'`` will create dask chunks based on the variable's zarr
        chunks.
    lock : False or lock-like, optional
        Resource lock to use when reading data from disk. Only relevant when
        using dask or another form of parallelism. By default, appropriate
        locks are chosen to safely read and write files with the currently
        active dask scheduler.
    cache : bool, optional
        If True, cache data loaded from the underlying datastore in memory as
        NumPy arrays when accessed to avoid reading from the underlying data-
        store multiple times. Defaults to True unless you specify the `chunks`
        argument to use dask, in which case it defaults to False. Does not
        change the behavior of coordinates corresponding to dimensions, which
        always load their data from disk into a ``pandas.Index``.
    drop_variables: str or iterable, optional
        A variable or list of variables to exclude from being parsed from the
        dataset. This may be useful to drop variables with problems or
        inconsistent values.
    backend_kwargs: dict, optional
        A dictionary of keyword arguments to pass on to the backend. This
        may be useful when backend options would improve performance or
        allow user control of dataset processing.
    use_cftime: bool, optional
        Only relevant if encoded dates come from a standard calendar
        (e.g. "gregorian", "proleptic_gregorian", "standard", or not
        specified).  If None (default), attempt to decode times to
        ``np.datetime64[ns]`` objects; if this is not possible, decode times to
        ``cftime.datetime`` objects. If True, always decode times to
        ``cftime.datetime`` objects, regardless of whether or not they can be
        represented using ``np.datetime64[ns]`` objects.  If False, always
        decode times to ``np.datetime64[ns]`` objects; if this is not possible
        raise an error.
    decode_timedelta : bool, optional
        If True, decode variables and coordinates with time units in
        {"days", "hours", "minutes", "seconds", "milliseconds", "microseconds"}
        into timedelta objects. If False, leave them encoded as numbers.
        If None (default), assume the same value of decode_time.

    Returns
    -------
    dataset : Dataset
        The newly created dataset.

    Notes
    -----
    ``open_dataset`` opens the file with read-only access. When you modify
    values of a Dataset, even one linked to files on disk, only the in-memory
    copy you are manipulating in xarray is modified: the original file on disk
    is never touched.

    See Also
    --------
    open_mfdataset
    """
    if os.environ.get("XARRAY_BACKEND_API", "v1") == "v2":
        kwargs = locals().copy()
        from . import apiv2
        if engine in apiv2.ENGINES:
            return apiv2.open_dataset(**kwargs)

    if autoclose is not None:
        warnings.warn(
            "The autoclose argument is no longer used by "
            "xarray.open_dataset() and is now ignored; it will be removed in "
            "a future version of xarray. If necessary, you can control the "
            "maximum number of simultaneous open files with "
            "xarray.set_options(file_cache_maxsize=...).",
            FutureWarning,
            stacklevel=2,
        )

    if mask_and_scale is None:
        mask_and_scale = not engine == "pseudonetcdf"

    if not decode_cf:
        mask_and_scale = False
        decode_times = False
        concat_characters = False
        decode_coords = False
        decode_timedelta = False

    if cache is None:
        cache = chunks is None

    if backend_kwargs is None:
        backend_kwargs = {}
    extra_kwargs = {}

    def maybe_decode_store(store, chunks, lock=False):
        ds = conventions.decode_cf(
            store,
            mask_and_scale=mask_and_scale,
            decode_times=decode_times,
            concat_characters=concat_characters,
            decode_coords=decode_coords,
            drop_variables=drop_variables,
            use_cftime=use_cftime,
            decode_timedelta=decode_timedelta,
        )

        _protect_dataset_variables_inplace(ds, cache)

        if chunks is not None and engine != "zarr":
            from dask.base import tokenize

            # if passed an actual file path, augment the token with
            # the file modification time
            if isinstance(filename_or_obj, str) and not is_remote_uri(filename_or_obj):
                mtime = os.path.getmtime(filename_or_obj)
            else:
                mtime = None
            token = tokenize(
                filename_or_obj,
                mtime,
                group,
                decode_cf,
                mask_and_scale,
                decode_times,
                concat_characters,
                decode_coords,
                engine,
                chunks,
                drop_variables,
                use_cftime,
                decode_timedelta,
            )
            name_prefix = "open_dataset-%s" % token
            ds2 = ds.chunk(chunks, name_prefix=name_prefix, token=token)

        elif engine == "zarr":
            # adapted from Dataset.Chunk() and taken from open_zarr
            if not (isinstance(chunks, (int, dict)) or chunks is None):
                if chunks != "auto":
                    raise ValueError(
                        "chunks must be an int, dict, 'auto', or None. "
                        "Instead found %s. " % chunks
                    )

            if chunks == "auto":
                try:
                    import dask.array  # noqa
                except ImportError:
                    chunks = None

            # auto chunking needs to be here and not in ZarrStore because
            # the variable chunks does not survive decode_cf
            # return trivial case
            if chunks is None:
                return ds

            if isinstance(chunks, int):
                chunks = dict.fromkeys(ds.dims, chunks)

            variables = {
                k: store.maybe_chunk(k, v, chunks, overwrite_encoded_chunks)
                for k, v in ds.variables.items()
            }
            ds2 = ds._replace(variables)

        else:
            ds2 = ds
        ds2._file_obj = ds._file_obj
        return ds2

    filename_or_obj = _normalize_path(filename_or_obj)

    if isinstance(filename_or_obj, AbstractDataStore):
        store = filename_or_obj
    else:
        if engine is None:
            engine = _autodetect_engine(filename_or_obj)

        if engine in ["netcdf4", "h5netcdf"]:
            extra_kwargs["group"] = group
            extra_kwargs["lock"] = lock
        elif engine in ["pynio", "pseudonetcdf", "cfgrib"]:
            extra_kwargs["lock"] = lock
        elif engine == "zarr":
            backend_kwargs = backend_kwargs.copy()
            overwrite_encoded_chunks = backend_kwargs.pop(
                "overwrite_encoded_chunks", None
            )
            extra_kwargs["mode"] = "r"
            extra_kwargs["group"] = group

        opener = _get_backend_cls(engine)
        store = opener(filename_or_obj, **extra_kwargs, **backend_kwargs)

    with close_on_error(store):
        ds = maybe_decode_store(store, chunks)

    # Ensure source filename always stored in dataset object (GH issue #2550)
    if "source" not in ds.encoding:
        if isinstance(filename_or_obj, str):
            ds.encoding["source"] = filename_or_obj

    return ds


def open_dataarray(
    filename_or_obj,
    group=None,
    decode_cf=True,
    mask_and_scale=None,
    decode_times=True,
    autoclose=None,
    concat_characters=True,
    decode_coords=True,
    engine=None,
    chunks=None,
    lock=None,
    cache=None,
    drop_variables=None,
    backend_kwargs=None,
    use_cftime=None,
    decode_timedelta=None,
):
    """Open an DataArray from a file or file-like object containing a single
    data variable.

    This is designed to read netCDF files with only one data variable. If
    multiple variables are present then a ValueError is raised.

    Parameters
    ----------
    filename_or_obj : str, Path, file-like or DataStore
        Strings and Paths are interpreted as a path to a netCDF file or an
        OpenDAP URL and opened with python-netCDF4, unless the filename ends
        with .gz, in which case the file is gunzipped and opened with
        scipy.io.netcdf (only netCDF3 supported). Byte-strings or file-like
        objects are opened by scipy.io.netcdf (netCDF3) or h5py (netCDF4/HDF).
    group : str, optional
        Path to the netCDF4 group in the given file to open (only works for
        netCDF4 files).
    decode_cf : bool, optional
        Whether to decode these variables, assuming they were saved according
        to CF conventions.
    mask_and_scale : bool, optional
        If True, replace array values equal to `_FillValue` with NA and scale
        values according to the formula `original_values * scale_factor +
        add_offset`, where `_FillValue`, `scale_factor` and `add_offset` are
        taken from variable attributes (if they exist).  If the `_FillValue` or
        `missing_value` attribute contains multiple values a warning will be
        issued and all array values matching one of the multiple values will
        be replaced by NA. mask_and_scale defaults to True except for the
        pseudonetcdf backend.
    decode_times : bool, optional
        If True, decode times encoded in the standard NetCDF datetime format
        into datetime objects. Otherwise, leave them encoded as numbers.
    concat_characters : bool, optional
        If True, concatenate along the last dimension of character arrays to
        form string arrays. Dimensions will only be concatenated over (and
        removed) if they have no corresponding variable and if they are only
        used as the last dimension of character arrays.
    decode_coords : bool, optional
        If True, decode the 'coordinates' attribute to identify coordinates in
        the resulting dataset.
    engine : {"netcdf4", "scipy", "pydap", "h5netcdf", "pynio", "cfgrib"}, \
        optional
        Engine to use when reading files. If not provided, the default engine
        is chosen based on available dependencies, with a preference for
        "netcdf4".
    chunks : int or dict, optional
        If chunks is provided, it used to load the new dataset into dask
        arrays.
    lock : False or lock-like, optional
        Resource lock to use when reading data from disk. Only relevant when
        using dask or another form of parallelism. By default, appropriate
        locks are chosen to safely read and write files with the currently
        active dask scheduler.
    cache : bool, optional
        If True, cache data loaded from the underlying datastore in memory as
        NumPy arrays when accessed to avoid reading from the underlying data-
        store multiple times. Defaults to True unless you specify the `chunks`
        argument to use dask, in which case it defaults to False. Does not
        change the behavior of coordinates corresponding to dimensions, which
        always load their data from disk into a ``pandas.Index``.
    drop_variables: str or iterable, optional
        A variable or list of variables to exclude from being parsed from the
        dataset. This may be useful to drop variables with problems or
        inconsistent values.
    backend_kwargs: dict, optional
        A dictionary of keyword arguments to pass on to the backend. This
        may be useful when backend options would improve performance or
        allow user control of dataset processing.
    use_cftime: bool, optional
        Only relevant if encoded dates come from a standard calendar
        (e.g. "gregorian", "proleptic_gregorian", "standard", or not
        specified).  If None (default), attempt to decode times to
        ``np.datetime64[ns]`` objects; if this is not possible, decode times to
        ``cftime.datetime`` objects. If True, always decode times to
        ``cftime.datetime`` objects, regardless of whether or not they can be
        represented using ``np.datetime64[ns]`` objects.  If False, always
        decode times to ``np.datetime64[ns]`` objects; if this is not possible
        raise an error.
    decode_timedelta : bool, optional
        If True, decode variables and coordinates with time units in
        {"days", "hours", "minutes", "seconds", "milliseconds", "microseconds"}
        into timedelta objects. If False, leave them encoded as numbers.
        If None (default), assume the same value of decode_time.

    Notes
    -----
    This is designed to be fully compatible with `DataArray.to_netcdf`. Saving
    using `DataArray.to_netcdf` and then loading with this function will
    produce an identical result.

    All parameters are passed directly to `xarray.open_dataset`. See that
    documentation for further details.

    See also
    --------
    open_dataset
    """

    dataset = open_dataset(
        filename_or_obj,
        group=group,
        decode_cf=decode_cf,
        mask_and_scale=mask_and_scale,
        decode_times=decode_times,
        autoclose=autoclose,
        concat_characters=concat_characters,
        decode_coords=decode_coords,
        engine=engine,
        chunks=chunks,
        lock=lock,
        cache=cache,
        drop_variables=drop_variables,
        backend_kwargs=backend_kwargs,
        use_cftime=use_cftime,
        decode_timedelta=decode_timedelta,
    )

    if len(dataset.data_vars) != 1:
        raise ValueError(
            "Given file dataset contains more than one data "
            "variable. Please read with xarray.open_dataset and "
            "then select the variable you want."
        )
    else:
        (data_array,) = dataset.data_vars.values()

    data_array._file_obj = dataset._file_obj

    # Reset names if they were changed during saving
    # to ensure that we can 'roundtrip' perfectly
    if DATAARRAY_NAME in dataset.attrs:
        data_array.name = dataset.attrs[DATAARRAY_NAME]
        del dataset.attrs[DATAARRAY_NAME]

    if data_array.name == DATAARRAY_VARIABLE:
        data_array.name = None

    return data_array


class _MultiFileCloser:
    __slots__ = ("file_objs",)

    def __init__(self, file_objs):
        self.file_objs = file_objs

    def close(self):
        for f in self.file_objs:
            f.close()


def open_mfdataset(
    paths,
    chunks=None,
    concat_dim=None,
    compat="no_conflicts",
    preprocess=None,
    engine=None,
    lock=None,
    data_vars="all",
    coords="different",
    combine="by_coords",
    autoclose=None,
    parallel=False,
    join="outer",
    attrs_file=None,
    **kwargs,
):
    """Open multiple files as a single dataset.

    If combine='by_coords' then the function ``combine_by_coords`` is used to combine
    the datasets into one before returning the result, and if combine='nested' then
    ``combine_nested`` is used. The filepaths must be structured according to which
    combining function is used, the details of which are given in the documentation for
    ``combine_by_coords`` and ``combine_nested``. By default ``combine='by_coords'``
    will be used. Requires dask to be installed. See documentation for
    details on dask [1]_. Global attributes from the ``attrs_file`` are used
    for the combined dataset.

    Parameters
    ----------
    paths : str or sequence
        Either a string glob in the form ``"path/to/my/files/*.nc"`` or an explicit list of
        files to open. Paths can be given as strings or as pathlib Paths. If
        concatenation along more than one dimension is desired, then ``paths`` must be a
        nested list-of-lists (see ``combine_nested`` for details). (A string glob will
        be expanded to a 1-dimensional list.)
    chunks : int or dict, optional
        Dictionary with keys given by dimension names and values given by chunk sizes.
        In general, these should divide the dimensions of each dataset. If int, chunk
        each dimension by ``chunks``. By default, chunks will be chosen to load entire
        input files into memory at once. This has a major impact on performance: please
        see the full documentation for more details [2]_.
    concat_dim : str, or list of str, DataArray, Index or None, optional
        Dimensions to concatenate files along.  You only need to provide this argument
        if ``combine='by_coords'``, and if any of the dimensions along which you want to
        concatenate is not a dimension in the original datasets, e.g., if you want to
        stack a collection of 2D arrays along a third dimension. Set
        ``concat_dim=[..., None, ...]`` explicitly to disable concatenation along a
        particular dimension. Default is None, which for a 1D list of filepaths is
        equivalent to opening the files separately and then merging them with
        ``xarray.merge``.
    combine : {"by_coords", "nested"}, optional
        Whether ``xarray.combine_by_coords`` or ``xarray.combine_nested`` is used to
        combine all the data. Default is to use ``xarray.combine_by_coords``.
    compat : {"identical", "equals", "broadcast_equals", \
              "no_conflicts", "override"}, optional
        String indicating how to compare variables of the same name for
        potential conflicts when merging:

         * "broadcast_equals": all values must be equal when variables are
           broadcast against each other to ensure common dimensions.
         * "equals": all values and dimensions must be the same.
         * "identical": all values, dimensions and attributes must be the
           same.
         * "no_conflicts": only values which are not null in both datasets
           must be equal. The returned dataset then contains the combination
           of all non-null values.
         * "override": skip comparing and pick variable from first dataset

    preprocess : callable, optional
        If provided, call this function on each dataset prior to concatenation.
        You can find the file-name from which each dataset was loaded in
        ``ds.encoding["source"]``.
    engine : {"netcdf4", "scipy", "pydap", "h5netcdf", "pynio", "cfgrib", "zarr"}, \
        optional
        Engine to use when reading files. If not provided, the default engine
        is chosen based on available dependencies, with a preference for
        "netcdf4".
    lock : False or lock-like, optional
        Resource lock to use when reading data from disk. Only relevant when
        using dask or another form of parallelism. By default, appropriate
        locks are chosen to safely read and write files with the currently
        active dask scheduler.
    data_vars : {"minimal", "different", "all"} or list of str, optional
        These data variables will be concatenated together:
          * "minimal": Only data variables in which the dimension already
            appears are included.
          * "different": Data variables which are not equal (ignoring
            attributes) across all datasets are also concatenated (as well as
            all for which dimension already appears). Beware: this option may
            load the data payload of data variables into memory if they are not
            already loaded.
          * "all": All data variables will be concatenated.
          * list of str: The listed data variables will be concatenated, in
            addition to the "minimal" data variables.
    coords : {"minimal", "different", "all"} or list of str, optional
        These coordinate variables will be concatenated together:
         * "minimal": Only coordinates in which the dimension already appears
           are included.
         * "different": Coordinates which are not equal (ignoring attributes)
           across all datasets are also concatenated (as well as all for which
           dimension already appears). Beware: this option may load the data
           payload of coordinate variables into memory if they are not already
           loaded.
         * "all": All coordinate variables will be concatenated, except
           those corresponding to other dimensions.
         * list of str: The listed coordinate variables will be concatenated,
           in addition the "minimal" coordinates.
    parallel : bool, optional
        If True, the open and preprocess steps of this function will be
        performed in parallel using ``dask.delayed``. Default is False.
    join : {"outer", "inner", "left", "right", "exact, "override"}, optional
        String indicating how to combine differing indexes
        (excluding concat_dim) in objects

        - "outer": use the union of object indexes
        - "inner": use the intersection of object indexes
        - "left": use indexes from the first object with each dimension
        - "right": use indexes from the last object with each dimension
        - "exact": instead of aligning, raise `ValueError` when indexes to be
          aligned are not equal
        - "override": if indexes are of same size, rewrite indexes to be
          those of the first object with that dimension. Indexes for the same
          dimension must have the same size in all objects.
    attrs_file : str or pathlib.Path, optional
        Path of the file used to read global attributes from.
        By default global attributes are read from the first file provided,
        with wildcard matches sorted by filename.
    **kwargs : optional
        Additional arguments passed on to :py:func:`xarray.open_dataset`.

    Returns
    -------
    xarray.Dataset

    Notes
    -----
    ``open_mfdataset`` opens files with read-only access. When you modify values
    of a Dataset, even one linked to files on disk, only the in-memory copy you
    are manipulating in xarray is modified: the original file on disk is never
    touched.

    See Also
    --------
    combine_by_coords
    combine_nested
    open_dataset

    References
    ----------

    .. [1] http://xarray.pydata.org/en/stable/dask.html
    .. [2] http://xarray.pydata.org/en/stable/dask.html#chunking-and-performance
    """
    if isinstance(paths, str):
        if is_remote_uri(paths):
            raise ValueError(
                "cannot do wild-card matching for paths that are remote URLs: "
                "{!r}. Instead, supply paths as an explicit list of strings.".format(
                    paths
                )
            )
        paths = sorted(glob(paths))
    else:
        paths = [str(p) if isinstance(p, Path) else p for p in paths]

    if not paths:
        raise OSError("no files to open")

    # If combine='by_coords' then this is unnecessary, but quick.
    # If combine='nested' then this creates a flat list which is easier to
    # iterate over, while saving the originally-supplied structure as "ids"
    if combine == "nested":
        if isinstance(concat_dim, (str, DataArray)) or concat_dim is None:
            concat_dim = [concat_dim]
    combined_ids_paths = _infer_concat_order_from_positions(paths)
    ids, paths = (list(combined_ids_paths.keys()), list(combined_ids_paths.values()))

    open_kwargs = dict(
        engine=engine, chunks=chunks or {}, lock=lock, autoclose=autoclose, **kwargs
    )

    if parallel:
        import dask

        # wrap the open_dataset, getattr, and preprocess with delayed
        open_ = dask.delayed(open_dataset)
        getattr_ = dask.delayed(getattr)
        if preprocess is not None:
            preprocess = dask.delayed(preprocess)
    else:
        open_ = open_dataset
        getattr_ = getattr

    datasets = [open_(p, **open_kwargs) for p in paths]
    file_objs = [getattr_(ds, "_file_obj") for ds in datasets]
    if preprocess is not None:
        datasets = [preprocess(ds) for ds in datasets]

    if parallel:
        # calling compute here will return the datasets/file_objs lists,
        # the underlying datasets will still be stored as dask arrays
        datasets, file_objs = dask.compute(datasets, file_objs)

    # Combine all datasets, closing them in case of a ValueError
    try:
        if combine == "nested":
            # Combined nested list by successive concat and merge operations
            # along each dimension, using structure given by "ids"
            combined = _nested_combine(
                datasets,
                concat_dims=concat_dim,
                compat=compat,
                data_vars=data_vars,
                coords=coords,
                ids=ids,
                join=join,
                combine_attrs="drop",
            )
        elif combine == "by_coords":
            # Redo ordering from coordinates, ignoring how they were ordered
            # previously
            combined = combine_by_coords(
                datasets,
                compat=compat,
                data_vars=data_vars,
                coords=coords,
                join=join,
                combine_attrs="drop",
            )
        else:
            raise ValueError(
                "{} is an invalid option for the keyword argument"
                " ``combine``".format(combine)
            )
    except ValueError:
        for ds in datasets:
            ds.close()
        raise

    combined._file_obj = _MultiFileCloser(file_objs)

    # read global attributes from the attrs_file or from the first dataset
    if attrs_file is not None:
        if isinstance(attrs_file, Path):
            attrs_file = str(attrs_file)
        combined.attrs = datasets[paths.index(attrs_file)].attrs
    else:
        combined.attrs = datasets[0].attrs

    return combined


WRITEABLE_STORES: Dict[str, Callable] = {
    "netcdf4": backends.NetCDF4DataStore.open,
    "scipy": backends.ScipyDataStore,
    "h5netcdf": backends.H5NetCDFStore.open,
}


def to_netcdf(
    dataset: Dataset,
    path_or_file=None,
    mode: str = "w",
    format: str = None,
    group: str = None,
    engine: str = None,
    encoding: Mapping = None,
    unlimited_dims: Iterable[Hashable] = None,
    compute: bool = True,
    multifile: bool = False,
    invalid_netcdf: bool = False,
) -> Union[Tuple[ArrayWriter, AbstractDataStore], bytes, "Delayed", None]:
    """This function creates an appropriate datastore for writing a dataset to
    disk as a netCDF file

    See `Dataset.to_netcdf` for full API docs.

    The ``multifile`` argument is only for the private use of save_mfdataset.
    """
    if isinstance(path_or_file, Path):
        path_or_file = str(path_or_file)

    if encoding is None:
        encoding = {}

    if path_or_file is None:
        if engine is None:
            engine = "scipy"
        elif engine != "scipy":
            raise ValueError(
                "invalid engine for creating bytes with "
                "to_netcdf: %r. Only the default engine "
                "or engine='scipy' is supported" % engine
            )
        if not compute:
            raise NotImplementedError(
                "to_netcdf() with compute=False is not yet implemented when "
                "returning bytes"
            )
    elif isinstance(path_or_file, str):
        if engine is None:
            engine = _get_default_engine(path_or_file)
        path_or_file = _normalize_path(path_or_file)
    else:  # file-like object
        engine = "scipy"

    # validate Dataset keys, DataArray names, and attr keys/values
    _validate_dataset_names(dataset)
    _validate_attrs(dataset)

    try:
        store_open = WRITEABLE_STORES[engine]
    except KeyError:
        raise ValueError("unrecognized engine for to_netcdf: %r" % engine)

    if format is not None:
        format = format.upper()

    # handle scheduler specific logic
    scheduler = _get_scheduler()
    have_chunks = any(v.chunks for v in dataset.variables.values())

    autoclose = have_chunks and scheduler in ["distributed", "multiprocessing"]
    if autoclose and engine == "scipy":
        raise NotImplementedError(
            "Writing netCDF files with the %s backend "
            "is not currently supported with dask's %s "
            "scheduler" % (engine, scheduler)
        )

    target = path_or_file if path_or_file is not None else BytesIO()
    kwargs = dict(autoclose=True) if autoclose else {}
    if invalid_netcdf:
        if engine == "h5netcdf":
            kwargs["invalid_netcdf"] = invalid_netcdf
        else:
            raise ValueError(
                "unrecognized option 'invalid_netcdf' for engine %s" % engine
            )
    store = store_open(target, mode, format, group, **kwargs)

    if unlimited_dims is None:
        unlimited_dims = dataset.encoding.get("unlimited_dims", None)
    if unlimited_dims is not None:
        if isinstance(unlimited_dims, str) or not isinstance(unlimited_dims, Iterable):
            unlimited_dims = [unlimited_dims]
        else:
            unlimited_dims = list(unlimited_dims)

    writer = ArrayWriter()

    # TODO: figure out how to refactor this logic (here and in save_mfdataset)
    # to avoid this mess of conditionals
    try:
        # TODO: allow this work (setting up the file for writing array data)
        # to be parallelized with dask
        dump_to_store(
            dataset, store, writer, encoding=encoding, unlimited_dims=unlimited_dims
        )
        if autoclose:
            store.close()

        if multifile:
            return writer, store

        writes = writer.sync(compute=compute)

        if path_or_file is None:
            store.sync()
            return target.getvalue()
    finally:
        if not multifile and compute:
            store.close()

    if not compute:
        import dask

        return dask.delayed(_finalize_store)(writes, store)
    return None


def dump_to_store(
    dataset, store, writer=None, encoder=None, encoding=None, unlimited_dims=None
):
    """Store dataset contents to a backends.*DataStore object."""
    if writer is None:
        writer = ArrayWriter()

    if encoding is None:
        encoding = {}

    variables, attrs = conventions.encode_dataset_coordinates(dataset)

    check_encoding = set()
    for k, enc in encoding.items():
        # no need to shallow copy the variable again; that already happened
        # in encode_dataset_coordinates
        variables[k].encoding = enc
        check_encoding.add(k)

    if encoder:
        variables, attrs = encoder(variables, attrs)

    store.store(variables, attrs, check_encoding, writer, unlimited_dims=unlimited_dims)


def save_mfdataset(
    datasets, paths, mode="w", format=None, groups=None, engine=None, compute=True
):
    """Write multiple datasets to disk as netCDF files simultaneously.

    This function is intended for use with datasets consisting of dask.array
    objects, in which case it can write the multiple datasets to disk
    simultaneously using a shared thread pool.

    When not using dask, it is no different than calling ``to_netcdf``
    repeatedly.

    Parameters
    ----------
    datasets : list of Dataset
        List of datasets to save.
    paths : list of str or list of Path
        List of paths to which to save each corresponding dataset.
    mode : {"w", "a"}, optional
        Write ("w") or append ("a") mode. If mode="w", any existing file at
        these locations will be overwritten.
    format : {"NETCDF4", "NETCDF4_CLASSIC", "NETCDF3_64BIT", \
              "NETCDF3_CLASSIC"}, optional

        File format for the resulting netCDF file:

        * NETCDF4: Data is stored in an HDF5 file, using netCDF4 API
          features.
        * NETCDF4_CLASSIC: Data is stored in an HDF5 file, using only
          netCDF 3 compatible API features.
        * NETCDF3_64BIT: 64-bit offset version of the netCDF 3 file format,
          which fully supports 2+ GB files, but is only compatible with
          clients linked against netCDF version 3.6.0 or later.
        * NETCDF3_CLASSIC: The classic netCDF 3 file format. It does not
          handle 2+ GB files very well.

        All formats are supported by the netCDF4-python library.
        scipy.io.netcdf only supports the last two formats.

        The default format is NETCDF4 if you are saving a file to disk and
        have the netCDF4-python library available. Otherwise, xarray falls
        back to using scipy to write netCDF files and defaults to the
        NETCDF3_64BIT format (scipy does not support netCDF4).
    groups : list of str, optional
        Paths to the netCDF4 group in each corresponding file to which to save
        datasets (only works for format="NETCDF4"). The groups will be created
        if necessary.
    engine : {"netcdf4", "scipy", "h5netcdf"}, optional
        Engine to use when writing netCDF files. If not provided, the
        default engine is chosen based on available dependencies, with a
        preference for "netcdf4" if writing to a file on disk.
        See `Dataset.to_netcdf` for additional information.
    compute : bool
        If true compute immediately, otherwise return a
        ``dask.delayed.Delayed`` object that can be computed later.

    Examples
    --------

    Save a dataset into one netCDF per year of data:

    >>> ds = xr.Dataset(
    ...     {"a": ("time", np.linspace(0, 1, 48))},
    ...     coords={"time": pd.date_range("2010-01-01", freq="M", periods=48)},
    ... )
    >>> ds
    <xarray.Dataset>
    Dimensions:  (time: 48)
    Coordinates:
      * time     (time) datetime64[ns] 2010-01-31 2010-02-28 ... 2013-12-31
    Data variables:
        a        (time) float64 0.0 0.02128 0.04255 0.06383 ... 0.9574 0.9787 1.0
    >>> years, datasets = zip(*ds.groupby("time.year"))
    >>> paths = ["%s.nc" % y for y in years]
    >>> xr.save_mfdataset(datasets, paths)
    """
    if mode == "w" and len(set(paths)) < len(paths):
        raise ValueError(
            "cannot use mode='w' when writing multiple " "datasets to the same path"
        )

    for obj in datasets:
        if not isinstance(obj, Dataset):
            raise TypeError(
                "save_mfdataset only supports writing Dataset "
                "objects, received type %s" % type(obj)
            )

    if groups is None:
        groups = [None] * len(datasets)

    if len({len(datasets), len(paths), len(groups)}) > 1:
        raise ValueError(
            "must supply lists of the same length for the "
            "datasets, paths and groups arguments to "
            "save_mfdataset"
        )

    writers, stores = zip(
        *[
            to_netcdf(
                ds, path, mode, format, group, engine, compute=compute, multifile=True
            )
            for ds, path, group in zip(datasets, paths, groups)
        ]
    )

    try:
        writes = [w.sync(compute=compute) for w in writers]
    finally:
        if compute:
            for store in stores:
                store.close()

    if not compute:
        import dask

        return dask.delayed(
            [dask.delayed(_finalize_store)(w, s) for w, s in zip(writes, stores)]
        )


def _validate_datatypes_for_zarr_append(dataset):
    """DataArray.name and Dataset keys must be a string or None"""

    def check_dtype(var):
        if (
            not np.issubdtype(var.dtype, np.number)
            and not np.issubdtype(var.dtype, np.datetime64)
            and not np.issubdtype(var.dtype, np.bool_)
            and not coding.strings.is_unicode_dtype(var.dtype)
            and not var.dtype == object
        ):
            # and not re.match('^bytes[1-9]+$', var.dtype.name)):
            raise ValueError(
                "Invalid dtype for data variable: {} "
                "dtype must be a subtype of number, "
                "datetime, bool, a fixed sized string, "
                "a fixed size unicode string or an "
                "object".format(var)
            )

    for k in dataset.data_vars.values():
        check_dtype(k)


def _validate_append_dim_and_encoding(
    ds_to_append, store, append_dim, encoding, **open_kwargs
):
    try:
        ds = backends.zarr.open_zarr(store, **open_kwargs)
    except ValueError:  # store empty
        return
    if append_dim:
        if append_dim not in ds.dims:
            raise ValueError(
                f"append_dim={append_dim!r} does not match any existing "
                f"dataset dimensions {ds.dims}"
            )
    for var_name in ds_to_append:
        if var_name in ds:
            if ds_to_append[var_name].dims != ds[var_name].dims:
                raise ValueError(
                    f"variable {var_name!r} already exists with different "
                    f"dimension names {ds[var_name].dims} != "
                    f"{ds_to_append[var_name].dims}, but changing variable "
                    "dimensions is not supported by to_zarr()."
                )
            existing_sizes = {
                k: v for k, v in ds[var_name].sizes.items() if k != append_dim
            }
            new_sizes = {
                k: v for k, v in ds_to_append[var_name].sizes.items() if k != append_dim
            }
            if existing_sizes != new_sizes:
                raise ValueError(
                    f"variable {var_name!r} already exists with different "
                    "dimension sizes: {existing_sizes} != {new_sizes}. "
                    "to_zarr() only supports changing dimension sizes when "
                    f"explicitly appending, but append_dim={append_dim!r}."
                )
            if var_name in encoding.keys():
                raise ValueError(
                    f"variable {var_name!r} already exists, but encoding was provided"
                )


def to_zarr(
    dataset,
    store=None,
    chunk_store=None,
    mode=None,
    synchronizer=None,
    group=None,
    encoding=None,
    compute=True,
    consolidated=False,
    append_dim=None,
):
    """This function creates an appropriate datastore for writing a dataset to
    a zarr ztore

    See `Dataset.to_zarr` for full API docs.
    """
    if isinstance(store, Path):
        store = str(store)
    if isinstance(chunk_store, Path):
        chunk_store = str(store)
    if encoding is None:
        encoding = {}

    # validate Dataset keys, DataArray names, and attr keys/values
    _validate_dataset_names(dataset)
    _validate_attrs(dataset)

    if mode == "a":
        _validate_datatypes_for_zarr_append(dataset)
        _validate_append_dim_and_encoding(
            dataset,
            store,
            append_dim,
            group=group,
            consolidated=consolidated,
            encoding=encoding,
        )

    zstore = backends.ZarrStore.open_group(
        store=store,
        mode=mode,
        synchronizer=synchronizer,
        group=group,
        consolidate_on_close=consolidated,
        chunk_store=chunk_store,
    )
    zstore.append_dim = append_dim
    writer = ArrayWriter()
    # TODO: figure out how to properly handle unlimited_dims
    dump_to_store(dataset, zstore, writer, encoding=encoding)
    writes = writer.sync(compute=compute)

    if compute:
        _finalize_store(writes, zstore)
    else:
        import dask

        return dask.delayed(_finalize_store)(writes, zstore)

    return zstore<|MERGE_RESOLUTION|>--- conflicted
+++ resolved
@@ -154,10 +154,6 @@
         engine = _get_default_engine_netcdf()
     return engine
 
-
-<<<<<<< HEAD
-def _get_backend_cls(engine, engines=ENGINES):
-=======
 def _autodetect_engine(filename_or_obj):
     if isinstance(filename_or_obj, str):
         engine = _get_default_engine(filename_or_obj, allow_remote=True)
@@ -166,8 +162,7 @@
     return engine
 
 
-def _get_backend_cls(engine):
->>>>>>> f821fe20
+def _get_backend_cls(engine, engines=ENGINES):
     """Select open_dataset method based on current engine"""
     try:
         return engines[engine]
