--- conflicted
+++ resolved
@@ -100,19 +100,6 @@
 
 def get_default_netcdf_write_engine(
     format: T_NetcdfTypes | None,
-<<<<<<< HEAD
-    to_file_object: bool = False,
-    to_memoryview: bool = False,
-) -> Literal["netcdf4", "h5netcdf", "scipy"]:
-    """Return the default netCDF library to use for writing a netCDF file."""
-    engines = {
-        "netcdf4": "netCDF4",
-        "scipy": "scipy.io",
-        "h5netcdf": "h5netcdf",
-    }
-
-    candidates = list(plugins.STANDARD_BACKENDS_ORDER)
-=======
     to_fileobject_or_memoryview: bool,
 ) -> Literal["netcdf4", "h5netcdf", "scipy"]:
     """Return the default netCDF library to use for writing a netCDF file."""
@@ -123,7 +110,6 @@
     }
 
     candidates = list(plugins.NETCDF_BACKENDS_ORDER)
->>>>>>> 7893348b
 
     if format is not None:
         if format.upper().startswith("NETCDF3"):
@@ -133,18 +119,6 @@
         else:
             raise ValueError(f"unexpected {format=}")
 
-<<<<<<< HEAD
-    if to_file_object:
-        candidates.remove("netcdf4")
-
-    for engine in candidates:
-        module_name = engines[engine]
-        if importlib.util.find_spec(module_name) is not None:
-            return cast(Literal["netcdf4", "h5netcdf", "scipy"], engine)
-
-    format_str = f"with {format=}" if format is not None else ""
-    libraries = ", ".join(engines[c] for c in candidates)
-=======
     if to_fileobject_or_memoryview:
         candidates.remove("netcdf4")
 
@@ -155,7 +129,6 @@
 
     format_str = f" with {format=}" if format is not None else ""
     libraries = ", ".join(module_names[c] for c in candidates)
->>>>>>> 7893348b
     raise ValueError(
         f"cannot write NetCDF files{format_str} because none of the suitable "
         f"backend libraries ({libraries}) are installed"
@@ -2073,14 +2046,8 @@
     path_or_file = _normalize_path(path_or_file)
 
     if engine is None:
-<<<<<<< HEAD
-        to_memoryview = path_or_file is None
-        to_file_object = not to_memoryview and not isinstance(path_or_file, str)
-        engine = get_default_netcdf_write_engine(format, to_file_object, to_memoryview)
-=======
         to_fileobject_or_memoryview = not isinstance(path_or_file, str)
         engine = get_default_netcdf_write_engine(format, to_fileobject_or_memoryview)
->>>>>>> 7893348b
 
     # validate Dataset keys, DataArray names, and attr keys/values
     _validate_dataset_names(dataset)
