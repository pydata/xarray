from __future__ import annotations

import os
from collections.abc import Hashable, Iterable, Mapping, MutableMapping, Sequence
from functools import partial
from glob import glob
from io import BytesIO
from numbers import Number
<<<<<<< HEAD
from typing import (
    TYPE_CHECKING,
    Any,
    Callable,
    Final,
    Hashable,
    Iterable,
    Literal,
    Mapping,
    MutableMapping,
    Sequence,
    Union,
    cast,
    overload,
)
=======
from typing import TYPE_CHECKING, Any, Callable, Final, Literal, Union, cast, overload
>>>>>>> d385e206

import numpy as np

from xarray import backends, conventions
from xarray.backends import plugins
from xarray.backends.common import AbstractDataStore, ArrayWriter, _normalize_path
from xarray.backends.locks import _get_scheduler
from xarray.core import indexing
from xarray.core.combine import (
    _infer_concat_order_from_positions,
    _nested_combine,
    combine_by_coords,
)
from xarray.core.dataarray import DataArray
from xarray.core.dataset import Dataset, _get_chunk, _maybe_chunk
from xarray.core.indexes import Index
from xarray.core.utils import is_remote_uri

if TYPE_CHECKING:
    try:
        from dask.delayed import Delayed
    except ImportError:
        Delayed = None  # type: ignore
    from io import BufferedIOBase

    from xarray.backends.common import BackendEntrypoint
    from xarray.core.types import (
        CombineAttrsOptions,
        CompatOptions,
        JoinOptions,
        NestedSequence,
    )

    T_NetcdfEngine = Literal["netcdf4", "scipy", "h5netcdf"]
    T_Engine = Union[
        T_NetcdfEngine,
        Literal["pydap", "pynio", "pseudonetcdf", "cfgrib", "zarr"],
        type[BackendEntrypoint],
        str,  # no nice typing support for custom backends
        None,
    ]
    T_Chunks = Union[int, dict[Any, Any], Literal["auto"], None]
    T_NetcdfTypes = Literal[
        "NETCDF4", "NETCDF4_CLASSIC", "NETCDF3_64BIT", "NETCDF3_CLASSIC"
    ]


DATAARRAY_NAME = "__xarray_dataarray_name__"
DATAARRAY_VARIABLE = "__xarray_dataarray_variable__"

ENGINES = {
    "netcdf4": backends.NetCDF4DataStore.open,
    "scipy": backends.ScipyDataStore,
    "pydap": backends.PydapDataStore.open,
    "h5netcdf": backends.H5NetCDFStore.open,
    "pynio": backends.NioDataStore,
    "pseudonetcdf": backends.PseudoNetCDFDataStore.open,
    "cfgrib": backends.CfGribDataStore,
    "zarr": backends.ZarrStore.open_group,
}


def _get_default_engine_remote_uri() -> Literal["netcdf4", "pydap"]:
    engine: Literal["netcdf4", "pydap"]
    try:
        import netCDF4  # noqa: F401

        engine = "netcdf4"
    except ImportError:  # pragma: no cover
        try:
            import pydap  # noqa: F401

            engine = "pydap"
        except ImportError:
            raise ValueError(
                "netCDF4 or pydap is required for accessing "
                "remote datasets via OPeNDAP"
            )
    return engine


def _get_default_engine_gz() -> Literal["scipy"]:
    try:
        import scipy  # noqa: F401

        engine: Final = "scipy"
    except ImportError:  # pragma: no cover
        raise ValueError("scipy is required for accessing .gz files")
    return engine


def _get_default_engine_netcdf() -> Literal["netcdf4", "scipy"]:
    engine: Literal["netcdf4", "scipy"]
    try:
        import netCDF4  # noqa: F401

        engine = "netcdf4"
    except ImportError:  # pragma: no cover
        try:
            import scipy.io.netcdf  # noqa: F401

            engine = "scipy"
        except ImportError:
            raise ValueError(
                "cannot read or write netCDF files without "
                "netCDF4-python or scipy installed"
            )
    return engine


def _get_default_engine(path: str, allow_remote: bool = False) -> T_NetcdfEngine:
    if allow_remote and is_remote_uri(path):
        return _get_default_engine_remote_uri()  # type: ignore[return-value]
    elif path.endswith(".gz"):
        return _get_default_engine_gz()
    else:
        return _get_default_engine_netcdf()


def _validate_dataset_names(dataset: Dataset) -> None:
    """DataArray.name and Dataset keys must be a string or None"""

    def check_name(name: Hashable):
        if isinstance(name, str):
            if not name:
                raise ValueError(
                    f"Invalid name {name!r} for DataArray or Dataset key: "
                    "string must be length 1 or greater for "
                    "serialization to netCDF files"
                )
        elif name is not None:
            raise TypeError(
                f"Invalid name {name!r} for DataArray or Dataset key: "
                "must be either a string or None for serialization to netCDF "
                "files"
            )

    for k in dataset.variables:
        check_name(k)


def _validate_attrs(dataset, invalid_netcdf=False):
    """`attrs` must have a string key and a value which is either: a number,
    a string, an ndarray, a list/tuple of numbers/strings, or a numpy.bool_.

    Notes
    -----
    A numpy.bool_ is only allowed when using the h5netcdf engine with
    `invalid_netcdf=True`.
    """

    valid_types = (str, Number, np.ndarray, np.number, list, tuple)
    if invalid_netcdf:
        valid_types += (np.bool_,)

    def check_attr(name, value, valid_types):
        if isinstance(name, str):
            if not name:
                raise ValueError(
                    f"Invalid name for attr {name!r}: string must be "
                    "length 1 or greater for serialization to "
                    "netCDF files"
                )
        else:
            raise TypeError(
                f"Invalid name for attr: {name!r} must be a string for "
                "serialization to netCDF files"
            )

        if not isinstance(value, valid_types):
            raise TypeError(
                f"Invalid value for attr {name!r}: {value!r}. For serialization to "
                "netCDF files, its value must be of one of the following types: "
                f"{', '.join([vtype.__name__ for vtype in valid_types])}"
            )

    # Check attrs on the dataset itself
    for k, v in dataset.attrs.items():
        check_attr(k, v, valid_types)

    # Check attrs on each variable within the dataset
    for variable in dataset.variables.values():
        for k, v in variable.attrs.items():
            check_attr(k, v, valid_types)


def _resolve_decoders_kwargs(decode_cf, open_backend_dataset_parameters, **decoders):
    for d in list(decoders):
        if decode_cf is False and d in open_backend_dataset_parameters:
            decoders[d] = False
        if decoders[d] is None:
            decoders.pop(d)
    return decoders


def _get_mtime(filename_or_obj):
    # if passed an actual file path, augment the token with
    # the file modification time
    mtime = None

    try:
        path = os.fspath(filename_or_obj)
    except TypeError:
        path = None

    if path and not is_remote_uri(path):
        mtime = os.path.getmtime(os.path.expanduser(filename_or_obj))

    return mtime


def _protect_dataset_variables_inplace(dataset, cache):
    for name, variable in dataset.variables.items():
        if name not in dataset._indexes:
            # no need to protect IndexVariable objects
            data = indexing.CopyOnWriteArray(variable._data)
            if cache:
                data = indexing.MemoryCachedArray(data)
            variable.data = data


def _finalize_store(write, store):
    """Finalize this store by explicitly syncing and closing"""
    del write  # ensure writing is done first
    store.close()


def _multi_file_closer(closers):
    for closer in closers:
        closer()


def load_dataset(filename_or_obj, **kwargs) -> Dataset:
    """Open, load into memory, and close a Dataset from a file or file-like
    object.

    This is a thin wrapper around :py:meth:`~xarray.open_dataset`. It differs
    from `open_dataset` in that it loads the Dataset into memory, closes the
    file, and returns the Dataset. In contrast, `open_dataset` keeps the file
    handle open and lazy loads its contents. All parameters are passed directly
    to `open_dataset`. See that documentation for further details.

    Returns
    -------
    dataset : Dataset
        The newly created Dataset.

    See Also
    --------
    open_dataset
    """
    if "cache" in kwargs:
        raise TypeError("cache has no effect in this context")

    with open_dataset(filename_or_obj, **kwargs) as ds:
        return ds.load()


def load_dataarray(filename_or_obj, **kwargs):
    """Open, load into memory, and close a DataArray from a file or file-like
    object containing a single data variable.

    This is a thin wrapper around :py:meth:`~xarray.open_dataarray`. It differs
    from `open_dataarray` in that it loads the Dataset into memory, closes the
    file, and returns the Dataset. In contrast, `open_dataarray` keeps the file
    handle open and lazy loads its contents. All parameters are passed directly
    to `open_dataarray`. See that documentation for further details.

    Returns
    -------
    datarray : DataArray
        The newly created DataArray.

    See Also
    --------
    open_dataarray
    """
    if "cache" in kwargs:
        raise TypeError("cache has no effect in this context")

    with open_dataarray(filename_or_obj, **kwargs) as da:
        return da.load()


def _chunk_ds(
    backend_ds,
    filename_or_obj,
    engine,
    chunks,
    overwrite_encoded_chunks,
    inline_array,
    **extra_tokens,
):
    from dask.base import tokenize

    mtime = _get_mtime(filename_or_obj)
    token = tokenize(filename_or_obj, mtime, engine, chunks, **extra_tokens)
    name_prefix = f"open_dataset-{token}"

    variables = {}
    for name, var in backend_ds.variables.items():
        var_chunks = _get_chunk(var, chunks)
        variables[name] = _maybe_chunk(
            name,
            var,
            var_chunks,
            overwrite_encoded_chunks=overwrite_encoded_chunks,
            name_prefix=name_prefix,
            token=token,
            inline_array=inline_array,
        )
    return backend_ds._replace(variables)


def _dataset_from_backend_dataset(
    backend_ds,
    filename_or_obj,
    engine,
    chunks,
    cache,
    overwrite_encoded_chunks,
    inline_array,
    **extra_tokens,
):
    if not isinstance(chunks, (int, dict)) and chunks not in {None, "auto"}:
        raise ValueError(
            f"chunks must be an int, dict, 'auto', or None. Instead found {chunks}."
        )

    _protect_dataset_variables_inplace(backend_ds, cache)
    if chunks is None:
        ds = backend_ds
    else:
        ds = _chunk_ds(
            backend_ds,
            filename_or_obj,
            engine,
            chunks,
            overwrite_encoded_chunks,
            inline_array,
            **extra_tokens,
        )

    ds.set_close(backend_ds._close)

    # Ensure source filename always stored in dataset object
    if "source" not in ds.encoding and isinstance(filename_or_obj, (str, os.PathLike)):
        ds.encoding["source"] = _normalize_path(filename_or_obj)

    return ds


def open_dataset(
    filename_or_obj: str | os.PathLike[Any] | BufferedIOBase | AbstractDataStore,
    *,
    engine: T_Engine = None,
    chunks: T_Chunks = None,
    cache: bool | None = None,
    decode_cf: bool | None = None,
    mask_and_scale: bool | None = None,
    decode_times: bool | None = None,
    decode_timedelta: bool | None = None,
    use_cftime: bool | None = None,
    concat_characters: bool | None = None,
    decode_coords: Literal["coordinates", "all"] | bool | None = None,
    drop_variables: str | Iterable[str] | None = None,
    inline_array: bool = False,
    backend_kwargs: dict[str, Any] | None = None,
    **kwargs,
) -> Dataset:
    """Open and decode a dataset from a file or file-like object.

    Parameters
    ----------
    filename_or_obj : str, Path, file-like or DataStore
        Strings and Path objects are interpreted as a path to a netCDF file
        or an OpenDAP URL and opened with python-netCDF4, unless the filename
        ends with .gz, in which case the file is gunzipped and opened with
        scipy.io.netcdf (only netCDF3 supported). Byte-strings or file-like
        objects are opened by scipy.io.netcdf (netCDF3) or h5py (netCDF4/HDF).
    engine : {"netcdf4", "scipy", "pydap", "h5netcdf", "pynio", "cfgrib", \
        "pseudonetcdf", "zarr", None}, installed backend \
        or subclass of xarray.backends.BackendEntrypoint, optional
        Engine to use when reading files. If not provided, the default engine
        is chosen based on available dependencies, with a preference for
        "netcdf4". A custom backend class (a subclass of ``BackendEntrypoint``)
        can also be used.
    chunks : int, dict, 'auto' or None, optional
        If chunks is provided, it is used to load the new dataset into dask
        arrays. ``chunks=-1`` loads the dataset with dask using a single
        chunk for all arrays. ``chunks={}`` loads the dataset with dask using
        engine preferred chunks if exposed by the backend, otherwise with
        a single chunk for all arrays. In order to reproduce the default behavior
        of ``xr.open_zarr(...)`` use ``xr.open_dataset(..., engine='zarr', chunks={})``.
        ``chunks='auto'`` will use dask ``auto`` chunking taking into account the
        engine preferred chunks. See dask chunking for more details.
    cache : bool, optional
        If True, cache data loaded from the underlying datastore in memory as
        NumPy arrays when accessed to avoid reading from the underlying data-
        store multiple times. Defaults to True unless you specify the `chunks`
        argument to use dask, in which case it defaults to False. Does not
        change the behavior of coordinates corresponding to dimensions, which
        always load their data from disk into a ``pandas.Index``.
    decode_cf : bool, optional
        Whether to decode these variables, assuming they were saved according
        to CF conventions.
    mask_and_scale : bool, optional
        If True, replace array values equal to `_FillValue` with NA and scale
        values according to the formula `original_values * scale_factor +
        add_offset`, where `_FillValue`, `scale_factor` and `add_offset` are
        taken from variable attributes (if they exist).  If the `_FillValue` or
        `missing_value` attribute contains multiple values a warning will be
        issued and all array values matching one of the multiple values will
        be replaced by NA. mask_and_scale defaults to True except for the
        pseudonetcdf backend. This keyword may not be supported by all the backends.
    decode_times : bool, optional
        If True, decode times encoded in the standard NetCDF datetime format
        into datetime objects. Otherwise, leave them encoded as numbers.
        This keyword may not be supported by all the backends.
    decode_timedelta : bool, optional
        If True, decode variables and coordinates with time units in
        {"days", "hours", "minutes", "seconds", "milliseconds", "microseconds"}
        into timedelta objects. If False, leave them encoded as numbers.
        If None (default), assume the same value of decode_time.
        This keyword may not be supported by all the backends.
    use_cftime: bool, optional
        Only relevant if encoded dates come from a standard calendar
        (e.g. "gregorian", "proleptic_gregorian", "standard", or not
        specified).  If None (default), attempt to decode times to
        ``np.datetime64[ns]`` objects; if this is not possible, decode times to
        ``cftime.datetime`` objects. If True, always decode times to
        ``cftime.datetime`` objects, regardless of whether or not they can be
        represented using ``np.datetime64[ns]`` objects.  If False, always
        decode times to ``np.datetime64[ns]`` objects; if this is not possible
        raise an error. This keyword may not be supported by all the backends.
    concat_characters : bool, optional
        If True, concatenate along the last dimension of character arrays to
        form string arrays. Dimensions will only be concatenated over (and
        removed) if they have no corresponding variable and if they are only
        used as the last dimension of character arrays.
        This keyword may not be supported by all the backends.
    decode_coords : bool or {"coordinates", "all"}, optional
        Controls which variables are set as coordinate variables:

        - "coordinates" or True: Set variables referred to in the
          ``'coordinates'`` attribute of the datasets or individual variables
          as coordinate variables.
        - "all": Set variables referred to in  ``'grid_mapping'``, ``'bounds'`` and
          other attributes as coordinate variables.
    drop_variables: str or iterable of str, optional
        A variable or list of variables to exclude from being parsed from the
        dataset. This may be useful to drop variables with problems or
        inconsistent values.
    inline_array: bool, default: False
        How to include the array in the dask task graph.
        By default(``inline_array=False``) the array is included in a task by
        itself, and each chunk refers to that task by its key. With
        ``inline_array=True``, Dask will instead inline the array directly
        in the values of the task graph. See :py:func:`dask.array.from_array`.
    backend_kwargs: dict
        Additional keyword arguments passed on to the engine open function,
        equivalent to `**kwargs`.
    **kwargs: dict
        Additional keyword arguments passed on to the engine open function.
        For example:

        - 'group': path to the netCDF4 group in the given file to open given as
          a str,supported by "netcdf4", "h5netcdf", "zarr".
        - 'lock': resource lock to use when reading data from disk. Only
          relevant when using dask or another form of parallelism. By default,
          appropriate locks are chosen to safely read and write files with the
          currently active dask scheduler. Supported by "netcdf4", "h5netcdf",
          "scipy", "pynio", "pseudonetcdf", "cfgrib".

        See engine open function for kwargs accepted by each specific engine.

    Returns
    -------
    dataset : Dataset
        The newly created dataset.

    Notes
    -----
    ``open_dataset`` opens the file with read-only access. When you modify
    values of a Dataset, even one linked to files on disk, only the in-memory
    copy you are manipulating in xarray is modified: the original file on disk
    is never touched.

    See Also
    --------
    open_mfdataset
    """

    if cache is None:
        cache = chunks is None

    if backend_kwargs is not None:
        kwargs.update(backend_kwargs)

    if engine is None:
        engine = plugins.guess_engine(filename_or_obj)

    backend = plugins.get_backend(engine)

    decoders = _resolve_decoders_kwargs(
        decode_cf,
        open_backend_dataset_parameters=backend.open_dataset_parameters,
        mask_and_scale=mask_and_scale,
        decode_times=decode_times,
        decode_timedelta=decode_timedelta,
        concat_characters=concat_characters,
        use_cftime=use_cftime,
        decode_coords=decode_coords,
    )

    overwrite_encoded_chunks = kwargs.pop("overwrite_encoded_chunks", None)
    backend_ds = backend.open_dataset(
        filename_or_obj,
        drop_variables=drop_variables,
        **decoders,
        **kwargs,
    )
    ds = _dataset_from_backend_dataset(
        backend_ds,
        filename_or_obj,
        engine,
        chunks,
        cache,
        overwrite_encoded_chunks,
        inline_array,
        drop_variables=drop_variables,
        **decoders,
        **kwargs,
    )
    return ds


def open_dataarray(
    filename_or_obj: str | os.PathLike[Any] | BufferedIOBase | AbstractDataStore,
    *,
    engine: T_Engine = None,
    chunks: T_Chunks = None,
    cache: bool | None = None,
    decode_cf: bool | None = None,
    mask_and_scale: bool | None = None,
    decode_times: bool | None = None,
    decode_timedelta: bool | None = None,
    use_cftime: bool | None = None,
    concat_characters: bool | None = None,
    decode_coords: Literal["coordinates", "all"] | bool | None = None,
    drop_variables: str | Iterable[str] | None = None,
    inline_array: bool = False,
    backend_kwargs: dict[str, Any] | None = None,
    **kwargs,
) -> DataArray:
    """Open an DataArray from a file or file-like object containing a single
    data variable.

    This is designed to read netCDF files with only one data variable. If
    multiple variables are present then a ValueError is raised.

    Parameters
    ----------
    filename_or_obj : str, Path, file-like or DataStore
        Strings and Path objects are interpreted as a path to a netCDF file
        or an OpenDAP URL and opened with python-netCDF4, unless the filename
        ends with .gz, in which case the file is gunzipped and opened with
        scipy.io.netcdf (only netCDF3 supported). Byte-strings or file-like
        objects are opened by scipy.io.netcdf (netCDF3) or h5py (netCDF4/HDF).
    engine : {"netcdf4", "scipy", "pydap", "h5netcdf", "pynio", "cfgrib", \
        "pseudonetcdf", "zarr", None}, installed backend \
        or subclass of xarray.backends.BackendEntrypoint, optional
        Engine to use when reading files. If not provided, the default engine
        is chosen based on available dependencies, with a preference for
        "netcdf4".
    chunks : int, dict, 'auto' or None, optional
        If chunks is provided, it is used to load the new dataset into dask
        arrays. ``chunks=-1`` loads the dataset with dask using a single
        chunk for all arrays. `chunks={}`` loads the dataset with dask using
        engine preferred chunks if exposed by the backend, otherwise with
        a single chunk for all arrays.
        ``chunks='auto'`` will use dask ``auto`` chunking taking into account the
        engine preferred chunks. See dask chunking for more details.
    cache : bool, optional
        If True, cache data loaded from the underlying datastore in memory as
        NumPy arrays when accessed to avoid reading from the underlying data-
        store multiple times. Defaults to True unless you specify the `chunks`
        argument to use dask, in which case it defaults to False. Does not
        change the behavior of coordinates corresponding to dimensions, which
        always load their data from disk into a ``pandas.Index``.
    decode_cf : bool, optional
        Whether to decode these variables, assuming they were saved according
        to CF conventions.
    mask_and_scale : bool, optional
        If True, replace array values equal to `_FillValue` with NA and scale
        values according to the formula `original_values * scale_factor +
        add_offset`, where `_FillValue`, `scale_factor` and `add_offset` are
        taken from variable attributes (if they exist).  If the `_FillValue` or
        `missing_value` attribute contains multiple values a warning will be
        issued and all array values matching one of the multiple values will
        be replaced by NA. mask_and_scale defaults to True except for the
        pseudonetcdf backend. This keyword may not be supported by all the backends.
    decode_times : bool, optional
        If True, decode times encoded in the standard NetCDF datetime format
        into datetime objects. Otherwise, leave them encoded as numbers.
        This keyword may not be supported by all the backends.
    decode_timedelta : bool, optional
        If True, decode variables and coordinates with time units in
        {"days", "hours", "minutes", "seconds", "milliseconds", "microseconds"}
        into timedelta objects. If False, leave them encoded as numbers.
        If None (default), assume the same value of decode_time.
        This keyword may not be supported by all the backends.
    use_cftime: bool, optional
        Only relevant if encoded dates come from a standard calendar
        (e.g. "gregorian", "proleptic_gregorian", "standard", or not
        specified).  If None (default), attempt to decode times to
        ``np.datetime64[ns]`` objects; if this is not possible, decode times to
        ``cftime.datetime`` objects. If True, always decode times to
        ``cftime.datetime`` objects, regardless of whether or not they can be
        represented using ``np.datetime64[ns]`` objects.  If False, always
        decode times to ``np.datetime64[ns]`` objects; if this is not possible
        raise an error. This keyword may not be supported by all the backends.
    concat_characters : bool, optional
        If True, concatenate along the last dimension of character arrays to
        form string arrays. Dimensions will only be concatenated over (and
        removed) if they have no corresponding variable and if they are only
        used as the last dimension of character arrays.
        This keyword may not be supported by all the backends.
    decode_coords : bool or {"coordinates", "all"}, optional
        Controls which variables are set as coordinate variables:

        - "coordinates" or True: Set variables referred to in the
          ``'coordinates'`` attribute of the datasets or individual variables
          as coordinate variables.
        - "all": Set variables referred to in  ``'grid_mapping'``, ``'bounds'`` and
          other attributes as coordinate variables.
    drop_variables: str or iterable of str, optional
        A variable or list of variables to exclude from being parsed from the
        dataset. This may be useful to drop variables with problems or
        inconsistent values.
    inline_array: bool, default: False
        How to include the array in the dask task graph.
        By default(``inline_array=False``) the array is included in a task by
        itself, and each chunk refers to that task by its key. With
        ``inline_array=True``, Dask will instead inline the array directly
        in the values of the task graph. See :py:func:`dask.array.from_array`.
    backend_kwargs: dict
        Additional keyword arguments passed on to the engine open function,
        equivalent to `**kwargs`.
    **kwargs: dict
        Additional keyword arguments passed on to the engine open function.
        For example:

        - 'group': path to the netCDF4 group in the given file to open given as
          a str,supported by "netcdf4", "h5netcdf", "zarr".
        - 'lock': resource lock to use when reading data from disk. Only
          relevant when using dask or another form of parallelism. By default,
          appropriate locks are chosen to safely read and write files with the
          currently active dask scheduler. Supported by "netcdf4", "h5netcdf",
          "scipy", "pynio", "pseudonetcdf", "cfgrib".

        See engine open function for kwargs accepted by each specific engine.

    Notes
    -----
    This is designed to be fully compatible with `DataArray.to_netcdf`. Saving
    using `DataArray.to_netcdf` and then loading with this function will
    produce an identical result.

    All parameters are passed directly to `xarray.open_dataset`. See that
    documentation for further details.

    See also
    --------
    open_dataset
    """

    dataset = open_dataset(
        filename_or_obj,
        decode_cf=decode_cf,
        mask_and_scale=mask_and_scale,
        decode_times=decode_times,
        concat_characters=concat_characters,
        decode_coords=decode_coords,
        engine=engine,
        chunks=chunks,
        cache=cache,
        drop_variables=drop_variables,
        inline_array=inline_array,
        backend_kwargs=backend_kwargs,
        use_cftime=use_cftime,
        decode_timedelta=decode_timedelta,
        **kwargs,
    )

    if len(dataset.data_vars) != 1:
        raise ValueError(
            "Given file dataset contains more than one data "
            "variable. Please read with xarray.open_dataset and "
            "then select the variable you want."
        )
    else:
        (data_array,) = dataset.data_vars.values()

    data_array.set_close(dataset._close)

    # Reset names if they were changed during saving
    # to ensure that we can 'roundtrip' perfectly
    if DATAARRAY_NAME in dataset.attrs:
        data_array.name = dataset.attrs[DATAARRAY_NAME]
        del dataset.attrs[DATAARRAY_NAME]

    if data_array.name == DATAARRAY_VARIABLE:
        data_array.name = None

    return data_array


def open_mfdataset(
    paths: str | NestedSequence[str | os.PathLike],
    chunks: T_Chunks = None,
    concat_dim: str
    | DataArray
    | Index
    | Sequence[str]
    | Sequence[DataArray]
    | Sequence[Index]
    | None = None,
    compat: CompatOptions = "no_conflicts",
    preprocess: Callable[[Dataset], Dataset] | None = None,
    engine: T_Engine = None,
    data_vars: Literal["all", "minimal", "different"] | list[str] = "all",
    coords="different",
    combine: Literal["by_coords", "nested"] = "by_coords",
    parallel: bool = False,
    join: JoinOptions = "outer",
    attrs_file: str | os.PathLike | None = None,
    combine_attrs: CombineAttrsOptions = "override",
    **kwargs,
) -> Dataset:
    """Open multiple files as a single dataset.

    If combine='by_coords' then the function ``combine_by_coords`` is used to combine
    the datasets into one before returning the result, and if combine='nested' then
    ``combine_nested`` is used. The filepaths must be structured according to which
    combining function is used, the details of which are given in the documentation for
    ``combine_by_coords`` and ``combine_nested``. By default ``combine='by_coords'``
    will be used. Requires dask to be installed. See documentation for
    details on dask [1]_. Global attributes from the ``attrs_file`` are used
    for the combined dataset.

    Parameters
    ----------
    paths : str or nested sequence of paths
        Either a string glob in the form ``"path/to/my/files/*.nc"`` or an explicit list of
        files to open. Paths can be given as strings or as pathlib Paths. If
        concatenation along more than one dimension is desired, then ``paths`` must be a
        nested list-of-lists (see ``combine_nested`` for details). (A string glob will
        be expanded to a 1-dimensional list.)
    chunks : int, dict, 'auto' or None, optional
        Dictionary with keys given by dimension names and values given by chunk sizes.
        In general, these should divide the dimensions of each dataset. If int, chunk
        each dimension by ``chunks``. By default, chunks will be chosen to load entire
        input files into memory at once. This has a major impact on performance: please
        see the full documentation for more details [2]_.
    concat_dim : str, DataArray, Index or a Sequence of these or None, optional
        Dimensions to concatenate files along.  You only need to provide this argument
        if ``combine='nested'``, and if any of the dimensions along which you want to
        concatenate is not a dimension in the original datasets, e.g., if you want to
        stack a collection of 2D arrays along a third dimension. Set
        ``concat_dim=[..., None, ...]`` explicitly to disable concatenation along a
        particular dimension. Default is None, which for a 1D list of filepaths is
        equivalent to opening the files separately and then merging them with
        ``xarray.merge``.
    combine : {"by_coords", "nested"}, optional
        Whether ``xarray.combine_by_coords`` or ``xarray.combine_nested`` is used to
        combine all the data. Default is to use ``xarray.combine_by_coords``.
    compat : {"identical", "equals", "broadcast_equals", \
              "no_conflicts", "override"}, default: "no_conflicts"
        String indicating how to compare variables of the same name for
        potential conflicts when merging:

         * "broadcast_equals": all values must be equal when variables are
           broadcast against each other to ensure common dimensions.
         * "equals": all values and dimensions must be the same.
         * "identical": all values, dimensions and attributes must be the
           same.
         * "no_conflicts": only values which are not null in both datasets
           must be equal. The returned dataset then contains the combination
           of all non-null values.
         * "override": skip comparing and pick variable from first dataset

    preprocess : callable, optional
        If provided, call this function on each dataset prior to concatenation.
        You can find the file-name from which each dataset was loaded in
        ``ds.encoding["source"]``.
    engine : {"netcdf4", "scipy", "pydap", "h5netcdf", "pynio", "cfgrib", \
        "pseudonetcdf", "zarr", None}, installed backend \
        or subclass of xarray.backends.BackendEntrypoint, optional
        Engine to use when reading files. If not provided, the default engine
        is chosen based on available dependencies, with a preference for
        "netcdf4".
    data_vars : {"minimal", "different", "all"} or list of str, default: "all"
        These data variables will be concatenated together:
          * "minimal": Only data variables in which the dimension already
            appears are included.
          * "different": Data variables which are not equal (ignoring
            attributes) across all datasets are also concatenated (as well as
            all for which dimension already appears). Beware: this option may
            load the data payload of data variables into memory if they are not
            already loaded.
          * "all": All data variables will be concatenated.
          * list of str: The listed data variables will be concatenated, in
            addition to the "minimal" data variables.
    coords : {"minimal", "different", "all"} or list of str, optional
        These coordinate variables will be concatenated together:
         * "minimal": Only coordinates in which the dimension already appears
           are included.
         * "different": Coordinates which are not equal (ignoring attributes)
           across all datasets are also concatenated (as well as all for which
           dimension already appears). Beware: this option may load the data
           payload of coordinate variables into memory if they are not already
           loaded.
         * "all": All coordinate variables will be concatenated, except
           those corresponding to other dimensions.
         * list of str: The listed coordinate variables will be concatenated,
           in addition the "minimal" coordinates.
    parallel : bool, default: False
        If True, the open and preprocess steps of this function will be
        performed in parallel using ``dask.delayed``. Default is False.
    join : {"outer", "inner", "left", "right", "exact", "override"}, default: "outer"
        String indicating how to combine differing indexes
        (excluding concat_dim) in objects

        - "outer": use the union of object indexes
        - "inner": use the intersection of object indexes
        - "left": use indexes from the first object with each dimension
        - "right": use indexes from the last object with each dimension
        - "exact": instead of aligning, raise `ValueError` when indexes to be
          aligned are not equal
        - "override": if indexes are of same size, rewrite indexes to be
          those of the first object with that dimension. Indexes for the same
          dimension must have the same size in all objects.
    attrs_file : str or path-like, optional
        Path of the file used to read global attributes from.
        By default global attributes are read from the first file provided,
        with wildcard matches sorted by filename.
    combine_attrs : {"drop", "identical", "no_conflicts", "drop_conflicts", \
                     "override"} or callable, default: "override"
        A callable or a string indicating how to combine attrs of the objects being
        merged:

        - "drop": empty attrs on returned Dataset.
        - "identical": all attrs must be the same on every object.
        - "no_conflicts": attrs from all objects are combined, any that have
          the same name must also have the same value.
        - "drop_conflicts": attrs from all objects are combined, any that have
          the same name but different values are dropped.
        - "override": skip comparing and copy attrs from the first dataset to
          the result.

        If a callable, it must expect a sequence of ``attrs`` dicts and a context object
        as its only parameters.
    **kwargs : optional
        Additional arguments passed on to :py:func:`xarray.open_dataset`.

    Returns
    -------
    xarray.Dataset

    Notes
    -----
    ``open_mfdataset`` opens files with read-only access. When you modify values
    of a Dataset, even one linked to files on disk, only the in-memory copy you
    are manipulating in xarray is modified: the original file on disk is never
    touched.

    See Also
    --------
    combine_by_coords
    combine_nested
    open_dataset

    Examples
    --------
    A user might want to pass additional arguments into ``preprocess`` when
    applying some operation to many individual files that are being opened. One route
    to do this is through the use of ``functools.partial``.

    >>> from functools import partial
    >>> def _preprocess(x, lon_bnds, lat_bnds):
    ...     return x.sel(lon=slice(*lon_bnds), lat=slice(*lat_bnds))
    ...
    >>> lon_bnds, lat_bnds = (-110, -105), (40, 45)
    >>> partial_func = partial(_preprocess, lon_bnds=lon_bnds, lat_bnds=lat_bnds)
    >>> ds = xr.open_mfdataset(
    ...     "file_*.nc", concat_dim="time", preprocess=partial_func
    ... )  # doctest: +SKIP

    References
    ----------

    .. [1] https://docs.xarray.dev/en/stable/dask.html
    .. [2] https://docs.xarray.dev/en/stable/dask.html#chunking-and-performance
    """
    if isinstance(paths, str):
        if is_remote_uri(paths) and engine == "zarr":
            try:
                from fsspec.core import get_fs_token_paths
            except ImportError as e:
                raise ImportError(
                    "The use of remote URLs for opening zarr requires the package fsspec"
                ) from e

            fs, _, _ = get_fs_token_paths(
                paths,
                mode="rb",
                storage_options=kwargs.get("backend_kwargs", {}).get(
                    "storage_options", {}
                ),
                expand=False,
            )
            tmp_paths = fs.glob(fs._strip_protocol(paths))  # finds directories
            paths = [fs.get_mapper(path) for path in tmp_paths]
        elif is_remote_uri(paths):
            raise ValueError(
                "cannot do wild-card matching for paths that are remote URLs "
                f"unless engine='zarr' is specified. Got paths: {paths}. "
                "Instead, supply paths as an explicit list of strings."
            )
        else:
            paths = sorted(glob(_normalize_path(paths)))
    elif isinstance(paths, os.PathLike):
        paths = [os.fspath(paths)]
    else:
        paths = [os.fspath(p) if isinstance(p, os.PathLike) else p for p in paths]

    if not paths:
        raise OSError("no files to open")

    if combine == "nested":
        if isinstance(concat_dim, (str, DataArray)) or concat_dim is None:
            concat_dim = [concat_dim]  # type: ignore[assignment]

        # This creates a flat list which is easier to iterate over, whilst
        # encoding the originally-supplied structure as "ids".
        # The "ids" are not used at all if combine='by_coords`.
        combined_ids_paths = _infer_concat_order_from_positions(paths)
        ids, paths = (
            list(combined_ids_paths.keys()),
            list(combined_ids_paths.values()),
        )
    elif combine == "by_coords" and concat_dim is not None:
        raise ValueError(
            "When combine='by_coords', passing a value for `concat_dim` has no "
            "effect. To manually combine along a specific dimension you should "
            "instead specify combine='nested' along with a value for `concat_dim`.",
        )

    open_kwargs = dict(engine=engine, chunks=chunks or {}, **kwargs)

    if parallel:
        import dask

        # wrap the open_dataset, getattr, and preprocess with delayed
        open_ = dask.delayed(open_dataset)
        getattr_ = dask.delayed(getattr)
        if preprocess is not None:
            preprocess = dask.delayed(preprocess)
    else:
        open_ = open_dataset
        getattr_ = getattr

    datasets = [open_(p, **open_kwargs) for p in paths]
    closers = [getattr_(ds, "_close") for ds in datasets]
    if preprocess is not None:
        datasets = [preprocess(ds) for ds in datasets]

    if parallel:
        # calling compute here will return the datasets/file_objs lists,
        # the underlying datasets will still be stored as dask arrays
        datasets, closers = dask.compute(datasets, closers)

    # Combine all datasets, closing them in case of a ValueError
    try:
        if combine == "nested":
            # Combined nested list by successive concat and merge operations
            # along each dimension, using structure given by "ids"
            combined = _nested_combine(
                datasets,
                concat_dims=concat_dim,
                compat=compat,
                data_vars=data_vars,
                coords=coords,
                ids=ids,
                join=join,
                combine_attrs=combine_attrs,
            )
        elif combine == "by_coords":
            # Redo ordering from coordinates, ignoring how they were ordered
            # previously
            combined = combine_by_coords(
                datasets,
                compat=compat,
                data_vars=data_vars,
                coords=coords,
                join=join,
                combine_attrs=combine_attrs,
            )
        else:
            raise ValueError(
                "{} is an invalid option for the keyword argument"
                " ``combine``".format(combine)
            )
    except ValueError:
        for ds in datasets:
            ds.close()
        raise

    combined.set_close(partial(_multi_file_closer, closers))

    # read global attributes from the attrs_file or from the first dataset
    if attrs_file is not None:
        if isinstance(attrs_file, os.PathLike):
            attrs_file = cast(str, os.fspath(attrs_file))
        combined.attrs = datasets[paths.index(attrs_file)].attrs

    return combined


WRITEABLE_STORES: dict[T_NetcdfEngine, Callable] = {
    "netcdf4": backends.NetCDF4DataStore.open,
    "scipy": backends.ScipyDataStore,
    "h5netcdf": backends.H5NetCDFStore.open,
}


# multifile=True returns writer and datastore
@overload
def to_netcdf(
    dataset: Dataset,
    path_or_file: str | os.PathLike | None = None,
    mode: Literal["w", "a"] = "w",
    format: T_NetcdfTypes | None = None,
    group: str | None = None,
    engine: T_NetcdfEngine | None = None,
    encoding: Mapping[Hashable, Mapping[str, Any]] | None = None,
    unlimited_dims: Iterable[Hashable] | None = None,
    compute: bool = True,
    *,
    multifile: Literal[True],
    invalid_netcdf: bool = False,
) -> tuple[ArrayWriter, AbstractDataStore]:
    ...


# path=None writes to bytes
@overload
def to_netcdf(
    dataset: Dataset,
    path_or_file: None = None,
    mode: Literal["w", "a"] = "w",
    format: T_NetcdfTypes | None = None,
    group: str | None = None,
    engine: T_NetcdfEngine | None = None,
    encoding: Mapping[Hashable, Mapping[str, Any]] | None = None,
    unlimited_dims: Iterable[Hashable] | None = None,
    compute: bool = True,
    multifile: Literal[False] = False,
    invalid_netcdf: bool = False,
) -> bytes:
    ...


# compute=False returns dask.Delayed
@overload
def to_netcdf(
    dataset: Dataset,
    path_or_file: str | os.PathLike,
    mode: Literal["w", "a"] = "w",
    format: T_NetcdfTypes | None = None,
    group: str | None = None,
    engine: T_NetcdfEngine | None = None,
    encoding: Mapping[Hashable, Mapping[str, Any]] | None = None,
    unlimited_dims: Iterable[Hashable] | None = None,
    *,
    compute: Literal[False],
    multifile: Literal[False] = False,
    invalid_netcdf: bool = False,
) -> Delayed:
    ...


# default return None
@overload
def to_netcdf(
    dataset: Dataset,
    path_or_file: str | os.PathLike,
    mode: Literal["w", "a"] = "w",
    format: T_NetcdfTypes | None = None,
    group: str | None = None,
    engine: T_NetcdfEngine | None = None,
    encoding: Mapping[Hashable, Mapping[str, Any]] | None = None,
    unlimited_dims: Iterable[Hashable] | None = None,
    compute: Literal[True] = True,
    multifile: Literal[False] = False,
    invalid_netcdf: bool = False,
) -> None:
    ...


def to_netcdf(
    dataset: Dataset,
    path_or_file: str | os.PathLike | None = None,
    mode: Literal["w", "a"] = "w",
    format: T_NetcdfTypes | None = None,
    group: str | None = None,
    engine: T_NetcdfEngine | None = None,
    encoding: Mapping[Hashable, Mapping[str, Any]] | None = None,
    unlimited_dims: Iterable[Hashable] | None = None,
    compute: bool = True,
    multifile: bool = False,
    invalid_netcdf: bool = False,
) -> tuple[ArrayWriter, AbstractDataStore] | bytes | Delayed | None:
    """This function creates an appropriate datastore for writing a dataset to
    disk as a netCDF file

    See `Dataset.to_netcdf` for full API docs.

    The ``multifile`` argument is only for the private use of save_mfdataset.
    """
    if isinstance(path_or_file, os.PathLike):
        path_or_file = os.fspath(path_or_file)

    if encoding is None:
        encoding = {}

    if path_or_file is None:
        if engine is None:
            engine = "scipy"
        elif engine != "scipy":
            raise ValueError(
                "invalid engine for creating bytes with "
                f"to_netcdf: {engine!r}. Only the default engine "
                "or engine='scipy' is supported"
            )
        if not compute:
            raise NotImplementedError(
                "to_netcdf() with compute=False is not yet implemented when "
                "returning bytes"
            )
    elif isinstance(path_or_file, str):
        if engine is None:
            engine = _get_default_engine(path_or_file)
        path_or_file = _normalize_path(path_or_file)
    else:  # file-like object
        engine = "scipy"

    # validate Dataset keys, DataArray names, and attr keys/values
    _validate_dataset_names(dataset)
    _validate_attrs(dataset, invalid_netcdf=invalid_netcdf and engine == "h5netcdf")

    try:
        store_open = WRITEABLE_STORES[engine]
    except KeyError:
        raise ValueError(f"unrecognized engine for to_netcdf: {engine!r}")

    if format is not None:
        format = format.upper()  # type: ignore[assignment]

    # handle scheduler specific logic
    scheduler = _get_scheduler()
    have_chunks = any(v.chunks is not None for v in dataset.variables.values())

    autoclose = have_chunks and scheduler in ["distributed", "multiprocessing"]
    if autoclose and engine == "scipy":
        raise NotImplementedError(
            f"Writing netCDF files with the {engine} backend "
            f"is not currently supported with dask's {scheduler} scheduler"
        )

    target = path_or_file if path_or_file is not None else BytesIO()
    kwargs = dict(autoclose=True) if autoclose else {}
    if invalid_netcdf:
        if engine == "h5netcdf":
            kwargs["invalid_netcdf"] = invalid_netcdf
        else:
            raise ValueError(
                f"unrecognized option 'invalid_netcdf' for engine {engine}"
            )
    store = store_open(target, mode, format, group, **kwargs)

    if unlimited_dims is None:
        unlimited_dims = dataset.encoding.get("unlimited_dims", None)
    if unlimited_dims is not None:
        if isinstance(unlimited_dims, str) or not isinstance(unlimited_dims, Iterable):
            unlimited_dims = [unlimited_dims]
        else:
            unlimited_dims = list(unlimited_dims)

    writer = ArrayWriter()

    # TODO: figure out how to refactor this logic (here and in save_mfdataset)
    # to avoid this mess of conditionals
    try:
        # TODO: allow this work (setting up the file for writing array data)
        # to be parallelized with dask
        dump_to_store(
            dataset, store, writer, encoding=encoding, unlimited_dims=unlimited_dims
        )
        if autoclose:
            store.close()

        if multifile:
            return writer, store

        writes = writer.sync(compute=compute)

        if isinstance(target, BytesIO):
            store.sync()
            return target.getvalue()
    finally:
        if not multifile and compute:
            store.close()

    if not compute:
        import dask

        return dask.delayed(_finalize_store)(writes, store)
    return None


def dump_to_store(
    dataset, store, writer=None, encoder=None, encoding=None, unlimited_dims=None
):
    """Store dataset contents to a backends.*DataStore object."""
    if writer is None:
        writer = ArrayWriter()

    if encoding is None:
        encoding = {}

    variables, attrs = conventions.encode_dataset_coordinates(dataset)

    check_encoding = set()
    for k, enc in encoding.items():
        # no need to shallow copy the variable again; that already happened
        # in encode_dataset_coordinates
        variables[k].encoding = enc
        check_encoding.add(k)

    if encoder:
        variables, attrs = encoder(variables, attrs)

    store.store(variables, attrs, check_encoding, writer, unlimited_dims=unlimited_dims)


def save_mfdataset(
    datasets,
    paths,
    mode="w",
    format=None,
    groups=None,
    engine=None,
    compute=True,
    **kwargs,
):
    """Write multiple datasets to disk as netCDF files simultaneously.

    This function is intended for use with datasets consisting of dask.array
    objects, in which case it can write the multiple datasets to disk
    simultaneously using a shared thread pool.

    When not using dask, it is no different than calling ``to_netcdf``
    repeatedly.

    Parameters
    ----------
    datasets : list of Dataset
        List of datasets to save.
    paths : list of str or list of path-like objects
        List of paths to which to save each corresponding dataset.
    mode : {"w", "a"}, optional
        Write ("w") or append ("a") mode. If mode="w", any existing file at
        these locations will be overwritten.
    format : {"NETCDF4", "NETCDF4_CLASSIC", "NETCDF3_64BIT", \
              "NETCDF3_CLASSIC"}, optional
    **kwargs : additional arguments are passed along to ``to_netcdf``

        File format for the resulting netCDF file:

        * NETCDF4: Data is stored in an HDF5 file, using netCDF4 API
          features.
        * NETCDF4_CLASSIC: Data is stored in an HDF5 file, using only
          netCDF 3 compatible API features.
        * NETCDF3_64BIT: 64-bit offset version of the netCDF 3 file format,
          which fully supports 2+ GB files, but is only compatible with
          clients linked against netCDF version 3.6.0 or later.
        * NETCDF3_CLASSIC: The classic netCDF 3 file format. It does not
          handle 2+ GB files very well.

        All formats are supported by the netCDF4-python library.
        scipy.io.netcdf only supports the last two formats.

        The default format is NETCDF4 if you are saving a file to disk and
        have the netCDF4-python library available. Otherwise, xarray falls
        back to using scipy to write netCDF files and defaults to the
        NETCDF3_64BIT format (scipy does not support netCDF4).
    groups : list of str, optional
        Paths to the netCDF4 group in each corresponding file to which to save
        datasets (only works for format="NETCDF4"). The groups will be created
        if necessary.
    engine : {"netcdf4", "scipy", "h5netcdf"}, optional
        Engine to use when writing netCDF files. If not provided, the
        default engine is chosen based on available dependencies, with a
        preference for "netcdf4" if writing to a file on disk.
        See `Dataset.to_netcdf` for additional information.
    compute : bool
        If true compute immediately, otherwise return a
        ``dask.delayed.Delayed`` object that can be computed later.

    Examples
    --------

    Save a dataset into one netCDF per year of data:

    >>> ds = xr.Dataset(
    ...     {"a": ("time", np.linspace(0, 1, 48))},
    ...     coords={"time": pd.date_range("2010-01-01", freq="M", periods=48)},
    ... )
    >>> ds
    <xarray.Dataset>
    Dimensions:  (time: 48)
    Coordinates:
      * time     (time) datetime64[ns] 2010-01-31 2010-02-28 ... 2013-12-31
    Data variables:
        a        (time) float64 0.0 0.02128 0.04255 0.06383 ... 0.9574 0.9787 1.0
    >>> years, datasets = zip(*ds.groupby("time.year"))
    >>> paths = [f"{y}.nc" for y in years]
    >>> xr.save_mfdataset(datasets, paths)
    """
    if mode == "w" and len(set(paths)) < len(paths):
        raise ValueError(
            "cannot use mode='w' when writing multiple datasets to the same path"
        )

    for obj in datasets:
        if not isinstance(obj, Dataset):
            raise TypeError(
                "save_mfdataset only supports writing Dataset "
                f"objects, received type {type(obj)}"
            )

    if groups is None:
        groups = [None] * len(datasets)

    if len({len(datasets), len(paths), len(groups)}) > 1:
        raise ValueError(
            "must supply lists of the same length for the "
            "datasets, paths and groups arguments to "
            "save_mfdataset"
        )

    writers, stores = zip(
        *[
            to_netcdf(
                ds,
                path,
                mode,
                format,
                group,
                engine,
                compute=compute,
                multifile=True,
                **kwargs,
            )
            for ds, path, group in zip(datasets, paths, groups)
        ]
    )

    try:
        writes = [w.sync(compute=compute) for w in writers]
    finally:
        if compute:
            for store in stores:
                store.close()

    if not compute:
        import dask

        return dask.delayed(
            [dask.delayed(_finalize_store)(w, s) for w, s in zip(writes, stores)]
        )


def _validate_region(ds, region):
    if not isinstance(region, dict):
        raise TypeError(f"``region`` must be a dict, got {type(region)}")

    for k, v in region.items():
        if k not in ds.dims:
            raise ValueError(
                f"all keys in ``region`` are not in Dataset dimensions, got "
                f"{list(region)} and {list(ds.dims)}"
            )
        if not isinstance(v, slice):
            raise TypeError(
                "all values in ``region`` must be slice objects, got "
                f"region={region}"
            )
        if v.step not in {1, None}:
            raise ValueError(
                "step on all slices in ``region`` must be 1 or None, got "
                f"region={region}"
            )

    non_matching_vars = [
        k for k, v in ds.variables.items() if not set(region).intersection(v.dims)
    ]
    if non_matching_vars:
        raise ValueError(
            f"when setting `region` explicitly in to_zarr(), all "
            f"variables in the dataset to write must have at least "
            f"one dimension in common with the region's dimensions "
            f"{list(region.keys())}, but that is not "
            f"the case for some variables here. To drop these variables "
            f"from this dataset before exporting to zarr, write: "
            f".drop_vars({non_matching_vars!r})"
        )


def _validate_datatypes_for_zarr_append(zstore, dataset):
    """If variable exists in the store, confirm dtype of the data to append is compatible with
    existing dtype.
    """

    existing_vars = zstore.get_variables()

    def check_dtype(vname, var):
        if (
            vname not in existing_vars
            or np.issubdtype(var.dtype, np.number)
            or np.issubdtype(var.dtype, np.datetime64)
            or np.issubdtype(var.dtype, np.bool_)
            or var.dtype == object
        ):
            # We can skip dtype equality checks under two conditions: (1) if the var to append is
            # new to the dataset, because in this case there is no existing var to compare it to;
            # or (2) if var to append's dtype is known to be easy-to-append, because in this case
            # we can be confident appending won't cause problems. Examples of dtypes which are not
            # easy-to-append include length-specified strings of type `|S*` or `<U*` (where * is a
            # positive integer character length). For these dtypes, appending dissimilar lengths
            # can result in truncation of appended data. Therefore, variables which already exist
            # in the dataset, and with dtypes which are not known to be easy-to-append, necessitate
            # exact dtype equality, as checked below.
            pass
        elif not var.dtype == existing_vars[vname].dtype:
            raise ValueError(
                f"Mismatched dtypes for variable {vname} between Zarr store on disk "
                f"and dataset to append. Store has dtype {existing_vars[vname].dtype} but "
                f"dataset to append has dtype {var.dtype}."
            )

    for vname, var in dataset.data_vars.items():
        check_dtype(vname, var)


# compute=True returns ZarrStore
@overload
def to_zarr(
    dataset: Dataset,
    store: MutableMapping | str | os.PathLike[str] | None = None,
    chunk_store: MutableMapping | str | os.PathLike | None = None,
    mode: Literal["w", "w-", "a", "r+", None] = None,
    synchronizer=None,
    group: str | None = None,
    encoding: Mapping | None = None,
    compute: Literal[True] = True,
    consolidated: bool | None = None,
    append_dim: Hashable | None = None,
    region: Mapping[str, slice] | None = None,
    safe_chunks: bool = True,
    storage_options: dict[str, str] | None = None,
    zarr_version: int | None = None,
) -> backends.ZarrStore:
    ...


# compute=False returns dask.Delayed
@overload
def to_zarr(
    dataset: Dataset,
    store: MutableMapping | str | os.PathLike[str] | None = None,
    chunk_store: MutableMapping | str | os.PathLike | None = None,
    mode: Literal["w", "w-", "a", "r+", None] = None,
    synchronizer=None,
    group: str | None = None,
    encoding: Mapping | None = None,
    *,
    compute: Literal[False],
    consolidated: bool | None = None,
    append_dim: Hashable | None = None,
    region: Mapping[str, slice] | None = None,
    safe_chunks: bool = True,
    storage_options: dict[str, str] | None = None,
    zarr_version: int | None = None,
) -> Delayed:
    ...


def to_zarr(
    dataset: Dataset,
    store: MutableMapping | str | os.PathLike[str] | None = None,
    chunk_store: MutableMapping | str | os.PathLike | None = None,
    mode: Literal["w", "w-", "a", "r+", None] = None,
    synchronizer=None,
    group: str | None = None,
    encoding: Mapping | None = None,
    compute: bool = True,
    consolidated: bool | None = None,
    append_dim: Hashable | None = None,
    region: Mapping[str, slice] | None = None,
    safe_chunks: bool = True,
    storage_options: dict[str, str] | None = None,
    zarr_version: int | None = None,
) -> backends.ZarrStore | Delayed:
    """This function creates an appropriate datastore for writing a dataset to
    a zarr ztore

    See `Dataset.to_zarr` for full API docs.
    """

    # Load empty arrays to avoid bug saving zero length dimensions (Issue #5741)
    for v in dataset.variables.values():
        if v.size == 0:
            v.load()

    # expand str and path-like arguments
    store = _normalize_path(store)
    chunk_store = _normalize_path(chunk_store)

    if storage_options is None:
        mapper = store
        chunk_mapper = chunk_store
    else:
        from fsspec import get_mapper

        if not isinstance(store, str):
            raise ValueError(
                f"store must be a string to use storage_options. Got {type(store)}"
            )
        mapper = get_mapper(store, **storage_options)
        if chunk_store is not None:
            chunk_mapper = get_mapper(chunk_store, **storage_options)
        else:
            chunk_mapper = chunk_store

    if encoding is None:
        encoding = {}

    if mode is None:
        if append_dim is not None:
            mode = "a"
        elif region is not None:
            mode = "r+"
        else:
            mode = "w-"

    if mode != "a" and append_dim is not None:
        raise ValueError("cannot set append_dim unless mode='a' or mode=None")

    if mode not in ["a", "r+"] and region is not None:
        raise ValueError("cannot set region unless mode='a', mode='r+' or mode=None")

    if mode not in ["w", "w-", "a", "r+"]:
        raise ValueError(
            "The only supported options for mode are 'w', "
            f"'w-', 'a' and 'r+', but mode={mode!r}"
        )

    # validate Dataset keys, DataArray names
    _validate_dataset_names(dataset)

    if region is not None:
        _validate_region(dataset, region)
        if append_dim is not None and append_dim in region:
            raise ValueError(
                f"cannot list the same dimension in both ``append_dim`` and "
                f"``region`` with to_zarr(), got {append_dim} in both"
            )

    if zarr_version is None:
        # default to 2 if store doesn't specify it's version (e.g. a path)
        zarr_version = int(getattr(store, "_store_version", 2))

    if consolidated is None and zarr_version > 2:
        consolidated = False

    if mode == "r+":
        already_consolidated = consolidated
        consolidate_on_close = False
    else:
        already_consolidated = False
        consolidate_on_close = consolidated or consolidated is None
    zstore = backends.ZarrStore.open_group(
        store=mapper,
        mode=mode,
        synchronizer=synchronizer,
        group=group,
        consolidated=already_consolidated,
        consolidate_on_close=consolidate_on_close,
        chunk_store=chunk_mapper,
        append_dim=append_dim,
        write_region=region,
        safe_chunks=safe_chunks,
        stacklevel=4,  # for Dataset.to_zarr()
        zarr_version=zarr_version,
    )

    if mode in ["a", "r+"]:
        _validate_datatypes_for_zarr_append(zstore, dataset)
        if append_dim is not None:
            existing_dims = zstore.get_dimensions()
            if append_dim not in existing_dims:
                raise ValueError(
                    f"append_dim={append_dim!r} does not match any existing "
                    f"dataset dimensions {existing_dims}"
                )
        existing_var_names = set(zstore.zarr_group.array_keys())
        for var_name in existing_var_names:
            if var_name in encoding.keys():
                raise ValueError(
                    f"variable {var_name!r} already exists, but encoding was provided"
                )
        if mode == "r+":
            new_names = [k for k in dataset.variables if k not in existing_var_names]
            if new_names:
                raise ValueError(
                    f"dataset contains non-pre-existing variables {new_names}, "
                    "which is not allowed in ``xarray.Dataset.to_zarr()`` with "
                    "mode='r+'. To allow writing new variables, set mode='a'."
                )

    writer = ArrayWriter()
    # TODO: figure out how to properly handle unlimited_dims
    dump_to_store(dataset, zstore, writer, encoding=encoding)
    writes = writer.sync(compute=compute)

    if compute:
        _finalize_store(writes, zstore)
    else:
        import dask

        return dask.delayed(_finalize_store)(writes, zstore)

    return zstore<|MERGE_RESOLUTION|>--- conflicted
+++ resolved
@@ -6,25 +6,7 @@
 from glob import glob
 from io import BytesIO
 from numbers import Number
-<<<<<<< HEAD
-from typing import (
-    TYPE_CHECKING,
-    Any,
-    Callable,
-    Final,
-    Hashable,
-    Iterable,
-    Literal,
-    Mapping,
-    MutableMapping,
-    Sequence,
-    Union,
-    cast,
-    overload,
-)
-=======
 from typing import TYPE_CHECKING, Any, Callable, Final, Literal, Union, cast, overload
->>>>>>> d385e206
 
 import numpy as np
 
