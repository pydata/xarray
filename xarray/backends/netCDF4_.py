from __future__ import annotations

import functools
import operator
import os
from collections.abc import Iterable
from contextlib import suppress
from typing import TYPE_CHECKING, Any

import numpy as np

from xarray import coding
from xarray.backends.common import (
    BACKEND_ENTRYPOINTS,
    BackendArray,
    BackendEntrypoint,
    WritableCFDataStore,
    _normalize_path,
    find_root_and_group,
    robust_getitem,
)
from xarray.backends.file_manager import CachingFileManager, DummyFileManager
from xarray.backends.locks import (
    HDF5_LOCK,
    NETCDFC_LOCK,
    combine_locks,
    ensure_lock,
    get_write_lock,
)
from xarray.backends.netcdf3 import encode_nc3_attr_value, encode_nc3_variable
from xarray.backends.store import StoreBackendEntrypoint
from xarray.coding.variables import pop_to
from xarray.core import indexing
from xarray.core.utils import (
    FrozenDict,
    close_on_error,
    is_remote_uri,
    try_read_magic_number_from_path,
)
from xarray.core.variable import Variable

if TYPE_CHECKING:
    from io import BufferedIOBase

    from xarray.backends.common import AbstractDataStore
    from xarray.core.dataset import Dataset

# This lookup table maps from dtype.byteorder to a readable endian
# string used by netCDF4.
_endian_lookup = {"=": "native", ">": "big", "<": "little", "|": "native"}

NETCDF4_PYTHON_LOCK = combine_locks([NETCDFC_LOCK, HDF5_LOCK])


class BaseNetCDF4Array(BackendArray):
    __slots__ = ("datastore", "dtype", "shape", "variable_name")

    def __init__(self, variable_name, datastore):
        self.datastore = datastore
        self.variable_name = variable_name

        array = self.get_array()
        self.shape = array.shape

        dtype = array.dtype
        if dtype is str:
            # use object dtype (with additional vlen string metadata) because that's
            # the only way in numpy to represent variable length strings and to
            # check vlen string dtype in further steps
            # it also prevents automatic string concatenation via
            # conventions.decode_cf_variable
            dtype = coding.strings.create_vlen_dtype(str)
        self.dtype = dtype

    def __setitem__(self, key, value):
        with self.datastore.lock:
            data = self.get_array(needs_lock=False)
            data[key] = value
            if self.datastore.autoclose:
                self.datastore.close(needs_lock=False)

    def get_array(self, needs_lock=True):
        raise NotImplementedError("Virtual Method")


class NetCDF4ArrayWrapper(BaseNetCDF4Array):
    __slots__ = ()

    def get_array(self, needs_lock=True):
        ds = self.datastore._acquire(needs_lock)
        variable = ds.variables[self.variable_name]
        variable.set_auto_maskandscale(False)
        # only added in netCDF4-python v1.2.8
        with suppress(AttributeError):
            variable.set_auto_chartostring(False)
        return variable

    def __getitem__(self, key):
        return indexing.explicit_indexing_adapter(
            key, self.shape, indexing.IndexingSupport.OUTER, self._getitem
        )

    def _getitem(self, key):
        if self.datastore.is_remote:  # pragma: no cover
            getitem = functools.partial(robust_getitem, catch=RuntimeError)
        else:
            getitem = operator.getitem

        try:
            with self.datastore.lock:
                original_array = self.get_array(needs_lock=False)
                array = getitem(original_array, key)
        except IndexError:
            # Catch IndexError in netCDF4 and return a more informative
            # error message.  This is most often called when an unsorted
            # indexer is used before the data is loaded from disk.
            msg = (
                "The indexing operation you are attempting to perform "
                "is not valid on netCDF4.Variable object. Try loading "
                "your data into memory first by calling .load()."
            )
            raise IndexError(msg)
        return array


def _encode_nc4_variable(var):
    for coder in [
        coding.strings.EncodedStringCoder(allows_unicode=True),
        coding.strings.CharacterArrayCoder(),
    ]:
        var = coder.encode(var)
    return var


def _check_encoding_dtype_is_vlen_string(dtype):
    if dtype is not str:
        raise AssertionError(  # pragma: no cover
            f"unexpected dtype encoding {dtype!r}. This shouldn't happen: please "
            "file a bug report at github.com/pydata/xarray"
        )


def _get_datatype(var, nc_format="NETCDF4", raise_on_invalid_encoding=False):
    if nc_format == "NETCDF4":
        return _nc4_dtype(var)
    if "dtype" in var.encoding:
        encoded_dtype = var.encoding["dtype"]
        _check_encoding_dtype_is_vlen_string(encoded_dtype)
        if raise_on_invalid_encoding:
            raise ValueError(
                "encoding dtype=str for vlen strings is only supported "
                "with format='NETCDF4'."
            )
    return var.dtype


def _nc4_dtype(var):
    if "dtype" in var.encoding:
        dtype = var.encoding.pop("dtype")
        _check_encoding_dtype_is_vlen_string(dtype)
    elif coding.strings.is_unicode_dtype(var.dtype):
        dtype = str
    elif var.dtype.kind in ["i", "u", "f", "c", "S"]:
        dtype = var.dtype
    else:
        raise ValueError(f"unsupported dtype for netCDF4 variable: {var.dtype}")
    return dtype


def _netcdf4_create_group(dataset, name):
    return dataset.createGroup(name)


def _nc4_require_group(ds, group, mode, create_group=_netcdf4_create_group):
    if group in {None, "", "/"}:
        # use the root group
        return ds
    else:
        # make sure it's a string
        if not isinstance(group, str):
            raise ValueError("group must be a string or None")
        # support path-like syntax
        path = group.strip("/").split("/")
        for key in path:
            try:
                ds = ds.groups[key]
            except KeyError as e:
                if mode != "r":
                    ds = create_group(ds, key)
                else:
                    # wrap error to provide slightly more helpful message
                    raise OSError(f"group not found: {key}", e)
        return ds


def _ensure_no_forward_slash_in_name(name):
    if "/" in name:
        raise ValueError(
            f"Forward slashes '/' are not allowed in variable and dimension names (got {name!r}). "
            "Forward slashes are used as hierarchy-separators for "
            "HDF5-based files ('netcdf4'/'h5netcdf')."
        )


def _ensure_fill_value_valid(data, attributes):
    # work around for netCDF4/scipy issue where _FillValue has the wrong type:
    # https://github.com/Unidata/netcdf4-python/issues/271
    if data.dtype.kind == "S" and "_FillValue" in attributes:
        attributes["_FillValue"] = np.bytes_(attributes["_FillValue"])


def _force_native_endianness(var):
    # possible values for byteorder are:
    #     =    native
    #     <    little-endian
    #     >    big-endian
    #     |    not applicable
    # Below we check if the data type is not native or NA
    if var.dtype.byteorder not in ["=", "|"]:
        # if endianness is specified explicitly, convert to the native type
        data = var.data.astype(var.dtype.newbyteorder("="))
        var = Variable(var.dims, data, var.attrs, var.encoding)
        # if endian exists, remove it from the encoding.
        var.encoding.pop("endian", None)
    # check to see if encoding has a value for endian its 'native'
    if var.encoding.get("endian", "native") != "native":
        raise NotImplementedError(
            "Attempt to write non-native endian type, "
            "this is not supported by the netCDF4 "
            "python library."
        )
    return var


def _extract_nc4_variable_encoding(
    variable: Variable,
    raise_on_invalid=False,
    lsd_okay=True,
    h5py_okay=False,
    backend="netCDF4",
    unlimited_dims=None,
) -> dict[str, Any]:
    if unlimited_dims is None:
        unlimited_dims = ()

    encoding = variable.encoding.copy()

    safe_to_drop = {"source", "original_shape"}
    valid_encodings = {
        "zlib",
        "complevel",
        "fletcher32",
        "contiguous",
        "chunksizes",
        "shuffle",
        "_FillValue",
        "dtype",
        "compression",
        "enum",
    }
    if lsd_okay:
        valid_encodings.add("least_significant_digit")
    if h5py_okay:
        valid_encodings.add("compression_opts")

    if not raise_on_invalid and encoding.get("chunksizes") is not None:
        # It's possible to get encoded chunksizes larger than a dimension size
        # if the original file had an unlimited dimension. This is problematic
        # if the new file no longer has an unlimited dimension.
        chunksizes = encoding["chunksizes"]
        chunks_too_big = any(
            c > d and dim not in unlimited_dims
            for c, d, dim in zip(chunksizes, variable.shape, variable.dims)
        )
        has_original_shape = "original_shape" in encoding
        changed_shape = (
            has_original_shape and encoding.get("original_shape") != variable.shape
        )
        if chunks_too_big or changed_shape:
            del encoding["chunksizes"]

    var_has_unlim_dim = any(dim in unlimited_dims for dim in variable.dims)
    if not raise_on_invalid and var_has_unlim_dim and "contiguous" in encoding.keys():
        del encoding["contiguous"]

    for k in safe_to_drop:
        if k in encoding:
            del encoding[k]

    if raise_on_invalid:
        invalid = [k for k in encoding if k not in valid_encodings]
        if invalid:
            raise ValueError(
                f"unexpected encoding parameters for {backend!r} backend: {invalid!r}. Valid "
                f"encodings are: {valid_encodings!r}"
            )
    else:
        for k in list(encoding):
            if k not in valid_encodings:
                del encoding[k]

    return encoding


def _is_list_of_strings(value) -> bool:
    arr = np.asarray(value)
    return arr.dtype.kind in ["U", "S"] and arr.size > 1


class NetCDF4DataStore(WritableCFDataStore):
    """Store for reading and writing data via the Python-NetCDF4 library.

    This store supports NetCDF3, NetCDF4 and OpenDAP datasets.
    """

    __slots__ = (
        "autoclose",
        "format",
        "is_remote",
        "lock",
        "_filename",
        "_group",
        "_manager",
        "_mode",
    )

    def __init__(
        self, manager, group=None, mode=None, lock=NETCDF4_PYTHON_LOCK, autoclose=False
    ):
        import netCDF4

        if isinstance(manager, netCDF4.Dataset):
            if group is None:
                root, group = find_root_and_group(manager)
            else:
                if type(manager) is not netCDF4.Dataset:
                    raise ValueError(
                        "must supply a root netCDF4.Dataset if the group "
                        "argument is provided"
                    )
                root = manager
            manager = DummyFileManager(root)

        self._manager = manager
        self._group = group
        self._mode = mode
        self.format = self.ds.data_model
        self._filename = self.ds.filepath()
        self.is_remote = is_remote_uri(self._filename)
        self.lock = ensure_lock(lock)
        self.autoclose = autoclose

    @classmethod
    def open(
        cls,
        filename,
        mode="r",
        format="NETCDF4",
        group=None,
        clobber=True,
        diskless=False,
        persist=False,
        lock=None,
        lock_maker=None,
        autoclose=False,
    ):
        import netCDF4

        if isinstance(filename, os.PathLike):
            filename = os.fspath(filename)

        if not isinstance(filename, str):
            raise ValueError(
                "can only read bytes or file-like objects "
                "with engine='scipy' or 'h5netcdf'"
            )

        if format is None:
            format = "NETCDF4"

        if lock is None:
            if mode == "r":
                if is_remote_uri(filename):
                    lock = NETCDFC_LOCK
                else:
                    lock = NETCDF4_PYTHON_LOCK
            else:
                if format is None or format.startswith("NETCDF4"):
                    base_lock = NETCDF4_PYTHON_LOCK
                else:
                    base_lock = NETCDFC_LOCK
                lock = combine_locks([base_lock, get_write_lock(filename)])

        kwargs = dict(
            clobber=clobber, diskless=diskless, persist=persist, format=format
        )
        manager = CachingFileManager(
            netCDF4.Dataset, filename, mode=mode, kwargs=kwargs
        )
        return cls(manager, group=group, mode=mode, lock=lock, autoclose=autoclose)

    def _acquire(self, needs_lock=True):
        with self._manager.acquire_context(needs_lock) as root:
            ds = _nc4_require_group(root, self._group, self._mode)
        return ds

    @property
    def ds(self):
        return self._acquire()

    def open_store_variable(self, name: str, var):
        import netCDF4

        dimensions = var.dimensions
        attributes = {k: var.getncattr(k) for k in var.ncattrs()}
        encoding = {}
        data = indexing.LazilyIndexedArray(NetCDF4ArrayWrapper(name, self))
        enum_dict = None
        enum_name = None
        if isinstance(var.datatype, netCDF4.EnumType):
            enum_dict = var.datatype.enum_dict
            enum_name = var.datatype.name
            encoding["enum"] = enum_name
            attributes["flag_values"] = tuple(enum_dict.values())
            attributes["flag_meanings"] = tuple(enum_dict.keys())
        _ensure_fill_value_valid(data, attributes)
        # netCDF4 specific encoding; save _FillValue for later

        filters = var.filters()
        if filters is not None:
            encoding.update(filters)
        chunking = var.chunking()
        if chunking is not None:
            if chunking == "contiguous":
                encoding["contiguous"] = True
                encoding["chunksizes"] = None
            else:
                encoding["contiguous"] = False
                encoding["chunksizes"] = tuple(chunking)
                encoding["preferred_chunks"] = dict(zip(var.dimensions, chunking))
        # TODO: figure out how to round-trip "endian-ness" without raising
        # warnings from netCDF4
        # encoding['endian'] = var.endian()
        pop_to(attributes, encoding, "least_significant_digit")
        # save source so __repr__ can detect if it's local or not
        encoding["source"] = self._filename
        encoding["original_shape"] = var.shape
        encoding["dtype"] = var.dtype

        return Variable(dimensions, data, attributes, encoding)

    def get_variables(self):
        return FrozenDict(
            (k, self.open_store_variable(k, v)) for k, v in self.ds.variables.items()
        )

    def get_attrs(self):
        return FrozenDict((k, self.ds.getncattr(k)) for k in self.ds.ncattrs())

    def get_dimensions(self):
        return FrozenDict((k, len(v)) for k, v in self.ds.dimensions.items())

    def get_encoding(self):
        return {
            "unlimited_dims": {
                k for k, v in self.ds.dimensions.items() if v.isunlimited()
            }
        }

    def set_dimension(self, name, length, is_unlimited=False):
        _ensure_no_forward_slash_in_name(name)
        dim_length = length if not is_unlimited else None
        self.ds.createDimension(name, size=dim_length)

    def set_attribute(self, key, value):
        if self.format != "NETCDF4":
            value = encode_nc3_attr_value(value)
        if _is_list_of_strings(value):
            # encode as NC_STRING if attr is list of strings
            self.ds.setncattr_string(key, value)
        else:
            self.ds.setncattr(key, value)

    def encode_variable(self, variable):
        variable = _force_native_endianness(variable)
        if self.format == "NETCDF4":
            variable = _encode_nc4_variable(variable)
        else:
            variable = encode_nc3_variable(variable)
        return variable

    def prepare_variable(
        self, name, variable: Variable, check_encoding=False, unlimited_dims=None
    ):
        _ensure_no_forward_slash_in_name(name)
        attrs = variable.attrs.copy()
        fill_value = attrs.pop("_FillValue", None)
<<<<<<< HEAD
=======

>>>>>>> 967ef91c
        encoding = _extract_nc4_variable_encoding(
            variable, raise_on_invalid=check_encoding, unlimited_dims=unlimited_dims
        )
        if (
            encoding.get("enum")
            and attrs.get("flag_meanings")
            and attrs.get("flag_values")
        ):
            var_enum_dict = {
                k: v for k, v in zip(attrs["flag_meanings"], attrs["flag_values"])
            }
            enum_name = encoding["enum"]
            if enum_name in self.ds.enumtypes:
                datatype = self.ds.enumtypes[enum_name]
                if datatype.enum_dict != var_enum_dict:
                    raise ValueError(
                        f"Cannot save variable `{name}` because an enum"
                        f" `{enum_name}` already exists in the Dataset but have"
                        " a different definition. Enums are created when"
                        " `encoding['enum']` is set by combining flag_values"
                        " and flag_meanings attributes. To fix this error, make sure"
                        " each variable have a unique name for `encoding['enum']` or "
                        " if they should have the same enum, that their flag_values and"
                        " flag_meanings are identical."
                    )
            else:
                datatype = self.ds.createEnumType(
                    variable.dtype,
                    enum_name,
                    var_enum_dict,
                )
            # Make sure the values we are trying to assign are in enums valid range.
            error_message = (
                "Cannot save the variable `{0}` to netCDF4: `{0}` has values, such"
                " as `{1}`, which are not in the enum/flag_values valid values:"
                " `{2}`. Fix the variable data or edit its flag_values and"
                " flag_meanings attributes and try again. Note that if the enum"
                " values are not contiguous, there might be other invalid values"
                " too."
            )
            valid_values = tuple(attrs["flag_values"])
            max_val = np.max(variable.data)
            min_val = np.min(variable.data)
            if max_val not in valid_values:
                raise ValueError(error_message.format(name, max_val, valid_values))
            if min_val not in valid_values:
                raise ValueError(error_message.format(name, min_val, valid_values))
            del attrs["flag_values"]
            del attrs["flag_meanings"]
        else:
            datatype = _get_datatype(
                variable, self.format, raise_on_invalid_encoding=check_encoding
            )
            if datatype is str and fill_value is not None:
                raise NotImplementedError(
                    "netCDF4 does not yet support setting a fill value for "
                    "variable-length strings "
                    "(https://github.com/Unidata/netcdf4-python/issues/730). "
                    f"Either remove '_FillValue' from encoding on variable {name!r} "
                    "or set {'dtype': 'S1'} in encoding to use the fixed width "
                    "NC_CHAR type."
                )

        if name in self.ds.variables:
            nc4_var = self.ds.variables[name]
        else:
            nc4_var = self.ds.createVariable(
                varname=name,
                datatype=datatype,
                dimensions=variable.dims,
                zlib=encoding.get("zlib", False),
                complevel=encoding.get("complevel", 4),
                shuffle=encoding.get("shuffle", True),
                fletcher32=encoding.get("fletcher32", False),
                contiguous=encoding.get("contiguous", False),
                chunksizes=encoding.get("chunksizes"),
                endian="native",
                least_significant_digit=encoding.get("least_significant_digit"),
                fill_value=fill_value,
            )

        nc4_var.setncatts(attrs)

        target = NetCDF4ArrayWrapper(name, self)

        return target, variable.data

    def sync(self):
        self.ds.sync()

    def close(self, **kwargs):
        self._manager.close(**kwargs)


class NetCDF4BackendEntrypoint(BackendEntrypoint):
    """
    Backend for netCDF files based on the netCDF4 package.

    It can open ".nc", ".nc4", ".cdf" files and will be chosen
    as default for these files.

    Additionally it can open valid HDF5 files, see
    https://h5netcdf.org/#invalid-netcdf-files for more info.
    It will not be detected as valid backend for such files, so make
    sure to specify ``engine="netcdf4"`` in ``open_dataset``.

    For more information about the underlying library, visit:
    https://unidata.github.io/netcdf4-python

    See Also
    --------
    backends.NetCDF4DataStore
    backends.H5netcdfBackendEntrypoint
    backends.ScipyBackendEntrypoint
    """

    description = (
        "Open netCDF (.nc, .nc4 and .cdf) and most HDF5 files using netCDF4 in Xarray"
    )
    url = "https://docs.xarray.dev/en/stable/generated/xarray.backends.NetCDF4BackendEntrypoint.html"

    def guess_can_open(
        self,
        filename_or_obj: str | os.PathLike[Any] | BufferedIOBase | AbstractDataStore,
    ) -> bool:
        if isinstance(filename_or_obj, str) and is_remote_uri(filename_or_obj):
            return True
        magic_number = try_read_magic_number_from_path(filename_or_obj)
        if magic_number is not None:
            # netcdf 3 or HDF5
            return magic_number.startswith((b"CDF", b"\211HDF\r\n\032\n"))

        if isinstance(filename_or_obj, (str, os.PathLike)):
            _, ext = os.path.splitext(filename_or_obj)
            return ext in {".nc", ".nc4", ".cdf"}

        return False

    def open_dataset(  # type: ignore[override]  # allow LSP violation, not supporting **kwargs
        self,
        filename_or_obj: str | os.PathLike[Any] | BufferedIOBase | AbstractDataStore,
        *,
        mask_and_scale=True,
        decode_times=True,
        concat_characters=True,
        decode_coords=True,
        drop_variables: str | Iterable[str] | None = None,
        use_cftime=None,
        decode_timedelta=None,
        group=None,
        mode="r",
        format="NETCDF4",
        clobber=True,
        diskless=False,
        persist=False,
        lock=None,
        autoclose=False,
    ) -> Dataset:
        filename_or_obj = _normalize_path(filename_or_obj)
        store = NetCDF4DataStore.open(
            filename_or_obj,
            mode=mode,
            format=format,
            group=group,
            clobber=clobber,
            diskless=diskless,
            persist=persist,
            lock=lock,
            autoclose=autoclose,
        )

        store_entrypoint = StoreBackendEntrypoint()
        with close_on_error(store):
            ds = store_entrypoint.open_dataset(
                store,
                mask_and_scale=mask_and_scale,
                decode_times=decode_times,
                concat_characters=concat_characters,
                decode_coords=decode_coords,
                drop_variables=drop_variables,
                use_cftime=use_cftime,
                decode_timedelta=decode_timedelta,
            )
        return ds


BACKEND_ENTRYPOINTS["netcdf4"] = ("netCDF4", NetCDF4BackendEntrypoint)<|MERGE_RESOLUTION|>--- conflicted
+++ resolved
@@ -495,10 +495,6 @@
         _ensure_no_forward_slash_in_name(name)
         attrs = variable.attrs.copy()
         fill_value = attrs.pop("_FillValue", None)
-<<<<<<< HEAD
-=======
-
->>>>>>> 967ef91c
         encoding = _extract_nc4_variable_encoding(
             variable, raise_on_invalid=check_encoding, unlimited_dims=unlimited_dims
         )
@@ -552,16 +548,6 @@
             datatype = _get_datatype(
                 variable, self.format, raise_on_invalid_encoding=check_encoding
             )
-            if datatype is str and fill_value is not None:
-                raise NotImplementedError(
-                    "netCDF4 does not yet support setting a fill value for "
-                    "variable-length strings "
-                    "(https://github.com/Unidata/netcdf4-python/issues/730). "
-                    f"Either remove '_FillValue' from encoding on variable {name!r} "
-                    "or set {'dtype': 'S1'} in encoding to use the fixed width "
-                    "NC_CHAR type."
-                )
-
         if name in self.ds.variables:
             nc4_var = self.ds.variables[name]
         else:
