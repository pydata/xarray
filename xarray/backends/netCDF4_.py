--- conflicted
+++ resolved
@@ -10,21 +10,11 @@
 from .. import Variable, conventions
 from ..conventions import pop_to
 from ..core import indexing
-<<<<<<< HEAD
-from ..core.utils import (FrozenOrderedDict, close_on_error, is_remote_uri)
-from ..core.pycompat import iteritems, basestring, OrderedDict, PY3, suppress
-
-from .common import (WritableCFDataStore, robust_getitem, BackendArray,
-                     DataStorePickleMixin, find_root, HDF5_LOCK)
-from .netcdf3 import (encode_nc3_attr_value, encode_nc3_variable)
-=======
 from ..core.pycompat import PY3, OrderedDict, basestring, iteritems, suppress
 from ..core.utils import FrozenOrderedDict, close_on_error, is_remote_uri
-from .common import (
-    BackendArray, DataStorePickleMixin, WritableCFDataStore, find_root,
-    robust_getitem)
+from .common import (HDF5_LOCK, BackendArray, DataStorePickleMixin,
+                     WritableCFDataStore, find_root, robust_getitem)
 from .netcdf3 import encode_nc3_attr_value, encode_nc3_variable
->>>>>>> ecf50d21
 
 # This lookup table maps from dtype.byteorder to a readable endian
 # string used by netCDF4.
