"""Define core operations for xarray objects.

TODO(shoyer): rewrite this module, making use of xarray.computation.computation,
NumPy's __array_ufunc__ and mixin classes instead of the unintuitive "inject"
functions.
"""

from __future__ import annotations

import operator
from typing import TYPE_CHECKING, Literal

import numpy as np

from xarray.core import dtypes, duck_array_ops

if TYPE_CHECKING:
    pass

try:
    import bottleneck as bn

    has_bottleneck = True
except ImportError:
    # use numpy methods instead
    bn = np
    has_bottleneck = False


NUM_BINARY_OPS = [
    "add",
    "sub",
    "mul",
    "truediv",
    "floordiv",
    "mod",
    "pow",
    "and",
    "xor",
    "or",
    "lshift",
    "rshift",
]

# methods which pass on the numpy return value unchanged
# be careful not to list methods that we would want to wrap later
NUMPY_SAME_METHODS = ["item", "searchsorted"]

# methods which remove an axis
REDUCE_METHODS = ["all", "any"]
NAN_REDUCE_METHODS = [
    "max",
    "min",
    "mean",
    "prod",
    "sum",
    "std",
    "var",
    "median",
]
# TODO: wrap take, dot, sort


_CUM_DOCSTRING_TEMPLATE = """\
Apply `{name}` along some dimension of {cls}.

Parameters
----------
{extra_args}
skipna : bool, optional
    If True, skip missing values (as marked by NaN). By default, only
    skips missing values for float dtypes; other dtypes either do not
    have a sentinel missing value (int) or skipna=True has not been
    implemented (object, datetime64 or timedelta64).
keep_attrs : bool, optional
    If True, the attributes (`attrs`) will be copied from the original
    object to the new one.  If False (default), the new object will be
    returned without attributes.
**kwargs : dict
    Additional keyword arguments passed on to `{name}`.

Returns
-------
cumvalue : {cls}
    New {cls} object with `{name}` applied to its data along the
    indicated dimension.
"""

_REDUCE_DOCSTRING_TEMPLATE = """\
Reduce this {cls}'s data by applying `{name}` along some dimension(s).

Parameters
----------
{extra_args}{skip_na_docs}{min_count_docs}
keep_attrs : bool, optional
    If True, the attributes (`attrs`) will be copied from the original
    object to the new one.  If False (default), the new object will be
    returned without attributes.
**kwargs : dict
    Additional keyword arguments passed on to the appropriate array
    function for calculating `{name}` on this object's data.

Returns
-------
reduced : {cls}
    New {cls} object with `{name}` applied to its data and the
    indicated dimension(s) removed.
"""

_SKIPNA_DOCSTRING = """
skipna : bool, optional
    If True, skip missing values (as marked by NaN). By default, only
    skips missing values for float dtypes; other dtypes either do not
    have a sentinel missing value (int) or skipna=True has not been
    implemented (object, datetime64 or timedelta64)."""

_MINCOUNT_DOCSTRING = """
min_count : int, default: None
    The required number of valid values to perform the operation. If
    fewer than min_count non-NA values are present the result will be
    NA. Only used if skipna is set to True or defaults to True for the
    array's dtype. New in version 0.10.8: Added with the default being
    None. Changed in version 0.17.0: if specified on an integer array
    and skipna=True, the result will be a float array."""


def fillna(data, other, join="left", dataset_join="left"):
    """Fill missing values in this object with data from the other object.
    Follows normal broadcasting and alignment rules.

    Parameters
    ----------
    join : {"outer", "inner", "left", "right"}, optional
        Method for joining the indexes of the passed objects along each
        dimension
        - "outer": use the union of object indexes
        - "inner": use the intersection of object indexes
        - "left": use indexes from the first object with each dimension
        - "right": use indexes from the last object with each dimension
        - "exact": raise `ValueError` instead of aligning when indexes to be
          aligned are not equal
    dataset_join : {"outer", "inner", "left", "right"}, optional
        Method for joining variables of Dataset objects with mismatched
        data variables.
        - "outer": take variables from both Dataset objects
        - "inner": take only overlapped variables
        - "left": take only variables from the first object
        - "right": take only variables from the last object
    """
    from xarray.computation.apply_ufunc import apply_ufunc

    return apply_ufunc(
        duck_array_ops.fillna,
        data,
        other,
        join=join,
        dask="allowed",
        dataset_join=dataset_join,
        dataset_fill_value=np.nan,
        keep_attrs=True,
    )


<<<<<<< HEAD
# Unsure why we get a mypy error here, or why
def where_method(self, cond, other=dtypes.NA):  # type: ignore  # noqa: PGH003
=======
# TODO: type this properly
def where_method(self, cond, other=dtypes.NA):  # type: ignore[has-type]
>>>>>>> bc27b157
    """Return elements from `self` or `other` depending on `cond`.

    Parameters
    ----------
    cond : DataArray or Dataset with boolean dtype
        Locations at which to preserve this objects values.
    other : scalar, DataArray or Dataset, optional
        Value to use for locations in this object where ``cond`` is False.
        By default, inserts missing values.

    Returns
    -------
    Same type as caller.
    """
    from xarray.computation.apply_ufunc import apply_ufunc

    # alignment for three arguments is complicated, so don't support it yet
    join: Literal["inner", "exact"] = "inner" if other is dtypes.NA else "exact"
    return apply_ufunc(
        duck_array_ops.where_method,
        self,
        cond,
        other,
        join=join,
        dataset_join=join,
        dask="allowed",
        keep_attrs=True,
    )


def _call_possibly_missing_method(arg, name, args, kwargs):
    try:
        method = getattr(arg, name)
    except AttributeError:
        duck_array_ops.fail_on_dask_array_input(arg, func_name=name)
        if hasattr(arg, "data"):
            duck_array_ops.fail_on_dask_array_input(arg.data, func_name=name)
        raise
    else:
        return method(*args, **kwargs)


def _values_method_wrapper(name):
    def func(self, *args, **kwargs):
        return _call_possibly_missing_method(self.data, name, args, kwargs)

    func.__name__ = name
    func.__doc__ = getattr(np.ndarray, name).__doc__
    return func


def _method_wrapper(name):
    def func(self, *args, **kwargs):
        return _call_possibly_missing_method(self, name, args, kwargs)

    func.__name__ = name
    func.__doc__ = getattr(np.ndarray, name).__doc__
    return func


def _func_slash_method_wrapper(f, name=None):
    # try to wrap a method, but if not found use the function
    # this is useful when patching in a function as both a DataArray and
    # Dataset method
    if name is None:
        name = f.__name__

    def func(self, *args, **kwargs):
        try:
            return getattr(self, name)(*args, **kwargs)
        except AttributeError:
            return f(self, *args, **kwargs)

    func.__name__ = name
    func.__doc__ = f.__doc__
    return func


def inject_reduce_methods(cls):
    methods = (
        [
            (name, getattr(duck_array_ops, f"array_{name}"), False)
            for name in REDUCE_METHODS
        ]
        + [(name, getattr(duck_array_ops, name), True) for name in NAN_REDUCE_METHODS]
        + [("count", duck_array_ops.count, False)]
    )
    for name, f, include_skipna in methods:
        numeric_only = getattr(f, "numeric_only", False)
        available_min_count = getattr(f, "available_min_count", False)
        skip_na_docs = _SKIPNA_DOCSTRING if include_skipna else ""
        min_count_docs = _MINCOUNT_DOCSTRING if available_min_count else ""

        func = cls._reduce_method(f, include_skipna, numeric_only)
        func.__name__ = name
        func.__doc__ = _REDUCE_DOCSTRING_TEMPLATE.format(
            name=name,
            cls=cls.__name__,
            extra_args=cls._reduce_extra_args_docstring.format(name=name),
            skip_na_docs=skip_na_docs,
            min_count_docs=min_count_docs,
        )
        setattr(cls, name, func)


def op_str(name):
    return f"__{name}__"


def get_op(name):
    return getattr(operator, op_str(name))


NON_INPLACE_OP = {get_op("i" + name): get_op(name) for name in NUM_BINARY_OPS}


def inplace_to_noninplace_op(f):
    return NON_INPLACE_OP[f]


# _typed_ops.py uses the following wrapped functions as a kind of unary operator
argsort = _method_wrapper("argsort")
conj = _method_wrapper("conj")
conjugate = _method_wrapper("conj")
round_ = _func_slash_method_wrapper(duck_array_ops.around, name="round")


def inject_numpy_same(cls):
    # these methods don't return arrays of the same shape as the input, so
    # don't try to patch these in for Dataset objects
    for name in NUMPY_SAME_METHODS:
        setattr(cls, name, _values_method_wrapper(name))


class IncludeReduceMethods:
    __slots__ = ()

    def __init_subclass__(cls, **kwargs):
        super().__init_subclass__(**kwargs)

        if getattr(cls, "_reduce_method", None):
            inject_reduce_methods(cls)


class IncludeNumpySameMethods:
    __slots__ = ()

    def __init_subclass__(cls, **kwargs):
        super().__init_subclass__(**kwargs)

        inject_numpy_same(cls)  # some methods not applicable to Dataset objects<|MERGE_RESOLUTION|>--- conflicted
+++ resolved
@@ -161,13 +161,8 @@
     )
 
 
-<<<<<<< HEAD
-# Unsure why we get a mypy error here, or why
-def where_method(self, cond, other=dtypes.NA):  # type: ignore  # noqa: PGH003
-=======
 # TODO: type this properly
 def where_method(self, cond, other=dtypes.NA):  # type: ignore[has-type]
->>>>>>> bc27b157
     """Return elements from `self` or `other` depending on `cond`.
 
     Parameters
