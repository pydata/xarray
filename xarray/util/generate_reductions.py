"""Generate module and stub file for arithmetic operators of various xarray classes.

For internal xarray development use only.

Usage:
    python xarray/util/generate_reductions.py
    pytest --doctest-modules xarray/core/_reductions.py --accept || true
    pytest --doctest-modules xarray/core/_reductions.py

This requires [pytest-accept](https://github.com/max-sixty/pytest-accept).
The second run of pytest is deliberate, since the first will return an error
while replacing the doctests.

"""
import collections
import textwrap
from dataclasses import dataclass

MODULE_PREAMBLE = '''\
"""Mixin classes with reduction operations."""
# This file was generated using xarray.util.generate_reductions. Do not edit manually.

from typing import TYPE_CHECKING, Any, Callable, Hashable, Optional, Sequence, Union

from . import duck_array_ops
<<<<<<< HEAD
from .options import OPTIONS
from .utils import contains_only_dask_or_numpy

if TYPE_CHECKING:
    from .dataarray import DataArray
    from .dataset import Dataset

try:
    import flox
except ImportError:
    flox = None'''


DEFAULT_PREAMBLE = """

class {obj}{cls}Reductions:
    __slots__ = ()

=======

if TYPE_CHECKING:
    from .dataarray import DataArray
    from .dataset import Dataset'''


CLASS_PREAMBLE = """

class {obj}{cls}Reductions:
    __slots__ = ()

>>>>>>> 229dad93
    def reduce(
        self,
        func: Callable[..., Any],
        dim: Union[None, Hashable, Sequence[Hashable]] = None,
        *,
        axis: Union[None, int, Sequence[int]] = None,
        keep_attrs: bool = None,
        keepdims: bool = False,
        **kwargs: Any,
    ) -> "{obj}":
        raise NotImplementedError()"""

TEMPLATE_REDUCTION_SIGNATURE = '''
    def {method}(
        self,
        dim: Union[None, Hashable, Sequence[Hashable]] = None,
        *,{extra_kwargs}
        keep_attrs: bool = None,
        **kwargs,
    ) -> "{obj}":
        """
        Reduce this {obj}'s data by applying ``{method}`` along some dimension(s).

<<<<<<< HEAD
GROUPBY_PREAMBLE = """

class {obj}{cls}Reductions:
    _obj: "{obj}"

    def reduce(
        self,
        func: Callable[..., Any],
        dim: Union[None, Hashable, Sequence[Hashable]] = None,
        *,
        axis: Union[None, int, Sequence[int]] = None,
        keep_attrs: bool = None,
        keepdims: bool = False,
        **kwargs: Any,
    ) -> "{obj}":
        raise NotImplementedError()

    def _flox_reduce(
        self,
        dim: Union[None, Hashable, Sequence[Hashable]],
        **kwargs,
    ) -> "{obj}":
        raise NotImplementedError()"""
=======
        Parameters
        ----------'''

TEMPLATE_RETURNS = """
        Returns
        -------
        reduced : {obj}
            New {obj} with ``{method}`` applied to its data and the
            indicated dimension(s) removed"""

TEMPLATE_SEE_ALSO = """
        See Also
        --------
        numpy.{method}
        dask.array.{method}
        {see_also_obj}.{method}
        :ref:`{docref}`
            User guide on {docref_description}."""

TEMPLATE_NOTES = """
        Notes
        -----
        {notes}"""

_DIM_DOCSTRING = """dim : hashable or iterable of hashable, default: None
    Name of dimension[s] along which to apply ``{method}``. For e.g. ``dim="x"``
    or ``dim=["x", "y"]``. If None, will reduce over all dimensions."""

_SKIPNA_DOCSTRING = """skipna : bool, default: None
    If True, skip missing values (as marked by NaN). By default, only
    skips missing values for float dtypes; other dtypes either do not
    have a sentinel missing value (int) or ``skipna=True`` has not been
    implemented (object, datetime64 or timedelta64)."""

_MINCOUNT_DOCSTRING = """min_count : int, default: None
    The required number of valid values to perform the operation. If
    fewer than min_count non-NA values are present the result will be
    NA. Only used if skipna is set to True or defaults to True for the
    array's dtype. Changed in version 0.17.0: if specified on an integer
    array and skipna=True, the result will be a float array."""
>>>>>>> 229dad93

_DDOF_DOCSTRING = """ddof : int, default: 0
    “Delta Degrees of Freedom”: the divisor used in the calculation is ``N - ddof``,
    where ``N`` represents the number of elements."""

_KEEP_ATTRS_DOCSTRING = """keep_attrs : bool, optional
    If True, ``attrs`` will be copied from the original
    object to the new one.  If False (default), the new object will be
    returned without attributes."""

_KWARGS_DOCSTRING = """**kwargs : dict
    Additional keyword arguments passed on to the appropriate array
    function for calculating ``{method}`` on this object's data.
    These could include dask-specific kwargs like ``split_every``."""

<<<<<<< HEAD
TEMPLATE_REDUCTION_SIGNATURE = '''
    def {method}(
        self,
        dim: Union[None, Hashable, Sequence[Hashable]] = None,
        *,{extra_kwargs}
        keep_attrs: bool = None,
        **kwargs,
    ) -> "{obj}":
        """
        Reduce this {obj}'s data by applying ``{method}`` along some dimension(s).

        Parameters
        ----------'''

TEMPLATE_RETURNS = """
        Returns
        -------
        reduced : {obj}
            New {obj} with ``{method}`` applied to its data and the
            indicated dimension(s) removed"""

TEMPLATE_SEE_ALSO = """
        See Also
        --------
        numpy.{method}
        dask.array.{method}
        {see_also_obj}.{method}
        :ref:`{docref}`
            User guide on {docref_description}."""

TEMPLATE_NOTES = """
        Notes
        -----
        {notes}"""

_DIM_DOCSTRING = """dim : hashable or iterable of hashable, default: None
    Name of dimension[s] along which to apply ``{method}``. For e.g. ``dim="x"``
    or ``dim=["x", "y"]``. If None, will reduce over all dimensions."""

_SKIPNA_DOCSTRING = """skipna : bool, default: None
    If True, skip missing values (as marked by NaN). By default, only
    skips missing values for float dtypes; other dtypes either do not
    have a sentinel missing value (int) or ``skipna=True`` has not been
    implemented (object, datetime64 or timedelta64)."""

_MINCOUNT_DOCSTRING = """min_count : int, default: None
    The required number of valid values to perform the operation. If
    fewer than min_count non-NA values are present the result will be
    NA. Only used if skipna is set to True or defaults to True for the
    array's dtype. Changed in version 0.17.0: if specified on an integer
    array and skipna=True, the result will be a float array."""

_DDOF_DOCSTRING = """ddof : int, default: 0
    “Delta Degrees of Freedom”: the divisor used in the calculation is ``N - ddof``,
    where ``N`` represents the number of elements."""


_KEEP_ATTRS_DOCSTRING = """keep_attrs : bool, optional
    If True, ``attrs`` will be copied from the original
    object to the new one.  If False (default), the new object will be
    returned without attributes."""

_KWARGS_DOCSTRING = """**kwargs : dict
    Additional keyword arguments passed on to the appropriate array
    function for calculating ``{method}`` on this object's data.
    These could include dask-specific kwargs like ``split_every``."""

NAN_CUM_METHODS = ["cumsum", "cumprod"]
NUMERIC_ONLY_METHODS = ["cumsum", "cumprod"]
_NUMERIC_ONLY_NOTES = "Non-numeric variables will be removed prior to reducing."

ExtraKwarg = collections.namedtuple("ExtraKwarg", "docs kwarg call example")
skipna = ExtraKwarg(
    docs=_SKIPNA_DOCSTRING,
    kwarg="skipna: bool = None,",
    call="skipna=skipna,",
    example="""\n
        Use ``skipna`` to control whether NaNs are ignored.

        >>> {calculation}(skipna=False)""",
)
min_count = ExtraKwarg(
    docs=_MINCOUNT_DOCSTRING,
    kwarg="min_count: Optional[int] = None,",
    call="min_count=min_count,",
    example="""\n
        Specify ``min_count`` for finer control over when NaNs are ignored.

        >>> {calculation}(skipna=True, min_count=2)""",
)
ddof = ExtraKwarg(
    docs=_DDOF_DOCSTRING,
    kwarg="ddof: int = 0,",
    call="ddof=ddof,",
    example="""\n
        Specify ``ddof=1`` for an unbiased estimate.

        >>> {calculation}(skipna=True, ddof=1)""",
)


class Method:
    def __init__(
        self,
        name,
        bool_reduce=False,
        extra_kwargs=tuple(),
        numeric_only=False,
    ):
        self.name = name
        self.extra_kwargs = extra_kwargs
        self.numeric_only = numeric_only

        if bool_reduce:
            self.array_method = f"array_{name}"
            self.np_example_array = """
        ...     np.array([True, True, True, True, True, False], dtype=bool),"""

        else:
            self.array_method = name
            self.np_example_array = """
        ...     np.array([1, 2, 3, 1, 2, np.nan]),"""


class ReductionGenerator:
    def __init__(
        self,
        cls,
        datastructure,
        methods,
        docref,
        docref_description,
        example_call_preamble,
        definition_preamble,
        see_also_obj=None,
    ):
        self.datastructure = datastructure
        self.cls = cls
        self.methods = methods
        self.docref = docref
        self.docref_description = docref_description
        self.example_call_preamble = example_call_preamble
        self.preamble = definition_preamble.format(obj=datastructure.name, cls=cls)
        if not see_also_obj:
            self.see_also_obj = self.datastructure.name
        else:
            self.see_also_obj = see_also_obj

    def generate_methods(self):
        yield [self.preamble]
        for method in self.methods:
            yield self.generate_method(method)

    def generate_method(self, method):
        template_kwargs = dict(obj=self.datastructure.name, method=method.name)

        if method.extra_kwargs:
            extra_kwargs = "\n        " + "\n        ".join(
                [kwarg.kwarg for kwarg in method.extra_kwargs if kwarg.kwarg]
            )
        else:
            extra_kwargs = ""

        yield TEMPLATE_REDUCTION_SIGNATURE.format(
            **template_kwargs,
            extra_kwargs=extra_kwargs,
        )

        for text in [
            _DIM_DOCSTRING.format(method=method.name),
            *(kwarg.docs for kwarg in method.extra_kwargs if kwarg.docs),
            _KEEP_ATTRS_DOCSTRING,
            _KWARGS_DOCSTRING.format(method=method.name),
        ]:
            if text:
                yield textwrap.indent(text, 8 * " ")

        yield TEMPLATE_RETURNS.format(**template_kwargs)

        yield TEMPLATE_SEE_ALSO.format(
            **template_kwargs,
            docref=self.docref,
            docref_description=self.docref_description,
            see_also_obj=self.see_also_obj,
        )

=======
NAN_CUM_METHODS = ["cumsum", "cumprod"]

NUMERIC_ONLY_METHODS = [
    "cumsum",
    "cumprod",
]
_NUMERIC_ONLY_NOTES = "Non-numeric variables will be removed prior to reducing."

ExtraKwarg = collections.namedtuple("ExtraKwarg", "docs kwarg call example")
skipna = ExtraKwarg(
    docs=_SKIPNA_DOCSTRING,
    kwarg="skipna: bool = None,",
    call="skipna=skipna,",
    example="""\n
        Use ``skipna`` to control whether NaNs are ignored.

        >>> {calculation}(skipna=False)""",
)
min_count = ExtraKwarg(
    docs=_MINCOUNT_DOCSTRING,
    kwarg="min_count: Optional[int] = None,",
    call="min_count=min_count,",
    example="""\n
        Specify ``min_count`` for finer control over when NaNs are ignored.

        >>> {calculation}(skipna=True, min_count=2)""",
)
ddof = ExtraKwarg(
    docs=_DDOF_DOCSTRING,
    kwarg="ddof: int = 0,",
    call="ddof=ddof,",
    example="""\n
        Specify ``ddof=1`` for an unbiased estimate.

        >>> {calculation}(skipna=True, ddof=1)""",
)


class Method:
    def __init__(
        self,
        name,
        bool_reduce=False,
        extra_kwargs=tuple(),
        numeric_only=False,
    ):
        self.name = name
        self.extra_kwargs = extra_kwargs
        self.numeric_only = numeric_only

        if bool_reduce:
            self.array_method = f"array_{name}"
            self.np_example_array = """
        ...     np.array([True, True, True, True, True, False], dtype=bool),"""

        else:
            self.array_method = name
            self.np_example_array = """
        ...     np.array([1, 2, 3, 1, 2, np.nan]),"""


class ReductionGenerator:
    def __init__(
        self,
        cls,
        datastructure,
        methods,
        docref,
        docref_description,
        example_call_preamble,
        see_also_obj=None,
    ):
        self.datastructure = datastructure
        self.cls = cls
        self.methods = methods
        self.docref = docref
        self.docref_description = docref_description
        self.example_call_preamble = example_call_preamble
        self.preamble = CLASS_PREAMBLE.format(obj=datastructure.name, cls=cls)
        if not see_also_obj:
            self.see_also_obj = self.datastructure.name
        else:
            self.see_also_obj = see_also_obj

    def generate_methods(self):
        yield [self.preamble]
        for method in self.methods:
            yield self.generate_method(method)

    def generate_method(self, method):
        template_kwargs = dict(obj=self.datastructure.name, method=method.name)

        if method.extra_kwargs:
            extra_kwargs = "\n        " + "\n        ".join(
                [kwarg.kwarg for kwarg in method.extra_kwargs if kwarg.kwarg]
            )
        else:
            extra_kwargs = ""

        yield TEMPLATE_REDUCTION_SIGNATURE.format(
            **template_kwargs,
            extra_kwargs=extra_kwargs,
        )

        for text in [
            _DIM_DOCSTRING.format(method=method.name),
            *(kwarg.docs for kwarg in method.extra_kwargs if kwarg.docs),
            _KEEP_ATTRS_DOCSTRING,
            _KWARGS_DOCSTRING.format(method=method.name),
        ]:
            if text:
                yield textwrap.indent(text, 8 * " ")

        yield TEMPLATE_RETURNS.format(**template_kwargs)

        yield TEMPLATE_SEE_ALSO.format(
            **template_kwargs,
            docref=self.docref,
            docref_description=self.docref_description,
            see_also_obj=self.see_also_obj,
        )

>>>>>>> 229dad93
        if method.numeric_only:
            yield TEMPLATE_NOTES.format(notes=_NUMERIC_ONLY_NOTES)

        yield textwrap.indent(self.generate_example(method=method), "")

        yield '        """'

        yield self.generate_code(method)

    def generate_example(self, method):
        create_da = f"""
        >>> da = xr.DataArray({method.np_example_array}
        ...     dims="time",
        ...     coords=dict(
        ...         time=("time", pd.date_range("01-01-2001", freq="M", periods=6)),
        ...         labels=("time", np.array(["a", "b", "c", "c", "b", "a"])),
        ...     ),
        ... )"""

        calculation = f"{self.datastructure.example_var_name}{self.example_call_preamble}.{method.name}"
        if method.extra_kwargs:
            extra_examples = "".join(
                kwarg.example for kwarg in method.extra_kwargs if kwarg.example
            ).format(calculation=calculation, method=method.name)
        else:
            extra_examples = ""
<<<<<<< HEAD
        return f"""
        Examples
        --------{create_da}{self.datastructure.docstring_create}

        >>> {calculation}(){extra_examples}"""


class GroupByReductionGenerator(ReductionGenerator):
    def generate_code(self, method):
        extra_kwargs = [kwarg.call for kwarg in method.extra_kwargs if kwarg.call]

        if self.datastructure.numeric_only:
            extra_kwargs.append(f"numeric_only={method.numeric_only},")

        # numpy_groupies & flox do not support median
        if method.name == "median":
            indent = 12
        else:
            indent = 16

        if extra_kwargs:
            extra_kwargs = textwrap.indent("\n" + "\n".join(extra_kwargs), indent * " ")
        else:
            extra_kwargs = ""

        if method.name == "median":
            return f"""\
        return self.reduce(
            duck_array_ops.{method.array_method},
            dim=dim,{extra_kwargs}
            keep_attrs=keep_attrs,
            **kwargs,
        )"""

        else:
            return f"""\
        if flox and OPTIONS["use_flox"] and contains_only_dask_or_numpy(self._obj):
            return self._flox_reduce(
                func="{method.name}",
                dim=dim,{extra_kwargs}
                # fill_value=fill_value,
                keep_attrs=keep_attrs,
                **kwargs,
            )
        else:
            return self.reduce(
                duck_array_ops.{method.array_method},
                dim=dim,{extra_kwargs}
                keep_attrs=keep_attrs,
                **kwargs,
            )"""
=======

        return f"""
        Examples
        --------{create_da}{self.datastructure.docstring_create}

        >>> {calculation}(){extra_examples}"""
>>>>>>> 229dad93


class GenericReductionGenerator(ReductionGenerator):
    def generate_code(self, method):
        extra_kwargs = [kwarg.call for kwarg in method.extra_kwargs if kwarg.call]

        if self.datastructure.numeric_only:
            extra_kwargs.append(f"numeric_only={method.numeric_only},")

        if extra_kwargs:
            extra_kwargs = textwrap.indent("\n" + "\n".join(extra_kwargs), 12 * " ")
        else:
            extra_kwargs = ""
        return f"""\
        return self.reduce(
            duck_array_ops.{method.array_method},
            dim=dim,{extra_kwargs}
            keep_attrs=keep_attrs,
            **kwargs,
        )"""


REDUCTION_METHODS = (
    Method("count"),
    Method("all", bool_reduce=True),
    Method("any", bool_reduce=True),
    Method("max", extra_kwargs=(skipna,)),
    Method("min", extra_kwargs=(skipna,)),
    Method("mean", extra_kwargs=(skipna,), numeric_only=True),
    Method("prod", extra_kwargs=(skipna, min_count), numeric_only=True),
    Method("sum", extra_kwargs=(skipna, min_count), numeric_only=True),
    Method("std", extra_kwargs=(skipna, ddof), numeric_only=True),
    Method("var", extra_kwargs=(skipna, ddof), numeric_only=True),
    Method("median", extra_kwargs=(skipna,), numeric_only=True),
)


@dataclass
class DataStructure:
    name: str
    docstring_create: str
    example_var_name: str
    numeric_only: bool = False


DATASET_OBJECT = DataStructure(
    name="Dataset",
    docstring_create="""
        >>> ds = xr.Dataset(dict(da=da))
        >>> ds""",
    example_var_name="ds",
    numeric_only=True,
)
<<<<<<< HEAD

=======
>>>>>>> 229dad93
DATAARRAY_OBJECT = DataStructure(
    name="DataArray",
    docstring_create="""
        >>> da""",
    example_var_name="da",
    numeric_only=False,
)

DATASET_GENERATOR = GenericReductionGenerator(
    cls="",
    datastructure=DATASET_OBJECT,
    methods=REDUCTION_METHODS,
    docref="agg",
    docref_description="reduction or aggregation operations",
    example_call_preamble="",
    see_also_obj="DataArray",
<<<<<<< HEAD
    definition_preamble=DEFAULT_PREAMBLE,
=======
>>>>>>> 229dad93
)
DATAARRAY_GENERATOR = GenericReductionGenerator(
    cls="",
    datastructure=DATAARRAY_OBJECT,
    methods=REDUCTION_METHODS,
    docref="agg",
    docref_description="reduction or aggregation operations",
    example_call_preamble="",
    see_also_obj="Dataset",
<<<<<<< HEAD
    definition_preamble=DEFAULT_PREAMBLE,
)

DATAARRAY_GROUPBY_GENERATOR = GroupByReductionGenerator(
=======
)

DATAARRAY_GROUPBY_GENERATOR = GenericReductionGenerator(
>>>>>>> 229dad93
    cls="GroupBy",
    datastructure=DATAARRAY_OBJECT,
    methods=REDUCTION_METHODS,
    docref="groupby",
    docref_description="groupby operations",
    example_call_preamble='.groupby("labels")',
<<<<<<< HEAD
    definition_preamble=GROUPBY_PREAMBLE,
)

DATAARRAY_RESAMPLE_GENERATOR = GroupByReductionGenerator(
=======
)
DATAARRAY_RESAMPLE_GENERATOR = GenericReductionGenerator(
>>>>>>> 229dad93
    cls="Resample",
    datastructure=DATAARRAY_OBJECT,
    methods=REDUCTION_METHODS,
    docref="resampling",
    docref_description="resampling operations",
    example_call_preamble='.resample(time="3M")',
<<<<<<< HEAD
    definition_preamble=GROUPBY_PREAMBLE,
)

=======
)
>>>>>>> 229dad93
DATASET_GROUPBY_GENERATOR = GenericReductionGenerator(
    cls="GroupBy",
    datastructure=DATASET_OBJECT,
    methods=REDUCTION_METHODS,
    docref="groupby",
    docref_description="groupby operations",
    example_call_preamble='.groupby("labels")',
<<<<<<< HEAD
    definition_preamble=GROUPBY_PREAMBLE,
=======
>>>>>>> 229dad93
)
DATASET_RESAMPLE_GENERATOR = GenericReductionGenerator(
    cls="Resample",
    datastructure=DATASET_OBJECT,
    methods=REDUCTION_METHODS,
    docref="resampling",
    docref_description="resampling operations",
    example_call_preamble='.resample(time="3M")',
<<<<<<< HEAD
    definition_preamble=GROUPBY_PREAMBLE,
=======
>>>>>>> 229dad93
)


if __name__ == "__main__":
    import os
    from pathlib import Path

    p = Path(os.getcwd())
    filepath = p.parent / "xarray" / "xarray" / "core" / "_reductions.py"
    with open(filepath, mode="w", encoding="utf-8") as f:
        f.write(MODULE_PREAMBLE + "\n")
        for gen in [
            DATASET_GENERATOR,
            DATAARRAY_GENERATOR,
            DATASET_GROUPBY_GENERATOR,
            DATASET_RESAMPLE_GENERATOR,
            DATAARRAY_GROUPBY_GENERATOR,
            DATAARRAY_RESAMPLE_GENERATOR,
        ]:
            for lines in gen.generate_methods():
                for line in lines:
                    f.write(line + "\n")<|MERGE_RESOLUTION|>--- conflicted
+++ resolved
@@ -23,7 +23,6 @@
 from typing import TYPE_CHECKING, Any, Callable, Hashable, Optional, Sequence, Union
 
 from . import duck_array_ops
-<<<<<<< HEAD
 from .options import OPTIONS
 from .utils import contains_only_dask_or_numpy
 
@@ -42,19 +41,6 @@
 class {obj}{cls}Reductions:
     __slots__ = ()
 
-=======
-
-if TYPE_CHECKING:
-    from .dataarray import DataArray
-    from .dataset import Dataset'''
-
-
-CLASS_PREAMBLE = """
-
-class {obj}{cls}Reductions:
-    __slots__ = ()
-
->>>>>>> 229dad93
     def reduce(
         self,
         func: Callable[..., Any],
@@ -67,18 +53,6 @@
     ) -> "{obj}":
         raise NotImplementedError()"""
 
-TEMPLATE_REDUCTION_SIGNATURE = '''
-    def {method}(
-        self,
-        dim: Union[None, Hashable, Sequence[Hashable]] = None,
-        *,{extra_kwargs}
-        keep_attrs: bool = None,
-        **kwargs,
-    ) -> "{obj}":
-        """
-        Reduce this {obj}'s data by applying ``{method}`` along some dimension(s).
-
-<<<<<<< HEAD
 GROUPBY_PREAMBLE = """
 
 class {obj}{cls}Reductions:
@@ -102,64 +76,7 @@
         **kwargs,
     ) -> "{obj}":
         raise NotImplementedError()"""
-=======
-        Parameters
-        ----------'''
-
-TEMPLATE_RETURNS = """
-        Returns
-        -------
-        reduced : {obj}
-            New {obj} with ``{method}`` applied to its data and the
-            indicated dimension(s) removed"""
-
-TEMPLATE_SEE_ALSO = """
-        See Also
-        --------
-        numpy.{method}
-        dask.array.{method}
-        {see_also_obj}.{method}
-        :ref:`{docref}`
-            User guide on {docref_description}."""
-
-TEMPLATE_NOTES = """
-        Notes
-        -----
-        {notes}"""
-
-_DIM_DOCSTRING = """dim : hashable or iterable of hashable, default: None
-    Name of dimension[s] along which to apply ``{method}``. For e.g. ``dim="x"``
-    or ``dim=["x", "y"]``. If None, will reduce over all dimensions."""
-
-_SKIPNA_DOCSTRING = """skipna : bool, default: None
-    If True, skip missing values (as marked by NaN). By default, only
-    skips missing values for float dtypes; other dtypes either do not
-    have a sentinel missing value (int) or ``skipna=True`` has not been
-    implemented (object, datetime64 or timedelta64)."""
-
-_MINCOUNT_DOCSTRING = """min_count : int, default: None
-    The required number of valid values to perform the operation. If
-    fewer than min_count non-NA values are present the result will be
-    NA. Only used if skipna is set to True or defaults to True for the
-    array's dtype. Changed in version 0.17.0: if specified on an integer
-    array and skipna=True, the result will be a float array."""
->>>>>>> 229dad93
-
-_DDOF_DOCSTRING = """ddof : int, default: 0
-    “Delta Degrees of Freedom”: the divisor used in the calculation is ``N - ddof``,
-    where ``N`` represents the number of elements."""
-
-_KEEP_ATTRS_DOCSTRING = """keep_attrs : bool, optional
-    If True, ``attrs`` will be copied from the original
-    object to the new one.  If False (default), the new object will be
-    returned without attributes."""
-
-_KWARGS_DOCSTRING = """**kwargs : dict
-    Additional keyword arguments passed on to the appropriate array
-    function for calculating ``{method}`` on this object's data.
-    These could include dask-specific kwargs like ``split_every``."""
-
-<<<<<<< HEAD
+
 TEMPLATE_REDUCTION_SIGNATURE = '''
     def {method}(
         self,
@@ -346,130 +263,6 @@
             see_also_obj=self.see_also_obj,
         )
 
-=======
-NAN_CUM_METHODS = ["cumsum", "cumprod"]
-
-NUMERIC_ONLY_METHODS = [
-    "cumsum",
-    "cumprod",
-]
-_NUMERIC_ONLY_NOTES = "Non-numeric variables will be removed prior to reducing."
-
-ExtraKwarg = collections.namedtuple("ExtraKwarg", "docs kwarg call example")
-skipna = ExtraKwarg(
-    docs=_SKIPNA_DOCSTRING,
-    kwarg="skipna: bool = None,",
-    call="skipna=skipna,",
-    example="""\n
-        Use ``skipna`` to control whether NaNs are ignored.
-
-        >>> {calculation}(skipna=False)""",
-)
-min_count = ExtraKwarg(
-    docs=_MINCOUNT_DOCSTRING,
-    kwarg="min_count: Optional[int] = None,",
-    call="min_count=min_count,",
-    example="""\n
-        Specify ``min_count`` for finer control over when NaNs are ignored.
-
-        >>> {calculation}(skipna=True, min_count=2)""",
-)
-ddof = ExtraKwarg(
-    docs=_DDOF_DOCSTRING,
-    kwarg="ddof: int = 0,",
-    call="ddof=ddof,",
-    example="""\n
-        Specify ``ddof=1`` for an unbiased estimate.
-
-        >>> {calculation}(skipna=True, ddof=1)""",
-)
-
-
-class Method:
-    def __init__(
-        self,
-        name,
-        bool_reduce=False,
-        extra_kwargs=tuple(),
-        numeric_only=False,
-    ):
-        self.name = name
-        self.extra_kwargs = extra_kwargs
-        self.numeric_only = numeric_only
-
-        if bool_reduce:
-            self.array_method = f"array_{name}"
-            self.np_example_array = """
-        ...     np.array([True, True, True, True, True, False], dtype=bool),"""
-
-        else:
-            self.array_method = name
-            self.np_example_array = """
-        ...     np.array([1, 2, 3, 1, 2, np.nan]),"""
-
-
-class ReductionGenerator:
-    def __init__(
-        self,
-        cls,
-        datastructure,
-        methods,
-        docref,
-        docref_description,
-        example_call_preamble,
-        see_also_obj=None,
-    ):
-        self.datastructure = datastructure
-        self.cls = cls
-        self.methods = methods
-        self.docref = docref
-        self.docref_description = docref_description
-        self.example_call_preamble = example_call_preamble
-        self.preamble = CLASS_PREAMBLE.format(obj=datastructure.name, cls=cls)
-        if not see_also_obj:
-            self.see_also_obj = self.datastructure.name
-        else:
-            self.see_also_obj = see_also_obj
-
-    def generate_methods(self):
-        yield [self.preamble]
-        for method in self.methods:
-            yield self.generate_method(method)
-
-    def generate_method(self, method):
-        template_kwargs = dict(obj=self.datastructure.name, method=method.name)
-
-        if method.extra_kwargs:
-            extra_kwargs = "\n        " + "\n        ".join(
-                [kwarg.kwarg for kwarg in method.extra_kwargs if kwarg.kwarg]
-            )
-        else:
-            extra_kwargs = ""
-
-        yield TEMPLATE_REDUCTION_SIGNATURE.format(
-            **template_kwargs,
-            extra_kwargs=extra_kwargs,
-        )
-
-        for text in [
-            _DIM_DOCSTRING.format(method=method.name),
-            *(kwarg.docs for kwarg in method.extra_kwargs if kwarg.docs),
-            _KEEP_ATTRS_DOCSTRING,
-            _KWARGS_DOCSTRING.format(method=method.name),
-        ]:
-            if text:
-                yield textwrap.indent(text, 8 * " ")
-
-        yield TEMPLATE_RETURNS.format(**template_kwargs)
-
-        yield TEMPLATE_SEE_ALSO.format(
-            **template_kwargs,
-            docref=self.docref,
-            docref_description=self.docref_description,
-            see_also_obj=self.see_also_obj,
-        )
-
->>>>>>> 229dad93
         if method.numeric_only:
             yield TEMPLATE_NOTES.format(notes=_NUMERIC_ONLY_NOTES)
 
@@ -496,7 +289,6 @@
             ).format(calculation=calculation, method=method.name)
         else:
             extra_examples = ""
-<<<<<<< HEAD
         return f"""
         Examples
         --------{create_da}{self.datastructure.docstring_create}
@@ -548,14 +340,6 @@
                 keep_attrs=keep_attrs,
                 **kwargs,
             )"""
-=======
-
-        return f"""
-        Examples
-        --------{create_da}{self.datastructure.docstring_create}
-
-        >>> {calculation}(){extra_examples}"""
->>>>>>> 229dad93
 
 
 class GenericReductionGenerator(ReductionGenerator):
@@ -609,10 +393,6 @@
     example_var_name="ds",
     numeric_only=True,
 )
-<<<<<<< HEAD
-
-=======
->>>>>>> 229dad93
 DATAARRAY_OBJECT = DataStructure(
     name="DataArray",
     docstring_create="""
@@ -629,10 +409,7 @@
     docref_description="reduction or aggregation operations",
     example_call_preamble="",
     see_also_obj="DataArray",
-<<<<<<< HEAD
     definition_preamble=DEFAULT_PREAMBLE,
-=======
->>>>>>> 229dad93
 )
 DATAARRAY_GENERATOR = GenericReductionGenerator(
     cls="",
@@ -642,44 +419,29 @@
     docref_description="reduction or aggregation operations",
     example_call_preamble="",
     see_also_obj="Dataset",
-<<<<<<< HEAD
     definition_preamble=DEFAULT_PREAMBLE,
 )
 
 DATAARRAY_GROUPBY_GENERATOR = GroupByReductionGenerator(
-=======
-)
-
-DATAARRAY_GROUPBY_GENERATOR = GenericReductionGenerator(
->>>>>>> 229dad93
     cls="GroupBy",
     datastructure=DATAARRAY_OBJECT,
     methods=REDUCTION_METHODS,
     docref="groupby",
     docref_description="groupby operations",
     example_call_preamble='.groupby("labels")',
-<<<<<<< HEAD
     definition_preamble=GROUPBY_PREAMBLE,
 )
 
 DATAARRAY_RESAMPLE_GENERATOR = GroupByReductionGenerator(
-=======
-)
-DATAARRAY_RESAMPLE_GENERATOR = GenericReductionGenerator(
->>>>>>> 229dad93
     cls="Resample",
     datastructure=DATAARRAY_OBJECT,
     methods=REDUCTION_METHODS,
     docref="resampling",
     docref_description="resampling operations",
     example_call_preamble='.resample(time="3M")',
-<<<<<<< HEAD
     definition_preamble=GROUPBY_PREAMBLE,
 )
 
-=======
-)
->>>>>>> 229dad93
 DATASET_GROUPBY_GENERATOR = GenericReductionGenerator(
     cls="GroupBy",
     datastructure=DATASET_OBJECT,
@@ -687,10 +449,7 @@
     docref="groupby",
     docref_description="groupby operations",
     example_call_preamble='.groupby("labels")',
-<<<<<<< HEAD
     definition_preamble=GROUPBY_PREAMBLE,
-=======
->>>>>>> 229dad93
 )
 DATASET_RESAMPLE_GENERATOR = GenericReductionGenerator(
     cls="Resample",
@@ -699,10 +458,7 @@
     docref="resampling",
     docref_description="resampling operations",
     example_call_preamble='.resample(time="3M")',
-<<<<<<< HEAD
     definition_preamble=GROUPBY_PREAMBLE,
-=======
->>>>>>> 229dad93
 )
 
 
