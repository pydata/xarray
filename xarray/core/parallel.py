--- conflicted
+++ resolved
@@ -12,10 +12,7 @@
 from xarray.core.coordinates import Coordinates
 from xarray.core.dataarray import DataArray
 from xarray.core.dataset import Dataset
-<<<<<<< HEAD
-=======
 from xarray.core.indexes import Index
->>>>>>> b4444388
 from xarray.core.merge import merge
 from xarray.core.pycompat import is_dask_collection
 from xarray.core.variable import Variable
@@ -459,19 +456,11 @@
         # infer template by providing zero-shaped arrays
         template = infer_template(func, aligned[0], *args, **kwargs)
         template_coords = set(template.coords)
-<<<<<<< HEAD
-        preserved_coord_names = template_coords & set(merged_coordinates)
-        new_indexes = set(template.xindexes) - set(merged_coordinates)
-
-        preserved_coords = merged_coordinates.to_dataset()[preserved_coord_names]
-        # preserved_coords contains all coordinate variables that share a dimension
-=======
         preserved_coord_vars = template_coords & set(merged_coordinates)
         new_coord_vars = template_coords - set(merged_coordinates)
 
         preserved_coords = merged_coordinates.to_dataset()[preserved_coord_vars]
         # preserved_coords contains all coordinates bariables that share a dimension
->>>>>>> b4444388
         # with any index variable in preserved_indexes
         # Drop any unneeded vars in a second pass, this is required for e.g.
         # if the mapped function were to drop a non-dimension coordinate variable.
@@ -480,11 +469,7 @@
         )
 
         coordinates = merge(
-<<<<<<< HEAD
-            (preserved_coords, template.coords.to_dataset()[new_indexes])
-=======
             (preserved_coords, template.coords.to_dataset()[new_coord_vars])
->>>>>>> b4444388
         ).coords
         output_chunks: Mapping[Hashable, tuple[int, ...]] = {
             dim: input_chunks[dim] for dim in template.dims if dim in input_chunks
@@ -547,67 +532,7 @@
         dim: np.cumsum((0,) + chunks_v) for dim, chunks_v in output_chunks.items()
     }
 
-<<<<<<< HEAD
-    include_variables = set(template.variables) - set(coordinates.indexes)
-=======
-    def subset_dataset_to_block(
-        graph: dict, gname: str, dataset: Dataset, input_chunk_bounds, chunk_index
-    ):
-        """
-        Creates a task that subsets an xarray dataset to a block determined by chunk_index.
-        Block extents are determined by input_chunk_bounds.
-        Also subtasks that subset the constituent variables of a dataset.
-        """
-
-        # this will become [[name1, variable1],
-        #                   [name2, variable2],
-        #                   ...]
-        # which is passed to dict and then to Dataset
-        data_vars = []
-        coords = []
-
-        chunk_tuple = tuple(chunk_index.values())
-        for name, variable in dataset.variables.items():
-            # make a task that creates tuple of (dims, chunk)
-            if dask.is_dask_collection(variable.data):
-                # recursively index into dask_keys nested list to get chunk
-                chunk = variable.__dask_keys__()
-                for dim in variable.dims:
-                    chunk = chunk[chunk_index[dim]]
-
-                chunk_variable_task = (f"{name}-{gname}-{chunk[0]!r}",) + chunk_tuple
-                graph[chunk_variable_task] = (
-                    tuple,
-                    [variable.dims, chunk, variable.attrs],
-                )
-            else:
-                # non-dask array possibly with dimensions chunked on other variables
-                # index into variable appropriately
-                subsetter = {
-                    dim: _get_chunk_slicer(dim, chunk_index, input_chunk_bounds)
-                    for dim in variable.dims
-                }
-                subset = variable.isel(subsetter)
-                chunk_variable_task = (
-                    f"{name}-{gname}-{dask.base.tokenize(subset)}",
-                ) + chunk_tuple
-                graph[chunk_variable_task] = (
-                    tuple,
-                    [subset.dims, subset, subset.attrs],
-                )
-
-            # this task creates dict mapping variable name to above tuple
-            if name in dataset._coord_names:
-                coords.append([name, chunk_variable_task])
-            else:
-                data_vars.append([name, chunk_variable_task])
-
-        return (Dataset, (dict, data_vars), (dict, coords), dataset.attrs)
-
-    # variable names that depend on the computation. Currently, indexes
-    # cannot be modified in the mapped function, so we exclude thos
-    computed_variables = set(template.variables) - set(coordinates.xindexes)
->>>>>>> b4444388
+    computed_variables = set(template.variables) - set(coordinates.indexes)
     # iterate over all possible chunk combinations
     for chunk_tuple in itertools.product(*ichunk.values()):
         # mapping from dimension name to chunk index
@@ -621,23 +546,6 @@
         ]
 
         # raise nice error messages in _wrapper
-<<<<<<< HEAD
-        expected: dict[Hashable, dict] = {}
-        # input chunk 0 along a dimension maps to output chunk 0 along the same dimension
-        # even if length of dimension is changed by the applied function
-        expected["shapes"] = {
-            k: output_chunks[k][v] for k, v in chunk_index.items() if k in output_chunks
-        }
-        expected["data_vars"] = set(template.data_vars.keys())  # type: ignore[assignment]
-        expected["coords"] = set(template.coords.keys())  # type: ignore[assignment]
-        # Minimize duplication due to broadcasting by only including any new or modified indexes
-        # Others can be inferred by inputs to wrapper (GH8412)
-        expected["indexes"] = {
-            name: coordinates.xindexes[name][
-                _get_chunk_slicer(name, chunk_index, output_chunk_bounds)
-            ]
-            for name in (new_indexes | modified_indexes)
-=======
         expected: ExpectedDict = {
             # input chunk 0 along a dimension maps to output chunk 0 along the same dimension
             # even if length of dimension is changed by the applied function
@@ -652,9 +560,8 @@
                 dim: coordinates.xindexes[dim][
                     _get_chunk_slicer(dim, chunk_index, output_chunk_bounds)
                 ]
-                for dim in coordinates.xindexes
+                for dim in (new_indexes | modified_indexes)
             },
->>>>>>> b4444388
         }
 
         from_wrapper = (gname,) + chunk_tuple
@@ -662,11 +569,7 @@
 
         # mapping from variable name to dask graph key
         var_key_map: dict[Hashable, str] = {}
-<<<<<<< HEAD
-        for name in include_variables:
-=======
         for name in computed_variables:
->>>>>>> b4444388
             variable = template.variables[name]
             gname_l = f"{name}-{gname}"
             var_key_map[name] = gname_l
