try:
    import dask
    import dask.array
    from dask.array.utils import meta_from_array
    from dask.highlevelgraph import HighLevelGraph

except ImportError:
    pass

import collections
import itertools
import operator
from typing import (
    Any,
    Callable,
    DefaultDict,
    Dict,
    Hashable,
    Iterable,
    List,
    Mapping,
    Sequence,
    Tuple,
    TypeVar,
    Union,
)

import numpy as np

from xarray.core.indexes import PandasIndexAdapter

from .alignment import align
from .dataarray import DataArray
from .dataset import Dataset

T_DSorDA = TypeVar("T_DSorDA", DataArray, Dataset)


def unzip(iterable):
    return zip(*iterable)


def assert_chunks_compatible(a: Dataset, b: Dataset):
    a = a.unify_chunks()
    b = b.unify_chunks()

    for dim in set(a.chunks).intersection(set(b.chunks)):
        if a.chunks[dim] != b.chunks[dim]:
            raise ValueError(f"Chunk sizes along dimension {dim!r} are not equal.")


def check_result_variables(
    result: Union[DataArray, Dataset], expected: Mapping[str, Any], kind: str
):

    if kind == "coords":
        nice_str = "coordinate"
    elif kind == "data_vars":
        nice_str = "data"

    # check that coords and data variables are as expected
    missing = expected[kind] - set(getattr(result, kind))
    if missing:
        raise ValueError(
            "Result from applying user function does not contain "
            f"{nice_str} variables {missing}."
        )
    extra = set(getattr(result, kind)) - expected[kind]
    if extra:
        raise ValueError(
            "Result from applying user function has unexpected "
            f"{nice_str} variables {extra}."
        )


def dataset_to_dataarray(obj: Dataset) -> DataArray:
    if not isinstance(obj, Dataset):
        raise TypeError("Expected Dataset, got %s" % type(obj))

    if len(obj.data_vars) > 1:
        raise TypeError(
            "Trying to convert Dataset with more than one data variable to DataArray"
        )

    return next(iter(obj.data_vars.values()))


def dataarray_to_dataset(obj: DataArray) -> Dataset:
    # only using _to_temp_dataset would break
    # func = lambda x: x.to_dataset()
    # since that relies on preserving name.
    if obj.name is None:
        dataset = obj._to_temp_dataset()
    else:
        dataset = obj.to_dataset()
    return dataset


def make_meta(obj):
    """If obj is a DataArray or Dataset, return a new object of the same type and with
    the same variables and dtypes, but where all variables have size 0 and numpy
    backend.
    If obj is neither a DataArray nor Dataset, return it unaltered.
    """
    if isinstance(obj, DataArray):
        obj_array = obj
        obj = dataarray_to_dataset(obj)
    elif isinstance(obj, Dataset):
        obj_array = None
    else:
        return obj

    meta = Dataset()
    for name, variable in obj.variables.items():
        meta_obj = meta_from_array(variable.data, ndim=variable.ndim)
        meta[name] = (variable.dims, meta_obj, variable.attrs)
    meta.attrs = obj.attrs
    meta = meta.set_coords(obj.coords)

    if obj_array is not None:
        return dataset_to_dataarray(meta)
    return meta


def infer_template(
    func: Callable[..., T_DSorDA], obj: Union[DataArray, Dataset], *args, **kwargs
) -> T_DSorDA:
    """Infer return object by running the function on meta objects."""
    meta_args = [make_meta(arg) for arg in (obj,) + args]

    try:
        template = func(*meta_args, **kwargs)
    except Exception as e:
        raise Exception(
            "Cannot infer object returned from running user provided function. "
            "Please supply the 'template' kwarg to map_blocks."
        ) from e

    if not isinstance(template, (Dataset, DataArray)):
        raise TypeError(
            "Function must return an xarray DataArray or Dataset. Instead it returned "
            f"{type(template)}"
        )

    return template


def make_dict(x: Union[DataArray, Dataset]) -> Dict[Hashable, Any]:
    """Map variable name to numpy(-like) data
    (Dataset.to_dict() is too complicated).
    """
    if isinstance(x, DataArray):
        x = x._to_temp_dataset()

    return {k: v.data for k, v in x.variables.items()}


def _get_chunk_slicer(dim: Hashable, chunk_index: Mapping, chunk_bounds: Mapping):
    if dim in chunk_index:
        which_chunk = chunk_index[dim]
        return slice(chunk_bounds[dim][which_chunk], chunk_bounds[dim][which_chunk + 1])
    return slice(None)


def map_blocks(
    func: Callable[..., T_DSorDA],
    obj: Union[DataArray, Dataset],
    args: Sequence[Any] = (),
    kwargs: Mapping[str, Any] = None,
    template: Union[DataArray, Dataset] = None,
) -> T_DSorDA:
    """Apply a function to each block of a DataArray or Dataset.

    .. warning::
        This function is experimental and its signature may change.

    Parameters
    ----------
    func : callable
        User-provided function that accepts a DataArray or Dataset as its first
        parameter ``obj``. The function will receive a subset or 'block' of ``obj`` (see below),
        corresponding to one chunk along each chunked dimension. ``func`` will be
        executed as ``func(subset_obj, *subset_args, **kwargs)``.

        This function must return either a single DataArray or a single Dataset.

        This function cannot add a new chunked dimension.
    obj : DataArray, Dataset
        Passed to the function as its first argument, one block at a time.
    args : sequence
        Passed to func after unpacking and subsetting any xarray objects by blocks.
        xarray objects in args must be aligned with obj, otherwise an error is raised.
    kwargs : mapping
        Passed verbatim to func after unpacking. xarray objects, if any, will not be
        subset to blocks. Passing dask collections in kwargs is not allowed.
    template : DataArray or Dataset, optional
        xarray object representing the final result after compute is called. If not provided,
        the function will be first run on mocked-up data, that looks like ``obj`` but
        has sizes 0, to determine properties of the returned object such as dtype,
        variable names, attributes, new dimensions and new indexes (if any).
        ``template`` must be provided if the function changes the size of existing dimensions.
        When provided, ``attrs`` on variables in `template` are copied over to the result. Any
        ``attrs`` set by ``func`` will be ignored.

    Returns
    -------
    A single DataArray or Dataset with dask backend, reassembled from the outputs of the
    function.

    Notes
    -----
    This function is designed for when ``func`` needs to manipulate a whole xarray object
    subset to each block. Each block is loaded into memory. In the more common case where
    ``func`` can work on numpy arrays, it is recommended to use ``apply_ufunc``.

    If none of the variables in ``obj`` is backed by dask arrays, calling this function is
    equivalent to calling ``func(obj, *args, **kwargs)``.

    See Also
    --------
    dask.array.map_blocks, xarray.apply_ufunc, xarray.Dataset.map_blocks
    xarray.DataArray.map_blocks

    Examples
    --------
    Calculate an anomaly from climatology using ``.groupby()``. Using
    ``xr.map_blocks()`` allows for parallel operations with knowledge of ``xarray``,
    its indices, and its methods like ``.groupby()``.

    >>> def calculate_anomaly(da, groupby_type="time.month"):
    ...     gb = da.groupby(groupby_type)
    ...     clim = gb.mean(dim="time")
    ...     return gb - clim
    ...
    >>> time = xr.cftime_range("1990-01", "1992-01", freq="M")
    >>> month = xr.DataArray(time.month, coords={"time": time}, dims=["time"])
    >>> np.random.seed(123)
    >>> array = xr.DataArray(
    ...     np.random.rand(len(time)),
    ...     dims=["time"],
    ...     coords={"time": time, "month": month},
    ... ).chunk()
    >>> array.map_blocks(calculate_anomaly, template=array).compute()
    <xarray.DataArray (time: 24)>
    array([ 0.12894847,  0.11323072, -0.0855964 , -0.09334032,  0.26848862,
            0.12382735,  0.22460641,  0.07650108, -0.07673453, -0.22865714,
           -0.19063865,  0.0590131 , -0.12894847, -0.11323072,  0.0855964 ,
            0.09334032, -0.26848862, -0.12382735, -0.22460641, -0.07650108,
            0.07673453,  0.22865714,  0.19063865, -0.0590131 ])
    Coordinates:
      * time     (time) object 1990-01-31 00:00:00 ... 1991-12-31 00:00:00
        month    (time) int64 1 2 3 4 5 6 7 8 9 10 11 12 1 2 3 4 5 6 7 8 9 10 11 12

    Note that one must explicitly use ``args=[]`` and ``kwargs={}`` to pass arguments
    to the function being applied in ``xr.map_blocks()``:

    >>> array.map_blocks(
    ...     calculate_anomaly,
    ...     kwargs={"groupby_type": "time.year"},
    ...     template=array,
    ... )  # doctest: +ELLIPSIS
    <xarray.DataArray (time: 24)>
    dask.array<<this-array>-calculate_anomaly, shape=(24,), dtype=float64, chunksize=(24,), chunktype=numpy.ndarray>
    Coordinates:
      * time     (time) object 1990-01-31 00:00:00 ... 1991-12-31 00:00:00
        month    (time) int64 dask.array<chunksize=(24,), meta=np.ndarray>
    """

    def _wrapper(
        func: Callable,
        args: List,
        kwargs: dict,
        arg_is_array: Iterable[bool],
        expected: dict,
    ):
        """
        Wrapper function that receives datasets in args; converts to dataarrays when necessary;
        passes these to the user function `func` and checks returned objects for expected shapes/sizes/etc.
        """

        converted_args = [
            dataset_to_dataarray(arg) if is_array else arg
            for is_array, arg in zip(arg_is_array, args)
        ]

        result = func(*converted_args, **kwargs)

        # check all dims are present
        missing_dimensions = set(expected["shapes"]) - set(result.sizes)
        if missing_dimensions:
            raise ValueError(
                f"Dimensions {missing_dimensions} missing on returned object."
            )

        # check that index lengths and values are as expected
        for name, index in result.indexes.items():
            if name in expected["shapes"]:
                if len(index) != expected["shapes"][name]:
                    raise ValueError(
                        f"Received dimension {name!r} of length {len(index)}. Expected length {expected['shapes'][name]}."
                    )
            if name in expected["indexes"]:
                expected_index = expected["indexes"][name]
                if not index.equals(expected_index):
                    raise ValueError(
                        f"Expected index {name!r} to be {expected_index!r}. Received {index!r} instead."
                    )

        # check that all expected variables were returned
        check_result_variables(result, expected, "coords")
        if isinstance(result, Dataset):
            check_result_variables(result, expected, "data_vars")

        return make_dict(result)

    if template is not None and not isinstance(template, (DataArray, Dataset)):
        raise TypeError(
            f"template must be a DataArray or Dataset. Received {type(template).__name__} instead."
        )
    if not isinstance(args, Sequence):
        raise TypeError("args must be a sequence (for example, a list or tuple).")
    if kwargs is None:
        kwargs = {}
    elif not isinstance(kwargs, Mapping):
        raise TypeError("kwargs must be a mapping (for example, a dict)")

    for value in kwargs.values():
        if dask.is_dask_collection(value):
            raise TypeError(
                "Cannot pass dask collections in kwargs yet. Please compute or "
                "load values before passing to map_blocks."
            )

    if not dask.is_dask_collection(obj):
        return func(obj, *args, **kwargs)

    all_args = [obj] + list(args)
    is_xarray = [isinstance(arg, (Dataset, DataArray)) for arg in all_args]
    is_array = [isinstance(arg, DataArray) for arg in all_args]

    # there should be a better way to group this. partition?
    xarray_indices, xarray_objs = unzip(
        (index, arg) for index, arg in enumerate(all_args) if is_xarray[index]
    )
    others = [
        (index, arg) for index, arg in enumerate(all_args) if not is_xarray[index]
    ]

    # all xarray objects must be aligned. This is consistent with apply_ufunc.
    aligned = align(*xarray_objs, join="exact")
    xarray_objs = tuple(
        dataarray_to_dataset(arg) if is_da else arg
        for is_da, arg in zip(is_array, aligned)
    )

    _, npargs = unzip(
        sorted(list(zip(xarray_indices, xarray_objs)) + others, key=lambda x: x[0])
    )

    # check that chunk sizes are compatible
    input_chunks = dict(npargs[0].chunks)
    input_indexes = dict(npargs[0].indexes)
    for arg in xarray_objs[1:]:
        assert_chunks_compatible(npargs[0], arg)
        input_chunks.update(arg.chunks)
        input_indexes.update(arg.indexes)

    if template is None:
        # infer template by providing zero-shaped arrays
        template = infer_template(func, aligned[0], *args, **kwargs)
        template_indexes = set(template.indexes)
        preserved_indexes = template_indexes & set(input_indexes)
        new_indexes = template_indexes - set(input_indexes)
        indexes = {dim: input_indexes[dim] for dim in preserved_indexes}
        indexes.update({k: template.indexes[k] for k in new_indexes})
        output_chunks = {
            dim: input_chunks[dim] for dim in template.dims if dim in input_chunks
        }

    else:
        # template xarray object has been provided with proper sizes and chunk shapes
        indexes = dict(template.indexes)
        if isinstance(template, DataArray):
            output_chunks = dict(
                zip(template.dims, template.chunks)  # type: ignore[arg-type]
            )
        else:
            output_chunks = dict(template.chunks)

    for dim in output_chunks:
        if dim in input_chunks and len(input_chunks[dim]) != len(output_chunks[dim]):
            raise ValueError(
                "map_blocks requires that one block of the input maps to one block of output. "
                f"Expected number of output chunks along dimension {dim!r} to be {len(input_chunks[dim])}. "
                f"Received {len(output_chunks[dim])} instead. Please provide template if not provided, or "
                "fix the provided template."
            )

    if isinstance(template, DataArray):
        result_is_array = True
        template_name = template.name
        template = template._to_temp_dataset()
    elif isinstance(template, Dataset):
        result_is_array = False
    else:
        raise TypeError(
            f"func output must be DataArray or Dataset; got {type(template)}"
        )

    # We're building a new HighLevelGraph hlg. We'll have one new layer
    # for each variable in the dataset, which is the result of the
    # func applied to the values.

    graph: Dict[Any, Any] = {}
    new_layers: DefaultDict[str, Dict[Any, Any]] = collections.defaultdict(dict)
    gname = "{}-{}".format(
        dask.utils.funcname(func), dask.base.tokenize(npargs[0], args, kwargs)
    )

    # map dims to list of chunk indexes
    ichunk = {dim: range(len(chunks_v)) for dim, chunks_v in input_chunks.items()}
    # mapping from chunk index to slice bounds
    input_chunk_bounds = {
        dim: np.cumsum((0,) + chunks_v) for dim, chunks_v in input_chunks.items()
    }
    output_chunk_bounds = {
        dim: np.cumsum((0,) + chunks_v) for dim, chunks_v in output_chunks.items()
    }

    def subset_dataset_to_block(
        graph: dict, gname: str, dataset: Dataset, input_chunk_bounds, chunk_index
    ):
        """
        Creates a task that subsets an xarray dataset to a block determined by chunk_index.
        Block extents are determined by input_chunk_bounds.
        Also subtasks that subset the constituent variables of a dataset.
        """

        # this will become [[name1, variable1],
        #                   [name2, variable2],
        #                   ...]
        # which is passed to dict and then to Dataset
        data_vars = []
        coords = []

        chunk_tuple = tuple(chunk_index.values())
        for name, variable in dataset.variables.items():
            # make a task that creates tuple of (dims, chunk)
            if dask.is_dask_collection(variable.data):
                # recursively index into dask_keys nested list to get chunk
                chunk = variable.__dask_keys__()
                for dim in variable.dims:
                    chunk = chunk[chunk_index[dim]]

                chunk_variable_task = (f"{name}-{gname}-{chunk[0]}",) + chunk_tuple
                graph[chunk_variable_task] = (
                    tuple,
                    [variable.dims, chunk, variable.attrs],
                )
            else:
                # non-dask array possibly with dimensions chunked on other variables
                # index into variable appropriately
                subsetter = {
                    dim: _get_chunk_slicer(dim, chunk_index, input_chunk_bounds)
                    for dim in variable.dims
                }
                subset = variable.isel(subsetter)
                chunk_variable_task = (
                    f"{name}-{gname}-{dask.base.tokenize(subset)}",
                ) + chunk_tuple
                graph[chunk_variable_task] = (
                    tuple,
                    [subset.dims, subset, subset.attrs],
                )

            # this task creates dict mapping variable name to above tuple
            if name in dataset._coord_names:
                coords.append([name, chunk_variable_task])
            else:
                data_vars.append([name, chunk_variable_task])

        return (Dataset, (dict, data_vars), (dict, coords), dataset.attrs)

    # iterate over all possible chunk combinations
    for chunk_tuple in itertools.product(*ichunk.values()):
        # mapping from dimension name to chunk index
        chunk_index = dict(zip(ichunk.keys(), chunk_tuple))

        blocked_args = [
            subset_dataset_to_block(graph, gname, arg, input_chunk_bounds, chunk_index)
            if isxr
            else arg
            for isxr, arg in zip(is_xarray, npargs)
        ]

        # expected["shapes", "coords", "data_vars", "indexes"] are used to
        # raise nice error messages in _wrapper
        expected = {}
        # input chunk 0 along a dimension maps to output chunk 0 along the same dimension
        # even if length of dimension is changed by the applied function
        expected["shapes"] = {
            k: output_chunks[k][v] for k, v in chunk_index.items() if k in output_chunks
        }
<<<<<<< HEAD
        expected["data_vars"] = set(template.data_vars.keys())  # type: ignore
        expected["coords"] = set(template.coords.keys())  # type: ignore
        # TODO: benbovy - flexible indexes: clean this up
        # for now assumes pandas index (thus can be indexed) but it won't be the case for
        # all indexes
        expected_indexes = {}
        for dim in indexes:
            idx = indexes[dim].array[
                _get_chunk_slicer(dim, chunk_index, output_chunk_bounds)
            ]
            expected_indexes[dim] = PandasIndexAdapter(idx)
        expected["indexes"] = expected_indexes
=======
        expected["data_vars"] = set(template.data_vars.keys())  # type: ignore[assignment]
        expected["coords"] = set(template.coords.keys())  # type: ignore[assignment]
        expected["indexes"] = {
            dim: indexes[dim][_get_chunk_slicer(dim, chunk_index, output_chunk_bounds)]
            for dim in indexes
        }
>>>>>>> 0021cdab

        from_wrapper = (gname,) + chunk_tuple
        graph[from_wrapper] = (_wrapper, func, blocked_args, kwargs, is_array, expected)

        # mapping from variable name to dask graph key
        var_key_map: Dict[Hashable, str] = {}
        for name, variable in template.variables.items():
            if name in indexes:
                continue
            gname_l = f"{name}-{gname}"
            var_key_map[name] = gname_l

            key: Tuple[Any, ...] = (gname_l,)
            for dim in variable.dims:
                if dim in chunk_index:
                    key += (chunk_index[dim],)
                else:
                    # unchunked dimensions in the input have one chunk in the result
                    # output can have new dimensions with exactly one chunk
                    key += (0,)

            # We're adding multiple new layers to the graph:
            # The first new layer is the result of the computation on
            # the array.
            # Then we add one layer per variable, which extracts the
            # result for that variable, and depends on just the first new
            # layer.
            new_layers[gname_l][key] = (operator.getitem, from_wrapper, name)

    hlg = HighLevelGraph.from_collections(
        gname,
        graph,
        dependencies=[arg for arg in npargs if dask.is_dask_collection(arg)],
    )

    for gname_l, layer in new_layers.items():
        # This adds in the getitems for each variable in the dataset.
        hlg.dependencies[gname_l] = {gname}
        hlg.layers[gname_l] = layer

    result = Dataset(coords=indexes, attrs=template.attrs)
    for index in result.indexes:
        result[index].attrs = template[index].attrs
        result[index].encoding = template[index].encoding

    for name, gname_l in var_key_map.items():
        dims = template[name].dims
        var_chunks = []
        for dim in dims:
            if dim in output_chunks:
                var_chunks.append(output_chunks[dim])
            elif dim in indexes:
                var_chunks.append((len(indexes[dim]),))
            elif dim in template.dims:
                # new unindexed dimension
                var_chunks.append((template.sizes[dim],))

        data = dask.array.Array(
            hlg, name=gname_l, chunks=var_chunks, dtype=template[name].dtype
        )
        result[name] = (dims, data, template[name].attrs)
        result[name].encoding = template[name].encoding

    result = result.set_coords(template._coord_names)

    if result_is_array:
        da = dataset_to_dataarray(result)
        da.name = template_name
        return da  # type: ignore[return-value]
    return result  # type: ignore[return-value]<|MERGE_RESOLUTION|>--- conflicted
+++ resolved
@@ -501,9 +501,8 @@
         expected["shapes"] = {
             k: output_chunks[k][v] for k, v in chunk_index.items() if k in output_chunks
         }
-<<<<<<< HEAD
-        expected["data_vars"] = set(template.data_vars.keys())  # type: ignore
-        expected["coords"] = set(template.coords.keys())  # type: ignore
+        expected["data_vars"] = set(template.data_vars.keys())  # type: ignore[assignment]
+        expected["coords"] = set(template.coords.keys())  # type: ignore[assignment]
         # TODO: benbovy - flexible indexes: clean this up
         # for now assumes pandas index (thus can be indexed) but it won't be the case for
         # all indexes
@@ -514,14 +513,6 @@
             ]
             expected_indexes[dim] = PandasIndexAdapter(idx)
         expected["indexes"] = expected_indexes
-=======
-        expected["data_vars"] = set(template.data_vars.keys())  # type: ignore[assignment]
-        expected["coords"] = set(template.coords.keys())  # type: ignore[assignment]
-        expected["indexes"] = {
-            dim: indexes[dim][_get_chunk_slicer(dim, chunk_index, output_chunk_bounds)]
-            for dim in indexes
-        }
->>>>>>> 0021cdab
 
         from_wrapper = (gname,) + chunk_tuple
         graph[from_wrapper] = (_wrapper, func, blocked_args, kwargs, is_array, expected)
