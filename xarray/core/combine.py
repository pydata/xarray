--- conflicted
+++ resolved
@@ -206,7 +206,6 @@
     return new_combined_ids
 
 
-<<<<<<< HEAD
 def _combine_1d(datasets, concat_dim=_CONCAT_DIM_DEFAULT,
                 compat='no_conflicts', data_vars='all', coords='different'):
     """
@@ -218,25 +217,13 @@
     # Should it just use concat directly instead?
     if concat_dim is not None:
         dim = None if concat_dim is _CONCAT_DIM_DEFAULT else concat_dim
+
+
+        print(dim)
+        print(datasets)
+
         combined = _auto_concat(datasets, dim=dim, data_vars=data_vars,
                                 coords=coords)
-=======
-def vars_as_keys(ds):
-    return tuple(sorted(ds))
-
-
-def _auto_combine_1d(datasets, concat_dim=_CONCAT_DIM_DEFAULT,
-                     compat='no_conflicts',
-                     data_vars='all', coords='different'):
-    # This is just the old auto_combine function (which only worked along 1D)
-    if concat_dim is not None:
-        dim = None if concat_dim is _CONCAT_DIM_DEFAULT else concat_dim
-        sorted_datasets = sorted(datasets, key=vars_as_keys)
-        grouped_by_vars = itertools.groupby(sorted_datasets, key=vars_as_keys)
-        concatenated = [_auto_concat(list(ds_group), dim=dim,
-                                     data_vars=data_vars, coords=coords)
-                        for id, ds_group in grouped_by_vars]
->>>>>>> e53f21ce
     else:
         combined = merge(datasets, compat=compat)
 
@@ -374,6 +361,10 @@
                            data_vars=data_vars, coords=coords, ids=False)
 
 
+def vars_as_keys(ds):
+    return tuple(sorted(ds))
+
+
 def auto_combine(datasets, compat='no_conflicts', data_vars='all',
                  coords='different'):
     """
@@ -435,9 +426,8 @@
     """
 
     # Group by data vars
-    sorted_datasets = sorted(datasets, key=lambda ds: tuple(sorted(ds)))
-    grouped_by_vars = itertools.groupby(sorted_datasets,
-                                        key=lambda ds: tuple(sorted(ds)))
+    sorted_datasets = sorted(datasets, key=vars_as_keys)
+    grouped_by_vars = itertools.groupby(sorted_datasets, key=vars_as_keys)
 
     # Perform the multidimensional combine on each group of data variables
     # before merging back together
