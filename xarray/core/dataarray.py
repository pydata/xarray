--- conflicted
+++ resolved
@@ -1399,11 +1399,7 @@
         ds = self._to_temp_dataset().unstack(dim)
         return self._from_temp_dataset(ds)
 
-<<<<<<< HEAD
-    def transpose(self, *dims, transpose_coords=None):
-=======
-    def transpose(self, *dims) -> 'DataArray':
->>>>>>> 6d93a95d
+    def transpose(self, *dims, transpose_coords=None) -> 'DataArray':
         """Return a new DataArray object with transposed dimensions.
 
         Parameters
