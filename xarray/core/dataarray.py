from __future__ import annotations

import datetime
import warnings
from collections.abc import Hashable, Iterable, Mapping, MutableMapping, Sequence
from os import PathLike
from typing import (
    TYPE_CHECKING,
    Any,
    Callable,
    Generic,
    Literal,
    NoReturn,
    overload,
)

import numpy as np
import pandas as pd

from xarray.coding.calendar_ops import convert_calendar, interp_calendar
from xarray.coding.cftimeindex import CFTimeIndex
from xarray.core import alignment, computation, dtypes, indexing, ops, utils
from xarray.core._aggregations import DataArrayAggregations
from xarray.core.accessor_dt import CombinedDatetimelikeAccessor
from xarray.core.accessor_str import StringAccessor
from xarray.core.alignment import (
    _broadcast_helper,
    _get_broadcast_dims_map_common_coords,
    align,
)
from xarray.core.arithmetic import DataArrayArithmetic
from xarray.core.common import AbstractArray, DataWithCoords, get_chunksizes
from xarray.core.computation import unify_chunks
from xarray.core.coordinates import (
    Coordinates,
    DataArrayCoordinates,
    assert_coordinate_consistent,
    create_coords_with_default_indexes,
)
from xarray.core.dataset import Dataset
from xarray.core.formatting import format_item
from xarray.core.indexes import (
    Index,
    Indexes,
    PandasMultiIndex,
    filter_indexes_from_coords,
    isel_indexes,
)
from xarray.core.indexing import is_fancy_indexer, map_index_queries
from xarray.core.merge import PANDAS_TYPES, MergeError
from xarray.core.options import OPTIONS, _get_keep_attrs
from xarray.core.types import DaCompatible, T_DataArray, T_DataArrayOrSet
from xarray.core.utils import (
    Default,
    HybridMappingProxy,
    ReprObject,
    _default,
    either_dict_or_kwargs,
    emit_user_level_warning,
)
from xarray.core.variable import (
    IndexVariable,
    Variable,
    as_compatible_data,
    as_variable,
)
from xarray.plot.accessor import DataArrayPlotAccessor
from xarray.plot.utils import _get_units_from_attrs

if TYPE_CHECKING:
    from typing import TypeVar, Union

    from numpy.typing import ArrayLike

    try:
        from dask.dataframe import DataFrame as DaskDataFrame
    except ImportError:
        DaskDataFrame = None  # type: ignore
    try:
        from dask.delayed import Delayed
    except ImportError:
        Delayed = None  # type: ignore
    try:
        from cdms2 import Variable as cdms2_Variable
    except ImportError:
        cdms2_Variable = None
    try:
        from iris.cube import Cube as iris_Cube
    except ImportError:
        iris_Cube = None

    from xarray.backends import ZarrStore
    from xarray.backends.api import T_NetcdfEngine, T_NetcdfTypes
    from xarray.core.groupby import DataArrayGroupBy
    from xarray.core.parallelcompat import ChunkManagerEntrypoint
    from xarray.core.resample import DataArrayResample
    from xarray.core.rolling import DataArrayCoarsen, DataArrayRolling
    from xarray.core.types import (
        CoarsenBoundaryOptions,
        DatetimeLike,
        DatetimeUnitOptions,
        Dims,
        ErrorOptions,
        ErrorOptionsWithWarn,
        InterpOptions,
        PadModeOptions,
        PadReflectOptions,
        QuantileMethods,
        QueryEngineOptions,
        QueryParserOptions,
        ReindexMethodOptions,
        Self,
        SideOptions,
        T_Chunks,
        T_Xarray,
    )
    from xarray.core.weighted import DataArrayWeighted

    T_XarrayOther = TypeVar("T_XarrayOther", bound=Union["DataArray", Dataset])


def _check_coords_dims(shape, coords, dims):
    sizes = dict(zip(dims, shape))
    for k, v in coords.items():
        if any(d not in dims for d in v.dims):
            raise ValueError(
                f"coordinate {k} has dimensions {v.dims}, but these "
                "are not a subset of the DataArray "
                f"dimensions {dims}"
            )

        for d, s in v.sizes.items():
            if s != sizes[d]:
                raise ValueError(
                    f"conflicting sizes for dimension {d!r}: "
                    f"length {sizes[d]} on the data but length {s} on "
                    f"coordinate {k!r}"
                )


def _infer_coords_and_dims(
    shape, coords, dims
) -> tuple[Mapping[Hashable, Any], tuple[Hashable, ...]]:
    """All the logic for creating a new DataArray"""

    if (
        coords is not None
        and not utils.is_dict_like(coords)
        and len(coords) != len(shape)
    ):
        raise ValueError(
            f"coords is not dict-like, but it has {len(coords)} items, "
            f"which does not match the {len(shape)} dimensions of the "
            "data"
        )

    if isinstance(dims, str):
        dims = (dims,)

    if dims is None:
        dims = [f"dim_{n}" for n in range(len(shape))]
        if coords is not None and len(coords) == len(shape):
            # try to infer dimensions from coords
            if utils.is_dict_like(coords):
                dims = list(coords.keys())
            else:
                for n, (dim, coord) in enumerate(zip(dims, coords)):
                    coord = as_variable(coord, name=dims[n]).to_index_variable()
                    dims[n] = coord.name
        dims = tuple(dims)
    elif len(dims) != len(shape):
        raise ValueError(
            "different number of dimensions on data "
            f"and dims: {len(shape)} vs {len(dims)}"
        )
    else:
        for d in dims:
            if not isinstance(d, str):
                raise TypeError(f"dimension {d} is not a string")

    new_coords: Mapping[Hashable, Any]

    if isinstance(coords, Coordinates):
        new_coords = coords
    else:
        new_coords = {}
        if utils.is_dict_like(coords):
            for k, v in coords.items():
                new_coords[k] = as_variable(v, name=k)
        elif coords is not None:
            for dim, coord in zip(dims, coords):
                var = as_variable(coord, name=dim)
                var.dims = (dim,)
                new_coords[dim] = var.to_index_variable()

    _check_coords_dims(shape, new_coords, dims)

    return new_coords, dims


def _check_data_shape(data, coords, dims):
    if data is dtypes.NA:
        data = np.nan
    if coords is not None and utils.is_scalar(data, include_0d=False):
        if utils.is_dict_like(coords):
            if dims is None:
                return data
            else:
                data_shape = tuple(
                    as_variable(coords[k], k).size if k in coords.keys() else 1
                    for k in dims
                )
        else:
            data_shape = tuple(as_variable(coord, "foo").size for coord in coords)
        data = np.full(data_shape, data)
    return data


class _LocIndexer(Generic[T_DataArray]):
    __slots__ = ("data_array",)

    def __init__(self, data_array: T_DataArray):
        self.data_array = data_array

    def __getitem__(self, key) -> T_DataArray:
        if not utils.is_dict_like(key):
            # expand the indexer so we can handle Ellipsis
            labels = indexing.expanded_indexer(key, self.data_array.ndim)
            key = dict(zip(self.data_array.dims, labels))
        return self.data_array.sel(key)

    def __setitem__(self, key, value) -> None:
        if not utils.is_dict_like(key):
            # expand the indexer so we can handle Ellipsis
            labels = indexing.expanded_indexer(key, self.data_array.ndim)
            key = dict(zip(self.data_array.dims, labels))

        dim_indexers = map_index_queries(self.data_array, key).dim_indexers
        self.data_array[dim_indexers] = value


# Used as the key corresponding to a DataArray's variable when converting
# arbitrary DataArray objects to datasets
_THIS_ARRAY = ReprObject("<this-array>")


class DataArray(
    AbstractArray,
    DataWithCoords,
    DataArrayArithmetic,
    DataArrayAggregations,
):
    """N-dimensional array with labeled coordinates and dimensions.

    DataArray provides a wrapper around numpy ndarrays that uses
    labeled dimensions and coordinates to support metadata aware
    operations. The API is similar to that for the pandas Series or
    DataFrame, but DataArray objects can have any number of dimensions,
    and their contents have fixed data types.

    Additional features over raw numpy arrays:

    - Apply operations over dimensions by name: ``x.sum('time')``.
    - Select or assign values by integer location (like numpy):
      ``x[:10]`` or by label (like pandas): ``x.loc['2014-01-01']`` or
      ``x.sel(time='2014-01-01')``.
    - Mathematical operations (e.g., ``x - y``) vectorize across
      multiple dimensions (known in numpy as "broadcasting") based on
      dimension names, regardless of their original order.
    - Keep track of arbitrary metadata in the form of a Python
      dictionary: ``x.attrs``
    - Convert to a pandas Series: ``x.to_series()``.

    Getting items from or doing mathematical operations with a
    DataArray always returns another DataArray.

    Parameters
    ----------
    data : array_like
        Values for this array. Must be an ``numpy.ndarray``, ndarray
        like, or castable to an ``ndarray``. If a self-described xarray
        or pandas object, attempts are made to use this array's
        metadata to fill in other unspecified arguments. A view of the
        array's data is used instead of a copy if possible.
    coords : sequence or dict of array_like or :py:class:`~xarray.Coordinates`, optional
        Coordinates (tick labels) to use for indexing along each
        dimension. The following notations are accepted:

        - mapping {dimension name: array-like}
        - sequence of tuples that are valid arguments for
          ``xarray.Variable()``
          - (dims, data)
          - (dims, data, attrs)
          - (dims, data, attrs, encoding)

        Additionally, it is possible to define a coord whose name
        does not match the dimension name, or a coord based on multiple
        dimensions, with one of the following notations:

        - mapping {coord name: DataArray}
        - mapping {coord name: Variable}
        - mapping {coord name: (dimension name, array-like)}
        - mapping {coord name: (tuple of dimension names, array-like)}

        Alternatively, a :py:class:`~xarray.Coordinates` object may be used in
        order to explicitly pass indexes (e.g., a multi-index or any custom
        Xarray index) or to bypass the creation of a default index for any
        :term:`Dimension coordinate` included in that object.
    dims : Hashable or sequence of Hashable, optional
        Name(s) of the data dimension(s). Must be either a Hashable
        (only for 1D data) or a sequence of Hashables with length equal
        to the number of dimensions. If this argument is omitted,
        dimension names are taken from ``coords`` (if possible) and
        otherwise default to ``['dim_0', ... 'dim_n']``.
    name : str or None, optional
        Name of this array.
    attrs : dict_like or None, optional
        Attributes to assign to the new instance. By default, an empty
        attribute dictionary is initialized.
    indexes : py:class:`~xarray.Indexes` or dict-like, optional
        For internal use only. For passing indexes objects to the
        new DataArray, use the ``coords`` argument instead with a
        :py:class:`~xarray.Coordinate` object (both coordinate variables
        and indexes will be extracted from the latter).

    Examples
    --------
    Create data:

    >>> np.random.seed(0)
    >>> temperature = 15 + 8 * np.random.randn(2, 2, 3)
    >>> lon = [[-99.83, -99.32], [-99.79, -99.23]]
    >>> lat = [[42.25, 42.21], [42.63, 42.59]]
    >>> time = pd.date_range("2014-09-06", periods=3)
    >>> reference_time = pd.Timestamp("2014-09-05")

    Initialize a dataarray with multiple dimensions:

    >>> da = xr.DataArray(
    ...     data=temperature,
    ...     dims=["x", "y", "time"],
    ...     coords=dict(
    ...         lon=(["x", "y"], lon),
    ...         lat=(["x", "y"], lat),
    ...         time=time,
    ...         reference_time=reference_time,
    ...     ),
    ...     attrs=dict(
    ...         description="Ambient temperature.",
    ...         units="degC",
    ...     ),
    ... )
    >>> da
    <xarray.DataArray (x: 2, y: 2, time: 3)>
    array([[[29.11241877, 18.20125767, 22.82990387],
            [32.92714559, 29.94046392,  7.18177696]],
    <BLANKLINE>
           [[22.60070734, 13.78914233, 14.17424919],
            [18.28478802, 16.15234857, 26.63418806]]])
    Coordinates:
        lon             (x, y) float64 -99.83 -99.32 -99.79 -99.23
        lat             (x, y) float64 42.25 42.21 42.63 42.59
      * time            (time) datetime64[ns] 2014-09-06 2014-09-07 2014-09-08
        reference_time  datetime64[ns] 2014-09-05
    Dimensions without coordinates: x, y
    Attributes:
        description:  Ambient temperature.
        units:        degC

    Find out where the coldest temperature was:

    >>> da.isel(da.argmin(...))
    <xarray.DataArray ()>
    array(7.18177696)
    Coordinates:
        lon             float64 -99.32
        lat             float64 42.21
        time            datetime64[ns] 2014-09-08
        reference_time  datetime64[ns] 2014-09-05
    Attributes:
        description:  Ambient temperature.
        units:        degC
    """

    _cache: dict[str, Any]
    _coords: dict[Any, Variable]
    _close: Callable[[], None] | None
    _indexes: dict[Hashable, Index]
    _name: Hashable | None
    _variable: Variable

    __slots__ = (
        "_cache",
        "_coords",
        "_close",
        "_indexes",
        "_name",
        "_variable",
        "__weakref__",
    )

    dt = utils.UncachedAccessor(CombinedDatetimelikeAccessor["DataArray"])

    def __init__(
        self,
        data: Any = dtypes.NA,
        coords: Sequence[Sequence[Any] | pd.Index | DataArray]
        | Mapping[Any, Any]
        | None = None,
        dims: Hashable | Sequence[Hashable] | None = None,
        name: Hashable | None = None,
        attrs: Mapping | None = None,
        # internal parameters
        indexes: Mapping[Any, Index] | None = None,
        fastpath: bool = False,
    ) -> None:
        if fastpath:
            variable = data
            assert dims is None
            assert attrs is None
            assert indexes is not None
        else:
            if indexes is not None:
                raise ValueError(
                    "Explicitly passing indexes via the `indexes` argument is not supported "
                    "when `fastpath=False`. Use the `coords` argument instead."
                )

            # try to fill in arguments from data if they weren't supplied
            if coords is None:
                if isinstance(data, DataArray):
                    coords = data.coords
                elif isinstance(data, pd.Series):
                    coords = [data.index]
                elif isinstance(data, pd.DataFrame):
                    coords = [data.index, data.columns]
                elif isinstance(data, (pd.Index, IndexVariable)):
                    coords = [data]

            if dims is None:
                dims = getattr(data, "dims", getattr(coords, "dims", None))
            if name is None:
                name = getattr(data, "name", None)
            if attrs is None and not isinstance(data, PANDAS_TYPES):
                attrs = getattr(data, "attrs", None)

            data = _check_data_shape(data, coords, dims)
            data = as_compatible_data(data)
            coords, dims = _infer_coords_and_dims(data.shape, coords, dims)
            variable = Variable(dims, data, attrs, fastpath=True)

            if not isinstance(coords, Coordinates):
                coords = create_coords_with_default_indexes(coords)
            indexes = dict(coords.xindexes)
            coords = {k: v.copy() for k, v in coords.variables.items()}

        # These fully describe a DataArray
        self._variable = variable
        assert isinstance(coords, dict)
        self._coords = coords
        self._name = name
        self._indexes = indexes  # type: ignore[assignment]

        self._close = None

    @classmethod
    def _construct_direct(
        cls,
        variable: Variable,
        coords: dict[Any, Variable],
        name: Hashable,
        indexes: dict[Hashable, Index],
    ) -> Self:
        """Shortcut around __init__ for internal use when we want to skip
        costly validation
        """
        obj = object.__new__(cls)
        obj._variable = variable
        obj._coords = coords
        obj._name = name
        obj._indexes = indexes
        obj._close = None
        return obj

    def _replace(
        self,
        variable: Variable | None = None,
        coords=None,
        name: Hashable | None | Default = _default,
        indexes=None,
    ) -> Self:
        if variable is None:
            variable = self.variable
        if coords is None:
            coords = self._coords
        if indexes is None:
            indexes = self._indexes
        if name is _default:
            name = self.name
        return type(self)(variable, coords, name=name, indexes=indexes, fastpath=True)

    def _replace_maybe_drop_dims(
        self,
        variable: Variable,
        name: Hashable | None | Default = _default,
    ) -> Self:
        if variable.dims == self.dims and variable.shape == self.shape:
            coords = self._coords.copy()
            indexes = self._indexes
        elif variable.dims == self.dims:
            # Shape has changed (e.g. from reduce(..., keepdims=True)
            new_sizes = dict(zip(self.dims, variable.shape))
            coords = {
                k: v
                for k, v in self._coords.items()
                if v.shape == tuple(new_sizes[d] for d in v.dims)
            }
            indexes = filter_indexes_from_coords(self._indexes, set(coords))
        else:
            allowed_dims = set(variable.dims)
            coords = {
                k: v for k, v in self._coords.items() if set(v.dims) <= allowed_dims
            }
            indexes = filter_indexes_from_coords(self._indexes, set(coords))
        return self._replace(variable, coords, name, indexes=indexes)

    def _overwrite_indexes(
        self,
        indexes: Mapping[Any, Index],
        variables: Mapping[Any, Variable] | None = None,
        drop_coords: list[Hashable] | None = None,
        rename_dims: Mapping[Any, Any] | None = None,
    ) -> Self:
        """Maybe replace indexes and their corresponding coordinates."""
        if not indexes:
            return self

        if variables is None:
            variables = {}
        if drop_coords is None:
            drop_coords = []

        new_variable = self.variable.copy()
        new_coords = self._coords.copy()
        new_indexes = dict(self._indexes)

        for name in indexes:
            new_coords[name] = variables[name]
            new_indexes[name] = indexes[name]

        for name in drop_coords:
            new_coords.pop(name)
            new_indexes.pop(name)

        if rename_dims:
            new_variable.dims = tuple(rename_dims.get(d, d) for d in new_variable.dims)

        return self._replace(
            variable=new_variable, coords=new_coords, indexes=new_indexes
        )

    def _to_temp_dataset(self) -> Dataset:
        return self._to_dataset_whole(name=_THIS_ARRAY, shallow_copy=False)

    def _from_temp_dataset(
        self, dataset: Dataset, name: Hashable | None | Default = _default
    ) -> Self:
        variable = dataset._variables.pop(_THIS_ARRAY)
        coords = dataset._variables
        indexes = dataset._indexes
        return self._replace(variable, coords, name, indexes=indexes)

    def _to_dataset_split(self, dim: Hashable) -> Dataset:
        """splits dataarray along dimension 'dim'"""

        def subset(dim, label):
            array = self.loc[{dim: label}]
            array.attrs = {}
            return as_variable(array)

        variables = {label: subset(dim, label) for label in self.get_index(dim)}
        variables.update({k: v for k, v in self._coords.items() if k != dim})
        coord_names = set(self._coords) - {dim}
        indexes = filter_indexes_from_coords(self._indexes, coord_names)
        dataset = Dataset._construct_direct(
            variables, coord_names, indexes=indexes, attrs=self.attrs
        )
        return dataset

    def _to_dataset_whole(
        self, name: Hashable = None, shallow_copy: bool = True
    ) -> Dataset:
        if name is None:
            name = self.name
        if name is None:
            raise ValueError(
                "unable to convert unnamed DataArray to a "
                "Dataset without providing an explicit name"
            )
        if name in self.coords:
            raise ValueError(
                "cannot create a Dataset from a DataArray with "
                "the same name as one of its coordinates"
            )
        # use private APIs for speed: this is called by _to_temp_dataset(),
        # which is used in the guts of a lot of operations (e.g., reindex)
        variables = self._coords.copy()
        variables[name] = self.variable
        if shallow_copy:
            for k in variables:
                variables[k] = variables[k].copy(deep=False)
        indexes = self._indexes

        coord_names = set(self._coords)
        return Dataset._construct_direct(variables, coord_names, indexes=indexes)

    def to_dataset(
        self,
        dim: Hashable = None,
        *,
        name: Hashable = None,
        promote_attrs: bool = False,
    ) -> Dataset:
        """Convert a DataArray to a Dataset.

        Parameters
        ----------
        dim : Hashable, optional
            Name of the dimension on this array along which to split this array
            into separate variables. If not provided, this array is converted
            into a Dataset of one variable.
        name : Hashable, optional
            Name to substitute for this array's name. Only valid if ``dim`` is
            not provided.
        promote_attrs : bool, default: False
            Set to True to shallow copy attrs of DataArray to returned Dataset.

        Returns
        -------
        dataset : Dataset
        """
        if dim is not None and dim not in self.dims:
            raise TypeError(
                f"{dim} is not a dim. If supplying a ``name``, pass as a kwarg."
            )

        if dim is not None:
            if name is not None:
                raise TypeError("cannot supply both dim and name arguments")
            result = self._to_dataset_split(dim)
        else:
            result = self._to_dataset_whole(name)

        if promote_attrs:
            result.attrs = dict(self.attrs)

        return result

    @property
    def name(self) -> Hashable | None:
        """The name of this array."""
        return self._name

    @name.setter
    def name(self, value: Hashable | None) -> None:
        self._name = value

    @property
    def variable(self) -> Variable:
        """Low level interface to the Variable object for this DataArray."""
        return self._variable

    @property
    def dtype(self) -> np.dtype:
        """
        Data-type of the array’s elements.

        See Also
        --------
        ndarray.dtype
        numpy.dtype
        """
        return self.variable.dtype

    @property
    def shape(self) -> tuple[int, ...]:
        """
        Tuple of array dimensions.

        See Also
        --------
        numpy.ndarray.shape
        """
        return self.variable.shape

    @property
    def size(self) -> int:
        """
        Number of elements in the array.

        Equal to ``np.prod(a.shape)``, i.e., the product of the array’s dimensions.

        See Also
        --------
        numpy.ndarray.size
        """
        return self.variable.size

    @property
    def nbytes(self) -> int:
        """
        Total bytes consumed by the elements of this DataArray's data.

        If the underlying data array does not include ``nbytes``, estimates
        the bytes consumed based on the ``size`` and ``dtype``.
        """
        return self.variable.nbytes

    @property
    def ndim(self) -> int:
        """
        Number of array dimensions.

        See Also
        --------
        numpy.ndarray.ndim
        """
        return self.variable.ndim

    def __len__(self) -> int:
        return len(self.variable)

    @property
    def data(self) -> Any:
        """
        The DataArray's data as an array. The underlying array type
        (e.g. dask, sparse, pint) is preserved.

        See Also
        --------
        DataArray.to_numpy
        DataArray.as_numpy
        DataArray.values
        """
        return self.variable.data

    @data.setter
    def data(self, value: Any) -> None:
        self.variable.data = value

    @property
    def values(self) -> np.ndarray:
        """
        The array's data as a numpy.ndarray.

        If the array's data is not a numpy.ndarray this will attempt to convert
        it naively using np.array(), which will raise an error if the array
        type does not support coercion like this (e.g. cupy).
        """
        return self.variable.values

    @values.setter
    def values(self, value: Any) -> None:
        self.variable.values = value

    def to_numpy(self) -> np.ndarray:
        """
        Coerces wrapped data to numpy and returns a numpy.ndarray.

        See Also
        --------
        DataArray.as_numpy : Same but returns the surrounding DataArray instead.
        Dataset.as_numpy
        DataArray.values
        DataArray.data
        """
        return self.variable.to_numpy()

    def as_numpy(self) -> Self:
        """
        Coerces wrapped data and coordinates into numpy arrays, returning a DataArray.

        See Also
        --------
        DataArray.to_numpy : Same but returns only the data as a numpy.ndarray object.
        Dataset.as_numpy : Converts all variables in a Dataset.
        DataArray.values
        DataArray.data
        """
        coords = {k: v.as_numpy() for k, v in self._coords.items()}
        return self._replace(self.variable.as_numpy(), coords, indexes=self._indexes)

    @property
    def _in_memory(self) -> bool:
        return self.variable._in_memory

    def _to_index(self) -> pd.Index:
        return self.variable._to_index()

    def to_index(self) -> pd.Index:
        """Convert this variable to a pandas.Index. Only possible for 1D
        arrays.
        """
        return self.variable.to_index()

    @property
    def dims(self) -> tuple[Hashable, ...]:
        """Tuple of dimension names associated with this array.

        Note that the type of this property is inconsistent with
        `Dataset.dims`.  See `Dataset.sizes` and `DataArray.sizes` for
        consistently named properties.

        See Also
        --------
        DataArray.sizes
        Dataset.dims
        """
        return self.variable.dims

    @dims.setter
    def dims(self, value: Any) -> NoReturn:
        raise AttributeError(
            "you cannot assign dims on a DataArray. Use "
            ".rename() or .swap_dims() instead."
        )

    def _item_key_to_dict(self, key: Any) -> Mapping[Hashable, Any]:
        if utils.is_dict_like(key):
            return key
        key = indexing.expanded_indexer(key, self.ndim)
        return dict(zip(self.dims, key))

    def _getitem_coord(self, key: Any) -> Self:
        from xarray.core.dataset import _get_virtual_variable

        try:
            var = self._coords[key]
        except KeyError:
            dim_sizes = dict(zip(self.dims, self.shape))
            _, key, var = _get_virtual_variable(self._coords, key, dim_sizes)

        return self._replace_maybe_drop_dims(var, name=key)

    def __getitem__(self, key: Any) -> Self:
        if isinstance(key, str):
            return self._getitem_coord(key)
        else:
            # xarray-style array indexing
            return self.isel(indexers=self._item_key_to_dict(key))

    def __setitem__(self, key: Any, value: Any) -> None:
        if isinstance(key, str):
            self.coords[key] = value
        else:
            # Coordinates in key, value and self[key] should be consistent.
            # TODO Coordinate consistency in key is checked here, but it
            # causes unnecessary indexing. It should be optimized.
            obj = self[key]
            if isinstance(value, DataArray):
                assert_coordinate_consistent(value, obj.coords.variables)
                value = value.variable
            # DataArray key -> Variable key
            key = {
                k: v.variable if isinstance(v, DataArray) else v
                for k, v in self._item_key_to_dict(key).items()
            }
            self.variable[key] = value

    def __delitem__(self, key: Any) -> None:
        del self.coords[key]

    @property
    def _attr_sources(self) -> Iterable[Mapping[Hashable, Any]]:
        """Places to look-up items for attribute-style access"""
        yield from self._item_sources
        yield self.attrs

    @property
    def _item_sources(self) -> Iterable[Mapping[Hashable, Any]]:
        """Places to look-up items for key-completion"""
        yield HybridMappingProxy(keys=self._coords, mapping=self.coords)

        # virtual coordinates
        # uses empty dict -- everything here can already be found in self.coords.
        yield HybridMappingProxy(keys=self.dims, mapping={})

    def __contains__(self, key: Any) -> bool:
        return key in self.data

    @property
    def loc(self) -> _LocIndexer:
        """Attribute for location based indexing like pandas."""
        return _LocIndexer(self)

    @property
    def attrs(self) -> dict[Any, Any]:
        """Dictionary storing arbitrary metadata with this array."""
        return self.variable.attrs

    @attrs.setter
    def attrs(self, value: Mapping[Any, Any]) -> None:
        self.variable.attrs = dict(value)

    @property
    def encoding(self) -> dict[Any, Any]:
        """Dictionary of format-specific settings for how this array should be
        serialized."""
        return self.variable.encoding

    @encoding.setter
    def encoding(self, value: Mapping[Any, Any]) -> None:
        self.variable.encoding = dict(value)

    def reset_encoding(self) -> Self:
        """Return a new DataArray without encoding on the array or any attached
        coords."""
        ds = self._to_temp_dataset().reset_encoding()
        return self._from_temp_dataset(ds)

    @property
    def indexes(self) -> Indexes:
        """Mapping of pandas.Index objects used for label based indexing.

        Raises an error if this Dataset has indexes that cannot be coerced
        to pandas.Index objects.

        See Also
        --------
        DataArray.xindexes

        """
        return self.xindexes.to_pandas_indexes()

    @property
    def xindexes(self) -> Indexes:
        """Mapping of :py:class:`~xarray.indexes.Index` objects
        used for label based indexing.
        """
        return Indexes(self._indexes, {k: self._coords[k] for k in self._indexes})

    @property
    def coords(self) -> DataArrayCoordinates:
        """Mapping of :py:class:`~xarray.DataArray` objects corresponding to
        coordinate variables.

        See Also
        --------
        Coordinates
        """
        return DataArrayCoordinates(self)

    @overload
    def reset_coords(
        self,
        names: Dims = None,
        drop: Literal[False] = False,
    ) -> Dataset:
        ...

    @overload
    def reset_coords(
        self,
        names: Dims = None,
        *,
        drop: Literal[True],
    ) -> Self:
        ...

    def reset_coords(
        self,
        names: Dims = None,
        drop: bool = False,
    ) -> Self | Dataset:
        """Given names of coordinates, reset them to become variables.

        Parameters
        ----------
        names : str, Iterable of Hashable or None, optional
            Name(s) of non-index coordinates in this dataset to reset into
            variables. By default, all non-index coordinates are reset.
        drop : bool, default: False
            If True, remove coordinates instead of converting them into
            variables.

        Returns
        -------
        Dataset, or DataArray if ``drop == True``

        Examples
        --------
        >>> temperature = np.arange(25).reshape(5, 5)
        >>> pressure = np.arange(50, 75).reshape(5, 5)
        >>> da = xr.DataArray(
        ...     data=temperature,
        ...     dims=["x", "y"],
        ...     coords=dict(
        ...         lon=("x", np.arange(10, 15)),
        ...         lat=("y", np.arange(20, 25)),
        ...         Pressure=(["x", "y"], pressure),
        ...     ),
        ...     name="Temperature",
        ... )
        >>> da
        <xarray.DataArray 'Temperature' (x: 5, y: 5)>
        array([[ 0,  1,  2,  3,  4],
               [ 5,  6,  7,  8,  9],
               [10, 11, 12, 13, 14],
               [15, 16, 17, 18, 19],
               [20, 21, 22, 23, 24]])
        Coordinates:
            lon       (x) int64 10 11 12 13 14
            lat       (y) int64 20 21 22 23 24
            Pressure  (x, y) int64 50 51 52 53 54 55 56 57 ... 67 68 69 70 71 72 73 74
        Dimensions without coordinates: x, y

        Return Dataset with target coordinate as a data variable rather than a coordinate variable:

        >>> da.reset_coords(names="Pressure")
        <xarray.Dataset>
        Dimensions:      (x: 5, y: 5)
        Coordinates:
            lon          (x) int64 10 11 12 13 14
            lat          (y) int64 20 21 22 23 24
        Dimensions without coordinates: x, y
        Data variables:
            Pressure     (x, y) int64 50 51 52 53 54 55 56 57 ... 68 69 70 71 72 73 74
            Temperature  (x, y) int64 0 1 2 3 4 5 6 7 8 9 ... 16 17 18 19 20 21 22 23 24

        Return DataArray without targeted coordinate:

        >>> da.reset_coords(names="Pressure", drop=True)
        <xarray.DataArray 'Temperature' (x: 5, y: 5)>
        array([[ 0,  1,  2,  3,  4],
               [ 5,  6,  7,  8,  9],
               [10, 11, 12, 13, 14],
               [15, 16, 17, 18, 19],
               [20, 21, 22, 23, 24]])
        Coordinates:
            lon      (x) int64 10 11 12 13 14
            lat      (y) int64 20 21 22 23 24
        Dimensions without coordinates: x, y
        """
        if names is None:
            names = set(self.coords) - set(self._indexes)
        dataset = self.coords.to_dataset().reset_coords(names, drop)
        if drop:
            return self._replace(coords=dataset._variables)
        if self.name is None:
            raise ValueError(
                "cannot reset_coords with drop=False on an unnamed DataArrray"
            )
        dataset[self.name] = self.variable
        return dataset

    def __dask_tokenize__(self):
        from dask.base import normalize_token

        return normalize_token((type(self), self._variable, self._coords, self._name))

    def __dask_graph__(self):
        return self._to_temp_dataset().__dask_graph__()

    def __dask_keys__(self):
        return self._to_temp_dataset().__dask_keys__()

    def __dask_layers__(self):
        return self._to_temp_dataset().__dask_layers__()

    @property
    def __dask_optimize__(self):
        return self._to_temp_dataset().__dask_optimize__

    @property
    def __dask_scheduler__(self):
        return self._to_temp_dataset().__dask_scheduler__

    def __dask_postcompute__(self):
        func, args = self._to_temp_dataset().__dask_postcompute__()
        return self._dask_finalize, (self.name, func) + args

    def __dask_postpersist__(self):
        func, args = self._to_temp_dataset().__dask_postpersist__()
        return self._dask_finalize, (self.name, func) + args

    @classmethod
    def _dask_finalize(cls, results, name, func, *args, **kwargs) -> Self:
        ds = func(results, *args, **kwargs)
        variable = ds._variables.pop(_THIS_ARRAY)
        coords = ds._variables
        indexes = ds._indexes
        return cls(variable, coords, name=name, indexes=indexes, fastpath=True)

    def load(self, **kwargs) -> Self:
        """Manually trigger loading of this array's data from disk or a
        remote source into memory and return this array.

        Normally, it should not be necessary to call this method in user code,
        because all xarray functions should either work on deferred data or
        load data automatically. However, this method can be necessary when
        working with many file objects on disk.

        Parameters
        ----------
        **kwargs : dict
            Additional keyword arguments passed on to ``dask.compute``.

        See Also
        --------
        dask.compute
        """
        ds = self._to_temp_dataset().load(**kwargs)
        new = self._from_temp_dataset(ds)
        self._variable = new._variable
        self._coords = new._coords
        return self

    def compute(self, **kwargs) -> Self:
        """Manually trigger loading of this array's data from disk or a
        remote source into memory and return a new array. The original is
        left unaltered.

        Normally, it should not be necessary to call this method in user code,
        because all xarray functions should either work on deferred data or
        load data automatically. However, this method can be necessary when
        working with many file objects on disk.

        Parameters
        ----------
        **kwargs : dict
            Additional keyword arguments passed on to ``dask.compute``.

        See Also
        --------
        dask.compute
        """
        new = self.copy(deep=False)
        return new.load(**kwargs)

    def persist(self, **kwargs) -> Self:
        """Trigger computation in constituent dask arrays

        This keeps them as dask arrays but encourages them to keep data in
        memory.  This is particularly useful when on a distributed machine.
        When on a single machine consider using ``.compute()`` instead.

        Parameters
        ----------
        **kwargs : dict
            Additional keyword arguments passed on to ``dask.persist``.

        See Also
        --------
        dask.persist
        """
        ds = self._to_temp_dataset().persist(**kwargs)
        return self._from_temp_dataset(ds)

    def copy(self, deep: bool = True, data: Any = None) -> Self:
        """Returns a copy of this array.

        If `deep=True`, a deep copy is made of the data array.
        Otherwise, a shallow copy is made, and the returned data array's
        values are a new view of this data array's values.

        Use `data` to create a new object with the same structure as
        original but entirely new data.

        Parameters
        ----------
        deep : bool, optional
            Whether the data array and its coordinates are loaded into memory
            and copied onto the new object. Default is True.
        data : array_like, optional
            Data to use in the new object. Must have same shape as original.
            When `data` is used, `deep` is ignored for all data variables,
            and only used for coords.

        Returns
        -------
        copy : DataArray
            New object with dimensions, attributes, coordinates, name,
            encoding, and optionally data copied from original.

        Examples
        --------
        Shallow versus deep copy

        >>> array = xr.DataArray([1, 2, 3], dims="x", coords={"x": ["a", "b", "c"]})
        >>> array.copy()
        <xarray.DataArray (x: 3)>
        array([1, 2, 3])
        Coordinates:
          * x        (x) <U1 'a' 'b' 'c'
        >>> array_0 = array.copy(deep=False)
        >>> array_0[0] = 7
        >>> array_0
        <xarray.DataArray (x: 3)>
        array([7, 2, 3])
        Coordinates:
          * x        (x) <U1 'a' 'b' 'c'
        >>> array
        <xarray.DataArray (x: 3)>
        array([7, 2, 3])
        Coordinates:
          * x        (x) <U1 'a' 'b' 'c'

        Changing the data using the ``data`` argument maintains the
        structure of the original object, but with the new data. Original
        object is unaffected.

        >>> array.copy(data=[0.1, 0.2, 0.3])
        <xarray.DataArray (x: 3)>
        array([0.1, 0.2, 0.3])
        Coordinates:
          * x        (x) <U1 'a' 'b' 'c'
        >>> array
        <xarray.DataArray (x: 3)>
        array([7, 2, 3])
        Coordinates:
          * x        (x) <U1 'a' 'b' 'c'

        See Also
        --------
        pandas.DataFrame.copy
        """
        return self._copy(deep=deep, data=data)

    def _copy(
        self,
        deep: bool = True,
        data: Any = None,
        memo: dict[int, Any] | None = None,
    ) -> Self:
        variable = self.variable._copy(deep=deep, data=data, memo=memo)
        indexes, index_vars = self.xindexes.copy_indexes(deep=deep)

        coords = {}
        for k, v in self._coords.items():
            if k in index_vars:
                coords[k] = index_vars[k]
            else:
                coords[k] = v._copy(deep=deep, memo=memo)

        return self._replace(variable, coords, indexes=indexes)

    def __copy__(self) -> Self:
        return self._copy(deep=False)

    def __deepcopy__(self, memo: dict[int, Any] | None = None) -> Self:
        return self._copy(deep=True, memo=memo)

    # mutable objects should not be Hashable
    # https://github.com/python/mypy/issues/4266
    __hash__ = None  # type: ignore[assignment]

    @property
    def chunks(self) -> tuple[tuple[int, ...], ...] | None:
        """
        Tuple of block lengths for this dataarray's data, in order of dimensions, or None if
        the underlying data is not a dask array.

        See Also
        --------
        DataArray.chunk
        DataArray.chunksizes
        xarray.unify_chunks
        """
        return self.variable.chunks

    @property
    def chunksizes(self) -> Mapping[Any, tuple[int, ...]]:
        """
        Mapping from dimension names to block lengths for this dataarray's data, or None if
        the underlying data is not a dask array.
        Cannot be modified directly, but can be modified by calling .chunk().

        Differs from DataArray.chunks because it returns a mapping of dimensions to chunk shapes
        instead of a tuple of chunk shapes.

        See Also
        --------
        DataArray.chunk
        DataArray.chunks
        xarray.unify_chunks
        """
        all_variables = [self.variable] + [c.variable for c in self.coords.values()]
        return get_chunksizes(all_variables)

    def chunk(
        self,
        chunks: T_Chunks = {},  # {} even though it's technically unsafe, is being used intentionally here (#4667)
        name_prefix: str = "xarray-",
        token: str | None = None,
        lock: bool = False,
        inline_array: bool = False,
        chunked_array_type: str | ChunkManagerEntrypoint | None = None,
        from_array_kwargs=None,
        **chunks_kwargs: Any,
    ) -> Self:
        """Coerce this array's data into a dask arrays with the given chunks.

        If this variable is a non-dask array, it will be converted to dask
        array. If it's a dask array, it will be rechunked to the given chunk
        sizes.

        If neither chunks is not provided for one or more dimensions, chunk
        sizes along that dimension will not be updated; non-dask arrays will be
        converted into dask arrays with a single block.

        Parameters
        ----------
        chunks : int, "auto", tuple of int or mapping of Hashable to int, optional
            Chunk sizes along each dimension, e.g., ``5``, ``"auto"``, ``(5, 5)`` or
            ``{"x": 5, "y": 5}``.
        name_prefix : str, optional
            Prefix for the name of the new dask array.
        token : str, optional
            Token uniquely identifying this array.
        lock : bool, default: False
            Passed on to :py:func:`dask.array.from_array`, if the array is not
            already as dask array.
        inline_array: bool, default: False
            Passed on to :py:func:`dask.array.from_array`, if the array is not
            already as dask array.
        chunked_array_type: str, optional
            Which chunked array type to coerce the underlying data array to.
            Defaults to 'dask' if installed, else whatever is registered via the `ChunkManagerEntryPoint` system.
            Experimental API that should not be relied upon.
        from_array_kwargs: dict, optional
            Additional keyword arguments passed on to the `ChunkManagerEntrypoint.from_array` method used to create
            chunked arrays, via whichever chunk manager is specified through the `chunked_array_type` kwarg.
            For example, with dask as the default chunked array type, this method would pass additional kwargs
            to :py:func:`dask.array.from_array`. Experimental API that should not be relied upon.
        **chunks_kwargs : {dim: chunks, ...}, optional
            The keyword arguments form of ``chunks``.
            One of chunks or chunks_kwargs must be provided.

        Returns
        -------
        chunked : xarray.DataArray

        See Also
        --------
        DataArray.chunks
        DataArray.chunksizes
        xarray.unify_chunks
        dask.array.from_array
        """
        if chunks is None:
            warnings.warn(
                "None value for 'chunks' is deprecated. "
                "It will raise an error in the future. Use instead '{}'",
                category=FutureWarning,
            )
            chunks = {}

        if isinstance(chunks, (float, str, int)):
            # ignoring type; unclear why it won't accept a Literal into the value.
            chunks = dict.fromkeys(self.dims, chunks)
        elif isinstance(chunks, (tuple, list)):
            chunks = dict(zip(self.dims, chunks))
        else:
            chunks = either_dict_or_kwargs(chunks, chunks_kwargs, "chunk")

        ds = self._to_temp_dataset().chunk(
            chunks,
            name_prefix=name_prefix,
            token=token,
            lock=lock,
            inline_array=inline_array,
            chunked_array_type=chunked_array_type,
            from_array_kwargs=from_array_kwargs,
        )
        return self._from_temp_dataset(ds)

    def isel(
        self,
        indexers: Mapping[Any, Any] | None = None,
        drop: bool = False,
        missing_dims: ErrorOptionsWithWarn = "raise",
        **indexers_kwargs: Any,
    ) -> Self:
        """Return a new DataArray whose data is given by selecting indexes
        along the specified dimension(s).

        Parameters
        ----------
        indexers : dict, optional
            A dict with keys matching dimensions and values given
            by integers, slice objects or arrays.
            indexer can be a integer, slice, array-like or DataArray.
            If DataArrays are passed as indexers, xarray-style indexing will be
            carried out. See :ref:`indexing` for the details.
            One of indexers or indexers_kwargs must be provided.
        drop : bool, default: False
            If ``drop=True``, drop coordinates variables indexed by integers
            instead of making them scalar.
        missing_dims : {"raise", "warn", "ignore"}, default: "raise"
            What to do if dimensions that should be selected from are not present in the
            DataArray:
            - "raise": raise an exception
            - "warn": raise a warning, and ignore the missing dimensions
            - "ignore": ignore the missing dimensions
        **indexers_kwargs : {dim: indexer, ...}, optional
            The keyword arguments form of ``indexers``.

        Returns
        -------
        indexed : xarray.DataArray

        See Also
        --------
        Dataset.isel
        DataArray.sel

        Examples
        --------
        >>> da = xr.DataArray(np.arange(25).reshape(5, 5), dims=("x", "y"))
        >>> da
        <xarray.DataArray (x: 5, y: 5)>
        array([[ 0,  1,  2,  3,  4],
               [ 5,  6,  7,  8,  9],
               [10, 11, 12, 13, 14],
               [15, 16, 17, 18, 19],
               [20, 21, 22, 23, 24]])
        Dimensions without coordinates: x, y

        >>> tgt_x = xr.DataArray(np.arange(0, 5), dims="points")
        >>> tgt_y = xr.DataArray(np.arange(0, 5), dims="points")
        >>> da = da.isel(x=tgt_x, y=tgt_y)
        >>> da
        <xarray.DataArray (points: 5)>
        array([ 0,  6, 12, 18, 24])
        Dimensions without coordinates: points
        """

        indexers = either_dict_or_kwargs(indexers, indexers_kwargs, "isel")

        if any(is_fancy_indexer(idx) for idx in indexers.values()):
            ds = self._to_temp_dataset()._isel_fancy(
                indexers, drop=drop, missing_dims=missing_dims
            )
            return self._from_temp_dataset(ds)

        # Much faster algorithm for when all indexers are ints, slices, one-dimensional
        # lists, or zero or one-dimensional np.ndarray's

        variable = self._variable.isel(indexers, missing_dims=missing_dims)
        indexes, index_variables = isel_indexes(self.xindexes, indexers)

        coords = {}
        for coord_name, coord_value in self._coords.items():
            if coord_name in index_variables:
                coord_value = index_variables[coord_name]
            else:
                coord_indexers = {
                    k: v for k, v in indexers.items() if k in coord_value.dims
                }
                if coord_indexers:
                    coord_value = coord_value.isel(coord_indexers)
                    if drop and coord_value.ndim == 0:
                        continue
            coords[coord_name] = coord_value

        return self._replace(variable=variable, coords=coords, indexes=indexes)

    def sel(
        self,
        indexers: Mapping[Any, Any] | None = None,
        method: str | None = None,
        tolerance=None,
        drop: bool = False,
        **indexers_kwargs: Any,
    ) -> Self:
        """Return a new DataArray whose data is given by selecting index
        labels along the specified dimension(s).

        In contrast to `DataArray.isel`, indexers for this method should use
        labels instead of integers.

        Under the hood, this method is powered by using pandas's powerful Index
        objects. This makes label based indexing essentially just as fast as
        using integer indexing.

        It also means this method uses pandas's (well documented) logic for
        indexing. This means you can use string shortcuts for datetime indexes
        (e.g., '2000-01' to select all values in January 2000). It also means
        that slices are treated as inclusive of both the start and stop values,
        unlike normal Python indexing.

        .. warning::

          Do not try to assign values when using any of the indexing methods
          ``isel`` or ``sel``::

            da = xr.DataArray([0, 1, 2, 3], dims=['x'])
            # DO NOT do this
            da.isel(x=[0, 1, 2])[1] = -1

          Assigning values with the chained indexing using ``.sel`` or
          ``.isel`` fails silently.

        Parameters
        ----------
        indexers : dict, optional
            A dict with keys matching dimensions and values given
            by scalars, slices or arrays of tick labels. For dimensions with
            multi-index, the indexer may also be a dict-like object with keys
            matching index level names.
            If DataArrays are passed as indexers, xarray-style indexing will be
            carried out. See :ref:`indexing` for the details.
            One of indexers or indexers_kwargs must be provided.
        method : {None, "nearest", "pad", "ffill", "backfill", "bfill"}, optional
            Method to use for inexact matches:

            - None (default): only exact matches
            - pad / ffill: propagate last valid index value forward
            - backfill / bfill: propagate next valid index value backward
            - nearest: use nearest valid index value

        tolerance : optional
            Maximum distance between original and new labels for inexact
            matches. The values of the index at the matching locations must
            satisfy the equation ``abs(index[indexer] - target) <= tolerance``.
        drop : bool, optional
            If ``drop=True``, drop coordinates variables in `indexers` instead
            of making them scalar.
        **indexers_kwargs : {dim: indexer, ...}, optional
            The keyword arguments form of ``indexers``.
            One of indexers or indexers_kwargs must be provided.

        Returns
        -------
        obj : DataArray
            A new DataArray with the same contents as this DataArray, except the
            data and each dimension is indexed by the appropriate indexers.
            If indexer DataArrays have coordinates that do not conflict with
            this object, then these coordinates will be attached.
            In general, each array's data will be a view of the array's data
            in this DataArray, unless vectorized indexing was triggered by using
            an array indexer, in which case the data will be a copy.

        See Also
        --------
        Dataset.sel
        DataArray.isel

        Examples
        --------
        >>> da = xr.DataArray(
        ...     np.arange(25).reshape(5, 5),
        ...     coords={"x": np.arange(5), "y": np.arange(5)},
        ...     dims=("x", "y"),
        ... )
        >>> da
        <xarray.DataArray (x: 5, y: 5)>
        array([[ 0,  1,  2,  3,  4],
               [ 5,  6,  7,  8,  9],
               [10, 11, 12, 13, 14],
               [15, 16, 17, 18, 19],
               [20, 21, 22, 23, 24]])
        Coordinates:
          * x        (x) int64 0 1 2 3 4
          * y        (y) int64 0 1 2 3 4

        >>> tgt_x = xr.DataArray(np.linspace(0, 4, num=5), dims="points")
        >>> tgt_y = xr.DataArray(np.linspace(0, 4, num=5), dims="points")
        >>> da = da.sel(x=tgt_x, y=tgt_y, method="nearest")
        >>> da
        <xarray.DataArray (points: 5)>
        array([ 0,  6, 12, 18, 24])
        Coordinates:
            x        (points) int64 0 1 2 3 4
            y        (points) int64 0 1 2 3 4
        Dimensions without coordinates: points
        """
        ds = self._to_temp_dataset().sel(
            indexers=indexers,
            drop=drop,
            method=method,
            tolerance=tolerance,
            **indexers_kwargs,
        )
        return self._from_temp_dataset(ds)

    def head(
        self,
        indexers: Mapping[Any, int] | int | None = None,
        **indexers_kwargs: Any,
    ) -> Self:
        """Return a new DataArray whose data is given by the the first `n`
        values along the specified dimension(s). Default `n` = 5

        See Also
        --------
        Dataset.head
        DataArray.tail
        DataArray.thin

        Examples
        --------
        >>> da = xr.DataArray(
        ...     np.arange(25).reshape(5, 5),
        ...     dims=("x", "y"),
        ... )
        >>> da
        <xarray.DataArray (x: 5, y: 5)>
        array([[ 0,  1,  2,  3,  4],
               [ 5,  6,  7,  8,  9],
               [10, 11, 12, 13, 14],
               [15, 16, 17, 18, 19],
               [20, 21, 22, 23, 24]])
        Dimensions without coordinates: x, y

        >>> da.head(x=1)
        <xarray.DataArray (x: 1, y: 5)>
        array([[0, 1, 2, 3, 4]])
        Dimensions without coordinates: x, y

        >>> da.head({"x": 2, "y": 2})
        <xarray.DataArray (x: 2, y: 2)>
        array([[0, 1],
               [5, 6]])
        Dimensions without coordinates: x, y
        """
        ds = self._to_temp_dataset().head(indexers, **indexers_kwargs)
        return self._from_temp_dataset(ds)

    def tail(
        self,
        indexers: Mapping[Any, int] | int | None = None,
        **indexers_kwargs: Any,
    ) -> Self:
        """Return a new DataArray whose data is given by the the last `n`
        values along the specified dimension(s). Default `n` = 5

        See Also
        --------
        Dataset.tail
        DataArray.head
        DataArray.thin

        Examples
        --------
        >>> da = xr.DataArray(
        ...     np.arange(25).reshape(5, 5),
        ...     dims=("x", "y"),
        ... )
        >>> da
        <xarray.DataArray (x: 5, y: 5)>
        array([[ 0,  1,  2,  3,  4],
               [ 5,  6,  7,  8,  9],
               [10, 11, 12, 13, 14],
               [15, 16, 17, 18, 19],
               [20, 21, 22, 23, 24]])
        Dimensions without coordinates: x, y

        >>> da.tail(y=1)
        <xarray.DataArray (x: 5, y: 1)>
        array([[ 4],
               [ 9],
               [14],
               [19],
               [24]])
        Dimensions without coordinates: x, y

        >>> da.tail({"x": 2, "y": 2})
        <xarray.DataArray (x: 2, y: 2)>
        array([[18, 19],
               [23, 24]])
        Dimensions without coordinates: x, y
        """
        ds = self._to_temp_dataset().tail(indexers, **indexers_kwargs)
        return self._from_temp_dataset(ds)

    def thin(
        self,
        indexers: Mapping[Any, int] | int | None = None,
        **indexers_kwargs: Any,
    ) -> Self:
        """Return a new DataArray whose data is given by each `n` value
        along the specified dimension(s).

        Examples
        --------
        >>> x_arr = np.arange(0, 26)
        >>> x_arr
        array([ 0,  1,  2,  3,  4,  5,  6,  7,  8,  9, 10, 11, 12, 13, 14, 15, 16,
               17, 18, 19, 20, 21, 22, 23, 24, 25])
        >>> x = xr.DataArray(
        ...     np.reshape(x_arr, (2, 13)),
        ...     dims=("x", "y"),
        ...     coords={"x": [0, 1], "y": np.arange(0, 13)},
        ... )
        >>> x
        <xarray.DataArray (x: 2, y: 13)>
        array([[ 0,  1,  2,  3,  4,  5,  6,  7,  8,  9, 10, 11, 12],
               [13, 14, 15, 16, 17, 18, 19, 20, 21, 22, 23, 24, 25]])
        Coordinates:
          * x        (x) int64 0 1
          * y        (y) int64 0 1 2 3 4 5 6 7 8 9 10 11 12

        >>>
        >>> x.thin(3)
        <xarray.DataArray (x: 1, y: 5)>
        array([[ 0,  3,  6,  9, 12]])
        Coordinates:
          * x        (x) int64 0
          * y        (y) int64 0 3 6 9 12
        >>> x.thin({"x": 2, "y": 5})
        <xarray.DataArray (x: 1, y: 3)>
        array([[ 0,  5, 10]])
        Coordinates:
          * x        (x) int64 0
          * y        (y) int64 0 5 10

        See Also
        --------
        Dataset.thin
        DataArray.head
        DataArray.tail
        """
        ds = self._to_temp_dataset().thin(indexers, **indexers_kwargs)
        return self._from_temp_dataset(ds)

    def broadcast_like(
        self,
        other: T_DataArrayOrSet,
        exclude: Iterable[Hashable] | None = None,
    ) -> Self:
        """Broadcast this DataArray against another Dataset or DataArray.

        This is equivalent to xr.broadcast(other, self)[1]

        xarray objects are broadcast against each other in arithmetic
        operations, so this method is not be necessary for most uses.

        If no change is needed, the input data is returned to the output
        without being copied.

        If new coords are added by the broadcast, their values are
        NaN filled.

        Parameters
        ----------
        other : Dataset or DataArray
            Object against which to broadcast this array.
        exclude : iterable of Hashable, optional
            Dimensions that must not be broadcasted

        Returns
        -------
        new_da : DataArray
            The caller broadcasted against ``other``.

        Examples
        --------
        >>> arr1 = xr.DataArray(
        ...     np.random.randn(2, 3),
        ...     dims=("x", "y"),
        ...     coords={"x": ["a", "b"], "y": ["a", "b", "c"]},
        ... )
        >>> arr2 = xr.DataArray(
        ...     np.random.randn(3, 2),
        ...     dims=("x", "y"),
        ...     coords={"x": ["a", "b", "c"], "y": ["a", "b"]},
        ... )
        >>> arr1
        <xarray.DataArray (x: 2, y: 3)>
        array([[ 1.76405235,  0.40015721,  0.97873798],
               [ 2.2408932 ,  1.86755799, -0.97727788]])
        Coordinates:
          * x        (x) <U1 'a' 'b'
          * y        (y) <U1 'a' 'b' 'c'
        >>> arr2
        <xarray.DataArray (x: 3, y: 2)>
        array([[ 0.95008842, -0.15135721],
               [-0.10321885,  0.4105985 ],
               [ 0.14404357,  1.45427351]])
        Coordinates:
          * x        (x) <U1 'a' 'b' 'c'
          * y        (y) <U1 'a' 'b'
        >>> arr1.broadcast_like(arr2)
        <xarray.DataArray (x: 3, y: 3)>
        array([[ 1.76405235,  0.40015721,  0.97873798],
               [ 2.2408932 ,  1.86755799, -0.97727788],
               [        nan,         nan,         nan]])
        Coordinates:
          * x        (x) <U1 'a' 'b' 'c'
          * y        (y) <U1 'a' 'b' 'c'
        """
        if exclude is None:
            exclude = set()
        else:
            exclude = set(exclude)
        args = align(other, self, join="outer", copy=False, exclude=exclude)

        dims_map, common_coords = _get_broadcast_dims_map_common_coords(args, exclude)

        return _broadcast_helper(args[1], exclude, dims_map, common_coords)

    def _reindex_callback(
        self,
        aligner: alignment.Aligner,
        dim_pos_indexers: dict[Hashable, Any],
        variables: dict[Hashable, Variable],
        indexes: dict[Hashable, Index],
        fill_value: Any,
        exclude_dims: frozenset[Hashable],
        exclude_vars: frozenset[Hashable],
    ) -> Self:
        """Callback called from ``Aligner`` to create a new reindexed DataArray."""

        if isinstance(fill_value, dict):
            fill_value = fill_value.copy()
            sentinel = object()
            value = fill_value.pop(self.name, sentinel)
            if value is not sentinel:
                fill_value[_THIS_ARRAY] = value

        ds = self._to_temp_dataset()
        reindexed = ds._reindex_callback(
            aligner,
            dim_pos_indexers,
            variables,
            indexes,
            fill_value,
            exclude_dims,
            exclude_vars,
        )

        da = self._from_temp_dataset(reindexed)
        da.encoding = self.encoding

        return da

    def reindex_like(
        self,
        other: T_DataArrayOrSet,
        method: ReindexMethodOptions = None,
        tolerance: int | float | Iterable[int | float] | None = None,
        copy: bool = True,
        fill_value=dtypes.NA,
    ) -> Self:
        """Conform this object onto the indexes of another object, filling in
        missing values with ``fill_value``. The default fill value is NaN.

        Parameters
        ----------
        other : Dataset or DataArray
            Object with an 'indexes' attribute giving a mapping from dimension
            names to pandas.Index objects, which provides coordinates upon
            which to index the variables in this dataset. The indexes on this
            other object need not be the same as the indexes on this
            dataset. Any mis-matched index values will be filled in with
            NaN, and any mis-matched dimension names will simply be ignored.
        method : {None, "nearest", "pad", "ffill", "backfill", "bfill"}, optional
            Method to use for filling index values from other not found on this
            data array:

            - None (default): don't fill gaps
            - pad / ffill: propagate last valid index value forward
            - backfill / bfill: propagate next valid index value backward
            - nearest: use nearest valid index value

        tolerance : optional
            Maximum distance between original and new labels for inexact
            matches. The values of the index at the matching locations must
            satisfy the equation ``abs(index[indexer] - target) <= tolerance``.
            Tolerance may be a scalar value, which applies the same tolerance
            to all values, or list-like, which applies variable tolerance per
            element. List-like must be the same size as the index and its dtype
            must exactly match the index’s type.
        copy : bool, default: True
            If ``copy=True``, data in the return value is always copied. If
            ``copy=False`` and reindexing is unnecessary, or can be performed
            with only slice operations, then the output may share memory with
            the input. In either case, a new xarray object is always returned.
        fill_value : scalar or dict-like, optional
            Value to use for newly missing values. If a dict-like, maps
            variable names (including coordinates) to fill values. Use this
            data array's name to refer to the data array's values.

        Returns
        -------
        reindexed : DataArray
            Another dataset array, with this array's data but coordinates from
            the other object.

        Examples
        --------
        >>> data = np.arange(12).reshape(4, 3)
        >>> da1 = xr.DataArray(
        ...     data=data,
        ...     dims=["x", "y"],
        ...     coords={"x": [10, 20, 30, 40], "y": [70, 80, 90]},
        ... )
        >>> da1
        <xarray.DataArray (x: 4, y: 3)>
        array([[ 0,  1,  2],
               [ 3,  4,  5],
               [ 6,  7,  8],
               [ 9, 10, 11]])
        Coordinates:
          * x        (x) int64 10 20 30 40
          * y        (y) int64 70 80 90
        >>> da2 = xr.DataArray(
        ...     data=data,
        ...     dims=["x", "y"],
        ...     coords={"x": [40, 30, 20, 10], "y": [90, 80, 70]},
        ... )
        >>> da2
        <xarray.DataArray (x: 4, y: 3)>
        array([[ 0,  1,  2],
               [ 3,  4,  5],
               [ 6,  7,  8],
               [ 9, 10, 11]])
        Coordinates:
          * x        (x) int64 40 30 20 10
          * y        (y) int64 90 80 70

        Reindexing with both DataArrays having the same coordinates set, but in different order:

        >>> da1.reindex_like(da2)
        <xarray.DataArray (x: 4, y: 3)>
        array([[11, 10,  9],
               [ 8,  7,  6],
               [ 5,  4,  3],
               [ 2,  1,  0]])
        Coordinates:
          * x        (x) int64 40 30 20 10
          * y        (y) int64 90 80 70

        Reindexing with the other array having coordinates which the source array doesn't have:

        >>> data = np.arange(12).reshape(4, 3)
        >>> da1 = xr.DataArray(
        ...     data=data,
        ...     dims=["x", "y"],
        ...     coords={"x": [10, 20, 30, 40], "y": [70, 80, 90]},
        ... )
        >>> da2 = xr.DataArray(
        ...     data=data,
        ...     dims=["x", "y"],
        ...     coords={"x": [20, 10, 29, 39], "y": [70, 80, 90]},
        ... )
        >>> da1.reindex_like(da2)
        <xarray.DataArray (x: 4, y: 3)>
        array([[ 3.,  4.,  5.],
               [ 0.,  1.,  2.],
               [nan, nan, nan],
               [nan, nan, nan]])
        Coordinates:
          * x        (x) int64 20 10 29 39
          * y        (y) int64 70 80 90

        Filling missing values with the previous valid index with respect to the coordinates' value:

        >>> da1.reindex_like(da2, method="ffill")
        <xarray.DataArray (x: 4, y: 3)>
        array([[3, 4, 5],
               [0, 1, 2],
               [3, 4, 5],
               [6, 7, 8]])
        Coordinates:
          * x        (x) int64 20 10 29 39
          * y        (y) int64 70 80 90

        Filling missing values while tolerating specified error for inexact matches:

        >>> da1.reindex_like(da2, method="ffill", tolerance=5)
        <xarray.DataArray (x: 4, y: 3)>
        array([[ 3.,  4.,  5.],
               [ 0.,  1.,  2.],
               [nan, nan, nan],
               [nan, nan, nan]])
        Coordinates:
          * x        (x) int64 20 10 29 39
          * y        (y) int64 70 80 90

        Filling missing values with manually specified values:

        >>> da1.reindex_like(da2, fill_value=19)
        <xarray.DataArray (x: 4, y: 3)>
        array([[ 3,  4,  5],
               [ 0,  1,  2],
               [19, 19, 19],
               [19, 19, 19]])
        Coordinates:
          * x        (x) int64 20 10 29 39
          * y        (y) int64 70 80 90

        See Also
        --------
        DataArray.reindex
        align
        """
        return alignment.reindex_like(
            self,
            other=other,
            method=method,
            tolerance=tolerance,
            copy=copy,
            fill_value=fill_value,
        )

    def reindex(
        self,
        indexers: Mapping[Any, Any] | None = None,
        method: ReindexMethodOptions = None,
        tolerance: float | Iterable[float] | None = None,
        copy: bool = True,
        fill_value=dtypes.NA,
        **indexers_kwargs: Any,
    ) -> Self:
        """Conform this object onto the indexes of another object, filling in
        missing values with ``fill_value``. The default fill value is NaN.

        Parameters
        ----------
        indexers : dict, optional
            Dictionary with keys given by dimension names and values given by
            arrays of coordinates tick labels. Any mis-matched coordinate
            values will be filled in with NaN, and any mis-matched dimension
            names will simply be ignored.
            One of indexers or indexers_kwargs must be provided.
        copy : bool, optional
            If ``copy=True``, data in the return value is always copied. If
            ``copy=False`` and reindexing is unnecessary, or can be performed
            with only slice operations, then the output may share memory with
            the input. In either case, a new xarray object is always returned.
        method : {None, 'nearest', 'pad'/'ffill', 'backfill'/'bfill'}, optional
            Method to use for filling index values in ``indexers`` not found on
            this data array:

            - None (default): don't fill gaps
            - pad / ffill: propagate last valid index value forward
            - backfill / bfill: propagate next valid index value backward
            - nearest: use nearest valid index value

        tolerance : float | Iterable[float] | None, default: None
            Maximum distance between original and new labels for inexact
            matches. The values of the index at the matching locations must
            satisfy the equation ``abs(index[indexer] - target) <= tolerance``.
            Tolerance may be a scalar value, which applies the same tolerance
            to all values, or list-like, which applies variable tolerance per
            element. List-like must be the same size as the index and its dtype
            must exactly match the index’s type.
        fill_value : scalar or dict-like, optional
            Value to use for newly missing values. If a dict-like, maps
            variable names (including coordinates) to fill values. Use this
            data array's name to refer to the data array's values.
        **indexers_kwargs : {dim: indexer, ...}, optional
            The keyword arguments form of ``indexers``.
            One of indexers or indexers_kwargs must be provided.

        Returns
        -------
        reindexed : DataArray
            Another dataset array, with this array's data but replaced
            coordinates.

        Examples
        --------
        Reverse latitude:

        >>> da = xr.DataArray(
        ...     np.arange(4),
        ...     coords=[np.array([90, 89, 88, 87])],
        ...     dims="lat",
        ... )
        >>> da
        <xarray.DataArray (lat: 4)>
        array([0, 1, 2, 3])
        Coordinates:
          * lat      (lat) int64 90 89 88 87
        >>> da.reindex(lat=da.lat[::-1])
        <xarray.DataArray (lat: 4)>
        array([3, 2, 1, 0])
        Coordinates:
          * lat      (lat) int64 87 88 89 90

        See Also
        --------
        DataArray.reindex_like
        align
        """
        indexers = utils.either_dict_or_kwargs(indexers, indexers_kwargs, "reindex")
        return alignment.reindex(
            self,
            indexers=indexers,
            method=method,
            tolerance=tolerance,
            copy=copy,
            fill_value=fill_value,
        )

    def interp(
        self,
        coords: Mapping[Any, Any] | None = None,
        method: InterpOptions = "linear",
        assume_sorted: bool = False,
        kwargs: Mapping[str, Any] | None = None,
        **coords_kwargs: Any,
    ) -> Self:
        """Interpolate a DataArray onto new coordinates

        Performs univariate or multivariate interpolation of a DataArray onto
        new coordinates using scipy's interpolation routines. If interpolating
        along an existing dimension, :py:class:`scipy.interpolate.interp1d` is
        called. When interpolating along multiple existing dimensions, an
        attempt is made to decompose the interpolation into multiple
        1-dimensional interpolations. If this is possible,
        :py:class:`scipy.interpolate.interp1d` is called. Otherwise,
        :py:func:`scipy.interpolate.interpn` is called.

        Parameters
        ----------
        coords : dict, optional
            Mapping from dimension names to the new coordinates.
            New coordinate can be a scalar, array-like or DataArray.
            If DataArrays are passed as new coordinates, their dimensions are
            used for the broadcasting. Missing values are skipped.
        method : {"linear", "nearest", "zero", "slinear", "quadratic", "cubic", "polynomial"}, default: "linear"
            The method used to interpolate. The method should be supported by
            the scipy interpolator:

            - ``interp1d``: {"linear", "nearest", "zero", "slinear",
              "quadratic", "cubic", "polynomial"}
            - ``interpn``: {"linear", "nearest"}

            If ``"polynomial"`` is passed, the ``order`` keyword argument must
            also be provided.
        assume_sorted : bool, default: False
            If False, values of x can be in any order and they are sorted
            first. If True, x has to be an array of monotonically increasing
            values.
        kwargs : dict-like or None, default: None
            Additional keyword arguments passed to scipy's interpolator. Valid
            options and their behavior depend whether ``interp1d`` or
            ``interpn`` is used.
        **coords_kwargs : {dim: coordinate, ...}, optional
            The keyword arguments form of ``coords``.
            One of coords or coords_kwargs must be provided.

        Returns
        -------
        interpolated : DataArray
            New dataarray on the new coordinates.

        Notes
        -----
        scipy is required.

        See Also
        --------
        scipy.interpolate.interp1d
        scipy.interpolate.interpn

        Examples
        --------
        >>> da = xr.DataArray(
        ...     data=[[1, 4, 2, 9], [2, 7, 6, np.nan], [6, np.nan, 5, 8]],
        ...     dims=("x", "y"),
        ...     coords={"x": [0, 1, 2], "y": [10, 12, 14, 16]},
        ... )
        >>> da
        <xarray.DataArray (x: 3, y: 4)>
        array([[ 1.,  4.,  2.,  9.],
               [ 2.,  7.,  6., nan],
               [ 6., nan,  5.,  8.]])
        Coordinates:
          * x        (x) int64 0 1 2
          * y        (y) int64 10 12 14 16

        1D linear interpolation (the default):

        >>> da.interp(x=[0, 0.75, 1.25, 1.75])
        <xarray.DataArray (x: 4, y: 4)>
        array([[1.  , 4.  , 2.  ,  nan],
               [1.75, 6.25, 5.  ,  nan],
               [3.  ,  nan, 5.75,  nan],
               [5.  ,  nan, 5.25,  nan]])
        Coordinates:
          * y        (y) int64 10 12 14 16
          * x        (x) float64 0.0 0.75 1.25 1.75

        1D nearest interpolation:

        >>> da.interp(x=[0, 0.75, 1.25, 1.75], method="nearest")
        <xarray.DataArray (x: 4, y: 4)>
        array([[ 1.,  4.,  2.,  9.],
               [ 2.,  7.,  6., nan],
               [ 2.,  7.,  6., nan],
               [ 6., nan,  5.,  8.]])
        Coordinates:
          * y        (y) int64 10 12 14 16
          * x        (x) float64 0.0 0.75 1.25 1.75

        1D linear extrapolation:

        >>> da.interp(
        ...     x=[1, 1.5, 2.5, 3.5],
        ...     method="linear",
        ...     kwargs={"fill_value": "extrapolate"},
        ... )
        <xarray.DataArray (x: 4, y: 4)>
        array([[ 2. ,  7. ,  6. ,  nan],
               [ 4. ,  nan,  5.5,  nan],
               [ 8. ,  nan,  4.5,  nan],
               [12. ,  nan,  3.5,  nan]])
        Coordinates:
          * y        (y) int64 10 12 14 16
          * x        (x) float64 1.0 1.5 2.5 3.5

        2D linear interpolation:

        >>> da.interp(x=[0, 0.75, 1.25, 1.75], y=[11, 13, 15], method="linear")
        <xarray.DataArray (x: 4, y: 3)>
        array([[2.5  , 3.   ,   nan],
               [4.   , 5.625,   nan],
               [  nan,   nan,   nan],
               [  nan,   nan,   nan]])
        Coordinates:
          * x        (x) float64 0.0 0.75 1.25 1.75
          * y        (y) int64 11 13 15
        """
        if self.dtype.kind not in "uifc":
            raise TypeError(
                "interp only works for a numeric type array. " f"Given {self.dtype}."
            )
        ds = self._to_temp_dataset().interp(
            coords,
            method=method,
            kwargs=kwargs,
            assume_sorted=assume_sorted,
            **coords_kwargs,
        )
        return self._from_temp_dataset(ds)

    def interp_like(
        self,
        other: T_Xarray,
        method: InterpOptions = "linear",
        assume_sorted: bool = False,
        kwargs: Mapping[str, Any] | None = None,
    ) -> Self:
        """Interpolate this object onto the coordinates of another object,
        filling out of range values with NaN.

        If interpolating along a single existing dimension,
        :py:class:`scipy.interpolate.interp1d` is called. When interpolating
        along multiple existing dimensions, an attempt is made to decompose the
        interpolation into multiple 1-dimensional interpolations. If this is
        possible, :py:class:`scipy.interpolate.interp1d` is called. Otherwise,
        :py:func:`scipy.interpolate.interpn` is called.

        Parameters
        ----------
        other : Dataset or DataArray
            Object with an 'indexes' attribute giving a mapping from dimension
            names to an 1d array-like, which provides coordinates upon
            which to index the variables in this dataset. Missing values are skipped.
        method : {"linear", "nearest", "zero", "slinear", "quadratic", "cubic", "polynomial"}, default: "linear"
            The method used to interpolate. The method should be supported by
            the scipy interpolator:

            - {"linear", "nearest", "zero", "slinear", "quadratic", "cubic",
              "polynomial"} when ``interp1d`` is called.
            - {"linear", "nearest"} when ``interpn`` is called.

            If ``"polynomial"`` is passed, the ``order`` keyword argument must
            also be provided.
        assume_sorted : bool, default: False
            If False, values of coordinates that are interpolated over can be
            in any order and they are sorted first. If True, interpolated
            coordinates are assumed to be an array of monotonically increasing
            values.
        kwargs : dict, optional
            Additional keyword passed to scipy's interpolator.

        Returns
        -------
        interpolated : DataArray
            Another dataarray by interpolating this dataarray's data along the
            coordinates of the other object.

        Examples
        --------
        >>> data = np.arange(12).reshape(4, 3)
        >>> da1 = xr.DataArray(
        ...     data=data,
        ...     dims=["x", "y"],
        ...     coords={"x": [10, 20, 30, 40], "y": [70, 80, 90]},
        ... )
        >>> da1
        <xarray.DataArray (x: 4, y: 3)>
        array([[ 0,  1,  2],
               [ 3,  4,  5],
               [ 6,  7,  8],
               [ 9, 10, 11]])
        Coordinates:
          * x        (x) int64 10 20 30 40
          * y        (y) int64 70 80 90
        >>> da2 = xr.DataArray(
        ...     data=data,
        ...     dims=["x", "y"],
        ...     coords={"x": [10, 20, 29, 39], "y": [70, 80, 90]},
        ... )
        >>> da2
        <xarray.DataArray (x: 4, y: 3)>
        array([[ 0,  1,  2],
               [ 3,  4,  5],
               [ 6,  7,  8],
               [ 9, 10, 11]])
        Coordinates:
          * x        (x) int64 10 20 29 39
          * y        (y) int64 70 80 90

        Interpolate the values in the coordinates of the other DataArray with respect to the source's values:

        >>> da2.interp_like(da1)
        <xarray.DataArray (x: 4, y: 3)>
        array([[0. , 1. , 2. ],
               [3. , 4. , 5. ],
               [6.3, 7.3, 8.3],
               [nan, nan, nan]])
        Coordinates:
          * x        (x) int64 10 20 30 40
          * y        (y) int64 70 80 90

        Could also extrapolate missing values:

        >>> da2.interp_like(da1, kwargs={"fill_value": "extrapolate"})
        <xarray.DataArray (x: 4, y: 3)>
        array([[ 0. ,  1. ,  2. ],
               [ 3. ,  4. ,  5. ],
               [ 6.3,  7.3,  8.3],
               [ 9.3, 10.3, 11.3]])
        Coordinates:
          * x        (x) int64 10 20 30 40
          * y        (y) int64 70 80 90

        Notes
        -----
        scipy is required.
        If the dataarray has object-type coordinates, reindex is used for these
        coordinates instead of the interpolation.

        See Also
        --------
        DataArray.interp
        DataArray.reindex_like
        """
        if self.dtype.kind not in "uifc":
            raise TypeError(
                "interp only works for a numeric type array. " f"Given {self.dtype}."
            )
        ds = self._to_temp_dataset().interp_like(
            other, method=method, kwargs=kwargs, assume_sorted=assume_sorted
        )
        return self._from_temp_dataset(ds)

    def rename(
        self,
        new_name_or_name_dict: Hashable | Mapping[Any, Hashable] | None = None,
        **names: Hashable,
    ) -> Self:
        """Returns a new DataArray with renamed coordinates, dimensions or a new name.

        Parameters
        ----------
        new_name_or_name_dict : str or dict-like, optional
            If the argument is dict-like, it used as a mapping from old
            names to new names for coordinates or dimensions. Otherwise,
            use the argument as the new name for this array.
        **names : Hashable, optional
            The keyword arguments form of a mapping from old names to
            new names for coordinates or dimensions.
            One of new_name_or_name_dict or names must be provided.

        Returns
        -------
        renamed : DataArray
            Renamed array or array with renamed coordinates.

        See Also
        --------
        Dataset.rename
        DataArray.swap_dims
        """
        if new_name_or_name_dict is None and not names:
            # change name to None?
            return self._replace(name=None)
        if utils.is_dict_like(new_name_or_name_dict) or new_name_or_name_dict is None:
            # change dims/coords
            name_dict = either_dict_or_kwargs(new_name_or_name_dict, names, "rename")
            dataset = self._to_temp_dataset()._rename(name_dict)
            return self._from_temp_dataset(dataset)
        if utils.hashable(new_name_or_name_dict) and names:
            # change name + dims/coords
            dataset = self._to_temp_dataset()._rename(names)
            dataarray = self._from_temp_dataset(dataset)
            return dataarray._replace(name=new_name_or_name_dict)
        # only change name
        return self._replace(name=new_name_or_name_dict)

    def swap_dims(
        self,
        dims_dict: Mapping[Any, Hashable] | None = None,
        **dims_kwargs,
    ) -> Self:
        """Returns a new DataArray with swapped dimensions.

        Parameters
        ----------
        dims_dict : dict-like
            Dictionary whose keys are current dimension names and whose values
            are new names.
        **dims_kwargs : {existing_dim: new_dim, ...}, optional
            The keyword arguments form of ``dims_dict``.
            One of dims_dict or dims_kwargs must be provided.

        Returns
        -------
        swapped : DataArray
            DataArray with swapped dimensions.

        Examples
        --------
        >>> arr = xr.DataArray(
        ...     data=[0, 1],
        ...     dims="x",
        ...     coords={"x": ["a", "b"], "y": ("x", [0, 1])},
        ... )
        >>> arr
        <xarray.DataArray (x: 2)>
        array([0, 1])
        Coordinates:
          * x        (x) <U1 'a' 'b'
            y        (x) int64 0 1

        >>> arr.swap_dims({"x": "y"})
        <xarray.DataArray (y: 2)>
        array([0, 1])
        Coordinates:
            x        (y) <U1 'a' 'b'
          * y        (y) int64 0 1

        >>> arr.swap_dims({"x": "z"})
        <xarray.DataArray (z: 2)>
        array([0, 1])
        Coordinates:
            x        (z) <U1 'a' 'b'
            y        (z) int64 0 1
        Dimensions without coordinates: z

        See Also
        --------
        DataArray.rename
        Dataset.swap_dims
        """
        dims_dict = either_dict_or_kwargs(dims_dict, dims_kwargs, "swap_dims")
        ds = self._to_temp_dataset().swap_dims(dims_dict)
        return self._from_temp_dataset(ds)

    def expand_dims(
        self,
        dim: None | Hashable | Sequence[Hashable] | Mapping[Any, Any] = None,
        axis: None | int | Sequence[int] = None,
        **dim_kwargs: Any,
    ) -> Self:
        """Return a new object with an additional axis (or axes) inserted at
        the corresponding position in the array shape. The new object is a
        view into the underlying array, not a copy.

        If dim is already a scalar coordinate, it will be promoted to a 1D
        coordinate consisting of a single value.

        Parameters
        ----------
        dim : Hashable, sequence of Hashable, dict, or None, optional
            Dimensions to include on the new variable.
            If provided as str or sequence of str, then dimensions are inserted
            with length 1. If provided as a dict, then the keys are the new
            dimensions and the values are either integers (giving the length of
            the new dimensions) or sequence/ndarray (giving the coordinates of
            the new dimensions).
        axis : int, sequence of int, or None, default: None
            Axis position(s) where new axis is to be inserted (position(s) on
            the result array). If a sequence of integers is passed,
            multiple axes are inserted. In this case, dim arguments should be
            same length list. If axis=None is passed, all the axes will be
            inserted to the start of the result array.
        **dim_kwargs : int or sequence or ndarray
            The keywords are arbitrary dimensions being inserted and the values
            are either the lengths of the new dims (if int is given), or their
            coordinates. Note, this is an alternative to passing a dict to the
            dim kwarg and will only be used if dim is None.

        Returns
        -------
        expanded : DataArray
            This object, but with additional dimension(s).

        See Also
        --------
        Dataset.expand_dims

        Examples
        --------
        >>> da = xr.DataArray(np.arange(5), dims=("x"))
        >>> da
        <xarray.DataArray (x: 5)>
        array([0, 1, 2, 3, 4])
        Dimensions without coordinates: x

        Add new dimension of length 2:

        >>> da.expand_dims(dim={"y": 2})
        <xarray.DataArray (y: 2, x: 5)>
        array([[0, 1, 2, 3, 4],
               [0, 1, 2, 3, 4]])
        Dimensions without coordinates: y, x

        >>> da.expand_dims(dim={"y": 2}, axis=1)
        <xarray.DataArray (x: 5, y: 2)>
        array([[0, 0],
               [1, 1],
               [2, 2],
               [3, 3],
               [4, 4]])
        Dimensions without coordinates: x, y

        Add a new dimension with coordinates from array:

        >>> da.expand_dims(dim={"y": np.arange(5)}, axis=0)
        <xarray.DataArray (y: 5, x: 5)>
        array([[0, 1, 2, 3, 4],
               [0, 1, 2, 3, 4],
               [0, 1, 2, 3, 4],
               [0, 1, 2, 3, 4],
               [0, 1, 2, 3, 4]])
        Coordinates:
          * y        (y) int64 0 1 2 3 4
        Dimensions without coordinates: x
        """
        if isinstance(dim, int):
            raise TypeError("dim should be Hashable or sequence/mapping of Hashables")
        elif isinstance(dim, Sequence) and not isinstance(dim, str):
            if len(dim) != len(set(dim)):
                raise ValueError("dims should not contain duplicate values.")
            dim = dict.fromkeys(dim, 1)
        elif dim is not None and not isinstance(dim, Mapping):
            dim = {dim: 1}

        dim = either_dict_or_kwargs(dim, dim_kwargs, "expand_dims")
        ds = self._to_temp_dataset().expand_dims(dim, axis)
        return self._from_temp_dataset(ds)

    def set_index(
        self,
        indexes: Mapping[Any, Hashable | Sequence[Hashable]] | None = None,
        append: bool = False,
        **indexes_kwargs: Hashable | Sequence[Hashable],
    ) -> Self:
        """Set DataArray (multi-)indexes using one or more existing
        coordinates.

        This legacy method is limited to pandas (multi-)indexes and
        1-dimensional "dimension" coordinates. See
        :py:meth:`~DataArray.set_xindex` for setting a pandas or a custom
        Xarray-compatible index from one or more arbitrary coordinates.

        Parameters
        ----------
        indexes : {dim: index, ...}
            Mapping from names matching dimensions and values given
            by (lists of) the names of existing coordinates or variables to set
            as new (multi-)index.
        append : bool, default: False
            If True, append the supplied index(es) to the existing index(es).
            Otherwise replace the existing index(es).
        **indexes_kwargs : optional
            The keyword arguments form of ``indexes``.
            One of indexes or indexes_kwargs must be provided.

        Returns
        -------
        obj : DataArray
            Another DataArray, with this data but replaced coordinates.

        Examples
        --------
        >>> arr = xr.DataArray(
        ...     data=np.ones((2, 3)),
        ...     dims=["x", "y"],
        ...     coords={"x": range(2), "y": range(3), "a": ("x", [3, 4])},
        ... )
        >>> arr
        <xarray.DataArray (x: 2, y: 3)>
        array([[1., 1., 1.],
               [1., 1., 1.]])
        Coordinates:
          * x        (x) int64 0 1
          * y        (y) int64 0 1 2
            a        (x) int64 3 4
        >>> arr.set_index(x="a")
        <xarray.DataArray (x: 2, y: 3)>
        array([[1., 1., 1.],
               [1., 1., 1.]])
        Coordinates:
          * x        (x) int64 3 4
          * y        (y) int64 0 1 2

        See Also
        --------
        DataArray.reset_index
        DataArray.set_xindex
        """
        ds = self._to_temp_dataset().set_index(indexes, append=append, **indexes_kwargs)
        return self._from_temp_dataset(ds)

    def reset_index(
        self,
        dims_or_levels: Hashable | Sequence[Hashable],
        drop: bool = False,
    ) -> Self:
        """Reset the specified index(es) or multi-index level(s).

        This legacy method is specific to pandas (multi-)indexes and
        1-dimensional "dimension" coordinates. See the more generic
        :py:meth:`~DataArray.drop_indexes` and :py:meth:`~DataArray.set_xindex`
        method to respectively drop and set pandas or custom indexes for
        arbitrary coordinates.

        Parameters
        ----------
        dims_or_levels : Hashable or sequence of Hashable
            Name(s) of the dimension(s) and/or multi-index level(s) that will
            be reset.
        drop : bool, default: False
            If True, remove the specified indexes and/or multi-index levels
            instead of extracting them as new coordinates (default: False).

        Returns
        -------
        obj : DataArray
            Another dataarray, with this dataarray's data but replaced
            coordinates.

        See Also
        --------
        DataArray.set_index
        DataArray.set_xindex
        DataArray.drop_indexes
        """
        ds = self._to_temp_dataset().reset_index(dims_or_levels, drop=drop)
        return self._from_temp_dataset(ds)

    def set_xindex(
        self,
        coord_names: str | Sequence[Hashable],
        index_cls: type[Index] | None = None,
        **options,
    ) -> Self:
        """Set a new, Xarray-compatible index from one or more existing
        coordinate(s).

        Parameters
        ----------
        coord_names : str or list
            Name(s) of the coordinate(s) used to build the index.
            If several names are given, their order matters.
        index_cls : subclass of :class:`~xarray.indexes.Index`
            The type of index to create. By default, try setting
            a pandas (multi-)index from the supplied coordinates.
        **options
            Options passed to the index constructor.

        Returns
        -------
        obj : DataArray
            Another dataarray, with this dataarray's data and with a new index.

        """
        ds = self._to_temp_dataset().set_xindex(coord_names, index_cls, **options)
        return self._from_temp_dataset(ds)

    def reorder_levels(
        self,
        dim_order: Mapping[Any, Sequence[int | Hashable]] | None = None,
        **dim_order_kwargs: Sequence[int | Hashable],
    ) -> Self:
        """Rearrange index levels using input order.

        Parameters
        ----------
        dim_order dict-like of Hashable to int or Hashable: optional
            Mapping from names matching dimensions and values given
            by lists representing new level orders. Every given dimension
            must have a multi-index.
        **dim_order_kwargs : optional
            The keyword arguments form of ``dim_order``.
            One of dim_order or dim_order_kwargs must be provided.

        Returns
        -------
        obj : DataArray
            Another dataarray, with this dataarray's data but replaced
            coordinates.
        """
        ds = self._to_temp_dataset().reorder_levels(dim_order, **dim_order_kwargs)
        return self._from_temp_dataset(ds)

    def stack(
        self,
        dimensions: Mapping[Any, Sequence[Hashable]] | None = None,
        create_index: bool | None = True,
        index_cls: type[Index] = PandasMultiIndex,
        **dimensions_kwargs: Sequence[Hashable],
    ) -> Self:
        """
        Stack any number of existing dimensions into a single new dimension.

        New dimensions will be added at the end, and the corresponding
        coordinate variables will be combined into a MultiIndex.

        Parameters
        ----------
        dimensions : mapping of Hashable to sequence of Hashable
            Mapping of the form `new_name=(dim1, dim2, ...)`.
            Names of new dimensions, and the existing dimensions that they
            replace. An ellipsis (`...`) will be replaced by all unlisted dimensions.
            Passing a list containing an ellipsis (`stacked_dim=[...]`) will stack over
            all dimensions.
        create_index : bool or None, default: True
            If True, create a multi-index for each of the stacked dimensions.
            If False, don't create any index.
            If None, create a multi-index only if exactly one single (1-d) coordinate
            index is found for every dimension to stack.
        index_cls: class, optional
            Can be used to pass a custom multi-index type. Must be an Xarray index that
            implements `.stack()`. By default, a pandas multi-index wrapper is used.
        **dimensions_kwargs
            The keyword arguments form of ``dimensions``.
            One of dimensions or dimensions_kwargs must be provided.

        Returns
        -------
        stacked : DataArray
            DataArray with stacked data.

        Examples
        --------
        >>> arr = xr.DataArray(
        ...     np.arange(6).reshape(2, 3),
        ...     coords=[("x", ["a", "b"]), ("y", [0, 1, 2])],
        ... )
        >>> arr
        <xarray.DataArray (x: 2, y: 3)>
        array([[0, 1, 2],
               [3, 4, 5]])
        Coordinates:
          * x        (x) <U1 'a' 'b'
          * y        (y) int64 0 1 2
        >>> stacked = arr.stack(z=("x", "y"))
        >>> stacked.indexes["z"]
        MultiIndex([('a', 0),
                    ('a', 1),
                    ('a', 2),
                    ('b', 0),
                    ('b', 1),
                    ('b', 2)],
                   name='z')

        See Also
        --------
        DataArray.unstack
        """
        ds = self._to_temp_dataset().stack(
            dimensions,
            create_index=create_index,
            index_cls=index_cls,
            **dimensions_kwargs,
        )
        return self._from_temp_dataset(ds)

    def unstack(
        self,
<<<<<<< HEAD
        dim: Hashable | Sequence[Hashable] | None = None,
        *,
=======
        dim: Dims = None,
>>>>>>> f8ab40c5
        fill_value: Any = dtypes.NA,
        sparse: bool = False,
    ) -> Self:
        """
        Unstack existing dimensions corresponding to MultiIndexes into
        multiple new dimensions.

        New dimensions will be added at the end.

        Parameters
        ----------
        dim : str, Iterable of Hashable or None, optional
            Dimension(s) over which to unstack. By default unstacks all
            MultiIndexes.
        fill_value : scalar or dict-like, default: nan
            Value to be filled. If a dict-like, maps variable names to
            fill values. Use the data array's name to refer to its
            name. If not provided or if the dict-like does not contain
            all variables, the dtype's NA value will be used.
        sparse : bool, default: False
            Use sparse-array if True

        Returns
        -------
        unstacked : DataArray
            Array with unstacked data.

        Examples
        --------
        >>> arr = xr.DataArray(
        ...     np.arange(6).reshape(2, 3),
        ...     coords=[("x", ["a", "b"]), ("y", [0, 1, 2])],
        ... )
        >>> arr
        <xarray.DataArray (x: 2, y: 3)>
        array([[0, 1, 2],
               [3, 4, 5]])
        Coordinates:
          * x        (x) <U1 'a' 'b'
          * y        (y) int64 0 1 2
        >>> stacked = arr.stack(z=("x", "y"))
        >>> stacked.indexes["z"]
        MultiIndex([('a', 0),
                    ('a', 1),
                    ('a', 2),
                    ('b', 0),
                    ('b', 1),
                    ('b', 2)],
                   name='z')
        >>> roundtripped = stacked.unstack()
        >>> arr.identical(roundtripped)
        True

        See Also
        --------
        DataArray.stack
        """
        ds = self._to_temp_dataset().unstack(dim, fill_value, sparse)
        return self._from_temp_dataset(ds)

    def to_unstacked_dataset(self, dim: Hashable, level: int | Hashable = 0) -> Dataset:
        """Unstack DataArray expanding to Dataset along a given level of a
        stacked coordinate.

        This is the inverse operation of Dataset.to_stacked_array.

        Parameters
        ----------
        dim : Hashable
            Name of existing dimension to unstack
        level : int or Hashable, default: 0
            The MultiIndex level to expand to a dataset along. Can either be
            the integer index of the level or its name.

        Returns
        -------
        unstacked: Dataset

        Examples
        --------
        >>> arr = xr.DataArray(
        ...     np.arange(6).reshape(2, 3),
        ...     coords=[("x", ["a", "b"]), ("y", [0, 1, 2])],
        ... )
        >>> data = xr.Dataset({"a": arr, "b": arr.isel(y=0)})
        >>> data
        <xarray.Dataset>
        Dimensions:  (x: 2, y: 3)
        Coordinates:
          * x        (x) <U1 'a' 'b'
          * y        (y) int64 0 1 2
        Data variables:
            a        (x, y) int64 0 1 2 3 4 5
            b        (x) int64 0 3
        >>> stacked = data.to_stacked_array("z", ["x"])
        >>> stacked.indexes["z"]
        MultiIndex([('a',   0),
                    ('a',   1),
                    ('a',   2),
                    ('b', nan)],
                   name='z')
        >>> roundtripped = stacked.to_unstacked_dataset(dim="z")
        >>> data.identical(roundtripped)
        True

        See Also
        --------
        Dataset.to_stacked_array
        """
        idx = self._indexes[dim].to_pandas_index()
        if not isinstance(idx, pd.MultiIndex):
            raise ValueError(f"'{dim}' is not a stacked coordinate")

        level_number = idx._get_level_number(level)
        variables = idx.levels[level_number]
        variable_dim = idx.names[level_number]

        # pull variables out of datarray
        data_dict = {}
        for k in variables:
            data_dict[k] = self.sel({variable_dim: k}, drop=True).squeeze(drop=True)

        # unstacked dataset
        return Dataset(data_dict)

    def transpose(
        self,
        *dims: Hashable,
        transpose_coords: bool = True,
        missing_dims: ErrorOptionsWithWarn = "raise",
    ) -> Self:
        """Return a new DataArray object with transposed dimensions.

        Parameters
        ----------
        *dims : Hashable, optional
            By default, reverse the dimensions. Otherwise, reorder the
            dimensions to this order.
        transpose_coords : bool, default: True
            If True, also transpose the coordinates of this DataArray.
        missing_dims : {"raise", "warn", "ignore"}, default: "raise"
            What to do if dimensions that should be selected from are not present in the
            DataArray:
            - "raise": raise an exception
            - "warn": raise a warning, and ignore the missing dimensions
            - "ignore": ignore the missing dimensions

        Returns
        -------
        transposed : DataArray
            The returned DataArray's array is transposed.

        Notes
        -----
        This operation returns a view of this array's data. It is
        lazy for dask-backed DataArrays but not for numpy-backed DataArrays
        -- the data will be fully loaded.

        See Also
        --------
        numpy.transpose
        Dataset.transpose
        """
        if dims:
            dims = tuple(utils.infix_dims(dims, self.dims, missing_dims))
        variable = self.variable.transpose(*dims)
        if transpose_coords:
            coords: dict[Hashable, Variable] = {}
            for name, coord in self.coords.items():
                coord_dims = tuple(dim for dim in dims if dim in coord.dims)
                coords[name] = coord.variable.transpose(*coord_dims)
            return self._replace(variable, coords)
        else:
            return self._replace(variable)

    @property
    def T(self) -> Self:
        return self.transpose()

    def drop_vars(
        self,
        names: Hashable | Iterable[Hashable],
        *,
        errors: ErrorOptions = "raise",
    ) -> Self:
        """Returns an array with dropped variables.

        Parameters
        ----------
        names : Hashable or iterable of Hashable
            Name(s) of variables to drop.
        errors : {"raise", "ignore"}, default: "raise"
            If 'raise', raises a ValueError error if any of the variable
            passed are not in the dataset. If 'ignore', any given names that are in the
            DataArray are dropped and no error is raised.

        Returns
        -------
        dropped : Dataset
            New Dataset copied from `self` with variables removed.

        Examples
        -------
        >>> data = np.arange(12).reshape(4, 3)
        >>> da = xr.DataArray(
        ...     data=data,
        ...     dims=["x", "y"],
        ...     coords={"x": [10, 20, 30, 40], "y": [70, 80, 90]},
        ... )
        >>> da
        <xarray.DataArray (x: 4, y: 3)>
        array([[ 0,  1,  2],
               [ 3,  4,  5],
               [ 6,  7,  8],
               [ 9, 10, 11]])
        Coordinates:
          * x        (x) int64 10 20 30 40
          * y        (y) int64 70 80 90

        Removing a single variable:

        >>> da.drop_vars("x")
        <xarray.DataArray (x: 4, y: 3)>
        array([[ 0,  1,  2],
               [ 3,  4,  5],
               [ 6,  7,  8],
               [ 9, 10, 11]])
        Coordinates:
          * y        (y) int64 70 80 90
        Dimensions without coordinates: x

        Removing a list of variables:

        >>> da.drop_vars(["x", "y"])
        <xarray.DataArray (x: 4, y: 3)>
        array([[ 0,  1,  2],
               [ 3,  4,  5],
               [ 6,  7,  8],
               [ 9, 10, 11]])
        Dimensions without coordinates: x, y
        """
        ds = self._to_temp_dataset().drop_vars(names, errors=errors)
        return self._from_temp_dataset(ds)

    def drop_indexes(
        self,
        coord_names: Hashable | Iterable[Hashable],
        *,
        errors: ErrorOptions = "raise",
    ) -> Self:
        """Drop the indexes assigned to the given coordinates.

        Parameters
        ----------
        coord_names : hashable or iterable of hashable
            Name(s) of the coordinate(s) for which to drop the index.
        errors : {"raise", "ignore"}, default: "raise"
            If 'raise', raises a ValueError error if any of the coordinates
            passed have no index or are not in the dataset.
            If 'ignore', no error is raised.

        Returns
        -------
        dropped : DataArray
            A new dataarray with dropped indexes.
        """
        ds = self._to_temp_dataset().drop_indexes(coord_names, errors=errors)
        return self._from_temp_dataset(ds)

    def drop(
        self,
        labels: Mapping[Any, Any] | None = None,
        dim: Hashable | None = None,
        *,
        errors: ErrorOptions = "raise",
        **labels_kwargs,
    ) -> Self:
        """Backward compatible method based on `drop_vars` and `drop_sel`

        Using either `drop_vars` or `drop_sel` is encouraged

        See Also
        --------
        DataArray.drop_vars
        DataArray.drop_sel
        """
        ds = self._to_temp_dataset().drop(labels, dim, errors=errors, **labels_kwargs)
        return self._from_temp_dataset(ds)

    def drop_sel(
        self,
        labels: Mapping[Any, Any] | None = None,
        *,
        errors: ErrorOptions = "raise",
        **labels_kwargs,
    ) -> Self:
        """Drop index labels from this DataArray.

        Parameters
        ----------
        labels : mapping of Hashable to Any
            Index labels to drop
        errors : {"raise", "ignore"}, default: "raise"
            If 'raise', raises a ValueError error if
            any of the index labels passed are not
            in the dataset. If 'ignore', any given labels that are in the
            dataset are dropped and no error is raised.
        **labels_kwargs : {dim: label, ...}, optional
            The keyword arguments form of ``dim`` and ``labels``

        Returns
        -------
        dropped : DataArray

        Examples
        --------
        >>> da = xr.DataArray(
        ...     np.arange(25).reshape(5, 5),
        ...     coords={"x": np.arange(0, 9, 2), "y": np.arange(0, 13, 3)},
        ...     dims=("x", "y"),
        ... )
        >>> da
        <xarray.DataArray (x: 5, y: 5)>
        array([[ 0,  1,  2,  3,  4],
               [ 5,  6,  7,  8,  9],
               [10, 11, 12, 13, 14],
               [15, 16, 17, 18, 19],
               [20, 21, 22, 23, 24]])
        Coordinates:
          * x        (x) int64 0 2 4 6 8
          * y        (y) int64 0 3 6 9 12

        >>> da.drop_sel(x=[0, 2], y=9)
        <xarray.DataArray (x: 3, y: 4)>
        array([[10, 11, 12, 14],
               [15, 16, 17, 19],
               [20, 21, 22, 24]])
        Coordinates:
          * x        (x) int64 4 6 8
          * y        (y) int64 0 3 6 12

        >>> da.drop_sel({"x": 6, "y": [0, 3]})
        <xarray.DataArray (x: 4, y: 3)>
        array([[ 2,  3,  4],
               [ 7,  8,  9],
               [12, 13, 14],
               [22, 23, 24]])
        Coordinates:
          * x        (x) int64 0 2 4 8
          * y        (y) int64 6 9 12
        """
        if labels_kwargs or isinstance(labels, dict):
            labels = either_dict_or_kwargs(labels, labels_kwargs, "drop")

        ds = self._to_temp_dataset().drop_sel(labels, errors=errors)
        return self._from_temp_dataset(ds)

    def drop_isel(
        self, indexers: Mapping[Any, Any] | None = None, **indexers_kwargs
    ) -> Self:
        """Drop index positions from this DataArray.

        Parameters
        ----------
        indexers : mapping of Hashable to Any or None, default: None
            Index locations to drop
        **indexers_kwargs : {dim: position, ...}, optional
            The keyword arguments form of ``dim`` and ``positions``

        Returns
        -------
        dropped : DataArray

        Raises
        ------
        IndexError

        Examples
        --------
        >>> da = xr.DataArray(np.arange(25).reshape(5, 5), dims=("X", "Y"))
        >>> da
        <xarray.DataArray (X: 5, Y: 5)>
        array([[ 0,  1,  2,  3,  4],
               [ 5,  6,  7,  8,  9],
               [10, 11, 12, 13, 14],
               [15, 16, 17, 18, 19],
               [20, 21, 22, 23, 24]])
        Dimensions without coordinates: X, Y

        >>> da.drop_isel(X=[0, 4], Y=2)
        <xarray.DataArray (X: 3, Y: 4)>
        array([[ 5,  6,  8,  9],
               [10, 11, 13, 14],
               [15, 16, 18, 19]])
        Dimensions without coordinates: X, Y

        >>> da.drop_isel({"X": 3, "Y": 3})
        <xarray.DataArray (X: 4, Y: 4)>
        array([[ 0,  1,  2,  4],
               [ 5,  6,  7,  9],
               [10, 11, 12, 14],
               [20, 21, 22, 24]])
        Dimensions without coordinates: X, Y
        """
        dataset = self._to_temp_dataset()
        dataset = dataset.drop_isel(indexers=indexers, **indexers_kwargs)
        return self._from_temp_dataset(dataset)

    def dropna(
<<<<<<< HEAD
        self, dim: Hashable, *, how: str = "any", thresh: int = None
    ) -> DataArray:
=======
        self,
        dim: Hashable,
        how: Literal["any", "all"] = "any",
        thresh: int | None = None,
    ) -> Self:
>>>>>>> f8ab40c5
        """Returns a new array with dropped labels for missing values along
        the provided dimension.

        Parameters
        ----------
        dim : Hashable
            Dimension along which to drop missing values. Dropping along
            multiple dimensions simultaneously is not yet supported.
        how : {"any", "all"}, default: "any"
            - any : if any NA values are present, drop that label
            - all : if all values are NA, drop that label

        thresh : int or None, default: None
            If supplied, require this many non-NA values.

        Returns
        -------
        dropped : DataArray

        Examples
        --------
        >>> temperature = [
        ...     [0, 4, 2, 9],
        ...     [np.nan, np.nan, np.nan, np.nan],
        ...     [np.nan, 4, 2, 0],
        ...     [3, 1, 0, 0],
        ... ]
        >>> da = xr.DataArray(
        ...     data=temperature,
        ...     dims=["Y", "X"],
        ...     coords=dict(
        ...         lat=("Y", np.array([-20.0, -20.25, -20.50, -20.75])),
        ...         lon=("X", np.array([10.0, 10.25, 10.5, 10.75])),
        ...     ),
        ... )
        >>> da
        <xarray.DataArray (Y: 4, X: 4)>
        array([[ 0.,  4.,  2.,  9.],
               [nan, nan, nan, nan],
               [nan,  4.,  2.,  0.],
               [ 3.,  1.,  0.,  0.]])
        Coordinates:
            lat      (Y) float64 -20.0 -20.25 -20.5 -20.75
            lon      (X) float64 10.0 10.25 10.5 10.75
        Dimensions without coordinates: Y, X

        >>> da.dropna(dim="Y", how="any")
        <xarray.DataArray (Y: 2, X: 4)>
        array([[0., 4., 2., 9.],
               [3., 1., 0., 0.]])
        Coordinates:
            lat      (Y) float64 -20.0 -20.75
            lon      (X) float64 10.0 10.25 10.5 10.75
        Dimensions without coordinates: Y, X

        Drop values only if all values along the dimension are NaN:

        >>> da.dropna(dim="Y", how="all")
        <xarray.DataArray (Y: 3, X: 4)>
        array([[ 0.,  4.,  2.,  9.],
               [nan,  4.,  2.,  0.],
               [ 3.,  1.,  0.,  0.]])
        Coordinates:
            lat      (Y) float64 -20.0 -20.5 -20.75
            lon      (X) float64 10.0 10.25 10.5 10.75
        Dimensions without coordinates: Y, X
        """
        ds = self._to_temp_dataset().dropna(dim, how=how, thresh=thresh)
        return self._from_temp_dataset(ds)

    def fillna(self, value: Any) -> Self:
        """Fill missing values in this object.

        This operation follows the normal broadcasting and alignment rules that
        xarray uses for binary arithmetic, except the result is aligned to this
        object (``join='left'``) instead of aligned to the intersection of
        index coordinates (``join='inner'``).

        Parameters
        ----------
        value : scalar, ndarray or DataArray
            Used to fill all matching missing values in this array. If the
            argument is a DataArray, it is first aligned with (reindexed to)
            this array.

        Returns
        -------
        filled : DataArray

        Examples
        --------
        >>> da = xr.DataArray(
        ...     np.array([1, 4, np.nan, 0, 3, np.nan]),
        ...     dims="Z",
        ...     coords=dict(
        ...         Z=("Z", np.arange(6)),
        ...         height=("Z", np.array([0, 10, 20, 30, 40, 50])),
        ...     ),
        ... )
        >>> da
        <xarray.DataArray (Z: 6)>
        array([ 1.,  4., nan,  0.,  3., nan])
        Coordinates:
          * Z        (Z) int64 0 1 2 3 4 5
            height   (Z) int64 0 10 20 30 40 50

        Fill all NaN values with 0:

        >>> da.fillna(0)
        <xarray.DataArray (Z: 6)>
        array([1., 4., 0., 0., 3., 0.])
        Coordinates:
          * Z        (Z) int64 0 1 2 3 4 5
            height   (Z) int64 0 10 20 30 40 50

        Fill NaN values with corresponding values in array:

        >>> da.fillna(np.array([2, 9, 4, 2, 8, 9]))
        <xarray.DataArray (Z: 6)>
        array([1., 4., 4., 0., 3., 9.])
        Coordinates:
          * Z        (Z) int64 0 1 2 3 4 5
            height   (Z) int64 0 10 20 30 40 50
        """
        if utils.is_dict_like(value):
            raise TypeError(
                "cannot provide fill value as a dictionary with "
                "fillna on a DataArray"
            )
        out = ops.fillna(self, value)
        return out

    def interpolate_na(
        self,
        dim: Hashable | None = None,
        method: InterpOptions = "linear",
        limit: int | None = None,
        use_coordinate: bool | str = True,
        max_gap: (
            None
            | int
            | float
            | str
            | pd.Timedelta
            | np.timedelta64
            | datetime.timedelta
        ) = None,
        keep_attrs: bool | None = None,
        **kwargs: Any,
    ) -> Self:
        """Fill in NaNs by interpolating according to different methods.

        Parameters
        ----------
        dim : Hashable or None, optional
            Specifies the dimension along which to interpolate.
        method : {"linear", "nearest", "zero", "slinear", "quadratic", "cubic", "polynomial", \
            "barycentric", "krogh", "pchip", "spline", "akima"}, default: "linear"
            String indicating which method to use for interpolation:

            - 'linear': linear interpolation. Additional keyword
              arguments are passed to :py:func:`numpy.interp`
            - 'nearest', 'zero', 'slinear', 'quadratic', 'cubic', 'polynomial':
              are passed to :py:func:`scipy.interpolate.interp1d`. If
              ``method='polynomial'``, the ``order`` keyword argument must also be
              provided.
            - 'barycentric', 'krogh', 'pchip', 'spline', 'akima': use their
              respective :py:class:`scipy.interpolate` classes.

        use_coordinate : bool or str, default: True
            Specifies which index to use as the x values in the interpolation
            formulated as `y = f(x)`. If False, values are treated as if
            equally-spaced along ``dim``. If True, the IndexVariable `dim` is
            used. If ``use_coordinate`` is a string, it specifies the name of a
            coordinate variable to use as the index.
        limit : int or None, default: None
            Maximum number of consecutive NaNs to fill. Must be greater than 0
            or None for no limit. This filling is done regardless of the size of
            the gap in the data. To only interpolate over gaps less than a given length,
            see ``max_gap``.
        max_gap : int, float, str, pandas.Timedelta, numpy.timedelta64, datetime.timedelta, default: None
            Maximum size of gap, a continuous sequence of NaNs, that will be filled.
            Use None for no limit. When interpolating along a datetime64 dimension
            and ``use_coordinate=True``, ``max_gap`` can be one of the following:

            - a string that is valid input for pandas.to_timedelta
            - a :py:class:`numpy.timedelta64` object
            - a :py:class:`pandas.Timedelta` object
            - a :py:class:`datetime.timedelta` object

            Otherwise, ``max_gap`` must be an int or a float. Use of ``max_gap`` with unlabeled
            dimensions has not been implemented yet. Gap length is defined as the difference
            between coordinate values at the first data point after a gap and the last value
            before a gap. For gaps at the beginning (end), gap length is defined as the difference
            between coordinate values at the first (last) valid data point and the first (last) NaN.
            For example, consider::

                <xarray.DataArray (x: 9)>
                array([nan, nan, nan,  1., nan, nan,  4., nan, nan])
                Coordinates:
                  * x        (x) int64 0 1 2 3 4 5 6 7 8

            The gap lengths are 3-0 = 3; 6-3 = 3; and 8-6 = 2 respectively
        keep_attrs : bool or None, default: None
            If True, the dataarray's attributes (`attrs`) will be copied from
            the original object to the new one.  If False, the new
            object will be returned without attributes.
        **kwargs : dict, optional
            parameters passed verbatim to the underlying interpolation function

        Returns
        -------
        interpolated: DataArray
            Filled in DataArray.

        See Also
        --------
        numpy.interp
        scipy.interpolate

        Examples
        --------
        >>> da = xr.DataArray(
        ...     [np.nan, 2, 3, np.nan, 0], dims="x", coords={"x": [0, 1, 2, 3, 4]}
        ... )
        >>> da
        <xarray.DataArray (x: 5)>
        array([nan,  2.,  3., nan,  0.])
        Coordinates:
          * x        (x) int64 0 1 2 3 4

        >>> da.interpolate_na(dim="x", method="linear")
        <xarray.DataArray (x: 5)>
        array([nan, 2. , 3. , 1.5, 0. ])
        Coordinates:
          * x        (x) int64 0 1 2 3 4

        >>> da.interpolate_na(dim="x", method="linear", fill_value="extrapolate")
        <xarray.DataArray (x: 5)>
        array([1. , 2. , 3. , 1.5, 0. ])
        Coordinates:
          * x        (x) int64 0 1 2 3 4
        """
        from xarray.core.missing import interp_na

        return interp_na(
            self,
            dim=dim,
            method=method,
            limit=limit,
            use_coordinate=use_coordinate,
            max_gap=max_gap,
            keep_attrs=keep_attrs,
            **kwargs,
        )

    def ffill(self, dim: Hashable, limit: int | None = None) -> Self:
        """Fill NaN values by propagating values forward

        *Requires bottleneck.*

        Parameters
        ----------
        dim : Hashable
            Specifies the dimension along which to propagate values when
            filling.
        limit : int or None, default: None
            The maximum number of consecutive NaN values to forward fill. In
            other words, if there is a gap with more than this number of
            consecutive NaNs, it will only be partially filled. Must be greater
            than 0 or None for no limit. Must be None or greater than or equal
            to axis length if filling along chunked axes (dimensions).

        Returns
        -------
        filled : DataArray

        Examples
        --------
        >>> temperature = np.array(
        ...     [
        ...         [np.nan, 1, 3],
        ...         [0, np.nan, 5],
        ...         [5, np.nan, np.nan],
        ...         [3, np.nan, np.nan],
        ...         [0, 2, 0],
        ...     ]
        ... )
        >>> da = xr.DataArray(
        ...     data=temperature,
        ...     dims=["Y", "X"],
        ...     coords=dict(
        ...         lat=("Y", np.array([-20.0, -20.25, -20.50, -20.75, -21.0])),
        ...         lon=("X", np.array([10.0, 10.25, 10.5])),
        ...     ),
        ... )
        >>> da
        <xarray.DataArray (Y: 5, X: 3)>
        array([[nan,  1.,  3.],
               [ 0., nan,  5.],
               [ 5., nan, nan],
               [ 3., nan, nan],
               [ 0.,  2.,  0.]])
        Coordinates:
            lat      (Y) float64 -20.0 -20.25 -20.5 -20.75 -21.0
            lon      (X) float64 10.0 10.25 10.5
        Dimensions without coordinates: Y, X

        Fill all NaN values:

        >>> da.ffill(dim="Y", limit=None)
        <xarray.DataArray (Y: 5, X: 3)>
        array([[nan,  1.,  3.],
               [ 0.,  1.,  5.],
               [ 5.,  1.,  5.],
               [ 3.,  1.,  5.],
               [ 0.,  2.,  0.]])
        Coordinates:
            lat      (Y) float64 -20.0 -20.25 -20.5 -20.75 -21.0
            lon      (X) float64 10.0 10.25 10.5
        Dimensions without coordinates: Y, X

        Fill only the first of consecutive NaN values:

        >>> da.ffill(dim="Y", limit=1)
        <xarray.DataArray (Y: 5, X: 3)>
        array([[nan,  1.,  3.],
               [ 0.,  1.,  5.],
               [ 5., nan,  5.],
               [ 3., nan, nan],
               [ 0.,  2.,  0.]])
        Coordinates:
            lat      (Y) float64 -20.0 -20.25 -20.5 -20.75 -21.0
            lon      (X) float64 10.0 10.25 10.5
        Dimensions without coordinates: Y, X
        """
        from xarray.core.missing import ffill

        return ffill(self, dim, limit=limit)

    def bfill(self, dim: Hashable, limit: int | None = None) -> Self:
        """Fill NaN values by propagating values backward

        *Requires bottleneck.*

        Parameters
        ----------
        dim : str
            Specifies the dimension along which to propagate values when
            filling.
        limit : int or None, default: None
            The maximum number of consecutive NaN values to backward fill. In
            other words, if there is a gap with more than this number of
            consecutive NaNs, it will only be partially filled. Must be greater
            than 0 or None for no limit. Must be None or greater than or equal
            to axis length if filling along chunked axes (dimensions).

        Returns
        -------
        filled : DataArray

        Examples
        --------
        >>> temperature = np.array(
        ...     [
        ...         [0, 1, 3],
        ...         [0, np.nan, 5],
        ...         [5, np.nan, np.nan],
        ...         [3, np.nan, np.nan],
        ...         [np.nan, 2, 0],
        ...     ]
        ... )
        >>> da = xr.DataArray(
        ...     data=temperature,
        ...     dims=["Y", "X"],
        ...     coords=dict(
        ...         lat=("Y", np.array([-20.0, -20.25, -20.50, -20.75, -21.0])),
        ...         lon=("X", np.array([10.0, 10.25, 10.5])),
        ...     ),
        ... )
        >>> da
        <xarray.DataArray (Y: 5, X: 3)>
        array([[ 0.,  1.,  3.],
               [ 0., nan,  5.],
               [ 5., nan, nan],
               [ 3., nan, nan],
               [nan,  2.,  0.]])
        Coordinates:
            lat      (Y) float64 -20.0 -20.25 -20.5 -20.75 -21.0
            lon      (X) float64 10.0 10.25 10.5
        Dimensions without coordinates: Y, X

        Fill all NaN values:

        >>> da.bfill(dim="Y", limit=None)
        <xarray.DataArray (Y: 5, X: 3)>
        array([[ 0.,  1.,  3.],
               [ 0.,  2.,  5.],
               [ 5.,  2.,  0.],
               [ 3.,  2.,  0.],
               [nan,  2.,  0.]])
        Coordinates:
            lat      (Y) float64 -20.0 -20.25 -20.5 -20.75 -21.0
            lon      (X) float64 10.0 10.25 10.5
        Dimensions without coordinates: Y, X

        Fill only the first of consecutive NaN values:

        >>> da.bfill(dim="Y", limit=1)
        <xarray.DataArray (Y: 5, X: 3)>
        array([[ 0.,  1.,  3.],
               [ 0., nan,  5.],
               [ 5., nan, nan],
               [ 3.,  2.,  0.],
               [nan,  2.,  0.]])
        Coordinates:
            lat      (Y) float64 -20.0 -20.25 -20.5 -20.75 -21.0
            lon      (X) float64 10.0 10.25 10.5
        Dimensions without coordinates: Y, X
        """
        from xarray.core.missing import bfill

        return bfill(self, dim, limit=limit)

    def combine_first(self, other: Self) -> Self:
        """Combine two DataArray objects, with union of coordinates.

        This operation follows the normal broadcasting and alignment rules of
        ``join='outer'``.  Default to non-null values of array calling the
        method.  Use np.nan to fill in vacant cells after alignment.

        Parameters
        ----------
        other : DataArray
            Used to fill all matching missing values in this array.

        Returns
        -------
        DataArray
        """
        return ops.fillna(self, other, join="outer")

    def reduce(
        self,
        func: Callable[..., Any],
        dim: Dims = None,
        *,
        axis: int | Sequence[int] | None = None,
        keep_attrs: bool | None = None,
        keepdims: bool = False,
        **kwargs: Any,
    ) -> Self:
        """Reduce this array by applying `func` along some dimension(s).

        Parameters
        ----------
        func : callable
            Function which can be called in the form
            `f(x, axis=axis, **kwargs)` to return the result of reducing an
            np.ndarray over an integer valued axis.
        dim : "...", str, Iterable of Hashable or None, optional
            Dimension(s) over which to apply `func`. By default `func` is
            applied over all dimensions.
        axis : int or sequence of int, optional
            Axis(es) over which to repeatedly apply `func`. Only one of the
            'dim' and 'axis' arguments can be supplied. If neither are
            supplied, then the reduction is calculated over the flattened array
            (by calling `f(x)` without an axis argument).
        keep_attrs : bool or None, optional
            If True, the variable's attributes (`attrs`) will be copied from
            the original object to the new one.  If False (default), the new
            object will be returned without attributes.
        keepdims : bool, default: False
            If True, the dimensions which are reduced are left in the result
            as dimensions of size one. Coordinates that use these dimensions
            are removed.
        **kwargs : dict
            Additional keyword arguments passed on to `func`.

        Returns
        -------
        reduced : DataArray
            DataArray with this object's array replaced with an array with
            summarized data and the indicated dimension(s) removed.
        """

        var = self.variable.reduce(func, dim, axis, keep_attrs, keepdims, **kwargs)
        return self._replace_maybe_drop_dims(var)

    def to_pandas(self) -> Self | pd.Series | pd.DataFrame:
        """Convert this array into a pandas object with the same shape.

        The type of the returned object depends on the number of DataArray
        dimensions:

        * 0D -> `xarray.DataArray`
        * 1D -> `pandas.Series`
        * 2D -> `pandas.DataFrame`

        Only works for arrays with 2 or fewer dimensions.

        The DataArray constructor performs the inverse transformation.

        Returns
        -------
        result : DataArray | Series | DataFrame
            DataArray, pandas Series or pandas DataFrame.
        """
        # TODO: consolidate the info about pandas constructors and the
        # attributes that correspond to their indexes into a separate module?
        constructors = {0: lambda x: x, 1: pd.Series, 2: pd.DataFrame}
        try:
            constructor = constructors[self.ndim]
        except KeyError:
            raise ValueError(
                f"Cannot convert arrays with {self.ndim} dimensions into "
                "pandas objects. Requires 2 or fewer dimensions."
            )
        indexes = [self.get_index(dim) for dim in self.dims]
        return constructor(self.values, *indexes)

    def to_dataframe(
        self, name: Hashable | None = None, dim_order: Sequence[Hashable] | None = None
    ) -> pd.DataFrame:
        """Convert this array and its coordinates into a tidy pandas.DataFrame.

        The DataFrame is indexed by the Cartesian product of index coordinates
        (in the form of a :py:class:`pandas.MultiIndex`). Other coordinates are
        included as columns in the DataFrame.

        For 1D and 2D DataArrays, see also :py:func:`DataArray.to_pandas` which
        doesn't rely on a MultiIndex to build the DataFrame.

        Parameters
        ----------
        name: Hashable or None, optional
            Name to give to this array (required if unnamed).
        dim_order: Sequence of Hashable or None, optional
            Hierarchical dimension order for the resulting dataframe.
            Array content is transposed to this order and then written out as flat
            vectors in contiguous order, so the last dimension in this list
            will be contiguous in the resulting DataFrame. This has a major
            influence on which operations are efficient on the resulting
            dataframe.

            If provided, must include all dimensions of this DataArray. By default,
            dimensions are sorted according to the DataArray dimensions order.

        Returns
        -------
        result: DataFrame
            DataArray as a pandas DataFrame.

        See also
        --------
        DataArray.to_pandas
        DataArray.to_series
        """
        if name is None:
            name = self.name
        if name is None:
            raise ValueError(
                "cannot convert an unnamed DataArray to a "
                "DataFrame: use the ``name`` parameter"
            )
        if self.ndim == 0:
            raise ValueError("cannot convert a scalar to a DataFrame")

        # By using a unique name, we can convert a DataArray into a DataFrame
        # even if it shares a name with one of its coordinates.
        # I would normally use unique_name = object() but that results in a
        # dataframe with columns in the wrong order, for reasons I have not
        # been able to debug (possibly a pandas bug?).
        unique_name = "__unique_name_identifier_z98xfz98xugfg73ho__"
        ds = self._to_dataset_whole(name=unique_name)

        if dim_order is None:
            ordered_dims = dict(zip(self.dims, self.shape))
        else:
            ordered_dims = ds._normalize_dim_order(dim_order=dim_order)

        df = ds._to_dataframe(ordered_dims)
        df.columns = [name if c == unique_name else c for c in df.columns]
        return df

    def to_series(self) -> pd.Series:
        """Convert this array into a pandas.Series.

        The Series is indexed by the Cartesian product of index coordinates
        (in the form of a :py:class:`pandas.MultiIndex`).

        Returns
        -------
        result : Series
            DataArray as a pandas Series.

        See also
        --------
        DataArray.to_pandas
        DataArray.to_dataframe
        """
        index = self.coords.to_index()
        return pd.Series(self.values.reshape(-1), index=index, name=self.name)

    def to_masked_array(self, copy: bool = True) -> np.ma.MaskedArray:
        """Convert this array into a numpy.ma.MaskedArray

        Parameters
        ----------
        copy : bool, default: True
            If True make a copy of the array in the result. If False,
            a MaskedArray view of DataArray.values is returned.

        Returns
        -------
        result : MaskedArray
            Masked where invalid values (nan or inf) occur.
        """
        values = self.to_numpy()  # only compute lazy arrays once
        isnull = pd.isnull(values)
        return np.ma.MaskedArray(data=values, mask=isnull, copy=copy)

    # path=None writes to bytes
    @overload
    def to_netcdf(
        self,
        path: None = None,
        mode: Literal["w", "a"] = "w",
        format: T_NetcdfTypes | None = None,
        group: str | None = None,
        engine: T_NetcdfEngine | None = None,
        encoding: Mapping[Hashable, Mapping[str, Any]] | None = None,
        unlimited_dims: Iterable[Hashable] | None = None,
        compute: bool = True,
        invalid_netcdf: bool = False,
    ) -> bytes:
        ...

    # default return None
    @overload
    def to_netcdf(
        self,
        path: str | PathLike,
        mode: Literal["w", "a"] = "w",
        format: T_NetcdfTypes | None = None,
        group: str | None = None,
        engine: T_NetcdfEngine | None = None,
        encoding: Mapping[Hashable, Mapping[str, Any]] | None = None,
        unlimited_dims: Iterable[Hashable] | None = None,
        compute: Literal[True] = True,
        invalid_netcdf: bool = False,
    ) -> None:
        ...

    # compute=False returns dask.Delayed
    @overload
    def to_netcdf(
        self,
        path: str | PathLike,
        mode: Literal["w", "a"] = "w",
        format: T_NetcdfTypes | None = None,
        group: str | None = None,
        engine: T_NetcdfEngine | None = None,
        encoding: Mapping[Hashable, Mapping[str, Any]] | None = None,
        unlimited_dims: Iterable[Hashable] | None = None,
        *,
        compute: Literal[False],
        invalid_netcdf: bool = False,
    ) -> Delayed:
        ...

    def to_netcdf(
        self,
        path: str | PathLike | None = None,
        mode: Literal["w", "a"] = "w",
        format: T_NetcdfTypes | None = None,
        group: str | None = None,
        engine: T_NetcdfEngine | None = None,
        encoding: Mapping[Hashable, Mapping[str, Any]] | None = None,
        unlimited_dims: Iterable[Hashable] | None = None,
        compute: bool = True,
        invalid_netcdf: bool = False,
    ) -> bytes | Delayed | None:
        """Write DataArray contents to a netCDF file.

        Parameters
        ----------
        path : str, path-like or None, optional
            Path to which to save this dataset. File-like objects are only
            supported by the scipy engine. If no path is provided, this
            function returns the resulting netCDF file as bytes; in this case,
            we need to use scipy, which does not support netCDF version 4 (the
            default format becomes NETCDF3_64BIT).
        mode : {"w", "a"}, default: "w"
            Write ('w') or append ('a') mode. If mode='w', any existing file at
            this location will be overwritten. If mode='a', existing variables
            will be overwritten.
        format : {"NETCDF4", "NETCDF4_CLASSIC", "NETCDF3_64BIT", \
                  "NETCDF3_CLASSIC"}, optional
            File format for the resulting netCDF file:

            * NETCDF4: Data is stored in an HDF5 file, using netCDF4 API
              features.
            * NETCDF4_CLASSIC: Data is stored in an HDF5 file, using only
              netCDF 3 compatible API features.
            * NETCDF3_64BIT: 64-bit offset version of the netCDF 3 file format,
              which fully supports 2+ GB files, but is only compatible with
              clients linked against netCDF version 3.6.0 or later.
            * NETCDF3_CLASSIC: The classic netCDF 3 file format. It does not
              handle 2+ GB files very well.

            All formats are supported by the netCDF4-python library.
            scipy.io.netcdf only supports the last two formats.

            The default format is NETCDF4 if you are saving a file to disk and
            have the netCDF4-python library available. Otherwise, xarray falls
            back to using scipy to write netCDF files and defaults to the
            NETCDF3_64BIT format (scipy does not support netCDF4).
        group : str, optional
            Path to the netCDF4 group in the given file to open (only works for
            format='NETCDF4'). The group(s) will be created if necessary.
        engine : {"netcdf4", "scipy", "h5netcdf"}, optional
            Engine to use when writing netCDF files. If not provided, the
            default engine is chosen based on available dependencies, with a
            preference for 'netcdf4' if writing to a file on disk.
        encoding : dict, optional
            Nested dictionary with variable names as keys and dictionaries of
            variable specific encodings as values, e.g.,
            ``{"my_variable": {"dtype": "int16", "scale_factor": 0.1,
            "zlib": True}, ...}``

            The `h5netcdf` engine supports both the NetCDF4-style compression
            encoding parameters ``{"zlib": True, "complevel": 9}`` and the h5py
            ones ``{"compression": "gzip", "compression_opts": 9}``.
            This allows using any compression plugin installed in the HDF5
            library, e.g. LZF.

        unlimited_dims : iterable of Hashable, optional
            Dimension(s) that should be serialized as unlimited dimensions.
            By default, no dimensions are treated as unlimited dimensions.
            Note that unlimited_dims may also be set via
            ``dataset.encoding["unlimited_dims"]``.
        compute: bool, default: True
            If true compute immediately, otherwise return a
            ``dask.delayed.Delayed`` object that can be computed later.
        invalid_netcdf: bool, default: False
            Only valid along with ``engine="h5netcdf"``. If True, allow writing
            hdf5 files which are invalid netcdf as described in
            https://github.com/h5netcdf/h5netcdf.

        Returns
        -------
        store: bytes or Delayed or None
            * ``bytes`` if path is None
            * ``dask.delayed.Delayed`` if compute is False
            * None otherwise

        Notes
        -----
        Only xarray.Dataset objects can be written to netCDF files, so
        the xarray.DataArray is converted to a xarray.Dataset object
        containing a single variable. If the DataArray has no name, or if the
        name is the same as a coordinate name, then it is given the name
        ``"__xarray_dataarray_variable__"``.

        See Also
        --------
        Dataset.to_netcdf
        """
        from xarray.backends.api import DATAARRAY_NAME, DATAARRAY_VARIABLE, to_netcdf

        if self.name is None:
            # If no name is set then use a generic xarray name
            dataset = self.to_dataset(name=DATAARRAY_VARIABLE)
        elif self.name in self.coords or self.name in self.dims:
            # The name is the same as one of the coords names, which netCDF
            # doesn't support, so rename it but keep track of the old name
            dataset = self.to_dataset(name=DATAARRAY_VARIABLE)
            dataset.attrs[DATAARRAY_NAME] = self.name
        else:
            # No problems with the name - so we're fine!
            dataset = self.to_dataset()

        return to_netcdf(  # type: ignore  # mypy cannot resolve the overloads:(
            dataset,
            path,
            mode=mode,
            format=format,
            group=group,
            engine=engine,
            encoding=encoding,
            unlimited_dims=unlimited_dims,
            compute=compute,
            multifile=False,
            invalid_netcdf=invalid_netcdf,
        )

    # compute=True (default) returns ZarrStore
    @overload
    def to_zarr(
        self,
        store: MutableMapping | str | PathLike[str] | None = None,
        chunk_store: MutableMapping | str | PathLike | None = None,
        mode: Literal["w", "w-", "a", "r+", None] = None,
        synchronizer=None,
        group: str | None = None,
        encoding: Mapping | None = None,
        compute: Literal[True] = True,
        consolidated: bool | None = None,
        append_dim: Hashable | None = None,
        region: Mapping[str, slice] | None = None,
        safe_chunks: bool = True,
        storage_options: dict[str, str] | None = None,
        zarr_version: int | None = None,
    ) -> ZarrStore:
        ...

    # compute=False returns dask.Delayed
    @overload
    def to_zarr(
        self,
        store: MutableMapping | str | PathLike[str] | None = None,
        chunk_store: MutableMapping | str | PathLike | None = None,
        mode: Literal["w", "w-", "a", "r+", None] = None,
        synchronizer=None,
        group: str | None = None,
        encoding: Mapping | None = None,
        *,
        compute: Literal[False],
        consolidated: bool | None = None,
        append_dim: Hashable | None = None,
        region: Mapping[str, slice] | None = None,
        safe_chunks: bool = True,
        storage_options: dict[str, str] | None = None,
        zarr_version: int | None = None,
    ) -> Delayed:
        ...

    def to_zarr(
        self,
        store: MutableMapping | str | PathLike[str] | None = None,
        chunk_store: MutableMapping | str | PathLike | None = None,
        mode: Literal["w", "w-", "a", "r+", None] = None,
        synchronizer=None,
        group: str | None = None,
        encoding: Mapping | None = None,
        compute: bool = True,
        consolidated: bool | None = None,
        append_dim: Hashable | None = None,
        region: Mapping[str, slice] | None = None,
        safe_chunks: bool = True,
        storage_options: dict[str, str] | None = None,
        zarr_version: int | None = None,
    ) -> ZarrStore | Delayed:
        """Write DataArray contents to a Zarr store

        Zarr chunks are determined in the following way:

        - From the ``chunks`` attribute in each variable's ``encoding``
          (can be set via `DataArray.chunk`).
        - If the variable is a Dask array, from the dask chunks
        - If neither Dask chunks nor encoding chunks are present, chunks will
          be determined automatically by Zarr
        - If both Dask chunks and encoding chunks are present, encoding chunks
          will be used, provided that there is a many-to-one relationship between
          encoding chunks and dask chunks (i.e. Dask chunks are bigger than and
          evenly divide encoding chunks); otherwise raise a ``ValueError``.
          This restriction ensures that no synchronization / locks are required
          when writing. To disable this restriction, use ``safe_chunks=False``.

        Parameters
        ----------
        store : MutableMapping, str or path-like, optional
            Store or path to directory in local or remote file system.
        chunk_store : MutableMapping, str or path-like, optional
            Store or path to directory in local or remote file system only for Zarr
            array chunks. Requires zarr-python v2.4.0 or later.
        mode : {"w", "w-", "a", "r+", None}, optional
            Persistence mode: "w" means create (overwrite if exists);
            "w-" means create (fail if exists);
            "a" means override existing variables (create if does not exist);
            "r+" means modify existing array *values* only (raise an error if
            any metadata or shapes would change).
            The default mode is "a" if ``append_dim`` is set. Otherwise, it is
            "r+" if ``region`` is set and ``w-`` otherwise.
        synchronizer : object, optional
            Zarr array synchronizer.
        group : str, optional
            Group path. (a.k.a. `path` in zarr terminology.)
        encoding : dict, optional
            Nested dictionary with variable names as keys and dictionaries of
            variable specific encodings as values, e.g.,
            ``{"my_variable": {"dtype": "int16", "scale_factor": 0.1,}, ...}``
        compute : bool, default: True
            If True write array data immediately, otherwise return a
            ``dask.delayed.Delayed`` object that can be computed to write
            array data later. Metadata is always updated eagerly.
        consolidated : bool, optional
            If True, apply zarr's `consolidate_metadata` function to the store
            after writing metadata and read existing stores with consolidated
            metadata; if False, do not. The default (`consolidated=None`) means
            write consolidated metadata and attempt to read consolidated
            metadata for existing stores (falling back to non-consolidated).

            When the experimental ``zarr_version=3``, ``consolidated`` must be
            either be ``None`` or ``False``.
        append_dim : hashable, optional
            If set, the dimension along which the data will be appended. All
            other dimensions on overridden variables must remain the same size.
        region : dict, optional
            Optional mapping from dimension names to integer slices along
            dataarray dimensions to indicate the region of existing zarr array(s)
            in which to write this datarray's data. For example,
            ``{'x': slice(0, 1000), 'y': slice(10000, 11000)}`` would indicate
            that values should be written to the region ``0:1000`` along ``x``
            and ``10000:11000`` along ``y``.

            Two restrictions apply to the use of ``region``:

            - If ``region`` is set, _all_ variables in a dataarray must have at
              least one dimension in common with the region. Other variables
              should be written in a separate call to ``to_zarr()``.
            - Dimensions cannot be included in both ``region`` and
              ``append_dim`` at the same time. To create empty arrays to fill
              in with ``region``, use a separate call to ``to_zarr()`` with
              ``compute=False``. See "Appending to existing Zarr stores" in
              the reference documentation for full details.
        safe_chunks : bool, default: True
            If True, only allow writes to when there is a many-to-one relationship
            between Zarr chunks (specified in encoding) and Dask chunks.
            Set False to override this restriction; however, data may become corrupted
            if Zarr arrays are written in parallel. This option may be useful in combination
            with ``compute=False`` to initialize a Zarr store from an existing
            DataArray with arbitrary chunk structure.
        storage_options : dict, optional
            Any additional parameters for the storage backend (ignored for local
            paths).
        zarr_version : int or None, optional
            The desired zarr spec version to target (currently 2 or 3). The
            default of None will attempt to determine the zarr version from
            ``store`` when possible, otherwise defaulting to 2.

        Returns
        -------
            * ``dask.delayed.Delayed`` if compute is False
            * ZarrStore otherwise

        References
        ----------
        https://zarr.readthedocs.io/

        Notes
        -----
        Zarr chunking behavior:
            If chunks are found in the encoding argument or attribute
            corresponding to any DataArray, those chunks are used.
            If a DataArray is a dask array, it is written with those chunks.
            If not other chunks are found, Zarr uses its own heuristics to
            choose automatic chunk sizes.

        encoding:
            The encoding attribute (if exists) of the DataArray(s) will be
            used. Override any existing encodings by providing the ``encoding`` kwarg.

        See Also
        --------
        Dataset.to_zarr
        :ref:`io.zarr`
            The I/O user guide, with more details and examples.
        """
        from xarray.backends.api import DATAARRAY_NAME, DATAARRAY_VARIABLE, to_zarr

        if self.name is None:
            # If no name is set then use a generic xarray name
            dataset = self.to_dataset(name=DATAARRAY_VARIABLE)
        elif self.name in self.coords or self.name in self.dims:
            # The name is the same as one of the coords names, which the netCDF data model
            # does not support, so rename it but keep track of the old name
            dataset = self.to_dataset(name=DATAARRAY_VARIABLE)
            dataset.attrs[DATAARRAY_NAME] = self.name
        else:
            # No problems with the name - so we're fine!
            dataset = self.to_dataset()

        return to_zarr(  # type: ignore[call-overload,misc]
            dataset,
            store=store,
            chunk_store=chunk_store,
            mode=mode,
            synchronizer=synchronizer,
            group=group,
            encoding=encoding,
            compute=compute,
            consolidated=consolidated,
            append_dim=append_dim,
            region=region,
            safe_chunks=safe_chunks,
            storage_options=storage_options,
            zarr_version=zarr_version,
        )

    def to_dict(
        self, data: bool | Literal["list", "array"] = "list", encoding: bool = False
    ) -> dict[str, Any]:
        """
        Convert this xarray.DataArray into a dictionary following xarray
        naming conventions.

        Converts all variables and attributes to native Python objects.
        Useful for converting to json. To avoid datetime incompatibility
        use decode_times=False kwarg in xarray.open_dataset.

        Parameters
        ----------
        data : bool or {"list", "array"}, default: "list"
            Whether to include the actual data in the dictionary. When set to
            False, returns just the schema. If set to "array", returns data as
            underlying array type. If set to "list" (or True for backwards
            compatibility), returns data in lists of Python data types. Note
            that for obtaining the "list" output efficiently, use
            `da.compute().to_dict(data="list")`.

        encoding : bool, default: False
            Whether to include the Dataset's encoding in the dictionary.

        Returns
        -------
        dict: dict

        See Also
        --------
        DataArray.from_dict
        Dataset.to_dict
        """
        d = self.variable.to_dict(data=data)
        d.update({"coords": {}, "name": self.name})
        for k, coord in self.coords.items():
            d["coords"][k] = coord.variable.to_dict(data=data)
        if encoding:
            d["encoding"] = dict(self.encoding)
        return d

    @classmethod
    def from_dict(cls, d: Mapping[str, Any]) -> Self:
        """Convert a dictionary into an xarray.DataArray

        Parameters
        ----------
        d : dict
            Mapping with a minimum structure of {"dims": [...], "data": [...]}

        Returns
        -------
        obj : xarray.DataArray

        See Also
        --------
        DataArray.to_dict
        Dataset.from_dict

        Examples
        --------
        >>> d = {"dims": "t", "data": [1, 2, 3]}
        >>> da = xr.DataArray.from_dict(d)
        >>> da
        <xarray.DataArray (t: 3)>
        array([1, 2, 3])
        Dimensions without coordinates: t

        >>> d = {
        ...     "coords": {
        ...         "t": {"dims": "t", "data": [0, 1, 2], "attrs": {"units": "s"}}
        ...     },
        ...     "attrs": {"title": "air temperature"},
        ...     "dims": "t",
        ...     "data": [10, 20, 30],
        ...     "name": "a",
        ... }
        >>> da = xr.DataArray.from_dict(d)
        >>> da
        <xarray.DataArray 'a' (t: 3)>
        array([10, 20, 30])
        Coordinates:
          * t        (t) int64 0 1 2
        Attributes:
            title:    air temperature
        """
        coords = None
        if "coords" in d:
            try:
                coords = {
                    k: (v["dims"], v["data"], v.get("attrs"))
                    for k, v in d["coords"].items()
                }
            except KeyError as e:
                raise ValueError(
                    "cannot convert dict when coords are missing the key "
                    f"'{str(e.args[0])}'"
                )
        try:
            data = d["data"]
        except KeyError:
            raise ValueError("cannot convert dict without the key 'data''")
        else:
            obj = cls(data, coords, d.get("dims"), d.get("name"), d.get("attrs"))

        obj.encoding.update(d.get("encoding", {}))

        return obj

    @classmethod
    def from_series(cls, series: pd.Series, sparse: bool = False) -> DataArray:
        """Convert a pandas.Series into an xarray.DataArray.

        If the series's index is a MultiIndex, it will be expanded into a
        tensor product of one-dimensional coordinates (filling in missing
        values with NaN). Thus this operation should be the inverse of the
        `to_series` method.

        Parameters
        ----------
        series : Series
            Pandas Series object to convert.
        sparse : bool, default: False
            If sparse=True, creates a sparse array instead of a dense NumPy array.
            Requires the pydata/sparse package.

        See Also
        --------
        DataArray.to_series
        Dataset.from_dataframe
        """
        temp_name = "__temporary_name"
        df = pd.DataFrame({temp_name: series})
        ds = Dataset.from_dataframe(df, sparse=sparse)
        result = ds[temp_name]
        result.name = series.name
        return result

    def to_cdms2(self) -> cdms2_Variable:
        """Convert this array into a cdms2.Variable

        .. deprecated:: 2023.06.0
            The `cdms2`_ library has been deprecated. Please consider using the
            `xcdat`_ library instead.

        .. _cdms2: https://github.com/CDAT/cdms
        .. _xcdat: https://github.com/xCDAT/xcdat
        """
        from xarray.convert import to_cdms2

        emit_user_level_warning(
            "The cdms2 library has been deprecated."
            " Please consider using the xcdat library instead.",
            DeprecationWarning,
        )

        return to_cdms2(self)

    @classmethod
    def from_cdms2(cls, variable: cdms2_Variable) -> Self:
        """Convert a cdms2.Variable into an xarray.DataArray

        .. deprecated:: 2023.06.0
            The `cdms2`_ library has been deprecated. Please consider using the
            `xcdat`_ library instead.

        .. _cdms2: https://github.com/CDAT/cdms
        .. _xcdat: https://github.com/xCDAT/xcdat
        """
        from xarray.convert import from_cdms2

        emit_user_level_warning(
            "The cdms2 library has been deprecated."
            " Please consider using the xcdat library instead.",
            DeprecationWarning,
        )

        return from_cdms2(variable)

    def to_iris(self) -> iris_Cube:
        """Convert this array into a iris.cube.Cube"""
        from xarray.convert import to_iris

        return to_iris(self)

    @classmethod
    def from_iris(cls, cube: iris_Cube) -> Self:
        """Convert a iris.cube.Cube into an xarray.DataArray"""
        from xarray.convert import from_iris

        return from_iris(cube)

    def _all_compat(self, other: Self, compat_str: str) -> bool:
        """Helper function for equals, broadcast_equals, and identical"""

        def compat(x, y):
            return getattr(x.variable, compat_str)(y.variable)

        return utils.dict_equiv(self.coords, other.coords, compat=compat) and compat(
            self, other
        )

    def broadcast_equals(self, other: Self) -> bool:
        """Two DataArrays are broadcast equal if they are equal after
        broadcasting them against each other such that they have the same
        dimensions.

        Parameters
        ----------
        other : DataArray
            DataArray to compare to.

        Returns
        ----------
        equal : bool
            True if the two DataArrays are broadcast equal.

        See Also
        --------
        DataArray.equals
        DataArray.identical

        Examples
        --------
        >>> a = xr.DataArray([1, 2], dims="X")
        >>> b = xr.DataArray([[1, 1], [2, 2]], dims=["X", "Y"])
        >>> a
        <xarray.DataArray (X: 2)>
        array([1, 2])
        Dimensions without coordinates: X
        >>> b
        <xarray.DataArray (X: 2, Y: 2)>
        array([[1, 1],
               [2, 2]])
        Dimensions without coordinates: X, Y

        .equals returns True if two DataArrays have the same values, dimensions, and coordinates. .broadcast_equals returns True if the results of broadcasting two DataArrays against each other have the same values, dimensions, and coordinates.

        >>> a.equals(b)
        False
        >>> a2, b2 = xr.broadcast(a, b)
        >>> a2.equals(b2)
        True
        >>> a.broadcast_equals(b)
        True
        """
        try:
            return self._all_compat(other, "broadcast_equals")
        except (TypeError, AttributeError):
            return False

    def equals(self, other: Self) -> bool:
        """True if two DataArrays have the same dimensions, coordinates and
        values; otherwise False.

        DataArrays can still be equal (like pandas objects) if they have NaN
        values in the same locations.

        This method is necessary because `v1 == v2` for ``DataArray``
        does element-wise comparisons (like numpy.ndarrays).

        Parameters
        ----------
        other : DataArray
            DataArray to compare to.

        Returns
        ----------
        equal : bool
            True if the two DataArrays are equal.

        See Also
        --------
        DataArray.broadcast_equals
        DataArray.identical

        Examples
        --------
        >>> a = xr.DataArray([1, 2, 3], dims="X")
        >>> b = xr.DataArray([1, 2, 3], dims="X", attrs=dict(units="m"))
        >>> c = xr.DataArray([1, 2, 3], dims="Y")
        >>> d = xr.DataArray([3, 2, 1], dims="X")
        >>> a
        <xarray.DataArray (X: 3)>
        array([1, 2, 3])
        Dimensions without coordinates: X
        >>> b
        <xarray.DataArray (X: 3)>
        array([1, 2, 3])
        Dimensions without coordinates: X
        Attributes:
            units:    m
        >>> c
        <xarray.DataArray (Y: 3)>
        array([1, 2, 3])
        Dimensions without coordinates: Y
        >>> d
        <xarray.DataArray (X: 3)>
        array([3, 2, 1])
        Dimensions without coordinates: X

        >>> a.equals(b)
        True
        >>> a.equals(c)
        False
        >>> a.equals(d)
        False
        """
        try:
            return self._all_compat(other, "equals")
        except (TypeError, AttributeError):
            return False

    def identical(self, other: Self) -> bool:
        """Like equals, but also checks the array name and attributes, and
        attributes on all coordinates.

        Parameters
        ----------
        other : DataArray
            DataArray to compare to.

        Returns
        ----------
        equal : bool
            True if the two DataArrays are identical.

        See Also
        --------
        DataArray.broadcast_equals
        DataArray.equals

        Examples
        --------
        >>> a = xr.DataArray([1, 2, 3], dims="X", attrs=dict(units="m"), name="Width")
        >>> b = xr.DataArray([1, 2, 3], dims="X", attrs=dict(units="m"), name="Width")
        >>> c = xr.DataArray([1, 2, 3], dims="X", attrs=dict(units="ft"), name="Width")
        >>> a
        <xarray.DataArray 'Width' (X: 3)>
        array([1, 2, 3])
        Dimensions without coordinates: X
        Attributes:
            units:    m
        >>> b
        <xarray.DataArray 'Width' (X: 3)>
        array([1, 2, 3])
        Dimensions without coordinates: X
        Attributes:
            units:    m
        >>> c
        <xarray.DataArray 'Width' (X: 3)>
        array([1, 2, 3])
        Dimensions without coordinates: X
        Attributes:
            units:    ft

        >>> a.equals(b)
        True
        >>> a.identical(b)
        True

        >>> a.equals(c)
        True
        >>> a.identical(c)
        False
        """
        try:
            return self.name == other.name and self._all_compat(other, "identical")
        except (TypeError, AttributeError):
            return False

    def _result_name(self, other: Any = None) -> Hashable | None:
        # use the same naming heuristics as pandas:
        # https://github.com/ContinuumIO/blaze/issues/458#issuecomment-51936356
        other_name = getattr(other, "name", _default)
        if other_name is _default or other_name == self.name:
            return self.name
        else:
            return None

    def __array_wrap__(self, obj, context=None) -> Self:
        new_var = self.variable.__array_wrap__(obj, context)
        return self._replace(new_var)

    def __matmul__(self, obj: T_Xarray) -> T_Xarray:
        return self.dot(obj)

    def __rmatmul__(self, other: T_Xarray) -> T_Xarray:
        # currently somewhat duplicative, as only other DataArrays are
        # compatible with matmul
        return computation.dot(other, self)

    def _unary_op(self, f: Callable, *args, **kwargs) -> Self:
        keep_attrs = kwargs.pop("keep_attrs", None)
        if keep_attrs is None:
            keep_attrs = _get_keep_attrs(default=True)
        with warnings.catch_warnings():
            warnings.filterwarnings("ignore", r"All-NaN (slice|axis) encountered")
            warnings.filterwarnings(
                "ignore", r"Mean of empty slice", category=RuntimeWarning
            )
            with np.errstate(all="ignore"):
                da = self.__array_wrap__(f(self.variable.data, *args, **kwargs))
            if keep_attrs:
                da.attrs = self.attrs
            return da

    def _binary_op(
        self, other: DaCompatible, f: Callable, reflexive: bool = False
    ) -> Self:
        from xarray.core.groupby import GroupBy

        if isinstance(other, (Dataset, GroupBy)):
            return NotImplemented
        if isinstance(other, DataArray):
            align_type = OPTIONS["arithmetic_join"]
            self, other = align(self, other, join=align_type, copy=False)  # type: ignore[type-var,assignment]
        other_variable_or_arraylike: DaCompatible = getattr(other, "variable", other)
        other_coords = getattr(other, "coords", None)

        variable = (
            f(self.variable, other_variable_or_arraylike)
            if not reflexive
            else f(other_variable_or_arraylike, self.variable)
        )
        coords, indexes = self.coords._merge_raw(other_coords, reflexive)
        name = self._result_name(other)

        return self._replace(variable, coords, name, indexes=indexes)

    def _inplace_binary_op(self, other: DaCompatible, f: Callable) -> Self:
        from xarray.core.groupby import GroupBy

        if isinstance(other, GroupBy):
            raise TypeError(
                "in-place operations between a DataArray and "
                "a grouped object are not permitted"
            )
        # n.b. we can't align other to self (with other.reindex_like(self))
        # because `other` may be converted into floats, which would cause
        # in-place arithmetic to fail unpredictably. Instead, we simply
        # don't support automatic alignment with in-place arithmetic.
        other_coords = getattr(other, "coords", None)
        other_variable = getattr(other, "variable", other)
        try:
            with self.coords._merge_inplace(other_coords):
                f(self.variable, other_variable)
        except MergeError as exc:
            raise MergeError(
                "Automatic alignment is not supported for in-place operations.\n"
                "Consider aligning the indices manually or using a not-in-place operation.\n"
                "See https://github.com/pydata/xarray/issues/3910 for more explanations."
            ) from exc
        return self

    def _copy_attrs_from(self, other: DataArray | Dataset | Variable) -> None:
        self.attrs = other.attrs

    plot = utils.UncachedAccessor(DataArrayPlotAccessor)

    def _title_for_slice(self, truncate: int = 50) -> str:
        """
        If the dataarray has 1 dimensional coordinates or comes from a slice
        we can show that info in the title

        Parameters
        ----------
        truncate : int, default: 50
            maximum number of characters for title

        Returns
        -------
        title : string
            Can be used for plot titles

        """
        one_dims = []
        for dim, coord in self.coords.items():
            if coord.size == 1:
                one_dims.append(
                    f"{dim} = {format_item(coord.values)}{_get_units_from_attrs(coord)}"
                )

        title = ", ".join(one_dims)
        if len(title) > truncate:
            title = title[: (truncate - 3)] + "..."

        return title

    def diff(
<<<<<<< HEAD
        self, dim: Hashable, *, n: int = 1, label: Hashable = "upper"
    ) -> DataArray:
=======
        self,
        dim: Hashable,
        n: int = 1,
        label: Literal["upper", "lower"] = "upper",
    ) -> Self:
>>>>>>> f8ab40c5
        """Calculate the n-th order discrete difference along given axis.

        Parameters
        ----------
        dim : Hashable
            Dimension over which to calculate the finite difference.
        n : int, default: 1
            The number of times values are differenced.
        label : {"upper", "lower"}, default: "upper"
            The new coordinate in dimension ``dim`` will have the
            values of either the minuend's or subtrahend's coordinate
            for values 'upper' and 'lower', respectively.

        Returns
        -------
        difference : DataArray
            The n-th order finite difference of this object.

        Notes
        -----
        `n` matches numpy's behavior and is different from pandas' first argument named
        `periods`.

        Examples
        --------
        >>> arr = xr.DataArray([5, 5, 6, 6], [[1, 2, 3, 4]], ["x"])
        >>> arr.diff("x")
        <xarray.DataArray (x: 3)>
        array([0, 1, 0])
        Coordinates:
          * x        (x) int64 2 3 4
        >>> arr.diff("x", 2)
        <xarray.DataArray (x: 2)>
        array([ 1, -1])
        Coordinates:
          * x        (x) int64 3 4

        See Also
        --------
        DataArray.differentiate
        """
        ds = self._to_temp_dataset().diff(n=n, dim=dim, label=label)
        return self._from_temp_dataset(ds)

    def shift(
        self,
        shifts: Mapping[Any, int] | None = None,
        fill_value: Any = dtypes.NA,
        **shifts_kwargs: int,
    ) -> Self:
        """Shift this DataArray by an offset along one or more dimensions.

        Only the data is moved; coordinates stay in place. This is consistent
        with the behavior of ``shift`` in pandas.

        Values shifted from beyond array bounds will appear at one end of
        each dimension, which are filled according to `fill_value`. For periodic
        offsets instead see `roll`.

        Parameters
        ----------
        shifts : mapping of Hashable to int or None, optional
            Integer offset to shift along each of the given dimensions.
            Positive offsets shift to the right; negative offsets shift to the
            left.
        fill_value : scalar, optional
            Value to use for newly missing values
        **shifts_kwargs
            The keyword arguments form of ``shifts``.
            One of shifts or shifts_kwargs must be provided.

        Returns
        -------
        shifted : DataArray
            DataArray with the same coordinates and attributes but shifted
            data.

        See Also
        --------
        roll

        Examples
        --------
        >>> arr = xr.DataArray([5, 6, 7], dims="x")
        >>> arr.shift(x=1)
        <xarray.DataArray (x: 3)>
        array([nan,  5.,  6.])
        Dimensions without coordinates: x
        """
        variable = self.variable.shift(
            shifts=shifts, fill_value=fill_value, **shifts_kwargs
        )
        return self._replace(variable=variable)

    def roll(
        self,
        shifts: Mapping[Hashable, int] | None = None,
        roll_coords: bool = False,
        **shifts_kwargs: int,
    ) -> Self:
        """Roll this array by an offset along one or more dimensions.

        Unlike shift, roll treats the given dimensions as periodic, so will not
        create any missing values to be filled.

        Unlike shift, roll may rotate all variables, including coordinates
        if specified. The direction of rotation is consistent with
        :py:func:`numpy.roll`.

        Parameters
        ----------
        shifts : mapping of Hashable to int, optional
            Integer offset to rotate each of the given dimensions.
            Positive offsets roll to the right; negative offsets roll to the
            left.
        roll_coords : bool, default: False
            Indicates whether to roll the coordinates by the offset too.
        **shifts_kwargs : {dim: offset, ...}, optional
            The keyword arguments form of ``shifts``.
            One of shifts or shifts_kwargs must be provided.

        Returns
        -------
        rolled : DataArray
            DataArray with the same attributes but rolled data and coordinates.

        See Also
        --------
        shift

        Examples
        --------
        >>> arr = xr.DataArray([5, 6, 7], dims="x")
        >>> arr.roll(x=1)
        <xarray.DataArray (x: 3)>
        array([7, 5, 6])
        Dimensions without coordinates: x
        """
        ds = self._to_temp_dataset().roll(
            shifts=shifts, roll_coords=roll_coords, **shifts_kwargs
        )
        return self._from_temp_dataset(ds)

    @property
    def real(self) -> Self:
        """
        The real part of the array.

        See Also
        --------
        numpy.ndarray.real
        """
        return self._replace(self.variable.real)

    @property
    def imag(self) -> Self:
        """
        The imaginary part of the array.

        See Also
        --------
        numpy.ndarray.imag
        """
        return self._replace(self.variable.imag)

    def dot(
        self,
        other: T_Xarray,
        dims: Dims = None,
    ) -> T_Xarray:
        """Perform dot product of two DataArrays along their shared dims.

        Equivalent to taking taking tensordot over all shared dims.

        Parameters
        ----------
        other : DataArray
            The other array with which the dot product is performed.
        dims : ..., str, Iterable of Hashable or None, optional
            Which dimensions to sum over. Ellipsis (`...`) sums over all dimensions.
            If not specified, then all the common dimensions are summed over.

        Returns
        -------
        result : DataArray
            Array resulting from the dot product over all shared dimensions.

        See Also
        --------
        dot
        numpy.tensordot

        Examples
        --------
        >>> da_vals = np.arange(6 * 5 * 4).reshape((6, 5, 4))
        >>> da = xr.DataArray(da_vals, dims=["x", "y", "z"])
        >>> dm_vals = np.arange(4)
        >>> dm = xr.DataArray(dm_vals, dims=["z"])

        >>> dm.dims
        ('z',)

        >>> da.dims
        ('x', 'y', 'z')

        >>> dot_result = da.dot(dm)
        >>> dot_result.dims
        ('x', 'y')

        """
        if isinstance(other, Dataset):
            raise NotImplementedError(
                "dot products are not yet supported with Dataset objects."
            )
        if not isinstance(other, DataArray):
            raise TypeError("dot only operates on DataArrays.")

        return computation.dot(self, other, dims=dims)

    def sortby(
        self,
        variables: Hashable | DataArray | Sequence[Hashable | DataArray],
        ascending: bool = True,
    ) -> Self:
        """Sort object by labels or values (along an axis).

        Sorts the dataarray, either along specified dimensions,
        or according to values of 1-D dataarrays that share dimension
        with calling object.

        If the input variables are dataarrays, then the dataarrays are aligned
        (via left-join) to the calling object prior to sorting by cell values.
        NaNs are sorted to the end, following Numpy convention.

        If multiple sorts along the same dimension is
        given, numpy's lexsort is performed along that dimension:
        https://numpy.org/doc/stable/reference/generated/numpy.lexsort.html
        and the FIRST key in the sequence is used as the primary sort key,
        followed by the 2nd key, etc.

        Parameters
        ----------
        variables : Hashable, DataArray, or sequence of Hashable or DataArray
            1D DataArray objects or name(s) of 1D variable(s) in
            coords whose values are used to sort this array.
        ascending : bool, default: True
            Whether to sort by ascending or descending order.

        Returns
        -------
        sorted : DataArray
            A new dataarray where all the specified dims are sorted by dim
            labels.

        See Also
        --------
        Dataset.sortby
        numpy.sort
        pandas.sort_values
        pandas.sort_index

        Examples
        --------
        >>> da = xr.DataArray(
        ...     np.random.rand(5),
        ...     coords=[pd.date_range("1/1/2000", periods=5)],
        ...     dims="time",
        ... )
        >>> da
        <xarray.DataArray (time: 5)>
        array([0.5488135 , 0.71518937, 0.60276338, 0.54488318, 0.4236548 ])
        Coordinates:
          * time     (time) datetime64[ns] 2000-01-01 2000-01-02 ... 2000-01-05

        >>> da.sortby(da)
        <xarray.DataArray (time: 5)>
        array([0.4236548 , 0.54488318, 0.5488135 , 0.60276338, 0.71518937])
        Coordinates:
          * time     (time) datetime64[ns] 2000-01-05 2000-01-04 ... 2000-01-02
        """
        ds = self._to_temp_dataset().sortby(variables, ascending=ascending)
        return self._from_temp_dataset(ds)

    def quantile(
        self,
        q: ArrayLike,
<<<<<<< HEAD
        dim: str | Sequence[Hashable] | None = None,
        *,
        method: QUANTILE_METHODS = "linear",
        keep_attrs: bool = None,
        skipna: bool = None,
        interpolation: QUANTILE_METHODS = None,
    ) -> DataArray:
=======
        dim: Dims = None,
        method: QuantileMethods = "linear",
        keep_attrs: bool | None = None,
        skipna: bool | None = None,
        interpolation: QuantileMethods | None = None,
    ) -> Self:
>>>>>>> f8ab40c5
        """Compute the qth quantile of the data along the specified dimension.

        Returns the qth quantiles(s) of the array elements.

        Parameters
        ----------
        q : float or array-like of float
            Quantile to compute, which must be between 0 and 1 inclusive.
        dim : str or Iterable of Hashable, optional
            Dimension(s) over which to apply quantile.
        method : str, default: "linear"
            This optional parameter specifies the interpolation method to use when the
            desired quantile lies between two data points. The options sorted by their R
            type as summarized in the H&F paper [1]_ are:

                1. "inverted_cdf"
                2. "averaged_inverted_cdf"
                3. "closest_observation"
                4. "interpolated_inverted_cdf"
                5. "hazen"
                6. "weibull"
                7. "linear"  (default)
                8. "median_unbiased"
                9. "normal_unbiased"

            The first three methods are discontiuous. The following discontinuous
            variations of the default "linear" (7.) option are also available:

                * "lower"
                * "higher"
                * "midpoint"
                * "nearest"

            See :py:func:`numpy.quantile` or [1]_ for details. The "method" argument
            was previously called "interpolation", renamed in accordance with numpy
            version 1.22.0.

        keep_attrs : bool or None, optional
            If True, the dataset's attributes (`attrs`) will be copied from
            the original object to the new one.  If False (default), the new
            object will be returned without attributes.
        skipna : bool or None, optional
            If True, skip missing values (as marked by NaN). By default, only
            skips missing values for float dtypes; other dtypes either do not
            have a sentinel missing value (int) or skipna=True has not been
            implemented (object, datetime64 or timedelta64).

        Returns
        -------
        quantiles : DataArray
            If `q` is a single quantile, then the result
            is a scalar. If multiple percentiles are given, first axis of
            the result corresponds to the quantile and a quantile dimension
            is added to the return array. The other dimensions are the
            dimensions that remain after the reduction of the array.

        See Also
        --------
        numpy.nanquantile, numpy.quantile, pandas.Series.quantile, Dataset.quantile

        Examples
        --------
        >>> da = xr.DataArray(
        ...     data=[[0.7, 4.2, 9.4, 1.5], [6.5, 7.3, 2.6, 1.9]],
        ...     coords={"x": [7, 9], "y": [1, 1.5, 2, 2.5]},
        ...     dims=("x", "y"),
        ... )
        >>> da.quantile(0)  # or da.quantile(0, dim=...)
        <xarray.DataArray ()>
        array(0.7)
        Coordinates:
            quantile  float64 0.0
        >>> da.quantile(0, dim="x")
        <xarray.DataArray (y: 4)>
        array([0.7, 4.2, 2.6, 1.5])
        Coordinates:
          * y         (y) float64 1.0 1.5 2.0 2.5
            quantile  float64 0.0
        >>> da.quantile([0, 0.5, 1])
        <xarray.DataArray (quantile: 3)>
        array([0.7, 3.4, 9.4])
        Coordinates:
          * quantile  (quantile) float64 0.0 0.5 1.0
        >>> da.quantile([0, 0.5, 1], dim="x")
        <xarray.DataArray (quantile: 3, y: 4)>
        array([[0.7 , 4.2 , 2.6 , 1.5 ],
               [3.6 , 5.75, 6.  , 1.7 ],
               [6.5 , 7.3 , 9.4 , 1.9 ]])
        Coordinates:
          * y         (y) float64 1.0 1.5 2.0 2.5
          * quantile  (quantile) float64 0.0 0.5 1.0

        References
        ----------
        .. [1] R. J. Hyndman and Y. Fan,
           "Sample quantiles in statistical packages,"
           The American Statistician, 50(4), pp. 361-365, 1996
        """

        ds = self._to_temp_dataset().quantile(
            q,
            dim=dim,
            keep_attrs=keep_attrs,
            method=method,
            skipna=skipna,
            interpolation=interpolation,
        )
        return self._from_temp_dataset(ds)

    def rank(
<<<<<<< HEAD
        self, dim: Hashable, *, pct: bool = False, keep_attrs: bool = None
    ) -> DataArray:
=======
        self,
        dim: Hashable,
        pct: bool = False,
        keep_attrs: bool | None = None,
    ) -> Self:
>>>>>>> f8ab40c5
        """Ranks the data.

        Equal values are assigned a rank that is the average of the ranks that
        would have been otherwise assigned to all of the values within that
        set.  Ranks begin at 1, not 0. If pct, computes percentage ranks.

        NaNs in the input array are returned as NaNs.

        The `bottleneck` library is required.

        Parameters
        ----------
        dim : Hashable
            Dimension over which to compute rank.
        pct : bool, default: False
            If True, compute percentage ranks, otherwise compute integer ranks.
        keep_attrs : bool or None, optional
            If True, the dataset's attributes (`attrs`) will be copied from
            the original object to the new one.  If False (default), the new
            object will be returned without attributes.

        Returns
        -------
        ranked : DataArray
            DataArray with the same coordinates and dtype 'float64'.

        Examples
        --------
        >>> arr = xr.DataArray([5, 6, 7], dims="x")
        >>> arr.rank("x")
        <xarray.DataArray (x: 3)>
        array([1., 2., 3.])
        Dimensions without coordinates: x
        """

        ds = self._to_temp_dataset().rank(dim, pct=pct, keep_attrs=keep_attrs)
        return self._from_temp_dataset(ds)

    def differentiate(
        self,
        coord: Hashable,
        edge_order: Literal[1, 2] = 1,
        datetime_unit: DatetimeUnitOptions = None,
    ) -> Self:
        """ Differentiate the array with the second order accurate central
        differences.

        .. note::
            This feature is limited to simple cartesian geometry, i.e. coord
            must be one dimensional.

        Parameters
        ----------
        coord : Hashable
            The coordinate to be used to compute the gradient.
        edge_order : {1, 2}, default: 1
            N-th order accurate differences at the boundaries.
        datetime_unit : {"W", "D", "h", "m", "s", "ms", \
                         "us", "ns", "ps", "fs", "as", None}, optional
            Unit to compute gradient. Only valid for datetime coordinate. "Y" and "M" are not available as
            datetime_unit.

        Returns
        -------
        differentiated: DataArray

        See also
        --------
        numpy.gradient: corresponding numpy function

        Examples
        --------

        >>> da = xr.DataArray(
        ...     np.arange(12).reshape(4, 3),
        ...     dims=["x", "y"],
        ...     coords={"x": [0, 0.1, 1.1, 1.2]},
        ... )
        >>> da
        <xarray.DataArray (x: 4, y: 3)>
        array([[ 0,  1,  2],
               [ 3,  4,  5],
               [ 6,  7,  8],
               [ 9, 10, 11]])
        Coordinates:
          * x        (x) float64 0.0 0.1 1.1 1.2
        Dimensions without coordinates: y
        >>>
        >>> da.differentiate("x")
        <xarray.DataArray (x: 4, y: 3)>
        array([[30.        , 30.        , 30.        ],
               [27.54545455, 27.54545455, 27.54545455],
               [27.54545455, 27.54545455, 27.54545455],
               [30.        , 30.        , 30.        ]])
        Coordinates:
          * x        (x) float64 0.0 0.1 1.1 1.2
        Dimensions without coordinates: y
        """
        ds = self._to_temp_dataset().differentiate(coord, edge_order, datetime_unit)
        return self._from_temp_dataset(ds)

    def integrate(
        self,
        coord: Hashable | Sequence[Hashable] = None,
        datetime_unit: DatetimeUnitOptions = None,
    ) -> Self:
        """Integrate along the given coordinate using the trapezoidal rule.

        .. note::
            This feature is limited to simple cartesian geometry, i.e. coord
            must be one dimensional.

        Parameters
        ----------
        coord : Hashable, or sequence of Hashable
            Coordinate(s) used for the integration.
        datetime_unit : {'Y', 'M', 'W', 'D', 'h', 'm', 's', 'ms', 'us', 'ns', \
                        'ps', 'fs', 'as', None}, optional
            Specify the unit if a datetime coordinate is used.

        Returns
        -------
        integrated : DataArray

        See also
        --------
        Dataset.integrate
        numpy.trapz : corresponding numpy function

        Examples
        --------

        >>> da = xr.DataArray(
        ...     np.arange(12).reshape(4, 3),
        ...     dims=["x", "y"],
        ...     coords={"x": [0, 0.1, 1.1, 1.2]},
        ... )
        >>> da
        <xarray.DataArray (x: 4, y: 3)>
        array([[ 0,  1,  2],
               [ 3,  4,  5],
               [ 6,  7,  8],
               [ 9, 10, 11]])
        Coordinates:
          * x        (x) float64 0.0 0.1 1.1 1.2
        Dimensions without coordinates: y
        >>>
        >>> da.integrate("x")
        <xarray.DataArray (y: 3)>
        array([5.4, 6.6, 7.8])
        Dimensions without coordinates: y
        """
        ds = self._to_temp_dataset().integrate(coord, datetime_unit)
        return self._from_temp_dataset(ds)

    def cumulative_integrate(
        self,
        coord: Hashable | Sequence[Hashable] = None,
        datetime_unit: DatetimeUnitOptions = None,
    ) -> Self:
        """Integrate cumulatively along the given coordinate using the trapezoidal rule.

        .. note::
            This feature is limited to simple cartesian geometry, i.e. coord
            must be one dimensional.

            The first entry of the cumulative integral is always 0, in order to keep the
            length of the dimension unchanged between input and output.

        Parameters
        ----------
        coord : Hashable, or sequence of Hashable
            Coordinate(s) used for the integration.
        datetime_unit : {'Y', 'M', 'W', 'D', 'h', 'm', 's', 'ms', 'us', 'ns', \
                        'ps', 'fs', 'as', None}, optional
            Specify the unit if a datetime coordinate is used.

        Returns
        -------
        integrated : DataArray

        See also
        --------
        Dataset.cumulative_integrate
        scipy.integrate.cumulative_trapezoid : corresponding scipy function

        Examples
        --------

        >>> da = xr.DataArray(
        ...     np.arange(12).reshape(4, 3),
        ...     dims=["x", "y"],
        ...     coords={"x": [0, 0.1, 1.1, 1.2]},
        ... )
        >>> da
        <xarray.DataArray (x: 4, y: 3)>
        array([[ 0,  1,  2],
               [ 3,  4,  5],
               [ 6,  7,  8],
               [ 9, 10, 11]])
        Coordinates:
          * x        (x) float64 0.0 0.1 1.1 1.2
        Dimensions without coordinates: y
        >>>
        >>> da.cumulative_integrate("x")
        <xarray.DataArray (x: 4, y: 3)>
        array([[0.  , 0.  , 0.  ],
               [0.15, 0.25, 0.35],
               [4.65, 5.75, 6.85],
               [5.4 , 6.6 , 7.8 ]])
        Coordinates:
          * x        (x) float64 0.0 0.1 1.1 1.2
        Dimensions without coordinates: y
        """
        ds = self._to_temp_dataset().cumulative_integrate(coord, datetime_unit)
        return self._from_temp_dataset(ds)

    def unify_chunks(self) -> Self:
        """Unify chunk size along all chunked dimensions of this DataArray.

        Returns
        -------
        DataArray with consistent chunk sizes for all dask-array variables

        See Also
        --------
        dask.array.core.unify_chunks
        """

        return unify_chunks(self)[0]

    def map_blocks(
        self,
        func: Callable[..., T_Xarray],
        args: Sequence[Any] = (),
        kwargs: Mapping[str, Any] | None = None,
        template: DataArray | Dataset | None = None,
    ) -> T_Xarray:
        """
        Apply a function to each block of this DataArray.

        .. warning::
            This method is experimental and its signature may change.

        Parameters
        ----------
        func : callable
            User-provided function that accepts a DataArray as its first
            parameter. The function will receive a subset or 'block' of this DataArray (see below),
            corresponding to one chunk along each chunked dimension. ``func`` will be
            executed as ``func(subset_dataarray, *subset_args, **kwargs)``.

            This function must return either a single DataArray or a single Dataset.

            This function cannot add a new chunked dimension.
        args : sequence
            Passed to func after unpacking and subsetting any xarray objects by blocks.
            xarray objects in args must be aligned with this object, otherwise an error is raised.
        kwargs : mapping
            Passed verbatim to func after unpacking. xarray objects, if any, will not be
            subset to blocks. Passing dask collections in kwargs is not allowed.
        template : DataArray or Dataset, optional
            xarray object representing the final result after compute is called. If not provided,
            the function will be first run on mocked-up data, that looks like this object but
            has sizes 0, to determine properties of the returned object such as dtype,
            variable names, attributes, new dimensions and new indexes (if any).
            ``template`` must be provided if the function changes the size of existing dimensions.
            When provided, ``attrs`` on variables in `template` are copied over to the result. Any
            ``attrs`` set by ``func`` will be ignored.

        Returns
        -------
        A single DataArray or Dataset with dask backend, reassembled from the outputs of the
        function.

        Notes
        -----
        This function is designed for when ``func`` needs to manipulate a whole xarray object
        subset to each block. Each block is loaded into memory. In the more common case where
        ``func`` can work on numpy arrays, it is recommended to use ``apply_ufunc``.

        If none of the variables in this object is backed by dask arrays, calling this function is
        equivalent to calling ``func(obj, *args, **kwargs)``.

        See Also
        --------
        dask.array.map_blocks, xarray.apply_ufunc, xarray.Dataset.map_blocks
        xarray.DataArray.map_blocks

        Examples
        --------
        Calculate an anomaly from climatology using ``.groupby()``. Using
        ``xr.map_blocks()`` allows for parallel operations with knowledge of ``xarray``,
        its indices, and its methods like ``.groupby()``.

        >>> def calculate_anomaly(da, groupby_type="time.month"):
        ...     gb = da.groupby(groupby_type)
        ...     clim = gb.mean(dim="time")
        ...     return gb - clim
        ...
        >>> time = xr.cftime_range("1990-01", "1992-01", freq="M")
        >>> month = xr.DataArray(time.month, coords={"time": time}, dims=["time"])
        >>> np.random.seed(123)
        >>> array = xr.DataArray(
        ...     np.random.rand(len(time)),
        ...     dims=["time"],
        ...     coords={"time": time, "month": month},
        ... ).chunk()
        >>> array.map_blocks(calculate_anomaly, template=array).compute()
        <xarray.DataArray (time: 24)>
        array([ 0.12894847,  0.11323072, -0.0855964 , -0.09334032,  0.26848862,
                0.12382735,  0.22460641,  0.07650108, -0.07673453, -0.22865714,
               -0.19063865,  0.0590131 , -0.12894847, -0.11323072,  0.0855964 ,
                0.09334032, -0.26848862, -0.12382735, -0.22460641, -0.07650108,
                0.07673453,  0.22865714,  0.19063865, -0.0590131 ])
        Coordinates:
          * time     (time) object 1990-01-31 00:00:00 ... 1991-12-31 00:00:00
            month    (time) int64 1 2 3 4 5 6 7 8 9 10 11 12 1 2 3 4 5 6 7 8 9 10 11 12

        Note that one must explicitly use ``args=[]`` and ``kwargs={}`` to pass arguments
        to the function being applied in ``xr.map_blocks()``:

        >>> array.map_blocks(
        ...     calculate_anomaly, kwargs={"groupby_type": "time.year"}, template=array
        ... )  # doctest: +ELLIPSIS
        <xarray.DataArray (time: 24)>
        dask.array<<this-array>-calculate_anomaly, shape=(24,), dtype=float64, chunksize=(24,), chunktype=numpy.ndarray>
        Coordinates:
          * time     (time) object 1990-01-31 00:00:00 ... 1991-12-31 00:00:00
            month    (time) int64 dask.array<chunksize=(24,), meta=np.ndarray>
        """
        from xarray.core.parallel import map_blocks

        return map_blocks(func, self, args, kwargs, template)

    def polyfit(
        self,
        dim: Hashable,
        deg: int,
        skipna: bool | None = None,
        rcond: float | None = None,
        w: Hashable | Any | None = None,
        full: bool = False,
        cov: bool | Literal["unscaled"] = False,
    ) -> Dataset:
        """
        Least squares polynomial fit.

        This replicates the behaviour of `numpy.polyfit` but differs by skipping
        invalid values when `skipna = True`.

        Parameters
        ----------
        dim : Hashable
            Coordinate along which to fit the polynomials.
        deg : int
            Degree of the fitting polynomial.
        skipna : bool or None, optional
            If True, removes all invalid values before fitting each 1D slices of the array.
            Default is True if data is stored in a dask.array or if there is any
            invalid values, False otherwise.
        rcond : float or None, optional
            Relative condition number to the fit.
        w : Hashable, array-like or None, optional
            Weights to apply to the y-coordinate of the sample points.
            Can be an array-like object or the name of a coordinate in the dataset.
        full : bool, default: False
            Whether to return the residuals, matrix rank and singular values in addition
            to the coefficients.
        cov : bool or "unscaled", default: False
            Whether to return to the covariance matrix in addition to the coefficients.
            The matrix is not scaled if `cov='unscaled'`.

        Returns
        -------
        polyfit_results : Dataset
            A single dataset which contains:

            polyfit_coefficients
                The coefficients of the best fit.
            polyfit_residuals
                The residuals of the least-square computation (only included if `full=True`).
                When the matrix rank is deficient, np.nan is returned.
            [dim]_matrix_rank
                The effective rank of the scaled Vandermonde coefficient matrix (only included if `full=True`)
            [dim]_singular_value
                The singular values of the scaled Vandermonde coefficient matrix (only included if `full=True`)
            polyfit_covariance
                The covariance matrix of the polynomial coefficient estimates (only included if `full=False` and `cov=True`)

        See Also
        --------
        numpy.polyfit
        numpy.polyval
        xarray.polyval
        DataArray.curvefit
        """
        return self._to_temp_dataset().polyfit(
            dim, deg, skipna=skipna, rcond=rcond, w=w, full=full, cov=cov
        )

    def pad(
        self,
        pad_width: Mapping[Any, int | tuple[int, int]] | None = None,
        mode: PadModeOptions = "constant",
        stat_length: int
        | tuple[int, int]
        | Mapping[Any, tuple[int, int]]
        | None = None,
        constant_values: float
        | tuple[float, float]
        | Mapping[Any, tuple[float, float]]
        | None = None,
        end_values: int | tuple[int, int] | Mapping[Any, tuple[int, int]] | None = None,
        reflect_type: PadReflectOptions = None,
        keep_attrs: bool | None = None,
        **pad_width_kwargs: Any,
    ) -> Self:
        """Pad this array along one or more dimensions.

        .. warning::
            This function is experimental and its behaviour is likely to change
            especially regarding padding of dimension coordinates (or IndexVariables).

        When using one of the modes ("edge", "reflect", "symmetric", "wrap"),
        coordinates will be padded with the same mode, otherwise coordinates
        are padded using the "constant" mode with fill_value dtypes.NA.

        Parameters
        ----------
        pad_width : mapping of Hashable to tuple of int
            Mapping with the form of {dim: (pad_before, pad_after)}
            describing the number of values padded along each dimension.
            {dim: pad} is a shortcut for pad_before = pad_after = pad
        mode : {"constant", "edge", "linear_ramp", "maximum", "mean", "median", \
            "minimum", "reflect", "symmetric", "wrap"}, default: "constant"
            How to pad the DataArray (taken from numpy docs):

            - "constant": Pads with a constant value.
            - "edge": Pads with the edge values of array.
            - "linear_ramp": Pads with the linear ramp between end_value and the
              array edge value.
            - "maximum": Pads with the maximum value of all or part of the
              vector along each axis.
            - "mean": Pads with the mean value of all or part of the
              vector along each axis.
            - "median": Pads with the median value of all or part of the
              vector along each axis.
            - "minimum": Pads with the minimum value of all or part of the
              vector along each axis.
            - "reflect": Pads with the reflection of the vector mirrored on
              the first and last values of the vector along each axis.
            - "symmetric": Pads with the reflection of the vector mirrored
              along the edge of the array.
            - "wrap": Pads with the wrap of the vector along the axis.
              The first values are used to pad the end and the
              end values are used to pad the beginning.

        stat_length : int, tuple or mapping of Hashable to tuple, default: None
            Used in 'maximum', 'mean', 'median', and 'minimum'.  Number of
            values at edge of each axis used to calculate the statistic value.
            {dim_1: (before_1, after_1), ... dim_N: (before_N, after_N)} unique
            statistic lengths along each dimension.
            ((before, after),) yields same before and after statistic lengths
            for each dimension.
            (stat_length,) or int is a shortcut for before = after = statistic
            length for all axes.
            Default is ``None``, to use the entire axis.
        constant_values : scalar, tuple or mapping of Hashable to tuple, default: 0
            Used in 'constant'.  The values to set the padded values for each
            axis.
            ``{dim_1: (before_1, after_1), ... dim_N: (before_N, after_N)}`` unique
            pad constants along each dimension.
            ``((before, after),)`` yields same before and after constants for each
            dimension.
            ``(constant,)`` or ``constant`` is a shortcut for ``before = after = constant`` for
            all dimensions.
            Default is 0.
        end_values : scalar, tuple or mapping of Hashable to tuple, default: 0
            Used in 'linear_ramp'.  The values used for the ending value of the
            linear_ramp and that will form the edge of the padded array.
            ``{dim_1: (before_1, after_1), ... dim_N: (before_N, after_N)}`` unique
            end values along each dimension.
            ``((before, after),)`` yields same before and after end values for each
            axis.
            ``(constant,)`` or ``constant`` is a shortcut for ``before = after = constant`` for
            all axes.
            Default is 0.
        reflect_type : {"even", "odd", None}, optional
            Used in "reflect", and "symmetric". The "even" style is the
            default with an unaltered reflection around the edge value. For
            the "odd" style, the extended part of the array is created by
            subtracting the reflected values from two times the edge value.
        keep_attrs : bool or None, optional
            If True, the attributes (``attrs``) will be copied from the
            original object to the new one. If False, the new object
            will be returned without attributes.
        **pad_width_kwargs
            The keyword arguments form of ``pad_width``.
            One of ``pad_width`` or ``pad_width_kwargs`` must be provided.

        Returns
        -------
        padded : DataArray
            DataArray with the padded coordinates and data.

        See Also
        --------
        DataArray.shift, DataArray.roll, DataArray.bfill, DataArray.ffill, numpy.pad, dask.array.pad

        Notes
        -----
        For ``mode="constant"`` and ``constant_values=None``, integer types will be
        promoted to ``float`` and padded with ``np.nan``.

        Padding coordinates will drop their corresponding index (if any) and will reset default
        indexes for dimension coordinates.

        Examples
        --------
        >>> arr = xr.DataArray([5, 6, 7], coords=[("x", [0, 1, 2])])
        >>> arr.pad(x=(1, 2), constant_values=0)
        <xarray.DataArray (x: 6)>
        array([0, 5, 6, 7, 0, 0])
        Coordinates:
          * x        (x) float64 nan 0.0 1.0 2.0 nan nan

        >>> da = xr.DataArray(
        ...     [[0, 1, 2, 3], [10, 11, 12, 13]],
        ...     dims=["x", "y"],
        ...     coords={"x": [0, 1], "y": [10, 20, 30, 40], "z": ("x", [100, 200])},
        ... )
        >>> da.pad(x=1)
        <xarray.DataArray (x: 4, y: 4)>
        array([[nan, nan, nan, nan],
               [ 0.,  1.,  2.,  3.],
               [10., 11., 12., 13.],
               [nan, nan, nan, nan]])
        Coordinates:
          * x        (x) float64 nan 0.0 1.0 nan
          * y        (y) int64 10 20 30 40
            z        (x) float64 nan 100.0 200.0 nan

        Careful, ``constant_values`` are coerced to the data type of the array which may
        lead to a loss of precision:

        >>> da.pad(x=1, constant_values=1.23456789)
        <xarray.DataArray (x: 4, y: 4)>
        array([[ 1,  1,  1,  1],
               [ 0,  1,  2,  3],
               [10, 11, 12, 13],
               [ 1,  1,  1,  1]])
        Coordinates:
          * x        (x) float64 nan 0.0 1.0 nan
          * y        (y) int64 10 20 30 40
            z        (x) float64 nan 100.0 200.0 nan
        """
        ds = self._to_temp_dataset().pad(
            pad_width=pad_width,
            mode=mode,
            stat_length=stat_length,
            constant_values=constant_values,
            end_values=end_values,
            reflect_type=reflect_type,
            keep_attrs=keep_attrs,
            **pad_width_kwargs,
        )
        return self._from_temp_dataset(ds)

    def idxmin(
        self,
<<<<<<< HEAD
        dim: Hashable = None,
        *,
        skipna: bool = None,
=======
        dim: Hashable | None = None,
        skipna: bool | None = None,
>>>>>>> f8ab40c5
        fill_value: Any = dtypes.NA,
        keep_attrs: bool | None = None,
    ) -> Self:
        """Return the coordinate label of the minimum value along a dimension.

        Returns a new `DataArray` named after the dimension with the values of
        the coordinate labels along that dimension corresponding to minimum
        values along that dimension.

        In comparison to :py:meth:`~DataArray.argmin`, this returns the
        coordinate label while :py:meth:`~DataArray.argmin` returns the index.

        Parameters
        ----------
        dim : str, optional
            Dimension over which to apply `idxmin`.  This is optional for 1D
            arrays, but required for arrays with 2 or more dimensions.
        skipna : bool or None, default: None
            If True, skip missing values (as marked by NaN). By default, only
            skips missing values for ``float``, ``complex``, and ``object``
            dtypes; other dtypes either do not have a sentinel missing value
            (``int``) or ``skipna=True`` has not been implemented
            (``datetime64`` or ``timedelta64``).
        fill_value : Any, default: NaN
            Value to be filled in case all of the values along a dimension are
            null.  By default this is NaN.  The fill value and result are
            automatically converted to a compatible dtype if possible.
            Ignored if ``skipna`` is False.
        keep_attrs : bool or None, optional
            If True, the attributes (``attrs``) will be copied from the
            original object to the new one. If False, the new object
            will be returned without attributes.

        Returns
        -------
        reduced : DataArray
            New `DataArray` object with `idxmin` applied to its data and the
            indicated dimension removed.

        See Also
        --------
        Dataset.idxmin, DataArray.idxmax, DataArray.min, DataArray.argmin

        Examples
        --------
        >>> array = xr.DataArray(
        ...     [0, 2, 1, 0, -2], dims="x", coords={"x": ["a", "b", "c", "d", "e"]}
        ... )
        >>> array.min()
        <xarray.DataArray ()>
        array(-2)
        >>> array.argmin(...)
        {'x': <xarray.DataArray ()>
        array(4)}
        >>> array.idxmin()
        <xarray.DataArray 'x' ()>
        array('e', dtype='<U1')

        >>> array = xr.DataArray(
        ...     [
        ...         [2.0, 1.0, 2.0, 0.0, -2.0],
        ...         [-4.0, np.nan, 2.0, np.nan, -2.0],
        ...         [np.nan, np.nan, 1.0, np.nan, np.nan],
        ...     ],
        ...     dims=["y", "x"],
        ...     coords={"y": [-1, 0, 1], "x": np.arange(5.0) ** 2},
        ... )
        >>> array.min(dim="x")
        <xarray.DataArray (y: 3)>
        array([-2., -4.,  1.])
        Coordinates:
          * y        (y) int64 -1 0 1
        >>> array.argmin(dim="x")
        <xarray.DataArray (y: 3)>
        array([4, 0, 2])
        Coordinates:
          * y        (y) int64 -1 0 1
        >>> array.idxmin(dim="x")
        <xarray.DataArray 'x' (y: 3)>
        array([16.,  0.,  4.])
        Coordinates:
          * y        (y) int64 -1 0 1
        """
        return computation._calc_idxminmax(
            array=self,
            func=lambda x, *args, **kwargs: x.argmin(*args, **kwargs),
            dim=dim,
            skipna=skipna,
            fill_value=fill_value,
            keep_attrs=keep_attrs,
        )

    def idxmax(
        self,
        dim: Hashable = None,
<<<<<<< HEAD
        *,
        skipna: bool = None,
=======
        skipna: bool | None = None,
>>>>>>> f8ab40c5
        fill_value: Any = dtypes.NA,
        keep_attrs: bool | None = None,
    ) -> Self:
        """Return the coordinate label of the maximum value along a dimension.

        Returns a new `DataArray` named after the dimension with the values of
        the coordinate labels along that dimension corresponding to maximum
        values along that dimension.

        In comparison to :py:meth:`~DataArray.argmax`, this returns the
        coordinate label while :py:meth:`~DataArray.argmax` returns the index.

        Parameters
        ----------
        dim : Hashable, optional
            Dimension over which to apply `idxmax`.  This is optional for 1D
            arrays, but required for arrays with 2 or more dimensions.
        skipna : bool or None, default: None
            If True, skip missing values (as marked by NaN). By default, only
            skips missing values for ``float``, ``complex``, and ``object``
            dtypes; other dtypes either do not have a sentinel missing value
            (``int``) or ``skipna=True`` has not been implemented
            (``datetime64`` or ``timedelta64``).
        fill_value : Any, default: NaN
            Value to be filled in case all of the values along a dimension are
            null.  By default this is NaN.  The fill value and result are
            automatically converted to a compatible dtype if possible.
            Ignored if ``skipna`` is False.
        keep_attrs : bool or None, optional
            If True, the attributes (``attrs``) will be copied from the
            original object to the new one. If False, the new object
            will be returned without attributes.

        Returns
        -------
        reduced : DataArray
            New `DataArray` object with `idxmax` applied to its data and the
            indicated dimension removed.

        See Also
        --------
        Dataset.idxmax, DataArray.idxmin, DataArray.max, DataArray.argmax

        Examples
        --------
        >>> array = xr.DataArray(
        ...     [0, 2, 1, 0, -2], dims="x", coords={"x": ["a", "b", "c", "d", "e"]}
        ... )
        >>> array.max()
        <xarray.DataArray ()>
        array(2)
        >>> array.argmax(...)
        {'x': <xarray.DataArray ()>
        array(1)}
        >>> array.idxmax()
        <xarray.DataArray 'x' ()>
        array('b', dtype='<U1')

        >>> array = xr.DataArray(
        ...     [
        ...         [2.0, 1.0, 2.0, 0.0, -2.0],
        ...         [-4.0, np.nan, 2.0, np.nan, -2.0],
        ...         [np.nan, np.nan, 1.0, np.nan, np.nan],
        ...     ],
        ...     dims=["y", "x"],
        ...     coords={"y": [-1, 0, 1], "x": np.arange(5.0) ** 2},
        ... )
        >>> array.max(dim="x")
        <xarray.DataArray (y: 3)>
        array([2., 2., 1.])
        Coordinates:
          * y        (y) int64 -1 0 1
        >>> array.argmax(dim="x")
        <xarray.DataArray (y: 3)>
        array([0, 2, 2])
        Coordinates:
          * y        (y) int64 -1 0 1
        >>> array.idxmax(dim="x")
        <xarray.DataArray 'x' (y: 3)>
        array([0., 4., 4.])
        Coordinates:
          * y        (y) int64 -1 0 1
        """
        return computation._calc_idxminmax(
            array=self,
            func=lambda x, *args, **kwargs: x.argmax(*args, **kwargs),
            dim=dim,
            skipna=skipna,
            fill_value=fill_value,
            keep_attrs=keep_attrs,
        )

    def argmin(
        self,
<<<<<<< HEAD
        dim: Hashable | Sequence[Hashable] = None,
        *,
        axis: int = None,
        keep_attrs: bool = None,
        skipna: bool = None,
    ) -> DataArray | dict[Hashable, DataArray]:
=======
        dim: Dims = None,
        axis: int | None = None,
        keep_attrs: bool | None = None,
        skipna: bool | None = None,
    ) -> Self | dict[Hashable, Self]:
>>>>>>> f8ab40c5
        """Index or indices of the minimum of the DataArray over one or more dimensions.

        If a sequence is passed to 'dim', then result returned as dict of DataArrays,
        which can be passed directly to isel(). If a single str is passed to 'dim' then
        returns a DataArray with dtype int.

        If there are multiple minima, the indices of the first one found will be
        returned.

        Parameters
        ----------
        dim : "...", str, Iterable of Hashable or None, optional
            The dimensions over which to find the minimum. By default, finds minimum over
            all dimensions - for now returning an int for backward compatibility, but
            this is deprecated, in future will return a dict with indices for all
            dimensions; to return a dict with all dimensions now, pass '...'.
        axis : int or None, optional
            Axis over which to apply `argmin`. Only one of the 'dim' and 'axis' arguments
            can be supplied.
        keep_attrs : bool or None, optional
            If True, the attributes (`attrs`) will be copied from the original
            object to the new one. If False, the new object will be
            returned without attributes.
        skipna : bool or None, optional
            If True, skip missing values (as marked by NaN). By default, only
            skips missing values for float dtypes; other dtypes either do not
            have a sentinel missing value (int) or skipna=True has not been
            implemented (object, datetime64 or timedelta64).

        Returns
        -------
        result : DataArray or dict of DataArray

        See Also
        --------
        Variable.argmin, DataArray.idxmin

        Examples
        --------
        >>> array = xr.DataArray([0, 2, -1, 3], dims="x")
        >>> array.min()
        <xarray.DataArray ()>
        array(-1)
        >>> array.argmin(...)
        {'x': <xarray.DataArray ()>
        array(2)}
        >>> array.isel(array.argmin(...))
        <xarray.DataArray ()>
        array(-1)

        >>> array = xr.DataArray(
        ...     [[[3, 2, 1], [3, 1, 2], [2, 1, 3]], [[1, 3, 2], [2, -5, 1], [2, 3, 1]]],
        ...     dims=("x", "y", "z"),
        ... )
        >>> array.min(dim="x")
        <xarray.DataArray (y: 3, z: 3)>
        array([[ 1,  2,  1],
               [ 2, -5,  1],
               [ 2,  1,  1]])
        Dimensions without coordinates: y, z
        >>> array.argmin(dim="x")
        <xarray.DataArray (y: 3, z: 3)>
        array([[1, 0, 0],
               [1, 1, 1],
               [0, 0, 1]])
        Dimensions without coordinates: y, z
        >>> array.argmin(dim=["x"])
        {'x': <xarray.DataArray (y: 3, z: 3)>
        array([[1, 0, 0],
               [1, 1, 1],
               [0, 0, 1]])
        Dimensions without coordinates: y, z}
        >>> array.min(dim=("x", "z"))
        <xarray.DataArray (y: 3)>
        array([ 1, -5,  1])
        Dimensions without coordinates: y
        >>> array.argmin(dim=["x", "z"])
        {'x': <xarray.DataArray (y: 3)>
        array([0, 1, 0])
        Dimensions without coordinates: y, 'z': <xarray.DataArray (y: 3)>
        array([2, 1, 1])
        Dimensions without coordinates: y}
        >>> array.isel(array.argmin(dim=["x", "z"]))
        <xarray.DataArray (y: 3)>
        array([ 1, -5,  1])
        Dimensions without coordinates: y
        """
        result = self.variable.argmin(dim, axis, keep_attrs, skipna)
        if isinstance(result, dict):
            return {k: self._replace_maybe_drop_dims(v) for k, v in result.items()}
        else:
            return self._replace_maybe_drop_dims(result)

    def argmax(
        self,
<<<<<<< HEAD
        dim: Hashable | Sequence[Hashable] = None,
        *,
        axis: int = None,
        keep_attrs: bool = None,
        skipna: bool = None,
    ) -> DataArray | dict[Hashable, DataArray]:
=======
        dim: Dims = None,
        axis: int | None = None,
        keep_attrs: bool | None = None,
        skipna: bool | None = None,
    ) -> Self | dict[Hashable, Self]:
>>>>>>> f8ab40c5
        """Index or indices of the maximum of the DataArray over one or more dimensions.

        If a sequence is passed to 'dim', then result returned as dict of DataArrays,
        which can be passed directly to isel(). If a single str is passed to 'dim' then
        returns a DataArray with dtype int.

        If there are multiple maxima, the indices of the first one found will be
        returned.

        Parameters
        ----------
        dim : "...", str, Iterable of Hashable or None, optional
            The dimensions over which to find the maximum. By default, finds maximum over
            all dimensions - for now returning an int for backward compatibility, but
            this is deprecated, in future will return a dict with indices for all
            dimensions; to return a dict with all dimensions now, pass '...'.
        axis : int or None, optional
            Axis over which to apply `argmax`. Only one of the 'dim' and 'axis' arguments
            can be supplied.
        keep_attrs : bool or None, optional
            If True, the attributes (`attrs`) will be copied from the original
            object to the new one. If False, the new object will be
            returned without attributes.
        skipna : bool or None, optional
            If True, skip missing values (as marked by NaN). By default, only
            skips missing values for float dtypes; other dtypes either do not
            have a sentinel missing value (int) or skipna=True has not been
            implemented (object, datetime64 or timedelta64).

        Returns
        -------
        result : DataArray or dict of DataArray

        See Also
        --------
        Variable.argmax, DataArray.idxmax

        Examples
        --------
        >>> array = xr.DataArray([0, 2, -1, 3], dims="x")
        >>> array.max()
        <xarray.DataArray ()>
        array(3)
        >>> array.argmax(...)
        {'x': <xarray.DataArray ()>
        array(3)}
        >>> array.isel(array.argmax(...))
        <xarray.DataArray ()>
        array(3)

        >>> array = xr.DataArray(
        ...     [[[3, 2, 1], [3, 1, 2], [2, 1, 3]], [[1, 3, 2], [2, 5, 1], [2, 3, 1]]],
        ...     dims=("x", "y", "z"),
        ... )
        >>> array.max(dim="x")
        <xarray.DataArray (y: 3, z: 3)>
        array([[3, 3, 2],
               [3, 5, 2],
               [2, 3, 3]])
        Dimensions without coordinates: y, z
        >>> array.argmax(dim="x")
        <xarray.DataArray (y: 3, z: 3)>
        array([[0, 1, 1],
               [0, 1, 0],
               [0, 1, 0]])
        Dimensions without coordinates: y, z
        >>> array.argmax(dim=["x"])
        {'x': <xarray.DataArray (y: 3, z: 3)>
        array([[0, 1, 1],
               [0, 1, 0],
               [0, 1, 0]])
        Dimensions without coordinates: y, z}
        >>> array.max(dim=("x", "z"))
        <xarray.DataArray (y: 3)>
        array([3, 5, 3])
        Dimensions without coordinates: y
        >>> array.argmax(dim=["x", "z"])
        {'x': <xarray.DataArray (y: 3)>
        array([0, 1, 0])
        Dimensions without coordinates: y, 'z': <xarray.DataArray (y: 3)>
        array([0, 1, 2])
        Dimensions without coordinates: y}
        >>> array.isel(array.argmax(dim=["x", "z"]))
        <xarray.DataArray (y: 3)>
        array([3, 5, 3])
        Dimensions without coordinates: y
        """
        result = self.variable.argmax(dim, axis, keep_attrs, skipna)
        if isinstance(result, dict):
            return {k: self._replace_maybe_drop_dims(v) for k, v in result.items()}
        else:
            return self._replace_maybe_drop_dims(result)

    def query(
        self,
        queries: Mapping[Any, Any] | None = None,
        parser: QueryParserOptions = "pandas",
        engine: QueryEngineOptions = None,
        missing_dims: ErrorOptionsWithWarn = "raise",
        **queries_kwargs: Any,
    ) -> DataArray:
        """Return a new data array indexed along the specified
        dimension(s), where the indexers are given as strings containing
        Python expressions to be evaluated against the values in the array.

        Parameters
        ----------
        queries : dict-like or None, optional
            A dict-like with keys matching dimensions and values given by strings
            containing Python expressions to be evaluated against the data variables
            in the dataset. The expressions will be evaluated using the pandas
            eval() function, and can contain any valid Python expressions but cannot
            contain any Python statements.
        parser : {"pandas", "python"}, default: "pandas"
            The parser to use to construct the syntax tree from the expression.
            The default of 'pandas' parses code slightly different than standard
            Python. Alternatively, you can parse an expression using the 'python'
            parser to retain strict Python semantics.
        engine : {"python", "numexpr", None}, default: None
            The engine used to evaluate the expression. Supported engines are:

            - None: tries to use numexpr, falls back to python
            - "numexpr": evaluates expressions using numexpr
            - "python": performs operations as if you had eval’d in top level python

        missing_dims : {"raise", "warn", "ignore"}, default: "raise"
            What to do if dimensions that should be selected from are not present in the
            DataArray:

            - "raise": raise an exception
            - "warn": raise a warning, and ignore the missing dimensions
            - "ignore": ignore the missing dimensions

        **queries_kwargs : {dim: query, ...}, optional
            The keyword arguments form of ``queries``.
            One of queries or queries_kwargs must be provided.

        Returns
        -------
        obj : DataArray
            A new DataArray with the same contents as this dataset, indexed by
            the results of the appropriate queries.

        See Also
        --------
        DataArray.isel
        Dataset.query
        pandas.eval

        Examples
        --------
        >>> da = xr.DataArray(np.arange(0, 5, 1), dims="x", name="a")
        >>> da
        <xarray.DataArray 'a' (x: 5)>
        array([0, 1, 2, 3, 4])
        Dimensions without coordinates: x
        >>> da.query(x="a > 2")
        <xarray.DataArray 'a' (x: 2)>
        array([3, 4])
        Dimensions without coordinates: x
        """

        ds = self._to_dataset_whole(shallow_copy=True)
        ds = ds.query(
            queries=queries,
            parser=parser,
            engine=engine,
            missing_dims=missing_dims,
            **queries_kwargs,
        )
        return ds[self.name]

    def curvefit(
        self,
        coords: str | DataArray | Iterable[str | DataArray],
        func: Callable[..., Any],
        reduce_dims: Dims = None,
        skipna: bool = True,
        p0: dict[str, float | DataArray] | None = None,
        bounds: dict[str, tuple[float | DataArray, float | DataArray]] | None = None,
        param_names: Sequence[str] | None = None,
        errors: ErrorOptions = "raise",
        kwargs: dict[str, Any] | None = None,
    ) -> Dataset:
        """
        Curve fitting optimization for arbitrary functions.

        Wraps `scipy.optimize.curve_fit` with `apply_ufunc`.

        Parameters
        ----------
        coords : Hashable, DataArray, or sequence of DataArray or Hashable
            Independent coordinate(s) over which to perform the curve fitting. Must share
            at least one dimension with the calling object. When fitting multi-dimensional
            functions, supply `coords` as a sequence in the same order as arguments in
            `func`. To fit along existing dimensions of the calling object, `coords` can
            also be specified as a str or sequence of strs.
        func : callable
            User specified function in the form `f(x, *params)` which returns a numpy
            array of length `len(x)`. `params` are the fittable parameters which are optimized
            by scipy curve_fit. `x` can also be specified as a sequence containing multiple
            coordinates, e.g. `f((x0, x1), *params)`.
        reduce_dims : str, Iterable of Hashable or None, optional
            Additional dimension(s) over which to aggregate while fitting. For example,
            calling `ds.curvefit(coords='time', reduce_dims=['lat', 'lon'], ...)` will
            aggregate all lat and lon points and fit the specified function along the
            time dimension.
        skipna : bool, default: True
            Whether to skip missing values when fitting. Default is True.
        p0 : dict-like or None, optional
            Optional dictionary of parameter names to initial guesses passed to the
            `curve_fit` `p0` arg. If the values are DataArrays, they will be appropriately
            broadcast to the coordinates of the array. If none or only some parameters are
            passed, the rest will be assigned initial values following the default scipy
            behavior.
        bounds : dict-like, optional
            Optional dictionary of parameter names to tuples of bounding values passed to the
            `curve_fit` `bounds` arg. If any of the bounds are DataArrays, they will be
            appropriately broadcast to the coordinates of the array. If none or only some
            parameters are passed, the rest will be unbounded following the default scipy
            behavior.
        param_names : sequence of Hashable or None, optional
            Sequence of names for the fittable parameters of `func`. If not supplied,
            this will be automatically determined by arguments of `func`. `param_names`
            should be manually supplied when fitting a function that takes a variable
            number of parameters.
        errors : {"raise", "ignore"}, default: "raise"
            If 'raise', any errors from the `scipy.optimize_curve_fit` optimization will
            raise an exception. If 'ignore', the coefficients and covariances for the
            coordinates where the fitting failed will be NaN.
        **kwargs : optional
            Additional keyword arguments to passed to scipy curve_fit.

        Returns
        -------
        curvefit_results : Dataset
            A single dataset which contains:

            [var]_curvefit_coefficients
                The coefficients of the best fit.
            [var]_curvefit_covariance
                The covariance matrix of the coefficient estimates.

        Examples
        --------
        Generate some exponentially decaying data, where the decay constant and amplitude are
        different for different values of the coordinate ``x``:

        >>> rng = np.random.default_rng(seed=0)
        >>> def exp_decay(t, time_constant, amplitude):
        ...     return np.exp(-t / time_constant) * amplitude
        ...
        >>> t = np.linspace(0, 10, 11)
        >>> da = xr.DataArray(
        ...     np.stack(
        ...         [
        ...             exp_decay(t, 1, 0.1),
        ...             exp_decay(t, 2, 0.2),
        ...             exp_decay(t, 3, 0.3),
        ...         ]
        ...     )
        ...     + rng.normal(size=(3, t.size)) * 0.01,
        ...     coords={"x": [0, 1, 2], "time": t},
        ... )
        >>> da
        <xarray.DataArray (x: 3, time: 11)>
        array([[ 0.1012573 ,  0.0354669 ,  0.01993775,  0.00602771, -0.00352513,
                 0.00428975,  0.01328788,  0.009562  , -0.00700381, -0.01264187,
                -0.0062282 ],
               [ 0.20041326,  0.09805582,  0.07138797,  0.03216692,  0.01974438,
                 0.01097441,  0.00679441,  0.01015578,  0.01408826,  0.00093645,
                 0.01501222],
               [ 0.29334805,  0.21847449,  0.16305984,  0.11130396,  0.07164415,
                 0.04744543,  0.03602333,  0.03129354,  0.01074885,  0.01284436,
                 0.00910995]])
        Coordinates:
          * x        (x) int64 0 1 2
          * time     (time) float64 0.0 1.0 2.0 3.0 4.0 5.0 6.0 7.0 8.0 9.0 10.0

        Fit the exponential decay function to the data along the ``time`` dimension:

        >>> fit_result = da.curvefit("time", exp_decay)
        >>> fit_result["curvefit_coefficients"].sel(
        ...     param="time_constant"
        ... )  # doctest: +NUMBER
        <xarray.DataArray 'curvefit_coefficients' (x: 3)>
        array([1.0569203, 1.7354963, 2.9421577])
        Coordinates:
          * x        (x) int64 0 1 2
            param    <U13 'time_constant'
        >>> fit_result["curvefit_coefficients"].sel(param="amplitude")
        <xarray.DataArray 'curvefit_coefficients' (x: 3)>
        array([0.1005489 , 0.19631423, 0.30003579])
        Coordinates:
          * x        (x) int64 0 1 2
            param    <U13 'amplitude'

        An initial guess can also be given with the ``p0`` arg (although it does not make much
        of a difference in this simple example). To have a different guess for different
        coordinate points, the guess can be a DataArray. Here we use the same initial guess
        for the amplitude but different guesses for the time constant:

        >>> fit_result = da.curvefit(
        ...     "time",
        ...     exp_decay,
        ...     p0={
        ...         "amplitude": 0.2,
        ...         "time_constant": xr.DataArray([1, 2, 3], coords=[da.x]),
        ...     },
        ... )
        >>> fit_result["curvefit_coefficients"].sel(param="time_constant")
        <xarray.DataArray 'curvefit_coefficients' (x: 3)>
        array([1.0569213 , 1.73550052, 2.94215733])
        Coordinates:
          * x        (x) int64 0 1 2
            param    <U13 'time_constant'
        >>> fit_result["curvefit_coefficients"].sel(param="amplitude")
        <xarray.DataArray 'curvefit_coefficients' (x: 3)>
        array([0.10054889, 0.1963141 , 0.3000358 ])
        Coordinates:
          * x        (x) int64 0 1 2
            param    <U13 'amplitude'

        See Also
        --------
        DataArray.polyfit
        scipy.optimize.curve_fit
        """
        return self._to_temp_dataset().curvefit(
            coords,
            func,
            reduce_dims=reduce_dims,
            skipna=skipna,
            p0=p0,
            bounds=bounds,
            param_names=param_names,
            errors=errors,
            kwargs=kwargs,
        )

    def drop_duplicates(
        self,
<<<<<<< HEAD
        dim: Hashable | Iterable[Hashable] | ...,
        *,
        keep: Literal["first", "last"] | Literal[False] = "first",
    ):
=======
        dim: Hashable | Iterable[Hashable],
        keep: Literal["first", "last", False] = "first",
    ) -> Self:
>>>>>>> f8ab40c5
        """Returns a new DataArray with duplicate dimension values removed.

        Parameters
        ----------
        dim : dimension label or labels
            Pass `...` to drop duplicates along all dimensions.
        keep : {"first", "last", False}, default: "first"
            Determines which duplicates (if any) to keep.

            - ``"first"`` : Drop duplicates except for the first occurrence.
            - ``"last"`` : Drop duplicates except for the last occurrence.
            - False : Drop all duplicates.

        Returns
        -------
        DataArray

        See Also
        --------
        Dataset.drop_duplicates

        Examples
        --------
        >>> da = xr.DataArray(
        ...     np.arange(25).reshape(5, 5),
        ...     dims=("x", "y"),
        ...     coords={"x": np.array([0, 0, 1, 2, 3]), "y": np.array([0, 1, 2, 3, 3])},
        ... )
        >>> da
        <xarray.DataArray (x: 5, y: 5)>
        array([[ 0,  1,  2,  3,  4],
               [ 5,  6,  7,  8,  9],
               [10, 11, 12, 13, 14],
               [15, 16, 17, 18, 19],
               [20, 21, 22, 23, 24]])
        Coordinates:
          * x        (x) int64 0 0 1 2 3
          * y        (y) int64 0 1 2 3 3

        >>> da.drop_duplicates(dim="x")
        <xarray.DataArray (x: 4, y: 5)>
        array([[ 0,  1,  2,  3,  4],
               [10, 11, 12, 13, 14],
               [15, 16, 17, 18, 19],
               [20, 21, 22, 23, 24]])
        Coordinates:
          * x        (x) int64 0 1 2 3
          * y        (y) int64 0 1 2 3 3

        >>> da.drop_duplicates(dim="x", keep="last")
        <xarray.DataArray (x: 4, y: 5)>
        array([[ 5,  6,  7,  8,  9],
               [10, 11, 12, 13, 14],
               [15, 16, 17, 18, 19],
               [20, 21, 22, 23, 24]])
        Coordinates:
          * x        (x) int64 0 1 2 3
          * y        (y) int64 0 1 2 3 3

        Drop all duplicate dimension values:

        >>> da.drop_duplicates(dim=...)
        <xarray.DataArray (x: 4, y: 4)>
        array([[ 0,  1,  2,  3],
               [10, 11, 12, 13],
               [15, 16, 17, 18],
               [20, 21, 22, 23]])
        Coordinates:
          * x        (x) int64 0 1 2 3
          * y        (y) int64 0 1 2 3
        """
        deduplicated = self._to_temp_dataset().drop_duplicates(dim, keep=keep)
        return self._from_temp_dataset(deduplicated)

    def convert_calendar(
        self,
        calendar: str,
        dim: str = "time",
        align_on: str | None = None,
        missing: Any | None = None,
        use_cftime: bool | None = None,
    ) -> Self:
        """Convert the DataArray to another calendar.

        Only converts the individual timestamps, does not modify any data except
        in dropping invalid/surplus dates or inserting missing dates.

        If the source and target calendars are either no_leap, all_leap or a
        standard type, only the type of the time array is modified.
        When converting to a leap year from a non-leap year, the 29th of February
        is removed from the array. In the other direction the 29th of February
        will be missing in the output, unless `missing` is specified,
        in which case that value is inserted.

        For conversions involving `360_day` calendars, see Notes.

        This method is safe to use with sub-daily data as it doesn't touch the
        time part of the timestamps.

        Parameters
        ---------
        calendar : str
            The target calendar name.
        dim : str
            Name of the time coordinate.
        align_on : {None, 'date', 'year'}
            Must be specified when either source or target is a `360_day` calendar,
           ignored otherwise. See Notes.
        missing : Optional[any]
            By default, i.e. if the value is None, this method will simply attempt
            to convert the dates in the source calendar to the same dates in the
            target calendar, and drop any of those that are not possible to
            represent.  If a value is provided, a new time coordinate will be
            created in the target calendar with the same frequency as the original
            time coordinate; for any dates that are not present in the source, the
            data will be filled with this value.  Note that using this mode requires
            that the source data have an inferable frequency; for more information
            see :py:func:`xarray.infer_freq`.  For certain frequency, source, and
            target calendar combinations, this could result in many missing values, see notes.
        use_cftime : boolean, optional
            Whether to use cftime objects in the output, only used if `calendar`
            is one of {"proleptic_gregorian", "gregorian" or "standard"}.
            If True, the new time axis uses cftime objects.
            If None (default), it uses :py:class:`numpy.datetime64` values if the
            date range permits it, and :py:class:`cftime.datetime` objects if not.
            If False, it uses :py:class:`numpy.datetime64`  or fails.

        Returns
        -------
        DataArray
            Copy of the dataarray with the time coordinate converted to the
            target calendar. If 'missing' was None (default), invalid dates in
            the new calendar are dropped, but missing dates are not inserted.
            If `missing` was given, the new data is reindexed to have a time axis
            with the same frequency as the source, but in the new calendar; any
            missing datapoints are filled with `missing`.

        Notes
        -----
        Passing a value to `missing` is only usable if the source's time coordinate as an
        inferable frequencies (see :py:func:`~xarray.infer_freq`) and is only appropriate
        if the target coordinate, generated from this frequency, has dates equivalent to the
        source. It is usually **not** appropriate to use this mode with:

        - Period-end frequencies : 'A', 'Y', 'Q' or 'M', in opposition to 'AS' 'YS', 'QS' and 'MS'
        - Sub-monthly frequencies that do not divide a day evenly : 'W', 'nD' where `N != 1`
            or 'mH' where 24 % m != 0).

        If one of the source or target calendars is `"360_day"`, `align_on` must
        be specified and two options are offered.

        - "year"
            The dates are translated according to their relative position in the year,
            ignoring their original month and day information, meaning that the
            missing/surplus days are added/removed at regular intervals.

            From a `360_day` to a standard calendar, the output will be missing the
            following dates (day of year in parentheses):

            To a leap year:
                January 31st (31), March 31st (91), June 1st (153), July 31st (213),
                September 31st (275) and November 30th (335).
            To a non-leap year:
                February 6th (36), April 19th (109), July 2nd (183),
                September 12th (255), November 25th (329).

            From a standard calendar to a `"360_day"`, the following dates in the
            source array will be dropped:

            From a leap year:
                January 31st (31), April 1st (92), June 1st (153), August 1st (214),
                September 31st (275), December 1st (336)
            From a non-leap year:
                February 6th (37), April 20th (110), July 2nd (183),
                September 13th (256), November 25th (329)

            This option is best used on daily and subdaily data.

        - "date"
            The month/day information is conserved and invalid dates are dropped
            from the output. This means that when converting from a `"360_day"` to a
            standard calendar, all 31st (Jan, March, May, July, August, October and
            December) will be missing as there is no equivalent dates in the
            `"360_day"` calendar and the 29th (on non-leap years) and 30th of February
            will be dropped as there are no equivalent dates in a standard calendar.

            This option is best used with data on a frequency coarser than daily.
        """
        return convert_calendar(
            self,
            calendar,
            dim=dim,
            align_on=align_on,
            missing=missing,
            use_cftime=use_cftime,
        )

    def interp_calendar(
        self,
        target: pd.DatetimeIndex | CFTimeIndex | DataArray,
        dim: str = "time",
    ) -> Self:
        """Interpolates the DataArray to another calendar based on decimal year measure.

        Each timestamp in `source` and `target` are first converted to their decimal
        year equivalent then `source` is interpolated on the target coordinate.
        The decimal year of a timestamp is its year plus its sub-year component
        converted to the fraction of its year. For example "2000-03-01 12:00" is
        2000.1653 in a standard calendar or 2000.16301 in a `"noleap"` calendar.

        This method should only be used when the time (HH:MM:SS) information of
        time coordinate is not important.

        Parameters
        ----------
        target: DataArray or DatetimeIndex or CFTimeIndex
            The target time coordinate of a valid dtype
            (np.datetime64 or cftime objects)
        dim : str
            The time coordinate name.

        Return
        ------
        DataArray
            The source interpolated on the decimal years of target,
        """
        return interp_calendar(self, target, dim=dim)

    def groupby(
        self,
        group: Hashable | DataArray | IndexVariable,
        squeeze: bool = True,
        restore_coord_dims: bool = False,
    ) -> DataArrayGroupBy:
        """Returns a DataArrayGroupBy object for performing grouped operations.

        Parameters
        ----------
        group : Hashable, DataArray or IndexVariable
            Array whose unique values should be used to group this array. If a
            Hashable, must be the name of a coordinate contained in this dataarray.
        squeeze : bool, default: True
            If "group" is a dimension of any arrays in this dataset, `squeeze`
            controls whether the subarrays have a dimension of length 1 along
            that dimension or if the dimension is squeezed out.
        restore_coord_dims : bool, default: False
            If True, also restore the dimension order of multi-dimensional
            coordinates.

        Returns
        -------
        grouped : DataArrayGroupBy
            A `DataArrayGroupBy` object patterned after `pandas.GroupBy` that can be
            iterated over in the form of `(unique_value, grouped_array)` pairs.

        Examples
        --------
        Calculate daily anomalies for daily data:

        >>> da = xr.DataArray(
        ...     np.linspace(0, 1826, num=1827),
        ...     coords=[pd.date_range("2000-01-01", "2004-12-31", freq="D")],
        ...     dims="time",
        ... )
        >>> da
        <xarray.DataArray (time: 1827)>
        array([0.000e+00, 1.000e+00, 2.000e+00, ..., 1.824e+03, 1.825e+03,
               1.826e+03])
        Coordinates:
          * time     (time) datetime64[ns] 2000-01-01 2000-01-02 ... 2004-12-31
        >>> da.groupby("time.dayofyear") - da.groupby("time.dayofyear").mean("time")
        <xarray.DataArray (time: 1827)>
        array([-730.8, -730.8, -730.8, ...,  730.2,  730.2,  730.5])
        Coordinates:
          * time       (time) datetime64[ns] 2000-01-01 2000-01-02 ... 2004-12-31
            dayofyear  (time) int64 1 2 3 4 5 6 7 8 ... 359 360 361 362 363 364 365 366

        See Also
        --------
        :ref:`groupby`
            Users guide explanation of how to group and bin data.
        DataArray.groupby_bins
        Dataset.groupby
        core.groupby.DataArrayGroupBy
        pandas.DataFrame.groupby
        """
        from xarray.core.groupby import (
            DataArrayGroupBy,
            ResolvedUniqueGrouper,
            UniqueGrouper,
            _validate_groupby_squeeze,
        )

        _validate_groupby_squeeze(squeeze)
        rgrouper = ResolvedUniqueGrouper(UniqueGrouper(), group, self)
        return DataArrayGroupBy(
            self,
            (rgrouper,),
            squeeze=squeeze,
            restore_coord_dims=restore_coord_dims,
        )

    def groupby_bins(
        self,
        group: Hashable | DataArray | IndexVariable,
        bins: ArrayLike,
        right: bool = True,
        labels: ArrayLike | Literal[False] | None = None,
        precision: int = 3,
        include_lowest: bool = False,
        squeeze: bool = True,
        restore_coord_dims: bool = False,
    ) -> DataArrayGroupBy:
        """Returns a DataArrayGroupBy object for performing grouped operations.

        Rather than using all unique values of `group`, the values are discretized
        first by applying `pandas.cut` [1]_ to `group`.

        Parameters
        ----------
        group : Hashable, DataArray or IndexVariable
            Array whose binned values should be used to group this array. If a
            Hashable, must be the name of a coordinate contained in this dataarray.
        bins : int or array-like
            If bins is an int, it defines the number of equal-width bins in the
            range of x. However, in this case, the range of x is extended by .1%
            on each side to include the min or max values of x. If bins is a
            sequence it defines the bin edges allowing for non-uniform bin
            width. No extension of the range of x is done in this case.
        right : bool, default: True
            Indicates whether the bins include the rightmost edge or not. If
            right == True (the default), then the bins [1,2,3,4] indicate
            (1,2], (2,3], (3,4].
        labels : array-like, False or None, default: None
            Used as labels for the resulting bins. Must be of the same length as
            the resulting bins. If False, string bin labels are assigned by
            `pandas.cut`.
        precision : int, default: 3
            The precision at which to store and display the bins labels.
        include_lowest : bool, default: False
            Whether the first interval should be left-inclusive or not.
        squeeze : bool, default: True
            If "group" is a dimension of any arrays in this dataset, `squeeze`
            controls whether the subarrays have a dimension of length 1 along
            that dimension or if the dimension is squeezed out.
        restore_coord_dims : bool, default: False
            If True, also restore the dimension order of multi-dimensional
            coordinates.

        Returns
        -------
        grouped : DataArrayGroupBy
            A `DataArrayGroupBy` object patterned after `pandas.GroupBy` that can be
            iterated over in the form of `(unique_value, grouped_array)` pairs.
            The name of the group has the added suffix `_bins` in order to
            distinguish it from the original variable.

        See Also
        --------
        :ref:`groupby`
            Users guide explanation of how to group and bin data.
        DataArray.groupby
        Dataset.groupby_bins
        core.groupby.DataArrayGroupBy
        pandas.DataFrame.groupby

        References
        ----------
        .. [1] http://pandas.pydata.org/pandas-docs/stable/generated/pandas.cut.html
        """
        from xarray.core.groupby import (
            BinGrouper,
            DataArrayGroupBy,
            ResolvedBinGrouper,
            _validate_groupby_squeeze,
        )

        _validate_groupby_squeeze(squeeze)
        grouper = BinGrouper(
            bins=bins,
            cut_kwargs={
                "right": right,
                "labels": labels,
                "precision": precision,
                "include_lowest": include_lowest,
            },
        )
        rgrouper = ResolvedBinGrouper(grouper, group, self)

        return DataArrayGroupBy(
            self,
            (rgrouper,),
            squeeze=squeeze,
            restore_coord_dims=restore_coord_dims,
        )

    def weighted(self, weights: DataArray) -> DataArrayWeighted:
        """
        Weighted DataArray operations.

        Parameters
        ----------
        weights : DataArray
            An array of weights associated with the values in this Dataset.
            Each value in the data contributes to the reduction operation
            according to its associated weight.

        Notes
        -----
        ``weights`` must be a DataArray and cannot contain missing values.
        Missing values can be replaced by ``weights.fillna(0)``.

        Returns
        -------
        core.weighted.DataArrayWeighted

        See Also
        --------
        Dataset.weighted
        """
        from xarray.core.weighted import DataArrayWeighted

        return DataArrayWeighted(self, weights)

    def rolling(
        self,
        dim: Mapping[Any, int] | None = None,
        min_periods: int | None = None,
        center: bool | Mapping[Any, bool] = False,
        **window_kwargs: int,
    ) -> DataArrayRolling:
        """
        Rolling window object for DataArrays.

        Parameters
        ----------
        dim : dict, optional
            Mapping from the dimension name to create the rolling iterator
            along (e.g. `time`) to its moving window size.
        min_periods : int or None, default: None
            Minimum number of observations in window required to have a value
            (otherwise result is NA). The default, None, is equivalent to
            setting min_periods equal to the size of the window.
        center : bool or Mapping to int, default: False
            Set the labels at the center of the window.
        **window_kwargs : optional
            The keyword arguments form of ``dim``.
            One of dim or window_kwargs must be provided.

        Returns
        -------
        core.rolling.DataArrayRolling

        Examples
        --------
        Create rolling seasonal average of monthly data e.g. DJF, JFM, ..., SON:

        >>> da = xr.DataArray(
        ...     np.linspace(0, 11, num=12),
        ...     coords=[
        ...         pd.date_range(
        ...             "1999-12-15",
        ...             periods=12,
        ...             freq=pd.DateOffset(months=1),
        ...         )
        ...     ],
        ...     dims="time",
        ... )
        >>> da
        <xarray.DataArray (time: 12)>
        array([ 0.,  1.,  2.,  3.,  4.,  5.,  6.,  7.,  8.,  9., 10., 11.])
        Coordinates:
          * time     (time) datetime64[ns] 1999-12-15 2000-01-15 ... 2000-11-15
        >>> da.rolling(time=3, center=True).mean()
        <xarray.DataArray (time: 12)>
        array([nan,  1.,  2.,  3.,  4.,  5.,  6.,  7.,  8.,  9., 10., nan])
        Coordinates:
          * time     (time) datetime64[ns] 1999-12-15 2000-01-15 ... 2000-11-15

        Remove the NaNs using ``dropna()``:

        >>> da.rolling(time=3, center=True).mean().dropna("time")
        <xarray.DataArray (time: 10)>
        array([ 1.,  2.,  3.,  4.,  5.,  6.,  7.,  8.,  9., 10.])
        Coordinates:
          * time     (time) datetime64[ns] 2000-01-15 2000-02-15 ... 2000-10-15

        See Also
        --------
        core.rolling.DataArrayRolling
        Dataset.rolling
        """
        from xarray.core.rolling import DataArrayRolling

        dim = either_dict_or_kwargs(dim, window_kwargs, "rolling")
        return DataArrayRolling(self, dim, min_periods=min_periods, center=center)

    def coarsen(
        self,
        dim: Mapping[Any, int] | None = None,
        boundary: CoarsenBoundaryOptions = "exact",
        side: SideOptions | Mapping[Any, SideOptions] = "left",
        coord_func: str | Callable | Mapping[Any, str | Callable] = "mean",
        **window_kwargs: int,
    ) -> DataArrayCoarsen:
        """
        Coarsen object for DataArrays.

        Parameters
        ----------
        dim : mapping of hashable to int, optional
            Mapping from the dimension name to the window size.
        boundary : {"exact", "trim", "pad"}, default: "exact"
            If 'exact', a ValueError will be raised if dimension size is not a
            multiple of the window size. If 'trim', the excess entries are
            dropped. If 'pad', NA will be padded.
        side : {"left", "right"} or mapping of str to {"left", "right"}, default: "left"
        coord_func : str or mapping of hashable to str, default: "mean"
            function (name) that is applied to the coordinates,
            or a mapping from coordinate name to function (name).

        Returns
        -------
        core.rolling.DataArrayCoarsen

        Examples
        --------
        Coarsen the long time series by averaging over every three days.

        >>> da = xr.DataArray(
        ...     np.linspace(0, 364, num=364),
        ...     dims="time",
        ...     coords={"time": pd.date_range("1999-12-15", periods=364)},
        ... )
        >>> da  # +doctest: ELLIPSIS
        <xarray.DataArray (time: 364)>
        array([  0.        ,   1.00275482,   2.00550964,   3.00826446,
                 4.01101928,   5.0137741 ,   6.01652893,   7.01928375,
                 8.02203857,   9.02479339,  10.02754821,  11.03030303,
        ...
               356.98071625, 357.98347107, 358.9862259 , 359.98898072,
               360.99173554, 361.99449036, 362.99724518, 364.        ])
        Coordinates:
          * time     (time) datetime64[ns] 1999-12-15 1999-12-16 ... 2000-12-12
        >>> da.coarsen(time=3, boundary="trim").mean()  # +doctest: ELLIPSIS
        <xarray.DataArray (time: 121)>
        array([  1.00275482,   4.01101928,   7.01928375,  10.02754821,
                13.03581267,  16.04407713,  19.0523416 ,  22.06060606,
                25.06887052,  28.07713499,  31.08539945,  34.09366391,
        ...
               349.96143251, 352.96969697, 355.97796143, 358.9862259 ,
               361.99449036])
        Coordinates:
          * time     (time) datetime64[ns] 1999-12-16 1999-12-19 ... 2000-12-10
        >>>

        See Also
        --------
        core.rolling.DataArrayCoarsen
        Dataset.coarsen
        """
        from xarray.core.rolling import DataArrayCoarsen

        dim = either_dict_or_kwargs(dim, window_kwargs, "coarsen")
        return DataArrayCoarsen(
            self,
            dim,
            boundary=boundary,
            side=side,
            coord_func=coord_func,
        )

    def resample(
        self,
        indexer: Mapping[Any, str] | None = None,
        skipna: bool | None = None,
        closed: SideOptions | None = None,
        label: SideOptions | None = None,
        base: int | None = None,
        offset: pd.Timedelta | datetime.timedelta | str | None = None,
        origin: str | DatetimeLike = "start_day",
        keep_attrs: bool | None = None,
        loffset: datetime.timedelta | str | None = None,
        restore_coord_dims: bool | None = None,
        **indexer_kwargs: str,
    ) -> DataArrayResample:
        """Returns a Resample object for performing resampling operations.

        Handles both downsampling and upsampling. The resampled
        dimension must be a datetime-like coordinate. If any intervals
        contain no values from the original object, they will be given
        the value ``NaN``.

        Parameters
        ----------
        indexer : Mapping of Hashable to str, optional
            Mapping from the dimension name to resample frequency [1]_. The
            dimension must be datetime-like.
        skipna : bool, optional
            Whether to skip missing values when aggregating in downsampling.
        closed : {"left", "right"}, optional
            Side of each interval to treat as closed.
        label : {"left", "right"}, optional
            Side of each interval to use for labeling.
        base : int, optional
            For frequencies that evenly subdivide 1 day, the "origin" of the
            aggregated intervals. For example, for "24H" frequency, base could
            range from 0 through 23.
        origin : {'epoch', 'start', 'start_day', 'end', 'end_day'}, pd.Timestamp, datetime.datetime, np.datetime64, or cftime.datetime, default 'start_day'
            The datetime on which to adjust the grouping. The timezone of origin
            must match the timezone of the index.

            If a datetime is not used, these values are also supported:
            - 'epoch': `origin` is 1970-01-01
            - 'start': `origin` is the first value of the timeseries
            - 'start_day': `origin` is the first day at midnight of the timeseries
            - 'end': `origin` is the last value of the timeseries
            - 'end_day': `origin` is the ceiling midnight of the last day
        offset : pd.Timedelta, datetime.timedelta, or str, default is None
            An offset timedelta added to the origin.
        loffset : timedelta or str, optional
            Offset used to adjust the resampled time labels. Some pandas date
            offset strings are supported.
        restore_coord_dims : bool, optional
            If True, also restore the dimension order of multi-dimensional
            coordinates.
        **indexer_kwargs : str
            The keyword arguments form of ``indexer``.
            One of indexer or indexer_kwargs must be provided.

        Returns
        -------
        resampled : core.resample.DataArrayResample
            This object resampled.

        Examples
        --------
        Downsample monthly time-series data to seasonal data:

        >>> da = xr.DataArray(
        ...     np.linspace(0, 11, num=12),
        ...     coords=[
        ...         pd.date_range(
        ...             "1999-12-15",
        ...             periods=12,
        ...             freq=pd.DateOffset(months=1),
        ...         )
        ...     ],
        ...     dims="time",
        ... )
        >>> da
        <xarray.DataArray (time: 12)>
        array([ 0.,  1.,  2.,  3.,  4.,  5.,  6.,  7.,  8.,  9., 10., 11.])
        Coordinates:
          * time     (time) datetime64[ns] 1999-12-15 2000-01-15 ... 2000-11-15
        >>> da.resample(time="QS-DEC").mean()
        <xarray.DataArray (time: 4)>
        array([ 1.,  4.,  7., 10.])
        Coordinates:
          * time     (time) datetime64[ns] 1999-12-01 2000-03-01 2000-06-01 2000-09-01

        Upsample monthly time-series data to daily data:

        >>> da.resample(time="1D").interpolate("linear")  # +doctest: ELLIPSIS
        <xarray.DataArray (time: 337)>
        array([ 0.        ,  0.03225806,  0.06451613,  0.09677419,  0.12903226,
                0.16129032,  0.19354839,  0.22580645,  0.25806452,  0.29032258,
                0.32258065,  0.35483871,  0.38709677,  0.41935484,  0.4516129 ,
        ...
               10.80645161, 10.83870968, 10.87096774, 10.90322581, 10.93548387,
               10.96774194, 11.        ])
        Coordinates:
          * time     (time) datetime64[ns] 1999-12-15 1999-12-16 ... 2000-11-15

        Limit scope of upsampling method

        >>> da.resample(time="1D").nearest(tolerance="1D")
        <xarray.DataArray (time: 337)>
        array([ 0.,  0., nan, ..., nan, 11., 11.])
        Coordinates:
          * time     (time) datetime64[ns] 1999-12-15 1999-12-16 ... 2000-11-15

        See Also
        --------
        Dataset.resample
        pandas.Series.resample
        pandas.DataFrame.resample

        References
        ----------
        .. [1] http://pandas.pydata.org/pandas-docs/stable/timeseries.html#offset-aliases
        """
        from xarray.core.resample import DataArrayResample

        return self._resample(
            resample_cls=DataArrayResample,
            indexer=indexer,
            skipna=skipna,
            closed=closed,
            label=label,
            base=base,
            offset=offset,
            origin=origin,
            keep_attrs=keep_attrs,
            loffset=loffset,
            restore_coord_dims=restore_coord_dims,
            **indexer_kwargs,
        )

    def to_dask_dataframe(
        self,
        dim_order: Sequence[Hashable] | None = None,
        set_index: bool = False,
    ) -> DaskDataFrame:
        """Convert this array into a dask.dataframe.DataFrame.

        Parameters
        ----------
        dim_order : Sequence of Hashable or None , optional
            Hierarchical dimension order for the resulting dataframe.
            Array content is transposed to this order and then written out as flat
            vectors in contiguous order, so the last dimension in this list
            will be contiguous in the resulting DataFrame. This has a major influence
            on which operations are efficient on the resulting dask dataframe.
        set_index : bool, default: False
            If set_index=True, the dask DataFrame is indexed by this dataset's
            coordinate. Since dask DataFrames do not support multi-indexes,
            set_index only works if the dataset only contains one dimension.

        Returns
        -------
        dask.dataframe.DataFrame

        Examples
        --------
        >>> da = xr.DataArray(
        ...     np.arange(4 * 2 * 2).reshape(4, 2, 2),
        ...     dims=("time", "lat", "lon"),
        ...     coords={
        ...         "time": np.arange(4),
        ...         "lat": [-30, -20],
        ...         "lon": [120, 130],
        ...     },
        ...     name="eg_dataarray",
        ...     attrs={"units": "Celsius", "description": "Random temperature data"},
        ... )
        >>> da.to_dask_dataframe(["lat", "lon", "time"]).compute()
            lat  lon  time  eg_dataarray
        0   -30  120     0             0
        1   -30  120     1             4
        2   -30  120     2             8
        3   -30  120     3            12
        4   -30  130     0             1
        5   -30  130     1             5
        6   -30  130     2             9
        7   -30  130     3            13
        8   -20  120     0             2
        9   -20  120     1             6
        10  -20  120     2            10
        11  -20  120     3            14
        12  -20  130     0             3
        13  -20  130     1             7
        14  -20  130     2            11
        15  -20  130     3            15
        """
        if self.name is None:
            raise ValueError(
                "Cannot convert an unnamed DataArray to a "
                "dask dataframe : use the ``.rename`` method to assign a name."
            )
        name = self.name
        ds = self._to_dataset_whole(name, shallow_copy=False)
        return ds.to_dask_dataframe(dim_order, set_index)

    # this needs to be at the end, or mypy will confuse with `str`
    # https://mypy.readthedocs.io/en/latest/common_issues.html#dealing-with-conflicting-names
    str = utils.UncachedAccessor(StringAccessor["DataArray"])<|MERGE_RESOLUTION|>--- conflicted
+++ resolved
@@ -2789,12 +2789,8 @@
 
     def unstack(
         self,
-<<<<<<< HEAD
-        dim: Hashable | Sequence[Hashable] | None = None,
+        dim: Dims = None,
         *,
-=======
-        dim: Dims = None,
->>>>>>> f8ab40c5
         fill_value: Any = dtypes.NA,
         sparse: bool = False,
     ) -> Self:
@@ -3204,16 +3200,12 @@
         return self._from_temp_dataset(dataset)
 
     def dropna(
-<<<<<<< HEAD
-        self, dim: Hashable, *, how: str = "any", thresh: int = None
-    ) -> DataArray:
-=======
         self,
         dim: Hashable,
+        *,
         how: Literal["any", "all"] = "any",
         thresh: int | None = None,
     ) -> Self:
->>>>>>> f8ab40c5
         """Returns a new array with dropped labels for missing values along
         the provided dimension.
 
@@ -4705,16 +4697,12 @@
         return title
 
     def diff(
-<<<<<<< HEAD
-        self, dim: Hashable, *, n: int = 1, label: Hashable = "upper"
-    ) -> DataArray:
-=======
         self,
         dim: Hashable,
         n: int = 1,
+        *,
         label: Literal["upper", "lower"] = "upper",
     ) -> Self:
->>>>>>> f8ab40c5
         """Calculate the n-th order discrete difference along given axis.
 
         Parameters
@@ -5001,22 +4989,13 @@
     def quantile(
         self,
         q: ArrayLike,
-<<<<<<< HEAD
-        dim: str | Sequence[Hashable] | None = None,
+        dim: Dims = None,
         *,
-        method: QUANTILE_METHODS = "linear",
-        keep_attrs: bool = None,
-        skipna: bool = None,
-        interpolation: QUANTILE_METHODS = None,
-    ) -> DataArray:
-=======
-        dim: Dims = None,
         method: QuantileMethods = "linear",
         keep_attrs: bool | None = None,
         skipna: bool | None = None,
         interpolation: QuantileMethods | None = None,
     ) -> Self:
->>>>>>> f8ab40c5
         """Compute the qth quantile of the data along the specified dimension.
 
         Returns the qth quantiles(s) of the array elements.
@@ -5127,16 +5106,12 @@
         return self._from_temp_dataset(ds)
 
     def rank(
-<<<<<<< HEAD
-        self, dim: Hashable, *, pct: bool = False, keep_attrs: bool = None
-    ) -> DataArray:
-=======
         self,
         dim: Hashable,
+        *,
         pct: bool = False,
         keep_attrs: bool | None = None,
     ) -> Self:
->>>>>>> f8ab40c5
         """Ranks the data.
 
         Equal values are assigned a rank that is the average of the ranks that
@@ -5708,14 +5683,9 @@
 
     def idxmin(
         self,
-<<<<<<< HEAD
-        dim: Hashable = None,
+        dim: Hashable | None = None,
         *,
-        skipna: bool = None,
-=======
-        dim: Hashable | None = None,
         skipna: bool | None = None,
->>>>>>> f8ab40c5
         fill_value: Any = dtypes.NA,
         keep_attrs: bool | None = None,
     ) -> Self:
@@ -5811,12 +5781,8 @@
     def idxmax(
         self,
         dim: Hashable = None,
-<<<<<<< HEAD
         *,
-        skipna: bool = None,
-=======
         skipna: bool | None = None,
->>>>>>> f8ab40c5
         fill_value: Any = dtypes.NA,
         keep_attrs: bool | None = None,
     ) -> Self:
@@ -5911,20 +5877,12 @@
 
     def argmin(
         self,
-<<<<<<< HEAD
-        dim: Hashable | Sequence[Hashable] = None,
+        dim: Dims = None,
         *,
-        axis: int = None,
-        keep_attrs: bool = None,
-        skipna: bool = None,
-    ) -> DataArray | dict[Hashable, DataArray]:
-=======
-        dim: Dims = None,
         axis: int | None = None,
         keep_attrs: bool | None = None,
         skipna: bool | None = None,
     ) -> Self | dict[Hashable, Self]:
->>>>>>> f8ab40c5
         """Index or indices of the minimum of the DataArray over one or more dimensions.
 
         If a sequence is passed to 'dim', then result returned as dict of DataArrays,
@@ -6020,20 +5978,12 @@
 
     def argmax(
         self,
-<<<<<<< HEAD
-        dim: Hashable | Sequence[Hashable] = None,
+        dim: Dims = None,
         *,
-        axis: int = None,
-        keep_attrs: bool = None,
-        skipna: bool = None,
-    ) -> DataArray | dict[Hashable, DataArray]:
-=======
-        dim: Dims = None,
         axis: int | None = None,
         keep_attrs: bool | None = None,
         skipna: bool | None = None,
     ) -> Self | dict[Hashable, Self]:
->>>>>>> f8ab40c5
         """Index or indices of the maximum of the DataArray over one or more dimensions.
 
         If a sequence is passed to 'dim', then result returned as dict of DataArrays,
@@ -6376,16 +6326,10 @@
 
     def drop_duplicates(
         self,
-<<<<<<< HEAD
-        dim: Hashable | Iterable[Hashable] | ...,
+        dim: Hashable | Iterable[Hashable],
         *,
-        keep: Literal["first", "last"] | Literal[False] = "first",
-    ):
-=======
-        dim: Hashable | Iterable[Hashable],
         keep: Literal["first", "last", False] = "first",
     ) -> Self:
->>>>>>> f8ab40c5
         """Returns a new DataArray with duplicate dimension values removed.
 
         Parameters
