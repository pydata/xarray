--- conflicted
+++ resolved
@@ -6917,11 +6917,7 @@
                [[nan, nan, nan],
                 [ 3.,  4.,  5.]]])
         Coordinates:
-<<<<<<< HEAD
-          * x_bins   (x_bins) interval[int64, right] 16B (5, 15] (15, 25]
-=======
           * x_bins   (x_bins) interval[int64, right] 32B (5, 15] (15, 25]
->>>>>>> 97f02b43
           * letters  (letters) object 16B 'a' 'b'
         Dimensions without coordinates: y
 
