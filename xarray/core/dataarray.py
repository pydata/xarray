--- conflicted
+++ resolved
@@ -4482,27 +4482,16 @@
 
     def drop_duplicates(
         self,
-<<<<<<< HEAD
         dim: str,
         keep: Union[
             str,
             bool,
         ] = "first",
-=======
-        dims: Union[Hashable, Iterable[Hashable]] = None,
-        keep: Union[str, bool] = "first",
->>>>>>> 14ccd4bf
     ):
         """Returns a new DataArray with duplicate dimension values removed.
         Parameters
         ----------
-<<<<<<< HEAD
-        dims : dimension label, optional
-=======
-        dims : hashable or sequence of hashable, optional
-            Only consider certain dimensions for identifying duplicates, by
-            default use all dimensions.
->>>>>>> 14ccd4bf
+        dim : dimension label, optional
         keep : {"first", "last", False}, default: "first"
             Determines which duplicates (if any) to keep.
             - ``"first"`` : Drop duplicates except for the first occurrence.
