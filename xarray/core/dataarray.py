from __future__ import absolute_import, division, print_function

import functools
import warnings

import numpy as np
import pandas as pd

from . import (
    computation, dtypes, ewm, groupby, indexing, ops, resample, rolling, utils)
from ..plot.plot import _PlotMethods
from .accessors import DatetimeAccessor
from .alignment import align, reindex_like_indexers
from .common import AbstractArray, DataWithCoords
from .coordinates import (
    DataArrayCoordinates, LevelCoordinatesSource,
    assert_coordinate_consistent, remap_label_indexers)
from .dataset import Dataset, merge_indexes, split_indexes
from .formatting import format_item
from .indexes import default_indexes, Indexes
from .options import OPTIONS
from .pycompat import OrderedDict, basestring, iteritems, range, zip
from .utils import (
    _check_inplace, decode_numpy_dict_values, either_dict_or_kwargs,
    ensure_us_time_resolution)
from .variable import (
    IndexVariable, Variable, as_compatible_data, as_variable,
    assert_unique_multiindex_level_names)


def _infer_coords_and_dims(shape, coords, dims):
    """All the logic for creating a new DataArray"""

    if (coords is not None and not utils.is_dict_like(coords) and
            len(coords) != len(shape)):
        raise ValueError('coords is not dict-like, but it has %s items, '
                         'which does not match the %s dimensions of the '
                         'data' % (len(coords), len(shape)))

    if isinstance(dims, basestring):
        dims = (dims,)

    if dims is None:
        dims = ['dim_%s' % n for n in range(len(shape))]
        if coords is not None and len(coords) == len(shape):
            # try to infer dimensions from coords
            if utils.is_dict_like(coords):
                # deprecated in GH993, removed in GH1539
                raise ValueError('inferring DataArray dimensions from '
                                 'dictionary like ``coords`` is no longer '
                                 'supported. Use an explicit list of '
                                 '``dims`` instead.')
            for n, (dim, coord) in enumerate(zip(dims, coords)):
                coord = as_variable(coord,
                                    name=dims[n]).to_index_variable()
                dims[n] = coord.name
        dims = tuple(dims)
    else:
        for d in dims:
            if not isinstance(d, basestring):
                raise TypeError('dimension %s is not a string' % d)

    new_coords = OrderedDict()

    if utils.is_dict_like(coords):
        for k, v in coords.items():
            new_coords[k] = as_variable(v, name=k)
    elif coords is not None:
        for dim, coord in zip(dims, coords):
            var = as_variable(coord, name=dim)
            var.dims = (dim,)
            new_coords[dim] = var

    sizes = dict(zip(dims, shape))
    for k, v in new_coords.items():
        if any(d not in dims for d in v.dims):
            raise ValueError('coordinate %s has dimensions %s, but these '
                             'are not a subset of the DataArray '
                             'dimensions %s' % (k, v.dims, dims))

        for d, s in zip(v.dims, v.shape):
            if s != sizes[d]:
                raise ValueError('conflicting sizes for dimension %r: '
                                 'length %s on the data but length %s on '
                                 'coordinate %r' % (d, sizes[d], s, k))

        if k in sizes and v.shape != (sizes[k],):
            raise ValueError('coordinate %r is a DataArray dimension, but '
                             'it has shape %r rather than expected shape %r '
                             'matching the dimension size'
                             % (k, v.shape, (sizes[k],)))

    assert_unique_multiindex_level_names(new_coords)

    return new_coords, dims


class _LocIndexer(object):
    def __init__(self, data_array):
        self.data_array = data_array

    def __getitem__(self, key):
        if not utils.is_dict_like(key):
            # expand the indexer so we can handle Ellipsis
            labels = indexing.expanded_indexer(key, self.data_array.ndim)
            key = dict(zip(self.data_array.dims, labels))
        return self.data_array.sel(**key)

    def __setitem__(self, key, value):
        if not utils.is_dict_like(key):
            # expand the indexer so we can handle Ellipsis
            labels = indexing.expanded_indexer(key, self.data_array.ndim)
            key = dict(zip(self.data_array.dims, labels))

        pos_indexers, _ = remap_label_indexers(self.data_array, **key)
        self.data_array[pos_indexers] = value


# Used as the key corresponding to a DataArray's variable when converting
# arbitrary DataArray objects to datasets
_THIS_ARRAY = utils.ReprObject('<this-array>')


class DataArray(AbstractArray, DataWithCoords):
    """N-dimensional array with labeled coordinates and dimensions.

    DataArray provides a wrapper around numpy ndarrays that uses labeled
    dimensions and coordinates to support metadata aware operations. The API is
    similar to that for the pandas Series or DataFrame, but DataArray objects
    can have any number of dimensions, and their contents have fixed data
    types.

    Additional features over raw numpy arrays:

    - Apply operations over dimensions by name: ``x.sum('time')``.
    - Select or assign values by integer location (like numpy): ``x[:10]``
      or by label (like pandas): ``x.loc['2014-01-01']`` or
      ``x.sel(time='2014-01-01')``.
    - Mathematical operations (e.g., ``x - y``) vectorize across multiple
      dimensions (known in numpy as "broadcasting") based on dimension names,
      regardless of their original order.
    - Keep track of arbitrary metadata in the form of a Python dictionary:
      ``x.attrs``
    - Convert to a pandas Series: ``x.to_series()``.

    Getting items from or doing mathematical operations with a DataArray
    always returns another DataArray.

    Attributes
    ----------
    dims : tuple
        Dimension names associated with this array.
    values : np.ndarray
        Access or modify DataArray values as a numpy array.
    coords : dict-like
        Dictionary of DataArray objects that label values along each dimension.
    name : str or None
        Name of this array.
    attrs : OrderedDict
        Dictionary for holding arbitrary metadata.
    """
    _groupby_cls = groupby.DataArrayGroupBy
    _rolling_cls = rolling.DataArrayRolling
<<<<<<< HEAD
    _ewm_cls = ewm.DataArrayEWM
=======
    _coarsen_cls = rolling.DataArrayCoarsen
>>>>>>> ede3e010
    _resample_cls = resample.DataArrayResample

    dt = property(DatetimeAccessor)

    def __init__(self, data, coords=None, dims=None, name=None,
                 attrs=None, encoding=None, indexes=None, fastpath=False):
        """
        Parameters
        ----------
        data : array_like
            Values for this array. Must be an ``numpy.ndarray``, ndarray like,
            or castable to an ``ndarray``. If a self-described xarray or pandas
            object, attempts are made to use this array's metadata to fill in
            other unspecified arguments. A view of the array's data is used
            instead of a copy if possible.
        coords : sequence or dict of array_like objects, optional
            Coordinates (tick labels) to use for indexing along each dimension.
            If dict-like, should be a mapping from dimension names to the
            corresponding coordinates. If sequence-like, should be a sequence
            of tuples where the first element is the dimension name and the
            second element is the corresponding coordinate array_like object.
        dims : str or sequence of str, optional
            Name(s) of the data dimension(s). Must be either a string (only
            for 1D data) or a sequence of strings with length equal to the
            number of dimensions. If this argument is omitted, dimension names
            are taken from ``coords`` (if possible) and otherwise default to
            ``['dim_0', ... 'dim_n']``.
        name : str or None, optional
            Name of this array.
        attrs : dict_like or None, optional
            Attributes to assign to the new instance. By default, an empty
            attribute dictionary is initialized.
        encoding : dict_like or None, optional
            Dictionary specifying how to encode this array's data into a
            serialized format like netCDF4. Currently used keys (for netCDF)
            include '_FillValue', 'scale_factor', 'add_offset', 'dtype',
            'units' and 'calendar' (the later two only for datetime arrays).
            Unrecognized keys are ignored.
        """
        if fastpath:
            variable = data
            assert dims is None
            assert attrs is None
            assert encoding is None
        else:
            # try to fill in arguments from data if they weren't supplied
            if coords is None:
                coords = getattr(data, 'coords', None)
                if isinstance(data, pd.Series):
                    coords = [data.index]
                elif isinstance(data, pd.DataFrame):
                    coords = [data.index, data.columns]
                elif isinstance(data, (pd.Index, IndexVariable)):
                    coords = [data]
                elif isinstance(data, pd.Panel):
                    coords = [data.items, data.major_axis, data.minor_axis]
            if dims is None:
                dims = getattr(data, 'dims', getattr(coords, 'dims', None))
            if name is None:
                name = getattr(data, 'name', None)
            if attrs is None:
                attrs = getattr(data, 'attrs', None)
            if encoding is None:
                encoding = getattr(data, 'encoding', None)

            data = as_compatible_data(data)
            coords, dims = _infer_coords_and_dims(data.shape, coords, dims)
            variable = Variable(dims, data, attrs, encoding, fastpath=True)

        # uncomment for a useful consistency check:
        # assert all(isinstance(v, Variable) for v in coords.values())

        # These fully describe a DataArray
        self._variable = variable
        self._coords = coords
        self._name = name

        # TODO(shoyer): document this argument, once it becomes part of the
        # public interface.
        self._indexes = indexes

        self._file_obj = None

        self._initialized = True

    __default = object()

    def _replace(self, variable=None, coords=None, name=__default):
        if variable is None:
            variable = self.variable
        if coords is None:
            coords = self._coords
        if name is self.__default:
            name = self.name
        return type(self)(variable, coords, name=name, fastpath=True)

    def _replace_maybe_drop_dims(self, variable, name=__default):
        if variable.dims == self.dims:
            coords = self._coords.copy()
        else:
            allowed_dims = set(variable.dims)
            coords = OrderedDict((k, v) for k, v in self._coords.items()
                                 if set(v.dims) <= allowed_dims)
        return self._replace(variable, coords, name)

    def _replace_indexes(self, indexes):
        if not len(indexes):
            return self
        coords = self._coords.copy()
        for name, idx in indexes.items():
            coords[name] = IndexVariable(name, idx)
        obj = self._replace(coords=coords)

        # switch from dimension to level names, if necessary
        dim_names = {}
        for dim, idx in indexes.items():
            if not isinstance(idx, pd.MultiIndex) and idx.name != dim:
                dim_names[dim] = idx.name
        if dim_names:
            obj = obj.rename(dim_names)
        return obj

    def _to_temp_dataset(self):
        return self._to_dataset_whole(name=_THIS_ARRAY,
                                      shallow_copy=False)

    def _from_temp_dataset(self, dataset, name=__default):
        variable = dataset._variables.pop(_THIS_ARRAY)
        coords = dataset._variables
        return self._replace(variable, coords, name)

    def _to_dataset_split(self, dim):
        def subset(dim, label):
            array = self.loc[{dim: label}]
            if dim in array.coords:
                del array.coords[dim]
            array.attrs = {}
            return array

        variables = OrderedDict([(label, subset(dim, label))
                                 for label in self.get_index(dim)])
        coords = self.coords.to_dataset()
        if dim in coords:
            del coords[dim]
        return Dataset(variables, coords, self.attrs)

    def _to_dataset_whole(self, name=None, shallow_copy=True):
        if name is None:
            name = self.name
        if name is None:
            raise ValueError('unable to convert unnamed DataArray to a '
                             'Dataset without providing an explicit name')
        if name in self.coords:
            raise ValueError('cannot create a Dataset from a DataArray with '
                             'the same name as one of its coordinates')
        # use private APIs for speed: this is called by _to_temp_dataset(),
        # which is used in the guts of a lot of operations (e.g., reindex)
        variables = self._coords.copy()
        variables[name] = self.variable
        if shallow_copy:
            for k in variables:
                variables[k] = variables[k].copy(deep=False)
        coord_names = set(self._coords)
        dataset = Dataset._from_vars_and_coord_names(variables, coord_names)
        return dataset

    def to_dataset(self, dim=None, name=None):
        """Convert a DataArray to a Dataset.

        Parameters
        ----------
        dim : str, optional
            Name of the dimension on this array along which to split this array
            into separate variables. If not provided, this array is converted
            into a Dataset of one variable.
        name : str, optional
            Name to substitute for this array's name. Only valid if ``dim`` is
            not provided.

        Returns
        -------
        dataset : Dataset
        """
        if dim is not None and dim not in self.dims:
            warnings.warn('the order of the arguments on DataArray.to_dataset '
                          'has changed; you now need to supply ``name`` as '
                          'a keyword argument',
                          FutureWarning, stacklevel=2)
            name = dim
            dim = None

        if dim is not None:
            if name is not None:
                raise TypeError('cannot supply both dim and name arguments')
            return self._to_dataset_split(dim)
        else:
            return self._to_dataset_whole(name)

    @property
    def name(self):
        """The name of this array.
        """
        return self._name

    @name.setter
    def name(self, value):
        self._name = value

    @property
    def variable(self):
        """Low level interface to the Variable object for this DataArray."""
        return self._variable

    @property
    def dtype(self):
        return self.variable.dtype

    @property
    def shape(self):
        return self.variable.shape

    @property
    def size(self):
        return self.variable.size

    @property
    def nbytes(self):
        return self.variable.nbytes

    @property
    def ndim(self):
        return self.variable.ndim

    def __len__(self):
        return len(self.variable)

    @property
    def data(self):
        """The array's data as a dask or numpy array"""
        return self.variable.data

    @data.setter
    def data(self, value):
        self.variable.data = value

    @property
    def values(self):
        """The array's data as a numpy.ndarray"""
        return self.variable.values

    @values.setter
    def values(self, value):
        self.variable.values = value

    @property
    def _in_memory(self):
        return self.variable._in_memory

    def to_index(self):
        """Convert this variable to a pandas.Index. Only possible for 1D
        arrays.
        """
        return self.variable.to_index()

    @property
    def dims(self):
        """Tuple of dimension names associated with this array.

        Note that the type of this property is inconsistent with
        `Dataset.dims`.  See `Dataset.sizes` and `DataArray.sizes` for
        consistently named properties.
        """
        return self.variable.dims

    @dims.setter
    def dims(self, value):
        raise AttributeError('you cannot assign dims on a DataArray. Use '
                             '.rename() or .swap_dims() instead.')

    def _item_key_to_dict(self, key):
        if utils.is_dict_like(key):
            return key
        else:
            key = indexing.expanded_indexer(key, self.ndim)
            return dict(zip(self.dims, key))

    @property
    def _level_coords(self):
        """Return a mapping of all MultiIndex levels and their corresponding
        coordinate name.
        """
        level_coords = OrderedDict()
        for cname, var in self._coords.items():
            if var.ndim == 1 and isinstance(var, IndexVariable):
                level_names = var.level_names
                if level_names is not None:
                    dim, = var.dims
                    level_coords.update({lname: dim for lname in level_names})
        return level_coords

    def _getitem_coord(self, key):
        from .dataset import _get_virtual_variable

        try:
            var = self._coords[key]
        except KeyError:
            dim_sizes = dict(zip(self.dims, self.shape))
            _, key, var = _get_virtual_variable(
                self._coords, key, self._level_coords, dim_sizes)

        return self._replace_maybe_drop_dims(var, name=key)

    def __getitem__(self, key):
        if isinstance(key, basestring):
            return self._getitem_coord(key)
        else:
            # xarray-style array indexing
            return self.isel(indexers=self._item_key_to_dict(key))

    def __setitem__(self, key, value):
        if isinstance(key, basestring):
            self.coords[key] = value
        else:
            # Coordinates in key, value and self[key] should be consistent.
            # TODO Coordinate consistency in key is checked here, but it
            # causes unnecessary indexing. It should be optimized.
            obj = self[key]
            if isinstance(value, DataArray):
                assert_coordinate_consistent(value, obj.coords.variables)
            # DataArray key -> Variable key
            key = {k: v.variable if isinstance(v, DataArray) else v
                   for k, v in self._item_key_to_dict(key).items()}
            self.variable[key] = value

    def __delitem__(self, key):
        del self.coords[key]

    @property
    def _attr_sources(self):
        """List of places to look-up items for attribute-style access"""
        return self._item_sources + [self.attrs]

    @property
    def _item_sources(self):
        """List of places to look-up items for key-completion"""
        return [self.coords, {d: self.coords[d] for d in self.dims},
                LevelCoordinatesSource(self)]

    def __contains__(self, key):
        return key in self.data

    @property
    def loc(self):
        """Attribute for location based indexing like pandas.
        """
        return _LocIndexer(self)

    @property
    def attrs(self):
        """Dictionary storing arbitrary metadata with this array."""
        return self.variable.attrs

    @attrs.setter
    def attrs(self, value):
        self.variable.attrs = value

    @property
    def encoding(self):
        """Dictionary of format-specific settings for how this array should be
        serialized."""
        return self.variable.encoding

    @encoding.setter
    def encoding(self, value):
        self.variable.encoding = value

    @property
    def indexes(self):
        """Mapping of pandas.Index objects used for label based indexing
        """
        if self._indexes is None:
            self._indexes = default_indexes(self._coords, self.dims)
        return Indexes(self._indexes)

    @property
    def coords(self):
        """Dictionary-like container of coordinate arrays.
        """
        return DataArrayCoordinates(self)

    def reset_coords(self, names=None, drop=False, inplace=None):
        """Given names of coordinates, reset them to become variables.

        Parameters
        ----------
        names : str or list of str, optional
            Name(s) of non-index coordinates in this dataset to reset into
            variables. By default, all non-index coordinates are reset.
        drop : bool, optional
            If True, remove coordinates instead of converting them into
            variables.
        inplace : bool, optional
            If True, modify this dataset inplace. Otherwise, create a new
            object.

        Returns
        -------
        Dataset, or DataArray if ``drop == True``
        """
        inplace = _check_inplace(inplace)
        if inplace and not drop:
            raise ValueError('cannot reset coordinates in-place on a '
                             'DataArray without ``drop == True``')
        if names is None:
            names = set(self.coords) - set(self.dims)
        dataset = self.coords.to_dataset().reset_coords(names, drop)
        if drop:
            if inplace:
                self._coords = dataset._variables
            else:
                return self._replace(coords=dataset._variables)
        else:
            if self.name is None:
                raise ValueError('cannot reset_coords with drop=False '
                                 'on an unnamed DataArrray')
            dataset[self.name] = self.variable
            return dataset

    def __dask_graph__(self):
        return self._to_temp_dataset().__dask_graph__()

    def __dask_keys__(self):
        return self._to_temp_dataset().__dask_keys__()

    def __dask_layers__(self):
        return self._to_temp_dataset().__dask_layers__()

    @property
    def __dask_optimize__(self):
        return self._to_temp_dataset().__dask_optimize__

    @property
    def __dask_scheduler__(self):
        return self._to_temp_dataset().__dask_scheduler__

    def __dask_postcompute__(self):
        func, args = self._to_temp_dataset().__dask_postcompute__()
        return self._dask_finalize, (func, args, self.name)

    def __dask_postpersist__(self):
        func, args = self._to_temp_dataset().__dask_postpersist__()
        return self._dask_finalize, (func, args, self.name)

    @staticmethod
    def _dask_finalize(results, func, args, name):
        ds = func(results, *args)
        variable = ds._variables.pop(_THIS_ARRAY)
        coords = ds._variables
        return DataArray(variable, coords, name=name, fastpath=True)

    def load(self, **kwargs):
        """Manually trigger loading of this array's data from disk or a
        remote source into memory and return this array.

        Normally, it should not be necessary to call this method in user code,
        because all xarray functions should either work on deferred data or
        load data automatically. However, this method can be necessary when
        working with many file objects on disk.

        Parameters
        ----------
        **kwargs : dict
            Additional keyword arguments passed on to ``dask.array.compute``.

        See Also
        --------
        dask.array.compute
        """
        ds = self._to_temp_dataset().load(**kwargs)
        new = self._from_temp_dataset(ds)
        self._variable = new._variable
        self._coords = new._coords
        return self

    def compute(self, **kwargs):
        """Manually trigger loading of this array's data from disk or a
        remote source into memory and return a new array. The original is
        left unaltered.

        Normally, it should not be necessary to call this method in user code,
        because all xarray functions should either work on deferred data or
        load data automatically. However, this method can be necessary when
        working with many file objects on disk.

        Parameters
        ----------
        **kwargs : dict
            Additional keyword arguments passed on to ``dask.array.compute``.

        See Also
        --------
        dask.array.compute
        """
        new = self.copy(deep=False)
        return new.load(**kwargs)

    def persist(self, **kwargs):
        """ Trigger computation in constituent dask arrays

        This keeps them as dask arrays but encourages them to keep data in
        memory.  This is particularly useful when on a distributed machine.
        When on a single machine consider using ``.compute()`` instead.

        Parameters
        ----------
        **kwargs : dict
            Additional keyword arguments passed on to ``dask.persist``.

        See Also
        --------
        dask.persist
        """
        ds = self._to_temp_dataset().persist(**kwargs)
        return self._from_temp_dataset(ds)

    def copy(self, deep=True, data=None):
        """Returns a copy of this array.

        If `deep=True`, a deep copy is made of the data array.
        Otherwise, a shallow copy is made, so each variable in the new
        array's dataset is also a variable in this array's dataset.

        Use `data` to create a new object with the same structure as
        original but entirely new data.

        Parameters
        ----------
        deep : bool, optional
            Whether the data array and its coordinates are loaded into memory
            and copied onto the new object. Default is True.
        data : array_like, optional
            Data to use in the new object. Must have same shape as original.
            When `data` is used, `deep` is ignored for all data variables,
            and only used for coords.

        Returns
        -------
        object : DataArray
            New object with dimensions, attributes, coordinates, name,
            encoding, and optionally data copied from original.

        Examples
        --------

        Shallow versus deep copy

        >>> array = xr.DataArray([1, 2, 3], dims='x',
        ...                      coords={'x': ['a', 'b', 'c']})
        >>> array.copy()
        <xarray.DataArray (x: 3)>
        array([1, 2, 3])
        Coordinates:
        * x        (x) <U1 'a' 'b' 'c'
        >>> array_0 = array.copy(deep=False)
        >>> array_0[0] = 7
        >>> array_0
        <xarray.DataArray (x: 3)>
        array([7, 2, 3])
        Coordinates:
        * x        (x) <U1 'a' 'b' 'c'
        >>> array
        <xarray.DataArray (x: 3)>
        array([7, 2, 3])
        Coordinates:
        * x        (x) <U1 'a' 'b' 'c'

        Changing the data using the ``data`` argument maintains the
        structure of the original object, but with the new data. Original
        object is unaffected.

        >>> array.copy(data=[0.1, 0.2, 0.3])
        <xarray.DataArray (x: 3)>
        array([ 0.1,  0.2,  0.3])
        Coordinates:
        * x        (x) <U1 'a' 'b' 'c'
        >>> array
        <xarray.DataArray (x: 3)>
        array([1, 2, 3])
        Coordinates:
        * x        (x) <U1 'a' 'b' 'c'

        See also
        --------
        pandas.DataFrame.copy
        """
        variable = self.variable.copy(deep=deep, data=data)
        coords = OrderedDict((k, v.copy(deep=deep))
                             for k, v in self._coords.items())
        return self._replace(variable, coords)

    def __copy__(self):
        return self.copy(deep=False)

    def __deepcopy__(self, memo=None):
        # memo does nothing but is required for compatibility with
        # copy.deepcopy
        return self.copy(deep=True)

    # mutable objects should not be hashable
    __hash__ = None

    @property
    def chunks(self):
        """Block dimensions for this array's data or None if it's not a dask
        array.
        """
        return self.variable.chunks

    def chunk(self, chunks=None, name_prefix='xarray-', token=None,
              lock=False):
        """Coerce this array's data into a dask arrays with the given chunks.

        If this variable is a non-dask array, it will be converted to dask
        array. If it's a dask array, it will be rechunked to the given chunk
        sizes.

        If neither chunks is not provided for one or more dimensions, chunk
        sizes along that dimension will not be updated; non-dask arrays will be
        converted into dask arrays with a single block.

        Parameters
        ----------
        chunks : int, tuple or dict, optional
            Chunk sizes along each dimension, e.g., ``5``, ``(5, 5)`` or
            ``{'x': 5, 'y': 5}``.
        name_prefix : str, optional
            Prefix for the name of the new dask array.
        token : str, optional
            Token uniquely identifying this array.
        lock : optional
            Passed on to :py:func:`dask.array.from_array`, if the array is not
            already as dask array.

        Returns
        -------
        chunked : xarray.DataArray
        """
        if isinstance(chunks, (list, tuple)):
            chunks = dict(zip(self.dims, chunks))

        ds = self._to_temp_dataset().chunk(chunks, name_prefix=name_prefix,
                                           token=token, lock=lock)
        return self._from_temp_dataset(ds)

    def isel(self, indexers=None, drop=False, **indexers_kwargs):
        """Return a new DataArray whose dataset is given by integer indexing
        along the specified dimension(s).

        See Also
        --------
        Dataset.isel
        DataArray.sel
        """
        indexers = either_dict_or_kwargs(indexers, indexers_kwargs, 'isel')
        ds = self._to_temp_dataset().isel(drop=drop, indexers=indexers)
        return self._from_temp_dataset(ds)

    def sel(self, indexers=None, method=None, tolerance=None, drop=False,
            **indexers_kwargs):
        """Return a new DataArray whose dataset is given by selecting
        index labels along the specified dimension(s).

        .. warning::

          Do not try to assign values when using any of the indexing methods
          ``isel`` or ``sel``::

            da = xr.DataArray([0, 1, 2, 3], dims=['x'])
            # DO NOT do this
            da.isel(x=[0, 1, 2])[1] = -1

          Assigning values with the chained indexing using ``.sel`` or
          ``.isel`` fails silently.

        See Also
        --------
        Dataset.sel
        DataArray.isel

        """
        ds = self._to_temp_dataset().sel(
            indexers=indexers, drop=drop, method=method, tolerance=tolerance,
            **indexers_kwargs)
        return self._from_temp_dataset(ds)

    def isel_points(self, dim='points', **indexers):
        """Return a new DataArray whose dataset is given by pointwise integer
        indexing along the specified dimension(s).

        See Also
        --------
        Dataset.isel_points
        """
        ds = self._to_temp_dataset().isel_points(dim=dim, **indexers)
        return self._from_temp_dataset(ds)

    def sel_points(self, dim='points', method=None, tolerance=None,
                   **indexers):
        """Return a new DataArray whose dataset is given by pointwise selection
        of index labels along the specified dimension(s).

        See Also
        --------
        Dataset.sel_points
        """
        ds = self._to_temp_dataset().sel_points(
            dim=dim, method=method, tolerance=tolerance, **indexers)
        return self._from_temp_dataset(ds)

    def reindex_like(self, other, method=None, tolerance=None, copy=True):
        """Conform this object onto the indexes of another object, filling
        in missing values with NaN.

        Parameters
        ----------
        other : Dataset or DataArray
            Object with an 'indexes' attribute giving a mapping from dimension
            names to pandas.Index objects, which provides coordinates upon
            which to index the variables in this dataset. The indexes on this
            other object need not be the same as the indexes on this
            dataset. Any mis-matched index values will be filled in with
            NaN, and any mis-matched dimension names will simply be ignored.
        method : {None, 'nearest', 'pad'/'ffill', 'backfill'/'bfill'}, optional
            Method to use for filling index values from other not found on this
            data array:

            * None (default): don't fill gaps
            * pad / ffill: propagate last valid index value forward
            * backfill / bfill: propagate next valid index value backward
            * nearest: use nearest valid index value (requires pandas>=0.16)
        tolerance : optional
            Maximum distance between original and new labels for inexact
            matches. The values of the index at the matching locations most
            satisfy the equation ``abs(index[indexer] - target) <= tolerance``.
            Requires pandas>=0.17.
        copy : bool, optional
            If ``copy=True``, data in the return value is always copied. If
            ``copy=False`` and reindexing is unnecessary, or can be performed
            with only slice operations, then the output may share memory with
            the input. In either case, a new xarray object is always returned.

        Returns
        -------
        reindexed : DataArray
            Another dataset array, with this array's data but coordinates from
            the other object.

        See Also
        --------
        DataArray.reindex
        align
        """
        indexers = reindex_like_indexers(self, other)
        return self.reindex(method=method, tolerance=tolerance, copy=copy,
                            **indexers)

    def reindex(self, indexers=None, method=None, tolerance=None, copy=True,
                **indexers_kwargs):
        """Conform this object onto a new set of indexes, filling in
        missing values with NaN.

        Parameters
        ----------
        indexers : dict, optional
            Dictionary with keys given by dimension names and values given by
            arrays of coordinates tick labels. Any mis-matched coordinate
            values will be filled in with NaN, and any mis-matched dimension
            names will simply be ignored.
            One of indexers or indexers_kwargs must be provided.
        copy : bool, optional
            If ``copy=True``, data in the return value is always copied. If
            ``copy=False`` and reindexing is unnecessary, or can be performed
            with only slice operations, then the output may share memory with
            the input. In either case, a new xarray object is always returned.
        method : {None, 'nearest', 'pad'/'ffill', 'backfill'/'bfill'}, optional
            Method to use for filling index values in ``indexers`` not found on
            this data array:

            * None (default): don't fill gaps
            * pad / ffill: propagate last valid index value forward
            * backfill / bfill: propagate next valid index value backward
            * nearest: use nearest valid index value (requires pandas>=0.16)
        tolerance : optional
            Maximum distance between original and new labels for inexact
            matches. The values of the index at the matching locations most
            satisfy the equation ``abs(index[indexer] - target) <= tolerance``.
        **indexers_kwarg : {dim: indexer, ...}, optional
            The keyword arguments form of ``indexers``.
            One of indexers or indexers_kwargs must be provided.

        Returns
        -------
        reindexed : DataArray
            Another dataset array, with this array's data but replaced
            coordinates.

        See Also
        --------
        DataArray.reindex_like
        align
        """
        indexers = either_dict_or_kwargs(
            indexers, indexers_kwargs, 'reindex')
        ds = self._to_temp_dataset().reindex(
            indexers=indexers, method=method, tolerance=tolerance, copy=copy)
        return self._from_temp_dataset(ds)

    def interp(self, coords=None, method='linear', assume_sorted=False,
               kwargs={}, **coords_kwargs):
        """ Multidimensional interpolation of variables.

        coords : dict, optional
            Mapping from dimension names to the new coordinates.
            new coordinate can be an scalar, array-like or DataArray.
            If DataArrays are passed as new coordates, their dimensions are
            used for the broadcasting.
        method: {'linear', 'nearest'} for multidimensional array,
            {'linear', 'nearest', 'zero', 'slinear', 'quadratic', 'cubic'}
            for 1-dimensional array.
        assume_sorted: boolean, optional
            If False, values of x can be in any order and they are sorted
            first. If True, x has to be an array of monotonically increasing
            values.
        kwargs: dictionary
            Additional keyword passed to scipy's interpolator.
        **coords_kwarg : {dim: coordinate, ...}, optional
            The keyword arguments form of ``coords``.
            One of coords or coords_kwargs must be provided.

        Returns
        -------
        interpolated: xr.DataArray
            New dataarray on the new coordinates.

        Notes
        -----
        scipy is required.

        See Also
        --------
        scipy.interpolate.interp1d
        scipy.interpolate.interpn

        Examples
        --------
        >>> da = xr.DataArray([1, 3], [('x', np.arange(2))])
        >>> da.interp(x=0.5)
        <xarray.DataArray ()>
        array(2.0)
        Coordinates:
            x        float64 0.5
        """
        if self.dtype.kind not in 'uifc':
            raise TypeError('interp only works for a numeric type array. '
                            'Given {}.'.format(self.dtype))

        ds = self._to_temp_dataset().interp(
            coords, method=method, kwargs=kwargs, assume_sorted=assume_sorted,
            **coords_kwargs)
        return self._from_temp_dataset(ds)

    def interp_like(self, other, method='linear', assume_sorted=False,
                    kwargs={}):
        """Interpolate this object onto the coordinates of another object,
        filling out of range values with NaN.

        Parameters
        ----------
        other : Dataset or DataArray
            Object with an 'indexes' attribute giving a mapping from dimension
            names to an 1d array-like, which provides coordinates upon
            which to index the variables in this dataset.
        method: string, optional.
            {'linear', 'nearest'} for multidimensional array,
            {'linear', 'nearest', 'zero', 'slinear', 'quadratic', 'cubic'}
            for 1-dimensional array. 'linear' is used by default.
        assume_sorted: boolean, optional
            If False, values of coordinates that are interpolated over can be
            in any order and they are sorted first. If True, interpolated
            coordinates are assumed to be an array of monotonically increasing
            values.
        kwargs: dictionary, optional
            Additional keyword passed to scipy's interpolator.

        Returns
        -------
        interpolated: xr.DataArray
            Another dataarray by interpolating this dataarray's data along the
            coordinates of the other object.

        Notes
        -----
        scipy is required.
        If the dataarray has object-type coordinates, reindex is used for these
        coordinates instead of the interpolation.

        See Also
        --------
        DataArray.interp
        DataArray.reindex_like
        """
        if self.dtype.kind not in 'uifc':
            raise TypeError('interp only works for a numeric type array. '
                            'Given {}.'.format(self.dtype))

        ds = self._to_temp_dataset().interp_like(
            other, method=method, kwargs=kwargs, assume_sorted=assume_sorted)
        return self._from_temp_dataset(ds)

    def rename(self, new_name_or_name_dict=None, **names):
        """Returns a new DataArray with renamed coordinates or a new name.

        Parameters
        ----------
        new_name_or_name_dict : str or dict-like, optional
            If the argument is dict-like, it it used as a mapping from old
            names to new names for coordinates. Otherwise, use the argument
            as the new name for this array.
        **names, optional
            The keyword arguments form of a mapping from old names to
            new names for coordinates.
            One of new_name_or_name_dict or names must be provided.


        Returns
        -------
        renamed : DataArray
            Renamed array or array with renamed coordinates.

        See Also
        --------
        Dataset.rename
        DataArray.swap_dims
        """
        if names or utils.is_dict_like(new_name_or_name_dict):
            name_dict = either_dict_or_kwargs(
                new_name_or_name_dict, names, 'rename')
            dataset = self._to_temp_dataset().rename(name_dict)
            return self._from_temp_dataset(dataset)
        else:
            return self._replace(name=new_name_or_name_dict)

    def swap_dims(self, dims_dict):
        """Returns a new DataArray with swapped dimensions.

        Parameters
        ----------
        dims_dict : dict-like
            Dictionary whose keys are current dimension names and whose values
            are new names. Each value must already be a coordinate on this
            array.

        Returns
        -------
        renamed : Dataset
            DataArray with swapped dimensions.

        See Also
        --------

        DataArray.rename
        Dataset.swap_dims
        """
        ds = self._to_temp_dataset().swap_dims(dims_dict)
        return self._from_temp_dataset(ds)

    def expand_dims(self, dim, axis=None):
        """Return a new object with an additional axis (or axes) inserted at
        the corresponding position in the array shape.

        If dim is already a scalar coordinate, it will be promoted to a 1D
        coordinate consisting of a single value.

        Parameters
        ----------
        dim : str or sequence of str.
            Dimensions to include on the new variable.
            dimensions are inserted with length 1.
        axis : integer, list (or tuple) of integers, or None
            Axis position(s) where new axis is to be inserted (position(s) on
            the result array). If a list (or tuple) of integers is passed,
            multiple axes are inserted. In this case, dim arguments should be
            same length list. If axis=None is passed, all the axes will be
            inserted to the start of the result array.

        Returns
        -------
        expanded : same type as caller
            This object, but with an additional dimension(s).
        """
        ds = self._to_temp_dataset().expand_dims(dim, axis)
        return self._from_temp_dataset(ds)

    def set_index(self, indexes=None, append=False, inplace=None,
                  **indexes_kwargs):
        """Set DataArray (multi-)indexes using one or more existing
        coordinates.

        Parameters
        ----------
        indexes : {dim: index, ...}
            Mapping from names matching dimensions and values given
            by (lists of) the names of existing coordinates or variables to set
            as new (multi-)index.
        append : bool, optional
            If True, append the supplied index(es) to the existing index(es).
            Otherwise replace the existing index(es) (default).
        inplace : bool, optional
            If True, set new index(es) in-place. Otherwise, return a new
            DataArray object.
        **indexes_kwargs: optional
            The keyword arguments form of ``indexes``.
            One of indexes or indexes_kwargs must be provided.

        Returns
        -------
        obj : DataArray
            Another dataarray, with this data but replaced coordinates.

        See Also
        --------
        DataArray.reset_index
        """
        inplace = _check_inplace(inplace)
        indexes = either_dict_or_kwargs(indexes, indexes_kwargs, 'set_index')
        coords, _ = merge_indexes(indexes, self._coords, set(), append=append)
        if inplace:
            self._coords = coords
        else:
            return self._replace(coords=coords)

    def reset_index(self, dims_or_levels, drop=False, inplace=None):
        """Reset the specified index(es) or multi-index level(s).

        Parameters
        ----------
        dims_or_levels : str or list
            Name(s) of the dimension(s) and/or multi-index level(s) that will
            be reset.
        drop : bool, optional
            If True, remove the specified indexes and/or multi-index levels
            instead of extracting them as new coordinates (default: False).
        inplace : bool, optional
            If True, modify the dataarray in-place. Otherwise, return a new
            DataArray object.

        Returns
        -------
        obj : DataArray
            Another dataarray, with this dataarray's data but replaced
            coordinates.

        See Also
        --------
        DataArray.set_index
        """
        inplace = _check_inplace(inplace)
        coords, _ = split_indexes(dims_or_levels, self._coords, set(),
                                  self._level_coords, drop=drop)
        if inplace:
            self._coords = coords
        else:
            return self._replace(coords=coords)

    def reorder_levels(self, dim_order=None, inplace=None,
                       **dim_order_kwargs):
        """Rearrange index levels using input order.

        Parameters
        ----------
        dim_order : optional
            Mapping from names matching dimensions and values given
            by lists representing new level orders. Every given dimension
            must have a multi-index.
        inplace : bool, optional
            If True, modify the dataarray in-place. Otherwise, return a new
            DataArray object.
        **dim_order_kwargs: optional
            The keyword arguments form of ``dim_order``.
            One of dim_order or dim_order_kwargs must be provided.

        Returns
        -------
        obj : DataArray
            Another dataarray, with this dataarray's data but replaced
            coordinates.
        """
        inplace = _check_inplace(inplace)
        dim_order = either_dict_or_kwargs(dim_order, dim_order_kwargs,
                                          'reorder_levels')
        replace_coords = {}
        for dim, order in dim_order.items():
            coord = self._coords[dim]
            index = coord.to_index()
            if not isinstance(index, pd.MultiIndex):
                raise ValueError("coordinate %r has no MultiIndex" % dim)
            replace_coords[dim] = IndexVariable(coord.dims,
                                                index.reorder_levels(order))
        coords = self._coords.copy()
        coords.update(replace_coords)
        if inplace:
            self._coords = coords
        else:
            return self._replace(coords=coords)

    def stack(self, dimensions=None, **dimensions_kwargs):
        """
        Stack any number of existing dimensions into a single new dimension.

        New dimensions will be added at the end, and the corresponding
        coordinate variables will be combined into a MultiIndex.

        Parameters
        ----------
        dimensions : Mapping of the form new_name=(dim1, dim2, ...)
            Names of new dimensions, and the existing dimensions that they
            replace.
        **dimensions_kwargs:
            The keyword arguments form of ``dimensions``.
            One of dimensions or dimensions_kwargs must be provided.

        Returns
        -------
        stacked : DataArray
            DataArray with stacked data.

        Examples
        --------

        >>> arr = DataArray(np.arange(6).reshape(2, 3),
        ...                 coords=[('x', ['a', 'b']), ('y', [0, 1, 2])])
        >>> arr
        <xarray.DataArray (x: 2, y: 3)>
        array([[0, 1, 2],
               [3, 4, 5]])
        Coordinates:
          * x        (x) |S1 'a' 'b'
          * y        (y) int64 0 1 2
        >>> stacked = arr.stack(z=('x', 'y'))
        >>> stacked.indexes['z']
        MultiIndex(levels=[[u'a', u'b'], [0, 1, 2]],
                   labels=[[0, 0, 0, 1, 1, 1], [0, 1, 2, 0, 1, 2]],
                   names=[u'x', u'y'])

        See also
        --------
        DataArray.unstack
        """
        ds = self._to_temp_dataset().stack(dimensions, **dimensions_kwargs)
        return self._from_temp_dataset(ds)

    def unstack(self, dim=None):
        """
        Unstack existing dimensions corresponding to MultiIndexes into
        multiple new dimensions.

        New dimensions will be added at the end.

        Parameters
        ----------
        dim : str or sequence of str, optional
            Dimension(s) over which to unstack. By default unstacks all
            MultiIndexes.

        Returns
        -------
        unstacked : DataArray
            Array with unstacked data.

        Examples
        --------

        >>> arr = DataArray(np.arange(6).reshape(2, 3),
        ...                 coords=[('x', ['a', 'b']), ('y', [0, 1, 2])])
        >>> arr
        <xarray.DataArray (x: 2, y: 3)>
        array([[0, 1, 2],
               [3, 4, 5]])
        Coordinates:
          * x        (x) |S1 'a' 'b'
          * y        (y) int64 0 1 2
        >>> stacked = arr.stack(z=('x', 'y'))
        >>> stacked.indexes['z']
        MultiIndex(levels=[[u'a', u'b'], [0, 1, 2]],
                   labels=[[0, 0, 0, 1, 1, 1], [0, 1, 2, 0, 1, 2]],
                   names=[u'x', u'y'])
        >>> roundtripped = stacked.unstack()
        >>> arr.identical(roundtripped)
        True

        See also
        --------
        DataArray.stack
        """
        ds = self._to_temp_dataset().unstack(dim)
        return self._from_temp_dataset(ds)

    def transpose(self, *dims):
        """Return a new DataArray object with transposed dimensions.

        Parameters
        ----------
        *dims : str, optional
            By default, reverse the dimensions. Otherwise, reorder the
            dimensions to this order.

        Returns
        -------
        transposed : DataArray
            The returned DataArray's array is transposed.

        Notes
        -----
        Although this operation returns a view of this array's data, it is
        not lazy -- the data will be fully loaded.

        See Also
        --------
        numpy.transpose
        Dataset.transpose
        """
        variable = self.variable.transpose(*dims)
        return self._replace(variable)

    def drop(self, labels, dim=None):
        """Drop coordinates or index labels from this DataArray.

        Parameters
        ----------
        labels : scalar or list of scalars
            Name(s) of coordinate variables or index labels to drop.
        dim : str, optional
            Dimension along which to drop index labels. By default (if
            ``dim is None``), drops coordinates rather than index labels.

        Returns
        -------
        dropped : DataArray
        """
        if utils.is_scalar(labels):
            labels = [labels]
        ds = self._to_temp_dataset().drop(labels, dim)
        return self._from_temp_dataset(ds)

    def dropna(self, dim, how='any', thresh=None):
        """Returns a new array with dropped labels for missing values along
        the provided dimension.

        Parameters
        ----------
        dim : str
            Dimension along which to drop missing values. Dropping along
            multiple dimensions simultaneously is not yet supported.
        how : {'any', 'all'}, optional
            * any : if any NA values are present, drop that label
            * all : if all values are NA, drop that label
        thresh : int, default None
            If supplied, require this many non-NA values.

        Returns
        -------
        DataArray
        """
        ds = self._to_temp_dataset().dropna(dim, how=how, thresh=thresh)
        return self._from_temp_dataset(ds)

    def fillna(self, value):
        """Fill missing values in this object.

        This operation follows the normal broadcasting and alignment rules that
        xarray uses for binary arithmetic, except the result is aligned to this
        object (``join='left'``) instead of aligned to the intersection of
        index coordinates (``join='inner'``).

        Parameters
        ----------
        value : scalar, ndarray or DataArray
            Used to fill all matching missing values in this array. If the
            argument is a DataArray, it is first aligned with (reindexed to)
            this array.

        Returns
        -------
        DataArray
        """
        if utils.is_dict_like(value):
            raise TypeError('cannot provide fill value as a dictionary with '
                            'fillna on a DataArray')
        out = ops.fillna(self, value)
        return out

    def interpolate_na(self, dim=None, method='linear', limit=None,
                       use_coordinate=True,
                       **kwargs):
        """Interpolate values according to different methods.

        Parameters
        ----------
        dim : str
            Specifies the dimension along which to interpolate.
        method : {'linear', 'nearest', 'zero', 'slinear', 'quadratic', 'cubic',
                  'polynomial', 'barycentric', 'krog', 'pchip',
                  'spline', 'akima'}, optional
            String indicating which method to use for interpolation:

            - 'linear': linear interpolation (Default). Additional keyword
              arguments are passed to ``numpy.interp``
            - 'nearest', 'zero', 'slinear', 'quadratic', 'cubic',
              'polynomial': are passed to ``scipy.interpolate.interp1d``. If
              method=='polynomial', the ``order`` keyword argument must also be
              provided.
            - 'barycentric', 'krog', 'pchip', 'spline', and `akima`: use their
              respective``scipy.interpolate`` classes.
        use_coordinate : boolean or str, default True
            Specifies which index to use as the x values in the interpolation
            formulated as `y = f(x)`. If False, values are treated as if
            eqaully-spaced along `dim`. If True, the IndexVariable `dim` is
            used. If use_coordinate is a string, it specifies the name of a
            coordinate variariable to use as the index.
        limit : int, default None
            Maximum number of consecutive NaNs to fill. Must be greater than 0
            or None for no limit.

        Returns
        -------
        DataArray

        See also
        --------
        numpy.interp
        scipy.interpolate
        """
        from .missing import interp_na
        return interp_na(self, dim=dim, method=method, limit=limit,
                         use_coordinate=use_coordinate, **kwargs)

    def ffill(self, dim, limit=None):
        '''Fill NaN values by propogating values forward

        *Requires bottleneck.*

        Parameters
        ----------
        dim : str
            Specifies the dimension along which to propagate values when
            filling.
        limit : int, default None
            The maximum number of consecutive NaN values to forward fill. In
            other words, if there is a gap with more than this number of
            consecutive NaNs, it will only be partially filled. Must be greater
            than 0 or None for no limit.

        Returns
        -------
        DataArray
        '''
        from .missing import ffill
        return ffill(self, dim, limit=limit)

    def bfill(self, dim, limit=None):
        '''Fill NaN values by propogating values backward

        *Requires bottleneck.*

        Parameters
        ----------
        dim : str
            Specifies the dimension along which to propagate values when
            filling.
        limit : int, default None
            The maximum number of consecutive NaN values to backward fill. In
            other words, if there is a gap with more than this number of
            consecutive NaNs, it will only be partially filled. Must be greater
            than 0 or None for no limit.

        Returns
        -------
        DataArray
        '''
        from .missing import bfill
        return bfill(self, dim, limit=limit)

    def combine_first(self, other):
        """Combine two DataArray objects, with union of coordinates.

        This operation follows the normal broadcasting and alignment rules of
        ``join='outer'``.  Default to non-null values of array calling the
        method.  Use np.nan to fill in vacant cells after alignment.

        Parameters
        ----------
        other : DataArray
            Used to fill all matching missing values in this array.

        Returns
        -------
        DataArray
        """
        return ops.fillna(self, other, join="outer")

    def reduce(self, func, dim=None, axis=None, keep_attrs=None, **kwargs):
        """Reduce this array by applying `func` along some dimension(s).

        Parameters
        ----------
        func : function
            Function which can be called in the form
            `f(x, axis=axis, **kwargs)` to return the result of reducing an
            np.ndarray over an integer valued axis.
        dim : str or sequence of str, optional
            Dimension(s) over which to apply `func`.
        axis : int or sequence of int, optional
            Axis(es) over which to repeatedly apply `func`. Only one of the
            'dim' and 'axis' arguments can be supplied. If neither are
            supplied, then the reduction is calculated over the flattened array
            (by calling `f(x)` without an axis argument).
        keep_attrs : bool, optional
            If True, the variable's attributes (`attrs`) will be copied from
            the original object to the new one.  If False (default), the new
            object will be returned without attributes.
        **kwargs : dict
            Additional keyword arguments passed on to `func`.

        Returns
        -------
        reduced : DataArray
            DataArray with this object's array replaced with an array with
            summarized data and the indicated dimension(s) removed.
        """

        var = self.variable.reduce(func, dim, axis, keep_attrs, **kwargs)
        return self._replace_maybe_drop_dims(var)

    def to_pandas(self):
        """Convert this array into a pandas object with the same shape.

        The type of the returned object depends on the number of DataArray
        dimensions:

        * 1D -> `pandas.Series`
        * 2D -> `pandas.DataFrame`
        * 3D -> `pandas.Panel`

        Only works for arrays with 3 or fewer dimensions.

        The DataArray constructor performs the inverse transformation.
        """
        # TODO: consolidate the info about pandas constructors and the
        # attributes that correspond to their indexes into a separate module?
        constructors = {0: lambda x: x,
                        1: pd.Series,
                        2: pd.DataFrame,
                        3: pd.Panel}
        try:
            constructor = constructors[self.ndim]
        except KeyError:
            raise ValueError('cannot convert arrays with %s dimensions into '
                             'pandas objects' % self.ndim)
        indexes = [self.get_index(dim) for dim in self.dims]
        return constructor(self.values, *indexes)

    def to_dataframe(self, name=None):
        """Convert this array and its coordinates into a tidy pandas.DataFrame.

        The DataFrame is indexed by the Cartesian product of index coordinates
        (in the form of a :py:class:`pandas.MultiIndex`).

        Other coordinates are included as columns in the DataFrame.
        """
        if name is None:
            name = self.name
        if name is None:
            raise ValueError('cannot convert an unnamed DataArray to a '
                             'DataFrame: use the ``name`` parameter')

        dims = OrderedDict(zip(self.dims, self.shape))
        # By using a unique name, we can convert a DataArray into a DataFrame
        # even if it shares a name with one of its coordinates.
        # I would normally use unique_name = object() but that results in a
        # dataframe with columns in the wrong order, for reasons I have not
        # been able to debug (possibly a pandas bug?).
        unique_name = '__unique_name_identifier_z98xfz98xugfg73ho__'
        ds = self._to_dataset_whole(name=unique_name)
        df = ds._to_dataframe(dims)
        df.columns = [name if c == unique_name else c
                      for c in df.columns]
        return df

    def to_series(self):
        """Convert this array into a pandas.Series.

        The Series is indexed by the Cartesian product of index coordinates
        (in the form of a :py:class:`pandas.MultiIndex`).
        """
        index = self.coords.to_index()
        return pd.Series(self.values.reshape(-1), index=index, name=self.name)

    def to_masked_array(self, copy=True):
        """Convert this array into a numpy.ma.MaskedArray

        Parameters
        ----------
        copy : bool
            If True (default) make a copy of the array in the result. If False,
            a MaskedArray view of DataArray.values is returned.

        Returns
        -------
        result : MaskedArray
            Masked where invalid values (nan or inf) occur.
        """
        isnull = pd.isnull(self.values)
        return np.ma.MaskedArray(data=self.values, mask=isnull, copy=copy)

    def to_netcdf(self, *args, **kwargs):
        """Write DataArray contents to a netCDF file.

        Parameters
        ----------
        path : str or Path, optional
            Path to which to save this dataset. If no path is provided, this
            function returns the resulting netCDF file as a bytes object; in
            this case, we need to use scipy.io.netcdf, which does not support
            netCDF version 4 (the default format becomes NETCDF3_64BIT).
        mode : {'w', 'a'}, optional
            Write ('w') or append ('a') mode. If mode='w', any existing file at
            this location will be overwritten.
        format : {'NETCDF4', 'NETCDF4_CLASSIC', 'NETCDF3_64BIT',
                  'NETCDF3_CLASSIC'}, optional
            File format for the resulting netCDF file:

            * NETCDF4: Data is stored in an HDF5 file, using netCDF4 API
              features.
            * NETCDF4_CLASSIC: Data is stored in an HDF5 file, using only
              netCDF 3 compatible API features.
            * NETCDF3_64BIT: 64-bit offset version of the netCDF 3 file format,
              which fully supports 2+ GB files, but is only compatible with
              clients linked against netCDF version 3.6.0 or later.
            * NETCDF3_CLASSIC: The classic netCDF 3 file format. It does not
              handle 2+ GB files very well.

            All formats are supported by the netCDF4-python library.
            scipy.io.netcdf only supports the last two formats.

            The default format is NETCDF4 if you are saving a file to disk and
            have the netCDF4-python library available. Otherwise, xarray falls
            back to using scipy to write netCDF files and defaults to the
            NETCDF3_64BIT format (scipy does not support netCDF4).
        group : str, optional
            Path to the netCDF4 group in the given file to open (only works for
            format='NETCDF4'). The group(s) will be created if necessary.
        engine : {'netcdf4', 'scipy', 'h5netcdf'}, optional
            Engine to use when writing netCDF files. If not provided, the
            default engine is chosen based on available dependencies, with a
            preference for 'netcdf4' if writing to a file on disk.
        encoding : dict, optional
            Nested dictionary with variable names as keys and dictionaries of
            variable specific encodings as values, e.g.,
            ``{'my_variable': {'dtype': 'int16', 'scale_factor': 0.1,
               'zlib': True}, ...}``

        Notes
        -----
        Only xarray.Dataset objects can be written to netCDF files, so
        the xarray.DataArray is converted to a xarray.Dataset object
        containing a single variable. If the DataArray has no name, or if the
        name is the same as a co-ordinate name, then it is given the name
        '__xarray_dataarray_variable__'.

        All parameters are passed directly to `xarray.Dataset.to_netcdf`.
        """
        from ..backends.api import DATAARRAY_NAME, DATAARRAY_VARIABLE

        if self.name is None:
            # If no name is set then use a generic xarray name
            dataset = self.to_dataset(name=DATAARRAY_VARIABLE)
        elif self.name in self.coords or self.name in self.dims:
            # The name is the same as one of the coords names, which netCDF
            # doesn't support, so rename it but keep track of the old name
            dataset = self.to_dataset(name=DATAARRAY_VARIABLE)
            dataset.attrs[DATAARRAY_NAME] = self.name
        else:
            # No problems with the name - so we're fine!
            dataset = self.to_dataset()

        return dataset.to_netcdf(*args, **kwargs)

    def to_dict(self):
        """
        Convert this xarray.DataArray into a dictionary following xarray
        naming conventions.

        Converts all variables and attributes to native Python objects.
        Useful for coverting to json. To avoid datetime incompatibility
        use decode_times=False kwarg in xarrray.open_dataset.

        See also
        --------
        DataArray.from_dict
        """
        d = {'coords': {}, 'attrs': decode_numpy_dict_values(self.attrs),
             'dims': self.dims}

        for k in self.coords:
            data = ensure_us_time_resolution(self[k].values).tolist()
            d['coords'].update({
                k: {'data': data,
                    'dims': self[k].dims,
                    'attrs': decode_numpy_dict_values(self[k].attrs)}})

        d.update({'data': ensure_us_time_resolution(self.values).tolist(),
                  'name': self.name})
        return d

    @classmethod
    def from_dict(cls, d):
        """
        Convert a dictionary into an xarray.DataArray

        Input dict can take several forms::

            d = {'dims': ('t'), 'data': x}

            d = {'coords': {'t': {'dims': 't', 'data': t,
                                  'attrs': {'units':'s'}}},
                 'attrs': {'title': 'air temperature'},
                 'dims': 't',
                 'data': x,
                 'name': 'a'}

        where 't' is the name of the dimesion, 'a' is the name of the array,
        and  x and t are lists, numpy.arrays, or pandas objects.

        Parameters
        ----------
        d : dict, with a minimum structure of {'dims': [..], 'data': [..]}

        Returns
        -------
        obj : xarray.DataArray

        See also
        --------
        DataArray.to_dict
        Dataset.from_dict
        """
        coords = None
        if 'coords' in d:
            try:
                coords = OrderedDict([(k, (v['dims'],
                                           v['data'],
                                           v.get('attrs')))
                                      for k, v in d['coords'].items()])
            except KeyError as e:
                raise ValueError(
                    "cannot convert dict when coords are missing the key "
                    "'{dims_data}'".format(dims_data=str(e.args[0])))
        try:
            data = d['data']
        except KeyError:
            raise ValueError("cannot convert dict without the key 'data''")
        else:
            obj = cls(data, coords, d.get('dims'), d.get('name'),
                      d.get('attrs'))
        return obj

    @classmethod
    def from_series(cls, series):
        """Convert a pandas.Series into an xarray.DataArray.

        If the series's index is a MultiIndex, it will be expanded into a
        tensor product of one-dimensional coordinates (filling in missing
        values with NaN). Thus this operation should be the inverse of the
        `to_series` method.
        """
        # TODO: add a 'name' parameter
        name = series.name
        df = pd.DataFrame({name: series})
        ds = Dataset.from_dataframe(df)
        return ds[name]

    def to_cdms2(self):
        """Convert this array into a cdms2.Variable
        """
        from ..convert import to_cdms2
        return to_cdms2(self)

    @classmethod
    def from_cdms2(cls, variable):
        """Convert a cdms2.Variable into an xarray.DataArray
        """
        from ..convert import from_cdms2
        return from_cdms2(variable)

    def to_iris(self):
        """Convert this array into a iris.cube.Cube
        """
        from ..convert import to_iris
        return to_iris(self)

    @classmethod
    def from_iris(cls, cube):
        """Convert a iris.cube.Cube into an xarray.DataArray
        """
        from ..convert import from_iris
        return from_iris(cube)

    def _all_compat(self, other, compat_str):
        """Helper function for equals and identical"""

        def compat(x, y):
            return getattr(x.variable, compat_str)(y.variable)

        return (utils.dict_equiv(self.coords, other.coords, compat=compat) and
                compat(self, other))

    def broadcast_equals(self, other):
        """Two DataArrays are broadcast equal if they are equal after
        broadcasting them against each other such that they have the same
        dimensions.

        See Also
        --------
        DataArray.equals
        DataArray.identical
        """
        try:
            return self._all_compat(other, 'broadcast_equals')
        except (TypeError, AttributeError):
            return False

    def equals(self, other):
        """True if two DataArrays have the same dimensions, coordinates and
        values; otherwise False.

        DataArrays can still be equal (like pandas objects) if they have NaN
        values in the same locations.

        This method is necessary because `v1 == v2` for ``DataArray``
        does element-wise comparisons (like numpy.ndarrays).

        See Also
        --------
        DataArray.broadcast_equals
        DataArray.identical
        """
        try:
            return self._all_compat(other, 'equals')
        except (TypeError, AttributeError):
            return False

    def identical(self, other):
        """Like equals, but also checks the array name and attributes, and
        attributes on all coordinates.

        See Also
        --------
        DataArray.broadcast_equals
        DataArray.equal
        """
        try:
            return (self.name == other.name and
                    self._all_compat(other, 'identical'))
        except (TypeError, AttributeError):
            return False

    __default_name = object()

    def _result_name(self, other=None):
        # use the same naming heuristics as pandas:
        # https://github.com/ContinuumIO/blaze/issues/458#issuecomment-51936356
        other_name = getattr(other, 'name', self.__default_name)
        if other_name is self.__default_name or other_name == self.name:
            return self.name
        else:
            return None

    def __array_wrap__(self, obj, context=None):
        new_var = self.variable.__array_wrap__(obj, context)
        return self._replace(new_var)

    @staticmethod
    def _unary_op(f):
        @functools.wraps(f)
        def func(self, *args, **kwargs):
            with np.errstate(all='ignore'):
                return self.__array_wrap__(f(self.variable.data, *args,
                                             **kwargs))

        return func

    @staticmethod
    def _binary_op(f, reflexive=False, join=None, **ignored_kwargs):
        @functools.wraps(f)
        def func(self, other):
            if isinstance(other, (Dataset, groupby.GroupBy)):
                return NotImplemented
            if isinstance(other, DataArray):
                align_type = (OPTIONS['arithmetic_join']
                              if join is None else join)
                self, other = align(self, other, join=align_type, copy=False)
            other_variable = getattr(other, 'variable', other)
            other_coords = getattr(other, 'coords', None)

            variable = (f(self.variable, other_variable)
                        if not reflexive
                        else f(other_variable, self.variable))
            coords = self.coords._merge_raw(other_coords)
            name = self._result_name(other)

            return self._replace(variable, coords, name)

        return func

    @staticmethod
    def _inplace_binary_op(f):
        @functools.wraps(f)
        def func(self, other):
            if isinstance(other, groupby.GroupBy):
                raise TypeError('in-place operations between a DataArray and '
                                'a grouped object are not permitted')
            # n.b. we can't align other to self (with other.reindex_like(self))
            # because `other` may be converted into floats, which would cause
            # in-place arithmetic to fail unpredictably. Instead, we simply
            # don't support automatic alignment with in-place arithmetic.
            other_coords = getattr(other, 'coords', None)
            other_variable = getattr(other, 'variable', other)
            with self.coords._merge_inplace(other_coords):
                f(self.variable, other_variable)
            return self

        return func

    def _copy_attrs_from(self, other):
        self.attrs = other.attrs

    @property
    def plot(self):
        """
        Access plotting functions

        >>> d = DataArray([[1, 2], [3, 4]])

        For convenience just call this directly
        >>> d.plot()

        Or use it as a namespace to use xarray.plot functions as
        DataArray methods
        >>> d.plot.imshow()  # equivalent to xarray.plot.imshow(d)

        """
        return _PlotMethods(self)

    def _title_for_slice(self, truncate=50):
        """
        If the dataarray has 1 dimensional coordinates or comes from a slice
        we can show that info in the title

        Parameters
        ----------
        truncate : integer
            maximum number of characters for title

        Returns
        -------
        title : string
            Can be used for plot titles

        """
        one_dims = []
        for dim, coord in iteritems(self.coords):
            if coord.size == 1:
                one_dims.append('{dim} = {v}'.format(
                    dim=dim, v=format_item(coord.values)))

        title = ', '.join(one_dims)
        if len(title) > truncate:
            title = title[:(truncate - 3)] + '...'

        return title

    def diff(self, dim, n=1, label='upper'):
        """Calculate the n-th order discrete difference along given axis.

        Parameters
        ----------
        dim : str, optional
            Dimension over which to calculate the finite difference.
        n : int, optional
            The number of times values are differenced.
        label : str, optional
            The new coordinate in dimension ``dim`` will have the
            values of either the minuend's or subtrahend's coordinate
            for values 'upper' and 'lower', respectively.  Other
            values are not supported.

        Returns
        -------
        difference : same type as caller
            The n-th order finite difference of this object.

        Examples
        --------
        >>> arr = xr.DataArray([5, 5, 6, 6], [[1, 2, 3, 4]], ['x'])
        >>> arr.diff('x')
        <xarray.DataArray (x: 3)>
        array([0, 1, 0])
        Coordinates:
        * x        (x) int64 2 3 4
        >>> arr.diff('x', 2)
        <xarray.DataArray (x: 2)>
        array([ 1, -1])
        Coordinates:
        * x        (x) int64 3 4

        See Also
        --------
        DataArray.differentiate
        """
        ds = self._to_temp_dataset().diff(n=n, dim=dim, label=label)
        return self._from_temp_dataset(ds)

    def shift(self, shifts=None, fill_value=dtypes.NA, **shifts_kwargs):
        """Shift this array by an offset along one or more dimensions.

        Only the data is moved; coordinates stay in place. Values shifted from
        beyond array bounds are replaced by NaN. This is consistent with the
        behavior of ``shift`` in pandas.

        Parameters
        ----------
        shifts : Mapping with the form of {dim: offset}
            Integer offset to shift along each of the given dimensions.
            Positive offsets shift to the right; negative offsets shift to the
            left.
        fill_value: scalar, optional
            Value to use for newly missing values
        **shifts_kwargs:
            The keyword arguments form of ``shifts``.
            One of shifts or shifts_kwarg must be provided.

        Returns
        -------
        shifted : DataArray
            DataArray with the same coordinates and attributes but shifted
            data.

        See also
        --------
        roll

        Examples
        --------

        >>> arr = xr.DataArray([5, 6, 7], dims='x')
        >>> arr.shift(x=1)
        <xarray.DataArray (x: 3)>
        array([ nan,   5.,   6.])
        Coordinates:
          * x        (x) int64 0 1 2
        """
        variable = self.variable.shift(
            shifts=shifts, fill_value=fill_value, **shifts_kwargs)
        return self._replace(variable=variable)

    def roll(self, shifts=None, roll_coords=None, **shifts_kwargs):
        """Roll this array by an offset along one or more dimensions.

        Unlike shift, roll may rotate all variables, including coordinates
        if specified. The direction of rotation is consistent with
        :py:func:`numpy.roll`.

        Parameters
        ----------
        roll_coords : bool
            Indicates whether to  roll the coordinates by the offset
            The current default of roll_coords (None, equivalent to True) is
            deprecated and will change to False in a future version.
            Explicitly pass roll_coords to silence the warning.
        **shifts : keyword arguments of the form {dim: offset}
            Integer offset to rotate each of the given dimensions. Positive
            offsets roll to the right; negative offsets roll to the left.

        Returns
        -------
        rolled : DataArray
            DataArray with the same attributes but rolled data and coordinates.

        See also
        --------
        shift

        Examples
        --------

        >>> arr = xr.DataArray([5, 6, 7], dims='x')
        >>> arr.roll(x=1)
        <xarray.DataArray (x: 3)>
        array([7, 5, 6])
        Coordinates:
          * x        (x) int64 2 0 1
        """
        ds = self._to_temp_dataset().roll(
            shifts=shifts, roll_coords=roll_coords, **shifts_kwargs)
        return self._from_temp_dataset(ds)

    @property
    def real(self):
        return self._replace(self.variable.real)

    @property
    def imag(self):
        return self._replace(self.variable.imag)

    def dot(self, other, dims=None):
        """Perform dot product of two DataArrays along their shared dims.

        Equivalent to taking taking tensordot over all shared dims.

        Parameters
        ----------
        other : DataArray
            The other array with which the dot product is performed.
        dims: list of strings, optional
            Along which dimensions to be summed over. Default all the common
            dimensions are summed over.

        Returns
        -------
        result : DataArray
            Array resulting from the dot product over all shared dimensions.

        See also
        --------
        dot
        numpy.tensordot

        Examples
        --------

        >>> da_vals = np.arange(6 * 5 * 4).reshape((6, 5, 4))
        >>> da = DataArray(da_vals, dims=['x', 'y', 'z'])
        >>> dm_vals = np.arange(4)
        >>> dm = DataArray(dm_vals, dims=['z'])

        >>> dm.dims
        ('z')
        >>> da.dims
        ('x', 'y', 'z')

        >>> dot_result = da.dot(dm)
        >>> dot_result.dims
        ('x', 'y')
        """
        if isinstance(other, Dataset):
            raise NotImplementedError('dot products are not yet supported '
                                      'with Dataset objects.')
        if not isinstance(other, DataArray):
            raise TypeError('dot only operates on DataArrays.')

        return computation.dot(self, other, dims=dims)

    def sortby(self, variables, ascending=True):
        """
        Sort object by labels or values (along an axis).

        Sorts the dataarray, either along specified dimensions,
        or according to values of 1-D dataarrays that share dimension
        with calling object.

        If the input variables are dataarrays, then the dataarrays are aligned
        (via left-join) to the calling object prior to sorting by cell values.
        NaNs are sorted to the end, following Numpy convention.

        If multiple sorts along the same dimension is
        given, numpy's lexsort is performed along that dimension:
        https://docs.scipy.org/doc/numpy/reference/generated/numpy.lexsort.html
        and the FIRST key in the sequence is used as the primary sort key,
        followed by the 2nd key, etc.

        Parameters
        ----------
        variables: str, DataArray, or list of either
            1D DataArray objects or name(s) of 1D variable(s) in
            coords whose values are used to sort this array.
        ascending: boolean, optional
            Whether to sort by ascending or descending order.

        Returns
        -------
        sorted: DataArray
            A new dataarray where all the specified dims are sorted by dim
            labels.

        Examples
        --------

        >>> da = xr.DataArray(np.random.rand(5),
        ...                   coords=[pd.date_range('1/1/2000', periods=5)],
        ...                   dims='time')
        >>> da
        <xarray.DataArray (time: 5)>
        array([ 0.965471,  0.615637,  0.26532 ,  0.270962,  0.552878])
        Coordinates:
          * time     (time) datetime64[ns] 2000-01-01 2000-01-02 2000-01-03 ...

        >>> da.sortby(da)
        <xarray.DataArray (time: 5)>
        array([ 0.26532 ,  0.270962,  0.552878,  0.615637,  0.965471])
        Coordinates:
          * time     (time) datetime64[ns] 2000-01-03 2000-01-04 2000-01-05 ...
        """
        ds = self._to_temp_dataset().sortby(variables, ascending=ascending)
        return self._from_temp_dataset(ds)

    def quantile(self, q, dim=None, interpolation='linear', keep_attrs=None):
        """Compute the qth quantile of the data along the specified dimension.

        Returns the qth quantiles(s) of the array elements.

        Parameters
        ----------
        q : float in range of [0,1] (or sequence of floats)
            Quantile to compute, which must be between 0 and 1 inclusive.
        dim : str or sequence of str, optional
            Dimension(s) over which to apply quantile.
        interpolation : {'linear', 'lower', 'higher', 'midpoint', 'nearest'}
            This optional parameter specifies the interpolation method to
            use when the desired quantile lies between two data points
            ``i < j``:

                - linear: ``i + (j - i) * fraction``, where ``fraction`` is
                  the fractional part of the index surrounded by ``i`` and
                  ``j``.
                - lower: ``i``.
                - higher: ``j``.
                - nearest: ``i`` or ``j``, whichever is nearest.
                - midpoint: ``(i + j) / 2``.
        keep_attrs : bool, optional
            If True, the dataset's attributes (`attrs`) will be copied from
            the original object to the new one.  If False (default), the new
            object will be returned without attributes.

        Returns
        -------
        quantiles : DataArray
            If `q` is a single quantile, then the result
            is a scalar. If multiple percentiles are given, first axis of
            the result corresponds to the quantile and a quantile dimension
            is added to the return array. The other dimensions are the
             dimensions that remain after the reduction of the array.

        See Also
        --------
        numpy.nanpercentile, pandas.Series.quantile, Dataset.quantile
        """

        ds = self._to_temp_dataset().quantile(
            q, dim=dim, keep_attrs=keep_attrs, interpolation=interpolation)
        return self._from_temp_dataset(ds)

    def rank(self, dim, pct=False, keep_attrs=None):
        """Ranks the data.

        Equal values are assigned a rank that is the average of the ranks that
        would have been otherwise assigned to all of the values within that
        set.  Ranks begin at 1, not 0. If pct, computes percentage ranks.

        NaNs in the input array are returned as NaNs.

        The `bottleneck` library is required.

        Parameters
        ----------
        dim : str
            Dimension over which to compute rank.
        pct : bool, optional
            If True, compute percentage ranks, otherwise compute integer ranks.
        keep_attrs : bool, optional
            If True, the dataset's attributes (`attrs`) will be copied from
            the original object to the new one.  If False (default), the new
            object will be returned without attributes.

        Returns
        -------
        ranked : DataArray
            DataArray with the same coordinates and dtype 'float64'.

        Examples
        --------

        >>> arr = xr.DataArray([5, 6, 7], dims='x')
        >>> arr.rank('x')
        <xarray.DataArray (x: 3)>
        array([ 1.,   2.,   3.])
        Dimensions without coordinates: x
        """

        ds = self._to_temp_dataset().rank(dim, pct=pct, keep_attrs=keep_attrs)
        return self._from_temp_dataset(ds)

    def differentiate(self, coord, edge_order=1, datetime_unit=None):
        """ Differentiate the array with the second order accurate central
        differences.

        .. note::
            This feature is limited to simple cartesian geometry, i.e. coord
            must be one dimensional.

        Parameters
        ----------
        coord: str
            The coordinate to be used to compute the gradient.
        edge_order: 1 or 2. Default 1
            N-th order accurate differences at the boundaries.
        datetime_unit: None or any of {'Y', 'M', 'W', 'D', 'h', 'm', 's', 'ms',
            'us', 'ns', 'ps', 'fs', 'as'}
            Unit to compute gradient. Only valid for datetime coordinate.

        Returns
        -------
        differentiated: DataArray

        See also
        --------
        numpy.gradient: corresponding numpy function

        Examples
        --------

        >>> da = xr.DataArray(np.arange(12).reshape(4, 3), dims=['x', 'y'],
        ...                   coords={'x': [0, 0.1, 1.1, 1.2]})
        >>> da
        <xarray.DataArray (x: 4, y: 3)>
        array([[ 0,  1,  2],
               [ 3,  4,  5],
               [ 6,  7,  8],
               [ 9, 10, 11]])
        Coordinates:
          * x        (x) float64 0.0 0.1 1.1 1.2
        Dimensions without coordinates: y
        >>>
        >>> da.differentiate('x')
        <xarray.DataArray (x: 4, y: 3)>
        array([[30.      , 30.      , 30.      ],
               [27.545455, 27.545455, 27.545455],
               [27.545455, 27.545455, 27.545455],
               [30.      , 30.      , 30.      ]])
        Coordinates:
          * x        (x) float64 0.0 0.1 1.1 1.2
        Dimensions without coordinates: y
        """
        ds = self._to_temp_dataset().differentiate(
            coord, edge_order, datetime_unit)
        return self._from_temp_dataset(ds)


# priority most be higher than Variable to properly work with binary ufuncs
ops.inject_all_ops_and_reduce_methods(DataArray, priority=60)<|MERGE_RESOLUTION|>--- conflicted
+++ resolved
@@ -161,11 +161,8 @@
     """
     _groupby_cls = groupby.DataArrayGroupBy
     _rolling_cls = rolling.DataArrayRolling
-<<<<<<< HEAD
     _ewm_cls = ewm.DataArrayEWM
-=======
     _coarsen_cls = rolling.DataArrayCoarsen
->>>>>>> ede3e010
     _resample_cls = resample.DataArrayResample
 
     dt = property(DatetimeAccessor)
