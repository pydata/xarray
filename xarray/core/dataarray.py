import functools
import warnings
from numbers import Number
from typing import (
    TYPE_CHECKING,
    Any,
    Callable,
    Dict,
    Hashable,
    Iterable,
    List,
    Mapping,
    Optional,
    Sequence,
    Tuple,
    TypeVar,
    Union,
    cast,
)

import numpy as np
import pandas as pd

from ..plot.plot import _PlotMethods
from . import (
    computation,
    dtypes,
    groupby,
    indexing,
    ops,
    pdcompat,
    resample,
    rolling,
    utils,
)
from .accessor_dt import DatetimeAccessor
from .accessor_str import StringAccessor
from .alignment import (
    _broadcast_helper,
    _get_broadcast_dims_map_common_coords,
    align,
    reindex_like_indexers,
)
from .common import AbstractArray, DataWithCoords
from .coordinates import (
    DataArrayCoordinates,
    LevelCoordinatesSource,
    assert_coordinate_consistent,
    remap_label_indexers,
)
from .dataset import Dataset, split_indexes
from .formatting import format_item
<<<<<<< HEAD
from .indexes import Indexes, default_indexes
from .indexing import is_fancy_indexer
from .merge import PANDAS_TYPES
=======
from .indexes import Indexes, propagate_indexes, default_indexes
from .merge import PANDAS_TYPES, _extract_indexes_from_coords
>>>>>>> 577d3a75
from .options import OPTIONS
from .utils import Default, ReprObject, _check_inplace, _default, either_dict_or_kwargs
from .variable import (
    IndexVariable,
    Variable,
    as_compatible_data,
    as_variable,
    assert_unique_multiindex_level_names,
)

if TYPE_CHECKING:
    T_DSorDA = TypeVar("T_DSorDA", "DataArray", Dataset)

    try:
        from dask.delayed import Delayed
    except ImportError:
        Delayed = None
    try:
        from cdms2 import Variable as cdms2_Variable
    except ImportError:
        cdms2_Variable = None
    try:
        from iris.cube import Cube as iris_Cube
    except ImportError:
        iris_Cube = None


def _infer_coords_and_dims(
    shape, coords, dims
) -> "Tuple[Dict[Any, Variable], Tuple[Hashable, ...]]":
    """All the logic for creating a new DataArray"""

    if (
        coords is not None
        and not utils.is_dict_like(coords)
        and len(coords) != len(shape)
    ):
        raise ValueError(
            "coords is not dict-like, but it has %s items, "
            "which does not match the %s dimensions of the "
            "data" % (len(coords), len(shape))
        )

    if isinstance(dims, str):
        dims = (dims,)

    if dims is None:
        dims = ["dim_%s" % n for n in range(len(shape))]
        if coords is not None and len(coords) == len(shape):
            # try to infer dimensions from coords
            if utils.is_dict_like(coords):
                # deprecated in GH993, removed in GH1539
                raise ValueError(
                    "inferring DataArray dimensions from "
                    "dictionary like ``coords`` is no longer "
                    "supported. Use an explicit list of "
                    "``dims`` instead."
                )
            for n, (dim, coord) in enumerate(zip(dims, coords)):
                coord = as_variable(coord, name=dims[n]).to_index_variable()
                dims[n] = coord.name
        dims = tuple(dims)
    elif len(dims) != len(shape):
        raise ValueError(
            "different number of dimensions on data "
            "and dims: %s vs %s" % (len(shape), len(dims))
        )
    else:
        for d in dims:
            if not isinstance(d, str):
                raise TypeError("dimension %s is not a string" % d)

    new_coords: Dict[Any, Variable] = {}

    if utils.is_dict_like(coords):
        for k, v in coords.items():
            new_coords[k] = as_variable(v, name=k)
    elif coords is not None:
        for dim, coord in zip(dims, coords):
            var = as_variable(coord, name=dim)
            var.dims = (dim,)
            new_coords[dim] = var.to_index_variable()

    sizes = dict(zip(dims, shape))
    for k, v in new_coords.items():
        if any(d not in dims for d in v.dims):
            raise ValueError(
                "coordinate %s has dimensions %s, but these "
                "are not a subset of the DataArray "
                "dimensions %s" % (k, v.dims, dims)
            )

        for d, s in zip(v.dims, v.shape):
            if s != sizes[d]:
                raise ValueError(
                    "conflicting sizes for dimension %r: "
                    "length %s on the data but length %s on "
                    "coordinate %r" % (d, sizes[d], s, k)
                )

        if k in sizes and v.shape != (sizes[k],):
            raise ValueError(
                "coordinate %r is a DataArray dimension, but "
                "it has shape %r rather than expected shape %r "
                "matching the dimension size" % (k, v.shape, (sizes[k],))
            )

    assert_unique_multiindex_level_names(new_coords)

    return new_coords, dims


def _check_data_shape(data, coords, dims):
    if data is dtypes.NA:
        data = np.nan
    if coords is not None and utils.is_scalar(data, include_0d=False):
        if utils.is_dict_like(coords):
            if dims is None:
                return data
            else:
                data_shape = tuple(
                    as_variable(coords[k], k).size if k in coords.keys() else 1
                    for k in dims
                )
        else:
            data_shape = tuple(as_variable(coord, "foo").size for coord in coords)
        data = np.full(data_shape, data)
    return data


class _LocIndexer:
    __slots__ = ("data_array",)

    def __init__(self, data_array: "DataArray"):
        self.data_array = data_array

    def __getitem__(self, key) -> "DataArray":
        if not utils.is_dict_like(key):
            # expand the indexer so we can handle Ellipsis
            labels = indexing.expanded_indexer(key, self.data_array.ndim)
            key = dict(zip(self.data_array.dims, labels))
        return self.data_array.sel(**key)

    def __setitem__(self, key, value) -> None:
        if not utils.is_dict_like(key):
            # expand the indexer so we can handle Ellipsis
            labels = indexing.expanded_indexer(key, self.data_array.ndim)
            key = dict(zip(self.data_array.dims, labels))

        pos_indexers, _ = remap_label_indexers(self.data_array, key)
        self.data_array[pos_indexers] = value


# Used as the key corresponding to a DataArray's variable when converting
# arbitrary DataArray objects to datasets
_THIS_ARRAY = ReprObject("<this-array>")


class DataArray(AbstractArray, DataWithCoords):
    """N-dimensional array with labeled coordinates and dimensions.

    DataArray provides a wrapper around numpy ndarrays that uses labeled
    dimensions and coordinates to support metadata aware operations. The API is
    similar to that for the pandas Series or DataFrame, but DataArray objects
    can have any number of dimensions, and their contents have fixed data
    types.

    Additional features over raw numpy arrays:

    - Apply operations over dimensions by name: ``x.sum('time')``.
    - Select or assign values by integer location (like numpy): ``x[:10]``
      or by label (like pandas): ``x.loc['2014-01-01']`` or
      ``x.sel(time='2014-01-01')``.
    - Mathematical operations (e.g., ``x - y``) vectorize across multiple
      dimensions (known in numpy as "broadcasting") based on dimension names,
      regardless of their original order.
    - Keep track of arbitrary metadata in the form of a Python dictionary:
      ``x.attrs``
    - Convert to a pandas Series: ``x.to_series()``.

    Getting items from or doing mathematical operations with a DataArray
    always returns another DataArray.

    Attributes
    ----------
    dims : tuple
        Dimension names associated with this array.
    values : numpy.ndarray
        Access or modify DataArray values as a numpy array.
    coords : dict-like
        Dictionary of DataArray objects that label values along each dimension.
    name : str or None
        Name of this array.
    attrs : dict
        Dictionary for holding arbitrary metadata.
    """

    _cache: Dict[str, Any]
    _coords: Dict[Any, Variable]
    _indexes: Optional[Dict[Hashable, pd.Index]]
    _name: Optional[Hashable]
    _variable: Variable

    __slots__ = (
        "_cache",
        "_coords",
        "_file_obj",
        "_indexes",
        "_name",
        "_variable",
        "__weakref__",
    )

    _groupby_cls = groupby.DataArrayGroupBy
    _rolling_cls = rolling.DataArrayRolling
    _coarsen_cls = rolling.DataArrayCoarsen
    _resample_cls = resample.DataArrayResample

    dt = property(DatetimeAccessor)

    def __init__(
        self,
        data: Any = dtypes.NA,
        coords: Union[Sequence[Tuple], Mapping[Hashable, Any], None] = None,
        dims: Union[Hashable, Sequence[Hashable], None] = None,
        name: Hashable = None,
        attrs: Mapping = None,
        # deprecated parameters
        encoding=None,
        # internal parameters
        indexes: Dict[Hashable, pd.Index] = None,
        fastpath: bool = False,
    ):
        """
        Parameters
        ----------
        data : array_like
            Values for this array. Must be an ``numpy.ndarray``, ndarray like,
            or castable to an ``ndarray``. If a self-described xarray or pandas
            object, attempts are made to use this array's metadata to fill in
            other unspecified arguments. A view of the array's data is used
            instead of a copy if possible.
        coords : sequence or dict of array_like objects, optional
            Coordinates (tick labels) to use for indexing along each dimension.
            The following notations are accepted:

            - mapping {dimension name: array-like}
            - sequence of tuples that are valid arguments for xarray.Variable()
              - (dims, data)
              - (dims, data, attrs)
              - (dims, data, attrs, encoding)

            Additionally, it is possible to define a coord whose name
            does not match the dimension name, or a coord based on multiple
            dimensions, with one of the following notations:

            - mapping {coord name: DataArray}
            - mapping {coord name: Variable}
            - mapping {coord name: (dimension name, array-like)}
            - mapping {coord name: (tuple of dimension names, array-like)}

        dims : hashable or sequence of hashable, optional
            Name(s) of the data dimension(s). Must be either a hashable (only
            for 1D data) or a sequence of hashables with length equal to the
            number of dimensions. If this argument is omitted, dimension names
            are taken from ``coords`` (if possible) and otherwise default to
            ``['dim_0', ... 'dim_n']``.
        name : str or None, optional
            Name of this array.
        attrs : dict_like or None, optional
            Attributes to assign to the new instance. By default, an empty
            attribute dictionary is initialized.
        """
        if encoding is not None:
            warnings.warn(
                "The `encoding` argument to `DataArray` is deprecated, and . "
                "will be removed in 0.15. "
                "Instead, specify the encoding when writing to disk or "
                "set the `encoding` attribute directly.",
                FutureWarning,
                stacklevel=2,
            )
        if fastpath:
            variable = data
            assert dims is None
            assert attrs is None
            assert encoding is None
        else:
            # try to fill in arguments from data if they weren't supplied
            if coords is None:

                if isinstance(data, DataArray):
                    coords = data.coords
                elif isinstance(data, pd.Series):
                    coords = [data.index]
                elif isinstance(data, pd.DataFrame):
                    coords = [data.index, data.columns]
                elif isinstance(data, (pd.Index, IndexVariable)):
                    coords = [data]
                elif isinstance(data, pdcompat.Panel):
                    coords = [data.items, data.major_axis, data.minor_axis]

            if dims is None:
                dims = getattr(data, "dims", getattr(coords, "dims", None))
            if name is None:
                name = getattr(data, "name", None)
            if attrs is None and not isinstance(data, PANDAS_TYPES):
                attrs = getattr(data, "attrs", None)
            if encoding is None:
                encoding = getattr(data, "encoding", None)

            data = _check_data_shape(data, coords, dims)
            data = as_compatible_data(data)
            coords, dims = _infer_coords_and_dims(data.shape, coords, dims)
            variable = Variable(dims, data, attrs, encoding, fastpath=True)
            indexes = dict(
                _extract_indexes_from_coords(coords)
            )  # needed for to_dataset

        # These fully describe a DataArray
        self._variable = variable
        assert isinstance(coords, dict)
        self._coords = coords
        self._name = name

        # TODO(shoyer): document this argument, once it becomes part of the
        # public interface.
        self._indexes = indexes

        self._file_obj = None

    def _replace(
        self,
        variable: Variable = None,
        coords=None,
        name: Union[Hashable, None, Default] = _default,
        indexes=None,
    ) -> "DataArray":
        if variable is None:
            variable = self.variable
        if coords is None:
            coords = self._coords
        if name is _default:
            name = self.name
        return type(self)(variable, coords, name=name, fastpath=True, indexes=indexes)

    def _replace_maybe_drop_dims(
        self, variable: Variable, name: Union[Hashable, None, Default] = _default
    ) -> "DataArray":
        if variable.dims == self.dims and variable.shape == self.shape:
            coords = self._coords.copy()
            indexes = self._indexes
        elif variable.dims == self.dims:
            # Shape has changed (e.g. from reduce(..., keepdims=True)
            new_sizes = dict(zip(self.dims, variable.shape))
            coords = {
                k: v
                for k, v in self._coords.items()
                if v.shape == tuple(new_sizes[d] for d in v.dims)
            }
            changed_dims = [
                k for k in variable.dims if variable.sizes[k] != self.sizes[k]
            ]
            indexes = propagate_indexes(self._indexes, exclude=changed_dims)
        else:
            allowed_dims = set(variable.dims)
            coords = {
                k: v for k, v in self._coords.items() if set(v.dims) <= allowed_dims
            }
            indexes = propagate_indexes(
                self._indexes, exclude=(set(self.dims) - allowed_dims)
            )
        return self._replace(variable, coords, name, indexes=indexes)

    def _overwrite_indexes(self, indexes: Mapping[Hashable, Any]) -> "DataArray":
        if not len(indexes):
            return self
        coords = self._coords.copy()
        for name, idx in indexes.items():
            coords[name] = IndexVariable(name, idx)
        obj = self._replace(coords=coords)

        # switch from dimension to level names, if necessary
        dim_names: Dict[Any, str] = {}
        for dim, idx in indexes.items():
            if not isinstance(idx, pd.MultiIndex) and idx.name != dim:
                dim_names[dim] = idx.name
        if dim_names:
            obj = obj.rename(dim_names)
        return obj

    def _to_temp_dataset(self) -> Dataset:
        return self._to_dataset_whole(name=_THIS_ARRAY, shallow_copy=False)

    def _from_temp_dataset(
        self, dataset: Dataset, name: Hashable = _default
    ) -> "DataArray":
        variable = dataset._variables.pop(_THIS_ARRAY)
        coords = dataset._variables
        indexes = dataset._indexes
        return self._replace(variable, coords, name, indexes=indexes)

    def _to_dataset_split(self, dim: Hashable) -> Dataset:
        """ splits dataarray along dimension 'dim' """

        def subset(dim, label):
            array = self.loc[{dim: label}]
            array.attrs = {}
            return as_variable(array)

        variables = {label: subset(dim, label) for label in self.get_index(dim)}
        variables.update({k: v for k, v in self._coords.items() if k != dim})
        indexes = propagate_indexes(self._indexes, exclude=dim)
        coord_names = set(self._coords) - set([dim])
        dataset = Dataset._construct_direct(
            variables, coord_names, indexes=indexes, attrs=self.attrs
        )
        return dataset

    def _to_dataset_whole(
        self, name: Hashable = None, shallow_copy: bool = True
    ) -> Dataset:
        if name is None:
            name = self.name
        if name is None:
            raise ValueError(
                "unable to convert unnamed DataArray to a "
                "Dataset without providing an explicit name"
            )
        if name in self.coords:
            raise ValueError(
                "cannot create a Dataset from a DataArray with "
                "the same name as one of its coordinates"
            )
        # use private APIs for speed: this is called by _to_temp_dataset(),
        # which is used in the guts of a lot of operations (e.g., reindex)
        variables = self._coords.copy()
        variables[name] = self.variable
        if shallow_copy:
            for k in variables:
                variables[k] = variables[k].copy(deep=False)
        indexes = self._indexes

        coord_names = set(self._coords)
        dataset = Dataset._construct_direct(variables, coord_names, indexes=indexes)
        return dataset

    def to_dataset(self, dim: Hashable = None, *, name: Hashable = None) -> Dataset:
        """Convert a DataArray to a Dataset.

        Parameters
        ----------
        dim : hashable, optional
            Name of the dimension on this array along which to split this array
            into separate variables. If not provided, this array is converted
            into a Dataset of one variable.
        name : hashable, optional
            Name to substitute for this array's name. Only valid if ``dim`` is
            not provided.

        Returns
        -------
        dataset : Dataset
        """
        if dim is not None and dim not in self.dims:
            raise TypeError(
                f"{dim} is not a dim. If supplying a ``name``, pass as a kwarg."
            )

        if dim is not None:
            if name is not None:
                raise TypeError("cannot supply both dim and name arguments")
            return self._to_dataset_split(dim)
        else:
            return self._to_dataset_whole(name)

    @property
    def name(self) -> Optional[Hashable]:
        """The name of this array.
        """
        return self._name

    @name.setter
    def name(self, value: Optional[Hashable]) -> None:
        self._name = value

    @property
    def variable(self) -> Variable:
        """Low level interface to the Variable object for this DataArray."""
        return self._variable

    @property
    def dtype(self) -> np.dtype:
        return self.variable.dtype

    @property
    def shape(self) -> Tuple[int, ...]:
        return self.variable.shape

    @property
    def size(self) -> int:
        return self.variable.size

    @property
    def nbytes(self) -> int:
        return self.variable.nbytes

    @property
    def ndim(self) -> int:
        return self.variable.ndim

    def __len__(self) -> int:
        return len(self.variable)

    @property
    def data(self) -> Any:
        """The array's data as a dask or numpy array
        """
        return self.variable.data

    @data.setter
    def data(self, value: Any) -> None:
        self.variable.data = value

    @property
    def values(self) -> np.ndarray:
        """The array's data as a numpy.ndarray"""
        return self.variable.values

    @values.setter
    def values(self, value: Any) -> None:
        self.variable.values = value

    @property
    def _in_memory(self) -> bool:
        return self.variable._in_memory

    def to_index(self) -> pd.Index:
        """Convert this variable to a pandas.Index. Only possible for 1D
        arrays.
        """
        return self.variable.to_index()

    @property
    def dims(self) -> Tuple[Hashable, ...]:
        """Tuple of dimension names associated with this array.

        Note that the type of this property is inconsistent with
        `Dataset.dims`.  See `Dataset.sizes` and `DataArray.sizes` for
        consistently named properties.
        """
        return self.variable.dims

    @dims.setter
    def dims(self, value):
        raise AttributeError(
            "you cannot assign dims on a DataArray. Use "
            ".rename() or .swap_dims() instead."
        )

    def _item_key_to_dict(self, key: Any) -> Mapping[Hashable, Any]:
        if utils.is_dict_like(key):
            return key
        else:
            key = indexing.expanded_indexer(key, self.ndim)
            return dict(zip(self.dims, key))

    @property
    def _level_coords(self) -> Dict[Hashable, Hashable]:
        """Return a mapping of all MultiIndex levels and their corresponding
        coordinate name.
        """
        level_coords: Dict[Hashable, Hashable] = {}

        for cname, var in self._coords.items():
            if var.ndim == 1 and isinstance(var, IndexVariable):
                level_names = var.level_names
                if level_names is not None:
                    (dim,) = var.dims
                    level_coords.update({lname: dim for lname in level_names})
        return level_coords

    def _getitem_coord(self, key):
        from .dataset import _get_virtual_variable

        try:
            var = self._coords[key]
        except KeyError:
            dim_sizes = dict(zip(self.dims, self.shape))
            _, key, var = _get_virtual_variable(
                self._coords, key, self._level_coords, dim_sizes
            )

        return self._replace_maybe_drop_dims(var, name=key)

    def __getitem__(self, key: Any) -> "DataArray":
        if isinstance(key, str):
            return self._getitem_coord(key)
        else:
            # xarray-style array indexing
            return self.isel(indexers=self._item_key_to_dict(key))

    def __setitem__(self, key: Any, value: Any) -> None:
        if isinstance(key, str):
            self.coords[key] = value
        else:
            # Coordinates in key, value and self[key] should be consistent.
            # TODO Coordinate consistency in key is checked here, but it
            # causes unnecessary indexing. It should be optimized.
            obj = self[key]
            if isinstance(value, DataArray):
                assert_coordinate_consistent(value, obj.coords.variables)
            # DataArray key -> Variable key
            key = {
                k: v.variable if isinstance(v, DataArray) else v
                for k, v in self._item_key_to_dict(key).items()
            }
            self.variable[key] = value

    def __delitem__(self, key: Any) -> None:
        del self.coords[key]

    @property
    def _attr_sources(self) -> List[Mapping[Hashable, Any]]:
        """List of places to look-up items for attribute-style access
        """
        return self._item_sources + [self.attrs]

    @property
    def _item_sources(self) -> List[Mapping[Hashable, Any]]:
        """List of places to look-up items for key-completion
        """
        return [
            self.coords,
            {d: self.coords[d] for d in self.dims},
            LevelCoordinatesSource(self),
        ]

    def __contains__(self, key: Any) -> bool:
        return key in self.data

    @property
    def loc(self) -> _LocIndexer:
        """Attribute for location based indexing like pandas.
        """
        return _LocIndexer(self)

    @property
    def attrs(self) -> Dict[Hashable, Any]:
        """Dictionary storing arbitrary metadata with this array."""
        return self.variable.attrs

    @attrs.setter
    def attrs(self, value: Mapping[Hashable, Any]) -> None:
        # Disable type checking to work around mypy bug - see mypy#4167
        self.variable.attrs = value  # type: ignore

    @property
    def encoding(self) -> Dict[Hashable, Any]:
        """Dictionary of format-specific settings for how this array should be
        serialized."""
        return self.variable.encoding

    @encoding.setter
    def encoding(self, value: Mapping[Hashable, Any]) -> None:
        self.variable.encoding = value

    @property
    def indexes(self) -> Indexes:
        """Mapping of pandas.Index objects used for label based indexing
        """
        if self._indexes is None:
            self._indexes = default_indexes(self._coords, self.dims)
        return Indexes(self._indexes)

    @property
    def coords(self) -> DataArrayCoordinates:
        """Dictionary-like container of coordinate arrays.
        """
        return DataArrayCoordinates(self)

    def reset_coords(
        self,
        names: Union[Iterable[Hashable], Hashable, None] = None,
        drop: bool = False,
        inplace: bool = None,
    ) -> Union[None, "DataArray", Dataset]:
        """Given names of coordinates, reset them to become variables.

        Parameters
        ----------
        names : hashable or iterable of hashables, optional
            Name(s) of non-index coordinates in this dataset to reset into
            variables. By default, all non-index coordinates are reset.
        drop : bool, optional
            If True, remove coordinates instead of converting them into
            variables.

        Returns
        -------
        Dataset, or DataArray if ``drop == True``
        """
        _check_inplace(inplace)
        if names is None:
            names = set(self.coords) - set(self.dims)
        dataset = self.coords.to_dataset().reset_coords(names, drop)
        if drop:
            return self._replace(coords=dataset._variables)
        else:
            if self.name is None:
                raise ValueError(
                    "cannot reset_coords with drop=False on an unnamed DataArrray"
                )
            dataset[self.name] = self.variable
            return dataset

    def __dask_tokenize__(self):
        from dask.base import normalize_token

        return normalize_token((type(self), self._variable, self._coords, self._name))

    def __dask_graph__(self):
        return self._to_temp_dataset().__dask_graph__()

    def __dask_keys__(self):
        return self._to_temp_dataset().__dask_keys__()

    def __dask_layers__(self):
        return self._to_temp_dataset().__dask_layers__()

    @property
    def __dask_optimize__(self):
        return self._to_temp_dataset().__dask_optimize__

    @property
    def __dask_scheduler__(self):
        return self._to_temp_dataset().__dask_scheduler__

    def __dask_postcompute__(self):
        func, args = self._to_temp_dataset().__dask_postcompute__()
        return self._dask_finalize, (func, args, self.name)

    def __dask_postpersist__(self):
        func, args = self._to_temp_dataset().__dask_postpersist__()
        return self._dask_finalize, (func, args, self.name)

    @staticmethod
    def _dask_finalize(results, func, args, name):
        ds = func(results, *args)
        variable = ds._variables.pop(_THIS_ARRAY)
        coords = ds._variables
        return DataArray(variable, coords, name=name, fastpath=True)

    def load(self, **kwargs) -> "DataArray":
        """Manually trigger loading of this array's data from disk or a
        remote source into memory and return this array.

        Normally, it should not be necessary to call this method in user code,
        because all xarray functions should either work on deferred data or
        load data automatically. However, this method can be necessary when
        working with many file objects on disk.

        Parameters
        ----------
        **kwargs : dict
            Additional keyword arguments passed on to ``dask.array.compute``.

        See Also
        --------
        dask.array.compute
        """
        ds = self._to_temp_dataset().load(**kwargs)
        new = self._from_temp_dataset(ds)
        self._variable = new._variable
        self._coords = new._coords
        return self

    def compute(self, **kwargs) -> "DataArray":
        """Manually trigger loading of this array's data from disk or a
        remote source into memory and return a new array. The original is
        left unaltered.

        Normally, it should not be necessary to call this method in user code,
        because all xarray functions should either work on deferred data or
        load data automatically. However, this method can be necessary when
        working with many file objects on disk.

        Parameters
        ----------
        **kwargs : dict
            Additional keyword arguments passed on to ``dask.array.compute``.

        See Also
        --------
        dask.array.compute
        """
        new = self.copy(deep=False)
        return new.load(**kwargs)

    def persist(self, **kwargs) -> "DataArray":
        """ Trigger computation in constituent dask arrays

        This keeps them as dask arrays but encourages them to keep data in
        memory.  This is particularly useful when on a distributed machine.
        When on a single machine consider using ``.compute()`` instead.

        Parameters
        ----------
        **kwargs : dict
            Additional keyword arguments passed on to ``dask.persist``.

        See Also
        --------
        dask.persist
        """
        ds = self._to_temp_dataset().persist(**kwargs)
        return self._from_temp_dataset(ds)

    def copy(self, deep: bool = True, data: Any = None) -> "DataArray":
        """Returns a copy of this array.

        If `deep=True`, a deep copy is made of the data array.
        Otherwise, a shallow copy is made, so each variable in the new
        array's dataset is also a variable in this array's dataset.

        Use `data` to create a new object with the same structure as
        original but entirely new data.

        Parameters
        ----------
        deep : bool, optional
            Whether the data array and its coordinates are loaded into memory
            and copied onto the new object. Default is True.
        data : array_like, optional
            Data to use in the new object. Must have same shape as original.
            When `data` is used, `deep` is ignored for all data variables,
            and only used for coords.

        Returns
        -------
        object : DataArray
            New object with dimensions, attributes, coordinates, name,
            encoding, and optionally data copied from original.

        Examples
        --------

        Shallow versus deep copy

        >>> array = xr.DataArray([1, 2, 3], dims='x',
        ...                      coords={'x': ['a', 'b', 'c']})
        >>> array.copy()
        <xarray.DataArray (x: 3)>
        array([1, 2, 3])
        Coordinates:
        * x        (x) <U1 'a' 'b' 'c'
        >>> array_0 = array.copy(deep=False)
        >>> array_0[0] = 7
        >>> array_0
        <xarray.DataArray (x: 3)>
        array([7, 2, 3])
        Coordinates:
        * x        (x) <U1 'a' 'b' 'c'
        >>> array
        <xarray.DataArray (x: 3)>
        array([7, 2, 3])
        Coordinates:
        * x        (x) <U1 'a' 'b' 'c'

        Changing the data using the ``data`` argument maintains the
        structure of the original object, but with the new data. Original
        object is unaffected.

        >>> array.copy(data=[0.1, 0.2, 0.3])
        <xarray.DataArray (x: 3)>
        array([ 0.1,  0.2,  0.3])
        Coordinates:
        * x        (x) <U1 'a' 'b' 'c'
        >>> array
        <xarray.DataArray (x: 3)>
        array([1, 2, 3])
        Coordinates:
        * x        (x) <U1 'a' 'b' 'c'

        See Also
        --------
        pandas.DataFrame.copy
        """
        variable = self.variable.copy(deep=deep, data=data)
        coords = {k: v.copy(deep=deep) for k, v in self._coords.items()}
        indexes = self._indexes
        return self._replace(variable, coords, indexes=indexes)

    def __copy__(self) -> "DataArray":
        return self.copy(deep=False)

    def __deepcopy__(self, memo=None) -> "DataArray":
        # memo does nothing but is required for compatibility with
        # copy.deepcopy
        return self.copy(deep=True)

    # mutable objects should not be hashable
    # https://github.com/python/mypy/issues/4266
    __hash__ = None  # type: ignore

    @property
    def chunks(self) -> Optional[Tuple[Tuple[int, ...], ...]]:
        """Block dimensions for this array's data or None if it's not a dask
        array.
        """
        return self.variable.chunks

    def chunk(
        self,
        chunks: Union[
            None,
            Number,
            Tuple[Number, ...],
            Tuple[Tuple[Number, ...], ...],
            Mapping[Hashable, Union[None, Number, Tuple[Number, ...]]],
        ] = None,
        name_prefix: str = "xarray-",
        token: str = None,
        lock: bool = False,
    ) -> "DataArray":
        """Coerce this array's data into a dask arrays with the given chunks.

        If this variable is a non-dask array, it will be converted to dask
        array. If it's a dask array, it will be rechunked to the given chunk
        sizes.

        If neither chunks is not provided for one or more dimensions, chunk
        sizes along that dimension will not be updated; non-dask arrays will be
        converted into dask arrays with a single block.

        Parameters
        ----------
        chunks : int, tuple or mapping, optional
            Chunk sizes along each dimension, e.g., ``5``, ``(5, 5)`` or
            ``{'x': 5, 'y': 5}``.
        name_prefix : str, optional
            Prefix for the name of the new dask array.
        token : str, optional
            Token uniquely identifying this array.
        lock : optional
            Passed on to :py:func:`dask.array.from_array`, if the array is not
            already as dask array.

        Returns
        -------
        chunked : xarray.DataArray
        """
        if isinstance(chunks, (tuple, list)):
            chunks = dict(zip(self.dims, chunks))

        ds = self._to_temp_dataset().chunk(
            chunks, name_prefix=name_prefix, token=token, lock=lock
        )
        return self._from_temp_dataset(ds)

    def isel(
        self,
        indexers: Mapping[Hashable, Any] = None,
        drop: bool = False,
        **indexers_kwargs: Any,
    ) -> "DataArray":
        """Return a new DataArray whose data is given by integer indexing
        along the specified dimension(s).

        See Also
        --------
        Dataset.isel
        DataArray.sel
        """
        indexers = either_dict_or_kwargs(indexers, indexers_kwargs, "isel")
        if any(is_fancy_indexer(idx) for idx in indexers.values()):
            ds = self._to_temp_dataset()._isel_fancy(indexers, drop=drop)
            return self._from_temp_dataset(ds)

        # Much faster algorithm for when all indexers are ints, slices, one-dimensional
        # lists, or zero or one-dimensional np.ndarray's

        variable = self._variable.isel(indexers)

        coords = {}
        for coord_name, coord_value in self._coords.items():
            coord_indexers = {
                k: v for k, v in indexers.items() if k in coord_value.dims
            }
            if coord_indexers:
                coord_value = coord_value.isel(coord_indexers)
                if drop and coord_value.ndim == 0:
                    continue
            coords[coord_name] = coord_value

        return self._replace(variable=variable, coords=coords)

    def sel(
        self,
        indexers: Mapping[Hashable, Any] = None,
        method: str = None,
        tolerance=None,
        drop: bool = False,
        **indexers_kwargs: Any,
    ) -> "DataArray":
        """Return a new DataArray whose data is given by selecting index
        labels along the specified dimension(s).

        .. warning::

          Do not try to assign values when using any of the indexing methods
          ``isel`` or ``sel``::

            da = xr.DataArray([0, 1, 2, 3], dims=['x'])
            # DO NOT do this
            da.isel(x=[0, 1, 2])[1] = -1

          Assigning values with the chained indexing using ``.sel`` or
          ``.isel`` fails silently.

        See Also
        --------
        Dataset.sel
        DataArray.isel

        """
        ds = self._to_temp_dataset().sel(
            indexers=indexers,
            drop=drop,
            method=method,
            tolerance=tolerance,
            **indexers_kwargs,
        )
        return self._from_temp_dataset(ds)

    def head(
        self,
        indexers: Union[Mapping[Hashable, int], int] = None,
        **indexers_kwargs: Any,
    ) -> "DataArray":
        """Return a new DataArray whose data is given by the the first `n`
        values along the specified dimension(s). Default `n` = 5

        See Also
        --------
        Dataset.head
        DataArray.tail
        DataArray.thin
        """
        ds = self._to_temp_dataset().head(indexers, **indexers_kwargs)
        return self._from_temp_dataset(ds)

    def tail(
        self,
        indexers: Union[Mapping[Hashable, int], int] = None,
        **indexers_kwargs: Any,
    ) -> "DataArray":
        """Return a new DataArray whose data is given by the the last `n`
        values along the specified dimension(s). Default `n` = 5

        See Also
        --------
        Dataset.tail
        DataArray.head
        DataArray.thin
        """
        ds = self._to_temp_dataset().tail(indexers, **indexers_kwargs)
        return self._from_temp_dataset(ds)

    def thin(
        self,
        indexers: Union[Mapping[Hashable, int], int] = None,
        **indexers_kwargs: Any,
    ) -> "DataArray":
        """Return a new DataArray whose data is given by each `n` value
        along the specified dimension(s). Default `n` = 5

        See Also
        --------
        Dataset.thin
        DataArray.head
        DataArray.tail
        """
        ds = self._to_temp_dataset().thin(indexers, **indexers_kwargs)
        return self._from_temp_dataset(ds)

    def broadcast_like(
        self, other: Union["DataArray", Dataset], exclude: Iterable[Hashable] = None
    ) -> "DataArray":
        """Broadcast this DataArray against another Dataset or DataArray.

        This is equivalent to xr.broadcast(other, self)[1]

        xarray objects are broadcast against each other in arithmetic
        operations, so this method is not be necessary for most uses.

        If no change is needed, the input data is returned to the output
        without being copied.

        If new coords are added by the broadcast, their values are
        NaN filled.

        Parameters
        ----------
        other : Dataset or DataArray
            Object against which to broadcast this array.
        exclude : iterable of hashable, optional
            Dimensions that must not be broadcasted

        Returns
        -------
        new_da: xr.DataArray

        Examples
        --------

        >>> arr1
        <xarray.DataArray (x: 2, y: 3)>
        array([[0.840235, 0.215216, 0.77917 ],
               [0.726351, 0.543824, 0.875115]])
        Coordinates:
          * x        (x) <U1 'a' 'b'
          * y        (y) <U1 'a' 'b' 'c'
        >>> arr2
        <xarray.DataArray (x: 3, y: 2)>
        array([[0.612611, 0.125753],
               [0.853181, 0.948818],
               [0.180885, 0.33363 ]])
        Coordinates:
          * x        (x) <U1 'a' 'b' 'c'
          * y        (y) <U1 'a' 'b'
        >>> arr1.broadcast_like(arr2)
        <xarray.DataArray (x: 3, y: 3)>
        array([[0.840235, 0.215216, 0.77917 ],
               [0.726351, 0.543824, 0.875115],
               [     nan,      nan,      nan]])
        Coordinates:
          * x        (x) object 'a' 'b' 'c'
          * y        (y) object 'a' 'b' 'c'
        """
        if exclude is None:
            exclude = set()
        else:
            exclude = set(exclude)
        args = align(other, self, join="outer", copy=False, exclude=exclude)

        dims_map, common_coords = _get_broadcast_dims_map_common_coords(args, exclude)

        return _broadcast_helper(args[1], exclude, dims_map, common_coords)

    def reindex_like(
        self,
        other: Union["DataArray", Dataset],
        method: str = None,
        tolerance=None,
        copy: bool = True,
        fill_value=dtypes.NA,
    ) -> "DataArray":
        """Conform this object onto the indexes of another object, filling in
        missing values with ``fill_value``. The default fill value is NaN.

        Parameters
        ----------
        other : Dataset or DataArray
            Object with an 'indexes' attribute giving a mapping from dimension
            names to pandas.Index objects, which provides coordinates upon
            which to index the variables in this dataset. The indexes on this
            other object need not be the same as the indexes on this
            dataset. Any mis-matched index values will be filled in with
            NaN, and any mis-matched dimension names will simply be ignored.
        method : {None, 'nearest', 'pad'/'ffill', 'backfill'/'bfill'}, optional
            Method to use for filling index values from other not found on this
            data array:

            * None (default): don't fill gaps
            * pad / ffill: propagate last valid index value forward
            * backfill / bfill: propagate next valid index value backward
            * nearest: use nearest valid index value
        tolerance : optional
            Maximum distance between original and new labels for inexact
            matches. The values of the index at the matching locations must
            satisfy the equation ``abs(index[indexer] - target) <= tolerance``.
        copy : bool, optional
            If ``copy=True``, data in the return value is always copied. If
            ``copy=False`` and reindexing is unnecessary, or can be performed
            with only slice operations, then the output may share memory with
            the input. In either case, a new xarray object is always returned.
        fill_value : scalar, optional
            Value to use for newly missing values

        Returns
        -------
        reindexed : DataArray
            Another dataset array, with this array's data but coordinates from
            the other object.

        See Also
        --------
        DataArray.reindex
        align
        """
        indexers = reindex_like_indexers(self, other)
        return self.reindex(
            indexers=indexers,
            method=method,
            tolerance=tolerance,
            copy=copy,
            fill_value=fill_value,
        )

    def reindex(
        self,
        indexers: Mapping[Hashable, Any] = None,
        method: str = None,
        tolerance=None,
        copy: bool = True,
        fill_value=dtypes.NA,
        **indexers_kwargs: Any,
    ) -> "DataArray":
        """Conform this object onto the indexes of another object, filling in
        missing values with ``fill_value``. The default fill value is NaN.

        Parameters
        ----------
        indexers : dict, optional
            Dictionary with keys given by dimension names and values given by
            arrays of coordinates tick labels. Any mis-matched coordinate
            values will be filled in with NaN, and any mis-matched dimension
            names will simply be ignored.
            One of indexers or indexers_kwargs must be provided.
        copy : bool, optional
            If ``copy=True``, data in the return value is always copied. If
            ``copy=False`` and reindexing is unnecessary, or can be performed
            with only slice operations, then the output may share memory with
            the input. In either case, a new xarray object is always returned.
        method : {None, 'nearest', 'pad'/'ffill', 'backfill'/'bfill'}, optional
            Method to use for filling index values in ``indexers`` not found on
            this data array:

            * None (default): don't fill gaps
            * pad / ffill: propagate last valid index value forward
            * backfill / bfill: propagate next valid index value backward
            * nearest: use nearest valid index value
        tolerance : optional
            Maximum distance between original and new labels for inexact
            matches. The values of the index at the matching locations must
            satisfy the equation ``abs(index[indexer] - target) <= tolerance``.
        fill_value : scalar, optional
            Value to use for newly missing values
        **indexers_kwarg : {dim: indexer, ...}, optional
            The keyword arguments form of ``indexers``.
            One of indexers or indexers_kwargs must be provided.

        Returns
        -------
        reindexed : DataArray
            Another dataset array, with this array's data but replaced
            coordinates.

        See Also
        --------
        DataArray.reindex_like
        align
        """
        indexers = either_dict_or_kwargs(indexers, indexers_kwargs, "reindex")
        ds = self._to_temp_dataset().reindex(
            indexers=indexers,
            method=method,
            tolerance=tolerance,
            copy=copy,
            fill_value=fill_value,
        )
        return self._from_temp_dataset(ds)

    def interp(
        self,
        coords: Mapping[Hashable, Any] = None,
        method: str = "linear",
        assume_sorted: bool = False,
        kwargs: Mapping[str, Any] = None,
        **coords_kwargs: Any,
    ) -> "DataArray":
        """ Multidimensional interpolation of variables.

        coords : dict, optional
            Mapping from dimension names to the new coordinates.
            new coordinate can be an scalar, array-like or DataArray.
            If DataArrays are passed as new coordates, their dimensions are
            used for the broadcasting.
        method: {'linear', 'nearest'} for multidimensional array,
            {'linear', 'nearest', 'zero', 'slinear', 'quadratic', 'cubic'}
            for 1-dimensional array.
        assume_sorted: boolean, optional
            If False, values of x can be in any order and they are sorted
            first. If True, x has to be an array of monotonically increasing
            values.
        kwargs: dictionary
            Additional keyword passed to scipy's interpolator.
        ``**coords_kwarg`` : {dim: coordinate, ...}, optional
            The keyword arguments form of ``coords``.
            One of coords or coords_kwargs must be provided.

        Returns
        -------
        interpolated: xr.DataArray
            New dataarray on the new coordinates.

        Notes
        -----
        scipy is required.

        See Also
        --------
        scipy.interpolate.interp1d
        scipy.interpolate.interpn

        Examples
        --------
        >>> da = xr.DataArray([1, 3], [('x', np.arange(2))])
        >>> da.interp(x=0.5)
        <xarray.DataArray ()>
        array(2.0)
        Coordinates:
            x        float64 0.5
        """
        if self.dtype.kind not in "uifc":
            raise TypeError(
                "interp only works for a numeric type array. "
                "Given {}.".format(self.dtype)
            )
        ds = self._to_temp_dataset().interp(
            coords,
            method=method,
            kwargs=kwargs,
            assume_sorted=assume_sorted,
            **coords_kwargs,
        )
        return self._from_temp_dataset(ds)

    def interp_like(
        self,
        other: Union["DataArray", Dataset],
        method: str = "linear",
        assume_sorted: bool = False,
        kwargs: Mapping[str, Any] = None,
    ) -> "DataArray":
        """Interpolate this object onto the coordinates of another object,
        filling out of range values with NaN.

        Parameters
        ----------
        other : Dataset or DataArray
            Object with an 'indexes' attribute giving a mapping from dimension
            names to an 1d array-like, which provides coordinates upon
            which to index the variables in this dataset.
        method: string, optional.
            {'linear', 'nearest'} for multidimensional array,
            {'linear', 'nearest', 'zero', 'slinear', 'quadratic', 'cubic'}
            for 1-dimensional array. 'linear' is used by default.
        assume_sorted: boolean, optional
            If False, values of coordinates that are interpolated over can be
            in any order and they are sorted first. If True, interpolated
            coordinates are assumed to be an array of monotonically increasing
            values.
        kwargs: dictionary, optional
            Additional keyword passed to scipy's interpolator.

        Returns
        -------
        interpolated: xr.DataArray
            Another dataarray by interpolating this dataarray's data along the
            coordinates of the other object.

        Notes
        -----
        scipy is required.
        If the dataarray has object-type coordinates, reindex is used for these
        coordinates instead of the interpolation.

        See Also
        --------
        DataArray.interp
        DataArray.reindex_like
        """
        if self.dtype.kind not in "uifc":
            raise TypeError(
                "interp only works for a numeric type array. "
                "Given {}.".format(self.dtype)
            )
        ds = self._to_temp_dataset().interp_like(
            other, method=method, kwargs=kwargs, assume_sorted=assume_sorted
        )
        return self._from_temp_dataset(ds)

    def rename(
        self,
        new_name_or_name_dict: Union[Hashable, Mapping[Hashable, Hashable]] = None,
        **names: Hashable,
    ) -> "DataArray":
        """Returns a new DataArray with renamed coordinates or a new name.

        Parameters
        ----------
        new_name_or_name_dict : str or dict-like, optional
            If the argument is dict-like, it used as a mapping from old
            names to new names for coordinates. Otherwise, use the argument
            as the new name for this array.
        **names: hashable, optional
            The keyword arguments form of a mapping from old names to
            new names for coordinates.
            One of new_name_or_name_dict or names must be provided.

        Returns
        -------
        renamed : DataArray
            Renamed array or array with renamed coordinates.

        See Also
        --------
        Dataset.rename
        DataArray.swap_dims
        """
        if names or utils.is_dict_like(new_name_or_name_dict):
            new_name_or_name_dict = cast(
                Mapping[Hashable, Hashable], new_name_or_name_dict
            )
            name_dict = either_dict_or_kwargs(new_name_or_name_dict, names, "rename")
            dataset = self._to_temp_dataset().rename(name_dict)
            return self._from_temp_dataset(dataset)
        else:
            new_name_or_name_dict = cast(Hashable, new_name_or_name_dict)
            return self._replace(name=new_name_or_name_dict)

    def swap_dims(self, dims_dict: Mapping[Hashable, Hashable]) -> "DataArray":
        """Returns a new DataArray with swapped dimensions.

        Parameters
        ----------
        dims_dict : dict-like
            Dictionary whose keys are current dimension names and whose values
            are new names. Each value must already be a coordinate on this
            array.

        Returns
        -------
        swapped : DataArray
            DataArray with swapped dimensions.

        Examples
        --------
        >>> arr = xr.DataArray(data=[0, 1], dims="x",
                               coords={"x": ["a", "b"], "y": ("x", [0, 1])})
        >>> arr
        <xarray.DataArray (x: 2)>
        array([0, 1])
        Coordinates:
          * x        (x) <U1 'a' 'b'
            y        (x) int64 0 1
        >>> arr.swap_dims({"x": "y"})
        <xarray.DataArray (y: 2)>
        array([0, 1])
        Coordinates:
            x        (y) <U1 'a' 'b'
          * y        (y) int64 0 1

        See Also
        --------

        DataArray.rename
        Dataset.swap_dims
        """
        ds = self._to_temp_dataset().swap_dims(dims_dict)
        return self._from_temp_dataset(ds)

    def expand_dims(
        self,
        dim: Union[None, Hashable, Sequence[Hashable], Mapping[Hashable, Any]] = None,
        axis=None,
        **dim_kwargs: Any,
    ) -> "DataArray":
        """Return a new object with an additional axis (or axes) inserted at
        the corresponding position in the array shape. The new object is a
        view into the underlying array, not a copy.


        If dim is already a scalar coordinate, it will be promoted to a 1D
        coordinate consisting of a single value.

        Parameters
        ----------
        dim : hashable, sequence of hashable, dict, or None
            Dimensions to include on the new variable.
            If provided as str or sequence of str, then dimensions are inserted
            with length 1. If provided as a dict, then the keys are the new
            dimensions and the values are either integers (giving the length of
            the new dimensions) or sequence/ndarray (giving the coordinates of
            the new dimensions).
        axis : integer, list (or tuple) of integers, or None
            Axis position(s) where new axis is to be inserted (position(s) on
            the result array). If a list (or tuple) of integers is passed,
            multiple axes are inserted. In this case, dim arguments should be
            same length list. If axis=None is passed, all the axes will be
            inserted to the start of the result array.
        **dim_kwargs : int or sequence/ndarray
            The keywords are arbitrary dimensions being inserted and the values
            are either the lengths of the new dims (if int is given), or their
            coordinates. Note, this is an alternative to passing a dict to the
            dim kwarg and will only be used if dim is None.

        Returns
        -------
        expanded : same type as caller
            This object, but with an additional dimension(s).
        """
        if isinstance(dim, int):
            raise TypeError("dim should be hashable or sequence/mapping of hashables")
        elif isinstance(dim, Sequence) and not isinstance(dim, str):
            if len(dim) != len(set(dim)):
                raise ValueError("dims should not contain duplicate values.")
            dim = dict.fromkeys(dim, 1)
        elif dim is not None and not isinstance(dim, Mapping):
            dim = {cast(Hashable, dim): 1}

        dim = either_dict_or_kwargs(dim, dim_kwargs, "expand_dims")
        ds = self._to_temp_dataset().expand_dims(dim, axis)
        return self._from_temp_dataset(ds)

    def set_index(
        self,
        indexes: Mapping[Hashable, Union[Hashable, Sequence[Hashable]]] = None,
        append: bool = False,
        inplace: bool = None,
        **indexes_kwargs: Union[Hashable, Sequence[Hashable]],
    ) -> Optional["DataArray"]:
        """Set DataArray (multi-)indexes using one or more existing
        coordinates.

        Parameters
        ----------
        indexes : {dim: index, ...}
            Mapping from names matching dimensions and values given
            by (lists of) the names of existing coordinates or variables to set
            as new (multi-)index.
        append : bool, optional
            If True, append the supplied index(es) to the existing index(es).
            Otherwise replace the existing index(es) (default).
        **indexes_kwargs: optional
            The keyword arguments form of ``indexes``.
            One of indexes or indexes_kwargs must be provided.

        Returns
        -------
        obj : DataArray
            Another DataArray, with this data but replaced coordinates.

        Examples
        --------
        >>> arr = xr.DataArray(data=np.ones((2, 3)),
        ...                    dims=['x', 'y'],
        ...                    coords={'x':
        ...                        range(2), 'y':
        ...                        range(3), 'a': ('x', [3, 4])
        ...                    })
        >>> arr
        <xarray.DataArray (x: 2, y: 3)>
        array([[1., 1., 1.],
               [1., 1., 1.]])
        Coordinates:
          * x        (x) int64 0 1
          * y        (y) int64 0 1 2
            a        (x) int64 3 4
        >>> arr.set_index(x='a')
        <xarray.DataArray (x: 2, y: 3)>
        array([[1., 1., 1.],
               [1., 1., 1.]])
        Coordinates:
          * x        (x) int64 3 4
          * y        (y) int64 0 1 2

        See Also
        --------
        DataArray.reset_index
        """
        ds = self._to_temp_dataset().set_index(
            indexes, append=append, inplace=inplace, **indexes_kwargs
        )
        return self._from_temp_dataset(ds)

    def reset_index(
        self,
        dims_or_levels: Union[Hashable, Sequence[Hashable]],
        drop: bool = False,
        inplace: bool = None,
    ) -> Optional["DataArray"]:
        """Reset the specified index(es) or multi-index level(s).

        Parameters
        ----------
        dims_or_levels : hashable or sequence of hashables
            Name(s) of the dimension(s) and/or multi-index level(s) that will
            be reset.
        drop : bool, optional
            If True, remove the specified indexes and/or multi-index levels
            instead of extracting them as new coordinates (default: False).

        Returns
        -------
        obj : DataArray
            Another dataarray, with this dataarray's data but replaced
            coordinates.

        See Also
        --------
        DataArray.set_index
        """
        _check_inplace(inplace)
        coords, _ = split_indexes(
            dims_or_levels, self._coords, set(), self._level_coords, drop=drop
        )
        return self._replace(coords=coords)

    def reorder_levels(
        self,
        dim_order: Mapping[Hashable, Sequence[int]] = None,
        inplace: bool = None,
        **dim_order_kwargs: Sequence[int],
    ) -> "DataArray":
        """Rearrange index levels using input order.

        Parameters
        ----------
        dim_order : optional
            Mapping from names matching dimensions and values given
            by lists representing new level orders. Every given dimension
            must have a multi-index.
        **dim_order_kwargs: optional
            The keyword arguments form of ``dim_order``.
            One of dim_order or dim_order_kwargs must be provided.

        Returns
        -------
        obj : DataArray
            Another dataarray, with this dataarray's data but replaced
            coordinates.
        """
        _check_inplace(inplace)
        dim_order = either_dict_or_kwargs(dim_order, dim_order_kwargs, "reorder_levels")
        replace_coords = {}
        for dim, order in dim_order.items():
            coord = self._coords[dim]
            index = coord.to_index()
            if not isinstance(index, pd.MultiIndex):
                raise ValueError("coordinate %r has no MultiIndex" % dim)
            replace_coords[dim] = IndexVariable(coord.dims, index.reorder_levels(order))
        coords = self._coords.copy()
        coords.update(replace_coords)
        return self._replace(coords=coords)

    def stack(
        self,
        dimensions: Mapping[Hashable, Sequence[Hashable]] = None,
        **dimensions_kwargs: Sequence[Hashable],
    ) -> "DataArray":
        """
        Stack any number of existing dimensions into a single new dimension.

        New dimensions will be added at the end, and the corresponding
        coordinate variables will be combined into a MultiIndex.

        Parameters
        ----------
        dimensions : Mapping of the form new_name=(dim1, dim2, ...)
            Names of new dimensions, and the existing dimensions that they
            replace.
        **dimensions_kwargs:
            The keyword arguments form of ``dimensions``.
            One of dimensions or dimensions_kwargs must be provided.

        Returns
        -------
        stacked : DataArray
            DataArray with stacked data.

        Examples
        --------

        >>> arr = DataArray(np.arange(6).reshape(2, 3),
        ...                 coords=[('x', ['a', 'b']), ('y', [0, 1, 2])])
        >>> arr
        <xarray.DataArray (x: 2, y: 3)>
        array([[0, 1, 2],
               [3, 4, 5]])
        Coordinates:
          * x        (x) |S1 'a' 'b'
          * y        (y) int64 0 1 2
        >>> stacked = arr.stack(z=('x', 'y'))
        >>> stacked.indexes['z']
        MultiIndex(levels=[['a', 'b'], [0, 1, 2]],
                   codes=[[0, 0, 0, 1, 1, 1], [0, 1, 2, 0, 1, 2]],
                   names=['x', 'y'])

        See Also
        --------
        DataArray.unstack
        """
        ds = self._to_temp_dataset().stack(dimensions, **dimensions_kwargs)
        return self._from_temp_dataset(ds)

    def unstack(
        self,
        dim: Union[Hashable, Sequence[Hashable], None] = None,
        fill_value: Any = dtypes.NA,
        sparse: bool = False,
    ) -> "DataArray":
        """
        Unstack existing dimensions corresponding to MultiIndexes into
        multiple new dimensions.

        New dimensions will be added at the end.

        Parameters
        ----------
        dim : hashable or sequence of hashable, optional
            Dimension(s) over which to unstack. By default unstacks all
            MultiIndexes.
        fill_value: value to be filled. By default, np.nan
        sparse: use sparse-array if True

        Returns
        -------
        unstacked : DataArray
            Array with unstacked data.

        Examples
        --------

        >>> arr = DataArray(np.arange(6).reshape(2, 3),
        ...                 coords=[('x', ['a', 'b']), ('y', [0, 1, 2])])
        >>> arr
        <xarray.DataArray (x: 2, y: 3)>
        array([[0, 1, 2],
               [3, 4, 5]])
        Coordinates:
          * x        (x) |S1 'a' 'b'
          * y        (y) int64 0 1 2
        >>> stacked = arr.stack(z=('x', 'y'))
        >>> stacked.indexes['z']
        MultiIndex(levels=[['a', 'b'], [0, 1, 2]],
                   codes=[[0, 0, 0, 1, 1, 1], [0, 1, 2, 0, 1, 2]],
                   names=['x', 'y'])
        >>> roundtripped = stacked.unstack()
        >>> arr.identical(roundtripped)
        True

        See Also
        --------
        DataArray.stack
        """
        ds = self._to_temp_dataset().unstack(dim, fill_value, sparse)
        return self._from_temp_dataset(ds)

    def to_unstacked_dataset(self, dim, level=0):
        """Unstack DataArray expanding to Dataset along a given level of a
        stacked coordinate.

        This is the inverse operation of Dataset.to_stacked_array.

        Parameters
        ----------
        dim : str
            Name of existing dimension to unstack
        level : int or str
            The MultiIndex level to expand to a dataset along. Can either be
            the integer index of the level or its name.
        label : int, default 0
            Label of the level to expand dataset along. Overrides the label
            argument if given.

        Returns
        -------
        unstacked: Dataset

        Examples
        --------
        >>> import xarray as xr
        >>> arr = DataArray(np.arange(6).reshape(2, 3),
        ...                 coords=[('x', ['a', 'b']), ('y', [0, 1, 2])])
        >>> data = xr.Dataset({'a': arr, 'b': arr.isel(y=0)})
        >>> data
        <xarray.Dataset>
        Dimensions:  (x: 2, y: 3)
        Coordinates:
          * x        (x) <U1 'a' 'b'
          * y        (y) int64 0 1 2
        Data variables:
            a        (x, y) int64 0 1 2 3 4 5
            b        (x) int64 0 3
        >>> stacked = data.to_stacked_array("z", ['y'])
        >>> stacked.indexes['z']
        MultiIndex(levels=[['a', 'b'], [0, 1, 2]],
                labels=[[0, 0, 0, 1], [0, 1, 2, -1]],
                names=['variable', 'y'])
        >>> roundtripped = stacked.to_unstacked_dataset(dim='z')
        >>> data.identical(roundtripped)
        True

        See Also
        --------
        Dataset.to_stacked_array
        """

        idx = self.indexes[dim]
        if not isinstance(idx, pd.MultiIndex):
            raise ValueError(f"'{dim}' is not a stacked coordinate")

        level_number = idx._get_level_number(level)
        variables = idx.levels[level_number]
        variable_dim = idx.names[level_number]

        # pull variables out of datarray
        data_dict = {}
        for k in variables:
            data_dict[k] = self.sel({variable_dim: k}).squeeze(drop=True)

        # unstacked dataset
        return Dataset(data_dict)

    def transpose(self, *dims: Hashable, transpose_coords: bool = None) -> "DataArray":
        """Return a new DataArray object with transposed dimensions.

        Parameters
        ----------
        *dims : hashable, optional
            By default, reverse the dimensions. Otherwise, reorder the
            dimensions to this order.
        transpose_coords : boolean, optional
            If True, also transpose the coordinates of this DataArray.

        Returns
        -------
        transposed : DataArray
            The returned DataArray's array is transposed.

        Notes
        -----
        This operation returns a view of this array's data. It is
        lazy for dask-backed DataArrays but not for numpy-backed DataArrays
        -- the data will be fully loaded.

        See Also
        --------
        numpy.transpose
        Dataset.transpose
        """
        if dims:
            dims = tuple(utils.infix_dims(dims, self.dims))
        variable = self.variable.transpose(*dims)
        if transpose_coords:
            coords: Dict[Hashable, Variable] = {}
            for name, coord in self.coords.items():
                coord_dims = tuple(dim for dim in dims if dim in coord.dims)
                coords[name] = coord.variable.transpose(*coord_dims)
            return self._replace(variable, coords)
        else:
            if transpose_coords is None and any(self[c].ndim > 1 for c in self.coords):
                warnings.warn(
                    "This DataArray contains multi-dimensional "
                    "coordinates. In the future, these coordinates "
                    "will be transposed as well unless you specify "
                    "transpose_coords=False.",
                    FutureWarning,
                    stacklevel=2,
                )
            return self._replace(variable)

    @property
    def T(self) -> "DataArray":
        return self.transpose()

    def drop_vars(
        self, names: Union[Hashable, Iterable[Hashable]], *, errors: str = "raise"
    ) -> "DataArray":
        """Drop variables from this DataArray.

        Parameters
        ----------
        names : hashable or iterable of hashables
            Name(s) of variables to drop.
        errors: {'raise', 'ignore'}, optional
            If 'raise' (default), raises a ValueError error if any of the variable
            passed are not in the dataset. If 'ignore', any given names that are in the
            DataArray are dropped and no error is raised.

        Returns
        -------
        dropped : Dataset

        """
        ds = self._to_temp_dataset().drop_vars(names, errors=errors)
        return self._from_temp_dataset(ds)

    def drop(
        self,
        labels: Mapping = None,
        dim: Hashable = None,
        *,
        errors: str = "raise",
        **labels_kwargs,
    ) -> "DataArray":
        """Backward compatible method based on `drop_vars` and `drop_sel`

        Using either `drop_vars` or `drop_sel` is encouraged

        See Also
        --------
        DataArray.drop_vars
        DataArray.drop_sel
        """
        ds = self._to_temp_dataset().drop(labels, dim, errors=errors)
        return self._from_temp_dataset(ds)

    def drop_sel(
        self,
        labels: Mapping[Hashable, Any] = None,
        *,
        errors: str = "raise",
        **labels_kwargs,
    ) -> "DataArray":
        """Drop index labels from this DataArray.

        Parameters
        ----------
        labels : Mapping[Hashable, Any]
            Index labels to drop
        errors: {'raise', 'ignore'}, optional
            If 'raise' (default), raises a ValueError error if
            any of the index labels passed are not
            in the dataset. If 'ignore', any given labels that are in the
            dataset are dropped and no error is raised.
        **labels_kwargs : {dim: label, ...}, optional
            The keyword arguments form of ``dim`` and ``labels``

        Returns
        -------
        dropped : DataArray
        """
        if labels_kwargs or isinstance(labels, dict):
            labels = either_dict_or_kwargs(labels, labels_kwargs, "drop")

        ds = self._to_temp_dataset().drop_sel(labels, errors=errors)
        return self._from_temp_dataset(ds)

    def dropna(
        self, dim: Hashable, how: str = "any", thresh: int = None
    ) -> "DataArray":
        """Returns a new array with dropped labels for missing values along
        the provided dimension.

        Parameters
        ----------
        dim : hashable
            Dimension along which to drop missing values. Dropping along
            multiple dimensions simultaneously is not yet supported.
        how : {'any', 'all'}, optional
            * any : if any NA values are present, drop that label
            * all : if all values are NA, drop that label
        thresh : int, default None
            If supplied, require this many non-NA values.

        Returns
        -------
        DataArray
        """
        ds = self._to_temp_dataset().dropna(dim, how=how, thresh=thresh)
        return self._from_temp_dataset(ds)

    def fillna(self, value: Any) -> "DataArray":
        """Fill missing values in this object.

        This operation follows the normal broadcasting and alignment rules that
        xarray uses for binary arithmetic, except the result is aligned to this
        object (``join='left'``) instead of aligned to the intersection of
        index coordinates (``join='inner'``).

        Parameters
        ----------
        value : scalar, ndarray or DataArray
            Used to fill all matching missing values in this array. If the
            argument is a DataArray, it is first aligned with (reindexed to)
            this array.

        Returns
        -------
        DataArray
        """
        if utils.is_dict_like(value):
            raise TypeError(
                "cannot provide fill value as a dictionary with "
                "fillna on a DataArray"
            )
        out = ops.fillna(self, value)
        return out

    def interpolate_na(
        self,
        dim: Hashable = None,
        method: str = "linear",
        limit: int = None,
        use_coordinate: Union[bool, str] = True,
        max_gap: Union[int, float, str, pd.Timedelta, np.timedelta64] = None,
        **kwargs: Any,
    ) -> "DataArray":
        """Fill in NaNs by interpolating according to different methods.

        Parameters
        ----------
        dim : str
            Specifies the dimension along which to interpolate.
        method : str, optional
            String indicating which method to use for interpolation:

            - 'linear': linear interpolation (Default). Additional keyword
              arguments are passed to :py:func:`numpy.interp`
            - 'nearest', 'zero', 'slinear', 'quadratic', 'cubic', 'polynomial':
              are passed to :py:func:`scipy.interpolate.interp1d`. If
              ``method='polynomial'``, the ``order`` keyword argument must also be
              provided.
            - 'barycentric', 'krog', 'pchip', 'spline', 'akima': use their
              respective :py:class:`scipy.interpolate` classes.

        use_coordinate : bool, str, default True
            Specifies which index to use as the x values in the interpolation
            formulated as `y = f(x)`. If False, values are treated as if
            eqaully-spaced along ``dim``. If True, the IndexVariable `dim` is
            used. If ``use_coordinate`` is a string, it specifies the name of a
            coordinate variariable to use as the index.
        limit : int, default None
            Maximum number of consecutive NaNs to fill. Must be greater than 0
            or None for no limit. This filling is done regardless of the size of
            the gap in the data. To only interpolate over gaps less than a given length,
            see ``max_gap``.
        max_gap: int, float, str, pandas.Timedelta, numpy.timedelta64, default None.
            Maximum size of gap, a continuous sequence of NaNs, that will be filled.
            Use None for no limit. When interpolating along a datetime64 dimension
            and ``use_coordinate=True``, ``max_gap`` can be one of the following:

            - a string that is valid input for pandas.to_timedelta
            - a :py:class:`numpy.timedelta64` object
            - a :py:class:`pandas.Timedelta` object

            Otherwise, ``max_gap`` must be an int or a float. Use of ``max_gap`` with unlabeled
            dimensions has not been implemented yet. Gap length is defined as the difference
            between coordinate values at the first data point after a gap and the last value
            before a gap. For gaps at the beginning (end), gap length is defined as the difference
            between coordinate values at the first (last) valid data point and the first (last) NaN.
            For example, consider::

                <xarray.DataArray (x: 9)>
                array([nan, nan, nan,  1., nan, nan,  4., nan, nan])
                Coordinates:
                  * x        (x) int64 0 1 2 3 4 5 6 7 8

            The gap lengths are 3-0 = 3; 6-3 = 3; and 8-6 = 2 respectively
        kwargs : dict, optional
            parameters passed verbatim to the underlying interpolation function

        Returns
        -------
        interpolated: DataArray
            Filled in DataArray.

        See also
        --------
        numpy.interp
        scipy.interpolate
        """
        from .missing import interp_na

        return interp_na(
            self,
            dim=dim,
            method=method,
            limit=limit,
            use_coordinate=use_coordinate,
            max_gap=max_gap,
            **kwargs,
        )

    def ffill(self, dim: Hashable, limit: int = None) -> "DataArray":
        """Fill NaN values by propogating values forward

        *Requires bottleneck.*

        Parameters
        ----------
        dim : hashable
            Specifies the dimension along which to propagate values when
            filling.
        limit : int, default None
            The maximum number of consecutive NaN values to forward fill. In
            other words, if there is a gap with more than this number of
            consecutive NaNs, it will only be partially filled. Must be greater
            than 0 or None for no limit.

        Returns
        -------
        DataArray
        """
        from .missing import ffill

        return ffill(self, dim, limit=limit)

    def bfill(self, dim: Hashable, limit: int = None) -> "DataArray":
        """Fill NaN values by propogating values backward

        *Requires bottleneck.*

        Parameters
        ----------
        dim : str
            Specifies the dimension along which to propagate values when
            filling.
        limit : int, default None
            The maximum number of consecutive NaN values to backward fill. In
            other words, if there is a gap with more than this number of
            consecutive NaNs, it will only be partially filled. Must be greater
            than 0 or None for no limit.

        Returns
        -------
        DataArray
        """
        from .missing import bfill

        return bfill(self, dim, limit=limit)

    def combine_first(self, other: "DataArray") -> "DataArray":
        """Combine two DataArray objects, with union of coordinates.

        This operation follows the normal broadcasting and alignment rules of
        ``join='outer'``.  Default to non-null values of array calling the
        method.  Use np.nan to fill in vacant cells after alignment.

        Parameters
        ----------
        other : DataArray
            Used to fill all matching missing values in this array.

        Returns
        -------
        DataArray
        """
        return ops.fillna(self, other, join="outer")

    def reduce(
        self,
        func: Callable[..., Any],
        dim: Union[None, Hashable, Sequence[Hashable]] = None,
        axis: Union[None, int, Sequence[int]] = None,
        keep_attrs: bool = None,
        keepdims: bool = False,
        **kwargs: Any,
    ) -> "DataArray":
        """Reduce this array by applying `func` along some dimension(s).

        Parameters
        ----------
        func : function
            Function which can be called in the form
            `f(x, axis=axis, **kwargs)` to return the result of reducing an
            np.ndarray over an integer valued axis.
        dim : hashable or sequence of hashables, optional
            Dimension(s) over which to apply `func`.
        axis : int or sequence of int, optional
            Axis(es) over which to repeatedly apply `func`. Only one of the
            'dim' and 'axis' arguments can be supplied. If neither are
            supplied, then the reduction is calculated over the flattened array
            (by calling `f(x)` without an axis argument).
        keep_attrs : bool, optional
            If True, the variable's attributes (`attrs`) will be copied from
            the original object to the new one.  If False (default), the new
            object will be returned without attributes.
        keepdims : bool, default False
            If True, the dimensions which are reduced are left in the result
            as dimensions of size one. Coordinates that use these dimensions
            are removed.
        **kwargs : dict
            Additional keyword arguments passed on to `func`.

        Returns
        -------
        reduced : DataArray
            DataArray with this object's array replaced with an array with
            summarized data and the indicated dimension(s) removed.
        """

        var = self.variable.reduce(func, dim, axis, keep_attrs, keepdims, **kwargs)
        return self._replace_maybe_drop_dims(var)

    def to_pandas(self) -> Union["DataArray", pd.Series, pd.DataFrame]:
        """Convert this array into a pandas object with the same shape.

        The type of the returned object depends on the number of DataArray
        dimensions:

        * 0D -> `xarray.DataArray`
        * 1D -> `pandas.Series`
        * 2D -> `pandas.DataFrame`
        * 3D -> `pandas.Panel` *(deprecated)*

        Only works for arrays with 3 or fewer dimensions.

        The DataArray constructor performs the inverse transformation.
        """
        # TODO: consolidate the info about pandas constructors and the
        # attributes that correspond to their indexes into a separate module?
        constructors = {
            0: lambda x: x,
            1: pd.Series,
            2: pd.DataFrame,
            3: pdcompat.Panel,
        }
        try:
            constructor = constructors[self.ndim]
        except KeyError:
            raise ValueError(
                "cannot convert arrays with %s dimensions into "
                "pandas objects" % self.ndim
            )
        indexes = [self.get_index(dim) for dim in self.dims]
        return constructor(self.values, *indexes)

    def to_dataframe(self, name: Hashable = None) -> pd.DataFrame:
        """Convert this array and its coordinates into a tidy pandas.DataFrame.

        The DataFrame is indexed by the Cartesian product of index coordinates
        (in the form of a :py:class:`pandas.MultiIndex`).

        Other coordinates are included as columns in the DataFrame.
        """
        if name is None:
            name = self.name
        if name is None:
            raise ValueError(
                "cannot convert an unnamed DataArray to a "
                "DataFrame: use the ``name`` parameter"
            )

        dims = dict(zip(self.dims, self.shape))
        # By using a unique name, we can convert a DataArray into a DataFrame
        # even if it shares a name with one of its coordinates.
        # I would normally use unique_name = object() but that results in a
        # dataframe with columns in the wrong order, for reasons I have not
        # been able to debug (possibly a pandas bug?).
        unique_name = "__unique_name_identifier_z98xfz98xugfg73ho__"
        ds = self._to_dataset_whole(name=unique_name)
        df = ds._to_dataframe(dims)
        df.columns = [name if c == unique_name else c for c in df.columns]
        return df

    def to_series(self) -> pd.Series:
        """Convert this array into a pandas.Series.

        The Series is indexed by the Cartesian product of index coordinates
        (in the form of a :py:class:`pandas.MultiIndex`).
        """
        index = self.coords.to_index()
        return pd.Series(self.values.reshape(-1), index=index, name=self.name)

    def to_masked_array(self, copy: bool = True) -> np.ma.MaskedArray:
        """Convert this array into a numpy.ma.MaskedArray

        Parameters
        ----------
        copy : bool
            If True (default) make a copy of the array in the result. If False,
            a MaskedArray view of DataArray.values is returned.

        Returns
        -------
        result : MaskedArray
            Masked where invalid values (nan or inf) occur.
        """
        values = self.values  # only compute lazy arrays once
        isnull = pd.isnull(values)
        return np.ma.MaskedArray(data=values, mask=isnull, copy=copy)

    def to_netcdf(self, *args, **kwargs) -> Union[bytes, "Delayed", None]:
        """Write DataArray contents to a netCDF file.

        All parameters are passed directly to `xarray.Dataset.to_netcdf`.

        Notes
        -----
        Only xarray.Dataset objects can be written to netCDF files, so
        the xarray.DataArray is converted to a xarray.Dataset object
        containing a single variable. If the DataArray has no name, or if the
        name is the same as a co-ordinate name, then it is given the name
        '__xarray_dataarray_variable__'.
        """
        from ..backends.api import DATAARRAY_NAME, DATAARRAY_VARIABLE

        if self.name is None:
            # If no name is set then use a generic xarray name
            dataset = self.to_dataset(name=DATAARRAY_VARIABLE)
        elif self.name in self.coords or self.name in self.dims:
            # The name is the same as one of the coords names, which netCDF
            # doesn't support, so rename it but keep track of the old name
            dataset = self.to_dataset(name=DATAARRAY_VARIABLE)
            dataset.attrs[DATAARRAY_NAME] = self.name
        else:
            # No problems with the name - so we're fine!
            dataset = self.to_dataset()

        return dataset.to_netcdf(*args, **kwargs)

    def to_dict(self, data: bool = True) -> dict:
        """
        Convert this xarray.DataArray into a dictionary following xarray
        naming conventions.

        Converts all variables and attributes to native Python objects.
        Useful for coverting to json. To avoid datetime incompatibility
        use decode_times=False kwarg in xarrray.open_dataset.

        Parameters
        ----------
        data : bool, optional
            Whether to include the actual data in the dictionary. When set to
            False, returns just the schema.

        See also
        --------
        DataArray.from_dict
        """
        d = self.variable.to_dict(data=data)
        d.update({"coords": {}, "name": self.name})
        for k in self.coords:
            d["coords"][k] = self.coords[k].variable.to_dict(data=data)
        return d

    @classmethod
    def from_dict(cls, d: dict) -> "DataArray":
        """
        Convert a dictionary into an xarray.DataArray

        Input dict can take several forms::

            d = {'dims': ('t'), 'data': x}

            d = {'coords': {'t': {'dims': 't', 'data': t,
                                  'attrs': {'units':'s'}}},
                 'attrs': {'title': 'air temperature'},
                 'dims': 't',
                 'data': x,
                 'name': 'a'}

        where 't' is the name of the dimesion, 'a' is the name of the array,
        and  x and t are lists, numpy.arrays, or pandas objects.

        Parameters
        ----------
        d : dict, with a minimum structure of {'dims': [..], 'data': [..]}

        Returns
        -------
        obj : xarray.DataArray

        See also
        --------
        DataArray.to_dict
        Dataset.from_dict
        """
        coords = None
        if "coords" in d:
            try:
                coords = {
                    k: (v["dims"], v["data"], v.get("attrs"))
                    for k, v in d["coords"].items()
                }
            except KeyError as e:
                raise ValueError(
                    "cannot convert dict when coords are missing the key "
                    "'{dims_data}'".format(dims_data=str(e.args[0]))
                )
        try:
            data = d["data"]
        except KeyError:
            raise ValueError("cannot convert dict without the key 'data''")
        else:
            obj = cls(data, coords, d.get("dims"), d.get("name"), d.get("attrs"))
        return obj

    @classmethod
    def from_series(cls, series: pd.Series, sparse: bool = False) -> "DataArray":
        """Convert a pandas.Series into an xarray.DataArray.

        If the series's index is a MultiIndex, it will be expanded into a
        tensor product of one-dimensional coordinates (filling in missing
        values with NaN). Thus this operation should be the inverse of the
        `to_series` method.

        If sparse=True, creates a sparse array instead of a dense NumPy array.
        Requires the pydata/sparse package.

        See also
        --------
        xarray.Dataset.from_dataframe
        """
        temp_name = "__temporary_name"
        df = pd.DataFrame({temp_name: series})
        ds = Dataset.from_dataframe(df, sparse=sparse)
        result = cast(DataArray, ds[temp_name])
        result.name = series.name
        return result

    def to_cdms2(self) -> "cdms2_Variable":
        """Convert this array into a cdms2.Variable
        """
        from ..convert import to_cdms2

        return to_cdms2(self)

    @classmethod
    def from_cdms2(cls, variable: "cdms2_Variable") -> "DataArray":
        """Convert a cdms2.Variable into an xarray.DataArray
        """
        from ..convert import from_cdms2

        return from_cdms2(variable)

    def to_iris(self) -> "iris_Cube":
        """Convert this array into a iris.cube.Cube
        """
        from ..convert import to_iris

        return to_iris(self)

    @classmethod
    def from_iris(cls, cube: "iris_Cube") -> "DataArray":
        """Convert a iris.cube.Cube into an xarray.DataArray
        """
        from ..convert import from_iris

        return from_iris(cube)

    def _all_compat(self, other: "DataArray", compat_str: str) -> bool:
        """Helper function for equals, broadcast_equals, and identical
        """

        def compat(x, y):
            return getattr(x.variable, compat_str)(y.variable)

        return utils.dict_equiv(self.coords, other.coords, compat=compat) and compat(
            self, other
        )

    def broadcast_equals(self, other: "DataArray") -> bool:
        """Two DataArrays are broadcast equal if they are equal after
        broadcasting them against each other such that they have the same
        dimensions.

        See Also
        --------
        DataArray.equals
        DataArray.identical
        """
        try:
            return self._all_compat(other, "broadcast_equals")
        except (TypeError, AttributeError):
            return False

    def equals(self, other: "DataArray") -> bool:
        """True if two DataArrays have the same dimensions, coordinates and
        values; otherwise False.

        DataArrays can still be equal (like pandas objects) if they have NaN
        values in the same locations.

        This method is necessary because `v1 == v2` for ``DataArray``
        does element-wise comparisons (like numpy.ndarrays).

        See Also
        --------
        DataArray.broadcast_equals
        DataArray.identical
        """
        try:
            return self._all_compat(other, "equals")
        except (TypeError, AttributeError):
            return False

    def identical(self, other: "DataArray") -> bool:
        """Like equals, but also checks the array name and attributes, and
        attributes on all coordinates.

        See Also
        --------
        DataArray.broadcast_equals
        DataArray.equal
        """
        try:
            return self.name == other.name and self._all_compat(other, "identical")
        except (TypeError, AttributeError):
            return False

    def _result_name(self, other: Any = None) -> Optional[Hashable]:
        # use the same naming heuristics as pandas:
        # https://github.com/ContinuumIO/blaze/issues/458#issuecomment-51936356
        other_name = getattr(other, "name", _default)
        if other_name is _default or other_name == self.name:
            return self.name
        else:
            return None

    def __array_wrap__(self, obj, context=None) -> "DataArray":
        new_var = self.variable.__array_wrap__(obj, context)
        return self._replace(new_var)

    def __matmul__(self, obj):
        return self.dot(obj)

    def __rmatmul__(self, other):
        # currently somewhat duplicative, as only other DataArrays are
        # compatible with matmul
        return computation.dot(other, self)

    @staticmethod
    def _unary_op(f: Callable[..., Any]) -> Callable[..., "DataArray"]:
        @functools.wraps(f)
        def func(self, *args, **kwargs):
            with np.errstate(all="ignore"):
                return self.__array_wrap__(f(self.variable.data, *args, **kwargs))

        return func

    @staticmethod
    def _binary_op(
        f: Callable[..., Any],
        reflexive: bool = False,
        join: str = None,  # see xarray.align
        **ignored_kwargs,
    ) -> Callable[..., "DataArray"]:
        @functools.wraps(f)
        def func(self, other):
            if isinstance(other, (Dataset, groupby.GroupBy)):
                return NotImplemented
            if isinstance(other, DataArray):
                align_type = OPTIONS["arithmetic_join"] if join is None else join
                self, other = align(self, other, join=align_type, copy=False)
            other_variable = getattr(other, "variable", other)
            other_coords = getattr(other, "coords", None)

            variable = (
                f(self.variable, other_variable)
                if not reflexive
                else f(other_variable, self.variable)
            )
            coords, indexes = self.coords._merge_raw(other_coords)
            name = self._result_name(other)

            return self._replace(variable, coords, name, indexes=indexes)

        return func

    @staticmethod
    def _inplace_binary_op(f: Callable) -> Callable[..., "DataArray"]:
        @functools.wraps(f)
        def func(self, other):
            if isinstance(other, groupby.GroupBy):
                raise TypeError(
                    "in-place operations between a DataArray and "
                    "a grouped object are not permitted"
                )
            # n.b. we can't align other to self (with other.reindex_like(self))
            # because `other` may be converted into floats, which would cause
            # in-place arithmetic to fail unpredictably. Instead, we simply
            # don't support automatic alignment with in-place arithmetic.
            other_coords = getattr(other, "coords", None)
            other_variable = getattr(other, "variable", other)
            with self.coords._merge_inplace(other_coords):
                f(self.variable, other_variable)
            return self

        return func

    def _copy_attrs_from(self, other: Union["DataArray", Dataset, Variable]) -> None:
        self.attrs = other.attrs

    @property
    def plot(self) -> _PlotMethods:
        """
        Access plotting functions for DataArray's

        >>> d = DataArray([[1, 2], [3, 4]])

        For convenience just call this directly

        >>> d.plot()

        Or use it as a namespace to use xarray.plot functions as
        DataArray methods

        >>> d.plot.imshow()  # equivalent to xarray.plot.imshow(d)

        """
        return _PlotMethods(self)

    def _title_for_slice(self, truncate: int = 50) -> str:
        """
        If the dataarray has 1 dimensional coordinates or comes from a slice
        we can show that info in the title

        Parameters
        ----------
        truncate : integer
            maximum number of characters for title

        Returns
        -------
        title : string
            Can be used for plot titles

        """
        one_dims = []
        for dim, coord in self.coords.items():
            if coord.size == 1:
                one_dims.append(
                    "{dim} = {v}".format(dim=dim, v=format_item(coord.values))
                )

        title = ", ".join(one_dims)
        if len(title) > truncate:
            title = title[: (truncate - 3)] + "..."

        return title

    def diff(self, dim: Hashable, n: int = 1, label: Hashable = "upper") -> "DataArray":
        """Calculate the n-th order discrete difference along given axis.

        Parameters
        ----------
        dim : hashable, optional
            Dimension over which to calculate the finite difference.
        n : int, optional
            The number of times values are differenced.
        label : hashable, optional
            The new coordinate in dimension ``dim`` will have the
            values of either the minuend's or subtrahend's coordinate
            for values 'upper' and 'lower', respectively.  Other
            values are not supported.

        Returns
        -------
        difference : same type as caller
            The n-th order finite difference of this object.

        Examples
        --------
        >>> arr = xr.DataArray([5, 5, 6, 6], [[1, 2, 3, 4]], ['x'])
        >>> arr.diff('x')
        <xarray.DataArray (x: 3)>
        array([0, 1, 0])
        Coordinates:
        * x        (x) int64 2 3 4
        >>> arr.diff('x', 2)
        <xarray.DataArray (x: 2)>
        array([ 1, -1])
        Coordinates:
        * x        (x) int64 3 4

        See Also
        --------
        DataArray.differentiate
        """
        ds = self._to_temp_dataset().diff(n=n, dim=dim, label=label)
        return self._from_temp_dataset(ds)

    def shift(
        self,
        shifts: Mapping[Hashable, int] = None,
        fill_value: Any = dtypes.NA,
        **shifts_kwargs: int,
    ) -> "DataArray":
        """Shift this array by an offset along one or more dimensions.

        Only the data is moved; coordinates stay in place. Values shifted from
        beyond array bounds are replaced by NaN. This is consistent with the
        behavior of ``shift`` in pandas.

        Parameters
        ----------
        shifts : Mapping with the form of {dim: offset}
            Integer offset to shift along each of the given dimensions.
            Positive offsets shift to the right; negative offsets shift to the
            left.
        fill_value: scalar, optional
            Value to use for newly missing values
        **shifts_kwargs:
            The keyword arguments form of ``shifts``.
            One of shifts or shifts_kwarg must be provided.

        Returns
        -------
        shifted : DataArray
            DataArray with the same coordinates and attributes but shifted
            data.

        See also
        --------
        roll

        Examples
        --------

        >>> arr = xr.DataArray([5, 6, 7], dims='x')
        >>> arr.shift(x=1)
        <xarray.DataArray (x: 3)>
        array([ nan,   5.,   6.])
        Coordinates:
          * x        (x) int64 0 1 2
        """
        variable = self.variable.shift(
            shifts=shifts, fill_value=fill_value, **shifts_kwargs
        )
        return self._replace(variable=variable)

    def roll(
        self,
        shifts: Mapping[Hashable, int] = None,
        roll_coords: bool = None,
        **shifts_kwargs: int,
    ) -> "DataArray":
        """Roll this array by an offset along one or more dimensions.

        Unlike shift, roll may rotate all variables, including coordinates
        if specified. The direction of rotation is consistent with
        :py:func:`numpy.roll`.

        Parameters
        ----------
        shifts : Mapping with the form of {dim: offset}
            Integer offset to rotate each of the given dimensions.
            Positive offsets roll to the right; negative offsets roll to the
            left.
        roll_coords : bool
            Indicates whether to  roll the coordinates by the offset
            The current default of roll_coords (None, equivalent to True) is
            deprecated and will change to False in a future version.
            Explicitly pass roll_coords to silence the warning.
        **shifts_kwargs : The keyword arguments form of ``shifts``.
            One of shifts or shifts_kwarg must be provided.

        Returns
        -------
        rolled : DataArray
            DataArray with the same attributes but rolled data and coordinates.

        See also
        --------
        shift

        Examples
        --------

        >>> arr = xr.DataArray([5, 6, 7], dims='x')
        >>> arr.roll(x=1)
        <xarray.DataArray (x: 3)>
        array([7, 5, 6])
        Coordinates:
          * x        (x) int64 2 0 1
        """
        ds = self._to_temp_dataset().roll(
            shifts=shifts, roll_coords=roll_coords, **shifts_kwargs
        )
        return self._from_temp_dataset(ds)

    @property
    def real(self) -> "DataArray":
        return self._replace(self.variable.real)

    @property
    def imag(self) -> "DataArray":
        return self._replace(self.variable.imag)

    def dot(
        self, other: "DataArray", dims: Union[Hashable, Sequence[Hashable], None] = None
    ) -> "DataArray":
        """Perform dot product of two DataArrays along their shared dims.

        Equivalent to taking taking tensordot over all shared dims.

        Parameters
        ----------
        other : DataArray
            The other array with which the dot product is performed.
        dims: '...', hashable or sequence of hashables, optional
            Which dimensions to sum over. Ellipsis ('...') sums over all dimensions.
            If not specified, then all the common dimensions are summed over.

        Returns
        -------
        result : DataArray
            Array resulting from the dot product over all shared dimensions.

        See also
        --------
        dot
        numpy.tensordot

        Examples
        --------

        >>> da_vals = np.arange(6 * 5 * 4).reshape((6, 5, 4))
        >>> da = DataArray(da_vals, dims=['x', 'y', 'z'])
        >>> dm_vals = np.arange(4)
        >>> dm = DataArray(dm_vals, dims=['z'])

        >>> dm.dims
        ('z')
        >>> da.dims
        ('x', 'y', 'z')

        >>> dot_result = da.dot(dm)
        >>> dot_result.dims
        ('x', 'y')
        """
        if isinstance(other, Dataset):
            raise NotImplementedError(
                "dot products are not yet supported with Dataset objects."
            )
        if not isinstance(other, DataArray):
            raise TypeError("dot only operates on DataArrays.")

        return computation.dot(self, other, dims=dims)

    def sortby(
        self,
        variables: Union[Hashable, "DataArray", Sequence[Union[Hashable, "DataArray"]]],
        ascending: bool = True,
    ) -> "DataArray":
        """Sort object by labels or values (along an axis).

        Sorts the dataarray, either along specified dimensions,
        or according to values of 1-D dataarrays that share dimension
        with calling object.

        If the input variables are dataarrays, then the dataarrays are aligned
        (via left-join) to the calling object prior to sorting by cell values.
        NaNs are sorted to the end, following Numpy convention.

        If multiple sorts along the same dimension is
        given, numpy's lexsort is performed along that dimension:
        https://docs.scipy.org/doc/numpy/reference/generated/numpy.lexsort.html
        and the FIRST key in the sequence is used as the primary sort key,
        followed by the 2nd key, etc.

        Parameters
        ----------
        variables: hashable, DataArray, or sequence of either
            1D DataArray objects or name(s) of 1D variable(s) in
            coords whose values are used to sort this array.
        ascending: boolean, optional
            Whether to sort by ascending or descending order.

        Returns
        -------
        sorted: DataArray
            A new dataarray where all the specified dims are sorted by dim
            labels.

        Examples
        --------

        >>> da = xr.DataArray(np.random.rand(5),
        ...                   coords=[pd.date_range('1/1/2000', periods=5)],
        ...                   dims='time')
        >>> da
        <xarray.DataArray (time: 5)>
        array([ 0.965471,  0.615637,  0.26532 ,  0.270962,  0.552878])
        Coordinates:
          * time     (time) datetime64[ns] 2000-01-01 2000-01-02 2000-01-03 ...

        >>> da.sortby(da)
        <xarray.DataArray (time: 5)>
        array([ 0.26532 ,  0.270962,  0.552878,  0.615637,  0.965471])
        Coordinates:
          * time     (time) datetime64[ns] 2000-01-03 2000-01-04 2000-01-05 ...
        """
        ds = self._to_temp_dataset().sortby(variables, ascending=ascending)
        return self._from_temp_dataset(ds)

    def quantile(
        self,
        q: Any,
        dim: Union[Hashable, Sequence[Hashable], None] = None,
        interpolation: str = "linear",
        keep_attrs: bool = None,
    ) -> "DataArray":
        """Compute the qth quantile of the data along the specified dimension.

        Returns the qth quantiles(s) of the array elements.

        Parameters
        ----------
        q : float in range of [0,1] or array-like of floats
            Quantile to compute, which must be between 0 and 1 inclusive.
        dim : hashable or sequence of hashable, optional
            Dimension(s) over which to apply quantile.
        interpolation : {'linear', 'lower', 'higher', 'midpoint', 'nearest'}
            This optional parameter specifies the interpolation method to
            use when the desired quantile lies between two data points
            ``i < j``:

                - linear: ``i + (j - i) * fraction``, where ``fraction`` is
                  the fractional part of the index surrounded by ``i`` and
                  ``j``.
                - lower: ``i``.
                - higher: ``j``.
                - nearest: ``i`` or ``j``, whichever is nearest.
                - midpoint: ``(i + j) / 2``.
        keep_attrs : bool, optional
            If True, the dataset's attributes (`attrs`) will be copied from
            the original object to the new one.  If False (default), the new
            object will be returned without attributes.

        Returns
        -------
        quantiles : DataArray
            If `q` is a single quantile, then the result
            is a scalar. If multiple percentiles are given, first axis of
            the result corresponds to the quantile and a quantile dimension
            is added to the return array. The other dimensions are the
            dimensions that remain after the reduction of the array.

        See Also
        --------
        numpy.nanpercentile, pandas.Series.quantile, Dataset.quantile

        Examples
        --------

        >>> da = xr.DataArray(
        ...     data=[[0.7, 4.2, 9.4, 1.5], [6.5, 7.3, 2.6, 1.9]],
        ...     coords={"x": [7, 9], "y": [1, 1.5, 2, 2.5]},
        ...     dims=("x", "y"),
        ... )

        Single quantile
        >>> da.quantile(0)  # or da.quantile(0, dim=...)
        <xarray.DataArray ()>
        array(0.7)
        Coordinates:
            quantile  float64 0.0
        >>> da.quantile(0, dim="x")
        <xarray.DataArray (y: 4)>
        array([0.7, 4.2, 2.6, 1.5])
        Coordinates:
          * y         (y) float64 1.0 1.5 2.0 2.5
            quantile  float64 0.0

        Multiple quantiles
        >>> da.quantile([0, 0.5, 1])
        <xarray.DataArray (quantile: 3)>
        array([0.7, 3.4, 9.4])
        Coordinates:
          * quantile  (quantile) float64 0.0 0.5 1.0
        >>> da.quantile([0, 0.5, 1], dim="x")
        <xarray.DataArray (quantile: 3, y: 4)>
        array([[0.7 , 4.2 , 2.6 , 1.5 ],
               [3.6 , 5.75, 6.  , 1.7 ],
               [6.5 , 7.3 , 9.4 , 1.9 ]])
        Coordinates:
          * y         (y) float64 1.0 1.5 2.0 2.5
          * quantile  (quantile) float64 0.0 0.5 1.0
        """

        ds = self._to_temp_dataset().quantile(
            q, dim=dim, keep_attrs=keep_attrs, interpolation=interpolation
        )
        return self._from_temp_dataset(ds)

    def rank(
        self, dim: Hashable, pct: bool = False, keep_attrs: bool = None
    ) -> "DataArray":
        """Ranks the data.

        Equal values are assigned a rank that is the average of the ranks that
        would have been otherwise assigned to all of the values within that
        set.  Ranks begin at 1, not 0. If pct, computes percentage ranks.

        NaNs in the input array are returned as NaNs.

        The `bottleneck` library is required.

        Parameters
        ----------
        dim : hashable
            Dimension over which to compute rank.
        pct : bool, optional
            If True, compute percentage ranks, otherwise compute integer ranks.
        keep_attrs : bool, optional
            If True, the dataset's attributes (`attrs`) will be copied from
            the original object to the new one.  If False (default), the new
            object will be returned without attributes.

        Returns
        -------
        ranked : DataArray
            DataArray with the same coordinates and dtype 'float64'.

        Examples
        --------

        >>> arr = xr.DataArray([5, 6, 7], dims='x')
        >>> arr.rank('x')
        <xarray.DataArray (x: 3)>
        array([ 1.,   2.,   3.])
        Dimensions without coordinates: x
        """

        ds = self._to_temp_dataset().rank(dim, pct=pct, keep_attrs=keep_attrs)
        return self._from_temp_dataset(ds)

    def differentiate(
        self, coord: Hashable, edge_order: int = 1, datetime_unit: str = None
    ) -> "DataArray":
        """ Differentiate the array with the second order accurate central
        differences.

        .. note::
            This feature is limited to simple cartesian geometry, i.e. coord
            must be one dimensional.

        Parameters
        ----------
        coord: hashable
            The coordinate to be used to compute the gradient.
        edge_order: 1 or 2. Default 1
            N-th order accurate differences at the boundaries.
        datetime_unit: None or any of {'Y', 'M', 'W', 'D', 'h', 'm', 's', 'ms',
            'us', 'ns', 'ps', 'fs', 'as'}
            Unit to compute gradient. Only valid for datetime coordinate.

        Returns
        -------
        differentiated: DataArray

        See also
        --------
        numpy.gradient: corresponding numpy function

        Examples
        --------

        >>> da = xr.DataArray(np.arange(12).reshape(4, 3), dims=['x', 'y'],
        ...                   coords={'x': [0, 0.1, 1.1, 1.2]})
        >>> da
        <xarray.DataArray (x: 4, y: 3)>
        array([[ 0,  1,  2],
               [ 3,  4,  5],
               [ 6,  7,  8],
               [ 9, 10, 11]])
        Coordinates:
          * x        (x) float64 0.0 0.1 1.1 1.2
        Dimensions without coordinates: y
        >>>
        >>> da.differentiate('x')
        <xarray.DataArray (x: 4, y: 3)>
        array([[30.      , 30.      , 30.      ],
               [27.545455, 27.545455, 27.545455],
               [27.545455, 27.545455, 27.545455],
               [30.      , 30.      , 30.      ]])
        Coordinates:
          * x        (x) float64 0.0 0.1 1.1 1.2
        Dimensions without coordinates: y
        """
        ds = self._to_temp_dataset().differentiate(coord, edge_order, datetime_unit)
        return self._from_temp_dataset(ds)

    def integrate(
        self, dim: Union[Hashable, Sequence[Hashable]], datetime_unit: str = None
    ) -> "DataArray":
        """ integrate the array with the trapezoidal rule.

        .. note::
            This feature is limited to simple cartesian geometry, i.e. dim
            must be one dimensional.

        Parameters
        ----------
        dim: hashable, or a sequence of hashable
            Coordinate(s) used for the integration.
        datetime_unit: str, optional
            Can be used to specify the unit if datetime coordinate is used.
            One of {'Y', 'M', 'W', 'D', 'h', 'm', 's', 'ms', 'us', 'ns', 'ps',
            'fs', 'as'}

        Returns
        -------
        integrated: DataArray

        See also
        --------
        numpy.trapz: corresponding numpy function

        Examples
        --------

        >>> da = xr.DataArray(np.arange(12).reshape(4, 3), dims=['x', 'y'],
        ...                   coords={'x': [0, 0.1, 1.1, 1.2]})
        >>> da
        <xarray.DataArray (x: 4, y: 3)>
        array([[ 0,  1,  2],
               [ 3,  4,  5],
               [ 6,  7,  8],
               [ 9, 10, 11]])
        Coordinates:
          * x        (x) float64 0.0 0.1 1.1 1.2
        Dimensions without coordinates: y
        >>>
        >>> da.integrate('x')
        <xarray.DataArray (y: 3)>
        array([5.4, 6.6, 7.8])
        Dimensions without coordinates: y
        """
        ds = self._to_temp_dataset().integrate(dim, datetime_unit)
        return self._from_temp_dataset(ds)

    def unify_chunks(self) -> "DataArray":
        """ Unify chunk size along all chunked dimensions of this DataArray.

        Returns
        -------

        DataArray with consistent chunk sizes for all dask-array variables

        See Also
        --------

        dask.array.core.unify_chunks
        """
        ds = self._to_temp_dataset().unify_chunks()
        return self._from_temp_dataset(ds)

    def map_blocks(
        self,
        func: "Callable[..., T_DSorDA]",
        args: Sequence[Any] = (),
        kwargs: Mapping[str, Any] = None,
    ) -> "T_DSorDA":
        """
        Apply a function to each chunk of this DataArray. This method is experimental
        and its signature may change.

        Parameters
        ----------
        func: callable
            User-provided function that accepts a DataArray as its first parameter. The
            function will receive a subset of this DataArray, corresponding to one chunk
            along each chunked dimension. ``func`` will be executed as
            ``func(obj_subset, *args, **kwargs)``.

            The function will be first run on mocked-up data, that looks like this array
            but has sizes 0, to determine properties of the returned object such as
            dtype, variable names, new dimensions and new indexes (if any).

            This function must return either a single DataArray or a single Dataset.

            This function cannot change size of existing dimensions, or add new chunked
            dimensions.
        args: Sequence
            Passed verbatim to func after unpacking, after the sliced DataArray. xarray
            objects, if any, will not be split by chunks. Passing dask collections is
            not allowed.
        kwargs: Mapping
            Passed verbatim to func after unpacking. xarray objects, if any, will not be
            split by chunks. Passing dask collections is not allowed.

        Returns
        -------
        A single DataArray or Dataset with dask backend, reassembled from the outputs of
        the function.

        Notes
        -----
        This method is designed for when one needs to manipulate a whole xarray object
        within each chunk. In the more common case where one can work on numpy arrays,
        it is recommended to use apply_ufunc.

        If none of the variables in this DataArray is backed by dask, calling this
        method is equivalent to calling ``func(self, *args, **kwargs)``.

        See Also
        --------
        dask.array.map_blocks, xarray.apply_ufunc, xarray.map_blocks,
        xarray.Dataset.map_blocks
        """
        from .parallel import map_blocks

        return map_blocks(func, self, args, kwargs)

    # this needs to be at the end, or mypy will confuse with `str`
    # https://mypy.readthedocs.io/en/latest/common_issues.html#dealing-with-conflicting-names
    str = property(StringAccessor)


# priority most be higher than Variable to properly work with binary ufuncs
ops.inject_all_ops_and_reduce_methods(DataArray, priority=60)<|MERGE_RESOLUTION|>--- conflicted
+++ resolved
@@ -50,14 +50,9 @@
 )
 from .dataset import Dataset, split_indexes
 from .formatting import format_item
-<<<<<<< HEAD
-from .indexes import Indexes, default_indexes
-from .indexing import is_fancy_indexer
-from .merge import PANDAS_TYPES
-=======
 from .indexes import Indexes, propagate_indexes, default_indexes
 from .merge import PANDAS_TYPES, _extract_indexes_from_coords
->>>>>>> 577d3a75
+from .indexing import is_fancy_indexer
 from .options import OPTIONS
 from .utils import Default, ReprObject, _check_inplace, _default, either_dict_or_kwargs
 from .variable import (
