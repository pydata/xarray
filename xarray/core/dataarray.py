--- conflicted
+++ resolved
@@ -2657,14 +2657,9 @@
     def reduce(
         self,
         func: Callable[..., Any],
-<<<<<<< HEAD
-        dim: Union[None, Hashable, Sequence[Hashable]] = None,
+        dim: None | Hashable | Sequence[Hashable] = None,
         *,
-        axis: Union[None, int, Sequence[int]] = None,
-=======
-        dim: None | Hashable | Sequence[Hashable] = None,
         axis: None | int | Sequence[int] = None,
->>>>>>> d293f50f
         keep_attrs: bool = None,
         keepdims: bool = False,
         **kwargs: Any,
