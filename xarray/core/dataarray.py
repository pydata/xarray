from __future__ import annotations

import datetime
import warnings
from os import PathLike
from typing import (
    TYPE_CHECKING,
    Any,
    Callable,
    Hashable,
    Iterable,
    Literal,
    Mapping,
    NoReturn,
    Sequence,
    cast,
    overload,
)

import numpy as np
import pandas as pd

from xarray.coding.calendar_ops import convert_calendar, interp_calendar
from xarray.coding.cftimeindex import CFTimeIndex
from xarray.core import alignment, computation, dtypes, indexing, ops, utils
from xarray.core._aggregations import DataArrayAggregations
from xarray.core.accessor_dt import CombinedDatetimelikeAccessor
from xarray.core.accessor_str import StringAccessor
from xarray.core.alignment import (
    _broadcast_helper,
    _get_broadcast_dims_map_common_coords,
    align,
)
from xarray.core.arithmetic import DataArrayArithmetic
from xarray.core.common import AbstractArray, DataWithCoords, get_chunksizes
from xarray.core.computation import unify_chunks
from xarray.core.coordinates import DataArrayCoordinates, assert_coordinate_consistent
from xarray.core.dataset import Dataset
from xarray.core.formatting import format_item
from xarray.core.indexes import (
    Index,
    Indexes,
    PandasMultiIndex,
    filter_indexes_from_coords,
    isel_indexes,
)
from xarray.core.indexing import is_fancy_indexer, map_index_queries
from xarray.core.merge import PANDAS_TYPES, MergeError, _create_indexes_from_coords
from xarray.core.options import OPTIONS, _get_keep_attrs
from xarray.core.utils import (
    Default,
    HybridMappingProxy,
    ReprObject,
    _default,
    either_dict_or_kwargs,
)
from xarray.core.variable import (
    IndexVariable,
    Variable,
    as_compatible_data,
    as_variable,
)
from xarray.plot.accessor import DataArrayPlotAccessor
from xarray.plot.utils import _get_units_from_attrs

if TYPE_CHECKING:
    from typing import TypeVar, Union

    from numpy.typing import ArrayLike

    try:
        from dask.delayed import Delayed
    except ImportError:
        Delayed = None  # type: ignore
    try:
        from cdms2 import Variable as cdms2_Variable
    except ImportError:
        cdms2_Variable = None
    try:
        from iris.cube import Cube as iris_Cube
    except ImportError:
        iris_Cube = None

    from xarray.backends.api import T_NetcdfEngine, T_NetcdfTypes
    from xarray.core.groupby import DataArrayGroupBy
    from xarray.core.resample import DataArrayResample
    from xarray.core.rolling import DataArrayCoarsen, DataArrayRolling
    from xarray.core.types import (
        CoarsenBoundaryOptions,
        DatetimeLike,
        DatetimeUnitOptions,
        Dims,
        ErrorOptions,
        ErrorOptionsWithWarn,
        InterpOptions,
        PadModeOptions,
        PadReflectOptions,
        QuantileMethods,
        QueryEngineOptions,
        QueryParserOptions,
        ReindexMethodOptions,
        SideOptions,
        T_DataArray,
        T_Xarray,
    )
    from xarray.core.weighted import DataArrayWeighted

    T_XarrayOther = TypeVar("T_XarrayOther", bound=Union["DataArray", Dataset])


def _check_coords_dims(shape, coords, dims):
    sizes = dict(zip(dims, shape))
    for k, v in coords.items():
        if any(d not in dims for d in v.dims):
            raise ValueError(
                f"coordinate {k} has dimensions {v.dims}, but these "
                "are not a subset of the DataArray "
                f"dimensions {dims}"
            )

        for d, s in zip(v.dims, v.shape):
            if s != sizes[d]:
                raise ValueError(
                    f"conflicting sizes for dimension {d!r}: "
                    f"length {sizes[d]} on the data but length {s} on "
                    f"coordinate {k!r}"
                )

        if k in sizes and v.shape != (sizes[k],):
            raise ValueError(
                f"coordinate {k!r} is a DataArray dimension, but "
                f"it has shape {v.shape!r} rather than expected shape {sizes[k]!r} "
                "matching the dimension size"
            )


def _infer_coords_and_dims(
    shape, coords, dims
) -> tuple[dict[Hashable, Variable], tuple[Hashable, ...]]:
    """All the logic for creating a new DataArray"""

    if (
        coords is not None
        and not utils.is_dict_like(coords)
        and len(coords) != len(shape)
    ):
        raise ValueError(
            f"coords is not dict-like, but it has {len(coords)} items, "
            f"which does not match the {len(shape)} dimensions of the "
            "data"
        )

    if isinstance(dims, str):
        dims = (dims,)

    if dims is None:
        dims = [f"dim_{n}" for n in range(len(shape))]
        if coords is not None and len(coords) == len(shape):
            # try to infer dimensions from coords
            if utils.is_dict_like(coords):
                dims = list(coords.keys())
            else:
                for n, (dim, coord) in enumerate(zip(dims, coords)):
                    coord = as_variable(coord, name=dims[n]).to_index_variable()
                    dims[n] = coord.name
        dims = tuple(dims)
    elif len(dims) != len(shape):
        raise ValueError(
            "different number of dimensions on data "
            f"and dims: {len(shape)} vs {len(dims)}"
        )
    else:
        for d in dims:
            if not isinstance(d, str):
                raise TypeError(f"dimension {d} is not a string")

    new_coords: dict[Hashable, Variable] = {}

    if utils.is_dict_like(coords):
        for k, v in coords.items():
            new_coords[k] = as_variable(v, name=k)
    elif coords is not None:
        for dim, coord in zip(dims, coords):
            var = as_variable(coord, name=dim)
            var.dims = (dim,)
            new_coords[dim] = var.to_index_variable()

    _check_coords_dims(shape, new_coords, dims)

    return new_coords, dims


def _check_data_shape(data, coords, dims):
    if data is dtypes.NA:
        data = np.nan
    if coords is not None and utils.is_scalar(data, include_0d=False):
        if utils.is_dict_like(coords):
            if dims is None:
                return data
            else:
                data_shape = tuple(
                    as_variable(coords[k], k).size if k in coords.keys() else 1
                    for k in dims
                )
        else:
            data_shape = tuple(as_variable(coord, "foo").size for coord in coords)
        data = np.full(data_shape, data)
    return data


class _LocIndexer:
    __slots__ = ("data_array",)

    def __init__(self, data_array: DataArray):
        self.data_array = data_array

    def __getitem__(self, key) -> DataArray:
        if not utils.is_dict_like(key):
            # expand the indexer so we can handle Ellipsis
            labels = indexing.expanded_indexer(key, self.data_array.ndim)
            key = dict(zip(self.data_array.dims, labels))
        return self.data_array.sel(key)

    def __setitem__(self, key, value) -> None:
        if not utils.is_dict_like(key):
            # expand the indexer so we can handle Ellipsis
            labels = indexing.expanded_indexer(key, self.data_array.ndim)
            key = dict(zip(self.data_array.dims, labels))

        dim_indexers = map_index_queries(self.data_array, key).dim_indexers
        self.data_array[dim_indexers] = value


# Used as the key corresponding to a DataArray's variable when converting
# arbitrary DataArray objects to datasets
_THIS_ARRAY = ReprObject("<this-array>")


class DataArray(
    AbstractArray,
    DataWithCoords,
    DataArrayArithmetic,
    DataArrayAggregations,
):
    """N-dimensional array with labeled coordinates and dimensions.

    DataArray provides a wrapper around numpy ndarrays that uses
    labeled dimensions and coordinates to support metadata aware
    operations. The API is similar to that for the pandas Series or
    DataFrame, but DataArray objects can have any number of dimensions,
    and their contents have fixed data types.

    Additional features over raw numpy arrays:

    - Apply operations over dimensions by name: ``x.sum('time')``.
    - Select or assign values by integer location (like numpy):
      ``x[:10]`` or by label (like pandas): ``x.loc['2014-01-01']`` or
      ``x.sel(time='2014-01-01')``.
    - Mathematical operations (e.g., ``x - y``) vectorize across
      multiple dimensions (known in numpy as "broadcasting") based on
      dimension names, regardless of their original order.
    - Keep track of arbitrary metadata in the form of a Python
      dictionary: ``x.attrs``
    - Convert to a pandas Series: ``x.to_series()``.

    Getting items from or doing mathematical operations with a
    DataArray always returns another DataArray.

    Parameters
    ----------
    data : array_like
        Values for this array. Must be an ``numpy.ndarray``, ndarray
        like, or castable to an ``ndarray``. If a self-described xarray
        or pandas object, attempts are made to use this array's
        metadata to fill in other unspecified arguments. A view of the
        array's data is used instead of a copy if possible.
    coords : sequence or dict of array_like, optional
        Coordinates (tick labels) to use for indexing along each
        dimension. The following notations are accepted:

        - mapping {dimension name: array-like}
        - sequence of tuples that are valid arguments for
          ``xarray.Variable()``
          - (dims, data)
          - (dims, data, attrs)
          - (dims, data, attrs, encoding)

        Additionally, it is possible to define a coord whose name
        does not match the dimension name, or a coord based on multiple
        dimensions, with one of the following notations:

        - mapping {coord name: DataArray}
        - mapping {coord name: Variable}
        - mapping {coord name: (dimension name, array-like)}
        - mapping {coord name: (tuple of dimension names, array-like)}

    dims : Hashable or sequence of Hashable, optional
        Name(s) of the data dimension(s). Must be either a Hashable
        (only for 1D data) or a sequence of Hashables with length equal
        to the number of dimensions. If this argument is omitted,
        dimension names are taken from ``coords`` (if possible) and
        otherwise default to ``['dim_0', ... 'dim_n']``.
    name : str or None, optional
        Name of this array.
    attrs : dict_like or None, optional
        Attributes to assign to the new instance. By default, an empty
        attribute dictionary is initialized.
    indexes : py:class:`~xarray.Indexes` or dict-like, optional
        A collection of :py:class:`~xarray.indexes.Index` objects and
        their coordinates variables. If an empty collection is given,
        it will skip the creation of default (pandas) indexes for
        dimension coordinates.

    Examples
    --------
    Create data:

    >>> np.random.seed(0)
    >>> temperature = 15 + 8 * np.random.randn(2, 2, 3)
    >>> lon = [[-99.83, -99.32], [-99.79, -99.23]]
    >>> lat = [[42.25, 42.21], [42.63, 42.59]]
    >>> time = pd.date_range("2014-09-06", periods=3)
    >>> reference_time = pd.Timestamp("2014-09-05")

    Initialize a dataarray with multiple dimensions:

    >>> da = xr.DataArray(
    ...     data=temperature,
    ...     dims=["x", "y", "time"],
    ...     coords=dict(
    ...         lon=(["x", "y"], lon),
    ...         lat=(["x", "y"], lat),
    ...         time=time,
    ...         reference_time=reference_time,
    ...     ),
    ...     attrs=dict(
    ...         description="Ambient temperature.",
    ...         units="degC",
    ...     ),
    ... )
    >>> da
    <xarray.DataArray (x: 2, y: 2, time: 3)>
    array([[[29.11241877, 18.20125767, 22.82990387],
            [32.92714559, 29.94046392,  7.18177696]],
    <BLANKLINE>
           [[22.60070734, 13.78914233, 14.17424919],
            [18.28478802, 16.15234857, 26.63418806]]])
    Coordinates:
        lon             (x, y) float64 -99.83 -99.32 -99.79 -99.23
        lat             (x, y) float64 42.25 42.21 42.63 42.59
      * time            (time) datetime64[ns] 2014-09-06 2014-09-07 2014-09-08
        reference_time  datetime64[ns] 2014-09-05
    Dimensions without coordinates: x, y
    Attributes:
        description:  Ambient temperature.
        units:        degC

    Find out where the coldest temperature was:

    >>> da.isel(da.argmin(...))
    <xarray.DataArray ()>
    array(7.18177696)
    Coordinates:
        lon             float64 -99.32
        lat             float64 42.21
        time            datetime64[ns] 2014-09-08
        reference_time  datetime64[ns] 2014-09-05
    Attributes:
        description:  Ambient temperature.
        units:        degC
    """

    _cache: dict[str, Any]
    _coords: dict[Any, Variable]
    _close: Callable[[], None] | None
    _indexes: dict[Hashable, Index]
    _name: Hashable | None
    _variable: Variable

    __slots__ = (
        "_cache",
        "_coords",
        "_close",
        "_indexes",
        "_name",
        "_variable",
        "__weakref__",
    )

    dt = utils.UncachedAccessor(CombinedDatetimelikeAccessor["DataArray"])

    def __init__(
        self,
        data: Any = dtypes.NA,
        coords: Sequence[Sequence[Any] | pd.Index | DataArray]
        | Mapping[Any, Any]
        | None = None,
        dims: Hashable | Sequence[Hashable] | None = None,
<<<<<<< HEAD
        name: Hashable = None,
        attrs: Mapping = None,
        indexes: Mapping[Any, Index] | None = None,
        # internal parameters
=======
        name: Hashable | None = None,
        attrs: Mapping | None = None,
        # internal parameters
        indexes: dict[Hashable, Index] | None = None,
>>>>>>> 6e77f5e8
        fastpath: bool = False,
    ) -> None:
        if fastpath:
            variable = data
            assert dims is None
            assert attrs is None
            assert isinstance(indexes, dict)
            da_indexes = indexes
            da_coords = coords
        else:
            # try to fill in arguments from data if they weren't supplied
            if coords is None:

                if isinstance(data, DataArray):
                    coords = data.coords
                elif isinstance(data, pd.Series):
                    coords = [data.index]
                elif isinstance(data, pd.DataFrame):
                    coords = [data.index, data.columns]
                elif isinstance(data, (pd.Index, IndexVariable)):
                    coords = [data]

            if dims is None:
                dims = getattr(data, "dims", getattr(coords, "dims", None))
            if name is None:
                name = getattr(data, "name", None)
            if attrs is None and not isinstance(data, PANDAS_TYPES):
                attrs = getattr(data, "attrs", None)

            if indexes is None:
                create_default_indexes = True
                indexes = Indexes()
            elif len(indexes) == 0:
                create_default_indexes = False
                indexes = Indexes()
            else:
                create_default_indexes = True
                if not isinstance(indexes, Indexes):
                    raise TypeError(
                        "non-empty indexes must be an instance of `Indexes`"
                    )
                elif indexes._index_type != Index:
                    raise TypeError("indexes must only contain Xarray `Index` objects")

            data = _check_data_shape(data, coords, dims)
            data = as_compatible_data(data)
            da_coords, dims = _infer_coords_and_dims(data.shape, coords, dims)
            variable = Variable(dims, data, attrs, fastpath=True)

            if create_default_indexes:
                da_indexes, da_coords = _create_indexes_from_coords(da_coords)
            else:
                da_indexes = {}

            both_indexes_and_coords = set(indexes) & set(da_coords)
            if both_indexes_and_coords:
                raise ValueError(
                    f"{both_indexes_and_coords} are found in both indexes and coords"
                )

            _check_coords_dims(data.shape, indexes.variables, dims)

            da_coords.update(
                {k: v.copy(deep=False) for k, v in indexes.variables.items()}
            )
            da_indexes.update(indexes)

        # These fully describe a DataArray
        self._variable = variable
        assert isinstance(da_coords, dict)
        self._coords = da_coords
        self._name = name
<<<<<<< HEAD
        self._indexes = da_indexes  # type: ignore[assignment]
=======

        # TODO(shoyer): document this argument, once it becomes part of the
        # public interface.
        self._indexes = indexes
>>>>>>> 6e77f5e8

        self._close = None

    @classmethod
    def _construct_direct(
        cls: type[T_DataArray],
        variable: Variable,
        coords: dict[Any, Variable],
        name: Hashable,
        indexes: dict[Hashable, Index],
    ) -> T_DataArray:
        """Shortcut around __init__ for internal use when we want to skip
        costly validation
        """
        obj = object.__new__(cls)
        obj._variable = variable
        obj._coords = coords
        obj._name = name
        obj._indexes = indexes
        obj._close = None
        return obj

    def _replace(
        self: T_DataArray,
        variable: Variable | None = None,
        coords=None,
        name: Hashable | None | Default = _default,
        indexes=None,
    ) -> T_DataArray:
        if variable is None:
            variable = self.variable
        if coords is None:
            coords = self._coords
        if indexes is None:
            indexes = self._indexes
        if name is _default:
            name = self.name
        return type(self)(variable, coords, name=name, indexes=indexes, fastpath=True)

    def _replace_maybe_drop_dims(
        self: T_DataArray,
        variable: Variable,
        name: Hashable | None | Default = _default,
    ) -> T_DataArray:
        if variable.dims == self.dims and variable.shape == self.shape:
            coords = self._coords.copy()
            indexes = self._indexes
        elif variable.dims == self.dims:
            # Shape has changed (e.g. from reduce(..., keepdims=True)
            new_sizes = dict(zip(self.dims, variable.shape))
            coords = {
                k: v
                for k, v in self._coords.items()
                if v.shape == tuple(new_sizes[d] for d in v.dims)
            }
            indexes = filter_indexes_from_coords(self._indexes, set(coords))
        else:
            allowed_dims = set(variable.dims)
            coords = {
                k: v for k, v in self._coords.items() if set(v.dims) <= allowed_dims
            }
            indexes = filter_indexes_from_coords(self._indexes, set(coords))
        return self._replace(variable, coords, name, indexes=indexes)

    def _overwrite_indexes(
        self: T_DataArray,
        indexes: Mapping[Any, Index],
        coords: Mapping[Any, Variable] | None = None,
        drop_coords: list[Hashable] | None = None,
        rename_dims: Mapping[Any, Any] | None = None,
    ) -> T_DataArray:
        """Maybe replace indexes and their corresponding coordinates."""
        if not indexes:
            return self

        if coords is None:
            coords = {}
        if drop_coords is None:
            drop_coords = []

        new_variable = self.variable.copy()
        new_coords = self._coords.copy()
        new_indexes = dict(self._indexes)

        for name in indexes:
            new_coords[name] = coords[name]
            new_indexes[name] = indexes[name]

        for name in drop_coords:
            new_coords.pop(name)
            new_indexes.pop(name)

        if rename_dims:
            new_variable.dims = tuple(rename_dims.get(d, d) for d in new_variable.dims)

        return self._replace(
            variable=new_variable, coords=new_coords, indexes=new_indexes
        )

    def _to_temp_dataset(self) -> Dataset:
        return self._to_dataset_whole(name=_THIS_ARRAY, shallow_copy=False)

    def _from_temp_dataset(
        self: T_DataArray, dataset: Dataset, name: Hashable | None | Default = _default
    ) -> T_DataArray:
        variable = dataset._variables.pop(_THIS_ARRAY)
        coords = dataset._variables
        indexes = dataset._indexes
        return self._replace(variable, coords, name, indexes=indexes)

    def _to_dataset_split(self, dim: Hashable) -> Dataset:
        """splits dataarray along dimension 'dim'"""

        def subset(dim, label):
            array = self.loc[{dim: label}]
            array.attrs = {}
            return as_variable(array)

        variables = {label: subset(dim, label) for label in self.get_index(dim)}
        variables.update({k: v for k, v in self._coords.items() if k != dim})
        coord_names = set(self._coords) - {dim}
        indexes = filter_indexes_from_coords(self._indexes, coord_names)
        dataset = Dataset._construct_direct(
            variables, coord_names, indexes=indexes, attrs=self.attrs
        )
        return dataset

    def _to_dataset_whole(
        self, name: Hashable = None, shallow_copy: bool = True
    ) -> Dataset:
        if name is None:
            name = self.name
        if name is None:
            raise ValueError(
                "unable to convert unnamed DataArray to a "
                "Dataset without providing an explicit name"
            )
        if name in self.coords:
            raise ValueError(
                "cannot create a Dataset from a DataArray with "
                "the same name as one of its coordinates"
            )
        # use private APIs for speed: this is called by _to_temp_dataset(),
        # which is used in the guts of a lot of operations (e.g., reindex)
        variables = self._coords.copy()
        variables[name] = self.variable
        if shallow_copy:
            for k in variables:
                variables[k] = variables[k].copy(deep=False)
        indexes = self._indexes

        coord_names = set(self._coords)
        return Dataset._construct_direct(variables, coord_names, indexes=indexes)

    def to_dataset(
        self,
        dim: Hashable = None,
        *,
        name: Hashable = None,
        promote_attrs: bool = False,
    ) -> Dataset:
        """Convert a DataArray to a Dataset.

        Parameters
        ----------
        dim : Hashable, optional
            Name of the dimension on this array along which to split this array
            into separate variables. If not provided, this array is converted
            into a Dataset of one variable.
        name : Hashable, optional
            Name to substitute for this array's name. Only valid if ``dim`` is
            not provided.
        promote_attrs : bool, default: False
            Set to True to shallow copy attrs of DataArray to returned Dataset.

        Returns
        -------
        dataset : Dataset
        """
        if dim is not None and dim not in self.dims:
            raise TypeError(
                f"{dim} is not a dim. If supplying a ``name``, pass as a kwarg."
            )

        if dim is not None:
            if name is not None:
                raise TypeError("cannot supply both dim and name arguments")
            result = self._to_dataset_split(dim)
        else:
            result = self._to_dataset_whole(name)

        if promote_attrs:
            result.attrs = dict(self.attrs)

        return result

    @property
    def name(self) -> Hashable | None:
        """The name of this array."""
        return self._name

    @name.setter
    def name(self, value: Hashable | None) -> None:
        self._name = value

    @property
    def variable(self) -> Variable:
        """Low level interface to the Variable object for this DataArray."""
        return self._variable

    @property
    def dtype(self) -> np.dtype:
        """
        Data-type of the array’s elements.

        See Also
        --------
        ndarray.dtype
        numpy.dtype
        """
        return self.variable.dtype

    @property
    def shape(self) -> tuple[int, ...]:
        """
        Tuple of array dimensions.

        See Also
        --------
        numpy.ndarray.shape
        """
        return self.variable.shape

    @property
    def size(self) -> int:
        """
        Number of elements in the array.

        Equal to ``np.prod(a.shape)``, i.e., the product of the array’s dimensions.

        See Also
        --------
        numpy.ndarray.size
        """
        return self.variable.size

    @property
    def nbytes(self) -> int:
        """
        Total bytes consumed by the elements of this DataArray's data.

        If the underlying data array does not include ``nbytes``, estimates
        the bytes consumed based on the ``size`` and ``dtype``.
        """
        return self.variable.nbytes

    @property
    def ndim(self) -> int:
        """
        Number of array dimensions.

        See Also
        --------
        numpy.ndarray.ndim
        """
        return self.variable.ndim

    def __len__(self) -> int:
        return len(self.variable)

    @property
    def data(self) -> Any:
        """
        The DataArray's data as an array. The underlying array type
        (e.g. dask, sparse, pint) is preserved.

        See Also
        --------
        DataArray.to_numpy
        DataArray.as_numpy
        DataArray.values
        """
        return self.variable.data

    @data.setter
    def data(self, value: Any) -> None:
        self.variable.data = value

    @property
    def values(self) -> np.ndarray:
        """
        The array's data as a numpy.ndarray.

        If the array's data is not a numpy.ndarray this will attempt to convert
        it naively using np.array(), which will raise an error if the array
        type does not support coercion like this (e.g. cupy).
        """
        return self.variable.values

    @values.setter
    def values(self, value: Any) -> None:
        self.variable.values = value

    def to_numpy(self) -> np.ndarray:
        """
        Coerces wrapped data to numpy and returns a numpy.ndarray.

        See Also
        --------
        DataArray.as_numpy : Same but returns the surrounding DataArray instead.
        Dataset.as_numpy
        DataArray.values
        DataArray.data
        """
        return self.variable.to_numpy()

    def as_numpy(self: T_DataArray) -> T_DataArray:
        """
        Coerces wrapped data and coordinates into numpy arrays, returning a DataArray.

        See Also
        --------
        DataArray.to_numpy : Same but returns only the data as a numpy.ndarray object.
        Dataset.as_numpy : Converts all variables in a Dataset.
        DataArray.values
        DataArray.data
        """
        coords = {k: v.as_numpy() for k, v in self._coords.items()}
        return self._replace(self.variable.as_numpy(), coords, indexes=self._indexes)

    @property
    def _in_memory(self) -> bool:
        return self.variable._in_memory

    def _to_index(self) -> pd.Index:
        return self.variable._to_index()

    def to_index(self) -> pd.Index:
        """Convert this variable to a pandas.Index. Only possible for 1D
        arrays.
        """
        return self.variable.to_index()

    @property
    def dims(self) -> tuple[Hashable, ...]:
        """Tuple of dimension names associated with this array.

        Note that the type of this property is inconsistent with
        `Dataset.dims`.  See `Dataset.sizes` and `DataArray.sizes` for
        consistently named properties.

        See Also
        --------
        DataArray.sizes
        Dataset.dims
        """
        return self.variable.dims

    @dims.setter
    def dims(self, value: Any) -> NoReturn:
        raise AttributeError(
            "you cannot assign dims on a DataArray. Use "
            ".rename() or .swap_dims() instead."
        )

    def _item_key_to_dict(self, key: Any) -> Mapping[Hashable, Any]:
        if utils.is_dict_like(key):
            return key
        key = indexing.expanded_indexer(key, self.ndim)
        return dict(zip(self.dims, key))

    def _getitem_coord(self: T_DataArray, key: Any) -> T_DataArray:
        from xarray.core.dataset import _get_virtual_variable

        try:
            var = self._coords[key]
        except KeyError:
            dim_sizes = dict(zip(self.dims, self.shape))
            _, key, var = _get_virtual_variable(self._coords, key, dim_sizes)

        return self._replace_maybe_drop_dims(var, name=key)

    def __getitem__(self: T_DataArray, key: Any) -> T_DataArray:
        if isinstance(key, str):
            return self._getitem_coord(key)
        else:
            # xarray-style array indexing
            return self.isel(indexers=self._item_key_to_dict(key))

    def __setitem__(self, key: Any, value: Any) -> None:
        if isinstance(key, str):
            self.coords[key] = value
        else:
            # Coordinates in key, value and self[key] should be consistent.
            # TODO Coordinate consistency in key is checked here, but it
            # causes unnecessary indexing. It should be optimized.
            obj = self[key]
            if isinstance(value, DataArray):
                assert_coordinate_consistent(value, obj.coords.variables)
            # DataArray key -> Variable key
            key = {
                k: v.variable if isinstance(v, DataArray) else v
                for k, v in self._item_key_to_dict(key).items()
            }
            self.variable[key] = value

    def __delitem__(self, key: Any) -> None:
        del self.coords[key]

    @property
    def _attr_sources(self) -> Iterable[Mapping[Hashable, Any]]:
        """Places to look-up items for attribute-style access"""
        yield from self._item_sources
        yield self.attrs

    @property
    def _item_sources(self) -> Iterable[Mapping[Hashable, Any]]:
        """Places to look-up items for key-completion"""
        yield HybridMappingProxy(keys=self._coords, mapping=self.coords)

        # virtual coordinates
        # uses empty dict -- everything here can already be found in self.coords.
        yield HybridMappingProxy(keys=self.dims, mapping={})

    def __contains__(self, key: Any) -> bool:
        return key in self.data

    @property
    def loc(self) -> _LocIndexer:
        """Attribute for location based indexing like pandas."""
        return _LocIndexer(self)

    @property
    def attrs(self) -> dict[Any, Any]:
        """Dictionary storing arbitrary metadata with this array."""
        return self.variable.attrs

    @attrs.setter
    def attrs(self, value: Mapping[Any, Any]) -> None:
        self.variable.attrs = dict(value)

    @property
    def encoding(self) -> dict[Any, Any]:
        """Dictionary of format-specific settings for how this array should be
        serialized."""
        return self.variable.encoding

    @encoding.setter
    def encoding(self, value: Mapping[Any, Any]) -> None:
        self.variable.encoding = dict(value)

    @property
    def indexes(self) -> Indexes:
        """Mapping of pandas.Index objects used for label based indexing.

        Raises an error if this Dataset has indexes that cannot be coerced
        to pandas.Index objects.

        See Also
        --------
        DataArray.xindexes

        """
        return self.xindexes.to_pandas_indexes()

    @property
    def xindexes(self) -> Indexes:
        """Mapping of xarray Index objects used for label based indexing."""
        return Indexes(self._indexes, {k: self._coords[k] for k in self._indexes})

    @property
    def coords(self) -> DataArrayCoordinates:
        """Dictionary-like container of coordinate arrays."""
        return DataArrayCoordinates(self)

    @overload
    def reset_coords(
        self: T_DataArray,
        names: Dims = None,
        drop: Literal[False] = False,
    ) -> Dataset:
        ...

    @overload
    def reset_coords(
        self: T_DataArray,
        names: Dims = None,
        *,
        drop: Literal[True],
    ) -> T_DataArray:
        ...

    def reset_coords(
        self: T_DataArray,
        names: Dims = None,
        drop: bool = False,
    ) -> T_DataArray | Dataset:
        """Given names of coordinates, reset them to become variables.

        Parameters
        ----------
        names : str, Iterable of Hashable or None, optional
            Name(s) of non-index coordinates in this dataset to reset into
            variables. By default, all non-index coordinates are reset.
        drop : bool, default: False
            If True, remove coordinates instead of converting them into
            variables.

        Returns
        -------
        Dataset, or DataArray if ``drop == True``

        Examples
        --------
        >>> temperature = np.arange(25).reshape(5, 5)
        >>> pressure = np.arange(50, 75).reshape(5, 5)
        >>> da = xr.DataArray(
        ...     data=temperature,
        ...     dims=["x", "y"],
        ...     coords=dict(
        ...         lon=("x", np.arange(10, 15)),
        ...         lat=("y", np.arange(20, 25)),
        ...         Pressure=(["x", "y"], pressure),
        ...     ),
        ...     name="Temperature",
        ... )
        >>> da
        <xarray.DataArray 'Temperature' (x: 5, y: 5)>
        array([[ 0,  1,  2,  3,  4],
               [ 5,  6,  7,  8,  9],
               [10, 11, 12, 13, 14],
               [15, 16, 17, 18, 19],
               [20, 21, 22, 23, 24]])
        Coordinates:
            lon       (x) int64 10 11 12 13 14
            lat       (y) int64 20 21 22 23 24
            Pressure  (x, y) int64 50 51 52 53 54 55 56 57 ... 67 68 69 70 71 72 73 74
        Dimensions without coordinates: x, y

        Return Dataset with target coordinate as a data variable rather than a coordinate variable:

        >>> da.reset_coords(names="Pressure")
        <xarray.Dataset>
        Dimensions:      (x: 5, y: 5)
        Coordinates:
            lon          (x) int64 10 11 12 13 14
            lat          (y) int64 20 21 22 23 24
        Dimensions without coordinates: x, y
        Data variables:
            Pressure     (x, y) int64 50 51 52 53 54 55 56 57 ... 68 69 70 71 72 73 74
            Temperature  (x, y) int64 0 1 2 3 4 5 6 7 8 9 ... 16 17 18 19 20 21 22 23 24

        Return DataArray without targeted coordinate:

        >>> da.reset_coords(names="Pressure", drop=True)
        <xarray.DataArray 'Temperature' (x: 5, y: 5)>
        array([[ 0,  1,  2,  3,  4],
               [ 5,  6,  7,  8,  9],
               [10, 11, 12, 13, 14],
               [15, 16, 17, 18, 19],
               [20, 21, 22, 23, 24]])
        Coordinates:
            lon      (x) int64 10 11 12 13 14
            lat      (y) int64 20 21 22 23 24
        Dimensions without coordinates: x, y
        """
        if names is None:
            names = set(self.coords) - set(self._indexes)
        dataset = self.coords.to_dataset().reset_coords(names, drop)
        if drop:
            return self._replace(coords=dataset._variables)
        if self.name is None:
            raise ValueError(
                "cannot reset_coords with drop=False on an unnamed DataArrray"
            )
        dataset[self.name] = self.variable
        return dataset

    def __dask_tokenize__(self):
        from dask.base import normalize_token

        return normalize_token((type(self), self._variable, self._coords, self._name))

    def __dask_graph__(self):
        return self._to_temp_dataset().__dask_graph__()

    def __dask_keys__(self):
        return self._to_temp_dataset().__dask_keys__()

    def __dask_layers__(self):
        return self._to_temp_dataset().__dask_layers__()

    @property
    def __dask_optimize__(self):
        return self._to_temp_dataset().__dask_optimize__

    @property
    def __dask_scheduler__(self):
        return self._to_temp_dataset().__dask_scheduler__

    def __dask_postcompute__(self):
        func, args = self._to_temp_dataset().__dask_postcompute__()
        return self._dask_finalize, (self.name, func) + args

    def __dask_postpersist__(self):
        func, args = self._to_temp_dataset().__dask_postpersist__()
        return self._dask_finalize, (self.name, func) + args

    @staticmethod
    def _dask_finalize(results, name, func, *args, **kwargs) -> DataArray:
        ds = func(results, *args, **kwargs)
        variable = ds._variables.pop(_THIS_ARRAY)
        coords = ds._variables
        indexes = ds._indexes
        return DataArray(variable, coords, name=name, indexes=indexes, fastpath=True)

    def load(self: T_DataArray, **kwargs) -> T_DataArray:
        """Manually trigger loading of this array's data from disk or a
        remote source into memory and return this array.

        Normally, it should not be necessary to call this method in user code,
        because all xarray functions should either work on deferred data or
        load data automatically. However, this method can be necessary when
        working with many file objects on disk.

        Parameters
        ----------
        **kwargs : dict
            Additional keyword arguments passed on to ``dask.compute``.

        See Also
        --------
        dask.compute
        """
        ds = self._to_temp_dataset().load(**kwargs)
        new = self._from_temp_dataset(ds)
        self._variable = new._variable
        self._coords = new._coords
        return self

    def compute(self: T_DataArray, **kwargs) -> T_DataArray:
        """Manually trigger loading of this array's data from disk or a
        remote source into memory and return a new array. The original is
        left unaltered.

        Normally, it should not be necessary to call this method in user code,
        because all xarray functions should either work on deferred data or
        load data automatically. However, this method can be necessary when
        working with many file objects on disk.

        Parameters
        ----------
        **kwargs : dict
            Additional keyword arguments passed on to ``dask.compute``.

        See Also
        --------
        dask.compute
        """
        new = self.copy(deep=False)
        return new.load(**kwargs)

    def persist(self: T_DataArray, **kwargs) -> T_DataArray:
        """Trigger computation in constituent dask arrays

        This keeps them as dask arrays but encourages them to keep data in
        memory.  This is particularly useful when on a distributed machine.
        When on a single machine consider using ``.compute()`` instead.

        Parameters
        ----------
        **kwargs : dict
            Additional keyword arguments passed on to ``dask.persist``.

        See Also
        --------
        dask.persist
        """
        ds = self._to_temp_dataset().persist(**kwargs)
        return self._from_temp_dataset(ds)

    def copy(self: T_DataArray, deep: bool = True, data: Any = None) -> T_DataArray:
        """Returns a copy of this array.

        If `deep=True`, a deep copy is made of the data array.
        Otherwise, a shallow copy is made, and the returned data array's
        values are a new view of this data array's values.

        Use `data` to create a new object with the same structure as
        original but entirely new data.

        Parameters
        ----------
        deep : bool, optional
            Whether the data array and its coordinates are loaded into memory
            and copied onto the new object. Default is True.
        data : array_like, optional
            Data to use in the new object. Must have same shape as original.
            When `data` is used, `deep` is ignored for all data variables,
            and only used for coords.

        Returns
        -------
        copy : DataArray
            New object with dimensions, attributes, coordinates, name,
            encoding, and optionally data copied from original.

        Examples
        --------
        Shallow versus deep copy

        >>> array = xr.DataArray([1, 2, 3], dims="x", coords={"x": ["a", "b", "c"]})
        >>> array.copy()
        <xarray.DataArray (x: 3)>
        array([1, 2, 3])
        Coordinates:
          * x        (x) <U1 'a' 'b' 'c'
        >>> array_0 = array.copy(deep=False)
        >>> array_0[0] = 7
        >>> array_0
        <xarray.DataArray (x: 3)>
        array([7, 2, 3])
        Coordinates:
          * x        (x) <U1 'a' 'b' 'c'
        >>> array
        <xarray.DataArray (x: 3)>
        array([7, 2, 3])
        Coordinates:
          * x        (x) <U1 'a' 'b' 'c'

        Changing the data using the ``data`` argument maintains the
        structure of the original object, but with the new data. Original
        object is unaffected.

        >>> array.copy(data=[0.1, 0.2, 0.3])
        <xarray.DataArray (x: 3)>
        array([0.1, 0.2, 0.3])
        Coordinates:
          * x        (x) <U1 'a' 'b' 'c'
        >>> array
        <xarray.DataArray (x: 3)>
        array([7, 2, 3])
        Coordinates:
          * x        (x) <U1 'a' 'b' 'c'

        See Also
        --------
        pandas.DataFrame.copy
        """
        return self._copy(deep=deep, data=data)

    def _copy(
        self: T_DataArray,
        deep: bool = True,
        data: Any = None,
        memo: dict[int, Any] | None = None,
    ) -> T_DataArray:
        variable = self.variable._copy(deep=deep, data=data, memo=memo)
        indexes, index_vars = self.xindexes.copy_indexes(deep=deep)

        coords = {}
        for k, v in self._coords.items():
            if k in index_vars:
                coords[k] = index_vars[k]
            else:
                coords[k] = v._copy(deep=deep, memo=memo)

        return self._replace(variable, coords, indexes=indexes)

    def __copy__(self: T_DataArray) -> T_DataArray:
        return self._copy(deep=False)

    def __deepcopy__(
        self: T_DataArray, memo: dict[int, Any] | None = None
    ) -> T_DataArray:
        return self._copy(deep=True, memo=memo)

    # mutable objects should not be Hashable
    # https://github.com/python/mypy/issues/4266
    __hash__ = None  # type: ignore[assignment]

    @property
    def chunks(self) -> tuple[tuple[int, ...], ...] | None:
        """
        Tuple of block lengths for this dataarray's data, in order of dimensions, or None if
        the underlying data is not a dask array.

        See Also
        --------
        DataArray.chunk
        DataArray.chunksizes
        xarray.unify_chunks
        """
        return self.variable.chunks

    @property
    def chunksizes(self) -> Mapping[Any, tuple[int, ...]]:
        """
        Mapping from dimension names to block lengths for this dataarray's data, or None if
        the underlying data is not a dask array.
        Cannot be modified directly, but can be modified by calling .chunk().

        Differs from DataArray.chunks because it returns a mapping of dimensions to chunk shapes
        instead of a tuple of chunk shapes.

        See Also
        --------
        DataArray.chunk
        DataArray.chunks
        xarray.unify_chunks
        """
        all_variables = [self.variable] + [c.variable for c in self.coords.values()]
        return get_chunksizes(all_variables)

    def chunk(
        self: T_DataArray,
        chunks: (
            int
            | Literal["auto"]
            | tuple[int, ...]
            | tuple[tuple[int, ...], ...]
            | Mapping[Any, None | int | tuple[int, ...]]
        ) = {},  # {} even though it's technically unsafe, is being used intentionally here (#4667)
        name_prefix: str = "xarray-",
        token: str | None = None,
        lock: bool = False,
        inline_array: bool = False,
        **chunks_kwargs: Any,
    ) -> T_DataArray:
        """Coerce this array's data into a dask arrays with the given chunks.

        If this variable is a non-dask array, it will be converted to dask
        array. If it's a dask array, it will be rechunked to the given chunk
        sizes.

        If neither chunks is not provided for one or more dimensions, chunk
        sizes along that dimension will not be updated; non-dask arrays will be
        converted into dask arrays with a single block.

        Parameters
        ----------
        chunks : int, "auto", tuple of int or mapping of Hashable to int, optional
            Chunk sizes along each dimension, e.g., ``5``, ``"auto"``, ``(5, 5)`` or
            ``{"x": 5, "y": 5}``.
        name_prefix : str, optional
            Prefix for the name of the new dask array.
        token : str, optional
            Token uniquely identifying this array.
        lock : optional
            Passed on to :py:func:`dask.array.from_array`, if the array is not
            already as dask array.
        inline_array: optional
            Passed on to :py:func:`dask.array.from_array`, if the array is not
            already as dask array.
        **chunks_kwargs : {dim: chunks, ...}, optional
            The keyword arguments form of ``chunks``.
            One of chunks or chunks_kwargs must be provided.

        Returns
        -------
        chunked : xarray.DataArray

        See Also
        --------
        DataArray.chunks
        DataArray.chunksizes
        xarray.unify_chunks
        dask.array.from_array
        """
        if chunks is None:
            warnings.warn(
                "None value for 'chunks' is deprecated. "
                "It will raise an error in the future. Use instead '{}'",
                category=FutureWarning,
            )
            chunks = {}

        if isinstance(chunks, (float, str, int)):
            # ignoring type; unclear why it won't accept a Literal into the value.
            chunks = dict.fromkeys(self.dims, chunks)  # type: ignore
        elif isinstance(chunks, (tuple, list)):
            chunks = dict(zip(self.dims, chunks))
        else:
            chunks = either_dict_or_kwargs(chunks, chunks_kwargs, "chunk")

        ds = self._to_temp_dataset().chunk(
            chunks,
            name_prefix=name_prefix,
            token=token,
            lock=lock,
            inline_array=inline_array,
        )
        return self._from_temp_dataset(ds)

    def isel(
        self: T_DataArray,
        indexers: Mapping[Any, Any] | None = None,
        drop: bool = False,
        missing_dims: ErrorOptionsWithWarn = "raise",
        **indexers_kwargs: Any,
    ) -> T_DataArray:
        """Return a new DataArray whose data is given by selecting indexes
        along the specified dimension(s).

        Parameters
        ----------
        indexers : dict, optional
            A dict with keys matching dimensions and values given
            by integers, slice objects or arrays.
            indexer can be a integer, slice, array-like or DataArray.
            If DataArrays are passed as indexers, xarray-style indexing will be
            carried out. See :ref:`indexing` for the details.
            One of indexers or indexers_kwargs must be provided.
        drop : bool, default: False
            If ``drop=True``, drop coordinates variables indexed by integers
            instead of making them scalar.
        missing_dims : {"raise", "warn", "ignore"}, default: "raise"
            What to do if dimensions that should be selected from are not present in the
            DataArray:
            - "raise": raise an exception
            - "warn": raise a warning, and ignore the missing dimensions
            - "ignore": ignore the missing dimensions
        **indexers_kwargs : {dim: indexer, ...}, optional
            The keyword arguments form of ``indexers``.

        Returns
        -------
        indexed : xarray.DataArray

        See Also
        --------
        Dataset.isel
        DataArray.sel

        Examples
        --------
        >>> da = xr.DataArray(np.arange(25).reshape(5, 5), dims=("x", "y"))
        >>> da
        <xarray.DataArray (x: 5, y: 5)>
        array([[ 0,  1,  2,  3,  4],
               [ 5,  6,  7,  8,  9],
               [10, 11, 12, 13, 14],
               [15, 16, 17, 18, 19],
               [20, 21, 22, 23, 24]])
        Dimensions without coordinates: x, y

        >>> tgt_x = xr.DataArray(np.arange(0, 5), dims="points")
        >>> tgt_y = xr.DataArray(np.arange(0, 5), dims="points")
        >>> da = da.isel(x=tgt_x, y=tgt_y)
        >>> da
        <xarray.DataArray (points: 5)>
        array([ 0,  6, 12, 18, 24])
        Dimensions without coordinates: points
        """

        indexers = either_dict_or_kwargs(indexers, indexers_kwargs, "isel")

        if any(is_fancy_indexer(idx) for idx in indexers.values()):
            ds = self._to_temp_dataset()._isel_fancy(
                indexers, drop=drop, missing_dims=missing_dims
            )
            return self._from_temp_dataset(ds)

        # Much faster algorithm for when all indexers are ints, slices, one-dimensional
        # lists, or zero or one-dimensional np.ndarray's

        variable = self._variable.isel(indexers, missing_dims=missing_dims)
        indexes, index_variables = isel_indexes(self.xindexes, indexers)

        coords = {}
        for coord_name, coord_value in self._coords.items():
            if coord_name in index_variables:
                coord_value = index_variables[coord_name]
            else:
                coord_indexers = {
                    k: v for k, v in indexers.items() if k in coord_value.dims
                }
                if coord_indexers:
                    coord_value = coord_value.isel(coord_indexers)
                    if drop and coord_value.ndim == 0:
                        continue
            coords[coord_name] = coord_value

        return self._replace(variable=variable, coords=coords, indexes=indexes)

    def sel(
        self: T_DataArray,
        indexers: Mapping[Any, Any] | None = None,
        method: str | None = None,
        tolerance=None,
        drop: bool = False,
        **indexers_kwargs: Any,
    ) -> T_DataArray:
        """Return a new DataArray whose data is given by selecting index
        labels along the specified dimension(s).

        In contrast to `DataArray.isel`, indexers for this method should use
        labels instead of integers.

        Under the hood, this method is powered by using pandas's powerful Index
        objects. This makes label based indexing essentially just as fast as
        using integer indexing.

        It also means this method uses pandas's (well documented) logic for
        indexing. This means you can use string shortcuts for datetime indexes
        (e.g., '2000-01' to select all values in January 2000). It also means
        that slices are treated as inclusive of both the start and stop values,
        unlike normal Python indexing.

        .. warning::

          Do not try to assign values when using any of the indexing methods
          ``isel`` or ``sel``::

            da = xr.DataArray([0, 1, 2, 3], dims=['x'])
            # DO NOT do this
            da.isel(x=[0, 1, 2])[1] = -1

          Assigning values with the chained indexing using ``.sel`` or
          ``.isel`` fails silently.

        Parameters
        ----------
        indexers : dict, optional
            A dict with keys matching dimensions and values given
            by scalars, slices or arrays of tick labels. For dimensions with
            multi-index, the indexer may also be a dict-like object with keys
            matching index level names.
            If DataArrays are passed as indexers, xarray-style indexing will be
            carried out. See :ref:`indexing` for the details.
            One of indexers or indexers_kwargs must be provided.
        method : {None, "nearest", "pad", "ffill", "backfill", "bfill"}, optional
            Method to use for inexact matches:

            - None (default): only exact matches
            - pad / ffill: propagate last valid index value forward
            - backfill / bfill: propagate next valid index value backward
            - nearest: use nearest valid index value

        tolerance : optional
            Maximum distance between original and new labels for inexact
            matches. The values of the index at the matching locations must
            satisfy the equation ``abs(index[indexer] - target) <= tolerance``.
        drop : bool, optional
            If ``drop=True``, drop coordinates variables in `indexers` instead
            of making them scalar.
        **indexers_kwargs : {dim: indexer, ...}, optional
            The keyword arguments form of ``indexers``.
            One of indexers or indexers_kwargs must be provided.

        Returns
        -------
        obj : DataArray
            A new DataArray with the same contents as this DataArray, except the
            data and each dimension is indexed by the appropriate indexers.
            If indexer DataArrays have coordinates that do not conflict with
            this object, then these coordinates will be attached.
            In general, each array's data will be a view of the array's data
            in this DataArray, unless vectorized indexing was triggered by using
            an array indexer, in which case the data will be a copy.

        See Also
        --------
        Dataset.sel
        DataArray.isel

        Examples
        --------
        >>> da = xr.DataArray(
        ...     np.arange(25).reshape(5, 5),
        ...     coords={"x": np.arange(5), "y": np.arange(5)},
        ...     dims=("x", "y"),
        ... )
        >>> da
        <xarray.DataArray (x: 5, y: 5)>
        array([[ 0,  1,  2,  3,  4],
               [ 5,  6,  7,  8,  9],
               [10, 11, 12, 13, 14],
               [15, 16, 17, 18, 19],
               [20, 21, 22, 23, 24]])
        Coordinates:
          * x        (x) int64 0 1 2 3 4
          * y        (y) int64 0 1 2 3 4

        >>> tgt_x = xr.DataArray(np.linspace(0, 4, num=5), dims="points")
        >>> tgt_y = xr.DataArray(np.linspace(0, 4, num=5), dims="points")
        >>> da = da.sel(x=tgt_x, y=tgt_y, method="nearest")
        >>> da
        <xarray.DataArray (points: 5)>
        array([ 0,  6, 12, 18, 24])
        Coordinates:
            x        (points) int64 0 1 2 3 4
            y        (points) int64 0 1 2 3 4
        Dimensions without coordinates: points
        """
        ds = self._to_temp_dataset().sel(
            indexers=indexers,
            drop=drop,
            method=method,
            tolerance=tolerance,
            **indexers_kwargs,
        )
        return self._from_temp_dataset(ds)

    def head(
        self: T_DataArray,
        indexers: Mapping[Any, int] | int | None = None,
        **indexers_kwargs: Any,
    ) -> T_DataArray:
        """Return a new DataArray whose data is given by the the first `n`
        values along the specified dimension(s). Default `n` = 5

        See Also
        --------
        Dataset.head
        DataArray.tail
        DataArray.thin

        Examples
        --------
        >>> da = xr.DataArray(
        ...     np.arange(25).reshape(5, 5),
        ...     dims=("x", "y"),
        ... )
        >>> da
        <xarray.DataArray (x: 5, y: 5)>
        array([[ 0,  1,  2,  3,  4],
               [ 5,  6,  7,  8,  9],
               [10, 11, 12, 13, 14],
               [15, 16, 17, 18, 19],
               [20, 21, 22, 23, 24]])
        Dimensions without coordinates: x, y

        >>> da.head(x=1)
        <xarray.DataArray (x: 1, y: 5)>
        array([[0, 1, 2, 3, 4]])
        Dimensions without coordinates: x, y

        >>> da.head({"x": 2, "y": 2})
        <xarray.DataArray (x: 2, y: 2)>
        array([[0, 1],
               [5, 6]])
        Dimensions without coordinates: x, y
        """
        ds = self._to_temp_dataset().head(indexers, **indexers_kwargs)
        return self._from_temp_dataset(ds)

    def tail(
        self: T_DataArray,
        indexers: Mapping[Any, int] | int | None = None,
        **indexers_kwargs: Any,
    ) -> T_DataArray:
        """Return a new DataArray whose data is given by the the last `n`
        values along the specified dimension(s). Default `n` = 5

        See Also
        --------
        Dataset.tail
        DataArray.head
        DataArray.thin

        Examples
        --------
        >>> da = xr.DataArray(
        ...     np.arange(25).reshape(5, 5),
        ...     dims=("x", "y"),
        ... )
        >>> da
        <xarray.DataArray (x: 5, y: 5)>
        array([[ 0,  1,  2,  3,  4],
               [ 5,  6,  7,  8,  9],
               [10, 11, 12, 13, 14],
               [15, 16, 17, 18, 19],
               [20, 21, 22, 23, 24]])
        Dimensions without coordinates: x, y

        >>> da.tail(y=1)
        <xarray.DataArray (x: 5, y: 1)>
        array([[ 4],
               [ 9],
               [14],
               [19],
               [24]])
        Dimensions without coordinates: x, y

        >>> da.tail({"x": 2, "y": 2})
        <xarray.DataArray (x: 2, y: 2)>
        array([[18, 19],
               [23, 24]])
        Dimensions without coordinates: x, y
        """
        ds = self._to_temp_dataset().tail(indexers, **indexers_kwargs)
        return self._from_temp_dataset(ds)

    def thin(
        self: T_DataArray,
        indexers: Mapping[Any, int] | int | None = None,
        **indexers_kwargs: Any,
    ) -> T_DataArray:
        """Return a new DataArray whose data is given by each `n` value
        along the specified dimension(s).

        Examples
        --------
        >>> x_arr = np.arange(0, 26)
        >>> x_arr
        array([ 0,  1,  2,  3,  4,  5,  6,  7,  8,  9, 10, 11, 12, 13, 14, 15, 16,
               17, 18, 19, 20, 21, 22, 23, 24, 25])
        >>> x = xr.DataArray(
        ...     np.reshape(x_arr, (2, 13)),
        ...     dims=("x", "y"),
        ...     coords={"x": [0, 1], "y": np.arange(0, 13)},
        ... )
        >>> x
        <xarray.DataArray (x: 2, y: 13)>
        array([[ 0,  1,  2,  3,  4,  5,  6,  7,  8,  9, 10, 11, 12],
               [13, 14, 15, 16, 17, 18, 19, 20, 21, 22, 23, 24, 25]])
        Coordinates:
          * x        (x) int64 0 1
          * y        (y) int64 0 1 2 3 4 5 6 7 8 9 10 11 12

        >>>
        >>> x.thin(3)
        <xarray.DataArray (x: 1, y: 5)>
        array([[ 0,  3,  6,  9, 12]])
        Coordinates:
          * x        (x) int64 0
          * y        (y) int64 0 3 6 9 12
        >>> x.thin({"x": 2, "y": 5})
        <xarray.DataArray (x: 1, y: 3)>
        array([[ 0,  5, 10]])
        Coordinates:
          * x        (x) int64 0
          * y        (y) int64 0 5 10

        See Also
        --------
        Dataset.thin
        DataArray.head
        DataArray.tail
        """
        ds = self._to_temp_dataset().thin(indexers, **indexers_kwargs)
        return self._from_temp_dataset(ds)

    def broadcast_like(
        self: T_DataArray,
        other: DataArray | Dataset,
        exclude: Iterable[Hashable] | None = None,
    ) -> T_DataArray:
        """Broadcast this DataArray against another Dataset or DataArray.

        This is equivalent to xr.broadcast(other, self)[1]

        xarray objects are broadcast against each other in arithmetic
        operations, so this method is not be necessary for most uses.

        If no change is needed, the input data is returned to the output
        without being copied.

        If new coords are added by the broadcast, their values are
        NaN filled.

        Parameters
        ----------
        other : Dataset or DataArray
            Object against which to broadcast this array.
        exclude : iterable of Hashable, optional
            Dimensions that must not be broadcasted

        Returns
        -------
        new_da : DataArray
            The caller broadcasted against ``other``.

        Examples
        --------
        >>> arr1 = xr.DataArray(
        ...     np.random.randn(2, 3),
        ...     dims=("x", "y"),
        ...     coords={"x": ["a", "b"], "y": ["a", "b", "c"]},
        ... )
        >>> arr2 = xr.DataArray(
        ...     np.random.randn(3, 2),
        ...     dims=("x", "y"),
        ...     coords={"x": ["a", "b", "c"], "y": ["a", "b"]},
        ... )
        >>> arr1
        <xarray.DataArray (x: 2, y: 3)>
        array([[ 1.76405235,  0.40015721,  0.97873798],
               [ 2.2408932 ,  1.86755799, -0.97727788]])
        Coordinates:
          * x        (x) <U1 'a' 'b'
          * y        (y) <U1 'a' 'b' 'c'
        >>> arr2
        <xarray.DataArray (x: 3, y: 2)>
        array([[ 0.95008842, -0.15135721],
               [-0.10321885,  0.4105985 ],
               [ 0.14404357,  1.45427351]])
        Coordinates:
          * x        (x) <U1 'a' 'b' 'c'
          * y        (y) <U1 'a' 'b'
        >>> arr1.broadcast_like(arr2)
        <xarray.DataArray (x: 3, y: 3)>
        array([[ 1.76405235,  0.40015721,  0.97873798],
               [ 2.2408932 ,  1.86755799, -0.97727788],
               [        nan,         nan,         nan]])
        Coordinates:
          * x        (x) <U1 'a' 'b' 'c'
          * y        (y) <U1 'a' 'b' 'c'
        """
        if exclude is None:
            exclude = set()
        else:
            exclude = set(exclude)
        args = align(other, self, join="outer", copy=False, exclude=exclude)

        dims_map, common_coords = _get_broadcast_dims_map_common_coords(args, exclude)

        return _broadcast_helper(
            cast("T_DataArray", args[1]), exclude, dims_map, common_coords
        )

    def _reindex_callback(
        self: T_DataArray,
        aligner: alignment.Aligner,
        dim_pos_indexers: dict[Hashable, Any],
        variables: dict[Hashable, Variable],
        indexes: dict[Hashable, Index],
        fill_value: Any,
        exclude_dims: frozenset[Hashable],
        exclude_vars: frozenset[Hashable],
    ) -> T_DataArray:
        """Callback called from ``Aligner`` to create a new reindexed DataArray."""

        if isinstance(fill_value, dict):
            fill_value = fill_value.copy()
            sentinel = object()
            value = fill_value.pop(self.name, sentinel)
            if value is not sentinel:
                fill_value[_THIS_ARRAY] = value

        ds = self._to_temp_dataset()
        reindexed = ds._reindex_callback(
            aligner,
            dim_pos_indexers,
            variables,
            indexes,
            fill_value,
            exclude_dims,
            exclude_vars,
        )
        return self._from_temp_dataset(reindexed)

    def reindex_like(
        self: T_DataArray,
        other: DataArray | Dataset,
        method: ReindexMethodOptions = None,
        tolerance: int | float | Iterable[int | float] | None = None,
        copy: bool = True,
        fill_value=dtypes.NA,
    ) -> T_DataArray:
        """Conform this object onto the indexes of another object, filling in
        missing values with ``fill_value``. The default fill value is NaN.

        Parameters
        ----------
        other : Dataset or DataArray
            Object with an 'indexes' attribute giving a mapping from dimension
            names to pandas.Index objects, which provides coordinates upon
            which to index the variables in this dataset. The indexes on this
            other object need not be the same as the indexes on this
            dataset. Any mis-matched index values will be filled in with
            NaN, and any mis-matched dimension names will simply be ignored.
        method : {None, "nearest", "pad", "ffill", "backfill", "bfill"}, optional
            Method to use for filling index values from other not found on this
            data array:

            - None (default): don't fill gaps
            - pad / ffill: propagate last valid index value forward
            - backfill / bfill: propagate next valid index value backward
            - nearest: use nearest valid index value

        tolerance : optional
            Maximum distance between original and new labels for inexact
            matches. The values of the index at the matching locations must
            satisfy the equation ``abs(index[indexer] - target) <= tolerance``.
            Tolerance may be a scalar value, which applies the same tolerance
            to all values, or list-like, which applies variable tolerance per
            element. List-like must be the same size as the index and its dtype
            must exactly match the index’s type.
        copy : bool, default: True
            If ``copy=True``, data in the return value is always copied. If
            ``copy=False`` and reindexing is unnecessary, or can be performed
            with only slice operations, then the output may share memory with
            the input. In either case, a new xarray object is always returned.
        fill_value : scalar or dict-like, optional
            Value to use for newly missing values. If a dict-like, maps
            variable names (including coordinates) to fill values. Use this
            data array's name to refer to the data array's values.

        Returns
        -------
        reindexed : DataArray
            Another dataset array, with this array's data but coordinates from
            the other object.

        Examples
        --------
        >>> data = np.arange(12).reshape(4, 3)
        >>> da1 = xr.DataArray(
        ...     data=data,
        ...     dims=["x", "y"],
        ...     coords={"x": [10, 20, 30, 40], "y": [70, 80, 90]},
        ... )
        >>> da1
        <xarray.DataArray (x: 4, y: 3)>
        array([[ 0,  1,  2],
               [ 3,  4,  5],
               [ 6,  7,  8],
               [ 9, 10, 11]])
        Coordinates:
          * x        (x) int64 10 20 30 40
          * y        (y) int64 70 80 90
        >>> da2 = xr.DataArray(
        ...     data=data,
        ...     dims=["x", "y"],
        ...     coords={"x": [40, 30, 20, 10], "y": [90, 80, 70]},
        ... )
        >>> da2
        <xarray.DataArray (x: 4, y: 3)>
        array([[ 0,  1,  2],
               [ 3,  4,  5],
               [ 6,  7,  8],
               [ 9, 10, 11]])
        Coordinates:
          * x        (x) int64 40 30 20 10
          * y        (y) int64 90 80 70

        Reindexing with both DataArrays having the same coordinates set, but in different order:

        >>> da1.reindex_like(da2)
        <xarray.DataArray (x: 4, y: 3)>
        array([[11, 10,  9],
               [ 8,  7,  6],
               [ 5,  4,  3],
               [ 2,  1,  0]])
        Coordinates:
          * x        (x) int64 40 30 20 10
          * y        (y) int64 90 80 70

        Reindexing with the other array having coordinates which the source array doesn't have:

        >>> data = np.arange(12).reshape(4, 3)
        >>> da1 = xr.DataArray(
        ...     data=data,
        ...     dims=["x", "y"],
        ...     coords={"x": [10, 20, 30, 40], "y": [70, 80, 90]},
        ... )
        >>> da2 = xr.DataArray(
        ...     data=data,
        ...     dims=["x", "y"],
        ...     coords={"x": [20, 10, 29, 39], "y": [70, 80, 90]},
        ... )
        >>> da1.reindex_like(da2)
        <xarray.DataArray (x: 4, y: 3)>
        array([[ 3.,  4.,  5.],
               [ 0.,  1.,  2.],
               [nan, nan, nan],
               [nan, nan, nan]])
        Coordinates:
          * x        (x) int64 20 10 29 39
          * y        (y) int64 70 80 90

        Filling missing values with the previous valid index with respect to the coordinates' value:

        >>> da1.reindex_like(da2, method="ffill")
        <xarray.DataArray (x: 4, y: 3)>
        array([[3, 4, 5],
               [0, 1, 2],
               [3, 4, 5],
               [6, 7, 8]])
        Coordinates:
          * x        (x) int64 20 10 29 39
          * y        (y) int64 70 80 90

        Filling missing values while tolerating specified error for inexact matches:

        >>> da1.reindex_like(da2, method="ffill", tolerance=5)
        <xarray.DataArray (x: 4, y: 3)>
        array([[ 3.,  4.,  5.],
               [ 0.,  1.,  2.],
               [nan, nan, nan],
               [nan, nan, nan]])
        Coordinates:
          * x        (x) int64 20 10 29 39
          * y        (y) int64 70 80 90

        Filling missing values with manually specified values:

        >>> da1.reindex_like(da2, fill_value=19)
        <xarray.DataArray (x: 4, y: 3)>
        array([[ 3,  4,  5],
               [ 0,  1,  2],
               [19, 19, 19],
               [19, 19, 19]])
        Coordinates:
          * x        (x) int64 20 10 29 39
          * y        (y) int64 70 80 90

        See Also
        --------
        DataArray.reindex
        align
        """
        return alignment.reindex_like(
            self,
            other=other,
            method=method,
            tolerance=tolerance,
            copy=copy,
            fill_value=fill_value,
        )

    def reindex(
        self: T_DataArray,
        indexers: Mapping[Any, Any] | None = None,
        method: ReindexMethodOptions = None,
        tolerance: float | Iterable[float] | None = None,
        copy: bool = True,
        fill_value=dtypes.NA,
        **indexers_kwargs: Any,
    ) -> T_DataArray:
        """Conform this object onto the indexes of another object, filling in
        missing values with ``fill_value``. The default fill value is NaN.

        Parameters
        ----------
        indexers : dict, optional
            Dictionary with keys given by dimension names and values given by
            arrays of coordinates tick labels. Any mis-matched coordinate
            values will be filled in with NaN, and any mis-matched dimension
            names will simply be ignored.
            One of indexers or indexers_kwargs must be provided.
        copy : bool, optional
            If ``copy=True``, data in the return value is always copied. If
            ``copy=False`` and reindexing is unnecessary, or can be performed
            with only slice operations, then the output may share memory with
            the input. In either case, a new xarray object is always returned.
        method : {None, 'nearest', 'pad'/'ffill', 'backfill'/'bfill'}, optional
            Method to use for filling index values in ``indexers`` not found on
            this data array:

            - None (default): don't fill gaps
            - pad / ffill: propagate last valid index value forward
            - backfill / bfill: propagate next valid index value backward
            - nearest: use nearest valid index value

        tolerance : float | Iterable[float] | None, default: None
            Maximum distance between original and new labels for inexact
            matches. The values of the index at the matching locations must
            satisfy the equation ``abs(index[indexer] - target) <= tolerance``.
            Tolerance may be a scalar value, which applies the same tolerance
            to all values, or list-like, which applies variable tolerance per
            element. List-like must be the same size as the index and its dtype
            must exactly match the index’s type.
        fill_value : scalar or dict-like, optional
            Value to use for newly missing values. If a dict-like, maps
            variable names (including coordinates) to fill values. Use this
            data array's name to refer to the data array's values.
        **indexers_kwargs : {dim: indexer, ...}, optional
            The keyword arguments form of ``indexers``.
            One of indexers or indexers_kwargs must be provided.

        Returns
        -------
        reindexed : DataArray
            Another dataset array, with this array's data but replaced
            coordinates.

        Examples
        --------
        Reverse latitude:

        >>> da = xr.DataArray(
        ...     np.arange(4),
        ...     coords=[np.array([90, 89, 88, 87])],
        ...     dims="lat",
        ... )
        >>> da
        <xarray.DataArray (lat: 4)>
        array([0, 1, 2, 3])
        Coordinates:
          * lat      (lat) int64 90 89 88 87
        >>> da.reindex(lat=da.lat[::-1])
        <xarray.DataArray (lat: 4)>
        array([3, 2, 1, 0])
        Coordinates:
          * lat      (lat) int64 87 88 89 90

        See Also
        --------
        DataArray.reindex_like
        align
        """
        indexers = utils.either_dict_or_kwargs(indexers, indexers_kwargs, "reindex")
        return alignment.reindex(
            self,
            indexers=indexers,
            method=method,
            tolerance=tolerance,
            copy=copy,
            fill_value=fill_value,
        )

    def interp(
        self: T_DataArray,
        coords: Mapping[Any, Any] | None = None,
        method: InterpOptions = "linear",
        assume_sorted: bool = False,
        kwargs: Mapping[str, Any] | None = None,
        **coords_kwargs: Any,
    ) -> T_DataArray:
        """Interpolate a DataArray onto new coordinates

        Performs univariate or multivariate interpolation of a DataArray onto
        new coordinates using scipy's interpolation routines. If interpolating
        along an existing dimension, :py:class:`scipy.interpolate.interp1d` is
        called. When interpolating along multiple existing dimensions, an
        attempt is made to decompose the interpolation into multiple
        1-dimensional interpolations. If this is possible,
        :py:class:`scipy.interpolate.interp1d` is called. Otherwise,
        :py:func:`scipy.interpolate.interpn` is called.

        Parameters
        ----------
        coords : dict, optional
            Mapping from dimension names to the new coordinates.
            New coordinate can be a scalar, array-like or DataArray.
            If DataArrays are passed as new coordinates, their dimensions are
            used for the broadcasting. Missing values are skipped.
        method : {"linear", "nearest", "zero", "slinear", "quadratic", "cubic", "polynomial"}, default: "linear"
            The method used to interpolate. The method should be supported by
            the scipy interpolator:

            - ``interp1d``: {"linear", "nearest", "zero", "slinear",
              "quadratic", "cubic", "polynomial"}
            - ``interpn``: {"linear", "nearest"}

            If ``"polynomial"`` is passed, the ``order`` keyword argument must
            also be provided.
        assume_sorted : bool, default: False
            If False, values of x can be in any order and they are sorted
            first. If True, x has to be an array of monotonically increasing
            values.
        kwargs : dict-like or None, default: None
            Additional keyword arguments passed to scipy's interpolator. Valid
            options and their behavior depend whether ``interp1d`` or
            ``interpn`` is used.
        **coords_kwargs : {dim: coordinate, ...}, optional
            The keyword arguments form of ``coords``.
            One of coords or coords_kwargs must be provided.

        Returns
        -------
        interpolated : DataArray
            New dataarray on the new coordinates.

        Notes
        -----
        scipy is required.

        See Also
        --------
        scipy.interpolate.interp1d
        scipy.interpolate.interpn

        Examples
        --------
        >>> da = xr.DataArray(
        ...     data=[[1, 4, 2, 9], [2, 7, 6, np.nan], [6, np.nan, 5, 8]],
        ...     dims=("x", "y"),
        ...     coords={"x": [0, 1, 2], "y": [10, 12, 14, 16]},
        ... )
        >>> da
        <xarray.DataArray (x: 3, y: 4)>
        array([[ 1.,  4.,  2.,  9.],
               [ 2.,  7.,  6., nan],
               [ 6., nan,  5.,  8.]])
        Coordinates:
          * x        (x) int64 0 1 2
          * y        (y) int64 10 12 14 16

        1D linear interpolation (the default):

        >>> da.interp(x=[0, 0.75, 1.25, 1.75])
        <xarray.DataArray (x: 4, y: 4)>
        array([[1.  , 4.  , 2.  ,  nan],
               [1.75, 6.25, 5.  ,  nan],
               [3.  ,  nan, 5.75,  nan],
               [5.  ,  nan, 5.25,  nan]])
        Coordinates:
          * y        (y) int64 10 12 14 16
          * x        (x) float64 0.0 0.75 1.25 1.75

        1D nearest interpolation:

        >>> da.interp(x=[0, 0.75, 1.25, 1.75], method="nearest")
        <xarray.DataArray (x: 4, y: 4)>
        array([[ 1.,  4.,  2.,  9.],
               [ 2.,  7.,  6., nan],
               [ 2.,  7.,  6., nan],
               [ 6., nan,  5.,  8.]])
        Coordinates:
          * y        (y) int64 10 12 14 16
          * x        (x) float64 0.0 0.75 1.25 1.75

        1D linear extrapolation:

        >>> da.interp(
        ...     x=[1, 1.5, 2.5, 3.5],
        ...     method="linear",
        ...     kwargs={"fill_value": "extrapolate"},
        ... )
        <xarray.DataArray (x: 4, y: 4)>
        array([[ 2. ,  7. ,  6. ,  nan],
               [ 4. ,  nan,  5.5,  nan],
               [ 8. ,  nan,  4.5,  nan],
               [12. ,  nan,  3.5,  nan]])
        Coordinates:
          * y        (y) int64 10 12 14 16
          * x        (x) float64 1.0 1.5 2.5 3.5

        2D linear interpolation:

        >>> da.interp(x=[0, 0.75, 1.25, 1.75], y=[11, 13, 15], method="linear")
        <xarray.DataArray (x: 4, y: 3)>
        array([[2.5  , 3.   ,   nan],
               [4.   , 5.625,   nan],
               [  nan,   nan,   nan],
               [  nan,   nan,   nan]])
        Coordinates:
          * x        (x) float64 0.0 0.75 1.25 1.75
          * y        (y) int64 11 13 15
        """
        if self.dtype.kind not in "uifc":
            raise TypeError(
                "interp only works for a numeric type array. "
                "Given {}.".format(self.dtype)
            )
        ds = self._to_temp_dataset().interp(
            coords,
            method=method,
            kwargs=kwargs,
            assume_sorted=assume_sorted,
            **coords_kwargs,
        )
        return self._from_temp_dataset(ds)

    def interp_like(
        self: T_DataArray,
        other: DataArray | Dataset,
        method: InterpOptions = "linear",
        assume_sorted: bool = False,
        kwargs: Mapping[str, Any] | None = None,
    ) -> T_DataArray:
        """Interpolate this object onto the coordinates of another object,
        filling out of range values with NaN.

        If interpolating along a single existing dimension,
        :py:class:`scipy.interpolate.interp1d` is called. When interpolating
        along multiple existing dimensions, an attempt is made to decompose the
        interpolation into multiple 1-dimensional interpolations. If this is
        possible, :py:class:`scipy.interpolate.interp1d` is called. Otherwise,
        :py:func:`scipy.interpolate.interpn` is called.

        Parameters
        ----------
        other : Dataset or DataArray
            Object with an 'indexes' attribute giving a mapping from dimension
            names to an 1d array-like, which provides coordinates upon
            which to index the variables in this dataset. Missing values are skipped.
        method : {"linear", "nearest", "zero", "slinear", "quadratic", "cubic", "polynomial"}, default: "linear"
            The method used to interpolate. The method should be supported by
            the scipy interpolator:

            - {"linear", "nearest", "zero", "slinear", "quadratic", "cubic",
              "polynomial"} when ``interp1d`` is called.
            - {"linear", "nearest"} when ``interpn`` is called.

            If ``"polynomial"`` is passed, the ``order`` keyword argument must
            also be provided.
        assume_sorted : bool, default: False
            If False, values of coordinates that are interpolated over can be
            in any order and they are sorted first. If True, interpolated
            coordinates are assumed to be an array of monotonically increasing
            values.
        kwargs : dict, optional
            Additional keyword passed to scipy's interpolator.

        Returns
        -------
        interpolated : DataArray
            Another dataarray by interpolating this dataarray's data along the
            coordinates of the other object.

        Examples
        --------
        >>> data = np.arange(12).reshape(4, 3)
        >>> da1 = xr.DataArray(
        ...     data=data,
        ...     dims=["x", "y"],
        ...     coords={"x": [10, 20, 30, 40], "y": [70, 80, 90]},
        ... )
        >>> da1
        <xarray.DataArray (x: 4, y: 3)>
        array([[ 0,  1,  2],
               [ 3,  4,  5],
               [ 6,  7,  8],
               [ 9, 10, 11]])
        Coordinates:
          * x        (x) int64 10 20 30 40
          * y        (y) int64 70 80 90
        >>> da2 = xr.DataArray(
        ...     data=data,
        ...     dims=["x", "y"],
        ...     coords={"x": [10, 20, 29, 39], "y": [70, 80, 90]},
        ... )
        >>> da2
        <xarray.DataArray (x: 4, y: 3)>
        array([[ 0,  1,  2],
               [ 3,  4,  5],
               [ 6,  7,  8],
               [ 9, 10, 11]])
        Coordinates:
          * x        (x) int64 10 20 29 39
          * y        (y) int64 70 80 90

        Interpolate the values in the coordinates of the other DataArray with respect to the source's values:

        >>> da2.interp_like(da1)
        <xarray.DataArray (x: 4, y: 3)>
        array([[0. , 1. , 2. ],
               [3. , 4. , 5. ],
               [6.3, 7.3, 8.3],
               [nan, nan, nan]])
        Coordinates:
          * x        (x) int64 10 20 30 40
          * y        (y) int64 70 80 90

        Could also extrapolate missing values:

        >>> da2.interp_like(da1, kwargs={"fill_value": "extrapolate"})
        <xarray.DataArray (x: 4, y: 3)>
        array([[ 0. ,  1. ,  2. ],
               [ 3. ,  4. ,  5. ],
               [ 6.3,  7.3,  8.3],
               [ 9.3, 10.3, 11.3]])
        Coordinates:
          * x        (x) int64 10 20 30 40
          * y        (y) int64 70 80 90

        Notes
        -----
        scipy is required.
        If the dataarray has object-type coordinates, reindex is used for these
        coordinates instead of the interpolation.

        See Also
        --------
        DataArray.interp
        DataArray.reindex_like
        """
        if self.dtype.kind not in "uifc":
            raise TypeError(
                "interp only works for a numeric type array. "
                "Given {}.".format(self.dtype)
            )
        ds = self._to_temp_dataset().interp_like(
            other, method=method, kwargs=kwargs, assume_sorted=assume_sorted
        )
        return self._from_temp_dataset(ds)

    # change type of self and return to T_DataArray once
    # https://github.com/python/mypy/issues/12846 is resolved
    def rename(
        self,
        new_name_or_name_dict: Hashable | Mapping[Any, Hashable] | None = None,
        **names: Hashable,
    ) -> DataArray:
        """Returns a new DataArray with renamed coordinates, dimensions or a new name.

        Parameters
        ----------
        new_name_or_name_dict : str or dict-like, optional
            If the argument is dict-like, it used as a mapping from old
            names to new names for coordinates or dimensions. Otherwise,
            use the argument as the new name for this array.
        **names : Hashable, optional
            The keyword arguments form of a mapping from old names to
            new names for coordinates or dimensions.
            One of new_name_or_name_dict or names must be provided.

        Returns
        -------
        renamed : DataArray
            Renamed array or array with renamed coordinates.

        See Also
        --------
        Dataset.rename
        DataArray.swap_dims
        """
        if new_name_or_name_dict is None and not names:
            # change name to None?
            return self._replace(name=None)
        if utils.is_dict_like(new_name_or_name_dict) or new_name_or_name_dict is None:
            # change dims/coords
            name_dict = either_dict_or_kwargs(new_name_or_name_dict, names, "rename")
            dataset = self._to_temp_dataset()._rename(name_dict)
            return self._from_temp_dataset(dataset)
        if utils.hashable(new_name_or_name_dict) and names:
            # change name + dims/coords
            dataset = self._to_temp_dataset()._rename(names)
            dataarray = self._from_temp_dataset(dataset)
            return dataarray._replace(name=new_name_or_name_dict)
        # only change name
        return self._replace(name=new_name_or_name_dict)

    def swap_dims(
        self: T_DataArray,
        dims_dict: Mapping[Any, Hashable] | None = None,
        **dims_kwargs,
    ) -> T_DataArray:
        """Returns a new DataArray with swapped dimensions.

        Parameters
        ----------
        dims_dict : dict-like
            Dictionary whose keys are current dimension names and whose values
            are new names.
        **dims_kwargs : {existing_dim: new_dim, ...}, optional
            The keyword arguments form of ``dims_dict``.
            One of dims_dict or dims_kwargs must be provided.

        Returns
        -------
        swapped : DataArray
            DataArray with swapped dimensions.

        Examples
        --------
        >>> arr = xr.DataArray(
        ...     data=[0, 1],
        ...     dims="x",
        ...     coords={"x": ["a", "b"], "y": ("x", [0, 1])},
        ... )
        >>> arr
        <xarray.DataArray (x: 2)>
        array([0, 1])
        Coordinates:
          * x        (x) <U1 'a' 'b'
            y        (x) int64 0 1

        >>> arr.swap_dims({"x": "y"})
        <xarray.DataArray (y: 2)>
        array([0, 1])
        Coordinates:
            x        (y) <U1 'a' 'b'
          * y        (y) int64 0 1

        >>> arr.swap_dims({"x": "z"})
        <xarray.DataArray (z: 2)>
        array([0, 1])
        Coordinates:
            x        (z) <U1 'a' 'b'
            y        (z) int64 0 1
        Dimensions without coordinates: z

        See Also
        --------
        DataArray.rename
        Dataset.swap_dims
        """
        dims_dict = either_dict_or_kwargs(dims_dict, dims_kwargs, "swap_dims")
        ds = self._to_temp_dataset().swap_dims(dims_dict)
        return self._from_temp_dataset(ds)

    # change type of self and return to T_DataArray once
    # https://github.com/python/mypy/issues/12846 is resolved
    def expand_dims(
        self,
        dim: None | Hashable | Sequence[Hashable] | Mapping[Any, Any] = None,
        axis: None | int | Sequence[int] = None,
        **dim_kwargs: Any,
    ) -> DataArray:
        """Return a new object with an additional axis (or axes) inserted at
        the corresponding position in the array shape. The new object is a
        view into the underlying array, not a copy.

        If dim is already a scalar coordinate, it will be promoted to a 1D
        coordinate consisting of a single value.

        Parameters
        ----------
        dim : Hashable, sequence of Hashable, dict, or None, optional
            Dimensions to include on the new variable.
            If provided as str or sequence of str, then dimensions are inserted
            with length 1. If provided as a dict, then the keys are the new
            dimensions and the values are either integers (giving the length of
            the new dimensions) or sequence/ndarray (giving the coordinates of
            the new dimensions).
        axis : int, sequence of int, or None, default: None
            Axis position(s) where new axis is to be inserted (position(s) on
            the result array). If a sequence of integers is passed,
            multiple axes are inserted. In this case, dim arguments should be
            same length list. If axis=None is passed, all the axes will be
            inserted to the start of the result array.
        **dim_kwargs : int or sequence or ndarray
            The keywords are arbitrary dimensions being inserted and the values
            are either the lengths of the new dims (if int is given), or their
            coordinates. Note, this is an alternative to passing a dict to the
            dim kwarg and will only be used if dim is None.

        Returns
        -------
        expanded : DataArray
            This object, but with additional dimension(s).

        See Also
        --------
        Dataset.expand_dims

        Examples
        --------
        >>> da = xr.DataArray(np.arange(5), dims=("x"))
        >>> da
        <xarray.DataArray (x: 5)>
        array([0, 1, 2, 3, 4])
        Dimensions without coordinates: x

        Add new dimension of length 2:

        >>> da.expand_dims(dim={"y": 2})
        <xarray.DataArray (y: 2, x: 5)>
        array([[0, 1, 2, 3, 4],
               [0, 1, 2, 3, 4]])
        Dimensions without coordinates: y, x

        >>> da.expand_dims(dim={"y": 2}, axis=1)
        <xarray.DataArray (x: 5, y: 2)>
        array([[0, 0],
               [1, 1],
               [2, 2],
               [3, 3],
               [4, 4]])
        Dimensions without coordinates: x, y

        Add a new dimension with coordinates from array:

        >>> da.expand_dims(dim={"y": np.arange(5)}, axis=0)
        <xarray.DataArray (y: 5, x: 5)>
        array([[0, 1, 2, 3, 4],
               [0, 1, 2, 3, 4],
               [0, 1, 2, 3, 4],
               [0, 1, 2, 3, 4],
               [0, 1, 2, 3, 4]])
        Coordinates:
          * y        (y) int64 0 1 2 3 4
        Dimensions without coordinates: x
        """
        if isinstance(dim, int):
            raise TypeError("dim should be Hashable or sequence/mapping of Hashables")
        elif isinstance(dim, Sequence) and not isinstance(dim, str):
            if len(dim) != len(set(dim)):
                raise ValueError("dims should not contain duplicate values.")
            dim = dict.fromkeys(dim, 1)
        elif dim is not None and not isinstance(dim, Mapping):
            dim = {cast(Hashable, dim): 1}

        dim = either_dict_or_kwargs(dim, dim_kwargs, "expand_dims")
        ds = self._to_temp_dataset().expand_dims(dim, axis)
        return self._from_temp_dataset(ds)

    # change type of self and return to T_DataArray once
    # https://github.com/python/mypy/issues/12846 is resolved
    def set_index(
        self,
        indexes: Mapping[Any, Hashable | Sequence[Hashable]] | None = None,
        append: bool = False,
        **indexes_kwargs: Hashable | Sequence[Hashable],
    ) -> DataArray:
        """Set DataArray (multi-)indexes using one or more existing
        coordinates.

        This legacy method is limited to pandas (multi-)indexes and
        1-dimensional "dimension" coordinates. See
        :py:meth:`~DataArray.set_xindex` for setting a pandas or a custom
        Xarray-compatible index from one or more arbitrary coordinates.

        Parameters
        ----------
        indexes : {dim: index, ...}
            Mapping from names matching dimensions and values given
            by (lists of) the names of existing coordinates or variables to set
            as new (multi-)index.
        append : bool, default: False
            If True, append the supplied index(es) to the existing index(es).
            Otherwise replace the existing index(es).
        **indexes_kwargs : optional
            The keyword arguments form of ``indexes``.
            One of indexes or indexes_kwargs must be provided.

        Returns
        -------
        obj : DataArray
            Another DataArray, with this data but replaced coordinates.

        Examples
        --------
        >>> arr = xr.DataArray(
        ...     data=np.ones((2, 3)),
        ...     dims=["x", "y"],
        ...     coords={"x": range(2), "y": range(3), "a": ("x", [3, 4])},
        ... )
        >>> arr
        <xarray.DataArray (x: 2, y: 3)>
        array([[1., 1., 1.],
               [1., 1., 1.]])
        Coordinates:
          * x        (x) int64 0 1
          * y        (y) int64 0 1 2
            a        (x) int64 3 4
        >>> arr.set_index(x="a")
        <xarray.DataArray (x: 2, y: 3)>
        array([[1., 1., 1.],
               [1., 1., 1.]])
        Coordinates:
          * x        (x) int64 3 4
          * y        (y) int64 0 1 2

        See Also
        --------
        DataArray.reset_index
        DataArray.set_xindex
        """
        ds = self._to_temp_dataset().set_index(indexes, append=append, **indexes_kwargs)
        return self._from_temp_dataset(ds)

    # change type of self and return to T_DataArray once
    # https://github.com/python/mypy/issues/12846 is resolved
    def reset_index(
        self,
        dims_or_levels: Hashable | Sequence[Hashable],
        drop: bool = False,
    ) -> DataArray:
        """Reset the specified index(es) or multi-index level(s).

        This legacy method is specific to pandas (multi-)indexes and
        1-dimensional "dimension" coordinates. See the more generic
        :py:meth:`~DataArray.drop_indexes` and :py:meth:`~DataArray.set_xindex`
        method to respectively drop and set pandas or custom indexes for
        arbitrary coordinates.

        Parameters
        ----------
        dims_or_levels : Hashable or sequence of Hashable
            Name(s) of the dimension(s) and/or multi-index level(s) that will
            be reset.
        drop : bool, default: False
            If True, remove the specified indexes and/or multi-index levels
            instead of extracting them as new coordinates (default: False).

        Returns
        -------
        obj : DataArray
            Another dataarray, with this dataarray's data but replaced
            coordinates.

        See Also
        --------
        DataArray.set_index
        DataArray.set_xindex
        DataArray.drop_indexes
        """
        ds = self._to_temp_dataset().reset_index(dims_or_levels, drop=drop)
        return self._from_temp_dataset(ds)

    def set_xindex(
        self: T_DataArray,
        coord_names: str | Sequence[Hashable],
        index_cls: type[Index] | None = None,
        **options,
    ) -> T_DataArray:
        """Set a new, Xarray-compatible index from one or more existing
        coordinate(s).

        Parameters
        ----------
        coord_names : str or list
            Name(s) of the coordinate(s) used to build the index.
            If several names are given, their order matters.
        index_cls : subclass of :class:`~xarray.indexes.Index`
            The type of index to create. By default, try setting
            a pandas (multi-)index from the supplied coordinates.
        **options
            Options passed to the index constructor.

        Returns
        -------
        obj : DataArray
            Another dataarray, with this dataarray's data and with a new index.

        """
        ds = self._to_temp_dataset().set_xindex(coord_names, index_cls, **options)
        return self._from_temp_dataset(ds)

    def reorder_levels(
        self: T_DataArray,
        dim_order: Mapping[Any, Sequence[int | Hashable]] | None = None,
        **dim_order_kwargs: Sequence[int | Hashable],
    ) -> T_DataArray:
        """Rearrange index levels using input order.

        Parameters
        ----------
        dim_order dict-like of Hashable to int or Hashable: optional
            Mapping from names matching dimensions and values given
            by lists representing new level orders. Every given dimension
            must have a multi-index.
        **dim_order_kwargs : optional
            The keyword arguments form of ``dim_order``.
            One of dim_order or dim_order_kwargs must be provided.

        Returns
        -------
        obj : DataArray
            Another dataarray, with this dataarray's data but replaced
            coordinates.
        """
        ds = self._to_temp_dataset().reorder_levels(dim_order, **dim_order_kwargs)
        return self._from_temp_dataset(ds)

    def stack(
        self: T_DataArray,
        dimensions: Mapping[Any, Sequence[Hashable]] | None = None,
        create_index: bool | None = True,
        index_cls: type[Index] = PandasMultiIndex,
        **dimensions_kwargs: Sequence[Hashable],
    ) -> T_DataArray:
        """
        Stack any number of existing dimensions into a single new dimension.

        New dimensions will be added at the end, and the corresponding
        coordinate variables will be combined into a MultiIndex.

        Parameters
        ----------
        dimensions : mapping of Hashable to sequence of Hashable
            Mapping of the form `new_name=(dim1, dim2, ...)`.
            Names of new dimensions, and the existing dimensions that they
            replace. An ellipsis (`...`) will be replaced by all unlisted dimensions.
            Passing a list containing an ellipsis (`stacked_dim=[...]`) will stack over
            all dimensions.
        create_index : bool or None, default: True
            If True, create a multi-index for each of the stacked dimensions.
            If False, don't create any index.
            If None, create a multi-index only if exactly one single (1-d) coordinate
            index is found for every dimension to stack.
        index_cls: class, optional
            Can be used to pass a custom multi-index type. Must be an Xarray index that
            implements `.stack()`. By default, a pandas multi-index wrapper is used.
        **dimensions_kwargs
            The keyword arguments form of ``dimensions``.
            One of dimensions or dimensions_kwargs must be provided.

        Returns
        -------
        stacked : DataArray
            DataArray with stacked data.

        Examples
        --------
        >>> arr = xr.DataArray(
        ...     np.arange(6).reshape(2, 3),
        ...     coords=[("x", ["a", "b"]), ("y", [0, 1, 2])],
        ... )
        >>> arr
        <xarray.DataArray (x: 2, y: 3)>
        array([[0, 1, 2],
               [3, 4, 5]])
        Coordinates:
          * x        (x) <U1 'a' 'b'
          * y        (y) int64 0 1 2
        >>> stacked = arr.stack(z=("x", "y"))
        >>> stacked.indexes["z"]
        MultiIndex([('a', 0),
                    ('a', 1),
                    ('a', 2),
                    ('b', 0),
                    ('b', 1),
                    ('b', 2)],
                   name='z')

        See Also
        --------
        DataArray.unstack
        """
        ds = self._to_temp_dataset().stack(
            dimensions,
            create_index=create_index,
            index_cls=index_cls,
            **dimensions_kwargs,
        )
        return self._from_temp_dataset(ds)

    # change type of self and return to T_DataArray once
    # https://github.com/python/mypy/issues/12846 is resolved
    def unstack(
        self,
        dim: Dims = None,
        fill_value: Any = dtypes.NA,
        sparse: bool = False,
    ) -> DataArray:
        """
        Unstack existing dimensions corresponding to MultiIndexes into
        multiple new dimensions.

        New dimensions will be added at the end.

        Parameters
        ----------
        dim : str, Iterable of Hashable or None, optional
            Dimension(s) over which to unstack. By default unstacks all
            MultiIndexes.
        fill_value : scalar or dict-like, default: nan
            Value to be filled. If a dict-like, maps variable names to
            fill values. Use the data array's name to refer to its
            name. If not provided or if the dict-like does not contain
            all variables, the dtype's NA value will be used.
        sparse : bool, default: False
            Use sparse-array if True

        Returns
        -------
        unstacked : DataArray
            Array with unstacked data.

        Examples
        --------
        >>> arr = xr.DataArray(
        ...     np.arange(6).reshape(2, 3),
        ...     coords=[("x", ["a", "b"]), ("y", [0, 1, 2])],
        ... )
        >>> arr
        <xarray.DataArray (x: 2, y: 3)>
        array([[0, 1, 2],
               [3, 4, 5]])
        Coordinates:
          * x        (x) <U1 'a' 'b'
          * y        (y) int64 0 1 2
        >>> stacked = arr.stack(z=("x", "y"))
        >>> stacked.indexes["z"]
        MultiIndex([('a', 0),
                    ('a', 1),
                    ('a', 2),
                    ('b', 0),
                    ('b', 1),
                    ('b', 2)],
                   name='z')
        >>> roundtripped = stacked.unstack()
        >>> arr.identical(roundtripped)
        True

        See Also
        --------
        DataArray.stack
        """
        ds = self._to_temp_dataset().unstack(dim, fill_value, sparse)
        return self._from_temp_dataset(ds)

    def to_unstacked_dataset(self, dim: Hashable, level: int | Hashable = 0) -> Dataset:
        """Unstack DataArray expanding to Dataset along a given level of a
        stacked coordinate.

        This is the inverse operation of Dataset.to_stacked_array.

        Parameters
        ----------
        dim : Hashable
            Name of existing dimension to unstack
        level : int or Hashable, default: 0
            The MultiIndex level to expand to a dataset along. Can either be
            the integer index of the level or its name.

        Returns
        -------
        unstacked: Dataset

        Examples
        --------
        >>> arr = xr.DataArray(
        ...     np.arange(6).reshape(2, 3),
        ...     coords=[("x", ["a", "b"]), ("y", [0, 1, 2])],
        ... )
        >>> data = xr.Dataset({"a": arr, "b": arr.isel(y=0)})
        >>> data
        <xarray.Dataset>
        Dimensions:  (x: 2, y: 3)
        Coordinates:
          * x        (x) <U1 'a' 'b'
          * y        (y) int64 0 1 2
        Data variables:
            a        (x, y) int64 0 1 2 3 4 5
            b        (x) int64 0 3
        >>> stacked = data.to_stacked_array("z", ["x"])
        >>> stacked.indexes["z"]
        MultiIndex([('a', 0.0),
                    ('a', 1.0),
                    ('a', 2.0),
                    ('b', nan)],
                   name='z')
        >>> roundtripped = stacked.to_unstacked_dataset(dim="z")
        >>> data.identical(roundtripped)
        True

        See Also
        --------
        Dataset.to_stacked_array
        """
        idx = self._indexes[dim].to_pandas_index()
        if not isinstance(idx, pd.MultiIndex):
            raise ValueError(f"'{dim}' is not a stacked coordinate")

        level_number = idx._get_level_number(level)
        variables = idx.levels[level_number]
        variable_dim = idx.names[level_number]

        # pull variables out of datarray
        data_dict = {}
        for k in variables:
            data_dict[k] = self.sel({variable_dim: k}, drop=True).squeeze(drop=True)

        # unstacked dataset
        return Dataset(data_dict)

    def transpose(
        self: T_DataArray,
        *dims: Hashable,
        transpose_coords: bool = True,
        missing_dims: ErrorOptionsWithWarn = "raise",
    ) -> T_DataArray:
        """Return a new DataArray object with transposed dimensions.

        Parameters
        ----------
        *dims : Hashable, optional
            By default, reverse the dimensions. Otherwise, reorder the
            dimensions to this order.
        transpose_coords : bool, default: True
            If True, also transpose the coordinates of this DataArray.
        missing_dims : {"raise", "warn", "ignore"}, default: "raise"
            What to do if dimensions that should be selected from are not present in the
            DataArray:
            - "raise": raise an exception
            - "warn": raise a warning, and ignore the missing dimensions
            - "ignore": ignore the missing dimensions

        Returns
        -------
        transposed : DataArray
            The returned DataArray's array is transposed.

        Notes
        -----
        This operation returns a view of this array's data. It is
        lazy for dask-backed DataArrays but not for numpy-backed DataArrays
        -- the data will be fully loaded.

        See Also
        --------
        numpy.transpose
        Dataset.transpose
        """
        if dims:
            dims = tuple(utils.infix_dims(dims, self.dims, missing_dims))
        variable = self.variable.transpose(*dims)
        if transpose_coords:
            coords: dict[Hashable, Variable] = {}
            for name, coord in self.coords.items():
                coord_dims = tuple(dim for dim in dims if dim in coord.dims)
                coords[name] = coord.variable.transpose(*coord_dims)
            return self._replace(variable, coords)
        else:
            return self._replace(variable)

    @property
    def T(self: T_DataArray) -> T_DataArray:
        return self.transpose()

    # change type of self and return to T_DataArray once
    # https://github.com/python/mypy/issues/12846 is resolved
    def drop_vars(
        self,
        names: Hashable | Iterable[Hashable],
        *,
        errors: ErrorOptions = "raise",
    ) -> DataArray:
        """Returns an array with dropped variables.

        Parameters
        ----------
        names : Hashable or iterable of Hashable
            Name(s) of variables to drop.
        errors : {"raise", "ignore"}, default: "raise"
            If 'raise', raises a ValueError error if any of the variable
            passed are not in the dataset. If 'ignore', any given names that are in the
            DataArray are dropped and no error is raised.

        Returns
        -------
        dropped : Dataset
            New Dataset copied from `self` with variables removed.

        Examples
        -------
        >>> data = np.arange(12).reshape(4, 3)
        >>> da = xr.DataArray(
        ...     data=data,
        ...     dims=["x", "y"],
        ...     coords={"x": [10, 20, 30, 40], "y": [70, 80, 90]},
        ... )
        >>> da
        <xarray.DataArray (x: 4, y: 3)>
        array([[ 0,  1,  2],
               [ 3,  4,  5],
               [ 6,  7,  8],
               [ 9, 10, 11]])
        Coordinates:
          * x        (x) int64 10 20 30 40
          * y        (y) int64 70 80 90

        Removing a single variable:

        >>> da.drop_vars("x")
        <xarray.DataArray (x: 4, y: 3)>
        array([[ 0,  1,  2],
               [ 3,  4,  5],
               [ 6,  7,  8],
               [ 9, 10, 11]])
        Coordinates:
          * y        (y) int64 70 80 90
        Dimensions without coordinates: x

        Removing a list of variables:

        >>> da.drop_vars(["x", "y"])
        <xarray.DataArray (x: 4, y: 3)>
        array([[ 0,  1,  2],
               [ 3,  4,  5],
               [ 6,  7,  8],
               [ 9, 10, 11]])
        Dimensions without coordinates: x, y
        """
        ds = self._to_temp_dataset().drop_vars(names, errors=errors)
        return self._from_temp_dataset(ds)

    def drop_indexes(
        self: T_DataArray,
        coord_names: Hashable | Iterable[Hashable],
        *,
        errors: ErrorOptions = "raise",
    ) -> T_DataArray:
        """Drop the indexes assigned to the given coordinates.

        Parameters
        ----------
        coord_names : hashable or iterable of hashable
            Name(s) of the coordinate(s) for which to drop the index.
        errors : {"raise", "ignore"}, default: "raise"
            If 'raise', raises a ValueError error if any of the coordinates
            passed have no index or are not in the dataset.
            If 'ignore', no error is raised.

        Returns
        -------
        dropped : DataArray
            A new dataarray with dropped indexes.
        """
        ds = self._to_temp_dataset().drop_indexes(coord_names, errors=errors)
        return self._from_temp_dataset(ds)

    def drop(
        self: T_DataArray,
        labels: Mapping[Any, Any] | None = None,
        dim: Hashable | None = None,
        *,
        errors: ErrorOptions = "raise",
        **labels_kwargs,
    ) -> T_DataArray:
        """Backward compatible method based on `drop_vars` and `drop_sel`

        Using either `drop_vars` or `drop_sel` is encouraged

        See Also
        --------
        DataArray.drop_vars
        DataArray.drop_sel
        """
        ds = self._to_temp_dataset().drop(labels, dim, errors=errors, **labels_kwargs)
        return self._from_temp_dataset(ds)

    def drop_sel(
        self: T_DataArray,
        labels: Mapping[Any, Any] | None = None,
        *,
        errors: ErrorOptions = "raise",
        **labels_kwargs,
    ) -> T_DataArray:
        """Drop index labels from this DataArray.

        Parameters
        ----------
        labels : mapping of Hashable to Any
            Index labels to drop
        errors : {"raise", "ignore"}, default: "raise"
            If 'raise', raises a ValueError error if
            any of the index labels passed are not
            in the dataset. If 'ignore', any given labels that are in the
            dataset are dropped and no error is raised.
        **labels_kwargs : {dim: label, ...}, optional
            The keyword arguments form of ``dim`` and ``labels``

        Returns
        -------
        dropped : DataArray

        Examples
        --------
        >>> da = xr.DataArray(
        ...     np.arange(25).reshape(5, 5),
        ...     coords={"x": np.arange(0, 9, 2), "y": np.arange(0, 13, 3)},
        ...     dims=("x", "y"),
        ... )
        >>> da
        <xarray.DataArray (x: 5, y: 5)>
        array([[ 0,  1,  2,  3,  4],
               [ 5,  6,  7,  8,  9],
               [10, 11, 12, 13, 14],
               [15, 16, 17, 18, 19],
               [20, 21, 22, 23, 24]])
        Coordinates:
          * x        (x) int64 0 2 4 6 8
          * y        (y) int64 0 3 6 9 12

        >>> da.drop_sel(x=[0, 2], y=9)
        <xarray.DataArray (x: 3, y: 4)>
        array([[10, 11, 12, 14],
               [15, 16, 17, 19],
               [20, 21, 22, 24]])
        Coordinates:
          * x        (x) int64 4 6 8
          * y        (y) int64 0 3 6 12

        >>> da.drop_sel({"x": 6, "y": [0, 3]})
        <xarray.DataArray (x: 4, y: 3)>
        array([[ 2,  3,  4],
               [ 7,  8,  9],
               [12, 13, 14],
               [22, 23, 24]])
        Coordinates:
          * x        (x) int64 0 2 4 8
          * y        (y) int64 6 9 12
        """
        if labels_kwargs or isinstance(labels, dict):
            labels = either_dict_or_kwargs(labels, labels_kwargs, "drop")

        ds = self._to_temp_dataset().drop_sel(labels, errors=errors)
        return self._from_temp_dataset(ds)

    def drop_isel(
        self: T_DataArray, indexers: Mapping[Any, Any] | None = None, **indexers_kwargs
    ) -> T_DataArray:
        """Drop index positions from this DataArray.

        Parameters
        ----------
        indexers : mapping of Hashable to Any or None, default: None
            Index locations to drop
        **indexers_kwargs : {dim: position, ...}, optional
            The keyword arguments form of ``dim`` and ``positions``

        Returns
        -------
        dropped : DataArray

        Raises
        ------
        IndexError

        Examples
        --------
        >>> da = xr.DataArray(np.arange(25).reshape(5, 5), dims=("X", "Y"))
        >>> da
        <xarray.DataArray (X: 5, Y: 5)>
        array([[ 0,  1,  2,  3,  4],
               [ 5,  6,  7,  8,  9],
               [10, 11, 12, 13, 14],
               [15, 16, 17, 18, 19],
               [20, 21, 22, 23, 24]])
        Dimensions without coordinates: X, Y

        >>> da.drop_isel(X=[0, 4], Y=2)
        <xarray.DataArray (X: 3, Y: 4)>
        array([[ 5,  6,  8,  9],
               [10, 11, 13, 14],
               [15, 16, 18, 19]])
        Dimensions without coordinates: X, Y

        >>> da.drop_isel({"X": 3, "Y": 3})
        <xarray.DataArray (X: 4, Y: 4)>
        array([[ 0,  1,  2,  4],
               [ 5,  6,  7,  9],
               [10, 11, 12, 14],
               [20, 21, 22, 24]])
        Dimensions without coordinates: X, Y
        """
        dataset = self._to_temp_dataset()
        dataset = dataset.drop_isel(indexers=indexers, **indexers_kwargs)
        return self._from_temp_dataset(dataset)

    def dropna(
        self: T_DataArray,
        dim: Hashable,
        how: Literal["any", "all"] = "any",
        thresh: int | None = None,
    ) -> T_DataArray:
        """Returns a new array with dropped labels for missing values along
        the provided dimension.

        Parameters
        ----------
        dim : Hashable
            Dimension along which to drop missing values. Dropping along
            multiple dimensions simultaneously is not yet supported.
        how : {"any", "all"}, default: "any"
            - any : if any NA values are present, drop that label
            - all : if all values are NA, drop that label

        thresh : int or None, default: None
            If supplied, require this many non-NA values.

        Returns
        -------
        dropped : DataArray

        Examples
        --------
        >>> temperature = [
        ...     [0, 4, 2, 9],
        ...     [np.nan, np.nan, np.nan, np.nan],
        ...     [np.nan, 4, 2, 0],
        ...     [3, 1, 0, 0],
        ... ]
        >>> da = xr.DataArray(
        ...     data=temperature,
        ...     dims=["Y", "X"],
        ...     coords=dict(
        ...         lat=("Y", np.array([-20.0, -20.25, -20.50, -20.75])),
        ...         lon=("X", np.array([10.0, 10.25, 10.5, 10.75])),
        ...     ),
        ... )
        >>> da
        <xarray.DataArray (Y: 4, X: 4)>
        array([[ 0.,  4.,  2.,  9.],
               [nan, nan, nan, nan],
               [nan,  4.,  2.,  0.],
               [ 3.,  1.,  0.,  0.]])
        Coordinates:
            lat      (Y) float64 -20.0 -20.25 -20.5 -20.75
            lon      (X) float64 10.0 10.25 10.5 10.75
        Dimensions without coordinates: Y, X

        >>> da.dropna(dim="Y", how="any")
        <xarray.DataArray (Y: 2, X: 4)>
        array([[0., 4., 2., 9.],
               [3., 1., 0., 0.]])
        Coordinates:
            lat      (Y) float64 -20.0 -20.75
            lon      (X) float64 10.0 10.25 10.5 10.75
        Dimensions without coordinates: Y, X

        Drop values only if all values along the dimension are NaN:

        >>> da.dropna(dim="Y", how="all")
        <xarray.DataArray (Y: 3, X: 4)>
        array([[ 0.,  4.,  2.,  9.],
               [nan,  4.,  2.,  0.],
               [ 3.,  1.,  0.,  0.]])
        Coordinates:
            lat      (Y) float64 -20.0 -20.5 -20.75
            lon      (X) float64 10.0 10.25 10.5 10.75
        Dimensions without coordinates: Y, X
        """
        ds = self._to_temp_dataset().dropna(dim, how=how, thresh=thresh)
        return self._from_temp_dataset(ds)

    def fillna(self: T_DataArray, value: Any) -> T_DataArray:
        """Fill missing values in this object.

        This operation follows the normal broadcasting and alignment rules that
        xarray uses for binary arithmetic, except the result is aligned to this
        object (``join='left'``) instead of aligned to the intersection of
        index coordinates (``join='inner'``).

        Parameters
        ----------
        value : scalar, ndarray or DataArray
            Used to fill all matching missing values in this array. If the
            argument is a DataArray, it is first aligned with (reindexed to)
            this array.

        Returns
        -------
        filled : DataArray

        Examples
        --------
        >>> da = xr.DataArray(
        ...     np.array([1, 4, np.nan, 0, 3, np.nan]),
        ...     dims="Z",
        ...     coords=dict(
        ...         Z=("Z", np.arange(6)),
        ...         height=("Z", np.array([0, 10, 20, 30, 40, 50])),
        ...     ),
        ... )
        >>> da
        <xarray.DataArray (Z: 6)>
        array([ 1.,  4., nan,  0.,  3., nan])
        Coordinates:
          * Z        (Z) int64 0 1 2 3 4 5
            height   (Z) int64 0 10 20 30 40 50

        Fill all NaN values with 0:

        >>> da.fillna(0)
        <xarray.DataArray (Z: 6)>
        array([1., 4., 0., 0., 3., 0.])
        Coordinates:
          * Z        (Z) int64 0 1 2 3 4 5
            height   (Z) int64 0 10 20 30 40 50

        Fill NaN values with corresponding values in array:

        >>> da.fillna(np.array([2, 9, 4, 2, 8, 9]))
        <xarray.DataArray (Z: 6)>
        array([1., 4., 4., 0., 3., 9.])
        Coordinates:
          * Z        (Z) int64 0 1 2 3 4 5
            height   (Z) int64 0 10 20 30 40 50
        """
        if utils.is_dict_like(value):
            raise TypeError(
                "cannot provide fill value as a dictionary with "
                "fillna on a DataArray"
            )
        out = ops.fillna(self, value)
        return out

    def interpolate_na(
        self: T_DataArray,
        dim: Hashable | None = None,
        method: InterpOptions = "linear",
        limit: int | None = None,
        use_coordinate: bool | str = True,
        max_gap: (
            None
            | int
            | float
            | str
            | pd.Timedelta
            | np.timedelta64
            | datetime.timedelta
        ) = None,
        keep_attrs: bool | None = None,
        **kwargs: Any,
    ) -> T_DataArray:
        """Fill in NaNs by interpolating according to different methods.

        Parameters
        ----------
        dim : Hashable or None, optional
            Specifies the dimension along which to interpolate.
        method : {"linear", "nearest", "zero", "slinear", "quadratic", "cubic", "polynomial", \
            "barycentric", "krog", "pchip", "spline", "akima"}, default: "linear"
            String indicating which method to use for interpolation:

            - 'linear': linear interpolation. Additional keyword
              arguments are passed to :py:func:`numpy.interp`
            - 'nearest', 'zero', 'slinear', 'quadratic', 'cubic', 'polynomial':
              are passed to :py:func:`scipy.interpolate.interp1d`. If
              ``method='polynomial'``, the ``order`` keyword argument must also be
              provided.
            - 'barycentric', 'krog', 'pchip', 'spline', 'akima': use their
              respective :py:class:`scipy.interpolate` classes.

        use_coordinate : bool or str, default: True
            Specifies which index to use as the x values in the interpolation
            formulated as `y = f(x)`. If False, values are treated as if
            eqaully-spaced along ``dim``. If True, the IndexVariable `dim` is
            used. If ``use_coordinate`` is a string, it specifies the name of a
            coordinate variariable to use as the index.
        limit : int or None, default: None
            Maximum number of consecutive NaNs to fill. Must be greater than 0
            or None for no limit. This filling is done regardless of the size of
            the gap in the data. To only interpolate over gaps less than a given length,
            see ``max_gap``.
        max_gap : int, float, str, pandas.Timedelta, numpy.timedelta64, datetime.timedelta, default: None
            Maximum size of gap, a continuous sequence of NaNs, that will be filled.
            Use None for no limit. When interpolating along a datetime64 dimension
            and ``use_coordinate=True``, ``max_gap`` can be one of the following:

            - a string that is valid input for pandas.to_timedelta
            - a :py:class:`numpy.timedelta64` object
            - a :py:class:`pandas.Timedelta` object
            - a :py:class:`datetime.timedelta` object

            Otherwise, ``max_gap`` must be an int or a float. Use of ``max_gap`` with unlabeled
            dimensions has not been implemented yet. Gap length is defined as the difference
            between coordinate values at the first data point after a gap and the last value
            before a gap. For gaps at the beginning (end), gap length is defined as the difference
            between coordinate values at the first (last) valid data point and the first (last) NaN.
            For example, consider::

                <xarray.DataArray (x: 9)>
                array([nan, nan, nan,  1., nan, nan,  4., nan, nan])
                Coordinates:
                  * x        (x) int64 0 1 2 3 4 5 6 7 8

            The gap lengths are 3-0 = 3; 6-3 = 3; and 8-6 = 2 respectively
        keep_attrs : bool or None, default: None
            If True, the dataarray's attributes (`attrs`) will be copied from
            the original object to the new one.  If False, the new
            object will be returned without attributes.
        **kwargs : dict, optional
            parameters passed verbatim to the underlying interpolation function

        Returns
        -------
        interpolated: DataArray
            Filled in DataArray.

        See Also
        --------
        numpy.interp
        scipy.interpolate

        Examples
        --------
        >>> da = xr.DataArray(
        ...     [np.nan, 2, 3, np.nan, 0], dims="x", coords={"x": [0, 1, 2, 3, 4]}
        ... )
        >>> da
        <xarray.DataArray (x: 5)>
        array([nan,  2.,  3., nan,  0.])
        Coordinates:
          * x        (x) int64 0 1 2 3 4

        >>> da.interpolate_na(dim="x", method="linear")
        <xarray.DataArray (x: 5)>
        array([nan, 2. , 3. , 1.5, 0. ])
        Coordinates:
          * x        (x) int64 0 1 2 3 4

        >>> da.interpolate_na(dim="x", method="linear", fill_value="extrapolate")
        <xarray.DataArray (x: 5)>
        array([1. , 2. , 3. , 1.5, 0. ])
        Coordinates:
          * x        (x) int64 0 1 2 3 4
        """
        from xarray.core.missing import interp_na

        return interp_na(
            self,
            dim=dim,
            method=method,
            limit=limit,
            use_coordinate=use_coordinate,
            max_gap=max_gap,
            keep_attrs=keep_attrs,
            **kwargs,
        )

    def ffill(
        self: T_DataArray, dim: Hashable, limit: int | None = None
    ) -> T_DataArray:
        """Fill NaN values by propagating values forward

        *Requires bottleneck.*

        Parameters
        ----------
        dim : Hashable
            Specifies the dimension along which to propagate values when
            filling.
        limit : int or None, default: None
            The maximum number of consecutive NaN values to forward fill. In
            other words, if there is a gap with more than this number of
            consecutive NaNs, it will only be partially filled. Must be greater
            than 0 or None for no limit. Must be None or greater than or equal
            to axis length if filling along chunked axes (dimensions).

        Returns
        -------
        filled : DataArray

        Examples
        --------
        >>> temperature = np.array(
        ...     [
        ...         [np.nan, 1, 3],
        ...         [0, np.nan, 5],
        ...         [5, np.nan, np.nan],
        ...         [3, np.nan, np.nan],
        ...         [0, 2, 0],
        ...     ]
        ... )
        >>> da = xr.DataArray(
        ...     data=temperature,
        ...     dims=["Y", "X"],
        ...     coords=dict(
        ...         lat=("Y", np.array([-20.0, -20.25, -20.50, -20.75, -21.0])),
        ...         lon=("X", np.array([10.0, 10.25, 10.5])),
        ...     ),
        ... )
        >>> da
        <xarray.DataArray (Y: 5, X: 3)>
        array([[nan,  1.,  3.],
               [ 0., nan,  5.],
               [ 5., nan, nan],
               [ 3., nan, nan],
               [ 0.,  2.,  0.]])
        Coordinates:
            lat      (Y) float64 -20.0 -20.25 -20.5 -20.75 -21.0
            lon      (X) float64 10.0 10.25 10.5
        Dimensions without coordinates: Y, X

        Fill all NaN values:

        >>> da.ffill(dim="Y", limit=None)
        <xarray.DataArray (Y: 5, X: 3)>
        array([[nan,  1.,  3.],
               [ 0.,  1.,  5.],
               [ 5.,  1.,  5.],
               [ 3.,  1.,  5.],
               [ 0.,  2.,  0.]])
        Coordinates:
            lat      (Y) float64 -20.0 -20.25 -20.5 -20.75 -21.0
            lon      (X) float64 10.0 10.25 10.5
        Dimensions without coordinates: Y, X

        Fill only the first of consecutive NaN values:

        >>> da.ffill(dim="Y", limit=1)
        <xarray.DataArray (Y: 5, X: 3)>
        array([[nan,  1.,  3.],
               [ 0.,  1.,  5.],
               [ 5., nan,  5.],
               [ 3., nan, nan],
               [ 0.,  2.,  0.]])
        Coordinates:
            lat      (Y) float64 -20.0 -20.25 -20.5 -20.75 -21.0
            lon      (X) float64 10.0 10.25 10.5
        Dimensions without coordinates: Y, X
        """
        from xarray.core.missing import ffill

        return ffill(self, dim, limit=limit)

    def bfill(
        self: T_DataArray, dim: Hashable, limit: int | None = None
    ) -> T_DataArray:
        """Fill NaN values by propagating values backward

        *Requires bottleneck.*

        Parameters
        ----------
        dim : str
            Specifies the dimension along which to propagate values when
            filling.
        limit : int or None, default: None
            The maximum number of consecutive NaN values to backward fill. In
            other words, if there is a gap with more than this number of
            consecutive NaNs, it will only be partially filled. Must be greater
            than 0 or None for no limit. Must be None or greater than or equal
            to axis length if filling along chunked axes (dimensions).

        Returns
        -------
        filled : DataArray

        Examples
        --------
        >>> temperature = np.array(
        ...     [
        ...         [0, 1, 3],
        ...         [0, np.nan, 5],
        ...         [5, np.nan, np.nan],
        ...         [3, np.nan, np.nan],
        ...         [np.nan, 2, 0],
        ...     ]
        ... )
        >>> da = xr.DataArray(
        ...     data=temperature,
        ...     dims=["Y", "X"],
        ...     coords=dict(
        ...         lat=("Y", np.array([-20.0, -20.25, -20.50, -20.75, -21.0])),
        ...         lon=("X", np.array([10.0, 10.25, 10.5])),
        ...     ),
        ... )
        >>> da
        <xarray.DataArray (Y: 5, X: 3)>
        array([[ 0.,  1.,  3.],
               [ 0., nan,  5.],
               [ 5., nan, nan],
               [ 3., nan, nan],
               [nan,  2.,  0.]])
        Coordinates:
            lat      (Y) float64 -20.0 -20.25 -20.5 -20.75 -21.0
            lon      (X) float64 10.0 10.25 10.5
        Dimensions without coordinates: Y, X

        Fill all NaN values:

        >>> da.bfill(dim="Y", limit=None)
        <xarray.DataArray (Y: 5, X: 3)>
        array([[ 0.,  1.,  3.],
               [ 0.,  2.,  5.],
               [ 5.,  2.,  0.],
               [ 3.,  2.,  0.],
               [nan,  2.,  0.]])
        Coordinates:
            lat      (Y) float64 -20.0 -20.25 -20.5 -20.75 -21.0
            lon      (X) float64 10.0 10.25 10.5
        Dimensions without coordinates: Y, X

        Fill only the first of consecutive NaN values:

        >>> da.bfill(dim="Y", limit=1)
        <xarray.DataArray (Y: 5, X: 3)>
        array([[ 0.,  1.,  3.],
               [ 0., nan,  5.],
               [ 5., nan, nan],
               [ 3.,  2.,  0.],
               [nan,  2.,  0.]])
        Coordinates:
            lat      (Y) float64 -20.0 -20.25 -20.5 -20.75 -21.0
            lon      (X) float64 10.0 10.25 10.5
        Dimensions without coordinates: Y, X
        """
        from xarray.core.missing import bfill

        return bfill(self, dim, limit=limit)

    def combine_first(self: T_DataArray, other: T_DataArray) -> T_DataArray:
        """Combine two DataArray objects, with union of coordinates.

        This operation follows the normal broadcasting and alignment rules of
        ``join='outer'``.  Default to non-null values of array calling the
        method.  Use np.nan to fill in vacant cells after alignment.

        Parameters
        ----------
        other : DataArray
            Used to fill all matching missing values in this array.

        Returns
        -------
        DataArray
        """
        return ops.fillna(self, other, join="outer")

    def reduce(
        self: T_DataArray,
        func: Callable[..., Any],
        dim: Dims = None,
        *,
        axis: int | Sequence[int] | None = None,
        keep_attrs: bool | None = None,
        keepdims: bool = False,
        **kwargs: Any,
    ) -> T_DataArray:
        """Reduce this array by applying `func` along some dimension(s).

        Parameters
        ----------
        func : callable
            Function which can be called in the form
            `f(x, axis=axis, **kwargs)` to return the result of reducing an
            np.ndarray over an integer valued axis.
        dim : "...", str, Iterable of Hashable or None, optional
            Dimension(s) over which to apply `func`. By default `func` is
            applied over all dimensions.
        axis : int or sequence of int, optional
            Axis(es) over which to repeatedly apply `func`. Only one of the
            'dim' and 'axis' arguments can be supplied. If neither are
            supplied, then the reduction is calculated over the flattened array
            (by calling `f(x)` without an axis argument).
        keep_attrs : bool or None, optional
            If True, the variable's attributes (`attrs`) will be copied from
            the original object to the new one.  If False (default), the new
            object will be returned without attributes.
        keepdims : bool, default: False
            If True, the dimensions which are reduced are left in the result
            as dimensions of size one. Coordinates that use these dimensions
            are removed.
        **kwargs : dict
            Additional keyword arguments passed on to `func`.

        Returns
        -------
        reduced : DataArray
            DataArray with this object's array replaced with an array with
            summarized data and the indicated dimension(s) removed.
        """

        var = self.variable.reduce(func, dim, axis, keep_attrs, keepdims, **kwargs)
        return self._replace_maybe_drop_dims(var)

    def assign_indexes(self, indexes: Indexes[Index]):
        """Assign new indexes to this dataarray.

        Returns a new dataarray with all the original data in addition to the new
        indexes (and their corresponding coordinates).

        Parameters
        ----------
        indexes : :py:class:`~xarray.Indexes`.
            A collection of :py:class:`~xarray.indexes.Index` objects
            to assign (including their coordinate variables).

        Returns
        -------
        assigned : DataArray
            A new dataarray with the new indexes and coordinates in addition to
            the existing data.
        """
        # TODO: check indexes.dims must be a subset of self.dims
        ds = self._to_temp_dataset().assign_indexes(indexes)
        return self._from_temp_dataset(ds)

    def to_pandas(self) -> DataArray | pd.Series | pd.DataFrame:
        """Convert this array into a pandas object with the same shape.

        The type of the returned object depends on the number of DataArray
        dimensions:

        * 0D -> `xarray.DataArray`
        * 1D -> `pandas.Series`
        * 2D -> `pandas.DataFrame`

        Only works for arrays with 2 or fewer dimensions.

        The DataArray constructor performs the inverse transformation.

        Returns
        -------
        result : DataArray | Series | DataFrame
            DataArray, pandas Series or pandas DataFrame.
        """
        # TODO: consolidate the info about pandas constructors and the
        # attributes that correspond to their indexes into a separate module?
        constructors = {0: lambda x: x, 1: pd.Series, 2: pd.DataFrame}
        try:
            constructor = constructors[self.ndim]
        except KeyError:
            raise ValueError(
                f"Cannot convert arrays with {self.ndim} dimensions into "
                "pandas objects. Requires 2 or fewer dimensions."
            )
        indexes = [self.get_index(dim) for dim in self.dims]
        return constructor(self.values, *indexes)

    def to_dataframe(
        self, name: Hashable | None = None, dim_order: Sequence[Hashable] | None = None
    ) -> pd.DataFrame:
        """Convert this array and its coordinates into a tidy pandas.DataFrame.

        The DataFrame is indexed by the Cartesian product of index coordinates
        (in the form of a :py:class:`pandas.MultiIndex`). Other coordinates are
        included as columns in the DataFrame.

        For 1D and 2D DataArrays, see also :py:func:`DataArray.to_pandas` which
        doesn't rely on a MultiIndex to build the DataFrame.

        Parameters
        ----------
        name: Hashable or None, optional
            Name to give to this array (required if unnamed).
        dim_order: Sequence of Hashable or None, optional
            Hierarchical dimension order for the resulting dataframe.
            Array content is transposed to this order and then written out as flat
            vectors in contiguous order, so the last dimension in this list
            will be contiguous in the resulting DataFrame. This has a major
            influence on which operations are efficient on the resulting
            dataframe.

            If provided, must include all dimensions of this DataArray. By default,
            dimensions are sorted according to the DataArray dimensions order.

        Returns
        -------
        result: DataFrame
            DataArray as a pandas DataFrame.

        See also
        --------
        DataArray.to_pandas
        DataArray.to_series
        """
        if name is None:
            name = self.name
        if name is None:
            raise ValueError(
                "cannot convert an unnamed DataArray to a "
                "DataFrame: use the ``name`` parameter"
            )
        if self.ndim == 0:
            raise ValueError("cannot convert a scalar to a DataFrame")

        # By using a unique name, we can convert a DataArray into a DataFrame
        # even if it shares a name with one of its coordinates.
        # I would normally use unique_name = object() but that results in a
        # dataframe with columns in the wrong order, for reasons I have not
        # been able to debug (possibly a pandas bug?).
        unique_name = "__unique_name_identifier_z98xfz98xugfg73ho__"
        ds = self._to_dataset_whole(name=unique_name)

        if dim_order is None:
            ordered_dims = dict(zip(self.dims, self.shape))
        else:
            ordered_dims = ds._normalize_dim_order(dim_order=dim_order)

        df = ds._to_dataframe(ordered_dims)
        df.columns = [name if c == unique_name else c for c in df.columns]
        return df

    def to_series(self) -> pd.Series:
        """Convert this array into a pandas.Series.

        The Series is indexed by the Cartesian product of index coordinates
        (in the form of a :py:class:`pandas.MultiIndex`).

        Returns
        -------
        result : Series
            DataArray as a pandas Series.

        See also
        --------
        DataArray.to_pandas
        DataArray.to_dataframe
        """
        index = self.coords.to_index()
        return pd.Series(self.values.reshape(-1), index=index, name=self.name)

    def to_masked_array(self, copy: bool = True) -> np.ma.MaskedArray:
        """Convert this array into a numpy.ma.MaskedArray

        Parameters
        ----------
        copy : bool, default: True
            If True make a copy of the array in the result. If False,
            a MaskedArray view of DataArray.values is returned.

        Returns
        -------
        result : MaskedArray
            Masked where invalid values (nan or inf) occur.
        """
        values = self.to_numpy()  # only compute lazy arrays once
        isnull = pd.isnull(values)
        return np.ma.MaskedArray(data=values, mask=isnull, copy=copy)

    # path=None writes to bytes
    @overload
    def to_netcdf(
        self,
        path: None = None,
        mode: Literal["w", "a"] = "w",
        format: T_NetcdfTypes | None = None,
        group: str | None = None,
        engine: T_NetcdfEngine | None = None,
        encoding: Mapping[Hashable, Mapping[str, Any]] | None = None,
        unlimited_dims: Iterable[Hashable] | None = None,
        compute: bool = True,
        invalid_netcdf: bool = False,
    ) -> bytes:
        ...

    # default return None
    @overload
    def to_netcdf(
        self,
        path: str | PathLike,
        mode: Literal["w", "a"] = "w",
        format: T_NetcdfTypes | None = None,
        group: str | None = None,
        engine: T_NetcdfEngine | None = None,
        encoding: Mapping[Hashable, Mapping[str, Any]] | None = None,
        unlimited_dims: Iterable[Hashable] | None = None,
        compute: Literal[True] = True,
        invalid_netcdf: bool = False,
    ) -> None:
        ...

    # compute=False returns dask.Delayed
    @overload
    def to_netcdf(
        self,
        path: str | PathLike,
        mode: Literal["w", "a"] = "w",
        format: T_NetcdfTypes | None = None,
        group: str | None = None,
        engine: T_NetcdfEngine | None = None,
        encoding: Mapping[Hashable, Mapping[str, Any]] | None = None,
        unlimited_dims: Iterable[Hashable] | None = None,
        *,
        compute: Literal[False],
        invalid_netcdf: bool = False,
    ) -> Delayed:
        ...

    def to_netcdf(
        self,
        path: str | PathLike | None = None,
        mode: Literal["w", "a"] = "w",
        format: T_NetcdfTypes | None = None,
        group: str | None = None,
        engine: T_NetcdfEngine | None = None,
        encoding: Mapping[Hashable, Mapping[str, Any]] | None = None,
        unlimited_dims: Iterable[Hashable] | None = None,
        compute: bool = True,
        invalid_netcdf: bool = False,
    ) -> bytes | Delayed | None:
        """Write dataset contents to a netCDF file.

        Parameters
        ----------
        path : str, path-like or None, optional
            Path to which to save this dataset. File-like objects are only
            supported by the scipy engine. If no path is provided, this
            function returns the resulting netCDF file as bytes; in this case,
            we need to use scipy, which does not support netCDF version 4 (the
            default format becomes NETCDF3_64BIT).
        mode : {"w", "a"}, default: "w"
            Write ('w') or append ('a') mode. If mode='w', any existing file at
            this location will be overwritten. If mode='a', existing variables
            will be overwritten.
        format : {"NETCDF4", "NETCDF4_CLASSIC", "NETCDF3_64BIT", \
                  "NETCDF3_CLASSIC"}, optional
            File format for the resulting netCDF file:

            * NETCDF4: Data is stored in an HDF5 file, using netCDF4 API
              features.
            * NETCDF4_CLASSIC: Data is stored in an HDF5 file, using only
              netCDF 3 compatible API features.
            * NETCDF3_64BIT: 64-bit offset version of the netCDF 3 file format,
              which fully supports 2+ GB files, but is only compatible with
              clients linked against netCDF version 3.6.0 or later.
            * NETCDF3_CLASSIC: The classic netCDF 3 file format. It does not
              handle 2+ GB files very well.

            All formats are supported by the netCDF4-python library.
            scipy.io.netcdf only supports the last two formats.

            The default format is NETCDF4 if you are saving a file to disk and
            have the netCDF4-python library available. Otherwise, xarray falls
            back to using scipy to write netCDF files and defaults to the
            NETCDF3_64BIT format (scipy does not support netCDF4).
        group : str, optional
            Path to the netCDF4 group in the given file to open (only works for
            format='NETCDF4'). The group(s) will be created if necessary.
        engine : {"netcdf4", "scipy", "h5netcdf"}, optional
            Engine to use when writing netCDF files. If not provided, the
            default engine is chosen based on available dependencies, with a
            preference for 'netcdf4' if writing to a file on disk.
        encoding : dict, optional
            Nested dictionary with variable names as keys and dictionaries of
            variable specific encodings as values, e.g.,
            ``{"my_variable": {"dtype": "int16", "scale_factor": 0.1,
            "zlib": True}, ...}``

            The `h5netcdf` engine supports both the NetCDF4-style compression
            encoding parameters ``{"zlib": True, "complevel": 9}`` and the h5py
            ones ``{"compression": "gzip", "compression_opts": 9}``.
            This allows using any compression plugin installed in the HDF5
            library, e.g. LZF.

        unlimited_dims : iterable of Hashable, optional
            Dimension(s) that should be serialized as unlimited dimensions.
            By default, no dimensions are treated as unlimited dimensions.
            Note that unlimited_dims may also be set via
            ``dataset.encoding["unlimited_dims"]``.
        compute: bool, default: True
            If true compute immediately, otherwise return a
            ``dask.delayed.Delayed`` object that can be computed later.
        invalid_netcdf: bool, default: False
            Only valid along with ``engine="h5netcdf"``. If True, allow writing
            hdf5 files which are invalid netcdf as described in
            https://github.com/h5netcdf/h5netcdf.

        Returns
        -------
        store: bytes or Delayed or None
            * ``bytes`` if path is None
            * ``dask.delayed.Delayed`` if compute is False
            * None otherwise

        Notes
        -----
        Only xarray.Dataset objects can be written to netCDF files, so
        the xarray.DataArray is converted to a xarray.Dataset object
        containing a single variable. If the DataArray has no name, or if the
        name is the same as a coordinate name, then it is given the name
        ``"__xarray_dataarray_variable__"``.

        See Also
        --------
        Dataset.to_netcdf
        """
        from xarray.backends.api import DATAARRAY_NAME, DATAARRAY_VARIABLE, to_netcdf

        if self.name is None:
            # If no name is set then use a generic xarray name
            dataset = self.to_dataset(name=DATAARRAY_VARIABLE)
        elif self.name in self.coords or self.name in self.dims:
            # The name is the same as one of the coords names, which netCDF
            # doesn't support, so rename it but keep track of the old name
            dataset = self.to_dataset(name=DATAARRAY_VARIABLE)
            dataset.attrs[DATAARRAY_NAME] = self.name
        else:
            # No problems with the name - so we're fine!
            dataset = self.to_dataset()

        return to_netcdf(  # type: ignore  # mypy cannot resolve the overloads:(
            dataset,
            path,
            mode=mode,
            format=format,
            group=group,
            engine=engine,
            encoding=encoding,
            unlimited_dims=unlimited_dims,
            compute=compute,
            multifile=False,
            invalid_netcdf=invalid_netcdf,
        )

    def to_dict(self, data: bool = True, encoding: bool = False) -> dict[str, Any]:
        """
        Convert this xarray.DataArray into a dictionary following xarray
        naming conventions.

        Converts all variables and attributes to native Python objects.
        Useful for converting to json. To avoid datetime incompatibility
        use decode_times=False kwarg in xarray.open_dataset.

        Parameters
        ----------
        data : bool, default: True
            Whether to include the actual data in the dictionary. When set to
            False, returns just the schema.
        encoding : bool, default: False
            Whether to include the Dataset's encoding in the dictionary.

        Returns
        -------
        dict: dict

        See Also
        --------
        DataArray.from_dict
        Dataset.to_dict
        """
        d = self.variable.to_dict(data=data)
        d.update({"coords": {}, "name": self.name})
        for k, coord in self.coords.items():
            d["coords"][k] = coord.variable.to_dict(data=data)
        if encoding:
            d["encoding"] = dict(self.encoding)
        return d

    @classmethod
    def from_dict(cls: type[T_DataArray], d: Mapping[str, Any]) -> T_DataArray:
        """Convert a dictionary into an xarray.DataArray

        Parameters
        ----------
        d : dict
            Mapping with a minimum structure of {"dims": [...], "data": [...]}

        Returns
        -------
        obj : xarray.DataArray

        See Also
        --------
        DataArray.to_dict
        Dataset.from_dict

        Examples
        --------
        >>> d = {"dims": "t", "data": [1, 2, 3]}
        >>> da = xr.DataArray.from_dict(d)
        >>> da
        <xarray.DataArray (t: 3)>
        array([1, 2, 3])
        Dimensions without coordinates: t

        >>> d = {
        ...     "coords": {
        ...         "t": {"dims": "t", "data": [0, 1, 2], "attrs": {"units": "s"}}
        ...     },
        ...     "attrs": {"title": "air temperature"},
        ...     "dims": "t",
        ...     "data": [10, 20, 30],
        ...     "name": "a",
        ... }
        >>> da = xr.DataArray.from_dict(d)
        >>> da
        <xarray.DataArray 'a' (t: 3)>
        array([10, 20, 30])
        Coordinates:
          * t        (t) int64 0 1 2
        Attributes:
            title:    air temperature
        """
        coords = None
        if "coords" in d:
            try:
                coords = {
                    k: (v["dims"], v["data"], v.get("attrs"))
                    for k, v in d["coords"].items()
                }
            except KeyError as e:
                raise ValueError(
                    "cannot convert dict when coords are missing the key "
                    "'{dims_data}'".format(dims_data=str(e.args[0]))
                )
        try:
            data = d["data"]
        except KeyError:
            raise ValueError("cannot convert dict without the key 'data''")
        else:
            obj = cls(data, coords, d.get("dims"), d.get("name"), d.get("attrs"))

        obj.encoding.update(d.get("encoding", {}))

        return obj

    @classmethod
    def from_series(cls, series: pd.Series, sparse: bool = False) -> DataArray:
        """Convert a pandas.Series into an xarray.DataArray.

        If the series's index is a MultiIndex, it will be expanded into a
        tensor product of one-dimensional coordinates (filling in missing
        values with NaN). Thus this operation should be the inverse of the
        `to_series` method.

        Parameters
        ----------
        series : Series
            Pandas Series object to convert.
        sparse : bool, default: False
            If sparse=True, creates a sparse array instead of a dense NumPy array.
            Requires the pydata/sparse package.

        See Also
        --------
        DataArray.to_series
        Dataset.from_dataframe
        """
        temp_name = "__temporary_name"
        df = pd.DataFrame({temp_name: series})
        ds = Dataset.from_dataframe(df, sparse=sparse)
        result = cast(DataArray, ds[temp_name])
        result.name = series.name
        return result

    def to_cdms2(self) -> cdms2_Variable:
        """Convert this array into a cdms2.Variable"""
        from xarray.convert import to_cdms2

        return to_cdms2(self)

    @classmethod
    def from_cdms2(cls, variable: cdms2_Variable) -> DataArray:
        """Convert a cdms2.Variable into an xarray.DataArray"""
        from xarray.convert import from_cdms2

        return from_cdms2(variable)

    def to_iris(self) -> iris_Cube:
        """Convert this array into a iris.cube.Cube"""
        from xarray.convert import to_iris

        return to_iris(self)

    @classmethod
    def from_iris(cls, cube: iris_Cube) -> DataArray:
        """Convert a iris.cube.Cube into an xarray.DataArray"""
        from xarray.convert import from_iris

        return from_iris(cube)

    def _all_compat(self: T_DataArray, other: T_DataArray, compat_str: str) -> bool:
        """Helper function for equals, broadcast_equals, and identical"""

        def compat(x, y):
            return getattr(x.variable, compat_str)(y.variable)

        return utils.dict_equiv(self.coords, other.coords, compat=compat) and compat(
            self, other
        )

    def broadcast_equals(self: T_DataArray, other: T_DataArray) -> bool:
        """Two DataArrays are broadcast equal if they are equal after
        broadcasting them against each other such that they have the same
        dimensions.

        Parameters
        ----------
        other : DataArray
            DataArray to compare to.

        Returns
        ----------
        equal : bool
            True if the two DataArrays are broadcast equal.

        See Also
        --------
        DataArray.equals
        DataArray.identical

        Examples
        --------
        >>> a = xr.DataArray([1, 2], dims="X")
        >>> b = xr.DataArray([[1, 1], [2, 2]], dims=["X", "Y"])
        >>> a
        <xarray.DataArray (X: 2)>
        array([1, 2])
        Dimensions without coordinates: X
        >>> b
        <xarray.DataArray (X: 2, Y: 2)>
        array([[1, 1],
               [2, 2]])
        Dimensions without coordinates: X, Y

        .equals returns True if two DataArrays have the same values, dimensions, and coordinates. .broadcast_equals returns True if the results of broadcasting two DataArrays against eachother have the same values, dimensions, and coordinates.

        >>> a.equals(b)
        False
        >>> a2, b2 = xr.broadcast(a, b)
        >>> a2.equals(b2)
        True
        >>> a.broadcast_equals(b)
        True
        """
        try:
            return self._all_compat(other, "broadcast_equals")
        except (TypeError, AttributeError):
            return False

    def equals(self: T_DataArray, other: T_DataArray) -> bool:
        """True if two DataArrays have the same dimensions, coordinates and
        values; otherwise False.

        DataArrays can still be equal (like pandas objects) if they have NaN
        values in the same locations.

        This method is necessary because `v1 == v2` for ``DataArray``
        does element-wise comparisons (like numpy.ndarrays).

        Parameters
        ----------
        other : DataArray
            DataArray to compare to.

        Returns
        ----------
        equal : bool
            True if the two DataArrays are equal.

        See Also
        --------
        DataArray.broadcast_equals
        DataArray.identical

        Examples
        --------
        >>> a = xr.DataArray([1, 2, 3], dims="X")
        >>> b = xr.DataArray([1, 2, 3], dims="X", attrs=dict(units="m"))
        >>> c = xr.DataArray([1, 2, 3], dims="Y")
        >>> d = xr.DataArray([3, 2, 1], dims="X")
        >>> a
        <xarray.DataArray (X: 3)>
        array([1, 2, 3])
        Dimensions without coordinates: X
        >>> b
        <xarray.DataArray (X: 3)>
        array([1, 2, 3])
        Dimensions without coordinates: X
        Attributes:
            units:    m
        >>> c
        <xarray.DataArray (Y: 3)>
        array([1, 2, 3])
        Dimensions without coordinates: Y
        >>> d
        <xarray.DataArray (X: 3)>
        array([3, 2, 1])
        Dimensions without coordinates: X

        >>> a.equals(b)
        True
        >>> a.equals(c)
        False
        >>> a.equals(d)
        False
        """
        try:
            return self._all_compat(other, "equals")
        except (TypeError, AttributeError):
            return False

    def identical(self: T_DataArray, other: T_DataArray) -> bool:
        """Like equals, but also checks the array name and attributes, and
        attributes on all coordinates.

        Parameters
        ----------
        other : DataArray
            DataArray to compare to.

        Returns
        ----------
        equal : bool
            True if the two DataArrays are identical.

        See Also
        --------
        DataArray.broadcast_equals
        DataArray.equals

        Examples
        --------
        >>> a = xr.DataArray([1, 2, 3], dims="X", attrs=dict(units="m"), name="Width")
        >>> b = xr.DataArray([1, 2, 3], dims="X", attrs=dict(units="m"), name="Width")
        >>> c = xr.DataArray([1, 2, 3], dims="X", attrs=dict(units="ft"), name="Width")
        >>> a
        <xarray.DataArray 'Width' (X: 3)>
        array([1, 2, 3])
        Dimensions without coordinates: X
        Attributes:
            units:    m
        >>> b
        <xarray.DataArray 'Width' (X: 3)>
        array([1, 2, 3])
        Dimensions without coordinates: X
        Attributes:
            units:    m
        >>> c
        <xarray.DataArray 'Width' (X: 3)>
        array([1, 2, 3])
        Dimensions without coordinates: X
        Attributes:
            units:    ft

        >>> a.equals(b)
        True
        >>> a.identical(b)
        True

        >>> a.equals(c)
        True
        >>> a.identical(c)
        False
        """
        try:
            return self.name == other.name and self._all_compat(other, "identical")
        except (TypeError, AttributeError):
            return False

    def _result_name(self, other: Any = None) -> Hashable | None:
        # use the same naming heuristics as pandas:
        # https://github.com/ContinuumIO/blaze/issues/458#issuecomment-51936356
        other_name = getattr(other, "name", _default)
        if other_name is _default or other_name == self.name:
            return self.name
        else:
            return None

    def __array_wrap__(self: T_DataArray, obj, context=None) -> T_DataArray:
        new_var = self.variable.__array_wrap__(obj, context)
        return self._replace(new_var)

    def __matmul__(self: T_DataArray, obj: T_DataArray) -> T_DataArray:
        return self.dot(obj)

    def __rmatmul__(self: T_DataArray, other: T_DataArray) -> T_DataArray:
        # currently somewhat duplicative, as only other DataArrays are
        # compatible with matmul
        return computation.dot(other, self)

    def _unary_op(self: T_DataArray, f: Callable, *args, **kwargs) -> T_DataArray:
        keep_attrs = kwargs.pop("keep_attrs", None)
        if keep_attrs is None:
            keep_attrs = _get_keep_attrs(default=True)
        with warnings.catch_warnings():
            warnings.filterwarnings("ignore", r"All-NaN (slice|axis) encountered")
            warnings.filterwarnings(
                "ignore", r"Mean of empty slice", category=RuntimeWarning
            )
            with np.errstate(all="ignore"):
                da = self.__array_wrap__(f(self.variable.data, *args, **kwargs))
            if keep_attrs:
                da.attrs = self.attrs
            return da

    def _binary_op(
        self: T_DataArray,
        other: Any,
        f: Callable,
        reflexive: bool = False,
    ) -> T_DataArray:
        from xarray.core.groupby import GroupBy

        if isinstance(other, (Dataset, GroupBy)):
            return NotImplemented
        if isinstance(other, DataArray):
            align_type = OPTIONS["arithmetic_join"]
            self, other = align(self, other, join=align_type, copy=False)  # type: ignore
        other_variable = getattr(other, "variable", other)
        other_coords = getattr(other, "coords", None)

        variable = (
            f(self.variable, other_variable)
            if not reflexive
            else f(other_variable, self.variable)
        )
        coords, indexes = self.coords._merge_raw(other_coords, reflexive)
        name = self._result_name(other)

        return self._replace(variable, coords, name, indexes=indexes)

    def _inplace_binary_op(self: T_DataArray, other: Any, f: Callable) -> T_DataArray:
        from xarray.core.groupby import GroupBy

        if isinstance(other, GroupBy):
            raise TypeError(
                "in-place operations between a DataArray and "
                "a grouped object are not permitted"
            )
        # n.b. we can't align other to self (with other.reindex_like(self))
        # because `other` may be converted into floats, which would cause
        # in-place arithmetic to fail unpredictably. Instead, we simply
        # don't support automatic alignment with in-place arithmetic.
        other_coords = getattr(other, "coords", None)
        other_variable = getattr(other, "variable", other)
        try:
            with self.coords._merge_inplace(other_coords):
                f(self.variable, other_variable)
        except MergeError as exc:
            raise MergeError(
                "Automatic alignment is not supported for in-place operations.\n"
                "Consider aligning the indices manually or using a not-in-place operation.\n"
                "See https://github.com/pydata/xarray/issues/3910 for more explanations."
            ) from exc
        return self

    def _copy_attrs_from(self, other: DataArray | Dataset | Variable) -> None:
        self.attrs = other.attrs

    plot = utils.UncachedAccessor(DataArrayPlotAccessor)

    def _title_for_slice(self, truncate: int = 50) -> str:
        """
        If the dataarray has 1 dimensional coordinates or comes from a slice
        we can show that info in the title

        Parameters
        ----------
        truncate : int, default: 50
            maximum number of characters for title

        Returns
        -------
        title : string
            Can be used for plot titles

        """
        one_dims = []
        for dim, coord in self.coords.items():
            if coord.size == 1:
                one_dims.append(
                    "{dim} = {v}{unit}".format(
                        dim=dim,
                        v=format_item(coord.values),
                        unit=_get_units_from_attrs(coord),
                    )
                )

        title = ", ".join(one_dims)
        if len(title) > truncate:
            title = title[: (truncate - 3)] + "..."

        return title

    def diff(
        self: T_DataArray,
        dim: Hashable,
        n: int = 1,
        label: Literal["upper", "lower"] = "upper",
    ) -> T_DataArray:
        """Calculate the n-th order discrete difference along given axis.

        Parameters
        ----------
        dim : Hashable
            Dimension over which to calculate the finite difference.
        n : int, default: 1
            The number of times values are differenced.
        label : {"upper", "lower"}, default: "upper"
            The new coordinate in dimension ``dim`` will have the
            values of either the minuend's or subtrahend's coordinate
            for values 'upper' and 'lower', respectively.

        Returns
        -------
        difference : DataArray
            The n-th order finite difference of this object.

        Notes
        -----
        `n` matches numpy's behavior and is different from pandas' first argument named
        `periods`.

        Examples
        --------
        >>> arr = xr.DataArray([5, 5, 6, 6], [[1, 2, 3, 4]], ["x"])
        >>> arr.diff("x")
        <xarray.DataArray (x: 3)>
        array([0, 1, 0])
        Coordinates:
          * x        (x) int64 2 3 4
        >>> arr.diff("x", 2)
        <xarray.DataArray (x: 2)>
        array([ 1, -1])
        Coordinates:
          * x        (x) int64 3 4

        See Also
        --------
        DataArray.differentiate
        """
        ds = self._to_temp_dataset().diff(n=n, dim=dim, label=label)
        return self._from_temp_dataset(ds)

    def shift(
        self: T_DataArray,
        shifts: Mapping[Any, int] | None = None,
        fill_value: Any = dtypes.NA,
        **shifts_kwargs: int,
    ) -> T_DataArray:
        """Shift this DataArray by an offset along one or more dimensions.

        Only the data is moved; coordinates stay in place. This is consistent
        with the behavior of ``shift`` in pandas.

        Values shifted from beyond array bounds will appear at one end of
        each dimension, which are filled according to `fill_value`. For periodic
        offsets instead see `roll`.

        Parameters
        ----------
        shifts : mapping of Hashable to int or None, optional
            Integer offset to shift along each of the given dimensions.
            Positive offsets shift to the right; negative offsets shift to the
            left.
        fill_value : scalar, optional
            Value to use for newly missing values
        **shifts_kwargs
            The keyword arguments form of ``shifts``.
            One of shifts or shifts_kwargs must be provided.

        Returns
        -------
        shifted : DataArray
            DataArray with the same coordinates and attributes but shifted
            data.

        See Also
        --------
        roll

        Examples
        --------
        >>> arr = xr.DataArray([5, 6, 7], dims="x")
        >>> arr.shift(x=1)
        <xarray.DataArray (x: 3)>
        array([nan,  5.,  6.])
        Dimensions without coordinates: x
        """
        variable = self.variable.shift(
            shifts=shifts, fill_value=fill_value, **shifts_kwargs
        )
        return self._replace(variable=variable)

    def roll(
        self: T_DataArray,
        shifts: Mapping[Hashable, int] | None = None,
        roll_coords: bool = False,
        **shifts_kwargs: int,
    ) -> T_DataArray:
        """Roll this array by an offset along one or more dimensions.

        Unlike shift, roll treats the given dimensions as periodic, so will not
        create any missing values to be filled.

        Unlike shift, roll may rotate all variables, including coordinates
        if specified. The direction of rotation is consistent with
        :py:func:`numpy.roll`.

        Parameters
        ----------
        shifts : mapping of Hashable to int, optional
            Integer offset to rotate each of the given dimensions.
            Positive offsets roll to the right; negative offsets roll to the
            left.
        roll_coords : bool, default: False
            Indicates whether to roll the coordinates by the offset too.
        **shifts_kwargs : {dim: offset, ...}, optional
            The keyword arguments form of ``shifts``.
            One of shifts or shifts_kwargs must be provided.

        Returns
        -------
        rolled : DataArray
            DataArray with the same attributes but rolled data and coordinates.

        See Also
        --------
        shift

        Examples
        --------
        >>> arr = xr.DataArray([5, 6, 7], dims="x")
        >>> arr.roll(x=1)
        <xarray.DataArray (x: 3)>
        array([7, 5, 6])
        Dimensions without coordinates: x
        """
        ds = self._to_temp_dataset().roll(
            shifts=shifts, roll_coords=roll_coords, **shifts_kwargs
        )
        return self._from_temp_dataset(ds)

    @property
    def real(self: T_DataArray) -> T_DataArray:
        """
        The real part of the array.

        See Also
        --------
        numpy.ndarray.real
        """
        return self._replace(self.variable.real)

    @property
    def imag(self: T_DataArray) -> T_DataArray:
        """
        The imaginary part of the array.

        See Also
        --------
        numpy.ndarray.imag
        """
        return self._replace(self.variable.imag)

    def dot(
        self: T_DataArray,
        other: T_DataArray,
        dims: Dims = None,
    ) -> T_DataArray:
        """Perform dot product of two DataArrays along their shared dims.

        Equivalent to taking taking tensordot over all shared dims.

        Parameters
        ----------
        other : DataArray
            The other array with which the dot product is performed.
        dims : ..., str, Iterable of Hashable or None, optional
            Which dimensions to sum over. Ellipsis (`...`) sums over all dimensions.
            If not specified, then all the common dimensions are summed over.

        Returns
        -------
        result : DataArray
            Array resulting from the dot product over all shared dimensions.

        See Also
        --------
        dot
        numpy.tensordot

        Examples
        --------
        >>> da_vals = np.arange(6 * 5 * 4).reshape((6, 5, 4))
        >>> da = xr.DataArray(da_vals, dims=["x", "y", "z"])
        >>> dm_vals = np.arange(4)
        >>> dm = xr.DataArray(dm_vals, dims=["z"])

        >>> dm.dims
        ('z',)

        >>> da.dims
        ('x', 'y', 'z')

        >>> dot_result = da.dot(dm)
        >>> dot_result.dims
        ('x', 'y')

        """
        if isinstance(other, Dataset):
            raise NotImplementedError(
                "dot products are not yet supported with Dataset objects."
            )
        if not isinstance(other, DataArray):
            raise TypeError("dot only operates on DataArrays.")

        return computation.dot(self, other, dims=dims)

    # change type of self and return to T_DataArray once
    # https://github.com/python/mypy/issues/12846 is resolved
    def sortby(
        self,
        variables: Hashable | DataArray | Sequence[Hashable | DataArray],
        ascending: bool = True,
    ) -> DataArray:
        """Sort object by labels or values (along an axis).

        Sorts the dataarray, either along specified dimensions,
        or according to values of 1-D dataarrays that share dimension
        with calling object.

        If the input variables are dataarrays, then the dataarrays are aligned
        (via left-join) to the calling object prior to sorting by cell values.
        NaNs are sorted to the end, following Numpy convention.

        If multiple sorts along the same dimension is
        given, numpy's lexsort is performed along that dimension:
        https://numpy.org/doc/stable/reference/generated/numpy.lexsort.html
        and the FIRST key in the sequence is used as the primary sort key,
        followed by the 2nd key, etc.

        Parameters
        ----------
        variables : Hashable, DataArray, or sequence of Hashable or DataArray
            1D DataArray objects or name(s) of 1D variable(s) in
            coords whose values are used to sort this array.
        ascending : bool, default: True
            Whether to sort by ascending or descending order.

        Returns
        -------
        sorted : DataArray
            A new dataarray where all the specified dims are sorted by dim
            labels.

        See Also
        --------
        Dataset.sortby
        numpy.sort
        pandas.sort_values
        pandas.sort_index

        Examples
        --------
        >>> da = xr.DataArray(
        ...     np.random.rand(5),
        ...     coords=[pd.date_range("1/1/2000", periods=5)],
        ...     dims="time",
        ... )
        >>> da
        <xarray.DataArray (time: 5)>
        array([0.5488135 , 0.71518937, 0.60276338, 0.54488318, 0.4236548 ])
        Coordinates:
          * time     (time) datetime64[ns] 2000-01-01 2000-01-02 ... 2000-01-05

        >>> da.sortby(da)
        <xarray.DataArray (time: 5)>
        array([0.4236548 , 0.54488318, 0.5488135 , 0.60276338, 0.71518937])
        Coordinates:
          * time     (time) datetime64[ns] 2000-01-05 2000-01-04 ... 2000-01-02
        """
        ds = self._to_temp_dataset().sortby(variables, ascending=ascending)
        return self._from_temp_dataset(ds)

    def quantile(
        self: T_DataArray,
        q: ArrayLike,
        dim: Dims = None,
        method: QuantileMethods = "linear",
        keep_attrs: bool | None = None,
        skipna: bool | None = None,
        interpolation: QuantileMethods | None = None,
    ) -> T_DataArray:
        """Compute the qth quantile of the data along the specified dimension.

        Returns the qth quantiles(s) of the array elements.

        Parameters
        ----------
        q : float or array-like of float
            Quantile to compute, which must be between 0 and 1 inclusive.
        dim : str or Iterable of Hashable, optional
            Dimension(s) over which to apply quantile.
        method : str, default: "linear"
            This optional parameter specifies the interpolation method to use when the
            desired quantile lies between two data points. The options sorted by their R
            type as summarized in the H&F paper [1]_ are:

                1. "inverted_cdf" (*)
                2. "averaged_inverted_cdf" (*)
                3. "closest_observation" (*)
                4. "interpolated_inverted_cdf" (*)
                5. "hazen" (*)
                6. "weibull" (*)
                7. "linear"  (default)
                8. "median_unbiased" (*)
                9. "normal_unbiased" (*)

            The first three methods are discontiuous. The following discontinuous
            variations of the default "linear" (7.) option are also available:

                * "lower"
                * "higher"
                * "midpoint"
                * "nearest"

            See :py:func:`numpy.quantile` or [1]_ for details. The "method" argument
            was previously called "interpolation", renamed in accordance with numpy
            version 1.22.0.

            (*) These methods require numpy version 1.22 or newer.

        keep_attrs : bool or None, optional
            If True, the dataset's attributes (`attrs`) will be copied from
            the original object to the new one.  If False (default), the new
            object will be returned without attributes.
        skipna : bool or None, optional
            If True, skip missing values (as marked by NaN). By default, only
            skips missing values for float dtypes; other dtypes either do not
            have a sentinel missing value (int) or skipna=True has not been
            implemented (object, datetime64 or timedelta64).

        Returns
        -------
        quantiles : DataArray
            If `q` is a single quantile, then the result
            is a scalar. If multiple percentiles are given, first axis of
            the result corresponds to the quantile and a quantile dimension
            is added to the return array. The other dimensions are the
            dimensions that remain after the reduction of the array.

        See Also
        --------
        numpy.nanquantile, numpy.quantile, pandas.Series.quantile, Dataset.quantile

        Examples
        --------
        >>> da = xr.DataArray(
        ...     data=[[0.7, 4.2, 9.4, 1.5], [6.5, 7.3, 2.6, 1.9]],
        ...     coords={"x": [7, 9], "y": [1, 1.5, 2, 2.5]},
        ...     dims=("x", "y"),
        ... )
        >>> da.quantile(0)  # or da.quantile(0, dim=...)
        <xarray.DataArray ()>
        array(0.7)
        Coordinates:
            quantile  float64 0.0
        >>> da.quantile(0, dim="x")
        <xarray.DataArray (y: 4)>
        array([0.7, 4.2, 2.6, 1.5])
        Coordinates:
          * y         (y) float64 1.0 1.5 2.0 2.5
            quantile  float64 0.0
        >>> da.quantile([0, 0.5, 1])
        <xarray.DataArray (quantile: 3)>
        array([0.7, 3.4, 9.4])
        Coordinates:
          * quantile  (quantile) float64 0.0 0.5 1.0
        >>> da.quantile([0, 0.5, 1], dim="x")
        <xarray.DataArray (quantile: 3, y: 4)>
        array([[0.7 , 4.2 , 2.6 , 1.5 ],
               [3.6 , 5.75, 6.  , 1.7 ],
               [6.5 , 7.3 , 9.4 , 1.9 ]])
        Coordinates:
          * y         (y) float64 1.0 1.5 2.0 2.5
          * quantile  (quantile) float64 0.0 0.5 1.0

        References
        ----------
        .. [1] R. J. Hyndman and Y. Fan,
           "Sample quantiles in statistical packages,"
           The American Statistician, 50(4), pp. 361-365, 1996
        """

        ds = self._to_temp_dataset().quantile(
            q,
            dim=dim,
            keep_attrs=keep_attrs,
            method=method,
            skipna=skipna,
            interpolation=interpolation,
        )
        return self._from_temp_dataset(ds)

    def rank(
        self: T_DataArray,
        dim: Hashable,
        pct: bool = False,
        keep_attrs: bool | None = None,
    ) -> T_DataArray:
        """Ranks the data.

        Equal values are assigned a rank that is the average of the ranks that
        would have been otherwise assigned to all of the values within that
        set.  Ranks begin at 1, not 0. If pct, computes percentage ranks.

        NaNs in the input array are returned as NaNs.

        The `bottleneck` library is required.

        Parameters
        ----------
        dim : Hashable
            Dimension over which to compute rank.
        pct : bool, default: False
            If True, compute percentage ranks, otherwise compute integer ranks.
        keep_attrs : bool or None, optional
            If True, the dataset's attributes (`attrs`) will be copied from
            the original object to the new one.  If False (default), the new
            object will be returned without attributes.

        Returns
        -------
        ranked : DataArray
            DataArray with the same coordinates and dtype 'float64'.

        Examples
        --------
        >>> arr = xr.DataArray([5, 6, 7], dims="x")
        >>> arr.rank("x")
        <xarray.DataArray (x: 3)>
        array([1., 2., 3.])
        Dimensions without coordinates: x
        """

        ds = self._to_temp_dataset().rank(dim, pct=pct, keep_attrs=keep_attrs)
        return self._from_temp_dataset(ds)

    def differentiate(
        self: T_DataArray,
        coord: Hashable,
        edge_order: Literal[1, 2] = 1,
        datetime_unit: DatetimeUnitOptions = None,
    ) -> T_DataArray:
        """ Differentiate the array with the second order accurate central
        differences.

        .. note::
            This feature is limited to simple cartesian geometry, i.e. coord
            must be one dimensional.

        Parameters
        ----------
        coord : Hashable
            The coordinate to be used to compute the gradient.
        edge_order : {1, 2}, default: 1
            N-th order accurate differences at the boundaries.
        datetime_unit : {"Y", "M", "W", "D", "h", "m", "s", "ms", \
                         "us", "ns", "ps", "fs", "as", None}, optional
            Unit to compute gradient. Only valid for datetime coordinate.

        Returns
        -------
        differentiated: DataArray

        See also
        --------
        numpy.gradient: corresponding numpy function

        Examples
        --------

        >>> da = xr.DataArray(
        ...     np.arange(12).reshape(4, 3),
        ...     dims=["x", "y"],
        ...     coords={"x": [0, 0.1, 1.1, 1.2]},
        ... )
        >>> da
        <xarray.DataArray (x: 4, y: 3)>
        array([[ 0,  1,  2],
               [ 3,  4,  5],
               [ 6,  7,  8],
               [ 9, 10, 11]])
        Coordinates:
          * x        (x) float64 0.0 0.1 1.1 1.2
        Dimensions without coordinates: y
        >>>
        >>> da.differentiate("x")
        <xarray.DataArray (x: 4, y: 3)>
        array([[30.        , 30.        , 30.        ],
               [27.54545455, 27.54545455, 27.54545455],
               [27.54545455, 27.54545455, 27.54545455],
               [30.        , 30.        , 30.        ]])
        Coordinates:
          * x        (x) float64 0.0 0.1 1.1 1.2
        Dimensions without coordinates: y
        """
        ds = self._to_temp_dataset().differentiate(coord, edge_order, datetime_unit)
        return self._from_temp_dataset(ds)

    # change type of self and return to T_DataArray once
    # https://github.com/python/mypy/issues/12846 is resolved
    def integrate(
        self,
        coord: Hashable | Sequence[Hashable] = None,
        datetime_unit: DatetimeUnitOptions = None,
    ) -> DataArray:
        """Integrate along the given coordinate using the trapezoidal rule.

        .. note::
            This feature is limited to simple cartesian geometry, i.e. coord
            must be one dimensional.

        Parameters
        ----------
        coord : Hashable, or sequence of Hashable
            Coordinate(s) used for the integration.
        datetime_unit : {'Y', 'M', 'W', 'D', 'h', 'm', 's', 'ms', 'us', 'ns', \
                        'ps', 'fs', 'as', None}, optional
            Specify the unit if a datetime coordinate is used.

        Returns
        -------
        integrated : DataArray

        See also
        --------
        Dataset.integrate
        numpy.trapz : corresponding numpy function

        Examples
        --------

        >>> da = xr.DataArray(
        ...     np.arange(12).reshape(4, 3),
        ...     dims=["x", "y"],
        ...     coords={"x": [0, 0.1, 1.1, 1.2]},
        ... )
        >>> da
        <xarray.DataArray (x: 4, y: 3)>
        array([[ 0,  1,  2],
               [ 3,  4,  5],
               [ 6,  7,  8],
               [ 9, 10, 11]])
        Coordinates:
          * x        (x) float64 0.0 0.1 1.1 1.2
        Dimensions without coordinates: y
        >>>
        >>> da.integrate("x")
        <xarray.DataArray (y: 3)>
        array([5.4, 6.6, 7.8])
        Dimensions without coordinates: y
        """
        ds = self._to_temp_dataset().integrate(coord, datetime_unit)
        return self._from_temp_dataset(ds)

    # change type of self and return to T_DataArray once
    # https://github.com/python/mypy/issues/12846 is resolved
    def cumulative_integrate(
        self,
        coord: Hashable | Sequence[Hashable] = None,
        datetime_unit: DatetimeUnitOptions = None,
    ) -> DataArray:
        """Integrate cumulatively along the given coordinate using the trapezoidal rule.

        .. note::
            This feature is limited to simple cartesian geometry, i.e. coord
            must be one dimensional.

            The first entry of the cumulative integral is always 0, in order to keep the
            length of the dimension unchanged between input and output.

        Parameters
        ----------
        coord : Hashable, or sequence of Hashable
            Coordinate(s) used for the integration.
        datetime_unit : {'Y', 'M', 'W', 'D', 'h', 'm', 's', 'ms', 'us', 'ns', \
                        'ps', 'fs', 'as', None}, optional
            Specify the unit if a datetime coordinate is used.

        Returns
        -------
        integrated : DataArray

        See also
        --------
        Dataset.cumulative_integrate
        scipy.integrate.cumulative_trapezoid : corresponding scipy function

        Examples
        --------

        >>> da = xr.DataArray(
        ...     np.arange(12).reshape(4, 3),
        ...     dims=["x", "y"],
        ...     coords={"x": [0, 0.1, 1.1, 1.2]},
        ... )
        >>> da
        <xarray.DataArray (x: 4, y: 3)>
        array([[ 0,  1,  2],
               [ 3,  4,  5],
               [ 6,  7,  8],
               [ 9, 10, 11]])
        Coordinates:
          * x        (x) float64 0.0 0.1 1.1 1.2
        Dimensions without coordinates: y
        >>>
        >>> da.cumulative_integrate("x")
        <xarray.DataArray (x: 4, y: 3)>
        array([[0.  , 0.  , 0.  ],
               [0.15, 0.25, 0.35],
               [4.65, 5.75, 6.85],
               [5.4 , 6.6 , 7.8 ]])
        Coordinates:
          * x        (x) float64 0.0 0.1 1.1 1.2
        Dimensions without coordinates: y
        """
        ds = self._to_temp_dataset().cumulative_integrate(coord, datetime_unit)
        return self._from_temp_dataset(ds)

    def unify_chunks(self) -> DataArray:
        """Unify chunk size along all chunked dimensions of this DataArray.

        Returns
        -------
        DataArray with consistent chunk sizes for all dask-array variables

        See Also
        --------
        dask.array.core.unify_chunks
        """

        return unify_chunks(self)[0]

    def map_blocks(
        self,
        func: Callable[..., T_Xarray],
        args: Sequence[Any] = (),
        kwargs: Mapping[str, Any] | None = None,
        template: DataArray | Dataset | None = None,
    ) -> T_Xarray:
        """
        Apply a function to each block of this DataArray.

        .. warning::
            This method is experimental and its signature may change.

        Parameters
        ----------
        func : callable
            User-provided function that accepts a DataArray as its first
            parameter. The function will receive a subset or 'block' of this DataArray (see below),
            corresponding to one chunk along each chunked dimension. ``func`` will be
            executed as ``func(subset_dataarray, *subset_args, **kwargs)``.

            This function must return either a single DataArray or a single Dataset.

            This function cannot add a new chunked dimension.
        args : sequence
            Passed to func after unpacking and subsetting any xarray objects by blocks.
            xarray objects in args must be aligned with this object, otherwise an error is raised.
        kwargs : mapping
            Passed verbatim to func after unpacking. xarray objects, if any, will not be
            subset to blocks. Passing dask collections in kwargs is not allowed.
        template : DataArray or Dataset, optional
            xarray object representing the final result after compute is called. If not provided,
            the function will be first run on mocked-up data, that looks like this object but
            has sizes 0, to determine properties of the returned object such as dtype,
            variable names, attributes, new dimensions and new indexes (if any).
            ``template`` must be provided if the function changes the size of existing dimensions.
            When provided, ``attrs`` on variables in `template` are copied over to the result. Any
            ``attrs`` set by ``func`` will be ignored.

        Returns
        -------
        A single DataArray or Dataset with dask backend, reassembled from the outputs of the
        function.

        Notes
        -----
        This function is designed for when ``func`` needs to manipulate a whole xarray object
        subset to each block. Each block is loaded into memory. In the more common case where
        ``func`` can work on numpy arrays, it is recommended to use ``apply_ufunc``.

        If none of the variables in this object is backed by dask arrays, calling this function is
        equivalent to calling ``func(obj, *args, **kwargs)``.

        See Also
        --------
        dask.array.map_blocks, xarray.apply_ufunc, xarray.Dataset.map_blocks
        xarray.DataArray.map_blocks

        Examples
        --------
        Calculate an anomaly from climatology using ``.groupby()``. Using
        ``xr.map_blocks()`` allows for parallel operations with knowledge of ``xarray``,
        its indices, and its methods like ``.groupby()``.

        >>> def calculate_anomaly(da, groupby_type="time.month"):
        ...     gb = da.groupby(groupby_type)
        ...     clim = gb.mean(dim="time")
        ...     return gb - clim
        ...
        >>> time = xr.cftime_range("1990-01", "1992-01", freq="M")
        >>> month = xr.DataArray(time.month, coords={"time": time}, dims=["time"])
        >>> np.random.seed(123)
        >>> array = xr.DataArray(
        ...     np.random.rand(len(time)),
        ...     dims=["time"],
        ...     coords={"time": time, "month": month},
        ... ).chunk()
        >>> array.map_blocks(calculate_anomaly, template=array).compute()
        <xarray.DataArray (time: 24)>
        array([ 0.12894847,  0.11323072, -0.0855964 , -0.09334032,  0.26848862,
                0.12382735,  0.22460641,  0.07650108, -0.07673453, -0.22865714,
               -0.19063865,  0.0590131 , -0.12894847, -0.11323072,  0.0855964 ,
                0.09334032, -0.26848862, -0.12382735, -0.22460641, -0.07650108,
                0.07673453,  0.22865714,  0.19063865, -0.0590131 ])
        Coordinates:
          * time     (time) object 1990-01-31 00:00:00 ... 1991-12-31 00:00:00
            month    (time) int64 1 2 3 4 5 6 7 8 9 10 11 12 1 2 3 4 5 6 7 8 9 10 11 12

        Note that one must explicitly use ``args=[]`` and ``kwargs={}`` to pass arguments
        to the function being applied in ``xr.map_blocks()``:

        >>> array.map_blocks(
        ...     calculate_anomaly, kwargs={"groupby_type": "time.year"}, template=array
        ... )  # doctest: +ELLIPSIS
        <xarray.DataArray (time: 24)>
        dask.array<<this-array>-calculate_anomaly, shape=(24,), dtype=float64, chunksize=(24,), chunktype=numpy.ndarray>
        Coordinates:
          * time     (time) object 1990-01-31 00:00:00 ... 1991-12-31 00:00:00
            month    (time) int64 dask.array<chunksize=(24,), meta=np.ndarray>
        """
        from xarray.core.parallel import map_blocks

        return map_blocks(func, self, args, kwargs, template)

    def polyfit(
        self,
        dim: Hashable,
        deg: int,
        skipna: bool | None = None,
        rcond: float | None = None,
        w: Hashable | Any | None = None,
        full: bool = False,
        cov: bool | Literal["unscaled"] = False,
    ) -> Dataset:
        """
        Least squares polynomial fit.

        This replicates the behaviour of `numpy.polyfit` but differs by skipping
        invalid values when `skipna = True`.

        Parameters
        ----------
        dim : Hashable
            Coordinate along which to fit the polynomials.
        deg : int
            Degree of the fitting polynomial.
        skipna : bool or None, optional
            If True, removes all invalid values before fitting each 1D slices of the array.
            Default is True if data is stored in a dask.array or if there is any
            invalid values, False otherwise.
        rcond : float or None, optional
            Relative condition number to the fit.
        w : Hashable, array-like or None, optional
            Weights to apply to the y-coordinate of the sample points.
            Can be an array-like object or the name of a coordinate in the dataset.
        full : bool, default: False
            Whether to return the residuals, matrix rank and singular values in addition
            to the coefficients.
        cov : bool or "unscaled", default: False
            Whether to return to the covariance matrix in addition to the coefficients.
            The matrix is not scaled if `cov='unscaled'`.

        Returns
        -------
        polyfit_results : Dataset
            A single dataset which contains:

            polyfit_coefficients
                The coefficients of the best fit.
            polyfit_residuals
                The residuals of the least-square computation (only included if `full=True`).
                When the matrix rank is deficient, np.nan is returned.
            [dim]_matrix_rank
                The effective rank of the scaled Vandermonde coefficient matrix (only included if `full=True`)
            [dim]_singular_value
                The singular values of the scaled Vandermonde coefficient matrix (only included if `full=True`)
            polyfit_covariance
                The covariance matrix of the polynomial coefficient estimates (only included if `full=False` and `cov=True`)

        See Also
        --------
        numpy.polyfit
        numpy.polyval
        xarray.polyval
        """
        return self._to_temp_dataset().polyfit(
            dim, deg, skipna=skipna, rcond=rcond, w=w, full=full, cov=cov
        )

    def pad(
        self: T_DataArray,
        pad_width: Mapping[Any, int | tuple[int, int]] | None = None,
        mode: PadModeOptions = "constant",
        stat_length: int
        | tuple[int, int]
        | Mapping[Any, tuple[int, int]]
        | None = None,
        constant_values: float
        | tuple[float, float]
        | Mapping[Any, tuple[float, float]]
        | None = None,
        end_values: int | tuple[int, int] | Mapping[Any, tuple[int, int]] | None = None,
        reflect_type: PadReflectOptions = None,
        **pad_width_kwargs: Any,
    ) -> T_DataArray:
        """Pad this array along one or more dimensions.

        .. warning::
            This function is experimental and its behaviour is likely to change
            especially regarding padding of dimension coordinates (or IndexVariables).

        When using one of the modes ("edge", "reflect", "symmetric", "wrap"),
        coordinates will be padded with the same mode, otherwise coordinates
        are padded using the "constant" mode with fill_value dtypes.NA.

        Parameters
        ----------
        pad_width : mapping of Hashable to tuple of int
            Mapping with the form of {dim: (pad_before, pad_after)}
            describing the number of values padded along each dimension.
            {dim: pad} is a shortcut for pad_before = pad_after = pad
        mode : {"constant", "edge", "linear_ramp", "maximum", "mean", "median", \
            "minimum", "reflect", "symmetric", "wrap"}, default: "constant"
            How to pad the DataArray (taken from numpy docs):

            - "constant": Pads with a constant value.
            - "edge": Pads with the edge values of array.
            - "linear_ramp": Pads with the linear ramp between end_value and the
              array edge value.
            - "maximum": Pads with the maximum value of all or part of the
              vector along each axis.
            - "mean": Pads with the mean value of all or part of the
              vector along each axis.
            - "median": Pads with the median value of all or part of the
              vector along each axis.
            - "minimum": Pads with the minimum value of all or part of the
              vector along each axis.
            - "reflect": Pads with the reflection of the vector mirrored on
              the first and last values of the vector along each axis.
            - "symmetric": Pads with the reflection of the vector mirrored
              along the edge of the array.
            - "wrap": Pads with the wrap of the vector along the axis.
              The first values are used to pad the end and the
              end values are used to pad the beginning.

        stat_length : int, tuple or mapping of Hashable to tuple, default: None
            Used in 'maximum', 'mean', 'median', and 'minimum'.  Number of
            values at edge of each axis used to calculate the statistic value.
            {dim_1: (before_1, after_1), ... dim_N: (before_N, after_N)} unique
            statistic lengths along each dimension.
            ((before, after),) yields same before and after statistic lengths
            for each dimension.
            (stat_length,) or int is a shortcut for before = after = statistic
            length for all axes.
            Default is ``None``, to use the entire axis.
        constant_values : scalar, tuple or mapping of Hashable to tuple, default: 0
            Used in 'constant'.  The values to set the padded values for each
            axis.
            ``{dim_1: (before_1, after_1), ... dim_N: (before_N, after_N)}`` unique
            pad constants along each dimension.
            ``((before, after),)`` yields same before and after constants for each
            dimension.
            ``(constant,)`` or ``constant`` is a shortcut for ``before = after = constant`` for
            all dimensions.
            Default is 0.
        end_values : scalar, tuple or mapping of Hashable to tuple, default: 0
            Used in 'linear_ramp'.  The values used for the ending value of the
            linear_ramp and that will form the edge of the padded array.
            ``{dim_1: (before_1, after_1), ... dim_N: (before_N, after_N)}`` unique
            end values along each dimension.
            ``((before, after),)`` yields same before and after end values for each
            axis.
            ``(constant,)`` or ``constant`` is a shortcut for ``before = after = constant`` for
            all axes.
            Default is 0.
        reflect_type : {"even", "odd", None}, optional
            Used in "reflect", and "symmetric". The "even" style is the
            default with an unaltered reflection around the edge value. For
            the "odd" style, the extended part of the array is created by
            subtracting the reflected values from two times the edge value.
        **pad_width_kwargs
            The keyword arguments form of ``pad_width``.
            One of ``pad_width`` or ``pad_width_kwargs`` must be provided.

        Returns
        -------
        padded : DataArray
            DataArray with the padded coordinates and data.

        See Also
        --------
        DataArray.shift, DataArray.roll, DataArray.bfill, DataArray.ffill, numpy.pad, dask.array.pad

        Notes
        -----
        For ``mode="constant"`` and ``constant_values=None``, integer types will be
        promoted to ``float`` and padded with ``np.nan``.

        Padding coordinates will drop their corresponding index (if any) and will reset default
        indexes for dimension coordinates.

        Examples
        --------
        >>> arr = xr.DataArray([5, 6, 7], coords=[("x", [0, 1, 2])])
        >>> arr.pad(x=(1, 2), constant_values=0)
        <xarray.DataArray (x: 6)>
        array([0, 5, 6, 7, 0, 0])
        Coordinates:
          * x        (x) float64 nan 0.0 1.0 2.0 nan nan

        >>> da = xr.DataArray(
        ...     [[0, 1, 2, 3], [10, 11, 12, 13]],
        ...     dims=["x", "y"],
        ...     coords={"x": [0, 1], "y": [10, 20, 30, 40], "z": ("x", [100, 200])},
        ... )
        >>> da.pad(x=1)
        <xarray.DataArray (x: 4, y: 4)>
        array([[nan, nan, nan, nan],
               [ 0.,  1.,  2.,  3.],
               [10., 11., 12., 13.],
               [nan, nan, nan, nan]])
        Coordinates:
          * x        (x) float64 nan 0.0 1.0 nan
          * y        (y) int64 10 20 30 40
            z        (x) float64 nan 100.0 200.0 nan

        Careful, ``constant_values`` are coerced to the data type of the array which may
        lead to a loss of precision:

        >>> da.pad(x=1, constant_values=1.23456789)
        <xarray.DataArray (x: 4, y: 4)>
        array([[ 1,  1,  1,  1],
               [ 0,  1,  2,  3],
               [10, 11, 12, 13],
               [ 1,  1,  1,  1]])
        Coordinates:
          * x        (x) float64 nan 0.0 1.0 nan
          * y        (y) int64 10 20 30 40
            z        (x) float64 nan 100.0 200.0 nan
        """
        ds = self._to_temp_dataset().pad(
            pad_width=pad_width,
            mode=mode,
            stat_length=stat_length,
            constant_values=constant_values,
            end_values=end_values,
            reflect_type=reflect_type,
            **pad_width_kwargs,
        )
        return self._from_temp_dataset(ds)

    def idxmin(
        self,
        dim: Hashable | None = None,
        skipna: bool | None = None,
        fill_value: Any = dtypes.NA,
        keep_attrs: bool | None = None,
    ) -> DataArray:
        """Return the coordinate label of the minimum value along a dimension.

        Returns a new `DataArray` named after the dimension with the values of
        the coordinate labels along that dimension corresponding to minimum
        values along that dimension.

        In comparison to :py:meth:`~DataArray.argmin`, this returns the
        coordinate label while :py:meth:`~DataArray.argmin` returns the index.

        Parameters
        ----------
        dim : str, optional
            Dimension over which to apply `idxmin`.  This is optional for 1D
            arrays, but required for arrays with 2 or more dimensions.
        skipna : bool or None, default: None
            If True, skip missing values (as marked by NaN). By default, only
            skips missing values for ``float``, ``complex``, and ``object``
            dtypes; other dtypes either do not have a sentinel missing value
            (``int``) or ``skipna=True`` has not been implemented
            (``datetime64`` or ``timedelta64``).
        fill_value : Any, default: NaN
            Value to be filled in case all of the values along a dimension are
            null.  By default this is NaN.  The fill value and result are
            automatically converted to a compatible dtype if possible.
            Ignored if ``skipna`` is False.
        keep_attrs : bool or None, optional
            If True, the attributes (``attrs``) will be copied from the
            original object to the new one. If False, the new object
            will be returned without attributes.

        Returns
        -------
        reduced : DataArray
            New `DataArray` object with `idxmin` applied to its data and the
            indicated dimension removed.

        See Also
        --------
        Dataset.idxmin, DataArray.idxmax, DataArray.min, DataArray.argmin

        Examples
        --------
        >>> array = xr.DataArray(
        ...     [0, 2, 1, 0, -2], dims="x", coords={"x": ["a", "b", "c", "d", "e"]}
        ... )
        >>> array.min()
        <xarray.DataArray ()>
        array(-2)
        >>> array.argmin(...)
        {'x': <xarray.DataArray ()>
        array(4)}
        >>> array.idxmin()
        <xarray.DataArray 'x' ()>
        array('e', dtype='<U1')

        >>> array = xr.DataArray(
        ...     [
        ...         [2.0, 1.0, 2.0, 0.0, -2.0],
        ...         [-4.0, np.NaN, 2.0, np.NaN, -2.0],
        ...         [np.NaN, np.NaN, 1.0, np.NaN, np.NaN],
        ...     ],
        ...     dims=["y", "x"],
        ...     coords={"y": [-1, 0, 1], "x": np.arange(5.0) ** 2},
        ... )
        >>> array.min(dim="x")
        <xarray.DataArray (y: 3)>
        array([-2., -4.,  1.])
        Coordinates:
          * y        (y) int64 -1 0 1
        >>> array.argmin(dim="x")
        <xarray.DataArray (y: 3)>
        array([4, 0, 2])
        Coordinates:
          * y        (y) int64 -1 0 1
        >>> array.idxmin(dim="x")
        <xarray.DataArray 'x' (y: 3)>
        array([16.,  0.,  4.])
        Coordinates:
          * y        (y) int64 -1 0 1
        """
        return computation._calc_idxminmax(
            array=self,
            func=lambda x, *args, **kwargs: x.argmin(*args, **kwargs),
            dim=dim,
            skipna=skipna,
            fill_value=fill_value,
            keep_attrs=keep_attrs,
        )

    def idxmax(
        self,
        dim: Hashable = None,
        skipna: bool | None = None,
        fill_value: Any = dtypes.NA,
        keep_attrs: bool | None = None,
    ) -> DataArray:
        """Return the coordinate label of the maximum value along a dimension.

        Returns a new `DataArray` named after the dimension with the values of
        the coordinate labels along that dimension corresponding to maximum
        values along that dimension.

        In comparison to :py:meth:`~DataArray.argmax`, this returns the
        coordinate label while :py:meth:`~DataArray.argmax` returns the index.

        Parameters
        ----------
        dim : Hashable, optional
            Dimension over which to apply `idxmax`.  This is optional for 1D
            arrays, but required for arrays with 2 or more dimensions.
        skipna : bool or None, default: None
            If True, skip missing values (as marked by NaN). By default, only
            skips missing values for ``float``, ``complex``, and ``object``
            dtypes; other dtypes either do not have a sentinel missing value
            (``int``) or ``skipna=True`` has not been implemented
            (``datetime64`` or ``timedelta64``).
        fill_value : Any, default: NaN
            Value to be filled in case all of the values along a dimension are
            null.  By default this is NaN.  The fill value and result are
            automatically converted to a compatible dtype if possible.
            Ignored if ``skipna`` is False.
        keep_attrs : bool or None, optional
            If True, the attributes (``attrs``) will be copied from the
            original object to the new one. If False, the new object
            will be returned without attributes.

        Returns
        -------
        reduced : DataArray
            New `DataArray` object with `idxmax` applied to its data and the
            indicated dimension removed.

        See Also
        --------
        Dataset.idxmax, DataArray.idxmin, DataArray.max, DataArray.argmax

        Examples
        --------
        >>> array = xr.DataArray(
        ...     [0, 2, 1, 0, -2], dims="x", coords={"x": ["a", "b", "c", "d", "e"]}
        ... )
        >>> array.max()
        <xarray.DataArray ()>
        array(2)
        >>> array.argmax(...)
        {'x': <xarray.DataArray ()>
        array(1)}
        >>> array.idxmax()
        <xarray.DataArray 'x' ()>
        array('b', dtype='<U1')

        >>> array = xr.DataArray(
        ...     [
        ...         [2.0, 1.0, 2.0, 0.0, -2.0],
        ...         [-4.0, np.NaN, 2.0, np.NaN, -2.0],
        ...         [np.NaN, np.NaN, 1.0, np.NaN, np.NaN],
        ...     ],
        ...     dims=["y", "x"],
        ...     coords={"y": [-1, 0, 1], "x": np.arange(5.0) ** 2},
        ... )
        >>> array.max(dim="x")
        <xarray.DataArray (y: 3)>
        array([2., 2., 1.])
        Coordinates:
          * y        (y) int64 -1 0 1
        >>> array.argmax(dim="x")
        <xarray.DataArray (y: 3)>
        array([0, 2, 2])
        Coordinates:
          * y        (y) int64 -1 0 1
        >>> array.idxmax(dim="x")
        <xarray.DataArray 'x' (y: 3)>
        array([0., 4., 4.])
        Coordinates:
          * y        (y) int64 -1 0 1
        """
        return computation._calc_idxminmax(
            array=self,
            func=lambda x, *args, **kwargs: x.argmax(*args, **kwargs),
            dim=dim,
            skipna=skipna,
            fill_value=fill_value,
            keep_attrs=keep_attrs,
        )

    # change type of self and return to T_DataArray once
    # https://github.com/python/mypy/issues/12846 is resolved
    def argmin(
        self,
        dim: Dims = None,
        axis: int | None = None,
        keep_attrs: bool | None = None,
        skipna: bool | None = None,
    ) -> DataArray | dict[Hashable, DataArray]:
        """Index or indices of the minimum of the DataArray over one or more dimensions.

        If a sequence is passed to 'dim', then result returned as dict of DataArrays,
        which can be passed directly to isel(). If a single str is passed to 'dim' then
        returns a DataArray with dtype int.

        If there are multiple minima, the indices of the first one found will be
        returned.

        Parameters
        ----------
        dim : "...", str, Iterable of Hashable or None, optional
            The dimensions over which to find the minimum. By default, finds minimum over
            all dimensions - for now returning an int for backward compatibility, but
            this is deprecated, in future will return a dict with indices for all
            dimensions; to return a dict with all dimensions now, pass '...'.
        axis : int or None, optional
            Axis over which to apply `argmin`. Only one of the 'dim' and 'axis' arguments
            can be supplied.
        keep_attrs : bool or None, optional
            If True, the attributes (`attrs`) will be copied from the original
            object to the new one. If False, the new object will be
            returned without attributes.
        skipna : bool or None, optional
            If True, skip missing values (as marked by NaN). By default, only
            skips missing values for float dtypes; other dtypes either do not
            have a sentinel missing value (int) or skipna=True has not been
            implemented (object, datetime64 or timedelta64).

        Returns
        -------
        result : DataArray or dict of DataArray

        See Also
        --------
        Variable.argmin, DataArray.idxmin

        Examples
        --------
        >>> array = xr.DataArray([0, 2, -1, 3], dims="x")
        >>> array.min()
        <xarray.DataArray ()>
        array(-1)
        >>> array.argmin(...)
        {'x': <xarray.DataArray ()>
        array(2)}
        >>> array.isel(array.argmin(...))
        <xarray.DataArray ()>
        array(-1)

        >>> array = xr.DataArray(
        ...     [[[3, 2, 1], [3, 1, 2], [2, 1, 3]], [[1, 3, 2], [2, -5, 1], [2, 3, 1]]],
        ...     dims=("x", "y", "z"),
        ... )
        >>> array.min(dim="x")
        <xarray.DataArray (y: 3, z: 3)>
        array([[ 1,  2,  1],
               [ 2, -5,  1],
               [ 2,  1,  1]])
        Dimensions without coordinates: y, z
        >>> array.argmin(dim="x")
        <xarray.DataArray (y: 3, z: 3)>
        array([[1, 0, 0],
               [1, 1, 1],
               [0, 0, 1]])
        Dimensions without coordinates: y, z
        >>> array.argmin(dim=["x"])
        {'x': <xarray.DataArray (y: 3, z: 3)>
        array([[1, 0, 0],
               [1, 1, 1],
               [0, 0, 1]])
        Dimensions without coordinates: y, z}
        >>> array.min(dim=("x", "z"))
        <xarray.DataArray (y: 3)>
        array([ 1, -5,  1])
        Dimensions without coordinates: y
        >>> array.argmin(dim=["x", "z"])
        {'x': <xarray.DataArray (y: 3)>
        array([0, 1, 0])
        Dimensions without coordinates: y, 'z': <xarray.DataArray (y: 3)>
        array([2, 1, 1])
        Dimensions without coordinates: y}
        >>> array.isel(array.argmin(dim=["x", "z"]))
        <xarray.DataArray (y: 3)>
        array([ 1, -5,  1])
        Dimensions without coordinates: y
        """
        result = self.variable.argmin(dim, axis, keep_attrs, skipna)
        if isinstance(result, dict):
            return {k: self._replace_maybe_drop_dims(v) for k, v in result.items()}
        else:
            return self._replace_maybe_drop_dims(result)

    # change type of self and return to T_DataArray once
    # https://github.com/python/mypy/issues/12846 is resolved
    def argmax(
        self,
        dim: Dims = None,
        axis: int | None = None,
        keep_attrs: bool | None = None,
        skipna: bool | None = None,
    ) -> DataArray | dict[Hashable, DataArray]:
        """Index or indices of the maximum of the DataArray over one or more dimensions.

        If a sequence is passed to 'dim', then result returned as dict of DataArrays,
        which can be passed directly to isel(). If a single str is passed to 'dim' then
        returns a DataArray with dtype int.

        If there are multiple maxima, the indices of the first one found will be
        returned.

        Parameters
        ----------
        dim : "...", str, Iterable of Hashable or None, optional
            The dimensions over which to find the maximum. By default, finds maximum over
            all dimensions - for now returning an int for backward compatibility, but
            this is deprecated, in future will return a dict with indices for all
            dimensions; to return a dict with all dimensions now, pass '...'.
        axis : int or None, optional
            Axis over which to apply `argmax`. Only one of the 'dim' and 'axis' arguments
            can be supplied.
        keep_attrs : bool or None, optional
            If True, the attributes (`attrs`) will be copied from the original
            object to the new one. If False, the new object will be
            returned without attributes.
        skipna : bool or None, optional
            If True, skip missing values (as marked by NaN). By default, only
            skips missing values for float dtypes; other dtypes either do not
            have a sentinel missing value (int) or skipna=True has not been
            implemented (object, datetime64 or timedelta64).

        Returns
        -------
        result : DataArray or dict of DataArray

        See Also
        --------
        Variable.argmax, DataArray.idxmax

        Examples
        --------
        >>> array = xr.DataArray([0, 2, -1, 3], dims="x")
        >>> array.max()
        <xarray.DataArray ()>
        array(3)
        >>> array.argmax(...)
        {'x': <xarray.DataArray ()>
        array(3)}
        >>> array.isel(array.argmax(...))
        <xarray.DataArray ()>
        array(3)

        >>> array = xr.DataArray(
        ...     [[[3, 2, 1], [3, 1, 2], [2, 1, 3]], [[1, 3, 2], [2, 5, 1], [2, 3, 1]]],
        ...     dims=("x", "y", "z"),
        ... )
        >>> array.max(dim="x")
        <xarray.DataArray (y: 3, z: 3)>
        array([[3, 3, 2],
               [3, 5, 2],
               [2, 3, 3]])
        Dimensions without coordinates: y, z
        >>> array.argmax(dim="x")
        <xarray.DataArray (y: 3, z: 3)>
        array([[0, 1, 1],
               [0, 1, 0],
               [0, 1, 0]])
        Dimensions without coordinates: y, z
        >>> array.argmax(dim=["x"])
        {'x': <xarray.DataArray (y: 3, z: 3)>
        array([[0, 1, 1],
               [0, 1, 0],
               [0, 1, 0]])
        Dimensions without coordinates: y, z}
        >>> array.max(dim=("x", "z"))
        <xarray.DataArray (y: 3)>
        array([3, 5, 3])
        Dimensions without coordinates: y
        >>> array.argmax(dim=["x", "z"])
        {'x': <xarray.DataArray (y: 3)>
        array([0, 1, 0])
        Dimensions without coordinates: y, 'z': <xarray.DataArray (y: 3)>
        array([0, 1, 2])
        Dimensions without coordinates: y}
        >>> array.isel(array.argmax(dim=["x", "z"]))
        <xarray.DataArray (y: 3)>
        array([3, 5, 3])
        Dimensions without coordinates: y
        """
        result = self.variable.argmax(dim, axis, keep_attrs, skipna)
        if isinstance(result, dict):
            return {k: self._replace_maybe_drop_dims(v) for k, v in result.items()}
        else:
            return self._replace_maybe_drop_dims(result)

    def query(
        self,
        queries: Mapping[Any, Any] | None = None,
        parser: QueryParserOptions = "pandas",
        engine: QueryEngineOptions = None,
        missing_dims: ErrorOptionsWithWarn = "raise",
        **queries_kwargs: Any,
    ) -> DataArray:
        """Return a new data array indexed along the specified
        dimension(s), where the indexers are given as strings containing
        Python expressions to be evaluated against the values in the array.

        Parameters
        ----------
        queries : dict-like or None, optional
            A dict-like with keys matching dimensions and values given by strings
            containing Python expressions to be evaluated against the data variables
            in the dataset. The expressions will be evaluated using the pandas
            eval() function, and can contain any valid Python expressions but cannot
            contain any Python statements.
        parser : {"pandas", "python"}, default: "pandas"
            The parser to use to construct the syntax tree from the expression.
            The default of 'pandas' parses code slightly different than standard
            Python. Alternatively, you can parse an expression using the 'python'
            parser to retain strict Python semantics.
        engine : {"python", "numexpr", None}, default: None
            The engine used to evaluate the expression. Supported engines are:

            - None: tries to use numexpr, falls back to python
            - "numexpr": evaluates expressions using numexpr
            - "python": performs operations as if you had eval’d in top level python

        missing_dims : {"raise", "warn", "ignore"}, default: "raise"
            What to do if dimensions that should be selected from are not present in the
            DataArray:

            - "raise": raise an exception
            - "warn": raise a warning, and ignore the missing dimensions
            - "ignore": ignore the missing dimensions

        **queries_kwargs : {dim: query, ...}, optional
            The keyword arguments form of ``queries``.
            One of queries or queries_kwargs must be provided.

        Returns
        -------
        obj : DataArray
            A new DataArray with the same contents as this dataset, indexed by
            the results of the appropriate queries.

        See Also
        --------
        DataArray.isel
        Dataset.query
        pandas.eval

        Examples
        --------
        >>> da = xr.DataArray(np.arange(0, 5, 1), dims="x", name="a")
        >>> da
        <xarray.DataArray 'a' (x: 5)>
        array([0, 1, 2, 3, 4])
        Dimensions without coordinates: x
        >>> da.query(x="a > 2")
        <xarray.DataArray 'a' (x: 2)>
        array([3, 4])
        Dimensions without coordinates: x
        """

        ds = self._to_dataset_whole(shallow_copy=True)
        ds = ds.query(
            queries=queries,
            parser=parser,
            engine=engine,
            missing_dims=missing_dims,
            **queries_kwargs,
        )
        return ds[self.name]

    def curvefit(
        self,
        coords: str | DataArray | Iterable[str | DataArray],
        func: Callable[..., Any],
        reduce_dims: Dims = None,
        skipna: bool = True,
        p0: dict[str, Any] | None = None,
        bounds: dict[str, Any] | None = None,
        param_names: Sequence[str] | None = None,
        kwargs: dict[str, Any] | None = None,
    ) -> Dataset:
        """
        Curve fitting optimization for arbitrary functions.

        Wraps `scipy.optimize.curve_fit` with `apply_ufunc`.

        Parameters
        ----------
        coords : Hashable, DataArray, or sequence of DataArray or Hashable
            Independent coordinate(s) over which to perform the curve fitting. Must share
            at least one dimension with the calling object. When fitting multi-dimensional
            functions, supply `coords` as a sequence in the same order as arguments in
            `func`. To fit along existing dimensions of the calling object, `coords` can
            also be specified as a str or sequence of strs.
        func : callable
            User specified function in the form `f(x, *params)` which returns a numpy
            array of length `len(x)`. `params` are the fittable parameters which are optimized
            by scipy curve_fit. `x` can also be specified as a sequence containing multiple
            coordinates, e.g. `f((x0, x1), *params)`.
        reduce_dims : str, Iterable of Hashable or None, optional
            Additional dimension(s) over which to aggregate while fitting. For example,
            calling `ds.curvefit(coords='time', reduce_dims=['lat', 'lon'], ...)` will
            aggregate all lat and lon points and fit the specified function along the
            time dimension.
        skipna : bool, default: True
            Whether to skip missing values when fitting. Default is True.
        p0 : dict-like or None, optional
            Optional dictionary of parameter names to initial guesses passed to the
            `curve_fit` `p0` arg. If none or only some parameters are passed, the rest will
            be assigned initial values following the default scipy behavior.
        bounds : dict-like or None, optional
            Optional dictionary of parameter names to bounding values passed to the
            `curve_fit` `bounds` arg. If none or only some parameters are passed, the rest
            will be unbounded following the default scipy behavior.
        param_names : sequence of Hashable or None, optional
            Sequence of names for the fittable parameters of `func`. If not supplied,
            this will be automatically determined by arguments of `func`. `param_names`
            should be manually supplied when fitting a function that takes a variable
            number of parameters.
        **kwargs : optional
            Additional keyword arguments to passed to scipy curve_fit.

        Returns
        -------
        curvefit_results : Dataset
            A single dataset which contains:

            [var]_curvefit_coefficients
                The coefficients of the best fit.
            [var]_curvefit_covariance
                The covariance matrix of the coefficient estimates.

        See Also
        --------
        DataArray.polyfit
        scipy.optimize.curve_fit
        """
        return self._to_temp_dataset().curvefit(
            coords,
            func,
            reduce_dims=reduce_dims,
            skipna=skipna,
            p0=p0,
            bounds=bounds,
            param_names=param_names,
            kwargs=kwargs,
        )

    def drop_duplicates(
        self: T_DataArray,
        dim: Hashable | Iterable[Hashable],
        keep: Literal["first", "last", False] = "first",
    ) -> T_DataArray:
        """Returns a new DataArray with duplicate dimension values removed.

        Parameters
        ----------
        dim : dimension label or labels
            Pass `...` to drop duplicates along all dimensions.
        keep : {"first", "last", False}, default: "first"
            Determines which duplicates (if any) to keep.

            - ``"first"`` : Drop duplicates except for the first occurrence.
            - ``"last"`` : Drop duplicates except for the last occurrence.
            - False : Drop all duplicates.

        Returns
        -------
        DataArray

        See Also
        --------
        Dataset.drop_duplicates

        Examples
        --------
        >>> da = xr.DataArray(
        ...     np.arange(25).reshape(5, 5),
        ...     dims=("x", "y"),
        ...     coords={"x": np.array([0, 0, 1, 2, 3]), "y": np.array([0, 1, 2, 3, 3])},
        ... )
        >>> da
        <xarray.DataArray (x: 5, y: 5)>
        array([[ 0,  1,  2,  3,  4],
               [ 5,  6,  7,  8,  9],
               [10, 11, 12, 13, 14],
               [15, 16, 17, 18, 19],
               [20, 21, 22, 23, 24]])
        Coordinates:
          * x        (x) int64 0 0 1 2 3
          * y        (y) int64 0 1 2 3 3

        >>> da.drop_duplicates(dim="x")
        <xarray.DataArray (x: 4, y: 5)>
        array([[ 0,  1,  2,  3,  4],
               [10, 11, 12, 13, 14],
               [15, 16, 17, 18, 19],
               [20, 21, 22, 23, 24]])
        Coordinates:
          * x        (x) int64 0 1 2 3
          * y        (y) int64 0 1 2 3 3

        >>> da.drop_duplicates(dim="x", keep="last")
        <xarray.DataArray (x: 4, y: 5)>
        array([[ 5,  6,  7,  8,  9],
               [10, 11, 12, 13, 14],
               [15, 16, 17, 18, 19],
               [20, 21, 22, 23, 24]])
        Coordinates:
          * x        (x) int64 0 1 2 3
          * y        (y) int64 0 1 2 3 3

        Drop all duplicate dimension values:

        >>> da.drop_duplicates(dim=...)
        <xarray.DataArray (x: 4, y: 4)>
        array([[ 0,  1,  2,  3],
               [10, 11, 12, 13],
               [15, 16, 17, 18],
               [20, 21, 22, 23]])
        Coordinates:
          * x        (x) int64 0 1 2 3
          * y        (y) int64 0 1 2 3
        """
        deduplicated = self._to_temp_dataset().drop_duplicates(dim, keep=keep)
        return self._from_temp_dataset(deduplicated)

    def convert_calendar(
        self,
        calendar: str,
        dim: str = "time",
        align_on: str | None = None,
        missing: Any | None = None,
        use_cftime: bool | None = None,
    ) -> DataArray:
        """Convert the DataArray to another calendar.

        Only converts the individual timestamps, does not modify any data except
        in dropping invalid/surplus dates or inserting missing dates.

        If the source and target calendars are either no_leap, all_leap or a
        standard type, only the type of the time array is modified.
        When converting to a leap year from a non-leap year, the 29th of February
        is removed from the array. In the other direction the 29th of February
        will be missing in the output, unless `missing` is specified,
        in which case that value is inserted.

        For conversions involving `360_day` calendars, see Notes.

        This method is safe to use with sub-daily data as it doesn't touch the
        time part of the timestamps.

        Parameters
        ---------
        calendar : str
            The target calendar name.
        dim : str
            Name of the time coordinate.
        align_on : {None, 'date', 'year'}
            Must be specified when either source or target is a `360_day` calendar,
           ignored otherwise. See Notes.
        missing : Optional[any]
            By default, i.e. if the value is None, this method will simply attempt
            to convert the dates in the source calendar to the same dates in the
            target calendar, and drop any of those that are not possible to
            represent.  If a value is provided, a new time coordinate will be
            created in the target calendar with the same frequency as the original
            time coordinate; for any dates that are not present in the source, the
            data will be filled with this value.  Note that using this mode requires
            that the source data have an inferable frequency; for more information
            see :py:func:`xarray.infer_freq`.  For certain frequency, source, and
            target calendar combinations, this could result in many missing values, see notes.
        use_cftime : boolean, optional
            Whether to use cftime objects in the output, only used if `calendar`
            is one of {"proleptic_gregorian", "gregorian" or "standard"}.
            If True, the new time axis uses cftime objects.
            If None (default), it uses :py:class:`numpy.datetime64` values if the
            date range permits it, and :py:class:`cftime.datetime` objects if not.
            If False, it uses :py:class:`numpy.datetime64`  or fails.

        Returns
        -------
        DataArray
            Copy of the dataarray with the time coordinate converted to the
            target calendar. If 'missing' was None (default), invalid dates in
            the new calendar are dropped, but missing dates are not inserted.
            If `missing` was given, the new data is reindexed to have a time axis
            with the same frequency as the source, but in the new calendar; any
            missing datapoints are filled with `missing`.

        Notes
        -----
        Passing a value to `missing` is only usable if the source's time coordinate as an
        inferable frequencies (see :py:func:`~xarray.infer_freq`) and is only appropriate
        if the target coordinate, generated from this frequency, has dates equivalent to the
        source. It is usually **not** appropriate to use this mode with:

        - Period-end frequencies : 'A', 'Y', 'Q' or 'M', in opposition to 'AS' 'YS', 'QS' and 'MS'
        - Sub-monthly frequencies that do not divide a day evenly : 'W', 'nD' where `N != 1`
            or 'mH' where 24 % m != 0).

        If one of the source or target calendars is `"360_day"`, `align_on` must
        be specified and two options are offered.

        - "year"
            The dates are translated according to their relative position in the year,
            ignoring their original month and day information, meaning that the
            missing/surplus days are added/removed at regular intervals.

            From a `360_day` to a standard calendar, the output will be missing the
            following dates (day of year in parentheses):

            To a leap year:
                January 31st (31), March 31st (91), June 1st (153), July 31st (213),
                September 31st (275) and November 30th (335).
            To a non-leap year:
                February 6th (36), April 19th (109), July 2nd (183),
                September 12th (255), November 25th (329).

            From a standard calendar to a `"360_day"`, the following dates in the
            source array will be dropped:

            From a leap year:
                January 31st (31), April 1st (92), June 1st (153), August 1st (214),
                September 31st (275), December 1st (336)
            From a non-leap year:
                February 6th (37), April 20th (110), July 2nd (183),
                September 13th (256), November 25th (329)

            This option is best used on daily and subdaily data.

        - "date"
            The month/day information is conserved and invalid dates are dropped
            from the output. This means that when converting from a `"360_day"` to a
            standard calendar, all 31st (Jan, March, May, July, August, October and
            December) will be missing as there is no equivalent dates in the
            `"360_day"` calendar and the 29th (on non-leap years) and 30th of February
            will be dropped as there are no equivalent dates in a standard calendar.

            This option is best used with data on a frequency coarser than daily.
        """
        return convert_calendar(
            self,
            calendar,
            dim=dim,
            align_on=align_on,
            missing=missing,
            use_cftime=use_cftime,
        )

    def interp_calendar(
        self,
        target: pd.DatetimeIndex | CFTimeIndex | DataArray,
        dim: str = "time",
    ) -> DataArray:
        """Interpolates the DataArray to another calendar based on decimal year measure.

        Each timestamp in `source` and `target` are first converted to their decimal
        year equivalent then `source` is interpolated on the target coordinate.
        The decimal year of a timestamp is its year plus its sub-year component
        converted to the fraction of its year. For example "2000-03-01 12:00" is
        2000.1653 in a standard calendar or 2000.16301 in a `"noleap"` calendar.

        This method should only be used when the time (HH:MM:SS) information of
        time coordinate is not important.

        Parameters
        ----------
        target: DataArray or DatetimeIndex or CFTimeIndex
            The target time coordinate of a valid dtype
            (np.datetime64 or cftime objects)
        dim : str
            The time coordinate name.

        Return
        ------
        DataArray
            The source interpolated on the decimal years of target,
        """
        return interp_calendar(self, target, dim=dim)

    def groupby(
        self,
        group: Hashable | DataArray | IndexVariable,
        squeeze: bool = True,
        restore_coord_dims: bool = False,
    ) -> DataArrayGroupBy:
        """Returns a DataArrayGroupBy object for performing grouped operations.

        Parameters
        ----------
        group : Hashable, DataArray or IndexVariable
            Array whose unique values should be used to group this array. If a
            Hashable, must be the name of a coordinate contained in this dataarray.
        squeeze : bool, default: True
            If "group" is a dimension of any arrays in this dataset, `squeeze`
            controls whether the subarrays have a dimension of length 1 along
            that dimension or if the dimension is squeezed out.
        restore_coord_dims : bool, default: False
            If True, also restore the dimension order of multi-dimensional
            coordinates.

        Returns
        -------
        grouped : DataArrayGroupBy
            A `DataArrayGroupBy` object patterned after `pandas.GroupBy` that can be
            iterated over in the form of `(unique_value, grouped_array)` pairs.

        Examples
        --------
        Calculate daily anomalies for daily data:

        >>> da = xr.DataArray(
        ...     np.linspace(0, 1826, num=1827),
        ...     coords=[pd.date_range("2000-01-01", "2004-12-31", freq="D")],
        ...     dims="time",
        ... )
        >>> da
        <xarray.DataArray (time: 1827)>
        array([0.000e+00, 1.000e+00, 2.000e+00, ..., 1.824e+03, 1.825e+03,
               1.826e+03])
        Coordinates:
          * time     (time) datetime64[ns] 2000-01-01 2000-01-02 ... 2004-12-31
        >>> da.groupby("time.dayofyear") - da.groupby("time.dayofyear").mean("time")
        <xarray.DataArray (time: 1827)>
        array([-730.8, -730.8, -730.8, ...,  730.2,  730.2,  730.5])
        Coordinates:
          * time       (time) datetime64[ns] 2000-01-01 2000-01-02 ... 2004-12-31
            dayofyear  (time) int64 1 2 3 4 5 6 7 8 ... 359 360 361 362 363 364 365 366

        See Also
        --------
        DataArray.groupby_bins
        Dataset.groupby
        core.groupby.DataArrayGroupBy
        pandas.DataFrame.groupby
        """
        from xarray.core.groupby import DataArrayGroupBy

        # While we don't generally check the type of every arg, passing
        # multiple dimensions as multiple arguments is common enough, and the
        # consequences hidden enough (strings evaluate as true) to warrant
        # checking here.
        # A future version could make squeeze kwarg only, but would face
        # backward-compat issues.
        if not isinstance(squeeze, bool):
            raise TypeError(
                f"`squeeze` must be True or False, but {squeeze} was supplied"
            )

        return DataArrayGroupBy(
            self, group, squeeze=squeeze, restore_coord_dims=restore_coord_dims
        )

    def groupby_bins(
        self,
        group: Hashable | DataArray | IndexVariable,
        bins: ArrayLike,
        right: bool = True,
        labels: ArrayLike | Literal[False] | None = None,
        precision: int = 3,
        include_lowest: bool = False,
        squeeze: bool = True,
        restore_coord_dims: bool = False,
    ) -> DataArrayGroupBy:
        """Returns a DataArrayGroupBy object for performing grouped operations.

        Rather than using all unique values of `group`, the values are discretized
        first by applying `pandas.cut` [1]_ to `group`.

        Parameters
        ----------
        group : Hashable, DataArray or IndexVariable
            Array whose binned values should be used to group this array. If a
            Hashable, must be the name of a coordinate contained in this dataarray.
        bins : int or array-like
            If bins is an int, it defines the number of equal-width bins in the
            range of x. However, in this case, the range of x is extended by .1%
            on each side to include the min or max values of x. If bins is a
            sequence it defines the bin edges allowing for non-uniform bin
            width. No extension of the range of x is done in this case.
        right : bool, default: True
            Indicates whether the bins include the rightmost edge or not. If
            right == True (the default), then the bins [1,2,3,4] indicate
            (1,2], (2,3], (3,4].
        labels : array-like, False or None, default: None
            Used as labels for the resulting bins. Must be of the same length as
            the resulting bins. If False, string bin labels are assigned by
            `pandas.cut`.
        precision : int, default: 3
            The precision at which to store and display the bins labels.
        include_lowest : bool, default: False
            Whether the first interval should be left-inclusive or not.
        squeeze : bool, default: True
            If "group" is a dimension of any arrays in this dataset, `squeeze`
            controls whether the subarrays have a dimension of length 1 along
            that dimension or if the dimension is squeezed out.
        restore_coord_dims : bool, default: False
            If True, also restore the dimension order of multi-dimensional
            coordinates.

        Returns
        -------
        grouped : DataArrayGroupBy
            A `DataArrayGroupBy` object patterned after `pandas.GroupBy` that can be
            iterated over in the form of `(unique_value, grouped_array)` pairs.
            The name of the group has the added suffix `_bins` in order to
            distinguish it from the original variable.

        See Also
        --------
        DataArray.groupby
        Dataset.groupby_bins
        core.groupby.DataArrayGroupBy
        pandas.DataFrame.groupby

        References
        ----------
        .. [1] http://pandas.pydata.org/pandas-docs/stable/generated/pandas.cut.html
        """
        from xarray.core.groupby import DataArrayGroupBy

        return DataArrayGroupBy(
            self,
            group,
            squeeze=squeeze,
            bins=bins,
            restore_coord_dims=restore_coord_dims,
            cut_kwargs={
                "right": right,
                "labels": labels,
                "precision": precision,
                "include_lowest": include_lowest,
            },
        )

    def weighted(self, weights: DataArray) -> DataArrayWeighted:
        """
        Weighted DataArray operations.

        Parameters
        ----------
        weights : DataArray
            An array of weights associated with the values in this Dataset.
            Each value in the data contributes to the reduction operation
            according to its associated weight.

        Notes
        -----
        ``weights`` must be a DataArray and cannot contain missing values.
        Missing values can be replaced by ``weights.fillna(0)``.

        Returns
        -------
        core.weighted.DataArrayWeighted

        See Also
        --------
        Dataset.weighted
        """
        from xarray.core.weighted import DataArrayWeighted

        return DataArrayWeighted(self, weights)

    def rolling(
        self,
        dim: Mapping[Any, int] | None = None,
        min_periods: int | None = None,
        center: bool | Mapping[Any, bool] = False,
        **window_kwargs: int,
    ) -> DataArrayRolling:
        """
        Rolling window object for DataArrays.

        Parameters
        ----------
        dim : dict, optional
            Mapping from the dimension name to create the rolling iterator
            along (e.g. `time`) to its moving window size.
        min_periods : int or None, default: None
            Minimum number of observations in window required to have a value
            (otherwise result is NA). The default, None, is equivalent to
            setting min_periods equal to the size of the window.
        center : bool or Mapping to int, default: False
            Set the labels at the center of the window.
        **window_kwargs : optional
            The keyword arguments form of ``dim``.
            One of dim or window_kwargs must be provided.

        Returns
        -------
        core.rolling.DataArrayRolling

        Examples
        --------
        Create rolling seasonal average of monthly data e.g. DJF, JFM, ..., SON:

        >>> da = xr.DataArray(
        ...     np.linspace(0, 11, num=12),
        ...     coords=[
        ...         pd.date_range(
        ...             "1999-12-15",
        ...             periods=12,
        ...             freq=pd.DateOffset(months=1),
        ...         )
        ...     ],
        ...     dims="time",
        ... )
        >>> da
        <xarray.DataArray (time: 12)>
        array([ 0.,  1.,  2.,  3.,  4.,  5.,  6.,  7.,  8.,  9., 10., 11.])
        Coordinates:
          * time     (time) datetime64[ns] 1999-12-15 2000-01-15 ... 2000-11-15
        >>> da.rolling(time=3, center=True).mean()
        <xarray.DataArray (time: 12)>
        array([nan,  1.,  2.,  3.,  4.,  5.,  6.,  7.,  8.,  9., 10., nan])
        Coordinates:
          * time     (time) datetime64[ns] 1999-12-15 2000-01-15 ... 2000-11-15

        Remove the NaNs using ``dropna()``:

        >>> da.rolling(time=3, center=True).mean().dropna("time")
        <xarray.DataArray (time: 10)>
        array([ 1.,  2.,  3.,  4.,  5.,  6.,  7.,  8.,  9., 10.])
        Coordinates:
          * time     (time) datetime64[ns] 2000-01-15 2000-02-15 ... 2000-10-15

        See Also
        --------
        core.rolling.DataArrayRolling
        Dataset.rolling
        """
        from xarray.core.rolling import DataArrayRolling

        dim = either_dict_or_kwargs(dim, window_kwargs, "rolling")
        return DataArrayRolling(self, dim, min_periods=min_periods, center=center)

    def coarsen(
        self,
        dim: Mapping[Any, int] | None = None,
        boundary: CoarsenBoundaryOptions = "exact",
        side: SideOptions | Mapping[Any, SideOptions] = "left",
        coord_func: str | Callable | Mapping[Any, str | Callable] = "mean",
        **window_kwargs: int,
    ) -> DataArrayCoarsen:
        """
        Coarsen object for DataArrays.

        Parameters
        ----------
        dim : mapping of hashable to int, optional
            Mapping from the dimension name to the window size.
        boundary : {"exact", "trim", "pad"}, default: "exact"
            If 'exact', a ValueError will be raised if dimension size is not a
            multiple of the window size. If 'trim', the excess entries are
            dropped. If 'pad', NA will be padded.
        side : {"left", "right"} or mapping of str to {"left", "right"}, default: "left"
        coord_func : str or mapping of hashable to str, default: "mean"
            function (name) that is applied to the coordinates,
            or a mapping from coordinate name to function (name).

        Returns
        -------
        core.rolling.DataArrayCoarsen

        Examples
        --------
        Coarsen the long time series by averaging over every four days.

        >>> da = xr.DataArray(
        ...     np.linspace(0, 364, num=364),
        ...     dims="time",
        ...     coords={"time": pd.date_range("1999-12-15", periods=364)},
        ... )
        >>> da  # +doctest: ELLIPSIS
        <xarray.DataArray (time: 364)>
        array([  0.        ,   1.00275482,   2.00550964,   3.00826446,
                 4.01101928,   5.0137741 ,   6.01652893,   7.01928375,
                 8.02203857,   9.02479339,  10.02754821,  11.03030303,
        ...
               356.98071625, 357.98347107, 358.9862259 , 359.98898072,
               360.99173554, 361.99449036, 362.99724518, 364.        ])
        Coordinates:
          * time     (time) datetime64[ns] 1999-12-15 1999-12-16 ... 2000-12-12
        >>> da.coarsen(time=3, boundary="trim").mean()  # +doctest: ELLIPSIS
        <xarray.DataArray (time: 121)>
        array([  1.00275482,   4.01101928,   7.01928375,  10.02754821,
                13.03581267,  16.04407713,  19.0523416 ,  22.06060606,
                25.06887052,  28.07713499,  31.08539945,  34.09366391,
        ...
               349.96143251, 352.96969697, 355.97796143, 358.9862259 ,
               361.99449036])
        Coordinates:
          * time     (time) datetime64[ns] 1999-12-16 1999-12-19 ... 2000-12-10
        >>>

        See Also
        --------
        core.rolling.DataArrayCoarsen
        Dataset.coarsen
        """
        from xarray.core.rolling import DataArrayCoarsen

        dim = either_dict_or_kwargs(dim, window_kwargs, "coarsen")
        return DataArrayCoarsen(
            self,
            dim,
            boundary=boundary,
            side=side,
            coord_func=coord_func,
        )

    def resample(
        self,
        indexer: Mapping[Any, str] | None = None,
        skipna: bool | None = None,
        closed: SideOptions | None = None,
        label: SideOptions | None = None,
        base: int | None = None,
        offset: pd.Timedelta | datetime.timedelta | str | None = None,
        origin: str | DatetimeLike = "start_day",
        keep_attrs: bool | None = None,
        loffset: datetime.timedelta | str | None = None,
        restore_coord_dims: bool | None = None,
        **indexer_kwargs: str,
    ) -> DataArrayResample:
        """Returns a Resample object for performing resampling operations.

        Handles both downsampling and upsampling. The resampled
        dimension must be a datetime-like coordinate. If any intervals
        contain no values from the original object, they will be given
        the value ``NaN``.

        Parameters
        ----------
        indexer : Mapping of Hashable to str, optional
            Mapping from the dimension name to resample frequency [1]_. The
            dimension must be datetime-like.
        skipna : bool, optional
            Whether to skip missing values when aggregating in downsampling.
        closed : {"left", "right"}, optional
            Side of each interval to treat as closed.
        label : {"left", "right"}, optional
            Side of each interval to use for labeling.
        base : int, optional
            For frequencies that evenly subdivide 1 day, the "origin" of the
            aggregated intervals. For example, for "24H" frequency, base could
            range from 0 through 23.
        origin : {'epoch', 'start', 'start_day', 'end', 'end_day'}, pd.Timestamp, datetime.datetime, np.datetime64, or cftime.datetime, default 'start_day'
            The datetime on which to adjust the grouping. The timezone of origin
            must match the timezone of the index.

            If a datetime is not used, these values are also supported:
            - 'epoch': `origin` is 1970-01-01
            - 'start': `origin` is the first value of the timeseries
            - 'start_day': `origin` is the first day at midnight of the timeseries
            - 'end': `origin` is the last value of the timeseries
            - 'end_day': `origin` is the ceiling midnight of the last day
        offset : pd.Timedelta, datetime.timedelta, or str, default is None
            An offset timedelta added to the origin.
        loffset : timedelta or str, optional
            Offset used to adjust the resampled time labels. Some pandas date
            offset strings are supported.
        restore_coord_dims : bool, optional
            If True, also restore the dimension order of multi-dimensional
            coordinates.
        **indexer_kwargs : str
            The keyword arguments form of ``indexer``.
            One of indexer or indexer_kwargs must be provided.

        Returns
        -------
        resampled : core.resample.DataArrayResample
            This object resampled.

        Examples
        --------
        Downsample monthly time-series data to seasonal data:

        >>> da = xr.DataArray(
        ...     np.linspace(0, 11, num=12),
        ...     coords=[
        ...         pd.date_range(
        ...             "1999-12-15",
        ...             periods=12,
        ...             freq=pd.DateOffset(months=1),
        ...         )
        ...     ],
        ...     dims="time",
        ... )
        >>> da
        <xarray.DataArray (time: 12)>
        array([ 0.,  1.,  2.,  3.,  4.,  5.,  6.,  7.,  8.,  9., 10., 11.])
        Coordinates:
          * time     (time) datetime64[ns] 1999-12-15 2000-01-15 ... 2000-11-15
        >>> da.resample(time="QS-DEC").mean()
        <xarray.DataArray (time: 4)>
        array([ 1.,  4.,  7., 10.])
        Coordinates:
          * time     (time) datetime64[ns] 1999-12-01 2000-03-01 2000-06-01 2000-09-01

        Upsample monthly time-series data to daily data:

        >>> da.resample(time="1D").interpolate("linear")  # +doctest: ELLIPSIS
        <xarray.DataArray (time: 337)>
        array([ 0.        ,  0.03225806,  0.06451613,  0.09677419,  0.12903226,
                0.16129032,  0.19354839,  0.22580645,  0.25806452,  0.29032258,
                0.32258065,  0.35483871,  0.38709677,  0.41935484,  0.4516129 ,
        ...
               10.80645161, 10.83870968, 10.87096774, 10.90322581, 10.93548387,
               10.96774194, 11.        ])
        Coordinates:
          * time     (time) datetime64[ns] 1999-12-15 1999-12-16 ... 2000-11-15

        Limit scope of upsampling method

        >>> da.resample(time="1D").nearest(tolerance="1D")
        <xarray.DataArray (time: 337)>
        array([ 0.,  0., nan, ..., nan, 11., 11.])
        Coordinates:
          * time     (time) datetime64[ns] 1999-12-15 1999-12-16 ... 2000-11-15

        See Also
        --------
        Dataset.resample
        pandas.Series.resample
        pandas.DataFrame.resample

        References
        ----------
        .. [1] http://pandas.pydata.org/pandas-docs/stable/timeseries.html#offset-aliases
        """
        from xarray.core.resample import DataArrayResample

        return self._resample(
            resample_cls=DataArrayResample,
            indexer=indexer,
            skipna=skipna,
            closed=closed,
            label=label,
            base=base,
            offset=offset,
            origin=origin,
            keep_attrs=keep_attrs,
            loffset=loffset,
            restore_coord_dims=restore_coord_dims,
            **indexer_kwargs,
        )

    # this needs to be at the end, or mypy will confuse with `str`
    # https://mypy.readthedocs.io/en/latest/common_issues.html#dealing-with-conflicting-names
    str = utils.UncachedAccessor(StringAccessor["DataArray"])<|MERGE_RESOLUTION|>--- conflicted
+++ resolved
@@ -396,17 +396,10 @@
         | Mapping[Any, Any]
         | None = None,
         dims: Hashable | Sequence[Hashable] | None = None,
-<<<<<<< HEAD
-        name: Hashable = None,
-        attrs: Mapping = None,
+        name: Hashable | None = None,
+        attrs: Mapping | None = None,
         indexes: Mapping[Any, Index] | None = None,
         # internal parameters
-=======
-        name: Hashable | None = None,
-        attrs: Mapping | None = None,
-        # internal parameters
-        indexes: dict[Hashable, Index] | None = None,
->>>>>>> 6e77f5e8
         fastpath: bool = False,
     ) -> None:
         if fastpath:
@@ -479,14 +472,7 @@
         assert isinstance(da_coords, dict)
         self._coords = da_coords
         self._name = name
-<<<<<<< HEAD
         self._indexes = da_indexes  # type: ignore[assignment]
-=======
-
-        # TODO(shoyer): document this argument, once it becomes part of the
-        # public interface.
-        self._indexes = indexes
->>>>>>> 6e77f5e8
 
         self._close = None
 
