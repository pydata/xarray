from __future__ import annotations

import datetime
import warnings
from os import PathLike
from typing import (
    TYPE_CHECKING,
    Any,
    Callable,
    Hashable,
    Iterable,
    Literal,
    Mapping,
    NoReturn,
    Sequence,
    cast,
    overload,
)

import numpy as np
import pandas as pd

from ..coding.calendar_ops import convert_calendar, interp_calendar
from ..coding.cftimeindex import CFTimeIndex
from ..plot.plot import _PlotMethods
from ..plot.utils import _get_units_from_attrs
from . import (
    alignment,
    computation,
    dtypes,
    groupby,
    indexing,
    ops,
    resample,
    rolling,
    utils,
    weighted,
)
from ._reductions import DataArrayReductions
from .accessor_dt import CombinedDatetimelikeAccessor
from .accessor_str import StringAccessor
from .alignment import _broadcast_helper, _get_broadcast_dims_map_common_coords, align
from .arithmetic import DataArrayArithmetic
from .common import AbstractArray, DataWithCoords, get_chunksizes
from .computation import unify_chunks
from .coordinates import DataArrayCoordinates, assert_coordinate_consistent
from .dataset import Dataset
from .formatting import format_item
from .indexes import (
    Index,
    Indexes,
    PandasMultiIndex,
    filter_indexes_from_coords,
    isel_indexes,
)
from .indexing import is_fancy_indexer, map_index_queries
from .merge import PANDAS_TYPES, MergeError, _create_indexes_from_coords
from .npcompat import QUANTILE_METHODS, ArrayLike
from .options import OPTIONS, _get_keep_attrs
from .utils import (
    Default,
    HybridMappingProxy,
    ReprObject,
    _default,
    either_dict_or_kwargs,
)
from .variable import IndexVariable, Variable, as_compatible_data, as_variable

if TYPE_CHECKING:
    from typing import TypeVar, Union

    try:
        from dask.delayed import Delayed
    except ImportError:
        Delayed = None  # type: ignore
    try:
        from cdms2 import Variable as cdms2_Variable
    except ImportError:
        cdms2_Variable = None
    try:
        from iris.cube import Cube as iris_Cube
    except ImportError:
        iris_Cube = None

    from ..backends.api import T_NetcdfEngine, T_NetcdfTypes
    from .types import (
        DatetimeUnitOptions,
        ErrorOptions,
        ErrorOptionsWithWarn,
        InterpOptions,
        PadModeOptions,
        PadReflectOptions,
        QueryEngineOptions,
        QueryParserOptions,
        ReindexMethodOptions,
        T_DataArray,
        T_Xarray,
    )

    T_XarrayOther = TypeVar("T_XarrayOther", bound=Union["DataArray", Dataset])


def _infer_coords_and_dims(
    shape, coords, dims
) -> tuple[dict[Any, Variable], tuple[Hashable, ...]]:
    """All the logic for creating a new DataArray"""

    if (
        coords is not None
        and not utils.is_dict_like(coords)
        and len(coords) != len(shape)
    ):
        raise ValueError(
            f"coords is not dict-like, but it has {len(coords)} items, "
            f"which does not match the {len(shape)} dimensions of the "
            "data"
        )

    if isinstance(dims, str):
        dims = (dims,)

    if dims is None:
        dims = [f"dim_{n}" for n in range(len(shape))]
        if coords is not None and len(coords) == len(shape):
            # try to infer dimensions from coords
            if utils.is_dict_like(coords):
                dims = list(coords.keys())
            else:
                for n, (dim, coord) in enumerate(zip(dims, coords)):
                    coord = as_variable(coord, name=dims[n]).to_index_variable()
                    dims[n] = coord.name
        dims = tuple(dims)
    elif len(dims) != len(shape):
        raise ValueError(
            "different number of dimensions on data "
            f"and dims: {len(shape)} vs {len(dims)}"
        )
    else:
        for d in dims:
            if not isinstance(d, str):
                raise TypeError(f"dimension {d} is not a string")

    new_coords: dict[Any, Variable] = {}

    if utils.is_dict_like(coords):
        for k, v in coords.items():
            new_coords[k] = as_variable(v, name=k)
    elif coords is not None:
        for dim, coord in zip(dims, coords):
            var = as_variable(coord, name=dim)
            var.dims = (dim,)
            new_coords[dim] = var.to_index_variable()

    sizes = dict(zip(dims, shape))
    for k, v in new_coords.items():
        if any(d not in dims for d in v.dims):
            raise ValueError(
                f"coordinate {k} has dimensions {v.dims}, but these "
                "are not a subset of the DataArray "
                f"dimensions {dims}"
            )

        for d, s in zip(v.dims, v.shape):
            if s != sizes[d]:
                raise ValueError(
                    f"conflicting sizes for dimension {d!r}: "
                    f"length {sizes[d]} on the data but length {s} on "
                    f"coordinate {k!r}"
                )

        if k in sizes and v.shape != (sizes[k],):
            raise ValueError(
                f"coordinate {k!r} is a DataArray dimension, but "
                f"it has shape {v.shape!r} rather than expected shape {sizes[k]!r} "
                "matching the dimension size"
            )

    return new_coords, dims


def _check_data_shape(data, coords, dims):
    if data is dtypes.NA:
        data = np.nan
    if coords is not None and utils.is_scalar(data, include_0d=False):
        if utils.is_dict_like(coords):
            if dims is None:
                return data
            else:
                data_shape = tuple(
                    as_variable(coords[k], k).size if k in coords.keys() else 1
                    for k in dims
                )
        else:
            data_shape = tuple(as_variable(coord, "foo").size for coord in coords)
        data = np.full(data_shape, data)
    return data


class _LocIndexer:
    __slots__ = ("data_array",)

    def __init__(self, data_array: DataArray):
        self.data_array = data_array

    def __getitem__(self, key) -> DataArray:
        if not utils.is_dict_like(key):
            # expand the indexer so we can handle Ellipsis
            labels = indexing.expanded_indexer(key, self.data_array.ndim)
            key = dict(zip(self.data_array.dims, labels))
        return self.data_array.sel(key)

    def __setitem__(self, key, value) -> None:
        if not utils.is_dict_like(key):
            # expand the indexer so we can handle Ellipsis
            labels = indexing.expanded_indexer(key, self.data_array.ndim)
            key = dict(zip(self.data_array.dims, labels))

        dim_indexers = map_index_queries(self.data_array, key).dim_indexers
        self.data_array[dim_indexers] = value


# Used as the key corresponding to a DataArray's variable when converting
# arbitrary DataArray objects to datasets
_THIS_ARRAY = ReprObject("<this-array>")


class DataArray(
    AbstractArray, DataWithCoords, DataArrayArithmetic, DataArrayReductions
):
    """N-dimensional array with labeled coordinates and dimensions.

    DataArray provides a wrapper around numpy ndarrays that uses
    labeled dimensions and coordinates to support metadata aware
    operations. The API is similar to that for the pandas Series or
    DataFrame, but DataArray objects can have any number of dimensions,
    and their contents have fixed data types.

    Additional features over raw numpy arrays:

    - Apply operations over dimensions by name: ``x.sum('time')``.
    - Select or assign values by integer location (like numpy):
      ``x[:10]`` or by label (like pandas): ``x.loc['2014-01-01']`` or
      ``x.sel(time='2014-01-01')``.
    - Mathematical operations (e.g., ``x - y``) vectorize across
      multiple dimensions (known in numpy as "broadcasting") based on
      dimension names, regardless of their original order.
    - Keep track of arbitrary metadata in the form of a Python
      dictionary: ``x.attrs``
    - Convert to a pandas Series: ``x.to_series()``.

    Getting items from or doing mathematical operations with a
    DataArray always returns another DataArray.

    Parameters
    ----------
    data : array_like
        Values for this array. Must be an ``numpy.ndarray``, ndarray
        like, or castable to an ``ndarray``. If a self-described xarray
        or pandas object, attempts are made to use this array's
        metadata to fill in other unspecified arguments. A view of the
        array's data is used instead of a copy if possible.
    coords : sequence or dict of array_like, optional
        Coordinates (tick labels) to use for indexing along each
        dimension. The following notations are accepted:

        - mapping {dimension name: array-like}
        - sequence of tuples that are valid arguments for
          ``xarray.Variable()``
          - (dims, data)
          - (dims, data, attrs)
          - (dims, data, attrs, encoding)

        Additionally, it is possible to define a coord whose name
        does not match the dimension name, or a coord based on multiple
        dimensions, with one of the following notations:

        - mapping {coord name: DataArray}
        - mapping {coord name: Variable}
        - mapping {coord name: (dimension name, array-like)}
        - mapping {coord name: (tuple of dimension names, array-like)}

    dims : Hashable or sequence of Hashable, optional
        Name(s) of the data dimension(s). Must be either a Hashable
        (only for 1D data) or a sequence of Hashables with length equal
        to the number of dimensions. If this argument is omitted,
        dimension names are taken from ``coords`` (if possible) and
        otherwise default to ``['dim_0', ... 'dim_n']``.
    name : str or None, optional
        Name of this array.
    attrs : dict_like or None, optional
        Attributes to assign to the new instance. By default, an empty
        attribute dictionary is initialized.

    Examples
    --------
    Create data:

    >>> np.random.seed(0)
    >>> temperature = 15 + 8 * np.random.randn(2, 2, 3)
    >>> lon = [[-99.83, -99.32], [-99.79, -99.23]]
    >>> lat = [[42.25, 42.21], [42.63, 42.59]]
    >>> time = pd.date_range("2014-09-06", periods=3)
    >>> reference_time = pd.Timestamp("2014-09-05")

    Initialize a dataarray with multiple dimensions:

    >>> da = xr.DataArray(
    ...     data=temperature,
    ...     dims=["x", "y", "time"],
    ...     coords=dict(
    ...         lon=(["x", "y"], lon),
    ...         lat=(["x", "y"], lat),
    ...         time=time,
    ...         reference_time=reference_time,
    ...     ),
    ...     attrs=dict(
    ...         description="Ambient temperature.",
    ...         units="degC",
    ...     ),
    ... )
    >>> da
    <xarray.DataArray (x: 2, y: 2, time: 3)>
    array([[[29.11241877, 18.20125767, 22.82990387],
            [32.92714559, 29.94046392,  7.18177696]],
    <BLANKLINE>
           [[22.60070734, 13.78914233, 14.17424919],
            [18.28478802, 16.15234857, 26.63418806]]])
    Coordinates:
        lon             (x, y) float64 -99.83 -99.32 -99.79 -99.23
        lat             (x, y) float64 42.25 42.21 42.63 42.59
      * time            (time) datetime64[ns] 2014-09-06 2014-09-07 2014-09-08
        reference_time  datetime64[ns] 2014-09-05
    Dimensions without coordinates: x, y
    Attributes:
        description:  Ambient temperature.
        units:        degC

    Find out where the coldest temperature was:

    >>> da.isel(da.argmin(...))
    <xarray.DataArray ()>
    array(7.18177696)
    Coordinates:
        lon             float64 -99.32
        lat             float64 42.21
        time            datetime64[ns] 2014-09-08
        reference_time  datetime64[ns] 2014-09-05
    Attributes:
        description:  Ambient temperature.
        units:        degC
    """

    _cache: dict[str, Any]
    _coords: dict[Any, Variable]
    _close: Callable[[], None] | None
    _indexes: dict[Hashable, Index]
    _name: Hashable | None
    _variable: Variable

    __slots__ = (
        "_cache",
        "_coords",
        "_close",
        "_indexes",
        "_name",
        "_variable",
        "__weakref__",
    )

    _groupby_cls = groupby.DataArrayGroupBy
    _rolling_cls = rolling.DataArrayRolling
    _coarsen_cls = rolling.DataArrayCoarsen
    _resample_cls = resample.DataArrayResample
    _weighted_cls = weighted.DataArrayWeighted

    dt = utils.UncachedAccessor(CombinedDatetimelikeAccessor["DataArray"])

    def __init__(
        self,
        data: Any = dtypes.NA,
        coords: Sequence[Sequence[Any] | pd.Index | DataArray]
        | Mapping[Any, Any]
        | None = None,
        dims: Hashable | Sequence[Hashable] | None = None,
        name: Hashable = None,
        attrs: Mapping = None,
        # internal parameters
        indexes: dict[Hashable, Index] = None,
        fastpath: bool = False,
    ) -> None:
        if fastpath:
            variable = data
            assert dims is None
            assert attrs is None
            assert indexes is not None
        else:
            # TODO: (benbovy - explicit indexes) remove
            # once it becomes part of the public interface
            if indexes is not None:
                raise ValueError("Providing explicit indexes is not supported yet")

            # try to fill in arguments from data if they weren't supplied
            if coords is None:

                if isinstance(data, DataArray):
                    coords = data.coords
                elif isinstance(data, pd.Series):
                    coords = [data.index]
                elif isinstance(data, pd.DataFrame):
                    coords = [data.index, data.columns]
                elif isinstance(data, (pd.Index, IndexVariable)):
                    coords = [data]

            if dims is None:
                dims = getattr(data, "dims", getattr(coords, "dims", None))
            if name is None:
                name = getattr(data, "name", None)
            if attrs is None and not isinstance(data, PANDAS_TYPES):
                attrs = getattr(data, "attrs", None)

            data = _check_data_shape(data, coords, dims)
            data = as_compatible_data(data)
            coords, dims = _infer_coords_and_dims(data.shape, coords, dims)
            variable = Variable(dims, data, attrs, fastpath=True)
            indexes, coords = _create_indexes_from_coords(coords)

        # These fully describe a DataArray
        self._variable = variable
        assert isinstance(coords, dict)
        self._coords = coords
        self._name = name

        # TODO(shoyer): document this argument, once it becomes part of the
        # public interface.
        self._indexes = indexes  # type: ignore[assignment]

        self._close = None

    @classmethod
    def _construct_direct(
        cls: type[T_DataArray],
        variable: Variable,
        coords: dict[Any, Variable],
        name: Hashable,
        indexes: dict[Hashable, Index],
    ) -> T_DataArray:
        """Shortcut around __init__ for internal use when we want to skip
        costly validation
        """
        obj = object.__new__(cls)
        obj._variable = variable
        obj._coords = coords
        obj._name = name
        obj._indexes = indexes
        obj._close = None
        return obj

    def _replace(
        self: T_DataArray,
        variable: Variable = None,
        coords=None,
        name: Hashable | None | Default = _default,
        indexes=None,
    ) -> T_DataArray:
        if variable is None:
            variable = self.variable
        if coords is None:
            coords = self._coords
        if indexes is None:
            indexes = self._indexes
        if name is _default:
            name = self.name
        return type(self)(variable, coords, name=name, indexes=indexes, fastpath=True)

    def _replace_maybe_drop_dims(
        self: T_DataArray,
        variable: Variable,
        name: Hashable | None | Default = _default,
    ) -> T_DataArray:
        if variable.dims == self.dims and variable.shape == self.shape:
            coords = self._coords.copy()
            indexes = self._indexes
        elif variable.dims == self.dims:
            # Shape has changed (e.g. from reduce(..., keepdims=True)
            new_sizes = dict(zip(self.dims, variable.shape))
            coords = {
                k: v
                for k, v in self._coords.items()
                if v.shape == tuple(new_sizes[d] for d in v.dims)
            }
            indexes = filter_indexes_from_coords(self._indexes, set(coords))
        else:
            allowed_dims = set(variable.dims)
            coords = {
                k: v for k, v in self._coords.items() if set(v.dims) <= allowed_dims
            }
            indexes = filter_indexes_from_coords(self._indexes, set(coords))
        return self._replace(variable, coords, name, indexes=indexes)

    def _overwrite_indexes(
        self: T_DataArray,
        indexes: Mapping[Any, Index],
        coords: Mapping[Any, Variable] = None,
        drop_coords: list[Hashable] = None,
        rename_dims: Mapping[Any, Any] = None,
    ) -> T_DataArray:
        """Maybe replace indexes and their corresponding coordinates."""
        if not indexes:
            return self

        if coords is None:
            coords = {}
        if drop_coords is None:
            drop_coords = []

        new_variable = self.variable.copy()
        new_coords = self._coords.copy()
        new_indexes = dict(self._indexes)

        for name in indexes:
            new_coords[name] = coords[name]
            new_indexes[name] = indexes[name]

        for name in drop_coords:
            new_coords.pop(name)
            new_indexes.pop(name)

        if rename_dims:
            new_variable.dims = [rename_dims.get(d, d) for d in new_variable.dims]

        return self._replace(
            variable=new_variable, coords=new_coords, indexes=new_indexes
        )

    def _to_temp_dataset(self) -> Dataset:
        return self._to_dataset_whole(name=_THIS_ARRAY, shallow_copy=False)

    def _from_temp_dataset(
        self: T_DataArray, dataset: Dataset, name: Hashable | None | Default = _default
    ) -> T_DataArray:
        variable = dataset._variables.pop(_THIS_ARRAY)
        coords = dataset._variables
        indexes = dataset._indexes
        return self._replace(variable, coords, name, indexes=indexes)

    def _to_dataset_split(self, dim: Hashable) -> Dataset:
        """splits dataarray along dimension 'dim'"""

        def subset(dim, label):
            array = self.loc[{dim: label}]
            array.attrs = {}
            return as_variable(array)

        variables = {label: subset(dim, label) for label in self.get_index(dim)}
        variables.update({k: v for k, v in self._coords.items() if k != dim})
        coord_names = set(self._coords) - {dim}
        indexes = filter_indexes_from_coords(self._indexes, coord_names)
        dataset = Dataset._construct_direct(
            variables, coord_names, indexes=indexes, attrs=self.attrs
        )
        return dataset

    def _to_dataset_whole(
        self, name: Hashable = None, shallow_copy: bool = True
    ) -> Dataset:
        if name is None:
            name = self.name
        if name is None:
            raise ValueError(
                "unable to convert unnamed DataArray to a "
                "Dataset without providing an explicit name"
            )
        if name in self.coords:
            raise ValueError(
                "cannot create a Dataset from a DataArray with "
                "the same name as one of its coordinates"
            )
        # use private APIs for speed: this is called by _to_temp_dataset(),
        # which is used in the guts of a lot of operations (e.g., reindex)
        variables = self._coords.copy()
        variables[name] = self.variable
        if shallow_copy:
            for k in variables:
                variables[k] = variables[k].copy(deep=False)
        indexes = self._indexes

        coord_names = set(self._coords)
        return Dataset._construct_direct(variables, coord_names, indexes=indexes)

    def to_dataset(
        self,
        dim: Hashable = None,
        *,
        name: Hashable = None,
        promote_attrs: bool = False,
    ) -> Dataset:
        """Convert a DataArray to a Dataset.

        Parameters
        ----------
        dim : Hashable, optional
            Name of the dimension on this array along which to split this array
            into separate variables. If not provided, this array is converted
            into a Dataset of one variable.
        name : Hashable, optional
            Name to substitute for this array's name. Only valid if ``dim`` is
            not provided.
        promote_attrs : bool, default: False
            Set to True to shallow copy attrs of DataArray to returned Dataset.

        Returns
        -------
        dataset : Dataset
        """
        if dim is not None and dim not in self.dims:
            raise TypeError(
                f"{dim} is not a dim. If supplying a ``name``, pass as a kwarg."
            )

        if dim is not None:
            if name is not None:
                raise TypeError("cannot supply both dim and name arguments")
            result = self._to_dataset_split(dim)
        else:
            result = self._to_dataset_whole(name)

        if promote_attrs:
            result.attrs = dict(self.attrs)

        return result

    @property
    def name(self) -> Hashable | None:
        """The name of this array."""
        return self._name

    @name.setter
    def name(self, value: Hashable | None) -> None:
        self._name = value

    @property
    def variable(self) -> Variable:
        """Low level interface to the Variable object for this DataArray."""
        return self._variable

    @property
    def dtype(self) -> np.dtype:
        return self.variable.dtype

    @property
    def shape(self) -> tuple[int, ...]:
        return self.variable.shape

    @property
    def size(self) -> int:
        return self.variable.size

    @property
    def nbytes(self) -> int:
        return self.variable.nbytes

    @property
    def ndim(self) -> int:
        return self.variable.ndim

    def __len__(self) -> int:
        return len(self.variable)

    @property
    def data(self) -> Any:
        """
        The DataArray's data as an array. The underlying array type
        (e.g. dask, sparse, pint) is preserved.

        See Also
        --------
        DataArray.to_numpy
        DataArray.as_numpy
        DataArray.values
        """
        return self.variable.data

    @data.setter
    def data(self, value: Any) -> None:
        self.variable.data = value

    @property
    def values(self) -> np.ndarray:
        """
        The array's data as a numpy.ndarray.

        If the array's data is not a numpy.ndarray this will attempt to convert
        it naively using np.array(), which will raise an error if the array
        type does not support coercion like this (e.g. cupy).
        """
        return self.variable.values

    @values.setter
    def values(self, value: Any) -> None:
        self.variable.values = value

    def to_numpy(self) -> np.ndarray:
        """
        Coerces wrapped data to numpy and returns a numpy.ndarray.

        See Also
        --------
        DataArray.as_numpy : Same but returns the surrounding DataArray instead.
        Dataset.as_numpy
        DataArray.values
        DataArray.data
        """
        return self.variable.to_numpy()

    def as_numpy(self: T_DataArray) -> T_DataArray:
        """
        Coerces wrapped data and coordinates into numpy arrays, returning a DataArray.

        See Also
        --------
        DataArray.to_numpy : Same but returns only the data as a numpy.ndarray object.
        Dataset.as_numpy : Converts all variables in a Dataset.
        DataArray.values
        DataArray.data
        """
        coords = {k: v.as_numpy() for k, v in self._coords.items()}
        return self._replace(self.variable.as_numpy(), coords, indexes=self._indexes)

    @property
    def _in_memory(self) -> bool:
        return self.variable._in_memory

    def to_index(self) -> pd.Index:
        """Convert this variable to a pandas.Index. Only possible for 1D
        arrays.
        """
        return self.variable.to_index()

    @property
    def dims(self) -> tuple[Hashable, ...]:
        """Tuple of dimension names associated with this array.

        Note that the type of this property is inconsistent with
        `Dataset.dims`.  See `Dataset.sizes` and `DataArray.sizes` for
        consistently named properties.
        """
        return self.variable.dims

    @dims.setter
    def dims(self, value: Any) -> NoReturn:
        raise AttributeError(
            "you cannot assign dims on a DataArray. Use "
            ".rename() or .swap_dims() instead."
        )

    def _item_key_to_dict(self, key: Any) -> Mapping[Hashable, Any]:
        if utils.is_dict_like(key):
            return key
        key = indexing.expanded_indexer(key, self.ndim)
        return dict(zip(self.dims, key))

    def _getitem_coord(self: T_DataArray, key: Any) -> T_DataArray:
        from .dataset import _get_virtual_variable

        try:
            var = self._coords[key]
        except KeyError:
            dim_sizes = dict(zip(self.dims, self.shape))
            _, key, var = _get_virtual_variable(self._coords, key, dim_sizes)

        return self._replace_maybe_drop_dims(var, name=key)

    def __getitem__(self: T_DataArray, key: Any) -> T_DataArray:
        if isinstance(key, str):
            return self._getitem_coord(key)
        else:
            # xarray-style array indexing
            return self.isel(indexers=self._item_key_to_dict(key))

    def __setitem__(self, key: Any, value: Any) -> None:
        if isinstance(key, str):
            self.coords[key] = value
        else:
            # Coordinates in key, value and self[key] should be consistent.
            # TODO Coordinate consistency in key is checked here, but it
            # causes unnecessary indexing. It should be optimized.
            obj = self[key]
            if isinstance(value, DataArray):
                assert_coordinate_consistent(value, obj.coords.variables)
            # DataArray key -> Variable key
            key = {
                k: v.variable if isinstance(v, DataArray) else v
                for k, v in self._item_key_to_dict(key).items()
            }
            self.variable[key] = value

    def __delitem__(self, key: Any) -> None:
        del self.coords[key]

    @property
    def _attr_sources(self) -> Iterable[Mapping[Hashable, Any]]:
        """Places to look-up items for attribute-style access"""
        yield from self._item_sources
        yield self.attrs

    @property
    def _item_sources(self) -> Iterable[Mapping[Hashable, Any]]:
        """Places to look-up items for key-completion"""
        yield HybridMappingProxy(keys=self._coords, mapping=self.coords)

        # virtual coordinates
        # uses empty dict -- everything here can already be found in self.coords.
        yield HybridMappingProxy(keys=self.dims, mapping={})

    def __contains__(self, key: Any) -> bool:
        return key in self.data

    @property
    def loc(self) -> _LocIndexer:
        """Attribute for location based indexing like pandas."""
        return _LocIndexer(self)

    @property
    # Key type needs to be `Any` because of mypy#4167
    def attrs(self) -> dict[Any, Any]:
        """Dictionary storing arbitrary metadata with this array."""
        return self.variable.attrs

    @attrs.setter
    def attrs(self, value: Mapping[Any, Any]) -> None:
        # Disable type checking to work around mypy bug - see mypy#4167
        self.variable.attrs = value  # type: ignore[assignment]

    @property
    def encoding(self) -> dict[Hashable, Any]:
        """Dictionary of format-specific settings for how this array should be
        serialized."""
        return self.variable.encoding

    @encoding.setter
    def encoding(self, value: Mapping[Any, Any]) -> None:
        self.variable.encoding = value

    @property
    def indexes(self) -> Indexes:
        """Mapping of pandas.Index objects used for label based indexing.

        Raises an error if this Dataset has indexes that cannot be coerced
        to pandas.Index objects.

        See Also
        --------
        DataArray.xindexes

        """
        return self.xindexes.to_pandas_indexes()

    @property
    def xindexes(self) -> Indexes:
        """Mapping of xarray Index objects used for label based indexing."""
        return Indexes(self._indexes, {k: self._coords[k] for k in self._indexes})

    @property
    def coords(self) -> DataArrayCoordinates:
        """Dictionary-like container of coordinate arrays."""
        return DataArrayCoordinates(self)

    @overload
    def reset_coords(
        self: T_DataArray,
        names: Hashable | Iterable[Hashable] | None = None,
        drop: Literal[False] = False,
    ) -> Dataset:
        ...

    @overload
    def reset_coords(
        self: T_DataArray,
        names: Hashable | Iterable[Hashable] | None = None,
        *,
        drop: Literal[True],
    ) -> T_DataArray:
        ...

    def reset_coords(
        self: T_DataArray,
        names: Hashable | Iterable[Hashable] | None = None,
        drop: bool = False,
    ) -> T_DataArray | Dataset:
        """Given names of coordinates, reset them to become variables.

        Parameters
        ----------
        names : Hashable or iterable of Hashable, optional
            Name(s) of non-index coordinates in this dataset to reset into
            variables. By default, all non-index coordinates are reset.
        drop : bool, default: False
            If True, remove coordinates instead of converting them into
            variables.

        Returns
        -------
        Dataset, or DataArray if ``drop == True``
        """
        if names is None:
            names = set(self.coords) - set(self._indexes)
        dataset = self.coords.to_dataset().reset_coords(names, drop)
        if drop:
            return self._replace(coords=dataset._variables)
        if self.name is None:
            raise ValueError(
                "cannot reset_coords with drop=False on an unnamed DataArrray"
            )
        dataset[self.name] = self.variable
        return dataset

    def __dask_tokenize__(self):
        from dask.base import normalize_token

        return normalize_token((type(self), self._variable, self._coords, self._name))

    def __dask_graph__(self):
        return self._to_temp_dataset().__dask_graph__()

    def __dask_keys__(self):
        return self._to_temp_dataset().__dask_keys__()

    def __dask_layers__(self):
        return self._to_temp_dataset().__dask_layers__()

    @property
    def __dask_optimize__(self):
        return self._to_temp_dataset().__dask_optimize__

    @property
    def __dask_scheduler__(self):
        return self._to_temp_dataset().__dask_scheduler__

    def __dask_postcompute__(self):
        func, args = self._to_temp_dataset().__dask_postcompute__()
        return self._dask_finalize, (self.name, func) + args

    def __dask_postpersist__(self):
        func, args = self._to_temp_dataset().__dask_postpersist__()
        return self._dask_finalize, (self.name, func) + args

    @staticmethod
    def _dask_finalize(results, name, func, *args, **kwargs) -> DataArray:
        ds = func(results, *args, **kwargs)
        variable = ds._variables.pop(_THIS_ARRAY)
        coords = ds._variables
        indexes = ds._indexes
        return DataArray(variable, coords, name=name, indexes=indexes, fastpath=True)

    def load(self: T_DataArray, **kwargs) -> T_DataArray:
        """Manually trigger loading of this array's data from disk or a
        remote source into memory and return this array.

        Normally, it should not be necessary to call this method in user code,
        because all xarray functions should either work on deferred data or
        load data automatically. However, this method can be necessary when
        working with many file objects on disk.

        Parameters
        ----------
        **kwargs : dict
            Additional keyword arguments passed on to ``dask.compute``.

        See Also
        --------
        dask.compute
        """
        ds = self._to_temp_dataset().load(**kwargs)
        new = self._from_temp_dataset(ds)
        self._variable = new._variable
        self._coords = new._coords
        return self

    def compute(self: T_DataArray, **kwargs) -> T_DataArray:
        """Manually trigger loading of this array's data from disk or a
        remote source into memory and return a new array. The original is
        left unaltered.

        Normally, it should not be necessary to call this method in user code,
        because all xarray functions should either work on deferred data or
        load data automatically. However, this method can be necessary when
        working with many file objects on disk.

        Parameters
        ----------
        **kwargs : dict
            Additional keyword arguments passed on to ``dask.compute``.

        See Also
        --------
        dask.compute
        """
        new = self.copy(deep=False)
        return new.load(**kwargs)

    def persist(self: T_DataArray, **kwargs) -> T_DataArray:
        """Trigger computation in constituent dask arrays

        This keeps them as dask arrays but encourages them to keep data in
        memory.  This is particularly useful when on a distributed machine.
        When on a single machine consider using ``.compute()`` instead.

        Parameters
        ----------
        **kwargs : dict
            Additional keyword arguments passed on to ``dask.persist``.

        See Also
        --------
        dask.persist
        """
        ds = self._to_temp_dataset().persist(**kwargs)
        return self._from_temp_dataset(ds)

    def copy(self: T_DataArray, deep: bool = True, data: Any = None) -> T_DataArray:
        """Returns a copy of this array.

        If `deep=True`, a deep copy is made of the data array.
        Otherwise, a shallow copy is made, and the returned data array's
        values are a new view of this data array's values.

        Use `data` to create a new object with the same structure as
        original but entirely new data.

        Parameters
        ----------
        deep : bool, optional
            Whether the data array and its coordinates are loaded into memory
            and copied onto the new object. Default is True.
        data : array_like, optional
            Data to use in the new object. Must have same shape as original.
            When `data` is used, `deep` is ignored for all data variables,
            and only used for coords.

        Returns
        -------
        copy : DataArray
            New object with dimensions, attributes, coordinates, name,
            encoding, and optionally data copied from original.

        Examples
        --------
        Shallow versus deep copy

        >>> array = xr.DataArray([1, 2, 3], dims="x", coords={"x": ["a", "b", "c"]})
        >>> array.copy()
        <xarray.DataArray (x: 3)>
        array([1, 2, 3])
        Coordinates:
          * x        (x) <U1 'a' 'b' 'c'
        >>> array_0 = array.copy(deep=False)
        >>> array_0[0] = 7
        >>> array_0
        <xarray.DataArray (x: 3)>
        array([7, 2, 3])
        Coordinates:
          * x        (x) <U1 'a' 'b' 'c'
        >>> array
        <xarray.DataArray (x: 3)>
        array([7, 2, 3])
        Coordinates:
          * x        (x) <U1 'a' 'b' 'c'

        Changing the data using the ``data`` argument maintains the
        structure of the original object, but with the new data. Original
        object is unaffected.

        >>> array.copy(data=[0.1, 0.2, 0.3])
        <xarray.DataArray (x: 3)>
        array([0.1, 0.2, 0.3])
        Coordinates:
          * x        (x) <U1 'a' 'b' 'c'
        >>> array
        <xarray.DataArray (x: 3)>
        array([7, 2, 3])
        Coordinates:
          * x        (x) <U1 'a' 'b' 'c'

        See Also
        --------
        pandas.DataFrame.copy
        """
        variable = self.variable.copy(deep=deep, data=data)
        indexes, index_vars = self.xindexes.copy_indexes(deep=deep)

        coords = {}
        for k, v in self._coords.items():
            if k in index_vars:
                coords[k] = index_vars[k]
            else:
                coords[k] = v.copy(deep=deep)

        return self._replace(variable, coords, indexes=indexes)

    def __copy__(self: T_DataArray) -> T_DataArray:
        return self.copy(deep=False)

    def __deepcopy__(self: T_DataArray, memo=None) -> T_DataArray:
        # memo does nothing but is required for compatibility with
        # copy.deepcopy
        return self.copy(deep=True)

    # mutable objects should not be Hashable
    # https://github.com/python/mypy/issues/4266
    __hash__ = None  # type: ignore[assignment]

    @property
    def chunks(self) -> tuple[tuple[int, ...], ...] | None:
        """
        Tuple of block lengths for this dataarray's data, in order of dimensions, or None if
        the underlying data is not a dask array.

        See Also
        --------
        DataArray.chunk
        DataArray.chunksizes
        xarray.unify_chunks
        """
        return self.variable.chunks

    @property
    def chunksizes(self) -> Mapping[Any, tuple[int, ...]]:
        """
        Mapping from dimension names to block lengths for this dataarray's data, or None if
        the underlying data is not a dask array.
        Cannot be modified directly, but can be modified by calling .chunk().

        Differs from DataArray.chunks because it returns a mapping of dimensions to chunk shapes
        instead of a tuple of chunk shapes.

        See Also
        --------
        DataArray.chunk
        DataArray.chunks
        xarray.unify_chunks
        """
        all_variables = [self.variable] + [c.variable for c in self.coords.values()]
        return get_chunksizes(all_variables)

    def chunk(
        self: T_DataArray,
        chunks: (
            int
            | Literal["auto"]
            | tuple[int, ...]
            | tuple[tuple[int, ...], ...]
            | Mapping[Any, None | int | tuple[int, ...]]
        ) = {},  # {} even though it's technically unsafe, is being used intentionally here (#4667)
        name_prefix: str = "xarray-",
        token: str | None = None,
        lock: bool = False,
        inline_array: bool = False,
        **chunks_kwargs: Any,
    ) -> T_DataArray:
        """Coerce this array's data into a dask arrays with the given chunks.

        If this variable is a non-dask array, it will be converted to dask
        array. If it's a dask array, it will be rechunked to the given chunk
        sizes.

        If neither chunks is not provided for one or more dimensions, chunk
        sizes along that dimension will not be updated; non-dask arrays will be
        converted into dask arrays with a single block.

        Parameters
        ----------
        chunks : int, "auto", tuple of int or mapping of Hashable to int, optional
            Chunk sizes along each dimension, e.g., ``5``, ``"auto"``, ``(5, 5)`` or
            ``{"x": 5, "y": 5}``.
        name_prefix : str, optional
            Prefix for the name of the new dask array.
        token : str, optional
            Token uniquely identifying this array.
        lock : optional
            Passed on to :py:func:`dask.array.from_array`, if the array is not
            already as dask array.
        inline_array: optional
            Passed on to :py:func:`dask.array.from_array`, if the array is not
            already as dask array.
        **chunks_kwargs : {dim: chunks, ...}, optional
            The keyword arguments form of ``chunks``.
            One of chunks or chunks_kwargs must be provided.

        Returns
        -------
        chunked : xarray.DataArray

        See Also
        --------
        DataArray.chunks
        DataArray.chunksizes
        xarray.unify_chunks
        dask.array.from_array
        """
        if chunks is None:
            warnings.warn(
                "None value for 'chunks' is deprecated. "
                "It will raise an error in the future. Use instead '{}'",
                category=FutureWarning,
            )
            chunks = {}

        if isinstance(chunks, (float, str, int)):
            # ignoring type; unclear why it won't accept a Literal into the value.
            chunks = dict.fromkeys(self.dims, chunks)  # type: ignore
        elif isinstance(chunks, (tuple, list)):
            chunks = dict(zip(self.dims, chunks))
        else:
            chunks = either_dict_or_kwargs(chunks, chunks_kwargs, "chunk")

        ds = self._to_temp_dataset().chunk(
            chunks,
            name_prefix=name_prefix,
            token=token,
            lock=lock,
            inline_array=inline_array,
        )
        return self._from_temp_dataset(ds)

    def isel(
        self: T_DataArray,
        indexers: Mapping[Any, Any] | None = None,
        drop: bool = False,
        missing_dims: ErrorOptionsWithWarn = "raise",
        **indexers_kwargs: Any,
    ) -> T_DataArray:
        """Return a new DataArray whose data is given by selecting indexes
        along the specified dimension(s).

        Parameters
        ----------
        indexers : dict, optional
            A dict with keys matching dimensions and values given
            by integers, slice objects or arrays.
            indexer can be a integer, slice, array-like or DataArray.
            If DataArrays are passed as indexers, xarray-style indexing will be
            carried out. See :ref:`indexing` for the details.
            One of indexers or indexers_kwargs must be provided.
        drop : bool, default: False
            If ``drop=True``, drop coordinates variables indexed by integers
            instead of making them scalar.
        missing_dims : {"raise", "warn", "ignore"}, default: "raise"
            What to do if dimensions that should be selected from are not present in the
            DataArray:
            - "raise": raise an exception
            - "warn": raise a warning, and ignore the missing dimensions
            - "ignore": ignore the missing dimensions
        **indexers_kwargs : {dim: indexer, ...}, optional
            The keyword arguments form of ``indexers``.

        Returns
        -------
        indexed : xarray.DataArray

        See Also
        --------
        Dataset.isel
        DataArray.sel

        Examples
        --------
        >>> da = xr.DataArray(np.arange(25).reshape(5, 5), dims=("x", "y"))
        >>> da
        <xarray.DataArray (x: 5, y: 5)>
        array([[ 0,  1,  2,  3,  4],
               [ 5,  6,  7,  8,  9],
               [10, 11, 12, 13, 14],
               [15, 16, 17, 18, 19],
               [20, 21, 22, 23, 24]])
        Dimensions without coordinates: x, y

        >>> tgt_x = xr.DataArray(np.arange(0, 5), dims="points")
        >>> tgt_y = xr.DataArray(np.arange(0, 5), dims="points")
        >>> da = da.isel(x=tgt_x, y=tgt_y)
        >>> da
        <xarray.DataArray (points: 5)>
        array([ 0,  6, 12, 18, 24])
        Dimensions without coordinates: points
        """

        indexers = either_dict_or_kwargs(indexers, indexers_kwargs, "isel")

        if any(is_fancy_indexer(idx) for idx in indexers.values()):
            ds = self._to_temp_dataset()._isel_fancy(
                indexers, drop=drop, missing_dims=missing_dims
            )
            return self._from_temp_dataset(ds)

        # Much faster algorithm for when all indexers are ints, slices, one-dimensional
        # lists, or zero or one-dimensional np.ndarray's

        variable = self._variable.isel(indexers, missing_dims=missing_dims)
        indexes, index_variables = isel_indexes(self.xindexes, indexers)

        coords = {}
        for coord_name, coord_value in self._coords.items():
            if coord_name in index_variables:
                coord_value = index_variables[coord_name]
            else:
                coord_indexers = {
                    k: v for k, v in indexers.items() if k in coord_value.dims
                }
                if coord_indexers:
                    coord_value = coord_value.isel(coord_indexers)
                    if drop and coord_value.ndim == 0:
                        continue
            coords[coord_name] = coord_value

        return self._replace(variable=variable, coords=coords, indexes=indexes)

    def sel(
        self: T_DataArray,
        indexers: Mapping[Any, Any] = None,
        method: str = None,
        tolerance=None,
        drop: bool = False,
        **indexers_kwargs: Any,
    ) -> T_DataArray:
        """Return a new DataArray whose data is given by selecting index
        labels along the specified dimension(s).

        In contrast to `DataArray.isel`, indexers for this method should use
        labels instead of integers.

        Under the hood, this method is powered by using pandas's powerful Index
        objects. This makes label based indexing essentially just as fast as
        using integer indexing.

        It also means this method uses pandas's (well documented) logic for
        indexing. This means you can use string shortcuts for datetime indexes
        (e.g., '2000-01' to select all values in January 2000). It also means
        that slices are treated as inclusive of both the start and stop values,
        unlike normal Python indexing.

        .. warning::

          Do not try to assign values when using any of the indexing methods
          ``isel`` or ``sel``::

            da = xr.DataArray([0, 1, 2, 3], dims=['x'])
            # DO NOT do this
            da.isel(x=[0, 1, 2])[1] = -1

          Assigning values with the chained indexing using ``.sel`` or
          ``.isel`` fails silently.

        Parameters
        ----------
        indexers : dict, optional
            A dict with keys matching dimensions and values given
            by scalars, slices or arrays of tick labels. For dimensions with
            multi-index, the indexer may also be a dict-like object with keys
            matching index level names.
            If DataArrays are passed as indexers, xarray-style indexing will be
            carried out. See :ref:`indexing` for the details.
            One of indexers or indexers_kwargs must be provided.
        method : {None, "nearest", "pad", "ffill", "backfill", "bfill"}, optional
            Method to use for inexact matches:

            - None (default): only exact matches
            - pad / ffill: propagate last valid index value forward
            - backfill / bfill: propagate next valid index value backward
            - nearest: use nearest valid index value

        tolerance : optional
            Maximum distance between original and new labels for inexact
            matches. The values of the index at the matching locations must
            satisfy the equation ``abs(index[indexer] - target) <= tolerance``.
        drop : bool, optional
            If ``drop=True``, drop coordinates variables in `indexers` instead
            of making them scalar.
        **indexers_kwargs : {dim: indexer, ...}, optional
            The keyword arguments form of ``indexers``.
            One of indexers or indexers_kwargs must be provided.

        Returns
        -------
        obj : DataArray
            A new DataArray with the same contents as this DataArray, except the
            data and each dimension is indexed by the appropriate indexers.
            If indexer DataArrays have coordinates that do not conflict with
            this object, then these coordinates will be attached.
            In general, each array's data will be a view of the array's data
            in this DataArray, unless vectorized indexing was triggered by using
            an array indexer, in which case the data will be a copy.

        See Also
        --------
        Dataset.sel
        DataArray.isel

        Examples
        --------
        >>> da = xr.DataArray(
        ...     np.arange(25).reshape(5, 5),
        ...     coords={"x": np.arange(5), "y": np.arange(5)},
        ...     dims=("x", "y"),
        ... )
        >>> da
        <xarray.DataArray (x: 5, y: 5)>
        array([[ 0,  1,  2,  3,  4],
               [ 5,  6,  7,  8,  9],
               [10, 11, 12, 13, 14],
               [15, 16, 17, 18, 19],
               [20, 21, 22, 23, 24]])
        Coordinates:
          * x        (x) int64 0 1 2 3 4
          * y        (y) int64 0 1 2 3 4

        >>> tgt_x = xr.DataArray(np.linspace(0, 4, num=5), dims="points")
        >>> tgt_y = xr.DataArray(np.linspace(0, 4, num=5), dims="points")
        >>> da = da.sel(x=tgt_x, y=tgt_y, method="nearest")
        >>> da
        <xarray.DataArray (points: 5)>
        array([ 0,  6, 12, 18, 24])
        Coordinates:
            x        (points) int64 0 1 2 3 4
            y        (points) int64 0 1 2 3 4
        Dimensions without coordinates: points
        """
        ds = self._to_temp_dataset().sel(
            indexers=indexers,
            drop=drop,
            method=method,
            tolerance=tolerance,
            **indexers_kwargs,
        )
        return self._from_temp_dataset(ds)

    def head(
        self: T_DataArray,
        indexers: Mapping[Any, int] | int | None = None,
        **indexers_kwargs: Any,
    ) -> T_DataArray:
        """Return a new DataArray whose data is given by the the first `n`
        values along the specified dimension(s). Default `n` = 5

        See Also
        --------
        Dataset.head
        DataArray.tail
        DataArray.thin
        """
        ds = self._to_temp_dataset().head(indexers, **indexers_kwargs)
        return self._from_temp_dataset(ds)

    def tail(
        self: T_DataArray,
        indexers: Mapping[Any, int] | int | None = None,
        **indexers_kwargs: Any,
    ) -> T_DataArray:
        """Return a new DataArray whose data is given by the the last `n`
        values along the specified dimension(s). Default `n` = 5

        See Also
        --------
        Dataset.tail
        DataArray.head
        DataArray.thin
        """
        ds = self._to_temp_dataset().tail(indexers, **indexers_kwargs)
        return self._from_temp_dataset(ds)

    def thin(
        self: T_DataArray,
        indexers: Mapping[Any, int] | int | None = None,
        **indexers_kwargs: Any,
    ) -> T_DataArray:
        """Return a new DataArray whose data is given by each `n` value
        along the specified dimension(s).

        See Also
        --------
        Dataset.thin
        DataArray.head
        DataArray.tail
        """
        ds = self._to_temp_dataset().thin(indexers, **indexers_kwargs)
        return self._from_temp_dataset(ds)

    def broadcast_like(
        self: T_DataArray,
        other: DataArray | Dataset,
        exclude: Iterable[Hashable] | None = None,
    ) -> T_DataArray:
        """Broadcast this DataArray against another Dataset or DataArray.

        This is equivalent to xr.broadcast(other, self)[1]

        xarray objects are broadcast against each other in arithmetic
        operations, so this method is not be necessary for most uses.

        If no change is needed, the input data is returned to the output
        without being copied.

        If new coords are added by the broadcast, their values are
        NaN filled.

        Parameters
        ----------
        other : Dataset or DataArray
            Object against which to broadcast this array.
        exclude : iterable of Hashable, optional
            Dimensions that must not be broadcasted

        Returns
        -------
        new_da : DataArray
            The caller broadcasted against ``other``.

        Examples
        --------
        >>> arr1 = xr.DataArray(
        ...     np.random.randn(2, 3),
        ...     dims=("x", "y"),
        ...     coords={"x": ["a", "b"], "y": ["a", "b", "c"]},
        ... )
        >>> arr2 = xr.DataArray(
        ...     np.random.randn(3, 2),
        ...     dims=("x", "y"),
        ...     coords={"x": ["a", "b", "c"], "y": ["a", "b"]},
        ... )
        >>> arr1
        <xarray.DataArray (x: 2, y: 3)>
        array([[ 1.76405235,  0.40015721,  0.97873798],
               [ 2.2408932 ,  1.86755799, -0.97727788]])
        Coordinates:
          * x        (x) <U1 'a' 'b'
          * y        (y) <U1 'a' 'b' 'c'
        >>> arr2
        <xarray.DataArray (x: 3, y: 2)>
        array([[ 0.95008842, -0.15135721],
               [-0.10321885,  0.4105985 ],
               [ 0.14404357,  1.45427351]])
        Coordinates:
          * x        (x) <U1 'a' 'b' 'c'
          * y        (y) <U1 'a' 'b'
        >>> arr1.broadcast_like(arr2)
        <xarray.DataArray (x: 3, y: 3)>
        array([[ 1.76405235,  0.40015721,  0.97873798],
               [ 2.2408932 ,  1.86755799, -0.97727788],
               [        nan,         nan,         nan]])
        Coordinates:
          * x        (x) <U1 'a' 'b' 'c'
          * y        (y) <U1 'a' 'b' 'c'
        """
        if exclude is None:
            exclude = set()
        else:
            exclude = set(exclude)
        args = align(other, self, join="outer", copy=False, exclude=exclude)

        dims_map, common_coords = _get_broadcast_dims_map_common_coords(args, exclude)

        return _broadcast_helper(
            cast("T_DataArray", args[1]), exclude, dims_map, common_coords
        )

    def _reindex_callback(
        self: T_DataArray,
        aligner: alignment.Aligner,
        dim_pos_indexers: dict[Hashable, Any],
        variables: dict[Hashable, Variable],
        indexes: dict[Hashable, Index],
        fill_value: Any,
        exclude_dims: frozenset[Hashable],
        exclude_vars: frozenset[Hashable],
    ) -> T_DataArray:
        """Callback called from ``Aligner`` to create a new reindexed DataArray."""

        if isinstance(fill_value, dict):
            fill_value = fill_value.copy()
            sentinel = object()
            value = fill_value.pop(self.name, sentinel)
            if value is not sentinel:
                fill_value[_THIS_ARRAY] = value

        ds = self._to_temp_dataset()
        reindexed = ds._reindex_callback(
            aligner,
            dim_pos_indexers,
            variables,
            indexes,
            fill_value,
            exclude_dims,
            exclude_vars,
        )
        return self._from_temp_dataset(reindexed)

    def reindex_like(
        self: T_DataArray,
        other: DataArray | Dataset,
        method: ReindexMethodOptions = None,
        tolerance: int | float | Iterable[int | float] | None = None,
        copy: bool = True,
        fill_value=dtypes.NA,
    ) -> T_DataArray:
        """Conform this object onto the indexes of another object, filling in
        missing values with ``fill_value``. The default fill value is NaN.

        Parameters
        ----------
        other : Dataset or DataArray
            Object with an 'indexes' attribute giving a mapping from dimension
            names to pandas.Index objects, which provides coordinates upon
            which to index the variables in this dataset. The indexes on this
            other object need not be the same as the indexes on this
            dataset. Any mis-matched index values will be filled in with
            NaN, and any mis-matched dimension names will simply be ignored.
        method : {None, "nearest", "pad", "ffill", "backfill", "bfill"}, optional
            Method to use for filling index values from other not found on this
            data array:

            - None (default): don't fill gaps
            - pad / ffill: propagate last valid index value forward
            - backfill / bfill: propagate next valid index value backward
            - nearest: use nearest valid index value

        tolerance : optional
            Maximum distance between original and new labels for inexact
            matches. The values of the index at the matching locations must
            satisfy the equation ``abs(index[indexer] - target) <= tolerance``.
            Tolerance may be a scalar value, which applies the same tolerance
            to all values, or list-like, which applies variable tolerance per
            element. List-like must be the same size as the index and its dtype
            must exactly match the index’s type.
        copy : bool, default: True
            If ``copy=True``, data in the return value is always copied. If
            ``copy=False`` and reindexing is unnecessary, or can be performed
            with only slice operations, then the output may share memory with
            the input. In either case, a new xarray object is always returned.
        fill_value : scalar or dict-like, optional
            Value to use for newly missing values. If a dict-like, maps
            variable names (including coordinates) to fill values. Use this
            data array's name to refer to the data array's values.

        Returns
        -------
        reindexed : DataArray
            Another dataset array, with this array's data but coordinates from
            the other object.

        See Also
        --------
        DataArray.reindex
        align
        """
        return alignment.reindex_like(
            self,
            other=other,
            method=method,
            tolerance=tolerance,
            copy=copy,
            fill_value=fill_value,
        )

    def reindex(
        self: T_DataArray,
        indexers: Mapping[Any, Any] = None,
        method: ReindexMethodOptions = None,
        tolerance: int | float | Iterable[int | float] | None = None,
        copy: bool = True,
        fill_value=dtypes.NA,
        **indexers_kwargs: Any,
    ) -> T_DataArray:
        """Conform this object onto the indexes of another object, filling in
        missing values with ``fill_value``. The default fill value is NaN.

        Parameters
        ----------
        indexers : dict, optional
            Dictionary with keys given by dimension names and values given by
            arrays of coordinates tick labels. Any mis-matched coordinate
            values will be filled in with NaN, and any mis-matched dimension
            names will simply be ignored.
            One of indexers or indexers_kwargs must be provided.
        copy : bool, optional
            If ``copy=True``, data in the return value is always copied. If
            ``copy=False`` and reindexing is unnecessary, or can be performed
            with only slice operations, then the output may share memory with
            the input. In either case, a new xarray object is always returned.
        method : {None, 'nearest', 'pad'/'ffill', 'backfill'/'bfill'}, optional
            Method to use for filling index values in ``indexers`` not found on
            this data array:

            - None (default): don't fill gaps
            - pad / ffill: propagate last valid index value forward
            - backfill / bfill: propagate next valid index value backward
            - nearest: use nearest valid index value

        tolerance : optional
            Maximum distance between original and new labels for inexact
            matches. The values of the index at the matching locations must
            satisfy the equation ``abs(index[indexer] - target) <= tolerance``.
            Tolerance may be a scalar value, which applies the same tolerance
            to all values, or list-like, which applies variable tolerance per
            element. List-like must be the same size as the index and its dtype
            must exactly match the index’s type.
        fill_value : scalar or dict-like, optional
            Value to use for newly missing values. If a dict-like, maps
            variable names (including coordinates) to fill values. Use this
            data array's name to refer to the data array's values.
        **indexers_kwargs : {dim: indexer, ...}, optional
            The keyword arguments form of ``indexers``.
            One of indexers or indexers_kwargs must be provided.

        Returns
        -------
        reindexed : DataArray
            Another dataset array, with this array's data but replaced
            coordinates.

        Examples
        --------
        Reverse latitude:

        >>> da = xr.DataArray(
        ...     np.arange(4),
        ...     coords=[np.array([90, 89, 88, 87])],
        ...     dims="lat",
        ... )
        >>> da
        <xarray.DataArray (lat: 4)>
        array([0, 1, 2, 3])
        Coordinates:
          * lat      (lat) int64 90 89 88 87
        >>> da.reindex(lat=da.lat[::-1])
        <xarray.DataArray (lat: 4)>
        array([3, 2, 1, 0])
        Coordinates:
          * lat      (lat) int64 87 88 89 90

        See Also
        --------
        DataArray.reindex_like
        align
        """
        indexers = utils.either_dict_or_kwargs(indexers, indexers_kwargs, "reindex")
        return alignment.reindex(
            self,
            indexers=indexers,
            method=method,
            tolerance=tolerance,
            copy=copy,
            fill_value=fill_value,
        )

    def interp(
        self: T_DataArray,
        coords: Mapping[Any, Any] | None = None,
        method: InterpOptions = "linear",
        assume_sorted: bool = False,
        kwargs: Mapping[str, Any] | None = None,
        **coords_kwargs: Any,
<<<<<<< HEAD
    ) -> DataArray:
        """Interpolate a DataArray onto new coordinates

        Performs univariate or multivariate interpolation of a DataArray onto
        new coordinates using scipy's interpolation routines. If interpolating
        along an existing dimension, :py:class:`scipy.interpolate.interp1d` is
        called. When interpolating along multiple existing dimensions, an
        attempt is made to decompose the interpolation into multiple
        1-dimensional interpolations. If this is possible,
        :py:class:`scipy.interpolate.interp1d` is called. Otherwise,
        :py:func:`scipy.interpolate.interpn` is called.
=======
    ) -> T_DataArray:
        """Multidimensional interpolation of variables.
>>>>>>> 46150748

        Parameters
        ----------
        coords : dict, optional
            Mapping from dimension names to the new coordinates.
            New coordinate can be a scalar, array-like or DataArray.
            If DataArrays are passed as new coordinates, their dimensions are
            used for the broadcasting. Missing values are skipped.
<<<<<<< HEAD
        method : str, default: "linear"
            The method used to interpolate. The method should be supported by
            the scipy interpolator:

            - ``interp1d``: {"linear", "nearest", "zero", "slinear",
              "quadratic", "cubic", "polynomial"}
            - ``interpn``: {"linear", "nearest"}

            If ``"polynomial"`` is passed, the ``order`` keyword argument must
            also be provided.
        assume_sorted : bool, optional
=======
        method : {"linear", "nearest", "zero", "slinear", "quadratic", "cubic"}, default: "linear"
            The method used to interpolate. Choose from

            - {"linear", "nearest"} for multidimensional array,
            - {"linear", "nearest", "zero", "slinear", "quadratic", "cubic"} for 1-dimensional array.

        assume_sorted : bool, default: False
>>>>>>> 46150748
            If False, values of x can be in any order and they are sorted
            first. If True, x has to be an array of monotonically increasing
            values.
        kwargs : dict-like or None, default: None
            Additional keyword arguments passed to scipy's interpolator. Valid
            options and their behavior depend whether ``interp1d`` or
            ``interpn`` is used.
        **coords_kwargs : {dim: coordinate, ...}, optional
            The keyword arguments form of ``coords``.
            One of coords or coords_kwargs must be provided.

        Returns
        -------
        interpolated : DataArray
            New dataarray on the new coordinates.

        Notes
        -----
        scipy is required.

        See Also
        --------
        scipy.interpolate.interp1d
        scipy.interpolate.interpn

        Examples
        --------
        >>> da = xr.DataArray(
        ...     data=[[1, 4, 2, 9], [2, 7, 6, np.nan], [6, np.nan, 5, 8]],
        ...     dims=("x", "y"),
        ...     coords={"x": [0, 1, 2], "y": [10, 12, 14, 16]},
        ... )
        >>> da
        <xarray.DataArray (x: 3, y: 4)>
        array([[ 1.,  4.,  2.,  9.],
               [ 2.,  7.,  6., nan],
               [ 6., nan,  5.,  8.]])
        Coordinates:
          * x        (x) int64 0 1 2
          * y        (y) int64 10 12 14 16

        1D linear interpolation (the default):

        >>> da.interp(x=[0, 0.75, 1.25, 1.75])
        <xarray.DataArray (x: 4, y: 4)>
        array([[1.  , 4.  , 2.  ,  nan],
               [1.75, 6.25, 5.  ,  nan],
               [3.  ,  nan, 5.75,  nan],
               [5.  ,  nan, 5.25,  nan]])
        Coordinates:
          * y        (y) int64 10 12 14 16
          * x        (x) float64 0.0 0.75 1.25 1.75

        1D nearest interpolation:

        >>> da.interp(x=[0, 0.75, 1.25, 1.75], method="nearest")
        <xarray.DataArray (x: 4, y: 4)>
        array([[ 1.,  4.,  2.,  9.],
               [ 2.,  7.,  6., nan],
               [ 2.,  7.,  6., nan],
               [ 6., nan,  5.,  8.]])
        Coordinates:
          * y        (y) int64 10 12 14 16
          * x        (x) float64 0.0 0.75 1.25 1.75

        1D linear extrapolation:

        >>> da.interp(
        ...     x=[1, 1.5, 2.5, 3.5],
        ...     method="linear",
        ...     kwargs={"fill_value": "extrapolate"},
        ... )
        <xarray.DataArray (x: 4, y: 4)>
        array([[ 2. ,  7. ,  6. ,  nan],
               [ 4. ,  nan,  5.5,  nan],
               [ 8. ,  nan,  4.5,  nan],
               [12. ,  nan,  3.5,  nan]])
        Coordinates:
          * y        (y) int64 10 12 14 16
          * x        (x) float64 1.0 1.5 2.5 3.5

        2D linear interpolation:

        >>> da.interp(x=[0, 0.75, 1.25, 1.75], y=[11, 13, 15], method="linear")
        <xarray.DataArray (x: 4, y: 3)>
        array([[2.5  , 3.   ,   nan],
               [4.   , 5.625,   nan],
               [  nan,   nan,   nan],
               [  nan,   nan,   nan]])
        Coordinates:
          * x        (x) float64 0.0 0.75 1.25 1.75
          * y        (y) int64 11 13 15
        """
        if self.dtype.kind not in "uifc":
            raise TypeError(
                "interp only works for a numeric type array. "
                "Given {}.".format(self.dtype)
            )
        ds = self._to_temp_dataset().interp(
            coords,
            method=method,
            kwargs=kwargs,
            assume_sorted=assume_sorted,
            **coords_kwargs,
        )
        return self._from_temp_dataset(ds)

    def interp_like(
        self: T_DataArray,
        other: DataArray | Dataset,
        method: InterpOptions = "linear",
        assume_sorted: bool = False,
        kwargs: Mapping[str, Any] | None = None,
    ) -> T_DataArray:
        """Interpolate this object onto the coordinates of another object,
        filling out of range values with NaN.

        If interpolating along a single existing dimension,
        :py:class:`scipy.interpolate.interp1d` is called. When interpolating
        along multiple existing dimensions, an attempt is made to decompose the
        interpolation into multiple 1-dimensional interpolations. If this is
        possible, :py:class:`scipy.interpolate.interp1d` is called. Otherwise,
        :py:func:`scipy.interpolate.interpn` is called.

        Parameters
        ----------
        other : Dataset or DataArray
            Object with an 'indexes' attribute giving a mapping from dimension
            names to an 1d array-like, which provides coordinates upon
            which to index the variables in this dataset. Missing values are skipped.
<<<<<<< HEAD
        method : str, default: "linear"
            The method used to interpolate. The method should be supported by
            the scipy interpolator:

            - {"linear", "nearest", "zero", "slinear", "quadratic", "cubic",
              "polynomial"} when ``interp1d`` is called.
            - {"linear", "nearest"} when ``interpn`` is called.

            If ``"polynomial"`` is passed, the ``order`` keyword argument must
            also be provided.
        assume_sorted : bool, optional
=======
        method : {"linear", "nearest", "zero", "slinear", "quadratic", "cubic"}, default: "linear"
            The method used to interpolate. Choose from

            - {"linear", "nearest"} for multidimensional array,
            - {"linear", "nearest", "zero", "slinear", "quadratic", "cubic"} for 1-dimensional array.

        assume_sorted : bool, default: False
>>>>>>> 46150748
            If False, values of coordinates that are interpolated over can be
            in any order and they are sorted first. If True, interpolated
            coordinates are assumed to be an array of monotonically increasing
            values.
        kwargs : dict, optional
            Additional keyword passed to scipy's interpolator.

        Returns
        -------
        interpolated : DataArray
            Another dataarray by interpolating this dataarray's data along the
            coordinates of the other object.

        Notes
        -----
        scipy is required.
        If the dataarray has object-type coordinates, reindex is used for these
        coordinates instead of the interpolation.

        See Also
        --------
        DataArray.interp
        DataArray.reindex_like
        """
        if self.dtype.kind not in "uifc":
            raise TypeError(
                "interp only works for a numeric type array. "
                "Given {}.".format(self.dtype)
            )
        ds = self._to_temp_dataset().interp_like(
            other, method=method, kwargs=kwargs, assume_sorted=assume_sorted
        )
        return self._from_temp_dataset(ds)

    # change type of self and return to T_DataArray once
    # https://github.com/python/mypy/issues/12846 is resolved
    def rename(
        self,
        new_name_or_name_dict: Hashable | Mapping[Any, Hashable] | None = None,
        **names: Hashable,
    ) -> DataArray:
        """Returns a new DataArray with renamed coordinates or a new name.

        Parameters
        ----------
        new_name_or_name_dict : str or dict-like, optional
            If the argument is dict-like, it used as a mapping from old
            names to new names for coordinates. Otherwise, use the argument
            as the new name for this array.
        **names : Hashable, optional
            The keyword arguments form of a mapping from old names to
            new names for coordinates.
            One of new_name_or_name_dict or names must be provided.

        Returns
        -------
        renamed : DataArray
            Renamed array or array with renamed coordinates.

        See Also
        --------
        Dataset.rename
        DataArray.swap_dims
        """
        if names or utils.is_dict_like(new_name_or_name_dict):
            new_name_or_name_dict = cast(
                Mapping[Hashable, Hashable], new_name_or_name_dict
            )
            name_dict = either_dict_or_kwargs(new_name_or_name_dict, names, "rename")
            dataset = self._to_temp_dataset().rename(name_dict)
            return self._from_temp_dataset(dataset)
        else:
            new_name_or_name_dict = cast(Hashable, new_name_or_name_dict)
            return self._replace(name=new_name_or_name_dict)

    def swap_dims(
        self: T_DataArray,
        dims_dict: Mapping[Any, Hashable] | None = None,
        **dims_kwargs,
    ) -> T_DataArray:
        """Returns a new DataArray with swapped dimensions.

        Parameters
        ----------
        dims_dict : dict-like
            Dictionary whose keys are current dimension names and whose values
            are new names.
        **dims_kwargs : {existing_dim: new_dim, ...}, optional
            The keyword arguments form of ``dims_dict``.
            One of dims_dict or dims_kwargs must be provided.

        Returns
        -------
        swapped : DataArray
            DataArray with swapped dimensions.

        Examples
        --------
        >>> arr = xr.DataArray(
        ...     data=[0, 1],
        ...     dims="x",
        ...     coords={"x": ["a", "b"], "y": ("x", [0, 1])},
        ... )
        >>> arr
        <xarray.DataArray (x: 2)>
        array([0, 1])
        Coordinates:
          * x        (x) <U1 'a' 'b'
            y        (x) int64 0 1

        >>> arr.swap_dims({"x": "y"})
        <xarray.DataArray (y: 2)>
        array([0, 1])
        Coordinates:
            x        (y) <U1 'a' 'b'
          * y        (y) int64 0 1

        >>> arr.swap_dims({"x": "z"})
        <xarray.DataArray (z: 2)>
        array([0, 1])
        Coordinates:
            x        (z) <U1 'a' 'b'
            y        (z) int64 0 1
        Dimensions without coordinates: z

        See Also
        --------
        DataArray.rename
        Dataset.swap_dims
        """
        dims_dict = either_dict_or_kwargs(dims_dict, dims_kwargs, "swap_dims")
        ds = self._to_temp_dataset().swap_dims(dims_dict)
        return self._from_temp_dataset(ds)

    # change type of self and return to T_DataArray once
    # https://github.com/python/mypy/issues/12846 is resolved
    def expand_dims(
        self,
        dim: None | Hashable | Sequence[Hashable] | Mapping[Any, Any] = None,
        axis: None | int | Sequence[int] = None,
        **dim_kwargs: Any,
    ) -> DataArray:
        """Return a new object with an additional axis (or axes) inserted at
        the corresponding position in the array shape. The new object is a
        view into the underlying array, not a copy.

        If dim is already a scalar coordinate, it will be promoted to a 1D
        coordinate consisting of a single value.

        Parameters
        ----------
        dim : Hashable, sequence of Hashable, dict, or None, optional
            Dimensions to include on the new variable.
            If provided as str or sequence of str, then dimensions are inserted
            with length 1. If provided as a dict, then the keys are the new
            dimensions and the values are either integers (giving the length of
            the new dimensions) or sequence/ndarray (giving the coordinates of
            the new dimensions).
        axis : int, sequence of int, or None, default: None
            Axis position(s) where new axis is to be inserted (position(s) on
            the result array). If a sequence of integers is passed,
            multiple axes are inserted. In this case, dim arguments should be
            same length list. If axis=None is passed, all the axes will be
            inserted to the start of the result array.
        **dim_kwargs : int or sequence or ndarray
            The keywords are arbitrary dimensions being inserted and the values
            are either the lengths of the new dims (if int is given), or their
            coordinates. Note, this is an alternative to passing a dict to the
            dim kwarg and will only be used if dim is None.

        Returns
        -------
        expanded : DataArray
            This object, but with additional dimension(s).
        """
        if isinstance(dim, int):
            raise TypeError("dim should be Hashable or sequence/mapping of Hashables")
        elif isinstance(dim, Sequence) and not isinstance(dim, str):
            if len(dim) != len(set(dim)):
                raise ValueError("dims should not contain duplicate values.")
            dim = dict.fromkeys(dim, 1)
        elif dim is not None and not isinstance(dim, Mapping):
            dim = {cast(Hashable, dim): 1}

        dim = either_dict_or_kwargs(dim, dim_kwargs, "expand_dims")
        ds = self._to_temp_dataset().expand_dims(dim, axis)
        return self._from_temp_dataset(ds)

    # change type of self and return to T_DataArray once
    # https://github.com/python/mypy/issues/12846 is resolved
    def set_index(
        self,
        indexes: Mapping[Any, Hashable | Sequence[Hashable]] = None,
        append: bool = False,
        **indexes_kwargs: Hashable | Sequence[Hashable],
    ) -> DataArray:
        """Set DataArray (multi-)indexes using one or more existing
        coordinates.

        Parameters
        ----------
        indexes : {dim: index, ...}
            Mapping from names matching dimensions and values given
            by (lists of) the names of existing coordinates or variables to set
            as new (multi-)index.
        append : bool, default: False
            If True, append the supplied index(es) to the existing index(es).
            Otherwise replace the existing index(es).
        **indexes_kwargs : optional
            The keyword arguments form of ``indexes``.
            One of indexes or indexes_kwargs must be provided.

        Returns
        -------
        obj : DataArray
            Another DataArray, with this data but replaced coordinates.

        Examples
        --------
        >>> arr = xr.DataArray(
        ...     data=np.ones((2, 3)),
        ...     dims=["x", "y"],
        ...     coords={"x": range(2), "y": range(3), "a": ("x", [3, 4])},
        ... )
        >>> arr
        <xarray.DataArray (x: 2, y: 3)>
        array([[1., 1., 1.],
               [1., 1., 1.]])
        Coordinates:
          * x        (x) int64 0 1
          * y        (y) int64 0 1 2
            a        (x) int64 3 4
        >>> arr.set_index(x="a")
        <xarray.DataArray (x: 2, y: 3)>
        array([[1., 1., 1.],
               [1., 1., 1.]])
        Coordinates:
          * x        (x) int64 3 4
          * y        (y) int64 0 1 2

        See Also
        --------
        DataArray.reset_index
        """
        ds = self._to_temp_dataset().set_index(indexes, append=append, **indexes_kwargs)
        return self._from_temp_dataset(ds)

    # change type of self and return to T_DataArray once
    # https://github.com/python/mypy/issues/12846 is resolved
    def reset_index(
        self,
        dims_or_levels: Hashable | Sequence[Hashable],
        drop: bool = False,
    ) -> DataArray:
        """Reset the specified index(es) or multi-index level(s).

        Parameters
        ----------
        dims_or_levels : Hashable or sequence of Hashable
            Name(s) of the dimension(s) and/or multi-index level(s) that will
            be reset.
        drop : bool, default: False
            If True, remove the specified indexes and/or multi-index levels
            instead of extracting them as new coordinates (default: False).

        Returns
        -------
        obj : DataArray
            Another dataarray, with this dataarray's data but replaced
            coordinates.

        See Also
        --------
        DataArray.set_index
        """
        ds = self._to_temp_dataset().reset_index(dims_or_levels, drop=drop)
        return self._from_temp_dataset(ds)

    def reorder_levels(
        self: T_DataArray,
        dim_order: Mapping[Any, Sequence[int | Hashable]] | None = None,
        **dim_order_kwargs: Sequence[int | Hashable],
    ) -> T_DataArray:
        """Rearrange index levels using input order.

        Parameters
        ----------
        dim_order dict-like of Hashable to int or Hashable: optional
            Mapping from names matching dimensions and values given
            by lists representing new level orders. Every given dimension
            must have a multi-index.
        **dim_order_kwargs : optional
            The keyword arguments form of ``dim_order``.
            One of dim_order or dim_order_kwargs must be provided.

        Returns
        -------
        obj : DataArray
            Another dataarray, with this dataarray's data but replaced
            coordinates.
        """
        ds = self._to_temp_dataset().reorder_levels(dim_order, **dim_order_kwargs)
        return self._from_temp_dataset(ds)

    def stack(
        self: T_DataArray,
        dimensions: Mapping[Any, Sequence[Hashable]] | None = None,
        create_index: bool | None = True,
        index_cls: type[Index] = PandasMultiIndex,
        **dimensions_kwargs: Sequence[Hashable],
    ) -> T_DataArray:
        """
        Stack any number of existing dimensions into a single new dimension.

        New dimensions will be added at the end, and the corresponding
        coordinate variables will be combined into a MultiIndex.

        Parameters
        ----------
        dimensions : mapping of Hashable to sequence of Hashable
            Mapping of the form `new_name=(dim1, dim2, ...)`.
            Names of new dimensions, and the existing dimensions that they
            replace. An ellipsis (`...`) will be replaced by all unlisted dimensions.
            Passing a list containing an ellipsis (`stacked_dim=[...]`) will stack over
            all dimensions.
        create_index : bool or None, default: True
            If True, create a multi-index for each of the stacked dimensions.
            If False, don't create any index.
            If None, create a multi-index only if exactly one single (1-d) coordinate
            index is found for every dimension to stack.
        index_cls: class, optional
            Can be used to pass a custom multi-index type. Must be an Xarray index that
            implements `.stack()`. By default, a pandas multi-index wrapper is used.
        **dimensions_kwargs
            The keyword arguments form of ``dimensions``.
            One of dimensions or dimensions_kwargs must be provided.

        Returns
        -------
        stacked : DataArray
            DataArray with stacked data.

        Examples
        --------
        >>> arr = xr.DataArray(
        ...     np.arange(6).reshape(2, 3),
        ...     coords=[("x", ["a", "b"]), ("y", [0, 1, 2])],
        ... )
        >>> arr
        <xarray.DataArray (x: 2, y: 3)>
        array([[0, 1, 2],
               [3, 4, 5]])
        Coordinates:
          * x        (x) <U1 'a' 'b'
          * y        (y) int64 0 1 2
        >>> stacked = arr.stack(z=("x", "y"))
        >>> stacked.indexes["z"]
        MultiIndex([('a', 0),
                    ('a', 1),
                    ('a', 2),
                    ('b', 0),
                    ('b', 1),
                    ('b', 2)],
                   name='z')

        See Also
        --------
        DataArray.unstack
        """
        ds = self._to_temp_dataset().stack(
            dimensions,
            create_index=create_index,
            index_cls=index_cls,
            **dimensions_kwargs,
        )
        return self._from_temp_dataset(ds)

    # change type of self and return to T_DataArray once
    # https://github.com/python/mypy/issues/12846 is resolved
    def unstack(
        self,
        dim: Hashable | Sequence[Hashable] | None = None,
        fill_value: Any = dtypes.NA,
        sparse: bool = False,
    ) -> DataArray:
        """
        Unstack existing dimensions corresponding to MultiIndexes into
        multiple new dimensions.

        New dimensions will be added at the end.

        Parameters
        ----------
        dim : Hashable or sequence of Hashable, optional
            Dimension(s) over which to unstack. By default unstacks all
            MultiIndexes.
        fill_value : scalar or dict-like, default: nan
            Value to be filled. If a dict-like, maps variable names to
            fill values. Use the data array's name to refer to its
            name. If not provided or if the dict-like does not contain
            all variables, the dtype's NA value will be used.
        sparse : bool, default: False
            Use sparse-array if True

        Returns
        -------
        unstacked : DataArray
            Array with unstacked data.

        Examples
        --------
        >>> arr = xr.DataArray(
        ...     np.arange(6).reshape(2, 3),
        ...     coords=[("x", ["a", "b"]), ("y", [0, 1, 2])],
        ... )
        >>> arr
        <xarray.DataArray (x: 2, y: 3)>
        array([[0, 1, 2],
               [3, 4, 5]])
        Coordinates:
          * x        (x) <U1 'a' 'b'
          * y        (y) int64 0 1 2
        >>> stacked = arr.stack(z=("x", "y"))
        >>> stacked.indexes["z"]
        MultiIndex([('a', 0),
                    ('a', 1),
                    ('a', 2),
                    ('b', 0),
                    ('b', 1),
                    ('b', 2)],
                   name='z')
        >>> roundtripped = stacked.unstack()
        >>> arr.identical(roundtripped)
        True

        See Also
        --------
        DataArray.stack
        """
        ds = self._to_temp_dataset().unstack(dim, fill_value, sparse)
        return self._from_temp_dataset(ds)

    def to_unstacked_dataset(self, dim: Hashable, level: int | Hashable = 0) -> Dataset:
        """Unstack DataArray expanding to Dataset along a given level of a
        stacked coordinate.

        This is the inverse operation of Dataset.to_stacked_array.

        Parameters
        ----------
        dim : Hashable
            Name of existing dimension to unstack
        level : int or Hashable, default: 0
            The MultiIndex level to expand to a dataset along. Can either be
            the integer index of the level or its name.

        Returns
        -------
        unstacked: Dataset

        Examples
        --------
        >>> arr = xr.DataArray(
        ...     np.arange(6).reshape(2, 3),
        ...     coords=[("x", ["a", "b"]), ("y", [0, 1, 2])],
        ... )
        >>> data = xr.Dataset({"a": arr, "b": arr.isel(y=0)})
        >>> data
        <xarray.Dataset>
        Dimensions:  (x: 2, y: 3)
        Coordinates:
          * x        (x) <U1 'a' 'b'
          * y        (y) int64 0 1 2
        Data variables:
            a        (x, y) int64 0 1 2 3 4 5
            b        (x) int64 0 3
        >>> stacked = data.to_stacked_array("z", ["x"])
        >>> stacked.indexes["z"]
        MultiIndex([('a', 0.0),
                    ('a', 1.0),
                    ('a', 2.0),
                    ('b', nan)],
                   name='z')
        >>> roundtripped = stacked.to_unstacked_dataset(dim="z")
        >>> data.identical(roundtripped)
        True

        See Also
        --------
        Dataset.to_stacked_array
        """
        idx = self._indexes[dim].to_pandas_index()
        if not isinstance(idx, pd.MultiIndex):
            raise ValueError(f"'{dim}' is not a stacked coordinate")

        level_number = idx._get_level_number(level)
        variables = idx.levels[level_number]
        variable_dim = idx.names[level_number]

        # pull variables out of datarray
        data_dict = {}
        for k in variables:
            data_dict[k] = self.sel({variable_dim: k}, drop=True).squeeze(drop=True)

        # unstacked dataset
        return Dataset(data_dict)

    def transpose(
        self: T_DataArray,
        *dims: Hashable,
        transpose_coords: bool = True,
        missing_dims: ErrorOptionsWithWarn = "raise",
    ) -> T_DataArray:
        """Return a new DataArray object with transposed dimensions.

        Parameters
        ----------
        *dims : Hashable, optional
            By default, reverse the dimensions. Otherwise, reorder the
            dimensions to this order.
        transpose_coords : bool, default: True
            If True, also transpose the coordinates of this DataArray.
        missing_dims : {"raise", "warn", "ignore"}, default: "raise"
            What to do if dimensions that should be selected from are not present in the
            DataArray:
            - "raise": raise an exception
            - "warn": raise a warning, and ignore the missing dimensions
            - "ignore": ignore the missing dimensions

        Returns
        -------
        transposed : DataArray
            The returned DataArray's array is transposed.

        Notes
        -----
        This operation returns a view of this array's data. It is
        lazy for dask-backed DataArrays but not for numpy-backed DataArrays
        -- the data will be fully loaded.

        See Also
        --------
        numpy.transpose
        Dataset.transpose
        """
        if dims:
            dims = tuple(utils.infix_dims(dims, self.dims, missing_dims))
        variable = self.variable.transpose(*dims)
        if transpose_coords:
            coords: dict[Hashable, Variable] = {}
            for name, coord in self.coords.items():
                coord_dims = tuple(dim for dim in dims if dim in coord.dims)
                coords[name] = coord.variable.transpose(*coord_dims)
            return self._replace(variable, coords)
        else:
            return self._replace(variable)

    @property
    def T(self: T_DataArray) -> T_DataArray:
        return self.transpose()

    # change type of self and return to T_DataArray once
    # https://github.com/python/mypy/issues/12846 is resolved
    def drop_vars(
        self,
        names: Hashable | Iterable[Hashable],
        *,
        errors: ErrorOptions = "raise",
    ) -> DataArray:
        """Returns an array with dropped variables.

        Parameters
        ----------
        names : Hashable or iterable of Hashable
            Name(s) of variables to drop.
        errors : {"raise", "ignore"}, default: "raise"
            If 'raise', raises a ValueError error if any of the variable
            passed are not in the dataset. If 'ignore', any given names that are in the
            DataArray are dropped and no error is raised.

        Returns
        -------
        dropped : Dataset
            New Dataset copied from `self` with variables removed.
        """
        ds = self._to_temp_dataset().drop_vars(names, errors=errors)
        return self._from_temp_dataset(ds)

    def drop(
        self: T_DataArray,
        labels: Mapping[Any, Any] | None = None,
        dim: Hashable | None = None,
        *,
        errors: ErrorOptions = "raise",
        **labels_kwargs,
    ) -> T_DataArray:
        """Backward compatible method based on `drop_vars` and `drop_sel`

        Using either `drop_vars` or `drop_sel` is encouraged

        See Also
        --------
        DataArray.drop_vars
        DataArray.drop_sel
        """
        ds = self._to_temp_dataset().drop(labels, dim, errors=errors, **labels_kwargs)
        return self._from_temp_dataset(ds)

    def drop_sel(
        self: T_DataArray,
        labels: Mapping[Any, Any] | None = None,
        *,
        errors: ErrorOptions = "raise",
        **labels_kwargs,
    ) -> T_DataArray:
        """Drop index labels from this DataArray.

        Parameters
        ----------
        labels : mapping of Hashable to Any
            Index labels to drop
        errors : {"raise", "ignore"}, default: "raise"
            If 'raise', raises a ValueError error if
            any of the index labels passed are not
            in the dataset. If 'ignore', any given labels that are in the
            dataset are dropped and no error is raised.
        **labels_kwargs : {dim: label, ...}, optional
            The keyword arguments form of ``dim`` and ``labels``

        Returns
        -------
        dropped : DataArray
        """
        if labels_kwargs or isinstance(labels, dict):
            labels = either_dict_or_kwargs(labels, labels_kwargs, "drop")

        ds = self._to_temp_dataset().drop_sel(labels, errors=errors)
        return self._from_temp_dataset(ds)

    def drop_isel(
        self: T_DataArray, indexers: Mapping[Any, Any] | None = None, **indexers_kwargs
    ) -> T_DataArray:
        """Drop index positions from this DataArray.

        Parameters
        ----------
        indexers : mapping of Hashable to Any or None, default: None
            Index locations to drop
        **indexers_kwargs : {dim: position, ...}, optional
            The keyword arguments form of ``dim`` and ``positions``

        Returns
        -------
        dropped : DataArray

        Raises
        ------
        IndexError
        """
        dataset = self._to_temp_dataset()
        dataset = dataset.drop_isel(indexers=indexers, **indexers_kwargs)
        return self._from_temp_dataset(dataset)

    def dropna(
        self: T_DataArray,
        dim: Hashable,
        how: Literal["any", "all"] = "any",
        thresh: int | None = None,
    ) -> T_DataArray:
        """Returns a new array with dropped labels for missing values along
        the provided dimension.

        Parameters
        ----------
        dim : Hashable
            Dimension along which to drop missing values. Dropping along
            multiple dimensions simultaneously is not yet supported.
        how : {"any", "all"}, default: "any"
            - any : if any NA values are present, drop that label
            - all : if all values are NA, drop that label

        thresh : int or None, default: None
            If supplied, require this many non-NA values.

        Returns
        -------
        dropped : DataArray
        """
        ds = self._to_temp_dataset().dropna(dim, how=how, thresh=thresh)
        return self._from_temp_dataset(ds)

    def fillna(self: T_DataArray, value: Any) -> T_DataArray:
        """Fill missing values in this object.

        This operation follows the normal broadcasting and alignment rules that
        xarray uses for binary arithmetic, except the result is aligned to this
        object (``join='left'``) instead of aligned to the intersection of
        index coordinates (``join='inner'``).

        Parameters
        ----------
        value : scalar, ndarray or DataArray
            Used to fill all matching missing values in this array. If the
            argument is a DataArray, it is first aligned with (reindexed to)
            this array.

        Returns
        -------
        filled : DataArray
        """
        if utils.is_dict_like(value):
            raise TypeError(
                "cannot provide fill value as a dictionary with "
                "fillna on a DataArray"
            )
        out = ops.fillna(self, value)
        return out

    def interpolate_na(
        self: T_DataArray,
        dim: Hashable | None = None,
        method: InterpOptions = "linear",
        limit: int | None = None,
        use_coordinate: bool | str = True,
        max_gap: (
            None
            | int
            | float
            | str
            | pd.Timedelta
            | np.timedelta64
            | datetime.timedelta
        ) = None,
        keep_attrs: bool | None = None,
        **kwargs: Any,
    ) -> T_DataArray:
        """Fill in NaNs by interpolating according to different methods.

        Parameters
        ----------
        dim : str
            Specifies the dimension along which to interpolate.
        method : {"linear", "nearest", "zero", "slinear", "quadratic", "cubic", "polynomial", \
            "barycentric", "krog", "pchip", "spline", "akima"}, default: "linear"
            String indicating which method to use for interpolation:

            - 'linear': linear interpolation. Additional keyword
              arguments are passed to :py:func:`numpy.interp`
            - 'nearest', 'zero', 'slinear', 'quadratic', 'cubic', 'polynomial':
              are passed to :py:func:`scipy.interpolate.interp1d`. If
              ``method='polynomial'``, the ``order`` keyword argument must also be
              provided.
            - 'barycentric', 'krog', 'pchip', 'spline', 'akima': use their
              respective :py:class:`scipy.interpolate` classes.

        use_coordinate : bool or str, default: True
            Specifies which index to use as the x values in the interpolation
            formulated as `y = f(x)`. If False, values are treated as if
            eqaully-spaced along ``dim``. If True, the IndexVariable `dim` is
            used. If ``use_coordinate`` is a string, it specifies the name of a
            coordinate variariable to use as the index.
        limit : int or None, default: None
            Maximum number of consecutive NaNs to fill. Must be greater than 0
            or None for no limit. This filling is done regardless of the size of
            the gap in the data. To only interpolate over gaps less than a given length,
            see ``max_gap``.
        max_gap : int, float, str, pandas.Timedelta, numpy.timedelta64, datetime.timedelta, default: None
            Maximum size of gap, a continuous sequence of NaNs, that will be filled.
            Use None for no limit. When interpolating along a datetime64 dimension
            and ``use_coordinate=True``, ``max_gap`` can be one of the following:

            - a string that is valid input for pandas.to_timedelta
            - a :py:class:`numpy.timedelta64` object
            - a :py:class:`pandas.Timedelta` object
            - a :py:class:`datetime.timedelta` object

            Otherwise, ``max_gap`` must be an int or a float. Use of ``max_gap`` with unlabeled
            dimensions has not been implemented yet. Gap length is defined as the difference
            between coordinate values at the first data point after a gap and the last value
            before a gap. For gaps at the beginning (end), gap length is defined as the difference
            between coordinate values at the first (last) valid data point and the first (last) NaN.
            For example, consider::

                <xarray.DataArray (x: 9)>
                array([nan, nan, nan,  1., nan, nan,  4., nan, nan])
                Coordinates:
                  * x        (x) int64 0 1 2 3 4 5 6 7 8

            The gap lengths are 3-0 = 3; 6-3 = 3; and 8-6 = 2 respectively
        keep_attrs : bool or None, default: None
            If True, the dataarray's attributes (`attrs`) will be copied from
            the original object to the new one.  If False, the new
            object will be returned without attributes.
        **kwargs : dict, optional
            parameters passed verbatim to the underlying interpolation function

        Returns
        -------
        interpolated: DataArray
            Filled in DataArray.

        See Also
        --------
        numpy.interp
        scipy.interpolate

        Examples
        --------
        >>> da = xr.DataArray(
        ...     [np.nan, 2, 3, np.nan, 0], dims="x", coords={"x": [0, 1, 2, 3, 4]}
        ... )
        >>> da
        <xarray.DataArray (x: 5)>
        array([nan,  2.,  3., nan,  0.])
        Coordinates:
          * x        (x) int64 0 1 2 3 4

        >>> da.interpolate_na(dim="x", method="linear")
        <xarray.DataArray (x: 5)>
        array([nan, 2. , 3. , 1.5, 0. ])
        Coordinates:
          * x        (x) int64 0 1 2 3 4

        >>> da.interpolate_na(dim="x", method="linear", fill_value="extrapolate")
        <xarray.DataArray (x: 5)>
        array([1. , 2. , 3. , 1.5, 0. ])
        Coordinates:
          * x        (x) int64 0 1 2 3 4
        """
        from .missing import interp_na

        return interp_na(
            self,
            dim=dim,
            method=method,
            limit=limit,
            use_coordinate=use_coordinate,
            max_gap=max_gap,
            keep_attrs=keep_attrs,
            **kwargs,
        )

    def ffill(
        self: T_DataArray, dim: Hashable, limit: int | None = None
    ) -> T_DataArray:
        """Fill NaN values by propagating values forward

        *Requires bottleneck.*

        Parameters
        ----------
        dim : Hashable
            Specifies the dimension along which to propagate values when
            filling.
        limit : int or None, default: None
            The maximum number of consecutive NaN values to forward fill. In
            other words, if there is a gap with more than this number of
            consecutive NaNs, it will only be partially filled. Must be greater
            than 0 or None for no limit. Must be None or greater than or equal
            to axis length if filling along chunked axes (dimensions).

        Returns
        -------
        filled : DataArray
        """
        from .missing import ffill

        return ffill(self, dim, limit=limit)

    def bfill(
        self: T_DataArray, dim: Hashable, limit: int | None = None
    ) -> T_DataArray:
        """Fill NaN values by propagating values backward

        *Requires bottleneck.*

        Parameters
        ----------
        dim : str
            Specifies the dimension along which to propagate values when
            filling.
        limit : int or None, default: None
            The maximum number of consecutive NaN values to backward fill. In
            other words, if there is a gap with more than this number of
            consecutive NaNs, it will only be partially filled. Must be greater
            than 0 or None for no limit. Must be None or greater than or equal
            to axis length if filling along chunked axes (dimensions).

        Returns
        -------
        filled : DataArray
        """
        from .missing import bfill

        return bfill(self, dim, limit=limit)

    def combine_first(self: T_DataArray, other: T_DataArray) -> T_DataArray:
        """Combine two DataArray objects, with union of coordinates.

        This operation follows the normal broadcasting and alignment rules of
        ``join='outer'``.  Default to non-null values of array calling the
        method.  Use np.nan to fill in vacant cells after alignment.

        Parameters
        ----------
        other : DataArray
            Used to fill all matching missing values in this array.

        Returns
        -------
        DataArray
        """
        return ops.fillna(self, other, join="outer")

    def reduce(
        self: T_DataArray,
        func: Callable[..., Any],
        dim: None | Hashable | Sequence[Hashable] = None,
        *,
        axis: None | int | Sequence[int] = None,
        keep_attrs: bool | None = None,
        keepdims: bool = False,
        **kwargs: Any,
    ) -> T_DataArray:
        """Reduce this array by applying `func` along some dimension(s).

        Parameters
        ----------
        func : callable
            Function which can be called in the form
            `f(x, axis=axis, **kwargs)` to return the result of reducing an
            np.ndarray over an integer valued axis.
        dim : Hashable or sequence of Hashable, optional
            Dimension(s) over which to apply `func`.
        axis : int or sequence of int, optional
            Axis(es) over which to repeatedly apply `func`. Only one of the
            'dim' and 'axis' arguments can be supplied. If neither are
            supplied, then the reduction is calculated over the flattened array
            (by calling `f(x)` without an axis argument).
        keep_attrs : bool or None, optional
            If True, the variable's attributes (`attrs`) will be copied from
            the original object to the new one.  If False (default), the new
            object will be returned without attributes.
        keepdims : bool, default: False
            If True, the dimensions which are reduced are left in the result
            as dimensions of size one. Coordinates that use these dimensions
            are removed.
        **kwargs : dict
            Additional keyword arguments passed on to `func`.

        Returns
        -------
        reduced : DataArray
            DataArray with this object's array replaced with an array with
            summarized data and the indicated dimension(s) removed.
        """

        var = self.variable.reduce(func, dim, axis, keep_attrs, keepdims, **kwargs)
        return self._replace_maybe_drop_dims(var)

    def to_pandas(self) -> DataArray | pd.Series | pd.DataFrame:
        """Convert this array into a pandas object with the same shape.

        The type of the returned object depends on the number of DataArray
        dimensions:

        * 0D -> `xarray.DataArray`
        * 1D -> `pandas.Series`
        * 2D -> `pandas.DataFrame`

        Only works for arrays with 2 or fewer dimensions.

        The DataArray constructor performs the inverse transformation.

        Returns
        -------
        result : DataArray | Series | DataFrame
            DataArray, pandas Series or pandas DataFrame.
        """
        # TODO: consolidate the info about pandas constructors and the
        # attributes that correspond to their indexes into a separate module?
        constructors = {0: lambda x: x, 1: pd.Series, 2: pd.DataFrame}
        try:
            constructor = constructors[self.ndim]
        except KeyError:
            raise ValueError(
                f"Cannot convert arrays with {self.ndim} dimensions into "
                "pandas objects. Requires 2 or fewer dimensions."
            )
        indexes = [self.get_index(dim) for dim in self.dims]
        return constructor(self.values, *indexes)

    def to_dataframe(
        self, name: Hashable | None = None, dim_order: Sequence[Hashable] | None = None
    ) -> pd.DataFrame:
        """Convert this array and its coordinates into a tidy pandas.DataFrame.

        The DataFrame is indexed by the Cartesian product of index coordinates
        (in the form of a :py:class:`pandas.MultiIndex`). Other coordinates are
        included as columns in the DataFrame.

        For 1D and 2D DataArrays, see also :py:func:`DataArray.to_pandas` which
        doesn't rely on a MultiIndex to build the DataFrame.

        Parameters
        ----------
        name: Hashable or None, optional
            Name to give to this array (required if unnamed).
        dim_order: Sequence of Hashable or None, optional
            Hierarchical dimension order for the resulting dataframe.
            Array content is transposed to this order and then written out as flat
            vectors in contiguous order, so the last dimension in this list
            will be contiguous in the resulting DataFrame. This has a major
            influence on which operations are efficient on the resulting
            dataframe.

            If provided, must include all dimensions of this DataArray. By default,
            dimensions are sorted according to the DataArray dimensions order.

        Returns
        -------
        result: DataFrame
            DataArray as a pandas DataFrame.

        See also
        --------
        DataArray.to_pandas
        DataArray.to_series
        """
        if name is None:
            name = self.name
        if name is None:
            raise ValueError(
                "cannot convert an unnamed DataArray to a "
                "DataFrame: use the ``name`` parameter"
            )
        if self.ndim == 0:
            raise ValueError("cannot convert a scalar to a DataFrame")

        # By using a unique name, we can convert a DataArray into a DataFrame
        # even if it shares a name with one of its coordinates.
        # I would normally use unique_name = object() but that results in a
        # dataframe with columns in the wrong order, for reasons I have not
        # been able to debug (possibly a pandas bug?).
        unique_name = "__unique_name_identifier_z98xfz98xugfg73ho__"
        ds = self._to_dataset_whole(name=unique_name)

        if dim_order is None:
            ordered_dims = dict(zip(self.dims, self.shape))
        else:
            ordered_dims = ds._normalize_dim_order(dim_order=dim_order)

        df = ds._to_dataframe(ordered_dims)
        df.columns = [name if c == unique_name else c for c in df.columns]
        return df

    def to_series(self) -> pd.Series:
        """Convert this array into a pandas.Series.

        The Series is indexed by the Cartesian product of index coordinates
        (in the form of a :py:class:`pandas.MultiIndex`).

        Returns
        -------
        result : Series
            DataArray as a pandas Series.

        See also
        --------
        DataArray.to_pandas
        DataArray.to_dataframe
        """
        index = self.coords.to_index()
        return pd.Series(self.values.reshape(-1), index=index, name=self.name)

    def to_masked_array(self, copy: bool = True) -> np.ma.MaskedArray:
        """Convert this array into a numpy.ma.MaskedArray

        Parameters
        ----------
        copy : bool, default: True
            If True make a copy of the array in the result. If False,
            a MaskedArray view of DataArray.values is returned.

        Returns
        -------
        result : MaskedArray
            Masked where invalid values (nan or inf) occur.
        """
        values = self.to_numpy()  # only compute lazy arrays once
        isnull = pd.isnull(values)
        return np.ma.MaskedArray(data=values, mask=isnull, copy=copy)

    # path=None writes to bytes
    @overload
    def to_netcdf(
        self,
        path: None = None,
        mode: Literal["w", "a"] = "w",
        format: T_NetcdfTypes | None = None,
        group: str | None = None,
        engine: T_NetcdfEngine | None = None,
        encoding: Mapping[Hashable, Mapping[str, Any]] | None = None,
        unlimited_dims: Iterable[Hashable] | None = None,
        compute: bool = True,
        invalid_netcdf: bool = False,
    ) -> bytes:
        ...

    # default return None
    @overload
    def to_netcdf(
        self,
        path: str | PathLike,
        mode: Literal["w", "a"] = "w",
        format: T_NetcdfTypes | None = None,
        group: str | None = None,
        engine: T_NetcdfEngine | None = None,
        encoding: Mapping[Hashable, Mapping[str, Any]] | None = None,
        unlimited_dims: Iterable[Hashable] | None = None,
        compute: Literal[True] = True,
        invalid_netcdf: bool = False,
    ) -> None:
        ...

    # compute=False returns dask.Delayed
    @overload
    def to_netcdf(
        self,
        path: str | PathLike,
        mode: Literal["w", "a"] = "w",
        format: T_NetcdfTypes | None = None,
        group: str | None = None,
        engine: T_NetcdfEngine | None = None,
        encoding: Mapping[Hashable, Mapping[str, Any]] | None = None,
        unlimited_dims: Iterable[Hashable] | None = None,
        *,
        compute: Literal[False],
        invalid_netcdf: bool = False,
    ) -> Delayed:
        ...

    def to_netcdf(
        self,
        path: str | PathLike | None = None,
        mode: Literal["w", "a"] = "w",
        format: T_NetcdfTypes | None = None,
        group: str | None = None,
        engine: T_NetcdfEngine | None = None,
        encoding: Mapping[Hashable, Mapping[str, Any]] | None = None,
        unlimited_dims: Iterable[Hashable] | None = None,
        compute: bool = True,
        invalid_netcdf: bool = False,
    ) -> bytes | Delayed | None:
        """Write dataset contents to a netCDF file.

        Parameters
        ----------
        path : str, path-like or None, optional
            Path to which to save this dataset. File-like objects are only
            supported by the scipy engine. If no path is provided, this
            function returns the resulting netCDF file as bytes; in this case,
            we need to use scipy, which does not support netCDF version 4 (the
            default format becomes NETCDF3_64BIT).
        mode : {"w", "a"}, default: "w"
            Write ('w') or append ('a') mode. If mode='w', any existing file at
            this location will be overwritten. If mode='a', existing variables
            will be overwritten.
        format : {"NETCDF4", "NETCDF4_CLASSIC", "NETCDF3_64BIT", \
                  "NETCDF3_CLASSIC"}, optional
            File format for the resulting netCDF file:

            * NETCDF4: Data is stored in an HDF5 file, using netCDF4 API
              features.
            * NETCDF4_CLASSIC: Data is stored in an HDF5 file, using only
              netCDF 3 compatible API features.
            * NETCDF3_64BIT: 64-bit offset version of the netCDF 3 file format,
              which fully supports 2+ GB files, but is only compatible with
              clients linked against netCDF version 3.6.0 or later.
            * NETCDF3_CLASSIC: The classic netCDF 3 file format. It does not
              handle 2+ GB files very well.

            All formats are supported by the netCDF4-python library.
            scipy.io.netcdf only supports the last two formats.

            The default format is NETCDF4 if you are saving a file to disk and
            have the netCDF4-python library available. Otherwise, xarray falls
            back to using scipy to write netCDF files and defaults to the
            NETCDF3_64BIT format (scipy does not support netCDF4).
        group : str, optional
            Path to the netCDF4 group in the given file to open (only works for
            format='NETCDF4'). The group(s) will be created if necessary.
        engine : {"netcdf4", "scipy", "h5netcdf"}, optional
            Engine to use when writing netCDF files. If not provided, the
            default engine is chosen based on available dependencies, with a
            preference for 'netcdf4' if writing to a file on disk.
        encoding : dict, optional
            Nested dictionary with variable names as keys and dictionaries of
            variable specific encodings as values, e.g.,
            ``{"my_variable": {"dtype": "int16", "scale_factor": 0.1,
            "zlib": True}, ...}``

            The `h5netcdf` engine supports both the NetCDF4-style compression
            encoding parameters ``{"zlib": True, "complevel": 9}`` and the h5py
            ones ``{"compression": "gzip", "compression_opts": 9}``.
            This allows using any compression plugin installed in the HDF5
            library, e.g. LZF.

        unlimited_dims : iterable of Hashable, optional
            Dimension(s) that should be serialized as unlimited dimensions.
            By default, no dimensions are treated as unlimited dimensions.
            Note that unlimited_dims may also be set via
            ``dataset.encoding["unlimited_dims"]``.
        compute: bool, default: True
            If true compute immediately, otherwise return a
            ``dask.delayed.Delayed`` object that can be computed later.
        invalid_netcdf: bool, default: False
            Only valid along with ``engine="h5netcdf"``. If True, allow writing
            hdf5 files which are invalid netcdf as described in
            https://github.com/h5netcdf/h5netcdf.

        Returns
        -------
        store: bytes or Delayed or None
            * ``bytes`` if path is None
            * ``dask.delayed.Delayed`` if compute is False
            * None otherwise

        Notes
        -----
        Only xarray.Dataset objects can be written to netCDF files, so
        the xarray.DataArray is converted to a xarray.Dataset object
        containing a single variable. If the DataArray has no name, or if the
        name is the same as a coordinate name, then it is given the name
        ``"__xarray_dataarray_variable__"``.

        See Also
        --------
        Dataset.to_netcdf
        """
        from ..backends.api import DATAARRAY_NAME, DATAARRAY_VARIABLE, to_netcdf

        if self.name is None:
            # If no name is set then use a generic xarray name
            dataset = self.to_dataset(name=DATAARRAY_VARIABLE)
        elif self.name in self.coords or self.name in self.dims:
            # The name is the same as one of the coords names, which netCDF
            # doesn't support, so rename it but keep track of the old name
            dataset = self.to_dataset(name=DATAARRAY_VARIABLE)
            dataset.attrs[DATAARRAY_NAME] = self.name
        else:
            # No problems with the name - so we're fine!
            dataset = self.to_dataset()

        return to_netcdf(  # type: ignore  # mypy cannot resolve the overloads:(
            dataset,
            path,
            mode=mode,
            format=format,
            group=group,
            engine=engine,
            encoding=encoding,
            unlimited_dims=unlimited_dims,
            compute=compute,
            multifile=False,
            invalid_netcdf=invalid_netcdf,
        )

    def to_dict(self, data: bool = True, encoding: bool = False) -> dict[str, Any]:
        """
        Convert this xarray.DataArray into a dictionary following xarray
        naming conventions.

        Converts all variables and attributes to native Python objects.
        Useful for converting to json. To avoid datetime incompatibility
        use decode_times=False kwarg in xarray.open_dataset.

        Parameters
        ----------
        data : bool, default: True
            Whether to include the actual data in the dictionary. When set to
            False, returns just the schema.
        encoding : bool, default: False
            Whether to include the Dataset's encoding in the dictionary.

        Returns
        -------
        dict: dict

        See Also
        --------
        DataArray.from_dict
        Dataset.to_dict
        """
        d = self.variable.to_dict(data=data)
        d.update({"coords": {}, "name": self.name})
        for k in self.coords:
            d["coords"][k] = self.coords[k].variable.to_dict(data=data)
        if encoding:
            d["encoding"] = dict(self.encoding)
        return d

    @classmethod
    def from_dict(cls: type[T_DataArray], d: Mapping[str, Any]) -> T_DataArray:
        """Convert a dictionary into an xarray.DataArray

        Parameters
        ----------
        d : dict
            Mapping with a minimum structure of {"dims": [...], "data": [...]}

        Returns
        -------
        obj : xarray.DataArray

        See Also
        --------
        DataArray.to_dict
        Dataset.from_dict

        Examples
        --------
        >>> d = {"dims": "t", "data": [1, 2, 3]}
        >>> da = xr.DataArray.from_dict(d)
        >>> da
        <xarray.DataArray (t: 3)>
        array([1, 2, 3])
        Dimensions without coordinates: t

        >>> d = {
        ...     "coords": {
        ...         "t": {"dims": "t", "data": [0, 1, 2], "attrs": {"units": "s"}}
        ...     },
        ...     "attrs": {"title": "air temperature"},
        ...     "dims": "t",
        ...     "data": [10, 20, 30],
        ...     "name": "a",
        ... }
        >>> da = xr.DataArray.from_dict(d)
        >>> da
        <xarray.DataArray 'a' (t: 3)>
        array([10, 20, 30])
        Coordinates:
          * t        (t) int64 0 1 2
        Attributes:
            title:    air temperature
        """
        coords = None
        if "coords" in d:
            try:
                coords = {
                    k: (v["dims"], v["data"], v.get("attrs"))
                    for k, v in d["coords"].items()
                }
            except KeyError as e:
                raise ValueError(
                    "cannot convert dict when coords are missing the key "
                    "'{dims_data}'".format(dims_data=str(e.args[0]))
                )
        try:
            data = d["data"]
        except KeyError:
            raise ValueError("cannot convert dict without the key 'data''")
        else:
            obj = cls(data, coords, d.get("dims"), d.get("name"), d.get("attrs"))

        obj.encoding.update(d.get("encoding", {}))

        return obj

    @classmethod
    def from_series(cls, series: pd.Series, sparse: bool = False) -> DataArray:
        """Convert a pandas.Series into an xarray.DataArray.

        If the series's index is a MultiIndex, it will be expanded into a
        tensor product of one-dimensional coordinates (filling in missing
        values with NaN). Thus this operation should be the inverse of the
        `to_series` method.

        Parameters
        ----------
        series : Series
            Pandas Series object to convert.
        sparse : bool, default: False
            If sparse=True, creates a sparse array instead of a dense NumPy array.
            Requires the pydata/sparse package.

        See Also
        --------
        DataArray.to_series
        Dataset.from_dataframe
        """
        temp_name = "__temporary_name"
        df = pd.DataFrame({temp_name: series})
        ds = Dataset.from_dataframe(df, sparse=sparse)
        result = cast(DataArray, ds[temp_name])
        result.name = series.name
        return result

    def to_cdms2(self) -> cdms2_Variable:
        """Convert this array into a cdms2.Variable"""
        from ..convert import to_cdms2

        return to_cdms2(self)

    @classmethod
    def from_cdms2(cls, variable: cdms2_Variable) -> DataArray:
        """Convert a cdms2.Variable into an xarray.DataArray"""
        from ..convert import from_cdms2

        return from_cdms2(variable)

    def to_iris(self) -> iris_Cube:
        """Convert this array into a iris.cube.Cube"""
        from ..convert import to_iris

        return to_iris(self)

    @classmethod
    def from_iris(cls, cube: iris_Cube) -> DataArray:
        """Convert a iris.cube.Cube into an xarray.DataArray"""
        from ..convert import from_iris

        return from_iris(cube)

    def _all_compat(self: T_DataArray, other: T_DataArray, compat_str: str) -> bool:
        """Helper function for equals, broadcast_equals, and identical"""

        def compat(x, y):
            return getattr(x.variable, compat_str)(y.variable)

        return utils.dict_equiv(self.coords, other.coords, compat=compat) and compat(
            self, other
        )

    def broadcast_equals(self: T_DataArray, other: T_DataArray) -> bool:
        """Two DataArrays are broadcast equal if they are equal after
        broadcasting them against each other such that they have the same
        dimensions.

        Parameters
        ----------
        other : DataArray
            DataArray to compare to.

        Returns
        ----------
        equal : bool
            True if the two DataArrays are broadcast equal.

        See Also
        --------
        DataArray.equals
        DataArray.identical
        """
        try:
            return self._all_compat(other, "broadcast_equals")
        except (TypeError, AttributeError):
            return False

    def equals(self: T_DataArray, other: T_DataArray) -> bool:
        """True if two DataArrays have the same dimensions, coordinates and
        values; otherwise False.

        DataArrays can still be equal (like pandas objects) if they have NaN
        values in the same locations.

        This method is necessary because `v1 == v2` for ``DataArray``
        does element-wise comparisons (like numpy.ndarrays).

        Parameters
        ----------
        other : DataArray
            DataArray to compare to.

        Returns
        ----------
        equal : bool
            True if the two DataArrays are equal.

        See Also
        --------
        DataArray.broadcast_equals
        DataArray.identical
        """
        try:
            return self._all_compat(other, "equals")
        except (TypeError, AttributeError):
            return False

    def identical(self: T_DataArray, other: T_DataArray) -> bool:
        """Like equals, but also checks the array name and attributes, and
        attributes on all coordinates.

        Parameters
        ----------
        other : DataArray
            DataArray to compare to.

        Returns
        ----------
        equal : bool
            True if the two DataArrays are identical.

        See Also
        --------
        DataArray.broadcast_equals
        DataArray.equals
        """
        try:
            return self.name == other.name and self._all_compat(other, "identical")
        except (TypeError, AttributeError):
            return False

    def _result_name(self, other: Any = None) -> Hashable | None:
        # use the same naming heuristics as pandas:
        # https://github.com/ContinuumIO/blaze/issues/458#issuecomment-51936356
        other_name = getattr(other, "name", _default)
        if other_name is _default or other_name == self.name:
            return self.name
        else:
            return None

    def __array_wrap__(self: T_DataArray, obj, context=None) -> T_DataArray:
        new_var = self.variable.__array_wrap__(obj, context)
        return self._replace(new_var)

    def __matmul__(self: T_DataArray, obj: T_DataArray) -> T_DataArray:
        return self.dot(obj)

    def __rmatmul__(self: T_DataArray, other: T_DataArray) -> T_DataArray:
        # currently somewhat duplicative, as only other DataArrays are
        # compatible with matmul
        return computation.dot(other, self)

    def _unary_op(self: T_DataArray, f: Callable, *args, **kwargs) -> T_DataArray:
        keep_attrs = kwargs.pop("keep_attrs", None)
        if keep_attrs is None:
            keep_attrs = _get_keep_attrs(default=True)
        with warnings.catch_warnings():
            warnings.filterwarnings("ignore", r"All-NaN (slice|axis) encountered")
            warnings.filterwarnings(
                "ignore", r"Mean of empty slice", category=RuntimeWarning
            )
            with np.errstate(all="ignore"):
                da = self.__array_wrap__(f(self.variable.data, *args, **kwargs))
            if keep_attrs:
                da.attrs = self.attrs
            return da

    def _binary_op(
        self: T_DataArray,
        other: Any,
        f: Callable,
        reflexive: bool = False,
    ) -> T_DataArray:
        if isinstance(other, (Dataset, groupby.GroupBy)):
            return NotImplemented
        if isinstance(other, DataArray):
            align_type = OPTIONS["arithmetic_join"]
            self, other = align(self, other, join=align_type, copy=False)  # type: ignore
        other_variable = getattr(other, "variable", other)
        other_coords = getattr(other, "coords", None)

        variable = (
            f(self.variable, other_variable)
            if not reflexive
            else f(other_variable, self.variable)
        )
        coords, indexes = self.coords._merge_raw(other_coords, reflexive)
        name = self._result_name(other)

        return self._replace(variable, coords, name, indexes=indexes)

    def _inplace_binary_op(self: T_DataArray, other: Any, f: Callable) -> T_DataArray:
        if isinstance(other, groupby.GroupBy):
            raise TypeError(
                "in-place operations between a DataArray and "
                "a grouped object are not permitted"
            )
        # n.b. we can't align other to self (with other.reindex_like(self))
        # because `other` may be converted into floats, which would cause
        # in-place arithmetic to fail unpredictably. Instead, we simply
        # don't support automatic alignment with in-place arithmetic.
        other_coords = getattr(other, "coords", None)
        other_variable = getattr(other, "variable", other)
        try:
            with self.coords._merge_inplace(other_coords):
                f(self.variable, other_variable)
        except MergeError as exc:
            raise MergeError(
                "Automatic alignment is not supported for in-place operations.\n"
                "Consider aligning the indices manually or using a not-in-place operation.\n"
                "See https://github.com/pydata/xarray/issues/3910 for more explanations."
            ) from exc
        return self

    def _copy_attrs_from(self, other: DataArray | Dataset | Variable) -> None:
        self.attrs = other.attrs

    plot = utils.UncachedAccessor(_PlotMethods)

    def _title_for_slice(self, truncate: int = 50) -> str:
        """
        If the dataarray has 1 dimensional coordinates or comes from a slice
        we can show that info in the title

        Parameters
        ----------
        truncate : int, default: 50
            maximum number of characters for title

        Returns
        -------
        title : string
            Can be used for plot titles

        """
        one_dims = []
        for dim, coord in self.coords.items():
            if coord.size == 1:
                one_dims.append(
                    "{dim} = {v}{unit}".format(
                        dim=dim,
                        v=format_item(coord.values),
                        unit=_get_units_from_attrs(coord),
                    )
                )

        title = ", ".join(one_dims)
        if len(title) > truncate:
            title = title[: (truncate - 3)] + "..."

        return title

    def diff(
        self: T_DataArray, dim: Hashable, n: int = 1, label: Hashable = "upper"
    ) -> T_DataArray:
        """Calculate the n-th order discrete difference along given axis.

        Parameters
        ----------
        dim : Hashable
            Dimension over which to calculate the finite difference.
        n : int, default: 1
            The number of times values are differenced.
        label : Hashable, default: "upper"
            The new coordinate in dimension ``dim`` will have the
            values of either the minuend's or subtrahend's coordinate
            for values 'upper' and 'lower', respectively.  Other
            values are not supported.

        Returns
        -------
        difference : DataArray
            The n-th order finite difference of this object.

        Notes
        -----
        `n` matches numpy's behavior and is different from pandas' first argument named
        `periods`.

        Examples
        --------
        >>> arr = xr.DataArray([5, 5, 6, 6], [[1, 2, 3, 4]], ["x"])
        >>> arr.diff("x")
        <xarray.DataArray (x: 3)>
        array([0, 1, 0])
        Coordinates:
          * x        (x) int64 2 3 4
        >>> arr.diff("x", 2)
        <xarray.DataArray (x: 2)>
        array([ 1, -1])
        Coordinates:
          * x        (x) int64 3 4

        See Also
        --------
        DataArray.differentiate
        """
        ds = self._to_temp_dataset().diff(n=n, dim=dim, label=label)
        return self._from_temp_dataset(ds)

    def shift(
        self: T_DataArray,
        shifts: Mapping[Any, int] | None = None,
        fill_value: Any = dtypes.NA,
        **shifts_kwargs: int,
    ) -> T_DataArray:
        """Shift this DataArray by an offset along one or more dimensions.

        Only the data is moved; coordinates stay in place. This is consistent
        with the behavior of ``shift`` in pandas.

        Values shifted from beyond array bounds will appear at one end of
        each dimension, which are filled according to `fill_value`. For periodic
        offsets instead see `roll`.

        Parameters
        ----------
        shifts : mapping of Hashable to int or None, optional
            Integer offset to shift along each of the given dimensions.
            Positive offsets shift to the right; negative offsets shift to the
            left.
        fill_value : scalar, optional
            Value to use for newly missing values
        **shifts_kwargs
            The keyword arguments form of ``shifts``.
            One of shifts or shifts_kwargs must be provided.

        Returns
        -------
        shifted : DataArray
            DataArray with the same coordinates and attributes but shifted
            data.

        See Also
        --------
        roll

        Examples
        --------
        >>> arr = xr.DataArray([5, 6, 7], dims="x")
        >>> arr.shift(x=1)
        <xarray.DataArray (x: 3)>
        array([nan,  5.,  6.])
        Dimensions without coordinates: x
        """
        variable = self.variable.shift(
            shifts=shifts, fill_value=fill_value, **shifts_kwargs
        )
        return self._replace(variable=variable)

    def roll(
        self: T_DataArray,
        shifts: Mapping[Hashable, int] | None = None,
        roll_coords: bool = False,
        **shifts_kwargs: int,
    ) -> T_DataArray:
        """Roll this array by an offset along one or more dimensions.

        Unlike shift, roll treats the given dimensions as periodic, so will not
        create any missing values to be filled.

        Unlike shift, roll may rotate all variables, including coordinates
        if specified. The direction of rotation is consistent with
        :py:func:`numpy.roll`.

        Parameters
        ----------
        shifts : mapping of Hashable to int, optional
            Integer offset to rotate each of the given dimensions.
            Positive offsets roll to the right; negative offsets roll to the
            left.
        roll_coords : bool, default: False
            Indicates whether to roll the coordinates by the offset too.
        **shifts_kwargs : {dim: offset, ...}, optional
            The keyword arguments form of ``shifts``.
            One of shifts or shifts_kwargs must be provided.

        Returns
        -------
        rolled : DataArray
            DataArray with the same attributes but rolled data and coordinates.

        See Also
        --------
        shift

        Examples
        --------
        >>> arr = xr.DataArray([5, 6, 7], dims="x")
        >>> arr.roll(x=1)
        <xarray.DataArray (x: 3)>
        array([7, 5, 6])
        Dimensions without coordinates: x
        """
        ds = self._to_temp_dataset().roll(
            shifts=shifts, roll_coords=roll_coords, **shifts_kwargs
        )
        return self._from_temp_dataset(ds)

    @property
    def real(self: T_DataArray) -> T_DataArray:
        return self._replace(self.variable.real)

    @property
    def imag(self: T_DataArray) -> T_DataArray:
        return self._replace(self.variable.imag)

    def dot(
        self: T_DataArray,
        other: T_DataArray,
        dims: Hashable | Sequence[Hashable] | None = None,
    ) -> T_DataArray:
        """Perform dot product of two DataArrays along their shared dims.

        Equivalent to taking taking tensordot over all shared dims.

        Parameters
        ----------
        other : DataArray
            The other array with which the dot product is performed.
        dims : ..., Hashable or sequence of Hashable, optional
            Which dimensions to sum over. Ellipsis (`...`) sums over all dimensions.
            If not specified, then all the common dimensions are summed over.

        Returns
        -------
        result : DataArray
            Array resulting from the dot product over all shared dimensions.

        See Also
        --------
        dot
        numpy.tensordot

        Examples
        --------
        >>> da_vals = np.arange(6 * 5 * 4).reshape((6, 5, 4))
        >>> da = xr.DataArray(da_vals, dims=["x", "y", "z"])
        >>> dm_vals = np.arange(4)
        >>> dm = xr.DataArray(dm_vals, dims=["z"])

        >>> dm.dims
        ('z',)

        >>> da.dims
        ('x', 'y', 'z')

        >>> dot_result = da.dot(dm)
        >>> dot_result.dims
        ('x', 'y')

        """
        if isinstance(other, Dataset):
            raise NotImplementedError(
                "dot products are not yet supported with Dataset objects."
            )
        if not isinstance(other, DataArray):
            raise TypeError("dot only operates on DataArrays.")

        return computation.dot(self, other, dims=dims)

    # change type of self and return to T_DataArray once
    # https://github.com/python/mypy/issues/12846 is resolved
    def sortby(
        self,
        variables: Hashable | DataArray | Sequence[Hashable | DataArray],
        ascending: bool = True,
    ) -> DataArray:
        """Sort object by labels or values (along an axis).

        Sorts the dataarray, either along specified dimensions,
        or according to values of 1-D dataarrays that share dimension
        with calling object.

        If the input variables are dataarrays, then the dataarrays are aligned
        (via left-join) to the calling object prior to sorting by cell values.
        NaNs are sorted to the end, following Numpy convention.

        If multiple sorts along the same dimension is
        given, numpy's lexsort is performed along that dimension:
        https://numpy.org/doc/stable/reference/generated/numpy.lexsort.html
        and the FIRST key in the sequence is used as the primary sort key,
        followed by the 2nd key, etc.

        Parameters
        ----------
        variables : Hashable, DataArray, or sequence of Hashable or DataArray
            1D DataArray objects or name(s) of 1D variable(s) in
            coords whose values are used to sort this array.
        ascending : bool, default: True
            Whether to sort by ascending or descending order.

        Returns
        -------
        sorted : DataArray
            A new dataarray where all the specified dims are sorted by dim
            labels.

        See Also
        --------
        Dataset.sortby
        numpy.sort
        pandas.sort_values
        pandas.sort_index

        Examples
        --------
        >>> da = xr.DataArray(
        ...     np.random.rand(5),
        ...     coords=[pd.date_range("1/1/2000", periods=5)],
        ...     dims="time",
        ... )
        >>> da
        <xarray.DataArray (time: 5)>
        array([0.5488135 , 0.71518937, 0.60276338, 0.54488318, 0.4236548 ])
        Coordinates:
          * time     (time) datetime64[ns] 2000-01-01 2000-01-02 ... 2000-01-05

        >>> da.sortby(da)
        <xarray.DataArray (time: 5)>
        array([0.4236548 , 0.54488318, 0.5488135 , 0.60276338, 0.71518937])
        Coordinates:
          * time     (time) datetime64[ns] 2000-01-05 2000-01-04 ... 2000-01-02
        """
        ds = self._to_temp_dataset().sortby(variables, ascending=ascending)
        return self._from_temp_dataset(ds)

    def quantile(
        self: T_DataArray,
        q: ArrayLike,
        dim: str | Sequence[Hashable] | None = None,
        method: QUANTILE_METHODS = "linear",
        keep_attrs: bool | None = None,
        skipna: bool | None = None,
        interpolation: QUANTILE_METHODS = None,
    ) -> T_DataArray:
        """Compute the qth quantile of the data along the specified dimension.

        Returns the qth quantiles(s) of the array elements.

        Parameters
        ----------
        q : float or array-like of float
            Quantile to compute, which must be between 0 and 1 inclusive.
        dim : Hashable or sequence of Hashable, optional
            Dimension(s) over which to apply quantile.
        method : str, default: "linear"
            This optional parameter specifies the interpolation method to use when the
            desired quantile lies between two data points. The options sorted by their R
            type as summarized in the H&F paper [1]_ are:

                1. "inverted_cdf" (*)
                2. "averaged_inverted_cdf" (*)
                3. "closest_observation" (*)
                4. "interpolated_inverted_cdf" (*)
                5. "hazen" (*)
                6. "weibull" (*)
                7. "linear"  (default)
                8. "median_unbiased" (*)
                9. "normal_unbiased" (*)

            The first three methods are discontiuous.  The following discontinuous
            variations of the default "linear" (7.) option are also available:

                * "lower"
                * "higher"
                * "midpoint"
                * "nearest"

            See :py:func:`numpy.quantile` or [1]_ for details. Methods marked with
            an asterix require numpy version 1.22 or newer. The "method" argument was
            previously called "interpolation", renamed in accordance with numpy
            version 1.22.0.

        keep_attrs : bool or None, optional
            If True, the dataset's attributes (`attrs`) will be copied from
            the original object to the new one.  If False (default), the new
            object will be returned without attributes.
        skipna : bool or None, optional
            If True, skip missing values (as marked by NaN). By default, only
            skips missing values for float dtypes; other dtypes either do not
            have a sentinel missing value (int) or skipna=True has not been
            implemented (object, datetime64 or timedelta64).

        Returns
        -------
        quantiles : DataArray
            If `q` is a single quantile, then the result
            is a scalar. If multiple percentiles are given, first axis of
            the result corresponds to the quantile and a quantile dimension
            is added to the return array. The other dimensions are the
            dimensions that remain after the reduction of the array.

        See Also
        --------
        numpy.nanquantile, numpy.quantile, pandas.Series.quantile, Dataset.quantile

        Examples
        --------
        >>> da = xr.DataArray(
        ...     data=[[0.7, 4.2, 9.4, 1.5], [6.5, 7.3, 2.6, 1.9]],
        ...     coords={"x": [7, 9], "y": [1, 1.5, 2, 2.5]},
        ...     dims=("x", "y"),
        ... )
        >>> da.quantile(0)  # or da.quantile(0, dim=...)
        <xarray.DataArray ()>
        array(0.7)
        Coordinates:
            quantile  float64 0.0
        >>> da.quantile(0, dim="x")
        <xarray.DataArray (y: 4)>
        array([0.7, 4.2, 2.6, 1.5])
        Coordinates:
          * y         (y) float64 1.0 1.5 2.0 2.5
            quantile  float64 0.0
        >>> da.quantile([0, 0.5, 1])
        <xarray.DataArray (quantile: 3)>
        array([0.7, 3.4, 9.4])
        Coordinates:
          * quantile  (quantile) float64 0.0 0.5 1.0
        >>> da.quantile([0, 0.5, 1], dim="x")
        <xarray.DataArray (quantile: 3, y: 4)>
        array([[0.7 , 4.2 , 2.6 , 1.5 ],
               [3.6 , 5.75, 6.  , 1.7 ],
               [6.5 , 7.3 , 9.4 , 1.9 ]])
        Coordinates:
          * y         (y) float64 1.0 1.5 2.0 2.5
          * quantile  (quantile) float64 0.0 0.5 1.0

        References
        ----------
        .. [1] R. J. Hyndman and Y. Fan,
           "Sample quantiles in statistical packages,"
           The American Statistician, 50(4), pp. 361-365, 1996
        """

        ds = self._to_temp_dataset().quantile(
            q,
            dim=dim,
            keep_attrs=keep_attrs,
            method=method,
            skipna=skipna,
            interpolation=interpolation,
        )
        return self._from_temp_dataset(ds)

    def rank(
        self: T_DataArray,
        dim: Hashable,
        pct: bool = False,
        keep_attrs: bool | None = None,
    ) -> T_DataArray:
        """Ranks the data.

        Equal values are assigned a rank that is the average of the ranks that
        would have been otherwise assigned to all of the values within that
        set.  Ranks begin at 1, not 0. If pct, computes percentage ranks.

        NaNs in the input array are returned as NaNs.

        The `bottleneck` library is required.

        Parameters
        ----------
        dim : Hashable
            Dimension over which to compute rank.
        pct : bool, default: False
            If True, compute percentage ranks, otherwise compute integer ranks.
        keep_attrs : bool or None, optional
            If True, the dataset's attributes (`attrs`) will be copied from
            the original object to the new one.  If False (default), the new
            object will be returned without attributes.

        Returns
        -------
        ranked : DataArray
            DataArray with the same coordinates and dtype 'float64'.

        Examples
        --------
        >>> arr = xr.DataArray([5, 6, 7], dims="x")
        >>> arr.rank("x")
        <xarray.DataArray (x: 3)>
        array([1., 2., 3.])
        Dimensions without coordinates: x
        """

        ds = self._to_temp_dataset().rank(dim, pct=pct, keep_attrs=keep_attrs)
        return self._from_temp_dataset(ds)

    def differentiate(
        self: T_DataArray,
        coord: Hashable,
        edge_order: Literal[1, 2] = 1,
        datetime_unit: DatetimeUnitOptions | None = None,
    ) -> T_DataArray:
        """ Differentiate the array with the second order accurate central
        differences.

        .. note::
            This feature is limited to simple cartesian geometry, i.e. coord
            must be one dimensional.

        Parameters
        ----------
        coord : Hashable
            The coordinate to be used to compute the gradient.
        edge_order : {1, 2}, default: 1
            N-th order accurate differences at the boundaries.
        datetime_unit : {"Y", "M", "W", "D", "h", "m", "s", "ms", \
                         "us", "ns", "ps", "fs", "as"} or None, optional
            Unit to compute gradient. Only valid for datetime coordinate.

        Returns
        -------
        differentiated: DataArray

        See also
        --------
        numpy.gradient: corresponding numpy function

        Examples
        --------

        >>> da = xr.DataArray(
        ...     np.arange(12).reshape(4, 3),
        ...     dims=["x", "y"],
        ...     coords={"x": [0, 0.1, 1.1, 1.2]},
        ... )
        >>> da
        <xarray.DataArray (x: 4, y: 3)>
        array([[ 0,  1,  2],
               [ 3,  4,  5],
               [ 6,  7,  8],
               [ 9, 10, 11]])
        Coordinates:
          * x        (x) float64 0.0 0.1 1.1 1.2
        Dimensions without coordinates: y
        >>>
        >>> da.differentiate("x")
        <xarray.DataArray (x: 4, y: 3)>
        array([[30.        , 30.        , 30.        ],
               [27.54545455, 27.54545455, 27.54545455],
               [27.54545455, 27.54545455, 27.54545455],
               [30.        , 30.        , 30.        ]])
        Coordinates:
          * x        (x) float64 0.0 0.1 1.1 1.2
        Dimensions without coordinates: y
        """
        ds = self._to_temp_dataset().differentiate(coord, edge_order, datetime_unit)
        return self._from_temp_dataset(ds)

    # change type of self and return to T_DataArray once
    # https://github.com/python/mypy/issues/12846 is resolved
    def integrate(
        self,
        coord: Hashable | Sequence[Hashable] = None,
        datetime_unit: DatetimeUnitOptions | None = None,
    ) -> DataArray:
        """Integrate along the given coordinate using the trapezoidal rule.

        .. note::
            This feature is limited to simple cartesian geometry, i.e. coord
            must be one dimensional.

        Parameters
        ----------
        coord : Hashable, or sequence of Hashable
            Coordinate(s) used for the integration.
        datetime_unit : {'Y', 'M', 'W', 'D', 'h', 'm', 's', 'ms', 'us', 'ns', \
                        'ps', 'fs', 'as'}, optional
            Specify the unit if a datetime coordinate is used.

        Returns
        -------
        integrated : DataArray

        See also
        --------
        Dataset.integrate
        numpy.trapz : corresponding numpy function

        Examples
        --------

        >>> da = xr.DataArray(
        ...     np.arange(12).reshape(4, 3),
        ...     dims=["x", "y"],
        ...     coords={"x": [0, 0.1, 1.1, 1.2]},
        ... )
        >>> da
        <xarray.DataArray (x: 4, y: 3)>
        array([[ 0,  1,  2],
               [ 3,  4,  5],
               [ 6,  7,  8],
               [ 9, 10, 11]])
        Coordinates:
          * x        (x) float64 0.0 0.1 1.1 1.2
        Dimensions without coordinates: y
        >>>
        >>> da.integrate("x")
        <xarray.DataArray (y: 3)>
        array([5.4, 6.6, 7.8])
        Dimensions without coordinates: y
        """
        ds = self._to_temp_dataset().integrate(coord, datetime_unit)
        return self._from_temp_dataset(ds)

    # change type of self and return to T_DataArray once
    # https://github.com/python/mypy/issues/12846 is resolved
    def cumulative_integrate(
        self,
        coord: Hashable | Sequence[Hashable] = None,
        datetime_unit: DatetimeUnitOptions | None = None,
    ) -> DataArray:
        """Integrate cumulatively along the given coordinate using the trapezoidal rule.

        .. note::
            This feature is limited to simple cartesian geometry, i.e. coord
            must be one dimensional.

            The first entry of the cumulative integral is always 0, in order to keep the
            length of the dimension unchanged between input and output.

        Parameters
        ----------
        coord : Hashable, or sequence of Hashable
            Coordinate(s) used for the integration.
        datetime_unit : {'Y', 'M', 'W', 'D', 'h', 'm', 's', 'ms', 'us', 'ns', \
                        'ps', 'fs', 'as'}, optional
            Specify the unit if a datetime coordinate is used.

        Returns
        -------
        integrated : DataArray

        See also
        --------
        Dataset.cumulative_integrate
        scipy.integrate.cumulative_trapezoid : corresponding scipy function

        Examples
        --------

        >>> da = xr.DataArray(
        ...     np.arange(12).reshape(4, 3),
        ...     dims=["x", "y"],
        ...     coords={"x": [0, 0.1, 1.1, 1.2]},
        ... )
        >>> da
        <xarray.DataArray (x: 4, y: 3)>
        array([[ 0,  1,  2],
               [ 3,  4,  5],
               [ 6,  7,  8],
               [ 9, 10, 11]])
        Coordinates:
          * x        (x) float64 0.0 0.1 1.1 1.2
        Dimensions without coordinates: y
        >>>
        >>> da.cumulative_integrate("x")
        <xarray.DataArray (x: 4, y: 3)>
        array([[0.  , 0.  , 0.  ],
               [0.15, 0.25, 0.35],
               [4.65, 5.75, 6.85],
               [5.4 , 6.6 , 7.8 ]])
        Coordinates:
          * x        (x) float64 0.0 0.1 1.1 1.2
        Dimensions without coordinates: y
        """
        ds = self._to_temp_dataset().cumulative_integrate(coord, datetime_unit)
        return self._from_temp_dataset(ds)

    def unify_chunks(self) -> DataArray:
        """Unify chunk size along all chunked dimensions of this DataArray.

        Returns
        -------
        DataArray with consistent chunk sizes for all dask-array variables

        See Also
        --------
        dask.array.core.unify_chunks
        """

        return unify_chunks(self)[0]

    def map_blocks(
        self,
        func: Callable[..., T_Xarray],
        args: Sequence[Any] = (),
        kwargs: Mapping[str, Any] | None = None,
        template: DataArray | Dataset | None = None,
    ) -> T_Xarray:
        """
        Apply a function to each block of this DataArray.

        .. warning::
            This method is experimental and its signature may change.

        Parameters
        ----------
        func : callable
            User-provided function that accepts a DataArray as its first
            parameter. The function will receive a subset or 'block' of this DataArray (see below),
            corresponding to one chunk along each chunked dimension. ``func`` will be
            executed as ``func(subset_dataarray, *subset_args, **kwargs)``.

            This function must return either a single DataArray or a single Dataset.

            This function cannot add a new chunked dimension.
        args : sequence
            Passed to func after unpacking and subsetting any xarray objects by blocks.
            xarray objects in args must be aligned with this object, otherwise an error is raised.
        kwargs : mapping
            Passed verbatim to func after unpacking. xarray objects, if any, will not be
            subset to blocks. Passing dask collections in kwargs is not allowed.
        template : DataArray or Dataset, optional
            xarray object representing the final result after compute is called. If not provided,
            the function will be first run on mocked-up data, that looks like this object but
            has sizes 0, to determine properties of the returned object such as dtype,
            variable names, attributes, new dimensions and new indexes (if any).
            ``template`` must be provided if the function changes the size of existing dimensions.
            When provided, ``attrs`` on variables in `template` are copied over to the result. Any
            ``attrs`` set by ``func`` will be ignored.

        Returns
        -------
        A single DataArray or Dataset with dask backend, reassembled from the outputs of the
        function.

        Notes
        -----
        This function is designed for when ``func`` needs to manipulate a whole xarray object
        subset to each block. Each block is loaded into memory. In the more common case where
        ``func`` can work on numpy arrays, it is recommended to use ``apply_ufunc``.

        If none of the variables in this object is backed by dask arrays, calling this function is
        equivalent to calling ``func(obj, *args, **kwargs)``.

        See Also
        --------
        dask.array.map_blocks, xarray.apply_ufunc, xarray.Dataset.map_blocks
        xarray.DataArray.map_blocks

        Examples
        --------
        Calculate an anomaly from climatology using ``.groupby()``. Using
        ``xr.map_blocks()`` allows for parallel operations with knowledge of ``xarray``,
        its indices, and its methods like ``.groupby()``.

        >>> def calculate_anomaly(da, groupby_type="time.month"):
        ...     gb = da.groupby(groupby_type)
        ...     clim = gb.mean(dim="time")
        ...     return gb - clim
        ...
        >>> time = xr.cftime_range("1990-01", "1992-01", freq="M")
        >>> month = xr.DataArray(time.month, coords={"time": time}, dims=["time"])
        >>> np.random.seed(123)
        >>> array = xr.DataArray(
        ...     np.random.rand(len(time)),
        ...     dims=["time"],
        ...     coords={"time": time, "month": month},
        ... ).chunk()
        >>> array.map_blocks(calculate_anomaly, template=array).compute()
        <xarray.DataArray (time: 24)>
        array([ 0.12894847,  0.11323072, -0.0855964 , -0.09334032,  0.26848862,
                0.12382735,  0.22460641,  0.07650108, -0.07673453, -0.22865714,
               -0.19063865,  0.0590131 , -0.12894847, -0.11323072,  0.0855964 ,
                0.09334032, -0.26848862, -0.12382735, -0.22460641, -0.07650108,
                0.07673453,  0.22865714,  0.19063865, -0.0590131 ])
        Coordinates:
          * time     (time) object 1990-01-31 00:00:00 ... 1991-12-31 00:00:00
            month    (time) int64 1 2 3 4 5 6 7 8 9 10 11 12 1 2 3 4 5 6 7 8 9 10 11 12

        Note that one must explicitly use ``args=[]`` and ``kwargs={}`` to pass arguments
        to the function being applied in ``xr.map_blocks()``:

        >>> array.map_blocks(
        ...     calculate_anomaly, kwargs={"groupby_type": "time.year"}, template=array
        ... )  # doctest: +ELLIPSIS
        <xarray.DataArray (time: 24)>
        dask.array<<this-array>-calculate_anomaly, shape=(24,), dtype=float64, chunksize=(24,), chunktype=numpy.ndarray>
        Coordinates:
          * time     (time) object 1990-01-31 00:00:00 ... 1991-12-31 00:00:00
            month    (time) int64 dask.array<chunksize=(24,), meta=np.ndarray>
        """
        from .parallel import map_blocks

        return map_blocks(func, self, args, kwargs, template)

    def polyfit(
        self,
        dim: Hashable,
        deg: int,
        skipna: bool | None = None,
        rcond: float | None = None,
        w: Hashable | Any | None = None,
        full: bool = False,
        cov: bool | Literal["unscaled"] = False,
    ) -> Dataset:
        """
        Least squares polynomial fit.

        This replicates the behaviour of `numpy.polyfit` but differs by skipping
        invalid values when `skipna = True`.

        Parameters
        ----------
        dim : Hashable
            Coordinate along which to fit the polynomials.
        deg : int
            Degree of the fitting polynomial.
        skipna : bool or None, optional
            If True, removes all invalid values before fitting each 1D slices of the array.
            Default is True if data is stored in a dask.array or if there is any
            invalid values, False otherwise.
        rcond : float or None, optional
            Relative condition number to the fit.
        w : Hashable, array-like or None, optional
            Weights to apply to the y-coordinate of the sample points.
            Can be an array-like object or the name of a coordinate in the dataset.
        full : bool, default: False
            Whether to return the residuals, matrix rank and singular values in addition
            to the coefficients.
        cov : bool or "unscaled", default: False
            Whether to return to the covariance matrix in addition to the coefficients.
            The matrix is not scaled if `cov='unscaled'`.

        Returns
        -------
        polyfit_results : Dataset
            A single dataset which contains:

            polyfit_coefficients
                The coefficients of the best fit.
            polyfit_residuals
                The residuals of the least-square computation (only included if `full=True`).
                When the matrix rank is deficient, np.nan is returned.
            [dim]_matrix_rank
                The effective rank of the scaled Vandermonde coefficient matrix (only included if `full=True`)
            [dim]_singular_value
                The singular values of the scaled Vandermonde coefficient matrix (only included if `full=True`)
            polyfit_covariance
                The covariance matrix of the polynomial coefficient estimates (only included if `full=False` and `cov=True`)

        See Also
        --------
        numpy.polyfit
        numpy.polyval
        xarray.polyval
        """
        return self._to_temp_dataset().polyfit(
            dim, deg, skipna=skipna, rcond=rcond, w=w, full=full, cov=cov
        )

    def pad(
        self: T_DataArray,
        pad_width: Mapping[Any, int | tuple[int, int]] | None = None,
        mode: PadModeOptions = "constant",
        stat_length: int
        | tuple[int, int]
        | Mapping[Any, tuple[int, int]]
        | None = None,
        constant_values: float
        | tuple[float, float]
        | Mapping[Any, tuple[float, float]]
        | None = None,
        end_values: int | tuple[int, int] | Mapping[Any, tuple[int, int]] | None = None,
        reflect_type: PadReflectOptions = None,
        **pad_width_kwargs: Any,
    ) -> T_DataArray:
        """Pad this array along one or more dimensions.

        .. warning::
            This function is experimental and its behaviour is likely to change
            especially regarding padding of dimension coordinates (or IndexVariables).

        When using one of the modes ("edge", "reflect", "symmetric", "wrap"),
        coordinates will be padded with the same mode, otherwise coordinates
        are padded using the "constant" mode with fill_value dtypes.NA.

        Parameters
        ----------
        pad_width : mapping of Hashable to tuple of int
            Mapping with the form of {dim: (pad_before, pad_after)}
            describing the number of values padded along each dimension.
            {dim: pad} is a shortcut for pad_before = pad_after = pad
        mode : {"constant", "edge", "linear_ramp", "maximum", "mean", "median", \
            "minimum", "reflect", "symmetric", "wrap"}, default: "constant"
            How to pad the DataArray (taken from numpy docs):

            - "constant": Pads with a constant value.
            - "edge": Pads with the edge values of array.
            - "linear_ramp": Pads with the linear ramp between end_value and the
              array edge value.
            - "maximum": Pads with the maximum value of all or part of the
              vector along each axis.
            - "mean": Pads with the mean value of all or part of the
              vector along each axis.
            - "median": Pads with the median value of all or part of the
              vector along each axis.
            - "minimum": Pads with the minimum value of all or part of the
              vector along each axis.
            - "reflect": Pads with the reflection of the vector mirrored on
              the first and last values of the vector along each axis.
            - "symmetric": Pads with the reflection of the vector mirrored
              along the edge of the array.
            - "wrap": Pads with the wrap of the vector along the axis.
              The first values are used to pad the end and the
              end values are used to pad the beginning.

        stat_length : int, tuple or mapping of Hashable to tuple, default: None
            Used in 'maximum', 'mean', 'median', and 'minimum'.  Number of
            values at edge of each axis used to calculate the statistic value.
            {dim_1: (before_1, after_1), ... dim_N: (before_N, after_N)} unique
            statistic lengths along each dimension.
            ((before, after),) yields same before and after statistic lengths
            for each dimension.
            (stat_length,) or int is a shortcut for before = after = statistic
            length for all axes.
            Default is ``None``, to use the entire axis.
        constant_values : scalar, tuple or mapping of Hashable to tuple, default: 0
            Used in 'constant'.  The values to set the padded values for each
            axis.
            ``{dim_1: (before_1, after_1), ... dim_N: (before_N, after_N)}`` unique
            pad constants along each dimension.
            ``((before, after),)`` yields same before and after constants for each
            dimension.
            ``(constant,)`` or ``constant`` is a shortcut for ``before = after = constant`` for
            all dimensions.
            Default is 0.
        end_values : scalar, tuple or mapping of Hashable to tuple, default: 0
            Used in 'linear_ramp'.  The values used for the ending value of the
            linear_ramp and that will form the edge of the padded array.
            ``{dim_1: (before_1, after_1), ... dim_N: (before_N, after_N)}`` unique
            end values along each dimension.
            ``((before, after),)`` yields same before and after end values for each
            axis.
            ``(constant,)`` or ``constant`` is a shortcut for ``before = after = constant`` for
            all axes.
            Default is 0.
        reflect_type : {"even", "odd", None}, optional
            Used in "reflect", and "symmetric". The "even" style is the
            default with an unaltered reflection around the edge value. For
            the "odd" style, the extended part of the array is created by
            subtracting the reflected values from two times the edge value.
        **pad_width_kwargs
            The keyword arguments form of ``pad_width``.
            One of ``pad_width`` or ``pad_width_kwargs`` must be provided.

        Returns
        -------
        padded : DataArray
            DataArray with the padded coordinates and data.

        See Also
        --------
        DataArray.shift, DataArray.roll, DataArray.bfill, DataArray.ffill, numpy.pad, dask.array.pad

        Notes
        -----
        For ``mode="constant"`` and ``constant_values=None``, integer types will be
        promoted to ``float`` and padded with ``np.nan``.

        Padding coordinates will drop their corresponding index (if any) and will reset default
        indexes for dimension coordinates.

        Examples
        --------
        >>> arr = xr.DataArray([5, 6, 7], coords=[("x", [0, 1, 2])])
        >>> arr.pad(x=(1, 2), constant_values=0)
        <xarray.DataArray (x: 6)>
        array([0, 5, 6, 7, 0, 0])
        Coordinates:
          * x        (x) float64 nan 0.0 1.0 2.0 nan nan

        >>> da = xr.DataArray(
        ...     [[0, 1, 2, 3], [10, 11, 12, 13]],
        ...     dims=["x", "y"],
        ...     coords={"x": [0, 1], "y": [10, 20, 30, 40], "z": ("x", [100, 200])},
        ... )
        >>> da.pad(x=1)
        <xarray.DataArray (x: 4, y: 4)>
        array([[nan, nan, nan, nan],
               [ 0.,  1.,  2.,  3.],
               [10., 11., 12., 13.],
               [nan, nan, nan, nan]])
        Coordinates:
          * x        (x) float64 nan 0.0 1.0 nan
          * y        (y) int64 10 20 30 40
            z        (x) float64 nan 100.0 200.0 nan

        Careful, ``constant_values`` are coerced to the data type of the array which may
        lead to a loss of precision:

        >>> da.pad(x=1, constant_values=1.23456789)
        <xarray.DataArray (x: 4, y: 4)>
        array([[ 1,  1,  1,  1],
               [ 0,  1,  2,  3],
               [10, 11, 12, 13],
               [ 1,  1,  1,  1]])
        Coordinates:
          * x        (x) float64 nan 0.0 1.0 nan
          * y        (y) int64 10 20 30 40
            z        (x) float64 nan 100.0 200.0 nan
        """
        ds = self._to_temp_dataset().pad(
            pad_width=pad_width,
            mode=mode,
            stat_length=stat_length,
            constant_values=constant_values,
            end_values=end_values,
            reflect_type=reflect_type,
            **pad_width_kwargs,
        )
        return self._from_temp_dataset(ds)

    def idxmin(
        self,
        dim: Hashable | None = None,
        skipna: bool | None = None,
        fill_value: Any = dtypes.NA,
        keep_attrs: bool | None = None,
    ) -> DataArray:
        """Return the coordinate label of the minimum value along a dimension.

        Returns a new `DataArray` named after the dimension with the values of
        the coordinate labels along that dimension corresponding to minimum
        values along that dimension.

        In comparison to :py:meth:`~DataArray.argmin`, this returns the
        coordinate label while :py:meth:`~DataArray.argmin` returns the index.

        Parameters
        ----------
        dim : str, optional
            Dimension over which to apply `idxmin`.  This is optional for 1D
            arrays, but required for arrays with 2 or more dimensions.
        skipna : bool or None, default: None
            If True, skip missing values (as marked by NaN). By default, only
            skips missing values for ``float``, ``complex``, and ``object``
            dtypes; other dtypes either do not have a sentinel missing value
            (``int``) or ``skipna=True`` has not been implemented
            (``datetime64`` or ``timedelta64``).
        fill_value : Any, default: NaN
            Value to be filled in case all of the values along a dimension are
            null.  By default this is NaN.  The fill value and result are
            automatically converted to a compatible dtype if possible.
            Ignored if ``skipna`` is False.
        keep_attrs : bool or None, optional
            If True, the attributes (``attrs``) will be copied from the
            original object to the new one. If False, the new object
            will be returned without attributes.

        Returns
        -------
        reduced : DataArray
            New `DataArray` object with `idxmin` applied to its data and the
            indicated dimension removed.

        See Also
        --------
        Dataset.idxmin, DataArray.idxmax, DataArray.min, DataArray.argmin

        Examples
        --------
        >>> array = xr.DataArray(
        ...     [0, 2, 1, 0, -2], dims="x", coords={"x": ["a", "b", "c", "d", "e"]}
        ... )
        >>> array.min()
        <xarray.DataArray ()>
        array(-2)
        >>> array.argmin()
        <xarray.DataArray ()>
        array(4)
        >>> array.idxmin()
        <xarray.DataArray 'x' ()>
        array('e', dtype='<U1')

        >>> array = xr.DataArray(
        ...     [
        ...         [2.0, 1.0, 2.0, 0.0, -2.0],
        ...         [-4.0, np.NaN, 2.0, np.NaN, -2.0],
        ...         [np.NaN, np.NaN, 1.0, np.NaN, np.NaN],
        ...     ],
        ...     dims=["y", "x"],
        ...     coords={"y": [-1, 0, 1], "x": np.arange(5.0) ** 2},
        ... )
        >>> array.min(dim="x")
        <xarray.DataArray (y: 3)>
        array([-2., -4.,  1.])
        Coordinates:
          * y        (y) int64 -1 0 1
        >>> array.argmin(dim="x")
        <xarray.DataArray (y: 3)>
        array([4, 0, 2])
        Coordinates:
          * y        (y) int64 -1 0 1
        >>> array.idxmin(dim="x")
        <xarray.DataArray 'x' (y: 3)>
        array([16.,  0.,  4.])
        Coordinates:
          * y        (y) int64 -1 0 1
        """
        return computation._calc_idxminmax(
            array=self,
            func=lambda x, *args, **kwargs: x.argmin(*args, **kwargs),
            dim=dim,
            skipna=skipna,
            fill_value=fill_value,
            keep_attrs=keep_attrs,
        )

    def idxmax(
        self,
        dim: Hashable = None,
        skipna: bool | None = None,
        fill_value: Any = dtypes.NA,
        keep_attrs: bool | None = None,
    ) -> DataArray:
        """Return the coordinate label of the maximum value along a dimension.

        Returns a new `DataArray` named after the dimension with the values of
        the coordinate labels along that dimension corresponding to maximum
        values along that dimension.

        In comparison to :py:meth:`~DataArray.argmax`, this returns the
        coordinate label while :py:meth:`~DataArray.argmax` returns the index.

        Parameters
        ----------
        dim : Hashable, optional
            Dimension over which to apply `idxmax`.  This is optional for 1D
            arrays, but required for arrays with 2 or more dimensions.
        skipna : bool or None, default: None
            If True, skip missing values (as marked by NaN). By default, only
            skips missing values for ``float``, ``complex``, and ``object``
            dtypes; other dtypes either do not have a sentinel missing value
            (``int``) or ``skipna=True`` has not been implemented
            (``datetime64`` or ``timedelta64``).
        fill_value : Any, default: NaN
            Value to be filled in case all of the values along a dimension are
            null.  By default this is NaN.  The fill value and result are
            automatically converted to a compatible dtype if possible.
            Ignored if ``skipna`` is False.
        keep_attrs : bool or None, optional
            If True, the attributes (``attrs``) will be copied from the
            original object to the new one. If False, the new object
            will be returned without attributes.

        Returns
        -------
        reduced : DataArray
            New `DataArray` object with `idxmax` applied to its data and the
            indicated dimension removed.

        See Also
        --------
        Dataset.idxmax, DataArray.idxmin, DataArray.max, DataArray.argmax

        Examples
        --------
        >>> array = xr.DataArray(
        ...     [0, 2, 1, 0, -2], dims="x", coords={"x": ["a", "b", "c", "d", "e"]}
        ... )
        >>> array.max()
        <xarray.DataArray ()>
        array(2)
        >>> array.argmax()
        <xarray.DataArray ()>
        array(1)
        >>> array.idxmax()
        <xarray.DataArray 'x' ()>
        array('b', dtype='<U1')

        >>> array = xr.DataArray(
        ...     [
        ...         [2.0, 1.0, 2.0, 0.0, -2.0],
        ...         [-4.0, np.NaN, 2.0, np.NaN, -2.0],
        ...         [np.NaN, np.NaN, 1.0, np.NaN, np.NaN],
        ...     ],
        ...     dims=["y", "x"],
        ...     coords={"y": [-1, 0, 1], "x": np.arange(5.0) ** 2},
        ... )
        >>> array.max(dim="x")
        <xarray.DataArray (y: 3)>
        array([2., 2., 1.])
        Coordinates:
          * y        (y) int64 -1 0 1
        >>> array.argmax(dim="x")
        <xarray.DataArray (y: 3)>
        array([0, 2, 2])
        Coordinates:
          * y        (y) int64 -1 0 1
        >>> array.idxmax(dim="x")
        <xarray.DataArray 'x' (y: 3)>
        array([0., 4., 4.])
        Coordinates:
          * y        (y) int64 -1 0 1
        """
        return computation._calc_idxminmax(
            array=self,
            func=lambda x, *args, **kwargs: x.argmax(*args, **kwargs),
            dim=dim,
            skipna=skipna,
            fill_value=fill_value,
            keep_attrs=keep_attrs,
        )

    # change type of self and return to T_DataArray once
    # https://github.com/python/mypy/issues/12846 is resolved
    def argmin(
        self,
        dim: Hashable | Sequence[Hashable] | None = None,
        axis: int | None = None,
        keep_attrs: bool | None = None,
        skipna: bool | None = None,
    ) -> DataArray | dict[Hashable, DataArray]:
        """Index or indices of the minimum of the DataArray over one or more dimensions.

        If a sequence is passed to 'dim', then result returned as dict of DataArrays,
        which can be passed directly to isel(). If a single str is passed to 'dim' then
        returns a DataArray with dtype int.

        If there are multiple minima, the indices of the first one found will be
        returned.

        Parameters
        ----------
        dim : Hashable, sequence of Hashable, None or ..., optional
            The dimensions over which to find the minimum. By default, finds minimum over
            all dimensions - for now returning an int for backward compatibility, but
            this is deprecated, in future will return a dict with indices for all
            dimensions; to return a dict with all dimensions now, pass '...'.
        axis : int or None, optional
            Axis over which to apply `argmin`. Only one of the 'dim' and 'axis' arguments
            can be supplied.
        keep_attrs : bool or None, optional
            If True, the attributes (`attrs`) will be copied from the original
            object to the new one. If False, the new object will be
            returned without attributes.
        skipna : bool or None, optional
            If True, skip missing values (as marked by NaN). By default, only
            skips missing values for float dtypes; other dtypes either do not
            have a sentinel missing value (int) or skipna=True has not been
            implemented (object, datetime64 or timedelta64).

        Returns
        -------
        result : DataArray or dict of DataArray

        See Also
        --------
        Variable.argmin, DataArray.idxmin

        Examples
        --------
        >>> array = xr.DataArray([0, 2, -1, 3], dims="x")
        >>> array.min()
        <xarray.DataArray ()>
        array(-1)
        >>> array.argmin()
        <xarray.DataArray ()>
        array(2)
        >>> array.argmin(...)
        {'x': <xarray.DataArray ()>
        array(2)}
        >>> array.isel(array.argmin(...))
        <xarray.DataArray ()>
        array(-1)

        >>> array = xr.DataArray(
        ...     [[[3, 2, 1], [3, 1, 2], [2, 1, 3]], [[1, 3, 2], [2, -5, 1], [2, 3, 1]]],
        ...     dims=("x", "y", "z"),
        ... )
        >>> array.min(dim="x")
        <xarray.DataArray (y: 3, z: 3)>
        array([[ 1,  2,  1],
               [ 2, -5,  1],
               [ 2,  1,  1]])
        Dimensions without coordinates: y, z
        >>> array.argmin(dim="x")
        <xarray.DataArray (y: 3, z: 3)>
        array([[1, 0, 0],
               [1, 1, 1],
               [0, 0, 1]])
        Dimensions without coordinates: y, z
        >>> array.argmin(dim=["x"])
        {'x': <xarray.DataArray (y: 3, z: 3)>
        array([[1, 0, 0],
               [1, 1, 1],
               [0, 0, 1]])
        Dimensions without coordinates: y, z}
        >>> array.min(dim=("x", "z"))
        <xarray.DataArray (y: 3)>
        array([ 1, -5,  1])
        Dimensions without coordinates: y
        >>> array.argmin(dim=["x", "z"])
        {'x': <xarray.DataArray (y: 3)>
        array([0, 1, 0])
        Dimensions without coordinates: y, 'z': <xarray.DataArray (y: 3)>
        array([2, 1, 1])
        Dimensions without coordinates: y}
        >>> array.isel(array.argmin(dim=["x", "z"]))
        <xarray.DataArray (y: 3)>
        array([ 1, -5,  1])
        Dimensions without coordinates: y
        """
        result = self.variable.argmin(dim, axis, keep_attrs, skipna)
        if isinstance(result, dict):
            return {k: self._replace_maybe_drop_dims(v) for k, v in result.items()}
        else:
            return self._replace_maybe_drop_dims(result)

    # change type of self and return to T_DataArray once
    # https://github.com/python/mypy/issues/12846 is resolved
    def argmax(
        self,
        dim: Hashable | Sequence[Hashable] = None,
        axis: int | None = None,
        keep_attrs: bool | None = None,
        skipna: bool | None = None,
    ) -> DataArray | dict[Hashable, DataArray]:
        """Index or indices of the maximum of the DataArray over one or more dimensions.

        If a sequence is passed to 'dim', then result returned as dict of DataArrays,
        which can be passed directly to isel(). If a single str is passed to 'dim' then
        returns a DataArray with dtype int.

        If there are multiple maxima, the indices of the first one found will be
        returned.

        Parameters
        ----------
        dim : Hashable, sequence of Hashable, None or ..., optional
            The dimensions over which to find the maximum. By default, finds maximum over
            all dimensions - for now returning an int for backward compatibility, but
            this is deprecated, in future will return a dict with indices for all
            dimensions; to return a dict with all dimensions now, pass '...'.
        axis : int or None, optional
            Axis over which to apply `argmax`. Only one of the 'dim' and 'axis' arguments
            can be supplied.
        keep_attrs : bool or None, optional
            If True, the attributes (`attrs`) will be copied from the original
            object to the new one. If False, the new object will be
            returned without attributes.
        skipna : bool or None, optional
            If True, skip missing values (as marked by NaN). By default, only
            skips missing values for float dtypes; other dtypes either do not
            have a sentinel missing value (int) or skipna=True has not been
            implemented (object, datetime64 or timedelta64).

        Returns
        -------
        result : DataArray or dict of DataArray

        See Also
        --------
        Variable.argmax, DataArray.idxmax

        Examples
        --------
        >>> array = xr.DataArray([0, 2, -1, 3], dims="x")
        >>> array.max()
        <xarray.DataArray ()>
        array(3)
        >>> array.argmax()
        <xarray.DataArray ()>
        array(3)
        >>> array.argmax(...)
        {'x': <xarray.DataArray ()>
        array(3)}
        >>> array.isel(array.argmax(...))
        <xarray.DataArray ()>
        array(3)

        >>> array = xr.DataArray(
        ...     [[[3, 2, 1], [3, 1, 2], [2, 1, 3]], [[1, 3, 2], [2, 5, 1], [2, 3, 1]]],
        ...     dims=("x", "y", "z"),
        ... )
        >>> array.max(dim="x")
        <xarray.DataArray (y: 3, z: 3)>
        array([[3, 3, 2],
               [3, 5, 2],
               [2, 3, 3]])
        Dimensions without coordinates: y, z
        >>> array.argmax(dim="x")
        <xarray.DataArray (y: 3, z: 3)>
        array([[0, 1, 1],
               [0, 1, 0],
               [0, 1, 0]])
        Dimensions without coordinates: y, z
        >>> array.argmax(dim=["x"])
        {'x': <xarray.DataArray (y: 3, z: 3)>
        array([[0, 1, 1],
               [0, 1, 0],
               [0, 1, 0]])
        Dimensions without coordinates: y, z}
        >>> array.max(dim=("x", "z"))
        <xarray.DataArray (y: 3)>
        array([3, 5, 3])
        Dimensions without coordinates: y
        >>> array.argmax(dim=["x", "z"])
        {'x': <xarray.DataArray (y: 3)>
        array([0, 1, 0])
        Dimensions without coordinates: y, 'z': <xarray.DataArray (y: 3)>
        array([0, 1, 2])
        Dimensions without coordinates: y}
        >>> array.isel(array.argmax(dim=["x", "z"]))
        <xarray.DataArray (y: 3)>
        array([3, 5, 3])
        Dimensions without coordinates: y
        """
        result = self.variable.argmax(dim, axis, keep_attrs, skipna)
        if isinstance(result, dict):
            return {k: self._replace_maybe_drop_dims(v) for k, v in result.items()}
        else:
            return self._replace_maybe_drop_dims(result)

    def query(
        self,
        queries: Mapping[Any, Any] | None = None,
        parser: QueryParserOptions = "pandas",
        engine: QueryEngineOptions = None,
        missing_dims: ErrorOptionsWithWarn = "raise",
        **queries_kwargs: Any,
    ) -> DataArray:
        """Return a new data array indexed along the specified
        dimension(s), where the indexers are given as strings containing
        Python expressions to be evaluated against the values in the array.

        Parameters
        ----------
        queries : dict-like or None, optional
            A dict-like with keys matching dimensions and values given by strings
            containing Python expressions to be evaluated against the data variables
            in the dataset. The expressions will be evaluated using the pandas
            eval() function, and can contain any valid Python expressions but cannot
            contain any Python statements.
        parser : {"pandas", "python"}, default: "pandas"
            The parser to use to construct the syntax tree from the expression.
            The default of 'pandas' parses code slightly different than standard
            Python. Alternatively, you can parse an expression using the 'python'
            parser to retain strict Python semantics.
        engine : {"python", "numexpr", None}, default: None
            The engine used to evaluate the expression. Supported engines are:

            - None: tries to use numexpr, falls back to python
            - "numexpr": evaluates expressions using numexpr
            - "python": performs operations as if you had eval’d in top level python

        missing_dims : {"raise", "warn", "ignore"}, default: "raise"
            What to do if dimensions that should be selected from are not present in the
            DataArray:

            - "raise": raise an exception
            - "warn": raise a warning, and ignore the missing dimensions
            - "ignore": ignore the missing dimensions

        **queries_kwargs : {dim: query, ...}, optional
            The keyword arguments form of ``queries``.
            One of queries or queries_kwargs must be provided.

        Returns
        -------
        obj : DataArray
            A new DataArray with the same contents as this dataset, indexed by
            the results of the appropriate queries.

        See Also
        --------
        DataArray.isel
        Dataset.query
        pandas.eval

        Examples
        --------
        >>> da = xr.DataArray(np.arange(0, 5, 1), dims="x", name="a")
        >>> da
        <xarray.DataArray 'a' (x: 5)>
        array([0, 1, 2, 3, 4])
        Dimensions without coordinates: x
        >>> da.query(x="a > 2")
        <xarray.DataArray 'a' (x: 2)>
        array([3, 4])
        Dimensions without coordinates: x
        """

        ds = self._to_dataset_whole(shallow_copy=True)
        ds = ds.query(
            queries=queries,
            parser=parser,
            engine=engine,
            missing_dims=missing_dims,
            **queries_kwargs,
        )
        return ds[self.name]

    def curvefit(
        self,
        coords: str | DataArray | Iterable[str | DataArray],
        func: Callable[..., Any],
        reduce_dims: Hashable | Iterable[Hashable] | None = None,
        skipna: bool = True,
        p0: dict[str, Any] | None = None,
        bounds: dict[str, Any] | None = None,
        param_names: Sequence[str] | None = None,
        kwargs: dict[str, Any] | None = None,
    ) -> Dataset:
        """
        Curve fitting optimization for arbitrary functions.

        Wraps `scipy.optimize.curve_fit` with `apply_ufunc`.

        Parameters
        ----------
        coords : Hashable, DataArray, or sequence of DataArray or Hashable
            Independent coordinate(s) over which to perform the curve fitting. Must share
            at least one dimension with the calling object. When fitting multi-dimensional
            functions, supply `coords` as a sequence in the same order as arguments in
            `func`. To fit along existing dimensions of the calling object, `coords` can
            also be specified as a str or sequence of strs.
        func : callable
            User specified function in the form `f(x, *params)` which returns a numpy
            array of length `len(x)`. `params` are the fittable parameters which are optimized
            by scipy curve_fit. `x` can also be specified as a sequence containing multiple
            coordinates, e.g. `f((x0, x1), *params)`.
        reduce_dims : Hashable or sequence of Hashable
            Additional dimension(s) over which to aggregate while fitting. For example,
            calling `ds.curvefit(coords='time', reduce_dims=['lat', 'lon'], ...)` will
            aggregate all lat and lon points and fit the specified function along the
            time dimension.
        skipna : bool, default: True
            Whether to skip missing values when fitting. Default is True.
        p0 : dict-like or None, optional
            Optional dictionary of parameter names to initial guesses passed to the
            `curve_fit` `p0` arg. If none or only some parameters are passed, the rest will
            be assigned initial values following the default scipy behavior.
        bounds : dict-like or None, optional
            Optional dictionary of parameter names to bounding values passed to the
            `curve_fit` `bounds` arg. If none or only some parameters are passed, the rest
            will be unbounded following the default scipy behavior.
        param_names : sequence of Hashable or None, optional
            Sequence of names for the fittable parameters of `func`. If not supplied,
            this will be automatically determined by arguments of `func`. `param_names`
            should be manually supplied when fitting a function that takes a variable
            number of parameters.
        **kwargs : optional
            Additional keyword arguments to passed to scipy curve_fit.

        Returns
        -------
        curvefit_results : Dataset
            A single dataset which contains:

            [var]_curvefit_coefficients
                The coefficients of the best fit.
            [var]_curvefit_covariance
                The covariance matrix of the coefficient estimates.

        See Also
        --------
        DataArray.polyfit
        scipy.optimize.curve_fit
        """
        return self._to_temp_dataset().curvefit(
            coords,
            func,
            reduce_dims=reduce_dims,
            skipna=skipna,
            p0=p0,
            bounds=bounds,
            param_names=param_names,
            kwargs=kwargs,
        )

    def drop_duplicates(
        self: T_DataArray,
        dim: Hashable | Iterable[Hashable],
        keep: Literal["first", "last", False] = "first",
    ) -> T_DataArray:
        """Returns a new DataArray with duplicate dimension values removed.

        Parameters
        ----------
        dim : dimension label or labels
            Pass `...` to drop duplicates along all dimensions.
        keep : {"first", "last", False}, default: "first"
            Determines which duplicates (if any) to keep.

            - ``"first"`` : Drop duplicates except for the first occurrence.
            - ``"last"`` : Drop duplicates except for the last occurrence.
            - False : Drop all duplicates.

        Returns
        -------
        DataArray

        See Also
        --------
        Dataset.drop_duplicates
        """
        deduplicated = self._to_temp_dataset().drop_duplicates(dim, keep=keep)
        return self._from_temp_dataset(deduplicated)

    def convert_calendar(
        self,
        calendar: str,
        dim: str = "time",
        align_on: str | None = None,
        missing: Any | None = None,
        use_cftime: bool | None = None,
    ) -> DataArray:
        """Convert the DataArray to another calendar.

        Only converts the individual timestamps, does not modify any data except
        in dropping invalid/surplus dates or inserting missing dates.

        If the source and target calendars are either no_leap, all_leap or a
        standard type, only the type of the time array is modified.
        When converting to a leap year from a non-leap year, the 29th of February
        is removed from the array. In the other direction the 29th of February
        will be missing in the output, unless `missing` is specified,
        in which case that value is inserted.

        For conversions involving `360_day` calendars, see Notes.

        This method is safe to use with sub-daily data as it doesn't touch the
        time part of the timestamps.

        Parameters
        ---------
        calendar : str
            The target calendar name.
        dim : str
            Name of the time coordinate.
        align_on : {None, 'date', 'year'}
            Must be specified when either source or target is a `360_day` calendar,
           ignored otherwise. See Notes.
        missing : Optional[any]
            By default, i.e. if the value is None, this method will simply attempt
            to convert the dates in the source calendar to the same dates in the
            target calendar, and drop any of those that are not possible to
            represent.  If a value is provided, a new time coordinate will be
            created in the target calendar with the same frequency as the original
            time coordinate; for any dates that are not present in the source, the
            data will be filled with this value.  Note that using this mode requires
            that the source data have an inferable frequency; for more information
            see :py:func:`xarray.infer_freq`.  For certain frequency, source, and
            target calendar combinations, this could result in many missing values, see notes.
        use_cftime : boolean, optional
            Whether to use cftime objects in the output, only used if `calendar`
            is one of {"proleptic_gregorian", "gregorian" or "standard"}.
            If True, the new time axis uses cftime objects.
            If None (default), it uses :py:class:`numpy.datetime64` values if the
            date range permits it, and :py:class:`cftime.datetime` objects if not.
            If False, it uses :py:class:`numpy.datetime64`  or fails.

        Returns
        -------
        DataArray
            Copy of the dataarray with the time coordinate converted to the
            target calendar. If 'missing' was None (default), invalid dates in
            the new calendar are dropped, but missing dates are not inserted.
            If `missing` was given, the new data is reindexed to have a time axis
            with the same frequency as the source, but in the new calendar; any
            missing datapoints are filled with `missing`.

        Notes
        -----
        Passing a value to `missing` is only usable if the source's time coordinate as an
        inferrable frequencies (see :py:func:`~xarray.infer_freq`) and is only appropriate
        if the target coordinate, generated from this frequency, has dates equivalent to the
        source. It is usually **not** appropriate to use this mode with:

        - Period-end frequencies : 'A', 'Y', 'Q' or 'M', in opposition to 'AS' 'YS', 'QS' and 'MS'
        - Sub-monthly frequencies that do not divide a day evenly : 'W', 'nD' where `N != 1`
            or 'mH' where 24 % m != 0).

        If one of the source or target calendars is `"360_day"`, `align_on` must
        be specified and two options are offered.

        - "year"
            The dates are translated according to their relative position in the year,
            ignoring their original month and day information, meaning that the
            missing/surplus days are added/removed at regular intervals.

            From a `360_day` to a standard calendar, the output will be missing the
            following dates (day of year in parentheses):

            To a leap year:
                January 31st (31), March 31st (91), June 1st (153), July 31st (213),
                September 31st (275) and November 30th (335).
            To a non-leap year:
                February 6th (36), April 19th (109), July 2nd (183),
                September 12th (255), November 25th (329).

            From a standard calendar to a `"360_day"`, the following dates in the
            source array will be dropped:

            From a leap year:
                January 31st (31), April 1st (92), June 1st (153), August 1st (214),
                September 31st (275), December 1st (336)
            From a non-leap year:
                February 6th (37), April 20th (110), July 2nd (183),
                September 13th (256), November 25th (329)

            This option is best used on daily and subdaily data.

        - "date"
            The month/day information is conserved and invalid dates are dropped
            from the output. This means that when converting from a `"360_day"` to a
            standard calendar, all 31st (Jan, March, May, July, August, October and
            December) will be missing as there is no equivalent dates in the
            `"360_day"` calendar and the 29th (on non-leap years) and 30th of February
            will be dropped as there are no equivalent dates in a standard calendar.

            This option is best used with data on a frequency coarser than daily.
        """
        return convert_calendar(
            self,
            calendar,
            dim=dim,
            align_on=align_on,
            missing=missing,
            use_cftime=use_cftime,
        )

    def interp_calendar(
        self,
        target: pd.DatetimeIndex | CFTimeIndex | DataArray,
        dim: str = "time",
    ) -> DataArray:
        """Interpolates the DataArray to another calendar based on decimal year measure.

        Each timestamp in `source` and `target` are first converted to their decimal
        year equivalent then `source` is interpolated on the target coordinate.
        The decimal year of a timestamp is its year plus its sub-year component
        converted to the fraction of its year. For example "2000-03-01 12:00" is
        2000.1653 in a standard calendar or 2000.16301 in a `"noleap"` calendar.

        This method should only be used when the time (HH:MM:SS) information of
        time coordinate is not important.

        Parameters
        ----------
        target: DataArray or DatetimeIndex or CFTimeIndex
            The target time coordinate of a valid dtype
            (np.datetime64 or cftime objects)
        dim : str
            The time coordinate name.

        Return
        ------
        DataArray
            The source interpolated on the decimal years of target,
        """
        return interp_calendar(self, target, dim=dim)

    # this needs to be at the end, or mypy will confuse with `str`
    # https://mypy.readthedocs.io/en/latest/common_issues.html#dealing-with-conflicting-names
    str = utils.UncachedAccessor(StringAccessor["DataArray"])<|MERGE_RESOLUTION|>--- conflicted
+++ resolved
@@ -1757,8 +1757,7 @@
         assume_sorted: bool = False,
         kwargs: Mapping[str, Any] | None = None,
         **coords_kwargs: Any,
-<<<<<<< HEAD
-    ) -> DataArray:
+    ) -> T_DataArray:
         """Interpolate a DataArray onto new coordinates
 
         Performs univariate or multivariate interpolation of a DataArray onto
@@ -1769,10 +1768,6 @@
         1-dimensional interpolations. If this is possible,
         :py:class:`scipy.interpolate.interp1d` is called. Otherwise,
         :py:func:`scipy.interpolate.interpn` is called.
-=======
-    ) -> T_DataArray:
-        """Multidimensional interpolation of variables.
->>>>>>> 46150748
 
         Parameters
         ----------
@@ -1781,8 +1776,7 @@
             New coordinate can be a scalar, array-like or DataArray.
             If DataArrays are passed as new coordinates, their dimensions are
             used for the broadcasting. Missing values are skipped.
-<<<<<<< HEAD
-        method : str, default: "linear"
+        method : {"linear", "nearest", "zero", "slinear", "quadratic", "cubic", "polynomial"}, default: "linear"
             The method used to interpolate. The method should be supported by
             the scipy interpolator:
 
@@ -1792,16 +1786,7 @@
 
             If ``"polynomial"`` is passed, the ``order`` keyword argument must
             also be provided.
-        assume_sorted : bool, optional
-=======
-        method : {"linear", "nearest", "zero", "slinear", "quadratic", "cubic"}, default: "linear"
-            The method used to interpolate. Choose from
-
-            - {"linear", "nearest"} for multidimensional array,
-            - {"linear", "nearest", "zero", "slinear", "quadratic", "cubic"} for 1-dimensional array.
-
         assume_sorted : bool, default: False
->>>>>>> 46150748
             If False, values of x can be in any order and they are sorted
             first. If True, x has to be an array of monotonically increasing
             values.
@@ -1932,8 +1917,7 @@
             Object with an 'indexes' attribute giving a mapping from dimension
             names to an 1d array-like, which provides coordinates upon
             which to index the variables in this dataset. Missing values are skipped.
-<<<<<<< HEAD
-        method : str, default: "linear"
+        method : {"linear", "nearest", "zero", "slinear", "quadratic", "cubic", "polynomial"}, default: "linear"
             The method used to interpolate. The method should be supported by
             the scipy interpolator:
 
@@ -1943,16 +1927,7 @@
 
             If ``"polynomial"`` is passed, the ``order`` keyword argument must
             also be provided.
-        assume_sorted : bool, optional
-=======
-        method : {"linear", "nearest", "zero", "slinear", "quadratic", "cubic"}, default: "linear"
-            The method used to interpolate. Choose from
-
-            - {"linear", "nearest"} for multidimensional array,
-            - {"linear", "nearest", "zero", "slinear", "quadratic", "cubic"} for 1-dimensional array.
-
         assume_sorted : bool, default: False
->>>>>>> 46150748
             If False, values of coordinates that are interpolated over can be
             in any order and they are sorted first. If True, interpolated
             coordinates are assumed to be an array of monotonically increasing
