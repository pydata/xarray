--- conflicted
+++ resolved
@@ -6,22 +6,11 @@
     TYPE_CHECKING,
     Any,
     Callable,
-<<<<<<< HEAD
-    Dict,
-    FrozenSet,
-=======
->>>>>>> 86328a1c
     Hashable,
     Iterable,
     Literal,
     Mapping,
     Sequence,
-<<<<<<< HEAD
-    Tuple,
-    Type,
-    Union,
-=======
->>>>>>> 86328a1c
     cast,
 )
 
@@ -378,11 +367,7 @@
         name: Hashable = None,
         attrs: Mapping = None,
         # internal parameters
-<<<<<<< HEAD
-        indexes: Dict[Hashable, Index] = None,
-=======
-        indexes: dict[Hashable, pd.Index] = None,
->>>>>>> 86328a1c
+        indexes: dict[Hashable, Index] = None,
         fastpath: bool = False,
     ):
         if fastpath:
@@ -467,14 +452,13 @@
             indexes = filter_indexes_from_coords(self.xindexes, set(coords))
         return self._replace(variable, coords, name, indexes=indexes)
 
-<<<<<<< HEAD
     def _overwrite_indexes(
         self,
         indexes: Mapping[Any, Index],
-        coords: Optional[Mapping[Any, Variable]] = None,
-        drop_coords: Optional[List[Hashable]] = None,
-        rename_dims: Optional[Mapping[Any, Any]] = None,
-    ) -> "DataArray":
+        coords: Mapping[Any, Variable] = None,
+        drop_coords: list[Hashable] = None,
+        rename_dims: Mapping[Any, Any] = None,
+    ) -> DataArray:
         """Maybe replace indexes and their corresponding coordinates."""
         if not indexes:
             return self
@@ -502,25 +486,6 @@
         return self._replace(
             variable=new_variable, coords=new_coords, indexes=new_indexes
         )
-=======
-    def _overwrite_indexes(self, indexes: Mapping[Any, Any]) -> DataArray:
-        if not len(indexes):
-            return self
-        coords = self._coords.copy()
-        for name, idx in indexes.items():
-            coords[name] = IndexVariable(name, idx.to_pandas_index())
-        obj = self._replace(coords=coords)
-
-        # switch from dimension to level names, if necessary
-        dim_names: dict[Any, str] = {}
-        for dim, idx in indexes.items():
-            pd_idx = idx.to_pandas_index()
-            if not isinstance(idx, pd.MultiIndex) and pd_idx.name != dim:
-                dim_names[dim] = idx.name
-        if dim_names:
-            obj = obj.rename(dim_names)
-        return obj
->>>>>>> 86328a1c
 
     def _to_temp_dataset(self) -> Dataset:
         return self._to_dataset_whole(name=_THIS_ARRAY, shallow_copy=False)
@@ -1508,12 +1473,12 @@
     def _reindex_callback(
         self,
         aligner: alignment.Aligner,
-        dim_pos_indexers: Dict[Hashable, Any],
-        variables: Dict[Hashable, Variable],
-        indexes: Dict[Hashable, Index],
+        dim_pos_indexers: dict[Hashable, Any],
+        variables: dict[Hashable, Variable],
+        indexes: dict[Hashable, Index],
         fill_value: Any,
-        exclude_vars: FrozenSet[Hashable],
-    ) -> "DataArray":
+        exclude_vars: frozenset[Hashable],
+    ) -> DataArray:
         """Callback called from ``Aligner`` to create a new reindexed DataArray."""
 
         if isinstance(fill_value, dict):
@@ -2135,7 +2100,7 @@
         self,
         dimensions: Mapping[Any, Sequence[Hashable]] = None,
         create_index: bool = True,
-        index_cls: Type[Index] = PandasMultiIndex,
+        index_cls: type[Index] = PandasMultiIndex,
         **dimensions_kwargs: Sequence[Hashable],
     ) -> DataArray:
         """
