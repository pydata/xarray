"""
Functions for applying functions that act on arrays to xarray's labeled data.
"""
import functools
import itertools
import operator
from collections import Counter
from typing import (
    TYPE_CHECKING,
    AbstractSet,
    Any,
    Callable,
    Dict,
    Hashable,
    Iterable,
    List,
    Mapping,
    Optional,
    Sequence,
    Tuple,
    Union,
)

import numpy as np

from . import duck_array_ops, utils
from .alignment import deep_align
from .merge import merge_coordinates_without_align
from .options import OPTIONS
from .pycompat import dask_array_type
from .utils import is_dict_like
from .variable import Variable

if TYPE_CHECKING:
    from .coordinates import Coordinates  # noqa
    from .dataset import Dataset

_NO_FILL_VALUE = utils.ReprObject("<no-fill-value>")
_DEFAULT_NAME = utils.ReprObject("<default-name>")
_JOINS_WITHOUT_FILL_VALUES = frozenset({"inner", "exact"})


class _UFuncSignature:
    """Core dimensions signature for a given function.

    Based on the signature provided by generalized ufuncs in NumPy.

    Attributes
    ----------
    input_core_dims : tuple[tuple]
        Core dimension names on each input variable.
    output_core_dims : tuple[tuple]
        Core dimension names on each output variable.
    """

    __slots__ = (
        "input_core_dims",
        "output_core_dims",
        "_all_input_core_dims",
        "_all_output_core_dims",
        "_all_core_dims",
    )

    def __init__(self, input_core_dims, output_core_dims=((),)):
        self.input_core_dims = tuple(tuple(a) for a in input_core_dims)
        self.output_core_dims = tuple(tuple(a) for a in output_core_dims)
        self._all_input_core_dims = None
        self._all_output_core_dims = None
        self._all_core_dims = None

    @property
    def all_input_core_dims(self):
        if self._all_input_core_dims is None:
            self._all_input_core_dims = frozenset(
                dim for dims in self.input_core_dims for dim in dims
            )
        return self._all_input_core_dims

    @property
    def all_output_core_dims(self):
        if self._all_output_core_dims is None:
            self._all_output_core_dims = frozenset(
                dim for dims in self.output_core_dims for dim in dims
            )
        return self._all_output_core_dims

    @property
    def all_core_dims(self):
        if self._all_core_dims is None:
            self._all_core_dims = self.all_input_core_dims | self.all_output_core_dims
        return self._all_core_dims

    @property
    def num_inputs(self):
        return len(self.input_core_dims)

    @property
    def num_outputs(self):
        return len(self.output_core_dims)

    def __eq__(self, other):
        try:
            return (
                self.input_core_dims == other.input_core_dims
                and self.output_core_dims == other.output_core_dims
            )
        except AttributeError:
            return False

    def __ne__(self, other):
        return not self == other

    def __repr__(self):
        return "{}({!r}, {!r})".format(
            type(self).__name__, list(self.input_core_dims), list(self.output_core_dims)
        )

    def __str__(self):
        lhs = ",".join("({})".format(",".join(dims)) for dims in self.input_core_dims)
        rhs = ",".join("({})".format(",".join(dims)) for dims in self.output_core_dims)
        return f"{lhs}->{rhs}"

    def to_gufunc_string(self):
        """Create an equivalent signature string for a NumPy gufunc.

        Unlike __str__, handles dimensions that don't map to Python
        identifiers.
        """
        all_dims = self.all_core_dims
        dims_map = dict(zip(sorted(all_dims), range(len(all_dims))))
        input_core_dims = [
            ["dim%d" % dims_map[dim] for dim in core_dims]
            for core_dims in self.input_core_dims
        ]
        output_core_dims = [
            ["dim%d" % dims_map[dim] for dim in core_dims]
            for core_dims in self.output_core_dims
        ]
        alt_signature = type(self)(input_core_dims, output_core_dims)
        return str(alt_signature)


def result_name(objects: list) -> Any:
    # use the same naming heuristics as pandas:
    # https://github.com/blaze/blaze/issues/458#issuecomment-51936356
    names = {getattr(obj, "name", _DEFAULT_NAME) for obj in objects}
    names.discard(_DEFAULT_NAME)
    if len(names) == 1:
        (name,) = names
    else:
        name = None
    return name


def _get_coords_list(args) -> List["Coordinates"]:
    coords_list = []
    for arg in args:
        try:
            coords = arg.coords
        except AttributeError:
            pass  # skip this argument
        else:
            coords_list.append(coords)
    return coords_list


def build_output_coords(
    args: list, signature: _UFuncSignature, exclude_dims: AbstractSet = frozenset()
) -> "List[Dict[Any, Variable]]":
    """Build output coordinates for an operation.

    Parameters
    ----------
    args : list
        List of raw operation arguments. Any valid types for xarray operations
        are OK, e.g., scalars, Variable, DataArray, Dataset.
    signature : _UfuncSignature
        Core dimensions signature for the operation.
    exclude_dims : optional set
        Dimensions excluded from the operation. Coordinates along these
        dimensions are dropped.

    Returns
    -------
    Dictionary of Variable objects with merged coordinates.
    """
    coords_list = _get_coords_list(args)

    if len(coords_list) == 1 and not exclude_dims:
        # we can skip the expensive merge
        (unpacked_coords,) = coords_list
        merged_vars = dict(unpacked_coords.variables)
    else:
        # TODO: save these merged indexes, instead of re-computing them later
        merged_vars, unused_indexes = merge_coordinates_without_align(
            coords_list, exclude_dims=exclude_dims
        )

    output_coords = []
    for output_dims in signature.output_core_dims:
        dropped_dims = signature.all_input_core_dims - set(output_dims)
        if dropped_dims:
            filtered = {
                k: v for k, v in merged_vars.items() if dropped_dims.isdisjoint(v.dims)
            }
        else:
            filtered = merged_vars
        output_coords.append(filtered)

    return output_coords


def apply_dataarray_vfunc(
    func, *args, signature, join="inner", exclude_dims=frozenset(), keep_attrs=False
):
    """Apply a variable level function over DataArray, Variable and/or ndarray
    objects.
    """
    from .dataarray import DataArray

    if len(args) > 1:
        args = deep_align(
            args, join=join, copy=False, exclude=exclude_dims, raise_on_invalid=False
        )

    if keep_attrs and hasattr(args[0], "name"):
        name = args[0].name
    else:
        name = result_name(args)
    result_coords = build_output_coords(args, signature, exclude_dims)

    data_vars = [getattr(a, "variable", a) for a in args]
    result_var = func(*data_vars)

    if signature.num_outputs > 1:
        out = tuple(
            DataArray(variable, coords, name=name, fastpath=True)
            for variable, coords in zip(result_var, result_coords)
        )
    else:
        (coords,) = result_coords
        out = DataArray(result_var, coords, name=name, fastpath=True)

    return out


def ordered_set_union(all_keys: List[Iterable]) -> Iterable:
    return {key: None for keys in all_keys for key in keys}.keys()


def ordered_set_intersection(all_keys: List[Iterable]) -> Iterable:
    intersection = set(all_keys[0])
    for keys in all_keys[1:]:
        intersection.intersection_update(keys)
    return [key for key in all_keys[0] if key in intersection]


def assert_and_return_exact_match(all_keys):
    first_keys = all_keys[0]
    for keys in all_keys[1:]:
        if keys != first_keys:
            raise ValueError(
                "exact match required for all data variable names, "
                "but %r != %r" % (keys, first_keys)
            )
    return first_keys


_JOINERS = {
    "inner": ordered_set_intersection,
    "outer": ordered_set_union,
    "left": operator.itemgetter(0),
    "right": operator.itemgetter(-1),
    "exact": assert_and_return_exact_match,
}


def join_dict_keys(
    objects: Iterable[Union[Mapping, Any]], how: str = "inner"
) -> Iterable:
    joiner = _JOINERS[how]
    all_keys = [obj.keys() for obj in objects if hasattr(obj, "keys")]
    return joiner(all_keys)


def collect_dict_values(
    objects: Iterable[Union[Mapping, Any]], keys: Iterable, fill_value: object = None
) -> List[list]:
    return [
        [obj.get(key, fill_value) if is_dict_like(obj) else obj for obj in objects]
        for key in keys
    ]


def _as_variables_or_variable(arg):
    try:
        return arg.variables
    except AttributeError:
        try:
            return arg.variable
        except AttributeError:
            return arg


def _unpack_dict_tuples(
    result_vars: Mapping[Hashable, Tuple[Variable, ...]], num_outputs: int
) -> Tuple[Dict[Hashable, Variable], ...]:
    out: Tuple[Dict[Hashable, Variable], ...] = tuple({} for _ in range(num_outputs))
    for name, values in result_vars.items():
        for value, results_dict in zip(values, out):
            results_dict[name] = value
    return out


def apply_dict_of_variables_vfunc(
    func, *args, signature, join="inner", fill_value=None
):
    """Apply a variable level function over dicts of DataArray, DataArray,
    Variable and ndarray objects.
    """
    args = [_as_variables_or_variable(arg) for arg in args]
    names = join_dict_keys(args, how=join)
    grouped_by_name = collect_dict_values(args, names, fill_value)

    result_vars = {}
    for name, variable_args in zip(names, grouped_by_name):
        result_vars[name] = func(*variable_args)

    if signature.num_outputs > 1:
        return _unpack_dict_tuples(result_vars, signature.num_outputs)
    else:
        return result_vars


def _fast_dataset(
    variables: Dict[Hashable, Variable], coord_variables: Mapping[Hashable, Variable]
) -> "Dataset":
    """Create a dataset as quickly as possible.

    Beware: the `variables` dict is modified INPLACE.
    """
    from .dataset import Dataset

    variables.update(coord_variables)
    coord_names = set(coord_variables)
    return Dataset._construct_direct(variables, coord_names)


def apply_dataset_vfunc(
    func,
    *args,
    signature,
    join="inner",
    dataset_join="exact",
    fill_value=_NO_FILL_VALUE,
    exclude_dims=frozenset(),
    keep_attrs=False,
):
    """Apply a variable level function over Dataset, dict of DataArray,
    DataArray, Variable and/or ndarray objects.
    """
    from .dataset import Dataset

    first_obj = args[0]  # we'll copy attrs from this in case keep_attrs=True

    if dataset_join not in _JOINS_WITHOUT_FILL_VALUES and fill_value is _NO_FILL_VALUE:
        raise TypeError(
            "to apply an operation to datasets with different "
            "data variables with apply_ufunc, you must supply the "
            "dataset_fill_value argument."
        )

    if len(args) > 1:
        args = deep_align(
            args, join=join, copy=False, exclude=exclude_dims, raise_on_invalid=False
        )

    list_of_coords = build_output_coords(args, signature, exclude_dims)
    args = [getattr(arg, "data_vars", arg) for arg in args]

    result_vars = apply_dict_of_variables_vfunc(
        func, *args, signature=signature, join=dataset_join, fill_value=fill_value
    )

    if signature.num_outputs > 1:
        out = tuple(_fast_dataset(*args) for args in zip(result_vars, list_of_coords))
    else:
        (coord_vars,) = list_of_coords
        out = _fast_dataset(result_vars, coord_vars)

    if keep_attrs and isinstance(first_obj, Dataset):
        if isinstance(out, tuple):
            out = tuple(ds._copy_attrs_from(first_obj) for ds in out)
        else:
            out._copy_attrs_from(first_obj)
    return out


def _iter_over_selections(obj, dim, values):
    """Iterate over selections of an xarray object in the provided order."""
    from .groupby import _dummy_copy

    dummy = None
    for value in values:
        try:
            obj_sel = obj.sel(**{dim: value})
        except (KeyError, IndexError):
            if dummy is None:
                dummy = _dummy_copy(obj)
            obj_sel = dummy
        yield obj_sel


def apply_groupby_func(func, *args):
    """Apply a dataset or datarray level function over GroupBy, Dataset,
    DataArray, Variable and/or ndarray objects.
    """
    from .groupby import GroupBy, peek_at
    from .variable import Variable

    groupbys = [arg for arg in args if isinstance(arg, GroupBy)]
    assert groupbys, "must have at least one groupby to iterate over"
    first_groupby = groupbys[0]
    if any(not first_groupby._group.equals(gb._group) for gb in groupbys[1:]):
        raise ValueError(
            "apply_ufunc can only perform operations over "
            "multiple GroupBy objets at once if they are all "
            "grouped the same way"
        )

    grouped_dim = first_groupby._group.name
    unique_values = first_groupby._unique_coord.values

    iterators = []
    for arg in args:
        if isinstance(arg, GroupBy):
            iterator = (value for _, value in arg)
        elif hasattr(arg, "dims") and grouped_dim in arg.dims:
            if isinstance(arg, Variable):
                raise ValueError(
                    "groupby operations cannot be performed with "
                    "xarray.Variable objects that share a dimension with "
                    "the grouped dimension"
                )
            iterator = _iter_over_selections(arg, grouped_dim, unique_values)
        else:
            iterator = itertools.repeat(arg)
        iterators.append(iterator)

    applied = (func(*zipped_args) for zipped_args in zip(*iterators))
    applied_example, applied = peek_at(applied)
    combine = first_groupby._combine
    if isinstance(applied_example, tuple):
        combined = tuple(combine(output) for output in zip(*applied))
    else:
        combined = combine(applied)
    return combined


def unified_dim_sizes(
    variables: Iterable[Variable], exclude_dims: AbstractSet = frozenset()
) -> Dict[Hashable, int]:

    dim_sizes: Dict[Hashable, int] = {}

    for var in variables:
        if len(set(var.dims)) < len(var.dims):
            raise ValueError(
                "broadcasting cannot handle duplicate "
                "dimensions on a variable: %r" % list(var.dims)
            )
        for dim, size in zip(var.dims, var.shape):
            if dim not in exclude_dims:
                if dim not in dim_sizes:
                    dim_sizes[dim] = size
                elif dim_sizes[dim] != size:
                    raise ValueError(
                        "operands cannot be broadcast together "
                        "with mismatched lengths for dimension "
                        "%r: %s vs %s" % (dim, dim_sizes[dim], size)
                    )
    return dim_sizes


SLICE_NONE = slice(None)


def broadcast_compat_data(
    variable: Variable,
    broadcast_dims: Tuple[Hashable, ...],
    core_dims: Tuple[Hashable, ...],
) -> Any:
    data = variable.data

    old_dims = variable.dims
    new_dims = broadcast_dims + core_dims

    if new_dims == old_dims:
        # optimize for the typical case
        return data

    set_old_dims = set(old_dims)
    missing_core_dims = [d for d in core_dims if d not in set_old_dims]
    if missing_core_dims:
        raise ValueError(
            "operand to apply_ufunc has required core dimensions {}, but "
            "some of these dimensions are absent on an input variable: {}".format(
                list(core_dims), missing_core_dims
            )
        )

    set_new_dims = set(new_dims)
    unexpected_dims = [d for d in old_dims if d not in set_new_dims]
    if unexpected_dims:
        raise ValueError(
            "operand to apply_ufunc encountered unexpected "
            "dimensions %r on an input variable: these are core "
            "dimensions on other input or output variables" % unexpected_dims
        )

    # for consistency with numpy, keep broadcast dimensions to the left
    old_broadcast_dims = tuple(d for d in broadcast_dims if d in set_old_dims)
    reordered_dims = old_broadcast_dims + core_dims
    if reordered_dims != old_dims:
        order = tuple(old_dims.index(d) for d in reordered_dims)
        data = duck_array_ops.transpose(data, order)

    if new_dims != reordered_dims:
        key_parts = []
        for dim in new_dims:
            if dim in set_old_dims:
                key_parts.append(SLICE_NONE)
            elif key_parts:
                # no need to insert new axes at the beginning that are already
                # handled by broadcasting
                key_parts.append(np.newaxis)
        data = data[tuple(key_parts)]

    return data


def apply_variable_ufunc(
    func,
    *args,
    signature,
    exclude_dims=frozenset(),
    dask="forbidden",
    output_dtypes=None,
    output_sizes=None,
    keep_attrs=False,
    meta=None,
):
    """Apply a ndarray level function over Variable and/or ndarray objects.
    """
    from .variable import Variable, as_compatible_data

    dim_sizes = unified_dim_sizes(
        (a for a in args if hasattr(a, "dims")), exclude_dims=exclude_dims
    )
    broadcast_dims = tuple(
        dim for dim in dim_sizes if dim not in signature.all_core_dims
    )
    output_dims = [broadcast_dims + out for out in signature.output_core_dims]

    input_data = [
        broadcast_compat_data(arg, broadcast_dims, core_dims)
        if isinstance(arg, Variable)
        else arg
        for arg, core_dims in zip(args, signature.input_core_dims)
    ]

    if any(isinstance(array, dask_array_type) for array in input_data):
        if dask == "forbidden":
            raise ValueError(
                "apply_ufunc encountered a dask array on an "
                "argument, but handling for dask arrays has not "
                "been enabled. Either set the ``dask`` argument "
                "or load your data into memory first with "
                "``.load()`` or ``.compute()``"
            )
        elif dask == "parallelized":
            input_dims = [broadcast_dims + dims for dims in signature.input_core_dims]
            numpy_func = func

            def func(*arrays):
                return _apply_blockwise(
                    numpy_func,
                    arrays,
                    input_dims,
                    output_dims,
                    signature,
                    output_dtypes,
                    output_sizes,
                    meta,
                )

        elif dask == "allowed":
            pass
        else:
            raise ValueError(
                "unknown setting for dask array handling in "
                "apply_ufunc: {}".format(dask)
            )
    result_data = func(*input_data)

    if signature.num_outputs == 1:
        result_data = (result_data,)
    elif (
        not isinstance(result_data, tuple) or len(result_data) != signature.num_outputs
    ):
        raise ValueError(
            "applied function does not have the number of "
            "outputs specified in the ufunc signature. "
            "Result is not a tuple of {} elements: {!r}".format(
                signature.num_outputs, result_data
            )
        )

    output = []
    for dims, data in zip(output_dims, result_data):
        data = as_compatible_data(data)
        if data.ndim != len(dims):
            raise ValueError(
                "applied function returned data with unexpected "
                "number of dimensions: {} vs {}, for dimensions {}".format(
                    data.ndim, len(dims), dims
                )
            )

        var = Variable(dims, data, fastpath=True)
        for dim, new_size in var.sizes.items():
            if dim in dim_sizes and new_size != dim_sizes[dim]:
                raise ValueError(
                    "size of dimension {!r} on inputs was unexpectedly "
                    "changed by applied function from {} to {}. Only "
                    "dimensions specified in ``exclude_dims`` with "
                    "xarray.apply_ufunc are allowed to change size.".format(
                        dim, dim_sizes[dim], new_size
                    )
                )

        if keep_attrs and isinstance(args[0], Variable):
            var.attrs.update(args[0].attrs)
        output.append(var)

    if signature.num_outputs == 1:
        return output[0]
    else:
        return tuple(output)


def _apply_blockwise(
    func,
    args,
    input_dims,
    output_dims,
    signature,
    output_dtypes,
    output_sizes=None,
    meta=None,
):
    import dask.array

    if signature.num_outputs > 1:
        raise NotImplementedError(
            "multiple outputs from apply_ufunc not yet "
            "supported with dask='parallelized'"
        )

    if output_dtypes is None:
        raise ValueError(
            "output dtypes (output_dtypes) must be supplied to "
            "apply_func when using dask='parallelized'"
        )
    if not isinstance(output_dtypes, list):
        raise TypeError(
            "output_dtypes must be a list of objects coercible to "
            "numpy dtypes, got {}".format(output_dtypes)
        )
    if len(output_dtypes) != signature.num_outputs:
        raise ValueError(
            "apply_ufunc arguments output_dtypes and "
            "output_core_dims must have the same length: {} vs {}".format(
                len(output_dtypes), signature.num_outputs
            )
        )
    (dtype,) = output_dtypes

    if output_sizes is None:
        output_sizes = {}

    new_dims = signature.all_output_core_dims - signature.all_input_core_dims
    if any(dim not in output_sizes for dim in new_dims):
        raise ValueError(
            "when using dask='parallelized' with apply_ufunc, "
            "output core dimensions not found on inputs must "
            "have explicitly set sizes with ``output_sizes``: {}".format(new_dims)
        )

    for n, (data, core_dims) in enumerate(zip(args, signature.input_core_dims)):
        if isinstance(data, dask_array_type):
            # core dimensions cannot span multiple chunks
            for axis, dim in enumerate(core_dims, start=-len(core_dims)):
                if len(data.chunks[axis]) != 1:
                    raise ValueError(
                        "dimension {!r} on {}th function argument to "
                        "apply_ufunc with dask='parallelized' consists of "
                        "multiple chunks, but is also a core dimension. To "
                        "fix, rechunk into a single dask array chunk along "
                        "this dimension, i.e., ``.chunk({})``, but beware "
                        "that this may significantly increase memory usage.".format(
                            dim, n, {dim: -1}
                        )
                    )

    (out_ind,) = output_dims

    blockwise_args = []
    for arg, dims in zip(args, input_dims):
        # skip leading dimensions that are implicitly added by broadcasting
        ndim = getattr(arg, "ndim", 0)
        trimmed_dims = dims[-ndim:] if ndim else ()
        blockwise_args.extend([arg, trimmed_dims])

    return dask.array.blockwise(
        func,
        out_ind,
        *blockwise_args,
        dtype=dtype,
        concatenate=True,
        new_axes=output_sizes,
        meta=meta,
    )


def apply_array_ufunc(func, *args, dask="forbidden"):
    """Apply a ndarray level function over ndarray objects."""
    if any(isinstance(arg, dask_array_type) for arg in args):
        if dask == "forbidden":
            raise ValueError(
                "apply_ufunc encountered a dask array on an "
                "argument, but handling for dask arrays has not "
                "been enabled. Either set the ``dask`` argument "
                "or load your data into memory first with "
                "``.load()`` or ``.compute()``"
            )
        elif dask == "parallelized":
            raise ValueError(
                "cannot use dask='parallelized' for apply_ufunc "
                "unless at least one input is an xarray object"
            )
        elif dask == "allowed":
            pass
        else:
            raise ValueError(f"unknown setting for dask array handling: {dask}")
    return func(*args)


def apply_ufunc(
    func: Callable,
    *args: Any,
    input_core_dims: Sequence[Sequence] = None,
    output_core_dims: Optional[Sequence[Sequence]] = ((),),
    exclude_dims: AbstractSet = frozenset(),
    vectorize: bool = False,
    join: str = "exact",
    dataset_join: str = "exact",
    dataset_fill_value: object = _NO_FILL_VALUE,
    keep_attrs: bool = False,
    kwargs: Mapping = None,
    dask: str = "forbidden",
    output_dtypes: Sequence = None,
    output_sizes: Mapping[Any, int] = None,
    meta: Any = None,
) -> Any:
    """Apply a vectorized function for unlabeled arrays on xarray objects.

    The function will be mapped over the data variable(s) of the input
    arguments using xarray's standard rules for labeled computation, including
    alignment, broadcasting, looping over GroupBy/Dataset variables, and
    merging of coordinates.

    Parameters
    ----------
    func : callable
        Function to call like ``func(*args, **kwargs)`` on unlabeled arrays
        (``.data``) that returns an array or tuple of arrays. If multiple
        arguments with non-matching dimensions are supplied, this function is
        expected to vectorize (broadcast) over axes of positional arguments in
        the style of NumPy universal functions [1]_ (if this is not the case,
        set ``vectorize=True``). If this function returns multiple outputs, you
        must set ``output_core_dims`` as well.
    *args : Dataset, DataArray, GroupBy, Variable, numpy/dask arrays or scalars
        Mix of labeled and/or unlabeled arrays to which to apply the function.
    input_core_dims : Sequence[Sequence], optional
        List of the same length as ``args`` giving the list of core dimensions
        on each input argument that should not be broadcast. By default, we
        assume there are no core dimensions on any input arguments.

        For example, ``input_core_dims=[[], ['time']]`` indicates that all
        dimensions on the first argument and all dimensions other than 'time'
        on the second argument should be broadcast.

        Core dimensions are automatically moved to the last axes of input
        variables before applying ``func``, which facilitates using NumPy style
        generalized ufuncs [2]_.
    output_core_dims : List[tuple], optional
        List of the same length as the number of output arguments from
        ``func``, giving the list of core dimensions on each output that were
        not broadcast on the inputs. By default, we assume that ``func``
        outputs exactly one array, with axes corresponding to each broadcast
        dimension.

        Core dimensions are assumed to appear as the last dimensions of each
        output in the provided order.
    exclude_dims : set, optional
        Core dimensions on the inputs to exclude from alignment and
        broadcasting entirely. Any input coordinates along these dimensions
        will be dropped. Each excluded dimension must also appear in
        ``input_core_dims`` for at least one argument. Only dimensions listed
        here are allowed to change size between input and output objects.
    vectorize : bool, optional
        If True, then assume ``func`` only takes arrays defined over core
        dimensions as input and vectorize it automatically with
        :py:func:`numpy.vectorize`. This option exists for convenience, but is
        almost always slower than supplying a pre-vectorized function.
        Using this option requires NumPy version 1.12 or newer.
    join : {'outer', 'inner', 'left', 'right', 'exact'}, optional
        Method for joining the indexes of the passed objects along each
        dimension, and the variables of Dataset objects with mismatched
        data variables:

        - 'outer': use the union of object indexes
        - 'inner': use the intersection of object indexes
        - 'left': use indexes from the first object with each dimension
        - 'right': use indexes from the last object with each dimension
        - 'exact': raise `ValueError` instead of aligning when indexes to be
          aligned are not equal
    dataset_join : {'outer', 'inner', 'left', 'right', 'exact'}, optional
        Method for joining variables of Dataset objects with mismatched
        data variables.

        - 'outer': take variables from both Dataset objects
        - 'inner': take only overlapped variables
        - 'left': take only variables from the first object
        - 'right': take only variables from the last object
        - 'exact': data variables on all Dataset objects must match exactly
    dataset_fill_value : optional
        Value used in place of missing variables on Dataset inputs when the
        datasets do not share the exact same ``data_vars``. Required if
        ``dataset_join not in {'inner', 'exact'}``, otherwise ignored.
    keep_attrs: boolean, Optional
        Whether to copy attributes from the first argument to the output.
    kwargs: dict, optional
        Optional keyword arguments passed directly on to call ``func``.
    dask: 'forbidden', 'allowed' or 'parallelized', optional
        How to handle applying to objects containing lazy data in the form of
        dask arrays:

        - 'forbidden' (default): raise an error if a dask array is encountered.
        - 'allowed': pass dask arrays directly on to ``func``.
        - 'parallelized': automatically parallelize ``func`` if any of the
          inputs are a dask array. If used, the ``output_dtypes`` argument must
          also be provided. Multiple output arguments are not yet supported.
    output_dtypes : list of dtypes, optional
        Optional list of output dtypes. Only used if dask='parallelized'.
    output_sizes : dict, optional
        Optional mapping from dimension names to sizes for outputs. Only used
        if dask='parallelized' and new dimensions (not found on inputs) appear
        on outputs.
    meta : optional
        Size-0 object representing the type of array wrapped by dask array. Passed on to
        ``dask.array.blockwise``.

    Returns
    -------
    Single value or tuple of Dataset, DataArray, Variable, dask.array.Array or
    numpy.ndarray, the first type on that list to appear on an input.

    Examples
    --------

    Calculate the vector magnitude of two arguments:

    >>> def magnitude(a, b):
    ...     func = lambda x, y: np.sqrt(x ** 2 + y ** 2)
    ...     return xr.apply_ufunc(func, a, b)

    You can now apply ``magnitude()`` to ``xr.DataArray`` and ``xr.Dataset``
    objects, with automatically preserved dimensions and coordinates, e.g.,

    >>> array = xr.DataArray([1, 2, 3], coords=[("x", [0.1, 0.2, 0.3])])
    >>> magnitude(array, -array)
    <xarray.DataArray (x: 3)>
    array([1.414214, 2.828427, 4.242641])
    Coordinates:
      * x        (x) float64 0.1 0.2 0.3

    Plain scalars, numpy arrays and a mix of these with xarray objects is also
    supported:

    >>> magnitude(3, 4)
    5.0
    >>> magnitude(3, np.array([0, 4]))
    array([3., 5.])
    >>> magnitude(array, 0)
    <xarray.DataArray (x: 3)>
    array([1., 2., 3.])
    Coordinates:
      * x        (x) float64 0.1 0.2 0.3

    Other examples of how you could use ``apply_ufunc`` to write functions to
    (very nearly) replicate existing xarray functionality:

    Compute the mean (``.mean``) over one dimension::

        def mean(obj, dim):
            # note: apply always moves core dimensions to the end
            return apply_ufunc(np.mean, obj,
                               input_core_dims=[[dim]],
                               kwargs={'axis': -1})

    Inner product over a specific dimension (like ``xr.dot``)::

        def _inner(x, y):
            result = np.matmul(x[..., np.newaxis, :], y[..., :, np.newaxis])
            return result[..., 0, 0]

        def inner_product(a, b, dim):
            return apply_ufunc(_inner, a, b, input_core_dims=[[dim], [dim]])

    Stack objects along a new dimension (like ``xr.concat``)::

        def stack(objects, dim, new_coord):
            # note: this version does not stack coordinates
            func = lambda *x: np.stack(x, axis=-1)
            result = apply_ufunc(func, *objects,
                                 output_core_dims=[[dim]],
                                 join='outer',
                                 dataset_fill_value=np.nan)
            result[dim] = new_coord
            return result

    If your function is not vectorized but can be applied only to core
    dimensions, you can use ``vectorize=True`` to turn into a vectorized
    function. This wraps :py:func:`numpy.vectorize`, so the operation isn't
    terribly fast. Here we'll use it to calculate the distance between
    empirical samples from two probability distributions, using a scipy
    function that needs to be applied to vectors::

        import scipy.stats

        def earth_mover_distance(first_samples,
                                 second_samples,
                                 dim='ensemble'):
            return apply_ufunc(scipy.stats.wasserstein_distance,
                               first_samples, second_samples,
                               input_core_dims=[[dim], [dim]],
                               vectorize=True)

    Most of NumPy's builtin functions already broadcast their inputs
    appropriately for use in `apply`. You may find helper functions such as
    numpy.broadcast_arrays helpful in writing your function. `apply_ufunc` also
    works well with numba's vectorize and guvectorize. Further explanation with
    examples are provided in the xarray documentation [3]_.

    See also
    --------
    numpy.broadcast_arrays
    numba.vectorize
    numba.guvectorize

    References
    ----------
    .. [1] http://docs.scipy.org/doc/numpy/reference/ufuncs.html
    .. [2] http://docs.scipy.org/doc/numpy/reference/c-api.generalized-ufuncs.html
    .. [3] http://xarray.pydata.org/en/stable/computation.html#wrapping-custom-computation
    """
    from .groupby import GroupBy
    from .dataarray import DataArray
    from .variable import Variable

    if input_core_dims is None:
        input_core_dims = ((),) * (len(args))
    elif len(input_core_dims) != len(args):
        raise ValueError(
            "input_core_dims must be None or a tuple with the length same to "
            "the number of arguments. Given input_core_dims: {}, "
            "number of args: {}.".format(input_core_dims, len(args))
        )

    if kwargs is None:
        kwargs = {}

    signature = _UFuncSignature(input_core_dims, output_core_dims)

    if exclude_dims and not exclude_dims <= signature.all_core_dims:
        raise ValueError(
            "each dimension in `exclude_dims` must also be a "
            "core dimension in the function signature"
        )

    if kwargs:
        func = functools.partial(func, **kwargs)

    if vectorize:
        if meta is None:
            # set meta=np.ndarray by default for numpy vectorized functions
            # work around dask bug computing meta with vectorized functions: GH5642
            meta = np.ndarray

        if signature.all_core_dims:
            func = np.vectorize(
                func, otypes=output_dtypes, signature=signature.to_gufunc_string()
            )
        else:
            func = np.vectorize(func, otypes=output_dtypes)

    variables_vfunc = functools.partial(
        apply_variable_ufunc,
        func,
        signature=signature,
        exclude_dims=exclude_dims,
        keep_attrs=keep_attrs,
        dask=dask,
        output_dtypes=output_dtypes,
        output_sizes=output_sizes,
        meta=meta,
    )

    if any(isinstance(a, GroupBy) for a in args):
        this_apply = functools.partial(
            apply_ufunc,
            func,
            input_core_dims=input_core_dims,
            output_core_dims=output_core_dims,
            exclude_dims=exclude_dims,
            join=join,
            dataset_join=dataset_join,
            dataset_fill_value=dataset_fill_value,
            keep_attrs=keep_attrs,
            dask=dask,
            meta=meta,
        )
        return apply_groupby_func(this_apply, *args)
    elif any(is_dict_like(a) for a in args):
        return apply_dataset_vfunc(
            variables_vfunc,
            *args,
            signature=signature,
            join=join,
            exclude_dims=exclude_dims,
            dataset_join=dataset_join,
            fill_value=dataset_fill_value,
            keep_attrs=keep_attrs,
        )
    elif any(isinstance(a, DataArray) for a in args):
        return apply_dataarray_vfunc(
            variables_vfunc,
            *args,
            signature=signature,
            join=join,
            exclude_dims=exclude_dims,
            keep_attrs=keep_attrs,
        )
    elif any(isinstance(a, Variable) for a in args):
        return variables_vfunc(*args)
    else:
        return apply_array_ufunc(func, *args, dask=dask)


def dot(*arrays, dims=None, **kwargs):
    """Generalized dot product for xarray objects. Like np.einsum, but
    provides a simpler interface based on array dimensions.

    Parameters
    ----------
    arrays: DataArray (or Variable) objects
        Arrays to compute.
    dims: '...', str or tuple of strings, optional
        Which dimensions to sum over. Ellipsis ('...') sums over all dimensions.
        If not specified, then all the common dimensions are summed over.
    **kwargs: dict
        Additional keyword arguments passed to numpy.einsum or
        dask.array.einsum

    Returns
    -------
    dot: DataArray

    Examples
    --------

    >>> import numpy as np
    >>> import xarray as xr
    >>> da_a = xr.DataArray(np.arange(3 * 2).reshape(3, 2), dims=["a", "b"])
    >>> da_b = xr.DataArray(np.arange(3 * 2 * 2).reshape(3, 2, 2), dims=["a", "b", "c"])
    >>> da_c = xr.DataArray(np.arange(2 * 3).reshape(2, 3), dims=["c", "d"])

    >>> da_a
    <xarray.DataArray (a: 3, b: 2)>
    array([[0, 1],
           [2, 3],
           [4, 5]])
    Dimensions without coordinates: a, b

    >>> da_b
    <xarray.DataArray (a: 3, b: 2, c: 2)>
    array([[[ 0,  1],
            [ 2,  3]],
           [[ 4,  5],
            [ 6,  7]],
           [[ 8,  9],
            [10, 11]]])
    Dimensions without coordinates: a, b, c

    >>> da_c
    <xarray.DataArray (c: 2, d: 3)>
    array([[0, 1, 2],
           [3, 4, 5]])
    Dimensions without coordinates: c, d

    >>> xr.dot(da_a, da_b, dims=["a", "b"])
    <xarray.DataArray (c: 2)>
    array([110, 125])
    Dimensions without coordinates: c

    >>> xr.dot(da_a, da_b, dims=["a"])
    <xarray.DataArray (b: 2, c: 2)>
    array([[40, 46],
           [70, 79]])
    Dimensions without coordinates: b, c

    >>> xr.dot(da_a, da_b, da_c, dims=["b", "c"])
    <xarray.DataArray (a: 3, d: 3)>
    array([[  9,  14,  19],
           [ 93, 150, 207],
           [273, 446, 619]])
    Dimensions without coordinates: a, d

    >>> xr.dot(da_a, da_b)
    <xarray.DataArray (c: 2)>
    array([110, 125])
    Dimensions without coordinates: c

    >>> xr.dot(da_a, da_b, dims=...)
    <xarray.DataArray ()>
    array(235)
    """
    from .dataarray import DataArray
    from .variable import Variable

    if any(not isinstance(arr, (Variable, DataArray)) for arr in arrays):
        raise TypeError(
            "Only xr.DataArray and xr.Variable are supported."
            "Given {}.".format([type(arr) for arr in arrays])
        )

    if len(arrays) == 0:
        raise TypeError("At least one array should be given.")

    if isinstance(dims, str):
        dims = (dims,)

    common_dims = set.intersection(*[set(arr.dims) for arr in arrays])
    all_dims = []
    for arr in arrays:
        all_dims += [d for d in arr.dims if d not in all_dims]

    einsum_axes = "abcdefghijklmnopqrstuvwxyz"
    dim_map = {d: einsum_axes[i] for i, d in enumerate(all_dims)}

    if dims is ...:
        dims = all_dims
    elif dims is None:
        # find dimensions that occur more than one times
        dim_counts = Counter()
        for arr in arrays:
            dim_counts.update(arr.dims)
        dims = tuple(d for d, c in dim_counts.items() if c > 1)

    dims = tuple(dims)  # make dims a tuple

    # dimensions to be parallelized
    broadcast_dims = tuple(d for d in all_dims if d in common_dims and d not in dims)
    input_core_dims = [
        [d for d in arr.dims if d not in broadcast_dims] for arr in arrays
    ]
    output_core_dims = [tuple(d for d in all_dims if d not in dims + broadcast_dims)]

    # construct einsum subscripts, such as '...abc,...ab->...c'
    # Note: input_core_dims are always moved to the last position
    subscripts_list = [
        "..." + "".join([dim_map[d] for d in ds]) for ds in input_core_dims
    ]
    subscripts = ",".join(subscripts_list)
    subscripts += "->..." + "".join([dim_map[d] for d in output_core_dims[0]])

    join = OPTIONS["arithmetic_join"]
    # using "inner" emulates `(a * b).sum()` for all joins (except "exact")
    if join != "exact":
        join = "inner"

    # subscripts should be passed to np.einsum as arg, not as kwargs. We need
    # to construct a partial function for apply_ufunc to work.
    func = functools.partial(duck_array_ops.einsum, subscripts, **kwargs)
    result = apply_ufunc(
        func,
        *arrays,
        input_core_dims=input_core_dims,
        output_core_dims=output_core_dims,
        join=join,
        dask="allowed",
    )
    return result.transpose(*[d for d in all_dims if d in result.dims])


def where(cond, x, y):
    """Return elements from `x` or `y` depending on `cond`.

    Performs xarray-like broadcasting across input arguments.

    Parameters
    ----------
    cond : scalar, array, Variable, DataArray or Dataset with boolean dtype
        When True, return values from `x`, otherwise returns values from `y`.
    x : scalar, array, Variable, DataArray or Dataset
        values to choose from where `cond` is True
    y : scalar, array, Variable, DataArray or Dataset
        values to choose from where `cond` is False

    All dimension coordinates on these objects must be aligned with each
    other and with `cond`.

    Returns
    -------
    Dataset, DataArray, Variable or array, whichever type appears as an input
    argument.

    Examples
    --------
    >>> import xarray as xr
    >>> import numpy as np
    >>> x = xr.DataArray(
    ...     0.1 * np.arange(10),
    ...     dims=["lat"],
    ...     coords={"lat": np.arange(10)},
    ...     name="sst",
    ... )
    >>> x
    <xarray.DataArray 'sst' (lat: 10)>
    array([0. , 0.1, 0.2, 0.3, 0.4, 0.5, 0.6, 0.7, 0.8, 0.9])
    Coordinates:
    * lat      (lat) int64 0 1 2 3 4 5 6 7 8 9

<<<<<<< HEAD
    >>> xr.where(x < 0.5, x, x * 100)
=======
    >>> xr.where(x < 0.5, x, 100 * x)
>>>>>>> cafab46a
    <xarray.DataArray 'sst' (lat: 10)>
    array([ 0. ,  0.1,  0.2,  0.3,  0.4, 50. , 60. , 70. , 80. , 90. ])
    Coordinates:
    * lat      (lat) int64 0 1 2 3 4 5 6 7 8 9

    >>> y = xr.DataArray(
    ...     0.1 * np.arange(9).reshape(3, 3),
    ...     dims=["lat", "lon"],
    ...     coords={"lat": np.arange(3), "lon": 10 + np.arange(3)},
    ...     name="sst",
    ... )
    >>> y
    <xarray.DataArray 'sst' (lat: 3, lon: 3)>
    array([[0. , 0.1, 0.2],
           [0.3, 0.4, 0.5],
           [0.6, 0.7, 0.8]])
    Coordinates:
    * lat      (lat) int64 0 1 2
    * lon      (lon) int64 10 11 12

    >>> xr.where(y.lat < 1, y, -1)
    <xarray.DataArray (lat: 3, lon: 3)>
    array([[ 0. ,  0.1,  0.2],
           [-1. , -1. , -1. ],
           [-1. , -1. , -1. ]])
    Coordinates:
    * lat      (lat) int64 0 1 2
    * lon      (lon) int64 10 11 12

    >>> cond = xr.DataArray([True, False], dims=["x"])
    >>> x = xr.DataArray([1, 2], dims=["y"])
    >>> xr.where(cond, x, 0)
    <xarray.DataArray (x: 2, y: 2)>
    array([[1, 2],
           [0, 0]])
    Dimensions without coordinates: x, y

    See also
    --------
    numpy.where : corresponding numpy function
    Dataset.where, DataArray.where : equivalent methods
    """
    # alignment for three arguments is complicated, so don't support it yet
    return apply_ufunc(
        duck_array_ops.where,
        cond,
        x,
        y,
        join="exact",
        dataset_join="exact",
        dask="allowed",
    )<|MERGE_RESOLUTION|>--- conflicted
+++ resolved
@@ -1253,11 +1253,7 @@
     Coordinates:
     * lat      (lat) int64 0 1 2 3 4 5 6 7 8 9
 
-<<<<<<< HEAD
     >>> xr.where(x < 0.5, x, x * 100)
-=======
-    >>> xr.where(x < 0.5, x, 100 * x)
->>>>>>> cafab46a
     <xarray.DataArray 'sst' (lat: 10)>
     array([ 0. ,  0.1,  0.2,  0.3,  0.4, 50. , 60. , 70. , 80. , 90. ])
     Coordinates:
