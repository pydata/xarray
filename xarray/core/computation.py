"""
Functions for applying functions that act on arrays to xarray's labeled data.
"""
from __future__ import annotations

import functools
import itertools
import operator
import warnings
from collections import Counter
from typing import (
    TYPE_CHECKING,
    AbstractSet,
    Any,
    Callable,
    Hashable,
    Iterable,
    Mapping,
    Sequence,
)

import numpy as np

from . import dtypes, duck_array_ops, utils
from .alignment import align, deep_align
from .indexes import Index, filter_indexes_from_coords
from .merge import merge_attrs, merge_coordinates_without_align
from .options import OPTIONS, _get_keep_attrs
from .pycompat import is_duck_dask_array
from .utils import is_dict_like
from .variable import Variable

if TYPE_CHECKING:
    from .coordinates import Coordinates
    from .dataarray import DataArray
    from .dataset import Dataset
    from .types import T_Xarray

_NO_FILL_VALUE = utils.ReprObject("<no-fill-value>")
_DEFAULT_NAME = utils.ReprObject("<default-name>")
_JOINS_WITHOUT_FILL_VALUES = frozenset({"inner", "exact"})


def _first_of_type(args, kind):
    """Return either first object of type 'kind' or raise if not found."""
    for arg in args:
        if isinstance(arg, kind):
            return arg
    raise ValueError("This should be unreachable.")


def _all_of_type(args, kind):
    """Return all objects of type 'kind'"""
    return [arg for arg in args if isinstance(arg, kind)]


class _UFuncSignature:
    """Core dimensions signature for a given function.

    Based on the signature provided by generalized ufuncs in NumPy.

    Attributes
    ----------
    input_core_dims : tuple[tuple]
        Core dimension names on each input variable.
    output_core_dims : tuple[tuple]
        Core dimension names on each output variable.
    """

    __slots__ = (
        "input_core_dims",
        "output_core_dims",
        "_all_input_core_dims",
        "_all_output_core_dims",
        "_all_core_dims",
    )

    def __init__(self, input_core_dims, output_core_dims=((),)):
        self.input_core_dims = tuple(tuple(a) for a in input_core_dims)
        self.output_core_dims = tuple(tuple(a) for a in output_core_dims)
        self._all_input_core_dims = None
        self._all_output_core_dims = None
        self._all_core_dims = None

    @property
    def all_input_core_dims(self):
        if self._all_input_core_dims is None:
            self._all_input_core_dims = frozenset(
                dim for dims in self.input_core_dims for dim in dims
            )
        return self._all_input_core_dims

    @property
    def all_output_core_dims(self):
        if self._all_output_core_dims is None:
            self._all_output_core_dims = frozenset(
                dim for dims in self.output_core_dims for dim in dims
            )
        return self._all_output_core_dims

    @property
    def all_core_dims(self):
        if self._all_core_dims is None:
            self._all_core_dims = self.all_input_core_dims | self.all_output_core_dims
        return self._all_core_dims

    @property
    def dims_map(self):
        return {
            core_dim: f"dim{n}" for n, core_dim in enumerate(sorted(self.all_core_dims))
        }

    @property
    def num_inputs(self):
        return len(self.input_core_dims)

    @property
    def num_outputs(self):
        return len(self.output_core_dims)

    def __eq__(self, other):
        try:
            return (
                self.input_core_dims == other.input_core_dims
                and self.output_core_dims == other.output_core_dims
            )
        except AttributeError:
            return False

    def __ne__(self, other):
        return not self == other

    def __repr__(self):
        return "{}({!r}, {!r})".format(
            type(self).__name__,
            list(self.input_core_dims),
            list(self.output_core_dims),
        )

    def __str__(self):
        lhs = ",".join("({})".format(",".join(dims)) for dims in self.input_core_dims)
        rhs = ",".join("({})".format(",".join(dims)) for dims in self.output_core_dims)
        return f"{lhs}->{rhs}"

    def to_gufunc_string(self, exclude_dims=frozenset()):
        """Create an equivalent signature string for a NumPy gufunc.

        Unlike __str__, handles dimensions that don't map to Python
        identifiers.

        Also creates unique names for input_core_dims contained in exclude_dims.
        """
        input_core_dims = [
            [self.dims_map[dim] for dim in core_dims]
            for core_dims in self.input_core_dims
        ]
        output_core_dims = [
            [self.dims_map[dim] for dim in core_dims]
            for core_dims in self.output_core_dims
        ]

        # enumerate input_core_dims contained in exclude_dims to make them unique
        if exclude_dims:

            exclude_dims = [self.dims_map[dim] for dim in exclude_dims]

            counter = Counter()

            def _enumerate(dim):
                if dim in exclude_dims:
                    n = counter[dim]
                    counter.update([dim])
                    dim = f"{dim}_{n}"
                return dim

            input_core_dims = [
                [_enumerate(dim) for dim in arg] for arg in input_core_dims
            ]

        alt_signature = type(self)(input_core_dims, output_core_dims)
        return str(alt_signature)


def result_name(objects: list) -> Any:
    # use the same naming heuristics as pandas:
    # https://github.com/blaze/blaze/issues/458#issuecomment-51936356
    names = {getattr(obj, "name", _DEFAULT_NAME) for obj in objects}
    names.discard(_DEFAULT_NAME)
    if len(names) == 1:
        (name,) = names
    else:
        name = None
    return name


def _get_coords_list(args) -> list[Coordinates]:
    coords_list = []
    for arg in args:
        try:
            coords = arg.coords
        except AttributeError:
            pass  # skip this argument
        else:
            coords_list.append(coords)
    return coords_list


def build_output_coords_and_indexes(
    args: list,
    signature: _UFuncSignature,
    exclude_dims: AbstractSet = frozenset(),
    combine_attrs: str = "override",
<<<<<<< HEAD
) -> Tuple[List[Dict[Any, Variable]], List[Dict[Any, Index]]]:
    """Build output coordinates and indexes for an operation.
=======
) -> list[dict[Any, Variable]]:
    """Build output coordinates for an operation.
>>>>>>> 86328a1c

    Parameters
    ----------
    args : list
        List of raw operation arguments. Any valid types for xarray operations
        are OK, e.g., scalars, Variable, DataArray, Dataset.
    signature : _UfuncSignature
        Core dimensions signature for the operation.
    exclude_dims : set, optional
        Dimensions excluded from the operation. Coordinates along these
        dimensions are dropped.

    Returns
    -------
    Dictionaries of Variable and Index objects with merged coordinates.
    """
    coords_list = _get_coords_list(args)

    if len(coords_list) == 1 and not exclude_dims:
        # we can skip the expensive merge
        (unpacked_coords,) = coords_list
        merged_vars = dict(unpacked_coords.variables)
        merged_indexes = dict(unpacked_coords.xindexes)
    else:
        merged_vars, merged_indexes = merge_coordinates_without_align(
            coords_list, exclude_dims=exclude_dims, combine_attrs=combine_attrs
        )

    output_coords = []
    output_indexes = []
    for output_dims in signature.output_core_dims:
        dropped_dims = signature.all_input_core_dims - set(output_dims)
        if dropped_dims:
            filtered_coords = {
                k: v for k, v in merged_vars.items() if dropped_dims.isdisjoint(v.dims)
            }
            filtered_indexes = filter_indexes_from_coords(
                merged_indexes, set(filtered_coords)
            )
        else:
            filtered_coords = merged_vars
            filtered_indexes = merged_indexes
        output_coords.append(filtered_coords)
        output_indexes.append(filtered_indexes)

    return output_coords, output_indexes


def apply_dataarray_vfunc(
    func,
    *args,
    signature,
    join="inner",
    exclude_dims=frozenset(),
    keep_attrs="override",
):
    """Apply a variable level function over DataArray, Variable and/or ndarray
    objects.
    """
    from .dataarray import DataArray

    if len(args) > 1:
        args = deep_align(
            args, join=join, copy=False, exclude=exclude_dims, raise_on_invalid=False
        )

    objs = _all_of_type(args, DataArray)

    if keep_attrs == "drop":
        name = result_name(args)
    else:
        first_obj = _first_of_type(args, DataArray)
        name = first_obj.name
    result_coords, result_indexes = build_output_coords_and_indexes(
        args, signature, exclude_dims, combine_attrs=keep_attrs
    )

    data_vars = [getattr(a, "variable", a) for a in args]
    result_var = func(*data_vars)

    if signature.num_outputs > 1:
        out = tuple(
            DataArray(
                variable, coords=coords, indexes=indexes, name=name, fastpath=True
            )
            for variable, coords, indexes in zip(
                result_var, result_coords, result_indexes
            )
        )
    else:
        (coords,) = result_coords
        (indexes,) = result_indexes
        out = DataArray(
            result_var, coords=coords, indexes=indexes, name=name, fastpath=True
        )

    attrs = merge_attrs([x.attrs for x in objs], combine_attrs=keep_attrs)
    if isinstance(out, tuple):
        for da in out:
            da.attrs = attrs
    else:
        out.attrs = attrs

    return out


def ordered_set_union(all_keys: list[Iterable]) -> Iterable:
    return {key: None for keys in all_keys for key in keys}.keys()


def ordered_set_intersection(all_keys: list[Iterable]) -> Iterable:
    intersection = set(all_keys[0])
    for keys in all_keys[1:]:
        intersection.intersection_update(keys)
    return [key for key in all_keys[0] if key in intersection]


def assert_and_return_exact_match(all_keys):
    first_keys = all_keys[0]
    for keys in all_keys[1:]:
        if keys != first_keys:
            raise ValueError(
                "exact match required for all data variable names, "
                f"but {keys!r} != {first_keys!r}"
            )
    return first_keys


_JOINERS: dict[str, Callable] = {
    "inner": ordered_set_intersection,
    "outer": ordered_set_union,
    "left": operator.itemgetter(0),
    "right": operator.itemgetter(-1),
    "exact": assert_and_return_exact_match,
}


def join_dict_keys(objects: Iterable[Mapping | Any], how: str = "inner") -> Iterable:
    joiner = _JOINERS[how]
    all_keys = [obj.keys() for obj in objects if hasattr(obj, "keys")]
    return joiner(all_keys)


def collect_dict_values(
    objects: Iterable[Mapping | Any], keys: Iterable, fill_value: object = None
) -> list[list]:
    return [
        [obj.get(key, fill_value) if is_dict_like(obj) else obj for obj in objects]
        for key in keys
    ]


def _as_variables_or_variable(arg):
    try:
        return arg.variables
    except AttributeError:
        try:
            return arg.variable
        except AttributeError:
            return arg


def _unpack_dict_tuples(
    result_vars: Mapping[Any, tuple[Variable, ...]], num_outputs: int
) -> tuple[dict[Hashable, Variable], ...]:
    out: tuple[dict[Hashable, Variable], ...] = tuple({} for _ in range(num_outputs))
    for name, values in result_vars.items():
        for value, results_dict in zip(values, out):
            results_dict[name] = value
    return out


def apply_dict_of_variables_vfunc(
    func, *args, signature, join="inner", fill_value=None
):
    """Apply a variable level function over dicts of DataArray, DataArray,
    Variable and ndarray objects.
    """
    args = [_as_variables_or_variable(arg) for arg in args]
    names = join_dict_keys(args, how=join)
    grouped_by_name = collect_dict_values(args, names, fill_value)

    result_vars = {}
    for name, variable_args in zip(names, grouped_by_name):
        result_vars[name] = func(*variable_args)

    if signature.num_outputs > 1:
        return _unpack_dict_tuples(result_vars, signature.num_outputs)
    else:
        return result_vars


def _fast_dataset(
<<<<<<< HEAD
    variables: Dict[Hashable, Variable],
    coord_variables: Mapping[Hashable, Variable],
    indexes: Dict[Hashable, Index],
=======
    variables: dict[Hashable, Variable], coord_variables: Mapping[Hashable, Variable]
>>>>>>> 86328a1c
) -> Dataset:
    """Create a dataset as quickly as possible.

    Beware: the `variables` dict is modified INPLACE.
    """
    from .dataset import Dataset

    variables.update(coord_variables)
    coord_names = set(coord_variables)
    return Dataset._construct_direct(variables, coord_names, indexes=indexes)


def apply_dataset_vfunc(
    func,
    *args,
    signature,
    join="inner",
    dataset_join="exact",
    fill_value=_NO_FILL_VALUE,
    exclude_dims=frozenset(),
    keep_attrs="override",
):
    """Apply a variable level function over Dataset, dict of DataArray,
    DataArray, Variable and/or ndarray objects.
    """
    from .dataset import Dataset

    if dataset_join not in _JOINS_WITHOUT_FILL_VALUES and fill_value is _NO_FILL_VALUE:
        raise TypeError(
            "to apply an operation to datasets with different "
            "data variables with apply_ufunc, you must supply the "
            "dataset_fill_value argument."
        )

    objs = _all_of_type(args, Dataset)

    if len(args) > 1:
        args = deep_align(
            args, join=join, copy=False, exclude=exclude_dims, raise_on_invalid=False
        )

    list_of_coords, list_of_indexes = build_output_coords_and_indexes(
        args, signature, exclude_dims, combine_attrs=keep_attrs
    )
    args = [getattr(arg, "data_vars", arg) for arg in args]

    result_vars = apply_dict_of_variables_vfunc(
        func, *args, signature=signature, join=dataset_join, fill_value=fill_value
    )

    if signature.num_outputs > 1:
        out = tuple(
            _fast_dataset(*args)
            for args in zip(result_vars, list_of_coords, list_of_indexes)
        )
    else:
        (coord_vars,) = list_of_coords
        (indexes,) = list_of_indexes
        out = _fast_dataset(result_vars, coord_vars, indexes=indexes)

    attrs = merge_attrs([x.attrs for x in objs], combine_attrs=keep_attrs)
    if isinstance(out, tuple):
        for ds in out:
            ds.attrs = attrs
    else:
        out.attrs = attrs

    return out


def _iter_over_selections(obj, dim, values):
    """Iterate over selections of an xarray object in the provided order."""
    from .groupby import _dummy_copy

    dummy = None
    for value in values:
        try:
            obj_sel = obj.sel(**{dim: value})
        except (KeyError, IndexError):
            if dummy is None:
                dummy = _dummy_copy(obj)
            obj_sel = dummy
        yield obj_sel


def apply_groupby_func(func, *args):
    """Apply a dataset or datarray level function over GroupBy, Dataset,
    DataArray, Variable and/or ndarray objects.
    """
    from .groupby import GroupBy, peek_at
    from .variable import Variable

    groupbys = [arg for arg in args if isinstance(arg, GroupBy)]
    assert groupbys, "must have at least one groupby to iterate over"
    first_groupby = groupbys[0]
    if any(not first_groupby._group.equals(gb._group) for gb in groupbys[1:]):
        raise ValueError(
            "apply_ufunc can only perform operations over "
            "multiple GroupBy objects at once if they are all "
            "grouped the same way"
        )

    grouped_dim = first_groupby._group.name
    unique_values = first_groupby._unique_coord.values

    iterators = []
    for arg in args:
        if isinstance(arg, GroupBy):
            iterator = (value for _, value in arg)
        elif hasattr(arg, "dims") and grouped_dim in arg.dims:
            if isinstance(arg, Variable):
                raise ValueError(
                    "groupby operations cannot be performed with "
                    "xarray.Variable objects that share a dimension with "
                    "the grouped dimension"
                )
            iterator = _iter_over_selections(arg, grouped_dim, unique_values)
        else:
            iterator = itertools.repeat(arg)
        iterators.append(iterator)

    applied = (func(*zipped_args) for zipped_args in zip(*iterators))
    applied_example, applied = peek_at(applied)
    combine = first_groupby._combine
    if isinstance(applied_example, tuple):
        combined = tuple(combine(output) for output in zip(*applied))
    else:
        combined = combine(applied)
    return combined


def unified_dim_sizes(
    variables: Iterable[Variable], exclude_dims: AbstractSet = frozenset()
) -> dict[Hashable, int]:

    dim_sizes: dict[Hashable, int] = {}

    for var in variables:
        if len(set(var.dims)) < len(var.dims):
            raise ValueError(
                "broadcasting cannot handle duplicate "
                f"dimensions on a variable: {list(var.dims)}"
            )
        for dim, size in zip(var.dims, var.shape):
            if dim not in exclude_dims:
                if dim not in dim_sizes:
                    dim_sizes[dim] = size
                elif dim_sizes[dim] != size:
                    raise ValueError(
                        "operands cannot be broadcast together "
                        "with mismatched lengths for dimension "
                        f"{dim}: {dim_sizes[dim]} vs {size}"
                    )
    return dim_sizes


SLICE_NONE = slice(None)


def broadcast_compat_data(
    variable: Variable,
    broadcast_dims: tuple[Hashable, ...],
    core_dims: tuple[Hashable, ...],
) -> Any:
    data = variable.data

    old_dims = variable.dims
    new_dims = broadcast_dims + core_dims

    if new_dims == old_dims:
        # optimize for the typical case
        return data

    set_old_dims = set(old_dims)
    missing_core_dims = [d for d in core_dims if d not in set_old_dims]
    if missing_core_dims:
        raise ValueError(
            "operand to apply_ufunc has required core dimensions {}, but "
            "some of these dimensions are absent on an input variable: {}".format(
                list(core_dims), missing_core_dims
            )
        )

    set_new_dims = set(new_dims)
    unexpected_dims = [d for d in old_dims if d not in set_new_dims]
    if unexpected_dims:
        raise ValueError(
            "operand to apply_ufunc encountered unexpected "
            f"dimensions {unexpected_dims!r} on an input variable: these are core "
            "dimensions on other input or output variables"
        )

    # for consistency with numpy, keep broadcast dimensions to the left
    old_broadcast_dims = tuple(d for d in broadcast_dims if d in set_old_dims)
    reordered_dims = old_broadcast_dims + core_dims
    if reordered_dims != old_dims:
        order = tuple(old_dims.index(d) for d in reordered_dims)
        data = duck_array_ops.transpose(data, order)

    if new_dims != reordered_dims:
        key_parts: list[slice | None] = []
        for dim in new_dims:
            if dim in set_old_dims:
                key_parts.append(SLICE_NONE)
            elif key_parts:
                # no need to insert new axes at the beginning that are already
                # handled by broadcasting
                key_parts.append(np.newaxis)
        data = data[tuple(key_parts)]

    return data


def _vectorize(func, signature, output_dtypes, exclude_dims):
    if signature.all_core_dims:
        func = np.vectorize(
            func,
            otypes=output_dtypes,
            signature=signature.to_gufunc_string(exclude_dims),
        )
    else:
        func = np.vectorize(func, otypes=output_dtypes)

    return func


def apply_variable_ufunc(
    func,
    *args,
    signature,
    exclude_dims=frozenset(),
    dask="forbidden",
    output_dtypes=None,
    vectorize=False,
    keep_attrs="override",
    dask_gufunc_kwargs=None,
):
    """Apply a ndarray level function over Variable and/or ndarray objects."""
    from .variable import Variable, as_compatible_data

    dim_sizes = unified_dim_sizes(
        (a for a in args if hasattr(a, "dims")), exclude_dims=exclude_dims
    )
    broadcast_dims = tuple(
        dim for dim in dim_sizes if dim not in signature.all_core_dims
    )
    output_dims = [broadcast_dims + out for out in signature.output_core_dims]

    input_data = [
        broadcast_compat_data(arg, broadcast_dims, core_dims)
        if isinstance(arg, Variable)
        else arg
        for arg, core_dims in zip(args, signature.input_core_dims)
    ]

    if any(is_duck_dask_array(array) for array in input_data):
        if dask == "forbidden":
            raise ValueError(
                "apply_ufunc encountered a dask array on an "
                "argument, but handling for dask arrays has not "
                "been enabled. Either set the ``dask`` argument "
                "or load your data into memory first with "
                "``.load()`` or ``.compute()``"
            )
        elif dask == "parallelized":
            numpy_func = func

            if dask_gufunc_kwargs is None:
                dask_gufunc_kwargs = {}
            else:
                dask_gufunc_kwargs = dask_gufunc_kwargs.copy()

            allow_rechunk = dask_gufunc_kwargs.get("allow_rechunk", None)
            if allow_rechunk is None:
                for n, (data, core_dims) in enumerate(
                    zip(input_data, signature.input_core_dims)
                ):
                    if is_duck_dask_array(data):
                        # core dimensions cannot span multiple chunks
                        for axis, dim in enumerate(core_dims, start=-len(core_dims)):
                            if len(data.chunks[axis]) != 1:
                                raise ValueError(
                                    f"dimension {dim} on {n}th function argument to "
                                    "apply_ufunc with dask='parallelized' consists of "
                                    "multiple chunks, but is also a core dimension. To "
                                    "fix, either rechunk into a single dask array chunk along "
                                    f"this dimension, i.e., ``.chunk(dict({dim}=-1))``, or "
                                    "pass ``allow_rechunk=True`` in ``dask_gufunc_kwargs`` "
                                    "but beware that this may significantly increase memory usage."
                                )
                dask_gufunc_kwargs["allow_rechunk"] = True

            output_sizes = dask_gufunc_kwargs.pop("output_sizes", {})
            if output_sizes:
                output_sizes_renamed = {}
                for key, value in output_sizes.items():
                    if key not in signature.all_output_core_dims:
                        raise ValueError(
                            f"dimension '{key}' in 'output_sizes' must correspond to output_core_dims"
                        )
                    output_sizes_renamed[signature.dims_map[key]] = value
                dask_gufunc_kwargs["output_sizes"] = output_sizes_renamed

            for key in signature.all_output_core_dims:
                if key not in signature.all_input_core_dims and key not in output_sizes:
                    raise ValueError(
                        f"dimension '{key}' in 'output_core_dims' needs corresponding (dim, size) in 'output_sizes'"
                    )

            def func(*arrays):
                import dask.array as da

                res = da.apply_gufunc(
                    numpy_func,
                    signature.to_gufunc_string(exclude_dims),
                    *arrays,
                    vectorize=vectorize,
                    output_dtypes=output_dtypes,
                    **dask_gufunc_kwargs,
                )

                return res

        elif dask == "allowed":
            pass
        else:
            raise ValueError(
                "unknown setting for dask array handling in "
                "apply_ufunc: {}".format(dask)
            )
    else:
        if vectorize:
            func = _vectorize(
                func, signature, output_dtypes=output_dtypes, exclude_dims=exclude_dims
            )

    result_data = func(*input_data)

    if signature.num_outputs == 1:
        result_data = (result_data,)
    elif (
        not isinstance(result_data, tuple) or len(result_data) != signature.num_outputs
    ):
        raise ValueError(
            "applied function does not have the number of "
            "outputs specified in the ufunc signature. "
            "Result is not a tuple of {} elements: {!r}".format(
                signature.num_outputs, result_data
            )
        )

    objs = _all_of_type(args, Variable)
    attrs = merge_attrs(
        [obj.attrs for obj in objs],
        combine_attrs=keep_attrs,
    )

    output = []
    for dims, data in zip(output_dims, result_data):
        data = as_compatible_data(data)
        if data.ndim != len(dims):
            raise ValueError(
                "applied function returned data with unexpected "
                f"number of dimensions. Received {data.ndim} dimension(s) but "
                f"expected {len(dims)} dimensions with names: {dims!r}"
            )

        var = Variable(dims, data, fastpath=True)
        for dim, new_size in var.sizes.items():
            if dim in dim_sizes and new_size != dim_sizes[dim]:
                raise ValueError(
                    "size of dimension {!r} on inputs was unexpectedly "
                    "changed by applied function from {} to {}. Only "
                    "dimensions specified in ``exclude_dims`` with "
                    "xarray.apply_ufunc are allowed to change size.".format(
                        dim, dim_sizes[dim], new_size
                    )
                )

        var.attrs = attrs
        output.append(var)

    if signature.num_outputs == 1:
        return output[0]
    else:
        return tuple(output)


def apply_array_ufunc(func, *args, dask="forbidden"):
    """Apply a ndarray level function over ndarray objects."""
    if any(is_duck_dask_array(arg) for arg in args):
        if dask == "forbidden":
            raise ValueError(
                "apply_ufunc encountered a dask array on an "
                "argument, but handling for dask arrays has not "
                "been enabled. Either set the ``dask`` argument "
                "or load your data into memory first with "
                "``.load()`` or ``.compute()``"
            )
        elif dask == "parallelized":
            raise ValueError(
                "cannot use dask='parallelized' for apply_ufunc "
                "unless at least one input is an xarray object"
            )
        elif dask == "allowed":
            pass
        else:
            raise ValueError(f"unknown setting for dask array handling: {dask}")
    return func(*args)


def apply_ufunc(
    func: Callable,
    *args: Any,
    input_core_dims: Sequence[Sequence] = None,
    output_core_dims: Sequence[Sequence] | None = ((),),
    exclude_dims: AbstractSet = frozenset(),
    vectorize: bool = False,
    join: str = "exact",
    dataset_join: str = "exact",
    dataset_fill_value: object = _NO_FILL_VALUE,
    keep_attrs: bool | str | None = None,
    kwargs: Mapping | None = None,
    dask: str = "forbidden",
    output_dtypes: Sequence | None = None,
    output_sizes: Mapping[Any, int] | None = None,
    meta: Any = None,
    dask_gufunc_kwargs: dict[str, Any] | None = None,
) -> Any:
    """Apply a vectorized function for unlabeled arrays on xarray objects.

    The function will be mapped over the data variable(s) of the input
    arguments using xarray's standard rules for labeled computation, including
    alignment, broadcasting, looping over GroupBy/Dataset variables, and
    merging of coordinates.

    Parameters
    ----------
    func : callable
        Function to call like ``func(*args, **kwargs)`` on unlabeled arrays
        (``.data``) that returns an array or tuple of arrays. If multiple
        arguments with non-matching dimensions are supplied, this function is
        expected to vectorize (broadcast) over axes of positional arguments in
        the style of NumPy universal functions [1]_ (if this is not the case,
        set ``vectorize=True``). If this function returns multiple outputs, you
        must set ``output_core_dims`` as well.
    *args : Dataset, DataArray, DataArrayGroupBy, DatasetGroupBy, Variable, numpy.ndarray, dask.array.Array or scalar
        Mix of labeled and/or unlabeled arrays to which to apply the function.
    input_core_dims : sequence of sequence, optional
        List of the same length as ``args`` giving the list of core dimensions
        on each input argument that should not be broadcast. By default, we
        assume there are no core dimensions on any input arguments.

        For example, ``input_core_dims=[[], ['time']]`` indicates that all
        dimensions on the first argument and all dimensions other than 'time'
        on the second argument should be broadcast.

        Core dimensions are automatically moved to the last axes of input
        variables before applying ``func``, which facilitates using NumPy style
        generalized ufuncs [2]_.
    output_core_dims : list of tuple, optional
        List of the same length as the number of output arguments from
        ``func``, giving the list of core dimensions on each output that were
        not broadcast on the inputs. By default, we assume that ``func``
        outputs exactly one array, with axes corresponding to each broadcast
        dimension.

        Core dimensions are assumed to appear as the last dimensions of each
        output in the provided order.
    exclude_dims : set, optional
        Core dimensions on the inputs to exclude from alignment and
        broadcasting entirely. Any input coordinates along these dimensions
        will be dropped. Each excluded dimension must also appear in
        ``input_core_dims`` for at least one argument. Only dimensions listed
        here are allowed to change size between input and output objects.
    vectorize : bool, optional
        If True, then assume ``func`` only takes arrays defined over core
        dimensions as input and vectorize it automatically with
        :py:func:`numpy.vectorize`. This option exists for convenience, but is
        almost always slower than supplying a pre-vectorized function.
        Using this option requires NumPy version 1.12 or newer.
    join : {"outer", "inner", "left", "right", "exact"}, default: "exact"
        Method for joining the indexes of the passed objects along each
        dimension, and the variables of Dataset objects with mismatched
        data variables:

        - 'outer': use the union of object indexes
        - 'inner': use the intersection of object indexes
        - 'left': use indexes from the first object with each dimension
        - 'right': use indexes from the last object with each dimension
        - 'exact': raise `ValueError` instead of aligning when indexes to be
          aligned are not equal
    dataset_join : {"outer", "inner", "left", "right", "exact"}, default: "exact"
        Method for joining variables of Dataset objects with mismatched
        data variables.

        - 'outer': take variables from both Dataset objects
        - 'inner': take only overlapped variables
        - 'left': take only variables from the first object
        - 'right': take only variables from the last object
        - 'exact': data variables on all Dataset objects must match exactly
    dataset_fill_value : optional
        Value used in place of missing variables on Dataset inputs when the
        datasets do not share the exact same ``data_vars``. Required if
        ``dataset_join not in {'inner', 'exact'}``, otherwise ignored.
    keep_attrs : bool, optional
        Whether to copy attributes from the first argument to the output.
    kwargs : dict, optional
        Optional keyword arguments passed directly on to call ``func``.
    dask : {"forbidden", "allowed", "parallelized"}, default: "forbidden"
        How to handle applying to objects containing lazy data in the form of
        dask arrays:

        - 'forbidden' (default): raise an error if a dask array is encountered.
        - 'allowed': pass dask arrays directly on to ``func``. Prefer this option if
          ``func`` natively supports dask arrays.
        - 'parallelized': automatically parallelize ``func`` if any of the
          inputs are a dask array by using :py:func:`dask.array.apply_gufunc`. Multiple output
          arguments are supported. Only use this option if ``func`` does not natively
          support dask arrays (e.g. converts them to numpy arrays).
    dask_gufunc_kwargs : dict, optional
        Optional keyword arguments passed to :py:func:`dask.array.apply_gufunc` if
        dask='parallelized'. Possible keywords are ``output_sizes``, ``allow_rechunk``
        and ``meta``.
    output_dtypes : list of dtype, optional
        Optional list of output dtypes. Only used if ``dask='parallelized'`` or
        ``vectorize=True``.
    output_sizes : dict, optional
        Optional mapping from dimension names to sizes for outputs. Only used
        if dask='parallelized' and new dimensions (not found on inputs) appear
        on outputs. ``output_sizes`` should be given in the ``dask_gufunc_kwargs``
        parameter. It will be removed as direct parameter in a future version.
    meta : optional
        Size-0 object representing the type of array wrapped by dask array. Passed on to
        :py:func:`dask.array.apply_gufunc`. ``meta`` should be given in the
        ``dask_gufunc_kwargs`` parameter . It will be removed as direct parameter
        a future version.

    Returns
    -------
    Single value or tuple of Dataset, DataArray, Variable, dask.array.Array or
    numpy.ndarray, the first type on that list to appear on an input.

    Notes
    -----
    This function is designed for the more common case where ``func`` can work on numpy
    arrays. If ``func`` needs to manipulate a whole xarray object subset to each block
    it is possible to use :py:func:`xarray.map_blocks`.

    Note that due to the overhead :py:func:`xarray.map_blocks` is considerably slower than ``apply_ufunc``.

    Examples
    --------
    Calculate the vector magnitude of two arguments:

    >>> def magnitude(a, b):
    ...     func = lambda x, y: np.sqrt(x ** 2 + y ** 2)
    ...     return xr.apply_ufunc(func, a, b)
    ...

    You can now apply ``magnitude()`` to :py:class:`DataArray` and :py:class:`Dataset`
    objects, with automatically preserved dimensions and coordinates, e.g.,

    >>> array = xr.DataArray([1, 2, 3], coords=[("x", [0.1, 0.2, 0.3])])
    >>> magnitude(array, -array)
    <xarray.DataArray (x: 3)>
    array([1.41421356, 2.82842712, 4.24264069])
    Coordinates:
      * x        (x) float64 0.1 0.2 0.3

    Plain scalars, numpy arrays and a mix of these with xarray objects is also
    supported:

    >>> magnitude(3, 4)
    5.0
    >>> magnitude(3, np.array([0, 4]))
    array([3., 5.])
    >>> magnitude(array, 0)
    <xarray.DataArray (x: 3)>
    array([1., 2., 3.])
    Coordinates:
      * x        (x) float64 0.1 0.2 0.3

    Other examples of how you could use ``apply_ufunc`` to write functions to
    (very nearly) replicate existing xarray functionality:

    Compute the mean (``.mean``) over one dimension:

    >>> def mean(obj, dim):
    ...     # note: apply always moves core dimensions to the end
    ...     return apply_ufunc(
    ...         np.mean, obj, input_core_dims=[[dim]], kwargs={"axis": -1}
    ...     )
    ...

    Inner product over a specific dimension (like :py:func:`dot`):

    >>> def _inner(x, y):
    ...     result = np.matmul(x[..., np.newaxis, :], y[..., :, np.newaxis])
    ...     return result[..., 0, 0]
    ...
    >>> def inner_product(a, b, dim):
    ...     return apply_ufunc(_inner, a, b, input_core_dims=[[dim], [dim]])
    ...

    Stack objects along a new dimension (like :py:func:`concat`):

    >>> def stack(objects, dim, new_coord):
    ...     # note: this version does not stack coordinates
    ...     func = lambda *x: np.stack(x, axis=-1)
    ...     result = apply_ufunc(
    ...         func,
    ...         *objects,
    ...         output_core_dims=[[dim]],
    ...         join="outer",
    ...         dataset_fill_value=np.nan
    ...     )
    ...     result[dim] = new_coord
    ...     return result
    ...

    If your function is not vectorized but can be applied only to core
    dimensions, you can use ``vectorize=True`` to turn into a vectorized
    function. This wraps :py:func:`numpy.vectorize`, so the operation isn't
    terribly fast. Here we'll use it to calculate the distance between
    empirical samples from two probability distributions, using a scipy
    function that needs to be applied to vectors:

    >>> import scipy.stats
    >>> def earth_mover_distance(first_samples, second_samples, dim="ensemble"):
    ...     return apply_ufunc(
    ...         scipy.stats.wasserstein_distance,
    ...         first_samples,
    ...         second_samples,
    ...         input_core_dims=[[dim], [dim]],
    ...         vectorize=True,
    ...     )
    ...

    Most of NumPy's builtin functions already broadcast their inputs
    appropriately for use in ``apply_ufunc``. You may find helper functions such as
    :py:func:`numpy.broadcast_arrays` helpful in writing your function. ``apply_ufunc`` also
    works well with :py:func:`numba.vectorize` and :py:func:`numba.guvectorize`.

    See Also
    --------
    numpy.broadcast_arrays
    numba.vectorize
    numba.guvectorize
    dask.array.apply_gufunc
    xarray.map_blocks
    :ref:`dask.automatic-parallelization`
        User guide describing :py:func:`apply_ufunc` and :py:func:`map_blocks`.

    References
    ----------
    .. [1] http://docs.scipy.org/doc/numpy/reference/ufuncs.html
    .. [2] http://docs.scipy.org/doc/numpy/reference/c-api.generalized-ufuncs.html
    """
    from .dataarray import DataArray
    from .groupby import GroupBy
    from .variable import Variable

    if input_core_dims is None:
        input_core_dims = ((),) * (len(args))
    elif len(input_core_dims) != len(args):
        raise ValueError(
            f"input_core_dims must be None or a tuple with the length same to "
            f"the number of arguments. "
            f"Given {len(input_core_dims)} input_core_dims: {input_core_dims}, "
            f" but number of args is {len(args)}."
        )

    if kwargs is None:
        kwargs = {}

    signature = _UFuncSignature(input_core_dims, output_core_dims)

    if exclude_dims:
        if not isinstance(exclude_dims, set):
            raise TypeError(
                f"Expected exclude_dims to be a 'set'. Received '{type(exclude_dims).__name__}' instead."
            )
        if not exclude_dims <= signature.all_core_dims:
            raise ValueError(
                f"each dimension in `exclude_dims` must also be a "
                f"core dimension in the function signature. "
                f"Please make {(exclude_dims - signature.all_core_dims)} a core dimension"
            )

    # handle dask_gufunc_kwargs
    if dask == "parallelized":
        if dask_gufunc_kwargs is None:
            dask_gufunc_kwargs = {}
        else:
            dask_gufunc_kwargs = dask_gufunc_kwargs.copy()
        # todo: remove warnings after deprecation cycle
        if meta is not None:
            warnings.warn(
                "``meta`` should be given in the ``dask_gufunc_kwargs`` parameter."
                " It will be removed as direct parameter in a future version.",
                FutureWarning,
                stacklevel=2,
            )
            dask_gufunc_kwargs.setdefault("meta", meta)
        if output_sizes is not None:
            warnings.warn(
                "``output_sizes`` should be given in the ``dask_gufunc_kwargs`` "
                "parameter. It will be removed as direct parameter in a future "
                "version.",
                FutureWarning,
                stacklevel=2,
            )
            dask_gufunc_kwargs.setdefault("output_sizes", output_sizes)

    if kwargs:
        func = functools.partial(func, **kwargs)

    if keep_attrs is None:
        keep_attrs = _get_keep_attrs(default=False)

    if isinstance(keep_attrs, bool):
        keep_attrs = "override" if keep_attrs else "drop"

    variables_vfunc = functools.partial(
        apply_variable_ufunc,
        func,
        signature=signature,
        exclude_dims=exclude_dims,
        keep_attrs=keep_attrs,
        dask=dask,
        vectorize=vectorize,
        output_dtypes=output_dtypes,
        dask_gufunc_kwargs=dask_gufunc_kwargs,
    )

    # feed groupby-apply_ufunc through apply_groupby_func
    if any(isinstance(a, GroupBy) for a in args):
        this_apply = functools.partial(
            apply_ufunc,
            func,
            input_core_dims=input_core_dims,
            output_core_dims=output_core_dims,
            exclude_dims=exclude_dims,
            join=join,
            dataset_join=dataset_join,
            dataset_fill_value=dataset_fill_value,
            keep_attrs=keep_attrs,
            dask=dask,
            vectorize=vectorize,
            output_dtypes=output_dtypes,
            dask_gufunc_kwargs=dask_gufunc_kwargs,
        )
        return apply_groupby_func(this_apply, *args)
    # feed datasets apply_variable_ufunc through apply_dataset_vfunc
    elif any(is_dict_like(a) for a in args):
        return apply_dataset_vfunc(
            variables_vfunc,
            *args,
            signature=signature,
            join=join,
            exclude_dims=exclude_dims,
            dataset_join=dataset_join,
            fill_value=dataset_fill_value,
            keep_attrs=keep_attrs,
        )
    # feed DataArray apply_variable_ufunc through apply_dataarray_vfunc
    elif any(isinstance(a, DataArray) for a in args):
        return apply_dataarray_vfunc(
            variables_vfunc,
            *args,
            signature=signature,
            join=join,
            exclude_dims=exclude_dims,
            keep_attrs=keep_attrs,
        )
    # feed Variables directly through apply_variable_ufunc
    elif any(isinstance(a, Variable) for a in args):
        return variables_vfunc(*args)
    else:
        # feed anything else through apply_array_ufunc
        return apply_array_ufunc(func, *args, dask=dask)


def cov(da_a, da_b, dim=None, ddof=1):
    """
    Compute covariance between two DataArray objects along a shared dimension.

    Parameters
    ----------
    da_a : DataArray
        Array to compute.
    da_b : DataArray
        Array to compute.
    dim : str, optional
        The dimension along which the covariance will be computed
    ddof : int, optional
        If ddof=1, covariance is normalized by N-1, giving an unbiased estimate,
        else normalization is by N.

    Returns
    -------
    covariance : DataArray

    See Also
    --------
    pandas.Series.cov : corresponding pandas function
    xarray.corr : respective function to calculate correlation

    Examples
    --------
    >>> from xarray import DataArray
    >>> da_a = DataArray(
    ...     np.array([[1, 2, 3], [0.1, 0.2, 0.3], [3.2, 0.6, 1.8]]),
    ...     dims=("space", "time"),
    ...     coords=[
    ...         ("space", ["IA", "IL", "IN"]),
    ...         ("time", pd.date_range("2000-01-01", freq="1D", periods=3)),
    ...     ],
    ... )
    >>> da_a
    <xarray.DataArray (space: 3, time: 3)>
    array([[1. , 2. , 3. ],
           [0.1, 0.2, 0.3],
           [3.2, 0.6, 1.8]])
    Coordinates:
      * space    (space) <U2 'IA' 'IL' 'IN'
      * time     (time) datetime64[ns] 2000-01-01 2000-01-02 2000-01-03
    >>> da_b = DataArray(
    ...     np.array([[0.2, 0.4, 0.6], [15, 10, 5], [3.2, 0.6, 1.8]]),
    ...     dims=("space", "time"),
    ...     coords=[
    ...         ("space", ["IA", "IL", "IN"]),
    ...         ("time", pd.date_range("2000-01-01", freq="1D", periods=3)),
    ...     ],
    ... )
    >>> da_b
    <xarray.DataArray (space: 3, time: 3)>
    array([[ 0.2,  0.4,  0.6],
           [15. , 10. ,  5. ],
           [ 3.2,  0.6,  1.8]])
    Coordinates:
      * space    (space) <U2 'IA' 'IL' 'IN'
      * time     (time) datetime64[ns] 2000-01-01 2000-01-02 2000-01-03
    >>> xr.cov(da_a, da_b)
    <xarray.DataArray ()>
    array(-3.53055556)
    >>> xr.cov(da_a, da_b, dim="time")
    <xarray.DataArray (space: 3)>
    array([ 0.2       , -0.5       ,  1.69333333])
    Coordinates:
      * space    (space) <U2 'IA' 'IL' 'IN'
    """
    from .dataarray import DataArray

    if any(not isinstance(arr, DataArray) for arr in [da_a, da_b]):
        raise TypeError(
            "Only xr.DataArray is supported."
            "Given {}.".format([type(arr) for arr in [da_a, da_b]])
        )

    return _cov_corr(da_a, da_b, dim=dim, ddof=ddof, method="cov")


def corr(da_a, da_b, dim=None):
    """
    Compute the Pearson correlation coefficient between
    two DataArray objects along a shared dimension.

    Parameters
    ----------
    da_a : DataArray
        Array to compute.
    da_b : DataArray
        Array to compute.
    dim : str, optional
        The dimension along which the correlation will be computed

    Returns
    -------
    correlation: DataArray

    See Also
    --------
    pandas.Series.corr : corresponding pandas function
    xarray.cov : underlying covariance function

    Examples
    --------
    >>> from xarray import DataArray
    >>> da_a = DataArray(
    ...     np.array([[1, 2, 3], [0.1, 0.2, 0.3], [3.2, 0.6, 1.8]]),
    ...     dims=("space", "time"),
    ...     coords=[
    ...         ("space", ["IA", "IL", "IN"]),
    ...         ("time", pd.date_range("2000-01-01", freq="1D", periods=3)),
    ...     ],
    ... )
    >>> da_a
    <xarray.DataArray (space: 3, time: 3)>
    array([[1. , 2. , 3. ],
           [0.1, 0.2, 0.3],
           [3.2, 0.6, 1.8]])
    Coordinates:
      * space    (space) <U2 'IA' 'IL' 'IN'
      * time     (time) datetime64[ns] 2000-01-01 2000-01-02 2000-01-03
    >>> da_b = DataArray(
    ...     np.array([[0.2, 0.4, 0.6], [15, 10, 5], [3.2, 0.6, 1.8]]),
    ...     dims=("space", "time"),
    ...     coords=[
    ...         ("space", ["IA", "IL", "IN"]),
    ...         ("time", pd.date_range("2000-01-01", freq="1D", periods=3)),
    ...     ],
    ... )
    >>> da_b
    <xarray.DataArray (space: 3, time: 3)>
    array([[ 0.2,  0.4,  0.6],
           [15. , 10. ,  5. ],
           [ 3.2,  0.6,  1.8]])
    Coordinates:
      * space    (space) <U2 'IA' 'IL' 'IN'
      * time     (time) datetime64[ns] 2000-01-01 2000-01-02 2000-01-03
    >>> xr.corr(da_a, da_b)
    <xarray.DataArray ()>
    array(-0.57087777)
    >>> xr.corr(da_a, da_b, dim="time")
    <xarray.DataArray (space: 3)>
    array([ 1., -1.,  1.])
    Coordinates:
      * space    (space) <U2 'IA' 'IL' 'IN'
    """
    from .dataarray import DataArray

    if any(not isinstance(arr, DataArray) for arr in [da_a, da_b]):
        raise TypeError(
            "Only xr.DataArray is supported."
            "Given {}.".format([type(arr) for arr in [da_a, da_b]])
        )

    return _cov_corr(da_a, da_b, dim=dim, method="corr")


def _cov_corr(da_a, da_b, dim=None, ddof=0, method=None):
    """
    Internal method for xr.cov() and xr.corr() so only have to
    sanitize the input arrays once and we don't repeat code.
    """
    # 1. Broadcast the two arrays
    da_a, da_b = align(da_a, da_b, join="inner", copy=False)

    # 2. Ignore the nans
    valid_values = da_a.notnull() & da_b.notnull()
    da_a = da_a.where(valid_values)
    da_b = da_b.where(valid_values)
    valid_count = valid_values.sum(dim) - ddof

    # 3. Detrend along the given dim
    demeaned_da_a = da_a - da_a.mean(dim=dim)
    demeaned_da_b = da_b - da_b.mean(dim=dim)

    # 4. Compute covariance along the given dim
    # N.B. `skipna=False` is required or there is a bug when computing
    # auto-covariance. E.g. Try xr.cov(da,da) for
    # da = xr.DataArray([[1, 2], [1, np.nan]], dims=["x", "time"])
    cov = (demeaned_da_a * demeaned_da_b).sum(dim=dim, skipna=True, min_count=1) / (
        valid_count
    )

    if method == "cov":
        return cov

    else:
        # compute std + corr
        da_a_std = da_a.std(dim=dim)
        da_b_std = da_b.std(dim=dim)
        corr = cov / (da_a_std * da_b_std)
        return corr


def cross(
    a: DataArray | Variable, b: DataArray | Variable, *, dim: Hashable
) -> DataArray | Variable:
    """
    Compute the cross product of two (arrays of) vectors.

    The cross product of `a` and `b` in :math:`R^3` is a vector
    perpendicular to both `a` and `b`. The vectors in `a` and `b` are
    defined by the values along the dimension `dim` and can have sizes
    1, 2 or 3. Where the size of either `a` or `b` is
    1 or 2, the remaining components of the input vector is assumed to
    be zero and the cross product calculated accordingly. In cases where
    both input vectors have dimension 2, the z-component of the cross
    product is returned.

    Parameters
    ----------
    a, b : DataArray or Variable
        Components of the first and second vector(s).
    dim : hashable
        The dimension along which the cross product will be computed.
        Must be available in both vectors.

    Examples
    --------
    Vector cross-product with 3 dimensions:

    >>> a = xr.DataArray([1, 2, 3])
    >>> b = xr.DataArray([4, 5, 6])
    >>> xr.cross(a, b, dim="dim_0")
    <xarray.DataArray (dim_0: 3)>
    array([-3,  6, -3])
    Dimensions without coordinates: dim_0

    Vector cross-product with 2 dimensions, returns in the perpendicular
    direction:

    >>> a = xr.DataArray([1, 2])
    >>> b = xr.DataArray([4, 5])
    >>> xr.cross(a, b, dim="dim_0")
    <xarray.DataArray ()>
    array(-3)

    Vector cross-product with 3 dimensions but zeros at the last axis
    yields the same results as with 2 dimensions:

    >>> a = xr.DataArray([1, 2, 0])
    >>> b = xr.DataArray([4, 5, 0])
    >>> xr.cross(a, b, dim="dim_0")
    <xarray.DataArray (dim_0: 3)>
    array([ 0,  0, -3])
    Dimensions without coordinates: dim_0

    One vector with dimension 2:

    >>> a = xr.DataArray(
    ...     [1, 2],
    ...     dims=["cartesian"],
    ...     coords=dict(cartesian=(["cartesian"], ["x", "y"])),
    ... )
    >>> b = xr.DataArray(
    ...     [4, 5, 6],
    ...     dims=["cartesian"],
    ...     coords=dict(cartesian=(["cartesian"], ["x", "y", "z"])),
    ... )
    >>> xr.cross(a, b, dim="cartesian")
    <xarray.DataArray (cartesian: 3)>
    array([12, -6, -3])
    Coordinates:
      * cartesian  (cartesian) <U1 'x' 'y' 'z'

    One vector with dimension 2 but coords in other positions:

    >>> a = xr.DataArray(
    ...     [1, 2],
    ...     dims=["cartesian"],
    ...     coords=dict(cartesian=(["cartesian"], ["x", "z"])),
    ... )
    >>> b = xr.DataArray(
    ...     [4, 5, 6],
    ...     dims=["cartesian"],
    ...     coords=dict(cartesian=(["cartesian"], ["x", "y", "z"])),
    ... )
    >>> xr.cross(a, b, dim="cartesian")
    <xarray.DataArray (cartesian: 3)>
    array([-10,   2,   5])
    Coordinates:
      * cartesian  (cartesian) <U1 'x' 'y' 'z'

    Multiple vector cross-products. Note that the direction of the
    cross product vector is defined by the right-hand rule:

    >>> a = xr.DataArray(
    ...     [[1, 2, 3], [4, 5, 6]],
    ...     dims=("time", "cartesian"),
    ...     coords=dict(
    ...         time=(["time"], [0, 1]),
    ...         cartesian=(["cartesian"], ["x", "y", "z"]),
    ...     ),
    ... )
    >>> b = xr.DataArray(
    ...     [[4, 5, 6], [1, 2, 3]],
    ...     dims=("time", "cartesian"),
    ...     coords=dict(
    ...         time=(["time"], [0, 1]),
    ...         cartesian=(["cartesian"], ["x", "y", "z"]),
    ...     ),
    ... )
    >>> xr.cross(a, b, dim="cartesian")
    <xarray.DataArray (time: 2, cartesian: 3)>
    array([[-3,  6, -3],
           [ 3, -6,  3]])
    Coordinates:
      * time       (time) int64 0 1
      * cartesian  (cartesian) <U1 'x' 'y' 'z'

    Cross can be called on Datasets by converting to DataArrays and later
    back to a Dataset:

    >>> ds_a = xr.Dataset(dict(x=("dim_0", [1]), y=("dim_0", [2]), z=("dim_0", [3])))
    >>> ds_b = xr.Dataset(dict(x=("dim_0", [4]), y=("dim_0", [5]), z=("dim_0", [6])))
    >>> c = xr.cross(
    ...     ds_a.to_array("cartesian"), ds_b.to_array("cartesian"), dim="cartesian"
    ... )
    >>> c.to_dataset(dim="cartesian")
    <xarray.Dataset>
    Dimensions:  (dim_0: 1)
    Dimensions without coordinates: dim_0
    Data variables:
        x        (dim_0) int64 -3
        y        (dim_0) int64 6
        z        (dim_0) int64 -3

    See Also
    --------
    numpy.cross : Corresponding numpy function
    """

    if dim not in a.dims:
        raise ValueError(f"Dimension {dim!r} not on a")
    elif dim not in b.dims:
        raise ValueError(f"Dimension {dim!r} not on b")

    if not 1 <= a.sizes[dim] <= 3:
        raise ValueError(
            f"The size of {dim!r} on a must be 1, 2, or 3 to be "
            f"compatible with a cross product but is {a.sizes[dim]}"
        )
    elif not 1 <= b.sizes[dim] <= 3:
        raise ValueError(
            f"The size of {dim!r} on b must be 1, 2, or 3 to be "
            f"compatible with a cross product but is {b.sizes[dim]}"
        )

    all_dims = list(dict.fromkeys(a.dims + b.dims))

    if a.sizes[dim] != b.sizes[dim]:
        # Arrays have different sizes. Append zeros where the smaller
        # array is missing a value, zeros will not affect np.cross:

        if (
            not isinstance(a, Variable)  # Only used to make mypy happy.
            and dim in getattr(a, "coords", {})
            and not isinstance(b, Variable)  # Only used to make mypy happy.
            and dim in getattr(b, "coords", {})
        ):
            # If the arrays have coords we know which indexes to fill
            # with zeros:
            a, b = align(
                a,
                b,
                fill_value=0,
                join="outer",
                exclude=set(all_dims) - {dim},
            )
        elif min(a.sizes[dim], b.sizes[dim]) == 2:
            # If the array doesn't have coords we can only infer
            # that it has composite values if the size is at least 2.
            # Once padded, rechunk the padded array because apply_ufunc
            # requires core dimensions not to be chunked:
            if a.sizes[dim] < b.sizes[dim]:
                a = a.pad({dim: (0, 1)}, constant_values=0)
                # TODO: Should pad or apply_ufunc handle correct chunking?
                a = a.chunk({dim: -1}) if is_duck_dask_array(a.data) else a
            else:
                b = b.pad({dim: (0, 1)}, constant_values=0)
                # TODO: Should pad or apply_ufunc handle correct chunking?
                b = b.chunk({dim: -1}) if is_duck_dask_array(b.data) else b
        else:
            raise ValueError(
                f"{dim!r} on {'a' if a.sizes[dim] == 1 else 'b'} is incompatible:"
                " dimensions without coordinates must have have a length of 2 or 3"
            )

    c = apply_ufunc(
        np.cross,
        a,
        b,
        input_core_dims=[[dim], [dim]],
        output_core_dims=[[dim] if a.sizes[dim] == 3 else []],
        dask="parallelized",
        output_dtypes=[np.result_type(a, b)],
    )
    c = c.transpose(*all_dims, missing_dims="ignore")

    return c


def dot(*arrays, dims=None, **kwargs):
    """Generalized dot product for xarray objects. Like np.einsum, but
    provides a simpler interface based on array dimensions.

    Parameters
    ----------
    *arrays : DataArray or Variable
        Arrays to compute.
    dims : ..., str or tuple of str, optional
        Which dimensions to sum over. Ellipsis ('...') sums over all dimensions.
        If not specified, then all the common dimensions are summed over.
    **kwargs : dict
        Additional keyword arguments passed to numpy.einsum or
        dask.array.einsum

    Returns
    -------
    DataArray

    Examples
    --------
    >>> da_a = xr.DataArray(np.arange(3 * 2).reshape(3, 2), dims=["a", "b"])
    >>> da_b = xr.DataArray(np.arange(3 * 2 * 2).reshape(3, 2, 2), dims=["a", "b", "c"])
    >>> da_c = xr.DataArray(np.arange(2 * 3).reshape(2, 3), dims=["c", "d"])

    >>> da_a
    <xarray.DataArray (a: 3, b: 2)>
    array([[0, 1],
           [2, 3],
           [4, 5]])
    Dimensions without coordinates: a, b

    >>> da_b
    <xarray.DataArray (a: 3, b: 2, c: 2)>
    array([[[ 0,  1],
            [ 2,  3]],
    <BLANKLINE>
           [[ 4,  5],
            [ 6,  7]],
    <BLANKLINE>
           [[ 8,  9],
            [10, 11]]])
    Dimensions without coordinates: a, b, c

    >>> da_c
    <xarray.DataArray (c: 2, d: 3)>
    array([[0, 1, 2],
           [3, 4, 5]])
    Dimensions without coordinates: c, d

    >>> xr.dot(da_a, da_b, dims=["a", "b"])
    <xarray.DataArray (c: 2)>
    array([110, 125])
    Dimensions without coordinates: c

    >>> xr.dot(da_a, da_b, dims=["a"])
    <xarray.DataArray (b: 2, c: 2)>
    array([[40, 46],
           [70, 79]])
    Dimensions without coordinates: b, c

    >>> xr.dot(da_a, da_b, da_c, dims=["b", "c"])
    <xarray.DataArray (a: 3, d: 3)>
    array([[  9,  14,  19],
           [ 93, 150, 207],
           [273, 446, 619]])
    Dimensions without coordinates: a, d

    >>> xr.dot(da_a, da_b)
    <xarray.DataArray (c: 2)>
    array([110, 125])
    Dimensions without coordinates: c

    >>> xr.dot(da_a, da_b, dims=...)
    <xarray.DataArray ()>
    array(235)
    """
    from .dataarray import DataArray
    from .variable import Variable

    if any(not isinstance(arr, (Variable, DataArray)) for arr in arrays):
        raise TypeError(
            "Only xr.DataArray and xr.Variable are supported."
            "Given {}.".format([type(arr) for arr in arrays])
        )

    if len(arrays) == 0:
        raise TypeError("At least one array should be given.")

    if isinstance(dims, str):
        dims = (dims,)

    common_dims = set.intersection(*[set(arr.dims) for arr in arrays])
    all_dims = []
    for arr in arrays:
        all_dims += [d for d in arr.dims if d not in all_dims]

    einsum_axes = "abcdefghijklmnopqrstuvwxyz"
    dim_map = {d: einsum_axes[i] for i, d in enumerate(all_dims)}

    if dims is ...:
        dims = all_dims
    elif dims is None:
        # find dimensions that occur more than one times
        dim_counts = Counter()
        for arr in arrays:
            dim_counts.update(arr.dims)
        dims = tuple(d for d, c in dim_counts.items() if c > 1)

    dims = tuple(dims)  # make dims a tuple

    # dimensions to be parallelized
    broadcast_dims = tuple(d for d in all_dims if d in common_dims and d not in dims)
    input_core_dims = [
        [d for d in arr.dims if d not in broadcast_dims] for arr in arrays
    ]
    output_core_dims = [tuple(d for d in all_dims if d not in dims + broadcast_dims)]

    # construct einsum subscripts, such as '...abc,...ab->...c'
    # Note: input_core_dims are always moved to the last position
    subscripts_list = [
        "..." + "".join(dim_map[d] for d in ds) for ds in input_core_dims
    ]
    subscripts = ",".join(subscripts_list)
    subscripts += "->..." + "".join(dim_map[d] for d in output_core_dims[0])

    join = OPTIONS["arithmetic_join"]
    # using "inner" emulates `(a * b).sum()` for all joins (except "exact")
    if join != "exact":
        join = "inner"

    # subscripts should be passed to np.einsum as arg, not as kwargs. We need
    # to construct a partial function for apply_ufunc to work.
    func = functools.partial(duck_array_ops.einsum, subscripts, **kwargs)
    result = apply_ufunc(
        func,
        *arrays,
        input_core_dims=input_core_dims,
        output_core_dims=output_core_dims,
        join=join,
        dask="allowed",
    )
    return result.transpose(*all_dims, missing_dims="ignore")


def where(cond, x, y, keep_attrs=None):
    """Return elements from `x` or `y` depending on `cond`.

    Performs xarray-like broadcasting across input arguments.

    All dimension coordinates on `x` and `y`  must be aligned with each
    other and with `cond`.

    Parameters
    ----------
    cond : scalar, array, Variable, DataArray or Dataset
        When True, return values from `x`, otherwise returns values from `y`.
    x : scalar, array, Variable, DataArray or Dataset
        values to choose from where `cond` is True
    y : scalar, array, Variable, DataArray or Dataset
        values to choose from where `cond` is False
    keep_attrs : bool or str or callable, optional
        How to treat attrs. If True, keep the attrs of `x`.

    Returns
    -------
    Dataset, DataArray, Variable or array
        In priority order: Dataset, DataArray, Variable or array, whichever
        type appears as an input argument.

    Examples
    --------
    >>> x = xr.DataArray(
    ...     0.1 * np.arange(10),
    ...     dims=["lat"],
    ...     coords={"lat": np.arange(10)},
    ...     name="sst",
    ... )
    >>> x
    <xarray.DataArray 'sst' (lat: 10)>
    array([0. , 0.1, 0.2, 0.3, 0.4, 0.5, 0.6, 0.7, 0.8, 0.9])
    Coordinates:
      * lat      (lat) int64 0 1 2 3 4 5 6 7 8 9

    >>> xr.where(x < 0.5, x, x * 100)
    <xarray.DataArray 'sst' (lat: 10)>
    array([ 0. ,  0.1,  0.2,  0.3,  0.4, 50. , 60. , 70. , 80. , 90. ])
    Coordinates:
      * lat      (lat) int64 0 1 2 3 4 5 6 7 8 9

    >>> y = xr.DataArray(
    ...     0.1 * np.arange(9).reshape(3, 3),
    ...     dims=["lat", "lon"],
    ...     coords={"lat": np.arange(3), "lon": 10 + np.arange(3)},
    ...     name="sst",
    ... )
    >>> y
    <xarray.DataArray 'sst' (lat: 3, lon: 3)>
    array([[0. , 0.1, 0.2],
           [0.3, 0.4, 0.5],
           [0.6, 0.7, 0.8]])
    Coordinates:
      * lat      (lat) int64 0 1 2
      * lon      (lon) int64 10 11 12

    >>> xr.where(y.lat < 1, y, -1)
    <xarray.DataArray (lat: 3, lon: 3)>
    array([[ 0. ,  0.1,  0.2],
           [-1. , -1. , -1. ],
           [-1. , -1. , -1. ]])
    Coordinates:
      * lat      (lat) int64 0 1 2
      * lon      (lon) int64 10 11 12

    >>> cond = xr.DataArray([True, False], dims=["x"])
    >>> x = xr.DataArray([1, 2], dims=["y"])
    >>> xr.where(cond, x, 0)
    <xarray.DataArray (x: 2, y: 2)>
    array([[1, 2],
           [0, 0]])
    Dimensions without coordinates: x, y

    See Also
    --------
    numpy.where : corresponding numpy function
    Dataset.where, DataArray.where :
        equivalent methods
    """
    if keep_attrs is None:
        keep_attrs = _get_keep_attrs(default=False)

    if keep_attrs is True:
        # keep the attributes of x, the second parameter, by default to
        # be consistent with the `where` method of `DataArray` and `Dataset`
        keep_attrs = lambda attrs, context: attrs[1]

    # alignment for three arguments is complicated, so don't support it yet
    return apply_ufunc(
        duck_array_ops.where,
        cond,
        x,
        y,
        join="exact",
        dataset_join="exact",
        dask="allowed",
        keep_attrs=keep_attrs,
    )


def polyval(coord, coeffs, degree_dim="degree"):
    """Evaluate a polynomial at specific values

    Parameters
    ----------
    coord : DataArray
        The 1D coordinate along which to evaluate the polynomial.
    coeffs : DataArray
        Coefficients of the polynomials.
    degree_dim : str, default: "degree"
        Name of the polynomial degree dimension in `coeffs`.

    See Also
    --------
    xarray.DataArray.polyfit
    numpy.polyval
    """
    from .dataarray import DataArray
    from .missing import get_clean_interp_index

    x = get_clean_interp_index(coord, coord.name, strict=False)

    deg_coord = coeffs[degree_dim]

    lhs = DataArray(
        np.vander(x, int(deg_coord.max()) + 1),
        dims=(coord.name, degree_dim),
        coords={coord.name: coord, degree_dim: np.arange(deg_coord.max() + 1)[::-1]},
    )
    return (lhs * coeffs).sum(degree_dim)


def _calc_idxminmax(
    *,
    array,
    func: Callable,
    dim: Hashable = None,
    skipna: bool = None,
    fill_value: Any = dtypes.NA,
    keep_attrs: bool = None,
):
    """Apply common operations for idxmin and idxmax."""
    # This function doesn't make sense for scalars so don't try
    if not array.ndim:
        raise ValueError("This function does not apply for scalars")

    if dim is not None:
        pass  # Use the dim if available
    elif array.ndim == 1:
        # it is okay to guess the dim if there is only 1
        dim = array.dims[0]
    else:
        # The dim is not specified and ambiguous.  Don't guess.
        raise ValueError("Must supply 'dim' argument for multidimensional arrays")

    if dim not in array.dims:
        raise KeyError(f'Dimension "{dim}" not in dimension')
    if dim not in array.coords:
        raise KeyError(f'Dimension "{dim}" does not have coordinates')

    # These are dtypes with NaN values argmin and argmax can handle
    na_dtypes = "cfO"

    if skipna or (skipna is None and array.dtype.kind in na_dtypes):
        # Need to skip NaN values since argmin and argmax can't handle them
        allna = array.isnull().all(dim)
        array = array.where(~allna, 0)

    # This will run argmin or argmax.
    indx = func(array, dim=dim, axis=None, keep_attrs=keep_attrs, skipna=skipna)

    # Handle dask arrays.
    if is_duck_dask_array(array.data):
        import dask.array

        chunks = dict(zip(array.dims, array.chunks))
        dask_coord = dask.array.from_array(array[dim].data, chunks=chunks[dim])
        res = indx.copy(data=dask_coord[indx.data.ravel()].reshape(indx.shape))
        # we need to attach back the dim name
        res.name = dim
    else:
        res = array[dim][(indx,)]
        # The dim is gone but we need to remove the corresponding coordinate.
        del res.coords[dim]

    if skipna or (skipna is None and array.dtype.kind in na_dtypes):
        # Put the NaN values back in after removing them
        res = res.where(~allna, fill_value)

    # Copy attributes from argmin/argmax, if any
    res.attrs = indx.attrs

    return res


def unify_chunks(*objects: T_Xarray) -> tuple[T_Xarray, ...]:
    """
    Given any number of Dataset and/or DataArray objects, returns
    new objects with unified chunk size along all chunked dimensions.

    Returns
    -------
    unified (DataArray or Dataset) – Tuple of objects with the same type as
    *objects with consistent chunk sizes for all dask-array variables

    See Also
    --------
    dask.array.core.unify_chunks
    """
    from .dataarray import DataArray

    # Convert all objects to datasets
    datasets = [
        obj._to_temp_dataset() if isinstance(obj, DataArray) else obj.copy()
        for obj in objects
    ]

    # Get argumets to pass into dask.array.core.unify_chunks
    unify_chunks_args = []
    sizes: dict[Hashable, int] = {}
    for ds in datasets:
        for v in ds._variables.values():
            if v.chunks is not None:
                # Check that sizes match across different datasets
                for dim, size in v.sizes.items():
                    try:
                        if sizes[dim] != size:
                            raise ValueError(
                                f"Dimension {dim!r} size mismatch: {sizes[dim]} != {size}"
                            )
                    except KeyError:
                        sizes[dim] = size
                unify_chunks_args += [v._data, v._dims]

    # No dask arrays: Return inputs
    if not unify_chunks_args:
        return objects

    # Run dask.array.core.unify_chunks
    from dask.array.core import unify_chunks

    _, dask_data = unify_chunks(*unify_chunks_args)
    dask_data_iter = iter(dask_data)
    out = []
    for obj, ds in zip(objects, datasets):
        for k, v in ds._variables.items():
            if v.chunks is not None:
                ds._variables[k] = v.copy(data=next(dask_data_iter))
        out.append(obj._from_temp_dataset(ds) if isinstance(obj, DataArray) else ds)

    return tuple(out)<|MERGE_RESOLUTION|>--- conflicted
+++ resolved
@@ -210,13 +210,8 @@
     signature: _UFuncSignature,
     exclude_dims: AbstractSet = frozenset(),
     combine_attrs: str = "override",
-<<<<<<< HEAD
-) -> Tuple[List[Dict[Any, Variable]], List[Dict[Any, Index]]]:
+) -> tuple[list[dict[Any, Variable]], list[dict[Any, Index]]]:
     """Build output coordinates and indexes for an operation.
-=======
-) -> list[dict[Any, Variable]]:
-    """Build output coordinates for an operation.
->>>>>>> 86328a1c
 
     Parameters
     ----------
@@ -410,13 +405,9 @@
 
 
 def _fast_dataset(
-<<<<<<< HEAD
-    variables: Dict[Hashable, Variable],
+    variables: dict[Hashable, Variable],
     coord_variables: Mapping[Hashable, Variable],
-    indexes: Dict[Hashable, Index],
-=======
-    variables: dict[Hashable, Variable], coord_variables: Mapping[Hashable, Variable]
->>>>>>> 86328a1c
+    indexes: dict[Hashable, Index],
 ) -> Dataset:
     """Create a dataset as quickly as possible.
 
@@ -973,7 +964,7 @@
     Calculate the vector magnitude of two arguments:
 
     >>> def magnitude(a, b):
-    ...     func = lambda x, y: np.sqrt(x ** 2 + y ** 2)
+    ...     func = lambda x, y: np.sqrt(x**2 + y**2)
     ...     return xr.apply_ufunc(func, a, b)
     ...
 
