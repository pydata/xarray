--- conflicted
+++ resolved
@@ -827,12 +827,6 @@
         - 'allowed': pass dask arrays directly on to ``func``. Prefer this option if
           ``func`` natively supports dask arrays.
         - 'parallelized': automatically parallelize ``func`` if any of the
-<<<<<<< HEAD
-          inputs are a dask array. If used, the ``output_dtypes`` argument must
-          also be provided. Multiple output arguments are not yet supported.
-    output_dtypes : list of dtype, optional
-        Optional list of output dtypes. Only used if dask='parallelized'.
-=======
           inputs are a dask array by using `dask.array.apply_gufunc`. Multiple output
           arguments are supported. Only use this option if ``func`` does not natively
           support dask arrays (e.g. converts them to numpy arrays).
@@ -840,10 +834,9 @@
         Optional keyword arguments passed to ``dask.array.apply_gufunc`` if
         dask='parallelized'. Possible keywords are ``output_sizes``, ``allow_rechunk``
         and ``meta``.
-    output_dtypes : list of dtypes, optional
+    output_dtypes : list of dtype, optional
         Optional list of output dtypes. Only used if ``dask='parallelized'`` or
         vectorize=True.
->>>>>>> a7fb5a9f
     output_sizes : dict, optional
         Optional mapping from dimension names to sizes for outputs. Only used
         if dask='parallelized' and new dimensions (not found on inputs) appear
