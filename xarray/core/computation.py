--- conflicted
+++ resolved
@@ -191,24 +191,18 @@
 
 
 def apply_dataarray_vfunc(
-    func, *args, signature, join='inner', exclude_dims=frozenset()
+    func,
+    *args,
+    signature,
+    join='inner',
+    exclude_dims=frozenset(),
+    keep_attrs=False
 ):
     """Apply a variable level function over DataArray, Variable and/or ndarray
     objects.
     """
     from .dataarray import DataArray
 
-<<<<<<< HEAD
-=======
-    signature = kwargs.pop('signature')
-    join = kwargs.pop('join', 'inner')
-    exclude_dims = kwargs.pop('exclude_dims', _DEFAULT_FROZEN_SET)
-    keep_attrs = kwargs.pop('keep_attrs', True)
-    if kwargs:
-        raise TypeError('apply_dataarray_ufunc() got unexpected keyword '
-                        'arguments: %s' % list(kwargs))
-
->>>>>>> 07cfc5a8
     if len(args) > 1:
         args = deep_align(args, join=join, copy=False, exclude=exclude_dims,
                           raise_on_invalid=False)
