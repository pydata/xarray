--- conflicted
+++ resolved
@@ -881,22 +881,6 @@
                     other[var].drop_vars(var).expand_dims({name: other.sizes[name]})
                 )
 
-<<<<<<< HEAD
-        other, _ = align(other, coord, join="outer")
-
-        # if other is dask-backed, that's a hint that the
-        # "expanded" dataset is too big to hold in memory.
-        # this can be the case when `other` was read from disk
-        # We need to check for dask-backed Datasets
-        # so utils.is_duck_dask_array does not work for this check
-        if obj.__dask_graph__() is not None and other.__dask_graph__() is None:
-            # a chunk size of 1 seems reasonable since we expect it to be repeated
-            # TODO: what about dims other than `name``
-            # TODO: What about datasets with some dask vars, and others not?
-            other = other.chunk({name: 1})
-
-        expanded = other.sel({name: group})
-=======
         # need to handle NaNs in group or elements that don't belong to any bins
         mask = codes == -1
         if mask.any():
@@ -904,11 +888,24 @@
             group = group.where(~mask, drop=True)
             codes = codes.where(~mask, drop=True).astype(int)
 
+        # if other is dask-backed, that's a hint that the
+        # "expanded" dataset is too big to hold in memory.
+        # this can be the case when `other` was read from disk
+        # and contains our lazy indexing classes
+        # We need to check for dask-backed Datasets
+        # so utils.is_duck_dask_array does not work for this check
+        if obj.chunks is not None and other.chunks is None:
+            # TODO: What about datasets with some dask vars, and others not?
+            # This handles dims other than `name``
+            # a chunk size of 1 seems reasonable since we expect it to be repeated
+            chunks = {k: v for k, v in obj.chunksizes if k in other}
+            chunks[name] = 1
+            other = other.chunk(chunks)
+
         # codes are defined for coord, so we align `other` with `coord`
         # before indexing
         other, _ = align(other, coord, join="right", copy=False)
         expanded = other.isel({name: codes})
->>>>>>> 88315fd0
 
         result = g(obj, expanded)
 
