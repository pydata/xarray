from __future__ import annotations

import datetime
import warnings
from typing import (
    TYPE_CHECKING,
    Any,
    Callable,
    Generic,
    Hashable,
    Iterator,
    Literal,
    Mapping,
    Sequence,
    TypeVar,
    Union,
    cast,
)

import numpy as np
import pandas as pd

from . import dtypes, duck_array_ops, nputils, ops
from ._aggregations import (
    DataArrayGroupByCumulatives,
    DataArrayGroupByReductions,
    DatasetGroupByCumulatives,
    DatasetGroupByReductions,
)
from .alignment import align
from .arithmetic import DataArrayGroupbyArithmetic, DatasetGroupbyArithmetic
from .common import ImplementsArrayReduce, ImplementsDatasetReduce
from .concat import concat
from .formatting import format_array_flat
<<<<<<< HEAD
from .indexes import create_default_index_implicit, filter_indexes_from_coords
from .npcompat import QUANTILE_METHODS, ArrayLike
=======
from .indexes import (
    create_default_index_implicit,
    filter_indexes_from_coords,
    safe_cast_to_index,
)
from .ops import IncludeCumMethods
>>>>>>> 8f34b32c
from .options import _get_keep_attrs
from .pycompat import integer_types
from .types import Dims, QuantileMethods, T_Xarray
from .utils import either_dict_or_kwargs, hashable, is_scalar, maybe_wrap_array, peek_at
from .variable import IndexVariable, Variable

if TYPE_CHECKING:
    from numpy.typing import ArrayLike

    from .dataarray import DataArray
    from .dataset import Dataset
    from .utils import Frozen

    GroupKey = Any


def check_reduce_dims(reduce_dims, dimensions):

    if reduce_dims is not ...:
        if is_scalar(reduce_dims):
            reduce_dims = [reduce_dims]
        if any(dim not in dimensions for dim in reduce_dims):
            raise ValueError(
                f"cannot reduce over dimensions {reduce_dims!r}. expected either '...' "
                f"to reduce over all dimensions or one or more of {dimensions!r}."
            )


def unique_value_groups(
    ar, sort: bool = True
) -> tuple[np.ndarray | pd.Index, list[list[int]]]:
    """Group an array by its unique values.

    Parameters
    ----------
    ar : array-like
        Input array. This will be flattened if it is not already 1-D.
    sort : bool, default: True
        Whether or not to sort unique values.

    Returns
    -------
    values : np.ndarray
        Sorted, unique values as returned by `np.unique`.
    indices : list of lists of int
        Each element provides the integer indices in `ar` with values given by
        the corresponding value in `unique_values`.
    """
    inverse, values = pd.factorize(ar, sort=sort)
    if isinstance(values, pd.MultiIndex):
        values.names = ar.names
    groups: list[list[int]] = [[] for _ in range(len(values))]
    for n, g in enumerate(inverse):
        if g >= 0:
            # pandas uses -1 to mark NaN, but doesn't include them in values
            groups[g].append(n)
    return values, groups


def _dummy_copy(xarray_obj):
    from .dataarray import DataArray
    from .dataset import Dataset

    if isinstance(xarray_obj, Dataset):
        res = Dataset(
            {
                k: dtypes.get_fill_value(v.dtype)
                for k, v in xarray_obj.data_vars.items()
            },
            {
                k: dtypes.get_fill_value(v.dtype)
                for k, v in xarray_obj.coords.items()
                if k not in xarray_obj.dims
            },
            xarray_obj.attrs,
        )
    elif isinstance(xarray_obj, DataArray):
        res = DataArray(
            dtypes.get_fill_value(xarray_obj.dtype),
            {
                k: dtypes.get_fill_value(v.dtype)
                for k, v in xarray_obj.coords.items()
                if k not in xarray_obj.dims
            },
            dims=[],
            name=xarray_obj.name,
            attrs=xarray_obj.attrs,
        )
    else:  # pragma: no cover
        raise AssertionError
    return res


def _is_one_or_none(obj):
    return obj == 1 or obj is None


def _consolidate_slices(slices):
    """Consolidate adjacent slices in a list of slices."""
    result = []
    last_slice = slice(None)
    for slice_ in slices:
        if not isinstance(slice_, slice):
            raise ValueError(f"list element is not a slice: {slice_!r}")
        if (
            result
            and last_slice.stop == slice_.start
            and _is_one_or_none(last_slice.step)
            and _is_one_or_none(slice_.step)
        ):
            last_slice = slice(last_slice.start, slice_.stop, slice_.step)
            result[-1] = last_slice
        else:
            result.append(slice_)
            last_slice = slice_
    return result


def _inverse_permutation_indices(positions):
    """Like inverse_permutation, but also handles slices.

    Parameters
    ----------
    positions : list of ndarray or slice
        If slice objects, all are assumed to be slices.

    Returns
    -------
    np.ndarray of indices or None, if no permutation is necessary.
    """
    if not positions:
        return None

    if isinstance(positions[0], slice):
        positions = _consolidate_slices(positions)
        if positions == slice(None):
            return None
        positions = [np.arange(sl.start, sl.stop, sl.step) for sl in positions]

    return nputils.inverse_permutation(np.concatenate(positions))


class _DummyGroup:
    """Class for keeping track of grouped dimensions without coordinates.

    Should not be user visible.
    """

    __slots__ = ("name", "coords", "size")

    def __init__(self, obj: T_Xarray, name: Hashable, coords) -> None:
        self.name = name
        self.coords = coords
        self.size = obj.sizes[name]

    @property
    def dims(self) -> tuple[Hashable]:
        return (self.name,)

    @property
    def ndim(self) -> Literal[1]:
        return 1

    @property
    def values(self) -> range:
        return range(self.size)

    @property
    def data(self) -> range:
        return range(self.size)

    @property
    def shape(self) -> tuple[int]:
        return (self.size,)

    def __getitem__(self, key):
        if isinstance(key, tuple):
            key = key[0]
        return self.values[key]


T_Group = TypeVar("T_Group", bound=Union["DataArray", "IndexVariable", _DummyGroup])


def _ensure_1d(
    group: T_Group, obj: T_Xarray
) -> tuple[T_Group, T_Xarray, Hashable | None, list[Hashable]]:
    # 1D cases: do nothing
    from .dataarray import DataArray

    if isinstance(group, (IndexVariable, _DummyGroup)) or group.ndim == 1:
        return group, obj, None, []

    if isinstance(group, DataArray):
        # try to stack the dims of the group into a single dim
        orig_dims = group.dims
        stacked_dim = "stacked_" + "_".join(map(str, orig_dims))
        # these dimensions get created by the stack operation
        inserted_dims = [dim for dim in group.dims if dim not in group.coords]
        # the copy is necessary here, otherwise read only array raises error
        # in pandas: https://github.com/pydata/pandas/issues/12813
        newgroup = group.stack({stacked_dim: orig_dims}).copy()
        newobj = obj.stack({stacked_dim: orig_dims})
        return cast(T_Group, newgroup), newobj, stacked_dim, inserted_dims

    raise TypeError(
        f"group must be DataArray, IndexVariable or _DummyGroup, got {type(group)!r}."
    )


def _unique_and_monotonic(group: T_Group) -> bool:
    if isinstance(group, _DummyGroup):
        return True
    index = safe_cast_to_index(group)
    return index.is_unique and index.is_monotonic_increasing


def _apply_loffset(grouper, result):
    """
    (copied from pandas)
    if loffset is set, offset the result index

    This is NOT an idempotent routine, it will be applied
    exactly once to the result.

    Parameters
    ----------
    result : Series or DataFrame
        the result of resample
    """

    needs_offset = (
        isinstance(grouper.loffset, (pd.DateOffset, datetime.timedelta))
        and isinstance(result.index, pd.DatetimeIndex)
        and len(result.index) > 0
    )

    if needs_offset:
        result.index = result.index + grouper.loffset

    grouper.loffset = None


class GroupBy(Generic[T_Xarray]):
    """A object that implements the split-apply-combine pattern.

    Modeled after `pandas.GroupBy`. The `GroupBy` object can be iterated over
    (unique_value, grouped_array) pairs, but the main way to interact with a
    groupby object are with the `apply` or `reduce` methods. You can also
    directly call numpy methods like `mean` or `std`.

    You should create a GroupBy object by using the `DataArray.groupby` or
    `Dataset.groupby` methods.

    See Also
    --------
    Dataset.groupby
    DataArray.groupby
    """

    __slots__ = (
        "_full_index",
        "_inserted_dims",
        "_group",
        "_group_dim",
        "_group_indices",
        "_groups",
        "_obj",
        "_restore_coord_dims",
        "_stacked_dim",
        "_unique_coord",
        "_dims",
        "_sizes",
        "_squeeze",
        # Save unstacked object for flox
        "_original_obj",
        "_original_group",
        "_bins",
    )
    _obj: T_Xarray

    def __init__(
        self,
        obj: T_Xarray,
        group: Hashable | DataArray | IndexVariable,
        squeeze: bool = False,
        grouper: pd.Grouper | None = None,
        bins: ArrayLike | None = None,
        restore_coord_dims: bool = True,
        cut_kwargs: Mapping[Any, Any] | None = None,
    ) -> None:
        """Create a GroupBy object

        Parameters
        ----------
        obj : Dataset or DataArray
            Object to group.
        group : Hashable, DataArray or Index
            Array with the group values or name of the variable.
        squeeze : bool, default: False
            If "group" is a coordinate of object, `squeeze` controls whether
            the subarrays have a dimension of length 1 along that coordinate or
            if the dimension is squeezed out.
        grouper : pandas.Grouper, optional
            Used for grouping values along the `group` array.
        bins : array-like, optional
            If `bins` is specified, the groups will be discretized into the
            specified bins by `pandas.cut`.
        restore_coord_dims : bool, default: True
            If True, also restore the dimension order of multi-dimensional
            coordinates.
        cut_kwargs : dict-like, optional
            Extra keyword arguments to pass to `pandas.cut`

        """
        if cut_kwargs is None:
            cut_kwargs = {}
        from .dataarray import DataArray

        if grouper is not None and bins is not None:
            raise TypeError("can't specify both `grouper` and `bins`")

        if not isinstance(group, (DataArray, IndexVariable)):
            if not hashable(group):
                raise TypeError(
                    "`group` must be an xarray.DataArray or the "
                    "name of an xarray variable or dimension. "
                    f"Received {group!r} instead."
                )
            group = obj[group]
            if len(group) == 0:
                raise ValueError(f"{group.name} must not be empty")

            if group.name not in obj.coords and group.name in obj.dims:
                # DummyGroups should not appear on groupby results
                group = _DummyGroup(obj, group.name, group.coords)

        if getattr(group, "name", None) is None:
            group.name = "group"

        self._original_obj: T_Xarray = obj
        self._original_group = group
        self._bins = bins

        group, obj, stacked_dim, inserted_dims = _ensure_1d(group, obj)
        (group_dim,) = group.dims

        expected_size = obj.sizes[group_dim]
        if group.size != expected_size:
            raise ValueError(
                "the group variable's length does not "
                "match the length of this variable along its "
                "dimension"
            )

        full_index = None

        if bins is not None:
            if duck_array_ops.isnull(bins).all():
                raise ValueError("All bin edges are NaN.")
            binned, bins = pd.cut(group.values, bins, **cut_kwargs, retbins=True)
            new_dim_name = str(group.name) + "_bins"
            group = DataArray(binned, getattr(group, "coords", None), name=new_dim_name)
            full_index = binned.categories

        group_indices: list[slice] | list[list[int]] | np.ndarray
        unique_coord: DataArray | IndexVariable | _DummyGroup
        if grouper is not None:
            index = safe_cast_to_index(group)
            if not index.is_monotonic_increasing:
                # TODO: sort instead of raising an error
                raise ValueError("index must be monotonic for resampling")
            full_index, first_items = self._get_index_and_items(index, grouper)
            sbins = first_items.values.astype(np.int64)
            group_indices = [slice(i, j) for i, j in zip(sbins[:-1], sbins[1:])] + [
                slice(sbins[-1], None)
            ]
            unique_coord = IndexVariable(group.name, first_items.index)
        elif group.dims == (group.name,) and _unique_and_monotonic(group):
            # no need to factorize
            if not squeeze:
                # use slices to do views instead of fancy indexing
                # equivalent to: group_indices = group_indices.reshape(-1, 1)
                group_indices = [slice(i, i + 1) for i in range(group.size)]
            else:
                group_indices = np.arange(group.size)
            unique_coord = group
        else:
            if isinstance(group, DataArray) and group.isnull().any():
                # drop any NaN valued groups.
                # also drop obj values where group was NaN
                # Use where instead of reindex to account for duplicate coordinate labels.
                obj = obj.where(group.notnull(), drop=True)
                group = group.dropna(group_dim)

            # look through group to find the unique values
            group_as_index = safe_cast_to_index(group)
            sort = bins is None and (not isinstance(group_as_index, pd.MultiIndex))
            unique_values, group_indices = unique_value_groups(
                group_as_index, sort=sort
            )
            unique_coord = IndexVariable(group.name, unique_values)

        if len(group_indices) == 0:
            if bins is not None:
                raise ValueError(
                    f"None of the data falls within bins with edges {bins!r}"
                )
            else:
                raise ValueError(
                    "Failed to group data. Are you grouping by a variable that is all NaN?"
                )

        # specification for the groupby operation
        self._obj: T_Xarray = obj
        self._group = group
        self._group_dim = group_dim
        self._group_indices = group_indices
        self._unique_coord = unique_coord
        self._stacked_dim = stacked_dim
        self._inserted_dims = inserted_dims
        self._full_index = full_index
        self._restore_coord_dims = restore_coord_dims
        self._bins = bins
        self._squeeze = squeeze

        # cached attributes
        self._groups: dict[GroupKey, slice | int | list[int]] | None = None
        self._dims: tuple[Hashable, ...] | Frozen[Hashable, int] | None = None
        self._sizes: Frozen[Hashable, int] | None = None

    @property
    def sizes(self) -> Frozen[Hashable, int]:
        """Ordered mapping from dimension names to lengths.

        Immutable.

        See Also
        --------
        DataArray.sizes
        Dataset.sizes
        """
        if self._sizes is None:
            self._sizes = self._obj.isel(
                {self._group_dim: self._group_indices[0]}
            ).sizes

        return self._sizes

    def map(
        self,
        func: Callable,
        args: tuple[Any, ...] = (),
        shortcut: bool | None = None,
        **kwargs: Any,
    ) -> T_Xarray:
        raise NotImplementedError()

    def reduce(
        self,
        func: Callable[..., Any],
        dim: Dims | ellipsis = None,
        *,
        axis: int | Sequence[int] | None = None,
        keep_attrs: bool | None = None,
        keepdims: bool = False,
        shortcut: bool = True,
        **kwargs: Any,
    ) -> T_Xarray:
        raise NotImplementedError()

    @property
    def groups(self) -> dict[GroupKey, slice | int | list[int]]:
        """
        Mapping from group labels to indices. The indices can be used to index the underlying object.
        """
        # provided to mimic pandas.groupby
        if self._groups is None:
            self._groups = dict(zip(self._unique_coord.values, self._group_indices))
        return self._groups

    def __getitem__(self, key: GroupKey) -> T_Xarray:
        """
        Get DataArray or Dataset corresponding to a particular group label.
        """
        return self._obj.isel({self._group_dim: self.groups[key]})

    def __len__(self) -> int:
        return self._unique_coord.size

    def __iter__(self) -> Iterator[tuple[GroupKey, T_Xarray]]:
        return zip(self._unique_coord.values, self._iter_grouped())

    def __repr__(self) -> str:
        return "{}, grouped over {!r}\n{!r} groups with labels {}.".format(
            self.__class__.__name__,
            self._unique_coord.name,
            self._unique_coord.size,
            ", ".join(format_array_flat(self._unique_coord, 30).split()),
        )

    def _get_index_and_items(self, index, grouper):
        from .resample_cftime import CFTimeGrouper

        s = pd.Series(np.arange(index.size), index)
        if isinstance(grouper, CFTimeGrouper):
            first_items = grouper.first_items(index)
        else:
            first_items = s.groupby(grouper).first()
            _apply_loffset(grouper, first_items)
        full_index = first_items.index
        if first_items.isnull().any():
            first_items = first_items.dropna()
        return full_index, first_items

    def _iter_grouped(self) -> Iterator[T_Xarray]:
        """Iterate over each element in this group"""
        for indices in self._group_indices:
            yield self._obj.isel({self._group_dim: indices})

    def _infer_concat_args(self, applied_example):
        if self._group_dim in applied_example.dims:
            coord = self._group
            positions = self._group_indices
        else:
            coord = self._unique_coord
            positions = None
        (dim,) = coord.dims
        if isinstance(coord, _DummyGroup):
            coord = None
        coord = getattr(coord, "variable", coord)
        return coord, dim, positions

    def _binary_op(self, other, f, reflexive=False):
        from .dataarray import DataArray
        from .dataset import Dataset

        g = f if not reflexive else lambda x, y: f(y, x)

        if self._bins is None:
            obj = self._original_obj
            group = self._original_group
            dims = group.dims
        else:
            obj = self._maybe_unstack(self._obj)
            group = self._maybe_unstack(self._group)
            dims = (self._group_dim,)

        if isinstance(group, _DummyGroup):
            group = obj[group.name]
            coord = group
        else:
            coord = self._unique_coord
            if not isinstance(coord, DataArray):
                coord = DataArray(self._unique_coord)
        name = group.name

        if not isinstance(other, (Dataset, DataArray)):
            raise TypeError(
                "GroupBy objects only support binary ops "
                "when the other argument is a Dataset or "
                "DataArray"
            )

        if name not in other.dims:
            raise ValueError(
                "incompatible dimensions for a grouped "
                f"binary operation: the group variable {name!r} "
                "is not a dimension on the other argument"
            )

        # Broadcast out scalars for backwards compatibility
        # TODO: get rid of this when fixing GH2145
        for var in other.coords:
            if other[var].ndim == 0:
                other[var] = (
                    other[var].drop_vars(var).expand_dims({name: other.sizes[name]})
                )

        other, _ = align(other, coord, join="outer")
        expanded = other.sel({name: group})

        result = g(obj, expanded)

        if group.ndim > 1:
            # backcompat:
            # TODO: get rid of this when fixing GH2145
            for var in set(obj.coords) - set(obj.xindexes):
                if set(obj[var].dims) < set(group.dims):
                    result[var] = obj[var].reset_coords(drop=True).broadcast_like(group)

        if isinstance(result, Dataset) and isinstance(obj, Dataset):
            for var in set(result):
                for d in dims:
                    if d not in obj[var].dims:
                        result[var] = result[var].transpose(d, ...)
        return result

    def _maybe_restore_empty_groups(self, combined):
        """Our index contained empty groups (e.g., from a resampling). If we
        reduced on that dimension, we want to restore the full index.
        """
        if self._full_index is not None and self._group.name in combined.dims:
            indexers = {self._group.name: self._full_index}
            combined = combined.reindex(**indexers)
        return combined

    def _maybe_unstack(self, obj):
        """This gets called if we are applying on an array with a
        multidimensional group."""
        if self._stacked_dim is not None and self._stacked_dim in obj.dims:
            obj = obj.unstack(self._stacked_dim)
            for dim in self._inserted_dims:
                if dim in obj.coords:
                    del obj.coords[dim]
            obj._indexes = filter_indexes_from_coords(obj._indexes, set(obj.coords))
        return obj

    def _flox_reduce(
        self,
        dim: Dims | ellipsis,
        keep_attrs: bool | None = None,
        **kwargs: Any,
    ):
        """Adaptor function that translates our groupby API to that of flox."""
        from flox.xarray import xarray_reduce

        from .dataset import Dataset

        obj = self._original_obj

        if keep_attrs is None:
            keep_attrs = _get_keep_attrs(default=True)

        # preserve current strategy (approximately) for dask groupby.
        # We want to control the default anyway to prevent surprises
        # if flox decides to change its default
        kwargs.setdefault("method", "split-reduce")

        numeric_only = kwargs.pop("numeric_only", None)
        if numeric_only:
            non_numeric = {
                name: var
                for name, var in obj.data_vars.items()
                if not (np.issubdtype(var.dtype, np.number) or (var.dtype == np.bool_))
            }
        else:
            non_numeric = {}

        # weird backcompat
        # reducing along a unique indexed dimension with squeeze=True
        # should raise an error
        if (
            dim is None or dim == self._group.name
        ) and self._group.name in obj.xindexes:
            index = obj.indexes[self._group.name]
            if index.is_unique and self._squeeze:
                raise ValueError(f"cannot reduce over dimensions {self._group.name!r}")

        # group is only passed by resample
        group = kwargs.pop("group", None)
        if group is None:
            if isinstance(self._original_group, _DummyGroup):
                group = self._original_group.name
            else:
                group = self._original_group

        unindexed_dims: tuple[str, ...] = tuple()
        if isinstance(group, str):
            if group in obj.dims and group not in obj._indexes and self._bins is None:
                unindexed_dims = (group,)
            group = self._original_obj[group]

        parsed_dim: tuple[Hashable, ...]
        if isinstance(dim, str):
            parsed_dim = (dim,)
        elif dim is None:
            parsed_dim = group.dims
        elif dim is ...:
            parsed_dim = tuple(self._original_obj.dims)
        else:
            parsed_dim = tuple(dim)  # type:ignore[arg-type]

        # Do this so we raise the same error message whether flox is present or not.
        # Better to control it here than in flox.
        if any(
            d not in group.dims and d not in self._original_obj.dims for d in parsed_dim
        ):
            raise ValueError(f"cannot reduce over dimensions {dim}.")

        expected_groups: tuple[np.ndarray | Any, ...]
        isbin: bool | Sequence[bool]
        if self._bins is not None:
            # TODO: fix this; When binning by time, self._bins is a DatetimeIndex
            expected_groups = (np.array(self._bins),)
            isbin = (True,)
            # This is an annoying hack. Xarray returns np.nan
            # when there are no observations in a bin, instead of 0.
            # We can fake that here by forcing min_count=1.
            if kwargs["func"] == "count":
                if "fill_value" not in kwargs or kwargs["fill_value"] is None:
                    kwargs["fill_value"] = np.nan
                    # note min_count makes no sense in the xarray world
                    # as a kwarg for count, so this should be OK
                    kwargs["min_count"] = 1
            # empty bins have np.nan regardless of dtype
            # flox's default would not set np.nan for integer dtypes
            kwargs.setdefault("fill_value", np.nan)
        else:
            expected_groups = (self._unique_coord.values,)
            isbin = False

        result = xarray_reduce(
            self._original_obj.drop_vars(non_numeric),
            group,
            dim=parsed_dim,  # type:ignore[arg-type]  # https://github.com/xarray-contrib/flox/issues/96
            expected_groups=expected_groups,
            isbin=isbin,
            keep_attrs=keep_attrs,
            **kwargs,
        )

        # Ignore error when the groupby reduction is effectively
        # a reduction of the underlying dataset
        result = result.drop_vars(unindexed_dims, errors="ignore")

        # broadcast and restore non-numeric data variables (backcompat)
        for name, var in non_numeric.items():
            if all(d not in var.dims for d in parsed_dim):
                result[name] = var.variable.set_dims(
                    (group.name,) + var.dims, (result.sizes[group.name],) + var.shape
                )

        if self._bins is not None:
            # bins provided to flox are at full precision
            # the bin edge labels have a default precision of 3
            # reassign to fix that.
            assert self._full_index is not None
            new_coord = [
                pd.Interval(inter.left, inter.right) for inter in self._full_index
            ]
            result[self._group.name] = new_coord
            # Fix dimension order when binning a dimension coordinate
            # Needed as long as we do a separate code path for pint;
            # For some reason Datasets and DataArrays behave differently!
            if isinstance(self._obj, Dataset) and self._group_dim in self._obj.dims:
                result = result.transpose(self._group.name, ...)

        return result

    def fillna(self, value: Any) -> T_Xarray:
        """Fill missing values in this object by group.

        This operation follows the normal broadcasting and alignment rules that
        xarray uses for binary arithmetic, except the result is aligned to this
        object (``join='left'``) instead of aligned to the intersection of
        index coordinates (``join='inner'``).

        Parameters
        ----------
        value
            Used to fill all matching missing values by group. Needs
            to be of a valid type for the wrapped object's fillna
            method.

        Returns
        -------
        same type as the grouped object

        See Also
        --------
        Dataset.fillna
        DataArray.fillna
        """
        return ops.fillna(self, value)

    def quantile(
        self,
        q: ArrayLike,
        dim: Dims = None,
        method: QuantileMethods = "linear",
        keep_attrs: bool | None = None,
        skipna: bool | None = None,
        interpolation: QuantileMethods | None = None,
    ) -> T_Xarray:
        """Compute the qth quantile over each array in the groups and
        concatenate them together into a new array.

        Parameters
        ----------
        q : float or sequence of float
            Quantile to compute, which must be between 0 and 1
            inclusive.
        dim : str or Iterable of Hashable, optional
            Dimension(s) over which to apply quantile.
            Defaults to the grouped dimension.
        method : str, default: "linear"
            This optional parameter specifies the interpolation method to use when the
            desired quantile lies between two data points. The options sorted by their R
            type as summarized in the H&F paper [1]_ are:

                1. "inverted_cdf" (*)
                2. "averaged_inverted_cdf" (*)
                3. "closest_observation" (*)
                4. "interpolated_inverted_cdf" (*)
                5. "hazen" (*)
                6. "weibull" (*)
                7. "linear"  (default)
                8. "median_unbiased" (*)
                9. "normal_unbiased" (*)

            The first three methods are discontiuous.  The following discontinuous
            variations of the default "linear" (7.) option are also available:

                * "lower"
                * "higher"
                * "midpoint"
                * "nearest"

            See :py:func:`numpy.quantile` or [1]_ for details. Methods marked with
            an asterix require numpy version 1.22 or newer. The "method" argument was
            previously called "interpolation", renamed in accordance with numpy
            version 1.22.0.
        keep_attrs : bool or None, default: None
            If True, the dataarray's attributes (`attrs`) will be copied from
            the original object to the new one.  If False, the new
            object will be returned without attributes.
        skipna : bool or None, default: None
            If True, skip missing values (as marked by NaN). By default, only
            skips missing values for float dtypes; other dtypes either do not
            have a sentinel missing value (int) or skipna=True has not been
            implemented (object, datetime64 or timedelta64).

        Returns
        -------
        quantiles : Variable
            If `q` is a single quantile, then the result is a
            scalar. If multiple percentiles are given, first axis of
            the result corresponds to the quantile. In either case a
            quantile dimension is added to the return array. The other
            dimensions are the dimensions that remain after the
            reduction of the array.

        See Also
        --------
        numpy.nanquantile, numpy.quantile, pandas.Series.quantile, Dataset.quantile
        DataArray.quantile

        Examples
        --------
        >>> da = xr.DataArray(
        ...     [[1.3, 8.4, 0.7, 6.9], [0.7, 4.2, 9.4, 1.5], [6.5, 7.3, 2.6, 1.9]],
        ...     coords={"x": [0, 0, 1], "y": [1, 1, 2, 2]},
        ...     dims=("x", "y"),
        ... )
        >>> ds = xr.Dataset({"a": da})
        >>> da.groupby("x").quantile(0)
        <xarray.DataArray (x: 2, y: 4)>
        array([[0.7, 4.2, 0.7, 1.5],
               [6.5, 7.3, 2.6, 1.9]])
        Coordinates:
          * y         (y) int64 1 1 2 2
            quantile  float64 0.0
          * x         (x) int64 0 1
        >>> ds.groupby("y").quantile(0, dim=...)
        <xarray.Dataset>
        Dimensions:   (y: 2)
        Coordinates:
            quantile  float64 0.0
          * y         (y) int64 1 2
        Data variables:
            a         (y) float64 0.7 0.7
        >>> da.groupby("x").quantile([0, 0.5, 1])
        <xarray.DataArray (x: 2, y: 4, quantile: 3)>
        array([[[0.7 , 1.  , 1.3 ],
                [4.2 , 6.3 , 8.4 ],
                [0.7 , 5.05, 9.4 ],
                [1.5 , 4.2 , 6.9 ]],
        <BLANKLINE>
               [[6.5 , 6.5 , 6.5 ],
                [7.3 , 7.3 , 7.3 ],
                [2.6 , 2.6 , 2.6 ],
                [1.9 , 1.9 , 1.9 ]]])
        Coordinates:
          * y         (y) int64 1 1 2 2
          * quantile  (quantile) float64 0.0 0.5 1.0
          * x         (x) int64 0 1
        >>> ds.groupby("y").quantile([0, 0.5, 1], dim=...)
        <xarray.Dataset>
        Dimensions:   (y: 2, quantile: 3)
        Coordinates:
          * quantile  (quantile) float64 0.0 0.5 1.0
          * y         (y) int64 1 2
        Data variables:
            a         (y, quantile) float64 0.7 5.35 8.4 0.7 2.25 9.4

        References
        ----------
        .. [1] R. J. Hyndman and Y. Fan,
           "Sample quantiles in statistical packages,"
           The American Statistician, 50(4), pp. 361-365, 1996
        """
        if dim is None:
            dim = (self._group_dim,)

        return self.map(
            self._obj.__class__.quantile,
            shortcut=False,
            q=q,
            dim=dim,
            method=method,
            keep_attrs=keep_attrs,
            skipna=skipna,
            interpolation=interpolation,
        )

    def where(self, cond, other=dtypes.NA) -> T_Xarray:
        """Return elements from `self` or `other` depending on `cond`.

        Parameters
        ----------
        cond : DataArray or Dataset
            Locations at which to preserve this objects values. dtypes have to be `bool`
        other : scalar, DataArray or Dataset, optional
            Value to use for locations in this object where ``cond`` is False.
            By default, inserts missing values.

        Returns
        -------
        same type as the grouped object

        See Also
        --------
        Dataset.where
        """
        return ops.where_method(self, cond, other)

    def _first_or_last(self, op, skipna, keep_attrs):
        if isinstance(self._group_indices[0], integer_types):
            # NB. this is currently only used for reductions along an existing
            # dimension
            return self._obj
        if keep_attrs is None:
            keep_attrs = _get_keep_attrs(default=True)
        return self.reduce(
            op, dim=[self._group_dim], skipna=skipna, keep_attrs=keep_attrs
        )

    def first(self, skipna: bool | None = None, keep_attrs: bool | None = None):
        """Return the first element of each group along the group dimension"""
        return self._first_or_last(duck_array_ops.first, skipna, keep_attrs)

    def last(self, skipna: bool | None = None, keep_attrs: bool | None = None):
        """Return the last element of each group along the group dimension"""
        return self._first_or_last(duck_array_ops.last, skipna, keep_attrs)

    def assign_coords(self, coords=None, **coords_kwargs):
        """Assign coordinates by group.

        See Also
        --------
        Dataset.assign_coords
        Dataset.swap_dims
        """
        coords_kwargs = either_dict_or_kwargs(coords, coords_kwargs, "assign_coords")
        return self.map(lambda ds: ds.assign_coords(**coords_kwargs))


def _maybe_reorder(xarray_obj, dim, positions):
    order = _inverse_permutation_indices(positions)

    if order is None or len(order) != xarray_obj.sizes[dim]:
        return xarray_obj
    else:
        return xarray_obj[{dim: order}]


class DataArrayGroupByBase(GroupBy["DataArray"], DataArrayGroupbyArithmetic):
    """GroupBy object specialized to grouping DataArray objects"""

    __slots__ = ()
    _dims: tuple[Hashable, ...] | None

    @property
    def dims(self) -> tuple[Hashable, ...]:
        if self._dims is None:
            self._dims = self._obj.isel({self._group_dim: self._group_indices[0]}).dims

        return self._dims

    def _iter_grouped_shortcut(self):
        """Fast version of `_iter_grouped` that yields Variables without
        metadata
        """
        var = self._obj.variable
        for indices in self._group_indices:
            yield var[{self._group_dim: indices}]

    def _concat_shortcut(self, applied, dim, positions=None):
        # nb. don't worry too much about maintaining this method -- it does
        # speed things up, but it's not very interpretable and there are much
        # faster alternatives (e.g., doing the grouped aggregation in a
        # compiled language)
        # TODO: benbovy - explicit indexes: this fast implementation doesn't
        # create an explicit index for the stacked dim coordinate
        stacked = Variable.concat(applied, dim, shortcut=True)
        reordered = _maybe_reorder(stacked, dim, positions)
        return self._obj._replace_maybe_drop_dims(reordered)

    def _restore_dim_order(self, stacked: DataArray) -> DataArray:
        def lookup_order(dimension):
            if dimension == self._group.name:
                (dimension,) = self._group.dims
            if dimension in self._obj.dims:
                axis = self._obj.get_axis_num(dimension)
            else:
                axis = 1e6  # some arbitrarily high value
            return axis

        new_order = sorted(stacked.dims, key=lookup_order)
        return stacked.transpose(*new_order, transpose_coords=self._restore_coord_dims)

    def map(
        self,
        func: Callable[..., DataArray],
        args: tuple[Any, ...] = (),
        shortcut: bool | None = None,
        **kwargs: Any,
    ) -> DataArray:
        """Apply a function to each array in the group and concatenate them
        together into a new array.

        `func` is called like `func(ar, *args, **kwargs)` for each array `ar`
        in this group.

        Apply uses heuristics (like `pandas.GroupBy.apply`) to figure out how
        to stack together the array. The rule is:

        1. If the dimension along which the group coordinate is defined is
           still in the first grouped array after applying `func`, then stack
           over this dimension.
        2. Otherwise, stack over the new dimension given by name of this
           grouping (the argument to the `groupby` function).

        Parameters
        ----------
        func : callable
            Callable to apply to each array.
        shortcut : bool, optional
            Whether or not to shortcut evaluation under the assumptions that:

            (1) The action of `func` does not depend on any of the array
                metadata (attributes or coordinates) but only on the data and
                dimensions.
            (2) The action of `func` creates arrays with homogeneous metadata,
                that is, with the same dimensions and attributes.

            If these conditions are satisfied `shortcut` provides significant
            speedup. This should be the case for many common groupby operations
            (e.g., applying numpy ufuncs).
        *args : tuple, optional
            Positional arguments passed to `func`.
        **kwargs
            Used to call `func(ar, **kwargs)` for each array `ar`.

        Returns
        -------
        applied : DataArray
            The result of splitting, applying and combining this array.
        """
        grouped = self._iter_grouped_shortcut() if shortcut else self._iter_grouped()
        applied = (maybe_wrap_array(arr, func(arr, *args, **kwargs)) for arr in grouped)
        return self._combine(applied, shortcut=shortcut)

    def apply(self, func, shortcut=False, args=(), **kwargs):
        """
        Backward compatible implementation of ``map``

        See Also
        --------
        DataArrayGroupBy.map
        """
        warnings.warn(
            "GroupBy.apply may be deprecated in the future. Using GroupBy.map is encouraged",
            PendingDeprecationWarning,
            stacklevel=2,
        )
        return self.map(func, shortcut=shortcut, args=args, **kwargs)

    def _combine(self, applied, shortcut=False):
        """Recombine the applied objects like the original."""
        applied_example, applied = peek_at(applied)
        coord, dim, positions = self._infer_concat_args(applied_example)
        if shortcut:
            combined = self._concat_shortcut(applied, dim, positions)
        else:
            combined = concat(applied, dim)
            combined = _maybe_reorder(combined, dim, positions)

        if isinstance(combined, type(self._obj)):
            # only restore dimension order for arrays
            combined = self._restore_dim_order(combined)
        # assign coord and index when the applied function does not return that coord
        if coord is not None and dim not in applied_example.dims:
            index, index_vars = create_default_index_implicit(coord)
            indexes = {k: index for k in index_vars}
            combined = combined._overwrite_indexes(indexes, index_vars)
        combined = self._maybe_restore_empty_groups(combined)
        combined = self._maybe_unstack(combined)
        return combined

    def reduce(
        self,
        func: Callable[..., Any],
        dim: Dims | ellipsis = None,
        *,
        axis: int | Sequence[int] | None = None,
        keep_attrs: bool | None = None,
        keepdims: bool = False,
        shortcut: bool = True,
        **kwargs: Any,
    ) -> DataArray:
        """Reduce the items in this group by applying `func` along some
        dimension(s).

        Parameters
        ----------
        func : callable
            Function which can be called in the form
            `func(x, axis=axis, **kwargs)` to return the result of collapsing
            an np.ndarray over an integer valued axis.
        dim : "...", str, Iterable of Hashable or None, optional
            Dimension(s) over which to apply `func`. If None, apply over the
            groupby dimension, if "..." apply over all dimensions.
        axis : int or sequence of int, optional
            Axis(es) over which to apply `func`. Only one of the 'dimension'
            and 'axis' arguments can be supplied. If neither are supplied, then
            `func` is calculated over all dimension for each group item.
        keep_attrs : bool, optional
            If True, the datasets's attributes (`attrs`) will be copied from
            the original object to the new one.  If False (default), the new
            object will be returned without attributes.
        **kwargs : dict
            Additional keyword arguments passed on to `func`.

        Returns
        -------
        reduced : Array
            Array with summarized data and the indicated dimension(s)
            removed.
        """
        if dim is None:
            dim = [self._group_dim]

        if keep_attrs is None:
            keep_attrs = _get_keep_attrs(default=True)

        def reduce_array(ar: DataArray) -> DataArray:
            return ar.reduce(
                func=func,
                dim=dim,
                axis=axis,
                keep_attrs=keep_attrs,
                keepdims=keepdims,
                **kwargs,
            )

        check_reduce_dims(dim, self.dims)

        return self.map(reduce_array, shortcut=shortcut)


# https://github.com/python/mypy/issues/9031
class DataArrayGroupBy(  # type: ignore[misc]
    DataArrayGroupByBase,
    DataArrayGroupByReductions,
    DataArrayGroupByCumulatives,
    ImplementsArrayReduce,
):
    __slots__ = ()


class DatasetGroupByBase(GroupBy["Dataset"], DatasetGroupbyArithmetic):

    __slots__ = ()
    _dims: Frozen[Hashable, int] | None

    @property
    def dims(self) -> Frozen[Hashable, int]:
        if self._dims is None:
            self._dims = self._obj.isel({self._group_dim: self._group_indices[0]}).dims

        return self._dims

    def map(
        self,
        func: Callable[..., Dataset],
        args: tuple[Any, ...] = (),
        shortcut: bool | None = None,
        **kwargs: Any,
    ) -> Dataset:
        """Apply a function to each Dataset in the group and concatenate them
        together into a new Dataset.

        `func` is called like `func(ds, *args, **kwargs)` for each dataset `ds`
        in this group.

        Apply uses heuristics (like `pandas.GroupBy.apply`) to figure out how
        to stack together the datasets. The rule is:

        1. If the dimension along which the group coordinate is defined is
           still in the first grouped item after applying `func`, then stack
           over this dimension.
        2. Otherwise, stack over the new dimension given by name of this
           grouping (the argument to the `groupby` function).

        Parameters
        ----------
        func : callable
            Callable to apply to each sub-dataset.
        args : tuple, optional
            Positional arguments to pass to `func`.
        **kwargs
            Used to call `func(ds, **kwargs)` for each sub-dataset `ar`.

        Returns
        -------
        applied : Dataset
            The result of splitting, applying and combining this dataset.
        """
        # ignore shortcut if set (for now)
        applied = (func(ds, *args, **kwargs) for ds in self._iter_grouped())
        return self._combine(applied)

    def apply(self, func, args=(), shortcut=None, **kwargs):
        """
        Backward compatible implementation of ``map``

        See Also
        --------
        DatasetGroupBy.map
        """

        warnings.warn(
            "GroupBy.apply may be deprecated in the future. Using GroupBy.map is encouraged",
            PendingDeprecationWarning,
            stacklevel=2,
        )
        return self.map(func, shortcut=shortcut, args=args, **kwargs)

    def _combine(self, applied):
        """Recombine the applied objects like the original."""
        applied_example, applied = peek_at(applied)
        coord, dim, positions = self._infer_concat_args(applied_example)
        combined = concat(applied, dim)
        combined = _maybe_reorder(combined, dim, positions)
        # assign coord when the applied function does not return that coord
        if coord is not None and dim not in applied_example.dims:
            index, index_vars = create_default_index_implicit(coord)
            indexes = {k: index for k in index_vars}
            combined = combined._overwrite_indexes(indexes, index_vars)
        combined = self._maybe_restore_empty_groups(combined)
        combined = self._maybe_unstack(combined)
        return combined

    def reduce(
        self,
        func: Callable[..., Any],
        dim: Dims | ellipsis = None,
        *,
        axis: int | Sequence[int] | None = None,
        keep_attrs: bool | None = None,
        keepdims: bool = False,
        shortcut: bool = True,
        **kwargs: Any,
    ) -> Dataset:
        """Reduce the items in this group by applying `func` along some
        dimension(s).

        Parameters
        ----------
        func : callable
            Function which can be called in the form
            `func(x, axis=axis, **kwargs)` to return the result of collapsing
            an np.ndarray over an integer valued axis.
        dim : ..., str, Iterable of Hashable or None, optional
            Dimension(s) over which to apply `func`. By default apply over the
            groupby dimension, with "..." apply over all dimensions.
        axis : int or sequence of int, optional
            Axis(es) over which to apply `func`. Only one of the 'dimension'
            and 'axis' arguments can be supplied. If neither are supplied, then
            `func` is calculated over all dimension for each group item.
        keep_attrs : bool, optional
            If True, the datasets's attributes (`attrs`) will be copied from
            the original object to the new one.  If False (default), the new
            object will be returned without attributes.
        **kwargs : dict
            Additional keyword arguments passed on to `func`.

        Returns
        -------
        reduced : Dataset
            Array with summarized data and the indicated dimension(s)
            removed.
        """
        if dim is None:
            dim = [self._group_dim]

        if keep_attrs is None:
            keep_attrs = _get_keep_attrs(default=True)

        def reduce_dataset(ds: Dataset) -> Dataset:
            return ds.reduce(
                func=func,
                dim=dim,
                axis=axis,
                keep_attrs=keep_attrs,
                keepdims=keepdims,
                **kwargs,
            )

        check_reduce_dims(dim, self.dims)

        return self.map(reduce_dataset)

    def assign(self, **kwargs: Any) -> Dataset:
        """Assign data variables by group.

        See Also
        --------
        Dataset.assign
        """
        return self.map(lambda ds: ds.assign(**kwargs))


# https://github.com/python/mypy/issues/9031
class DatasetGroupBy(  # type: ignore[misc]
    DatasetGroupByBase,
    DatasetGroupByReductions,
    DatasetGroupByCumulatives,
    ImplementsDatasetReduce,
):
    __slots__ = ()<|MERGE_RESOLUTION|>--- conflicted
+++ resolved
@@ -32,17 +32,12 @@
 from .common import ImplementsArrayReduce, ImplementsDatasetReduce
 from .concat import concat
 from .formatting import format_array_flat
-<<<<<<< HEAD
-from .indexes import create_default_index_implicit, filter_indexes_from_coords
-from .npcompat import QUANTILE_METHODS, ArrayLike
-=======
 from .indexes import (
     create_default_index_implicit,
     filter_indexes_from_coords,
     safe_cast_to_index,
 )
-from .ops import IncludeCumMethods
->>>>>>> 8f34b32c
+
 from .options import _get_keep_attrs
 from .pycompat import integer_types
 from .types import Dims, QuantileMethods, T_Xarray
