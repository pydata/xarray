from __future__ import annotations

import copy
import functools
import itertools
import warnings
from collections.abc import Callable, Hashable, Iterator, Mapping, Sequence
from dataclasses import dataclass, field
from typing import TYPE_CHECKING, Any, Generic, Literal, Union, cast

import numpy as np
import pandas as pd
from packaging.version import Version

from xarray.computation import ops
from xarray.computation.arithmetic import (
    DataArrayGroupbyArithmetic,
    DatasetGroupbyArithmetic,
)
from xarray.core import dtypes, duck_array_ops, nputils
from xarray.core._aggregations import (
    DataArrayGroupByAggregations,
    DatasetGroupByAggregations,
)
from xarray.core.common import ImplementsArrayReduce, ImplementsDatasetReduce
from xarray.core.coordinates import Coordinates, _coordinates_from_variable
from xarray.core.duck_array_ops import where
from xarray.core.formatting import format_array_flat
from xarray.core.indexes import (
    PandasMultiIndex,
    filter_indexes_from_coords,
)
from xarray.core.options import OPTIONS, _get_keep_attrs
from xarray.core.types import (
    Dims,
    QuantileMethods,
    T_DataArray,
    T_DataWithCoords,
    T_Xarray,
)
from xarray.core.utils import (
    FrozenMappingWarningOnValuesAccess,
    contains_only_chunked_or_numpy,
    either_dict_or_kwargs,
    emit_user_level_warning,
    hashable,
    is_scalar,
    maybe_wrap_array,
    module_available,
    peek_at,
)
from xarray.core.variable import IndexVariable, Variable
<<<<<<< HEAD
from xarray.namedarray.pycompat import is_chunked_array, is_duck_dask_array
=======
from xarray.namedarray.pycompat import is_chunked_array
from xarray.structure.alignment import align, broadcast
from xarray.structure.concat import concat
from xarray.structure.merge import merge_coords
>>>>>>> bd927827

if TYPE_CHECKING:
    from numpy.typing import ArrayLike

    from xarray.core.dataarray import DataArray
    from xarray.core.dataset import Dataset
    from xarray.core.types import (
        GroupIndex,
        GroupIndices,
        GroupInput,
        GroupKey,
        T_Chunks,
    )
    from xarray.core.utils import Frozen
    from xarray.groupers import EncodedGroups, Grouper


def check_reduce_dims(reduce_dims, dimensions):
    if reduce_dims is not ...:
        if is_scalar(reduce_dims):
            reduce_dims = [reduce_dims]
        if any(dim not in dimensions for dim in reduce_dims):
            raise ValueError(
                f"cannot reduce over dimensions {reduce_dims!r}. expected either '...' "
                f"to reduce over all dimensions or one or more of {dimensions!r}."
            )


def _codes_to_group_indices(codes: np.ndarray, N: int) -> GroupIndices:
    """Converts integer codes for groups to group indices."""
    assert codes.ndim == 1
    groups: GroupIndices = tuple([] for _ in range(N))
    for n, g in enumerate(codes):
        if g >= 0:
            groups[g].append(n)
    return groups


def _dummy_copy(xarray_obj):
    from xarray.core.dataarray import DataArray
    from xarray.core.dataset import Dataset

    if isinstance(xarray_obj, Dataset):
        res = Dataset(
            {
                k: dtypes.get_fill_value(v.dtype)
                for k, v in xarray_obj.data_vars.items()
            },
            {
                k: dtypes.get_fill_value(v.dtype)
                for k, v in xarray_obj.coords.items()
                if k not in xarray_obj.dims
            },
            xarray_obj.attrs,
        )
    elif isinstance(xarray_obj, DataArray):
        res = DataArray(
            dtypes.get_fill_value(xarray_obj.dtype),
            {
                k: dtypes.get_fill_value(v.dtype)
                for k, v in xarray_obj.coords.items()
                if k not in xarray_obj.dims
            },
            dims=[],
            name=xarray_obj.name,
            attrs=xarray_obj.attrs,
        )
    else:  # pragma: no cover
        raise AssertionError
    return res


def _is_one_or_none(obj) -> bool:
    return obj == 1 or obj is None


def _consolidate_slices(slices: list[slice]) -> list[slice]:
    """Consolidate adjacent slices in a list of slices."""
    result: list[slice] = []
    last_slice = slice(None)
    for slice_ in slices:
        if not isinstance(slice_, slice):
            raise ValueError(f"list element is not a slice: {slice_!r}")
        if (
            result
            and last_slice.stop == slice_.start
            and _is_one_or_none(last_slice.step)
            and _is_one_or_none(slice_.step)
        ):
            last_slice = slice(last_slice.start, slice_.stop, slice_.step)
            result[-1] = last_slice
        else:
            result.append(slice_)
            last_slice = slice_
    return result


def _inverse_permutation_indices(positions, N: int | None = None) -> np.ndarray | None:
    """Like inverse_permutation, but also handles slices.

    Parameters
    ----------
    positions : list of ndarray or slice
        If slice objects, all are assumed to be slices.

    Returns
    -------
    np.ndarray of indices or None, if no permutation is necessary.
    """
    if not positions:
        return None

    if isinstance(positions[0], slice):
        positions = _consolidate_slices(positions)
        if positions == slice(None):
            return None
        positions = [np.arange(sl.start, sl.stop, sl.step) for sl in positions]

    newpositions = nputils.inverse_permutation(np.concatenate(positions), N)
    return newpositions[newpositions != -1]


def _vindex_like(
    da: DataArray, dim: Hashable, indexer: DataArray, like_ds: Dataset | None
) -> Variable:
    """
    Apply a vectorized indexer, optionally matching the chunks of a datarray
    of the same name in `like_ds`. This is useful for GroupBy binary ops.
    This function is intended to be used with Dataset.map.
    """
    # we want to use the fact that we know the chunksizes for the output (matches obj)
    # so we can't just use Variable's indexing directly
    array = da._variable._data
    like_da = like_ds.get(da.name)
    if not is_duck_dask_array(array):
        if like_da is None or not is_duck_dask_array(like_da._variable._data):
            # TODO: we should instead check of `shuffle` and `reshape_blockwise`
            return da.isel({dim: indexer})
        else:
            da = da.chunk("auto")

    var = da._variable
    array = var._data

    from dask.array.core import slices_from_chunks
    from dask.graph_manipulation import clone

    from xarray.core.dask_array_compat import reshape_blockwise

    array = clone(array)  # FIXME: add to dask

    # dimensions for indexed result
    out_dims = tuple(
        itertools.chain(
            *(indexer.dims if this == dim else (this,) for this in var.dims)
        )
    )
    out_chunks = tuple(
        da.chunksizes.get(dim, like_da.chunksizes[dim]) for dim in out_dims
    )
    out_shape = tuple(var.sizes.get(dim, like_da.sizes[dim]) for dim in out_dims)
    idxr = indexer._variable._data

    # shuffle indices that can be reshaped blockwise to desired shape
    core_dim_chunks = tuple(
        chunks
        for dim, chunks in zip(out_dims, out_chunks, strict=True)
        if dim in indexer.dims
    )
    flat_indices = [
        idxr[slicer].ravel().tolist() for slicer in slices_from_chunks(core_dim_chunks)
    ]
    shuffled = var._shuffle(flat_indices, dim=dim, chunks="auto")
    # shuffle with `chunks="auto"` could change chunks, so we recalculate out_chunks
    new_chunksizes = dict(zip(var.dims, shuffled.chunks, strict=True))
    out_chunks = tuple(
        new_chunksizes.get(dim, like_da.chunksizes[dim]) for dim in out_dims
    )
    if shuffled.shape != out_shape:
        out_data = reshape_blockwise(shuffled._data, shape=out_shape, chunks=out_chunks)
    else:
        out_data = shuffled._data
    return Variable(out_dims, out_data, var.attrs)


class _DummyGroup(Generic[T_Xarray]):
    """Class for keeping track of grouped dimensions without coordinates.

    Should not be user visible.
    """

    __slots__ = ("coords", "dataarray", "name", "size")

    def __init__(self, obj: T_Xarray, name: Hashable, coords) -> None:
        self.name = name
        self.coords = coords
        self.size = obj.sizes[name]

    @property
    def dims(self) -> tuple[Hashable]:
        return (self.name,)

    @property
    def ndim(self) -> Literal[1]:
        return 1

    @property
    def values(self) -> range:
        return range(self.size)

    @property
    def data(self) -> np.ndarray:
        return np.arange(self.size, dtype=int)

    def __array__(
        self, dtype: np.typing.DTypeLike = None, /, *, copy: bool | None = None
    ) -> np.ndarray:
        if copy is False:
            raise NotImplementedError(f"An array copy is necessary, got {copy = }.")
        return np.arange(self.size)

    @property
    def shape(self) -> tuple[int, ...]:
        return (self.size,)

    @property
    def attrs(self) -> dict:
        return {}

    def __getitem__(self, key):
        if isinstance(key, tuple):
            (key,) = key
        return self.values[key]

    def to_index(self) -> pd.Index:
        # could be pd.RangeIndex?
        return pd.Index(np.arange(self.size))

    def copy(self, deep: bool = True, data: Any = None):
        raise NotImplementedError

    def to_dataarray(self) -> DataArray:
        from xarray.core.dataarray import DataArray

        return DataArray(
            data=self.data, dims=(self.name,), coords=self.coords, name=self.name
        )

    def to_array(self) -> DataArray:
        """Deprecated version of to_dataarray."""
        return self.to_dataarray()


T_Group = Union["T_DataArray", _DummyGroup]


def _ensure_1d(
    group: T_Group, obj: T_DataWithCoords
) -> tuple[
    T_Group,
    T_DataWithCoords,
    Hashable | None,
    list[Hashable],
]:
    # 1D cases: do nothing
    if isinstance(group, _DummyGroup) or group.ndim == 1:
        return group, obj, None, []

    from xarray.core.dataarray import DataArray

    if isinstance(group, DataArray):
        # try to stack the dims of the group into a single dim
        orig_dims = group.dims
        stacked_dim = "stacked_" + "_".join(map(str, orig_dims))
        # these dimensions get created by the stack operation
        inserted_dims = [dim for dim in group.dims if dim not in group.coords]
        # `newgroup` construction is optimized so we don't create an index unnecessarily,
        # or stack any non-dim coords unnecessarily
        newgroup = DataArray(group.variable.stack({stacked_dim: orig_dims}))
        newobj = obj.stack({stacked_dim: orig_dims})
        return newgroup, newobj, stacked_dim, inserted_dims

    raise TypeError(f"group must be DataArray or _DummyGroup, got {type(group)!r}.")


@dataclass
class ResolvedGrouper(Generic[T_DataWithCoords]):
    """
    Wrapper around a Grouper object.

    The Grouper object represents an abstract instruction to group an object.
    The ResolvedGrouper object is a concrete version that contains all the common
    logic necessary for a GroupBy problem including the intermediates necessary for
    executing a GroupBy calculation. Specialization to the grouping problem at hand,
    is accomplished by calling the `factorize` method on the encapsulated Grouper
    object.

    This class is private API, while Groupers are public.
    """

    grouper: Grouper
    group: T_Group
    obj: T_DataWithCoords
    eagerly_compute_group: bool = field(repr=False)

    # returned by factorize:
    encoded: EncodedGroups = field(init=False, repr=False)

    @property
    def full_index(self) -> pd.Index:
        return self.encoded.full_index

    @property
    def codes(self) -> DataArray:
        return self.encoded.codes

    @property
    def unique_coord(self) -> Variable | _DummyGroup:
        return self.encoded.unique_coord

    def __post_init__(self) -> None:
        # This copy allows the BinGrouper.factorize() method
        # to update BinGrouper.bins when provided as int, using the output
        # of pd.cut
        # We do not want to modify the original object, since the same grouper
        # might be used multiple times.
        from xarray.groupers import BinGrouper, UniqueGrouper

        self.grouper = copy.deepcopy(self.grouper)

        self.group = _resolve_group(self.obj, self.group)

        if not isinstance(self.group, _DummyGroup) and is_chunked_array(
            self.group.variable._data
        ):
            if self.eagerly_compute_group is False:
                # This requires a pass to discover the groups present
                if (
                    isinstance(self.grouper, UniqueGrouper)
                    and self.grouper.labels is None
                ):
                    raise ValueError(
                        "Please pass `labels` to UniqueGrouper when grouping by a chunked array."
                    )
                # this requires a pass to compute the bin edges
                if isinstance(self.grouper, BinGrouper) and isinstance(
                    self.grouper.bins, int
                ):
                    raise ValueError(
                        "Please pass explicit bin edges to BinGrouper using the ``bins`` kwarg"
                        "when grouping by a chunked array."
                    )

            if self.eagerly_compute_group:
                emit_user_level_warning(
                    f""""Eagerly computing the DataArray you're grouping by ({self.group.name!r}) "
                    is deprecated and will raise an error in v2025.05.0.
                    Please load this array's data manually using `.compute` or `.load`.
                    To intentionally avoid eager loading, either (1) specify
                    `.groupby({self.group.name}=UniqueGrouper(labels=...), eagerly_load_group=False)`
                    or (2) pass explicit bin edges using or `.groupby({self.group.name}=BinGrouper(bins=...),
                    eagerly_load_group=False)`; as appropriate.""",
                    DeprecationWarning,
                )
                self.group = self.group.compute()

        self.encoded = self.grouper.factorize(self.group)

    @property
    def name(self) -> Hashable:
        """Name for the grouped coordinate after reduction."""
        # the name has to come from unique_coord because we need `_bins` suffix for BinGrouper
        (name,) = self.encoded.unique_coord.dims
        return name

    @property
    def size(self) -> int:
        """Number of groups."""
        return len(self)

    def __len__(self) -> int:
        """Number of groups."""
        return len(self.encoded.full_index)


def _parse_group_and_groupers(
    obj: T_Xarray,
    group: GroupInput,
    groupers: dict[str, Grouper],
    *,
    eagerly_compute_group: bool,
) -> tuple[ResolvedGrouper, ...]:
    from xarray.core.dataarray import DataArray
    from xarray.core.variable import Variable
    from xarray.groupers import UniqueGrouper

    if group is not None and groupers:
        raise ValueError(
            "Providing a combination of `group` and **groupers is not supported."
        )

    if group is None and not groupers:
        raise ValueError("Either `group` or `**groupers` must be provided.")

    if isinstance(group, np.ndarray | pd.Index):
        raise TypeError(
            f"`group` must be a DataArray. Received {type(group).__name__!r} instead"
        )

    if isinstance(group, Mapping):
        grouper_mapping = either_dict_or_kwargs(group, groupers, "groupby")
        group = None

    rgroupers: tuple[ResolvedGrouper, ...]
    if isinstance(group, DataArray | Variable):
        rgroupers = (
            ResolvedGrouper(
                UniqueGrouper(), group, obj, eagerly_compute_group=eagerly_compute_group
            ),
        )
    else:
        if group is not None:
            if TYPE_CHECKING:
                assert isinstance(group, str | Sequence)
            group_iter: Sequence[Hashable] = (
                (group,) if isinstance(group, str) else group
            )
            grouper_mapping = {g: UniqueGrouper() for g in group_iter}
        elif groupers:
            grouper_mapping = cast("Mapping[Hashable, Grouper]", groupers)

        rgroupers = tuple(
            ResolvedGrouper(
                grouper, group, obj, eagerly_compute_group=eagerly_compute_group
            )
            for group, grouper in grouper_mapping.items()
        )
    return rgroupers


def _validate_groupby_squeeze(squeeze: Literal[False]) -> None:
    # While we don't generally check the type of every arg, passing
    # multiple dimensions as multiple arguments is common enough, and the
    # consequences hidden enough (strings evaluate as true) to warrant
    # checking here.
    # A future version could make squeeze kwarg only, but would face
    # backward-compat issues.
    if squeeze is not False:
        raise TypeError(f"`squeeze` must be False, but {squeeze!r} was supplied.")


def _resolve_group(
    obj: T_DataWithCoords, group: T_Group | Hashable | IndexVariable
) -> T_Group:
    from xarray.core.dataarray import DataArray

    error_msg = (
        "the group variable's length does not "
        "match the length of this variable along its "
        "dimensions"
    )

    newgroup: T_Group
    if isinstance(group, DataArray):
        try:
            align(obj, group, join="exact", copy=False)
        except ValueError as err:
            raise ValueError(error_msg) from err

        newgroup = group.copy(deep=False)
        newgroup.name = group.name or "group"

    elif isinstance(group, IndexVariable):
        # This assumption is built in to _ensure_1d.
        if group.ndim != 1:
            raise ValueError(
                "Grouping by multi-dimensional IndexVariables is not allowed."
                "Convert to and pass a DataArray instead."
            )
        (group_dim,) = group.dims
        if len(group) != obj.sizes[group_dim]:
            raise ValueError(error_msg)
        newgroup = DataArray(group)

    else:
        if not hashable(group):
            raise TypeError(
                "`group` must be an xarray.DataArray or the "
                "name of an xarray variable or dimension. "
                f"Received {group!r} instead."
            )
        group_da: DataArray = obj[group]
        if group_da.name not in obj._indexes and group_da.name in obj.dims:
            # DummyGroups should not appear on groupby results
            newgroup = _DummyGroup(obj, group_da.name, group_da.coords)
        else:
            newgroup = group_da

    if newgroup.size == 0:
        raise ValueError(f"{newgroup.name} must not be empty")

    return newgroup


@dataclass
class ComposedGrouper:
    """
    Helper class for multi-variable GroupBy.
    This satisfies the Grouper interface, but is awkward to wrap in ResolvedGrouper.
    For one, it simply re-infers a new EncodedGroups using known information
    in existing ResolvedGroupers. So passing in a `group` (hard to define),
    and `obj` (pointless) is not useful.
    """

    groupers: tuple[ResolvedGrouper, ...]

    def factorize(self) -> EncodedGroups:
        from xarray.groupers import EncodedGroups

        groupers = self.groupers

        # At this point all arrays have been factorized.
        codes = tuple(grouper.codes for grouper in groupers)
        shape = tuple(grouper.size for grouper in groupers)
        masks = tuple((code == -1) for code in codes)
        # We broadcast the codes against each other
        broadcasted_codes = broadcast(*codes)
        # This fully broadcasted DataArray is used as a template later
        first_codes = broadcasted_codes[0]
        # Now we convert to a single variable GroupBy problem
        _flatcodes = np.ravel_multi_index(
            tuple(codes.data for codes in broadcasted_codes), shape, mode="wrap"
        )
        # NaNs; as well as values outside the bins are coded by -1
        # Restore these after the raveling
        broadcasted_masks = broadcast(*masks)
        mask = functools.reduce(np.logical_or, broadcasted_masks)  # type: ignore[arg-type]
        _flatcodes = where(mask.data, -1, _flatcodes)

        full_index = pd.MultiIndex.from_product(
            list(grouper.full_index.values for grouper in groupers),
            names=tuple(grouper.name for grouper in groupers),
        )
        # This will be unused when grouping by dask arrays, so skip..
        if not is_chunked_array(_flatcodes):
            # Constructing an index from the product is wrong when there are missing groups
            # (e.g. binning, resampling). Account for that now.
            midx = full_index[np.sort(pd.unique(_flatcodes[~mask]))]
            group_indices = _codes_to_group_indices(_flatcodes.ravel(), len(full_index))
        else:
            midx = full_index
            group_indices = None

        dim_name = "stacked_" + "_".join(str(grouper.name) for grouper in groupers)

        coords = Coordinates.from_pandas_multiindex(midx, dim=dim_name)
        for grouper in groupers:
            coords.variables[grouper.name].attrs = grouper.group.attrs
        return EncodedGroups(
            codes=first_codes.copy(data=_flatcodes),
            full_index=full_index,
            group_indices=group_indices,
            unique_coord=Variable(dims=(dim_name,), data=midx.values),
            coords=coords,
        )


class GroupBy(Generic[T_Xarray]):
    """A object that implements the split-apply-combine pattern.

    Modeled after `pandas.GroupBy`. The `GroupBy` object can be iterated over
    (unique_value, grouped_array) pairs, but the main way to interact with a
    groupby object are with the `apply` or `reduce` methods. You can also
    directly call numpy methods like `mean` or `std`.

    You should create a GroupBy object by using the `DataArray.groupby` or
    `Dataset.groupby` methods.

    See Also
    --------
    Dataset.groupby
    DataArray.groupby
    """

    __slots__ = (
        "_by_chunked",
        "_codes",
        "_dims",
        "_group_dim",
        # cached properties
        "_groups",
        "_inserted_dims",
        "_len",
        "_obj",
        # Save unstacked object for flox
        "_original_obj",
        "_restore_coord_dims",
        "_sizes",
        "_stacked_dim",
        "encoded",
        # stack nD vars
        "group1d",
        "groupers",
    )
    _obj: T_Xarray
    groupers: tuple[ResolvedGrouper, ...]
    _restore_coord_dims: bool

    _original_obj: T_Xarray
    _group_indices: GroupIndices
    _codes: tuple[DataArray, ...]
    _group_dim: Hashable
    _by_chunked: bool

    _groups: dict[GroupKey, GroupIndex] | None
    _dims: tuple[Hashable, ...] | Frozen[Hashable, int] | None
    _sizes: Mapping[Hashable, int] | None
    _len: int

    # _ensure_1d:
    group1d: T_Group
    _stacked_dim: Hashable | None
    _inserted_dims: list[Hashable]

    encoded: EncodedGroups

    def __init__(
        self,
        obj: T_Xarray,
        groupers: tuple[ResolvedGrouper, ...],
        restore_coord_dims: bool = True,
    ) -> None:
        """Create a GroupBy object

        Parameters
        ----------
        obj : Dataset or DataArray
            Object to group.
        grouper : Grouper
            Grouper object
        restore_coord_dims : bool, default: True
            If True, also restore the dimension order of multi-dimensional
            coordinates.
        """
        self._original_obj = obj
        self._restore_coord_dims = restore_coord_dims
        self.groupers = groupers

        if len(groupers) == 1:
            (grouper,) = groupers
            self.encoded = grouper.encoded
        else:
            if any(
                isinstance(obj._indexes.get(grouper.name, None), PandasMultiIndex)
                for grouper in groupers
            ):
                raise NotImplementedError(
                    "Grouping by multiple variables, one of which "
                    "wraps a Pandas MultiIndex, is not supported yet."
                )
            self.encoded = ComposedGrouper(groupers).factorize()

        # specification for the groupby operation
        # TODO: handle obj having variables that are not present on any of the groupers
        #       simple broadcasting fails for ExtensionArrays.
        # FIXME: Skip this stacking when grouping by a dask array, it's useless in that case.
        (self.group1d, self._obj, self._stacked_dim, self._inserted_dims) = _ensure_1d(
            group=self.encoded.codes, obj=obj
        )
        (self._group_dim,) = self.group1d.dims

        # cached attributes
        self._groups = None
        self._dims = None
        self._sizes = None
        self._len = len(self.encoded.full_index)
        self._by_chunked = is_chunked_array(self.encoded.codes.data)

    @property
    def sizes(self) -> Mapping[Hashable, int]:
        """Ordered mapping from dimension names to lengths.

        Immutable.

        See Also
        --------
        DataArray.sizes
        Dataset.sizes
        """
        if self._sizes is None:
            index = self.encoded.group_indices[0]
            self._sizes = self._obj.isel({self._group_dim: index}).sizes
        return self._sizes

    def shuffle_to_chunks(self, chunks: T_Chunks = None) -> T_Xarray:
        """
        Sort or "shuffle" the underlying object.

        "Shuffle" means the object is sorted so that all group members occur sequentially,
        in the same chunk. Multiple groups may occur in the same chunk.
        This method is particularly useful for chunked arrays (e.g. dask, cubed).
        particularly when you need to map a function that requires all members of a group
        to be present in a single chunk. For chunked array types, the order of appearance
        is not guaranteed, but will depend on the input chunking.

        Parameters
        ----------
        chunks : int, tuple of int, "auto" or mapping of hashable to int or tuple of int, optional
            How to adjust chunks along dimensions not present in the array being grouped by.

        Returns
        -------
        DataArrayGroupBy or DatasetGroupBy

        Examples
        --------
        >>> import dask.array
        >>> da = xr.DataArray(
        ...     dims="x",
        ...     data=dask.array.arange(10, chunks=3),
        ...     coords={"x": [1, 2, 3, 1, 2, 3, 1, 2, 3, 0]},
        ...     name="a",
        ... )
        >>> shuffled = da.groupby("x").shuffle_to_chunks()
        >>> shuffled
        <xarray.DataArray 'a' (x: 10)> Size: 80B
        dask.array<shuffle, shape=(10,), dtype=int64, chunksize=(3,), chunktype=numpy.ndarray>
        Coordinates:
          * x        (x) int64 80B 0 1 1 1 2 2 2 3 3 3

        >>> shuffled.groupby("x").quantile(q=0.5).compute()
        <xarray.DataArray 'a' (x: 4)> Size: 32B
        array([9., 3., 4., 5.])
        Coordinates:
            quantile  float64 8B 0.5
          * x         (x) int64 32B 0 1 2 3

        See Also
        --------
        dask.dataframe.DataFrame.shuffle
        dask.array.shuffle
        """
        self._raise_if_by_is_chunked()
        return self._shuffle_obj(chunks)

    def _shuffle_obj(self, chunks: T_Chunks) -> T_Xarray:
        from xarray.core.dataarray import DataArray

        was_array = isinstance(self._obj, DataArray)
        as_dataset = self._obj._to_temp_dataset() if was_array else self._obj

        for grouper in self.groupers:
            if grouper.name not in as_dataset._variables:
                as_dataset.coords[grouper.name] = grouper.group

        shuffled = as_dataset._shuffle(
            dim=self._group_dim, indices=self.encoded.group_indices, chunks=chunks
        )
        unstacked: Dataset = self._maybe_unstack(shuffled)
        if was_array:
            return self._obj._from_temp_dataset(unstacked)
        else:
            return unstacked  # type: ignore[return-value]

    def map(
        self,
        func: Callable,
        args: tuple[Any, ...] = (),
        shortcut: bool | None = None,
        **kwargs: Any,
    ) -> T_Xarray:
        raise NotImplementedError()

    def reduce(
        self,
        func: Callable[..., Any],
        dim: Dims = None,
        *,
        axis: int | Sequence[int] | None = None,
        keep_attrs: bool | None = None,
        keepdims: bool = False,
        shortcut: bool = True,
        **kwargs: Any,
    ) -> T_Xarray:
        raise NotImplementedError()

    def _raise_if_by_is_chunked(self):
        if self._by_chunked:
            raise ValueError(
                "This method is not supported when lazily grouping by a chunked array. "
                "Either load the array in to memory prior to grouping using .load or .compute, "
                " or explore another way of applying your function, "
                "potentially using the `flox` package."
            )

    def _raise_if_not_single_group(self):
        if len(self.groupers) != 1:
            raise NotImplementedError(
                "This method is not supported for grouping by multiple variables yet."
            )

    @property
    def groups(self) -> dict[GroupKey, GroupIndex]:
        """
        Mapping from group labels to indices. The indices can be used to index the underlying object.
        """
        # provided to mimic pandas.groupby
        if self._groups is None:
            self._groups = dict(
                zip(
                    self.encoded.unique_coord.data,
                    self.encoded.group_indices,
                    strict=True,
                )
            )
        return self._groups

    def __getitem__(self, key: GroupKey) -> T_Xarray:
        """
        Get DataArray or Dataset corresponding to a particular group label.
        """
        return self._obj.isel({self._group_dim: self.groups[key]})

    def __len__(self) -> int:
        return self._len

    def __iter__(self) -> Iterator[tuple[GroupKey, T_Xarray]]:
        return zip(self.encoded.unique_coord.data, self._iter_grouped(), strict=True)

    def __repr__(self) -> str:
        text = (
            f"<{self.__class__.__name__}, "
            f"grouped over {len(self.groupers)} grouper(s),"
            f" {self._len} groups in total:"
        )
        for grouper in self.groupers:
            coord = grouper.unique_coord
            labels = ", ".join(format_array_flat(coord, 30).split())
            text += f"\n    {grouper.name!r}: {coord.size}/{grouper.full_index.size} groups present with labels {labels}"
        return text + ">"

    def _iter_grouped(self) -> Iterator[T_Xarray]:
        """Iterate over each element in this group"""
        self._raise_if_by_is_chunked()
        for indices in self.encoded.group_indices:
            if indices:
                yield self._obj.isel({self._group_dim: indices})

    def _infer_concat_args(self, applied_example):
        if self._group_dim in applied_example.dims:
            coord = self.group1d
            positions = self.encoded.group_indices
        else:
            coord = self.encoded.unique_coord
            positions = None
        (dim,) = coord.dims
        return dim, positions

    def _binary_op(self, other, f, reflexive=False):
        from xarray.core.dataarray import DataArray
        from xarray.core.dataset import Dataset

        g = f if not reflexive else lambda x, y: f(y, x)

        self._raise_if_not_single_group()
        (grouper,) = self.groupers
        obj = self._original_obj
        name = grouper.name
        group = grouper.group
        codes = self.encoded.codes
        dims = group.dims

        if isinstance(group, _DummyGroup):
            group = coord = group.to_dataarray()
        else:
            coord = grouper.unique_coord
            if isinstance(coord, Variable):
                assert coord.ndim == 1
                (coord_dim,) = coord.dims
                # TODO: explicitly create Index here
                coord = DataArray(coord, coords={coord_dim: coord.data})

        if not isinstance(other, Dataset | DataArray):
            raise TypeError(
                "GroupBy objects only support binary ops "
                "when the other argument is a Dataset or "
                "DataArray"
            )

        if name not in other.dims:
            raise ValueError(
                "incompatible dimensions for a grouped "
                f"binary operation: the group variable {name!r} "
                "is not a dimension on the other argument "
                f"with dimensions {other.dims!r}"
            )

        # Broadcast out scalars for backwards compatibility
        # TODO: get rid of this when fixing GH2145
        for var in other.coords:
            if other[var].ndim == 0:
                other[var] = (
                    other[var].drop_vars(var).expand_dims({name: other.sizes[name]})
                )

        # need to handle NaNs in group or elements that don't belong to any bins
        mask = codes == -1
        if mask.any():
            obj = obj.where(~mask, drop=True)
            group = group.where(~mask, drop=True)
            codes = codes.where(~mask, drop=True).astype(int)

        # codes are defined for coord, so we align `other` with `coord`
        # before indexing
        other, _ = align(other, coord, join="right", copy=False)

        other_as_dataset = (
            other._to_temp_dataset() if isinstance(other, DataArray) else other
        )
        obj_as_dataset = obj._to_temp_dataset() if isinstance(obj, DataArray) else obj
        expanded = other_as_dataset.map(
            _vindex_like, dim=name, indexer=codes, like_ds=obj_as_dataset
        )
        if isinstance(other, DataArray):
            expanded = other._from_temp_dataset(expanded)

        result = g(obj, expanded)

        if group.ndim > 1:
            # backcompat:
            # TODO: get rid of this when fixing GH2145
            for var in set(obj.coords) - set(obj.xindexes):
                if set(obj[var].dims) < set(group.dims):
                    result[var] = obj[var].reset_coords(drop=True).broadcast_like(group)

        if isinstance(result, Dataset) and isinstance(obj, Dataset):
            for var in set(result):
                for d in dims:
                    if d not in obj[var].dims:
                        result[var] = result[var].transpose(d, ...)
        return result

    def _restore_dim_order(self, stacked):
        raise NotImplementedError

    def _maybe_restore_empty_groups(self, combined):
        """Our index contained empty groups (e.g., from a resampling or binning). If we
        reduced on that dimension, we want to restore the full index.
        """
        has_missing_groups = (
            self.encoded.unique_coord.size != self.encoded.full_index.size
        )
        indexers = {}
        for grouper in self.groupers:
            if has_missing_groups and grouper.name in combined._indexes:
                indexers[grouper.name] = grouper.full_index
        if indexers:
            combined = combined.reindex(**indexers)
        return combined

    def _maybe_unstack(self, obj):
        """This gets called if we are applying on an array with a
        multidimensional group."""
        from xarray.groupers import UniqueGrouper

        stacked_dim = self._stacked_dim
        if stacked_dim is not None and stacked_dim in obj.dims:
            inserted_dims = self._inserted_dims
            obj = obj.unstack(stacked_dim)
            for dim in inserted_dims:
                if dim in obj.coords:
                    del obj.coords[dim]
            obj._indexes = filter_indexes_from_coords(obj._indexes, set(obj.coords))
        elif len(self.groupers) > 1:
            # TODO: we could clean this up by setting the appropriate `stacked_dim`
            #       and `inserted_dims`
            # if multiple groupers all share the same single dimension, then
            # we don't stack/unstack. Do that manually now.
            dims_to_unstack = self.encoded.unique_coord.dims
            if all(dim in obj.dims for dim in dims_to_unstack):
                obj = obj.unstack(*dims_to_unstack)
            to_drop = [
                grouper.name
                for grouper in self.groupers
                if isinstance(grouper.group, _DummyGroup)
                and isinstance(grouper.grouper, UniqueGrouper)
            ]
            obj = obj.drop_vars(to_drop)

        return obj

    def _flox_reduce(
        self,
        dim: Dims,
        keep_attrs: bool | None = None,
        **kwargs: Any,
    ):
        """Adaptor function that translates our groupby API to that of flox."""
        import flox
        from flox.xarray import xarray_reduce

        from xarray.core.dataset import Dataset

        obj = self._original_obj
        variables = (
            {k: v.variable for k, v in obj.data_vars.items()}
            if isinstance(obj, Dataset)  # type: ignore[redundant-expr]  # seems to be a mypy bug
            else obj._coords
        )

        if keep_attrs is None:
            keep_attrs = _get_keep_attrs(default=True)

        if Version(flox.__version__) < Version("0.9") and not self._by_chunked:
            # preserve current strategy (approximately) for dask groupby
            # on older flox versions to prevent surprises.
            # flox >=0.9 will choose this on its own.
            kwargs.setdefault("method", "cohorts")

        midx_grouping_vars: tuple[Hashable, ...] = ()
        for grouper in self.groupers:
            name = grouper.name
            maybe_midx = obj._indexes.get(name, None)
            if isinstance(maybe_midx, PandasMultiIndex):
                midx_grouping_vars += tuple(maybe_midx.index.names) + (name,)

        # For datasets, running a numeric-only reduction on non-numeric
        # variable will just drop it.
        non_numeric: dict[Hashable, Variable]
        if kwargs.pop("numeric_only", None):
            non_numeric = {
                name: var
                for name, var in variables.items()
                if (
                    not (np.issubdtype(var.dtype, np.number) or (var.dtype == np.bool_))
                    # this avoids dropping any levels of a MultiIndex, which raises
                    # a warning
                    and name not in midx_grouping_vars
                    and name not in obj.dims
                )
            }
        else:
            non_numeric = {}

        if "min_count" in kwargs:
            if kwargs["func"] not in ["sum", "prod"]:
                raise TypeError("Received an unexpected keyword argument 'min_count'")
            elif kwargs["min_count"] is None:
                # set explicitly to avoid unnecessarily accumulating count
                kwargs["min_count"] = 0

        parsed_dim: tuple[Hashable, ...]
        if isinstance(dim, str):
            parsed_dim = (dim,)
        elif dim is None:
            parsed_dim_list = list()
            # preserve order
            for dim_ in itertools.chain(
                *(grouper.group.dims for grouper in self.groupers)
            ):
                if dim_ not in parsed_dim_list:
                    parsed_dim_list.append(dim_)
            parsed_dim = tuple(parsed_dim_list)
        elif dim is ...:
            parsed_dim = tuple(obj.dims)
        else:
            parsed_dim = tuple(dim)

        # Do this so we raise the same error message whether flox is present or not.
        # Better to control it here than in flox.
        for grouper in self.groupers:
            if any(
                d not in grouper.group.dims and d not in obj.dims for d in parsed_dim
            ):
                raise ValueError(f"cannot reduce over dimensions {dim}.")

        has_missing_groups = (
            self.encoded.unique_coord.size != self.encoded.full_index.size
        )
        if self._by_chunked or has_missing_groups or kwargs.get("min_count", 0) > 0:
            # Xarray *always* returns np.nan when there are no observations in a group,
            # We can fake that here by forcing min_count=1 when it is not set.
            # This handles boolean reductions, and count
            # See GH8090, GH9398
            # Note that `has_missing_groups=False` when `self._by_chunked is True`.
            # We *choose* to always do the masking, so that behaviour is predictable
            # in some way. The real solution is to expose fill_value as a kwarg,
            # and set appropriate defaults :/.
            kwargs.setdefault("fill_value", np.nan)
            kwargs.setdefault("min_count", 1)

        # pass RangeIndex as a hint to flox that `by` is already factorized
        expected_groups = tuple(
            pd.RangeIndex(len(grouper)) for grouper in self.groupers
        )

        codes = tuple(g.codes for g in self.groupers)
        result = xarray_reduce(
            obj.drop_vars(non_numeric.keys()),
            *codes,
            dim=parsed_dim,
            expected_groups=expected_groups,
            isbin=False,
            keep_attrs=keep_attrs,
            **kwargs,
        )

        # we did end up reducing over dimension(s) that are
        # in the grouped variable
        group_dims = set(grouper.group.dims)
        new_coords = []
        to_drop = []
        if group_dims.issubset(set(parsed_dim)):
            for grouper in self.groupers:
                output_index = grouper.full_index
                if isinstance(output_index, pd.RangeIndex):
                    # flox always assigns an index so we must drop it here if we don't need it.
                    to_drop.append(grouper.name)
                    continue
                new_coords.append(
                    # Using IndexVariable here ensures we reconstruct PandasMultiIndex with
                    # all associated levels properly.
                    _coordinates_from_variable(
                        IndexVariable(
                            dims=grouper.name,
                            data=output_index,
                            attrs=grouper.codes.attrs,
                        )
                    )
                )
            result = result.assign_coords(
                Coordinates._construct_direct(*merge_coords(new_coords))
            ).drop_vars(to_drop)

        # broadcast any non-dim coord variables that don't
        # share all dimensions with the grouper
        result_variables = (
            result._variables if isinstance(result, Dataset) else result._coords
        )
        to_broadcast: dict[Hashable, Variable] = {}
        for name, var in variables.items():
            dims_set = set(var.dims)
            if (
                dims_set <= set(parsed_dim)
                and (dims_set & set(result.dims))
                and name not in result_variables
            ):
                to_broadcast[name] = var
        for name, var in to_broadcast.items():
            if new_dims := tuple(d for d in parsed_dim if d not in var.dims):
                new_sizes = tuple(
                    result.sizes.get(dim, obj.sizes.get(dim)) for dim in new_dims
                )
                result[name] = var.set_dims(
                    new_dims + var.dims, new_sizes + var.shape
                ).transpose(..., *result.dims)

        if not isinstance(result, Dataset):
            # only restore dimension order for arrays
            result = self._restore_dim_order(result)

        return result

    def fillna(self, value: Any) -> T_Xarray:
        """Fill missing values in this object by group.

        This operation follows the normal broadcasting and alignment rules that
        xarray uses for binary arithmetic, except the result is aligned to this
        object (``join='left'``) instead of aligned to the intersection of
        index coordinates (``join='inner'``).

        Parameters
        ----------
        value
            Used to fill all matching missing values by group. Needs
            to be of a valid type for the wrapped object's fillna
            method.

        Returns
        -------
        same type as the grouped object

        See Also
        --------
        Dataset.fillna
        DataArray.fillna
        """
        return ops.fillna(self, value)

    def quantile(
        self,
        q: ArrayLike,
        dim: Dims = None,
        *,
        method: QuantileMethods = "linear",
        keep_attrs: bool | None = None,
        skipna: bool | None = None,
        interpolation: QuantileMethods | None = None,
    ) -> T_Xarray:
        """Compute the qth quantile over each array in the groups and
        concatenate them together into a new array.

        Parameters
        ----------
        q : float or sequence of float
            Quantile to compute, which must be between 0 and 1
            inclusive.
        dim : str or Iterable of Hashable, optional
            Dimension(s) over which to apply quantile.
            Defaults to the grouped dimension.
        method : str, default: "linear"
            This optional parameter specifies the interpolation method to use when the
            desired quantile lies between two data points. The options sorted by their R
            type as summarized in the H&F paper [1]_ are:

                1. "inverted_cdf"
                2. "averaged_inverted_cdf"
                3. "closest_observation"
                4. "interpolated_inverted_cdf"
                5. "hazen"
                6. "weibull"
                7. "linear"  (default)
                8. "median_unbiased"
                9. "normal_unbiased"

            The first three methods are discontiuous.  The following discontinuous
            variations of the default "linear" (7.) option are also available:

                * "lower"
                * "higher"
                * "midpoint"
                * "nearest"

            See :py:func:`numpy.quantile` or [1]_ for details. The "method" argument
            was previously called "interpolation", renamed in accordance with numpy
            version 1.22.0.
        keep_attrs : bool or None, default: None
            If True, the dataarray's attributes (`attrs`) will be copied from
            the original object to the new one.  If False, the new
            object will be returned without attributes.
        skipna : bool or None, default: None
            If True, skip missing values (as marked by NaN). By default, only
            skips missing values for float dtypes; other dtypes either do not
            have a sentinel missing value (int) or skipna=True has not been
            implemented (object, datetime64 or timedelta64).

        Returns
        -------
        quantiles : Variable
            If `q` is a single quantile, then the result is a
            scalar. If multiple percentiles are given, first axis of
            the result corresponds to the quantile. In either case a
            quantile dimension is added to the return array. The other
            dimensions are the dimensions that remain after the
            reduction of the array.

        See Also
        --------
        numpy.nanquantile, numpy.quantile, pandas.Series.quantile, Dataset.quantile
        DataArray.quantile

        Examples
        --------
        >>> da = xr.DataArray(
        ...     [[1.3, 8.4, 0.7, 6.9], [0.7, 4.2, 9.4, 1.5], [6.5, 7.3, 2.6, 1.9]],
        ...     coords={"x": [0, 0, 1], "y": [1, 1, 2, 2]},
        ...     dims=("x", "y"),
        ... )
        >>> ds = xr.Dataset({"a": da})
        >>> da.groupby("x").quantile(0)
        <xarray.DataArray (x: 2, y: 4)> Size: 64B
        array([[0.7, 4.2, 0.7, 1.5],
               [6.5, 7.3, 2.6, 1.9]])
        Coordinates:
          * y         (y) int64 32B 1 1 2 2
            quantile  float64 8B 0.0
          * x         (x) int64 16B 0 1
        >>> ds.groupby("y").quantile(0, dim=...)
        <xarray.Dataset> Size: 40B
        Dimensions:   (y: 2)
        Coordinates:
            quantile  float64 8B 0.0
          * y         (y) int64 16B 1 2
        Data variables:
            a         (y) float64 16B 0.7 0.7
        >>> da.groupby("x").quantile([0, 0.5, 1])
        <xarray.DataArray (x: 2, y: 4, quantile: 3)> Size: 192B
        array([[[0.7 , 1.  , 1.3 ],
                [4.2 , 6.3 , 8.4 ],
                [0.7 , 5.05, 9.4 ],
                [1.5 , 4.2 , 6.9 ]],
        <BLANKLINE>
               [[6.5 , 6.5 , 6.5 ],
                [7.3 , 7.3 , 7.3 ],
                [2.6 , 2.6 , 2.6 ],
                [1.9 , 1.9 , 1.9 ]]])
        Coordinates:
          * y         (y) int64 32B 1 1 2 2
          * quantile  (quantile) float64 24B 0.0 0.5 1.0
          * x         (x) int64 16B 0 1
        >>> ds.groupby("y").quantile([0, 0.5, 1], dim=...)
        <xarray.Dataset> Size: 88B
        Dimensions:   (y: 2, quantile: 3)
        Coordinates:
          * quantile  (quantile) float64 24B 0.0 0.5 1.0
          * y         (y) int64 16B 1 2
        Data variables:
            a         (y, quantile) float64 48B 0.7 5.35 8.4 0.7 2.25 9.4

        References
        ----------
        .. [1] R. J. Hyndman and Y. Fan,
           "Sample quantiles in statistical packages,"
           The American Statistician, 50(4), pp. 361-365, 1996
        """
        if dim is None:
            dim = (self._group_dim,)

        # Dataset.quantile does this, do it for flox to ensure same output.
        q = np.asarray(q, dtype=np.float64)

        if (
            method == "linear"
            and OPTIONS["use_flox"]
            and contains_only_chunked_or_numpy(self._obj)
            and module_available("flox", minversion="0.9.4")
        ):
            result = self._flox_reduce(
                func="quantile", q=q, dim=dim, keep_attrs=keep_attrs, skipna=skipna
            )
            return result
        else:
            return self.map(
                self._obj.__class__.quantile,
                shortcut=False,
                q=q,
                dim=dim,
                method=method,
                keep_attrs=keep_attrs,
                skipna=skipna,
                interpolation=interpolation,
            )

    def where(self, cond, other=dtypes.NA) -> T_Xarray:
        """Return elements from `self` or `other` depending on `cond`.

        Parameters
        ----------
        cond : DataArray or Dataset
            Locations at which to preserve this objects values. dtypes have to be `bool`
        other : scalar, DataArray or Dataset, optional
            Value to use for locations in this object where ``cond`` is False.
            By default, inserts missing values.

        Returns
        -------
        same type as the grouped object

        See Also
        --------
        Dataset.where
        """
        return ops.where_method(self, cond, other)

    def _first_or_last(self, op, skipna, keep_attrs):
        if all(
            isinstance(maybe_slice, slice)
            and (maybe_slice.stop == maybe_slice.start + 1)
            for maybe_slice in self.encoded.group_indices
        ):
            # NB. this is currently only used for reductions along an existing
            # dimension
            return self._obj
        if keep_attrs is None:
            keep_attrs = _get_keep_attrs(default=True)
        return self.reduce(
            op, dim=[self._group_dim], skipna=skipna, keep_attrs=keep_attrs
        )

    def first(self, skipna: bool | None = None, keep_attrs: bool | None = None):
        """Return the first element of each group along the group dimension"""
        return self._first_or_last(duck_array_ops.first, skipna, keep_attrs)

    def last(self, skipna: bool | None = None, keep_attrs: bool | None = None):
        """Return the last element of each group along the group dimension"""
        return self._first_or_last(duck_array_ops.last, skipna, keep_attrs)

    def assign_coords(self, coords=None, **coords_kwargs):
        """Assign coordinates by group.

        See Also
        --------
        Dataset.assign_coords
        Dataset.swap_dims
        """
        coords_kwargs = either_dict_or_kwargs(coords, coords_kwargs, "assign_coords")
        return self.map(lambda ds: ds.assign_coords(**coords_kwargs))


def _maybe_reorder(xarray_obj, dim, positions, N: int | None):
    order = _inverse_permutation_indices(positions, N)

    if order is None or len(order) != xarray_obj.sizes[dim]:
        return xarray_obj
    else:
        return xarray_obj[{dim: order}]


class DataArrayGroupByBase(GroupBy["DataArray"], DataArrayGroupbyArithmetic):
    """GroupBy object specialized to grouping DataArray objects"""

    __slots__ = ()
    _dims: tuple[Hashable, ...] | None

    @property
    def dims(self) -> tuple[Hashable, ...]:
        if self._dims is None:
            index = self.encoded.group_indices[0]
            self._dims = self._obj.isel({self._group_dim: index}).dims
        return self._dims

    def _iter_grouped_shortcut(self):
        """Fast version of `_iter_grouped` that yields Variables without
        metadata
        """
        self._raise_if_by_is_chunked()
        var = self._obj.variable
        for _idx, indices in enumerate(self.encoded.group_indices):
            if indices:
                yield var[{self._group_dim: indices}]

    def _concat_shortcut(self, applied, dim, positions=None):
        # nb. don't worry too much about maintaining this method -- it does
        # speed things up, but it's not very interpretable and there are much
        # faster alternatives (e.g., doing the grouped aggregation in a
        # compiled language)
        # TODO: benbovy - explicit indexes: this fast implementation doesn't
        # create an explicit index for the stacked dim coordinate
        stacked = Variable.concat(applied, dim, shortcut=True)
        reordered = _maybe_reorder(stacked, dim, positions, N=self.group1d.size)
        return self._obj._replace_maybe_drop_dims(reordered)

    def _restore_dim_order(self, stacked: DataArray) -> DataArray:
        def lookup_order(dimension):
            for grouper in self.groupers:
                if dimension == grouper.name and grouper.group.ndim == 1:
                    (dimension,) = grouper.group.dims
            if dimension in self._obj.dims:
                axis = self._obj.get_axis_num(dimension)
            else:
                axis = 1e6  # some arbitrarily high value
            return axis

        new_order = sorted(stacked.dims, key=lookup_order)
        stacked = stacked.transpose(
            *new_order, transpose_coords=self._restore_coord_dims
        )
        return stacked

    def map(
        self,
        func: Callable[..., DataArray],
        args: tuple[Any, ...] = (),
        shortcut: bool | None = None,
        **kwargs: Any,
    ) -> DataArray:
        """Apply a function to each array in the group and concatenate them
        together into a new array.

        `func` is called like `func(ar, *args, **kwargs)` for each array `ar`
        in this group.

        Apply uses heuristics (like `pandas.GroupBy.apply`) to figure out how
        to stack together the array. The rule is:

        1. If the dimension along which the group coordinate is defined is
           still in the first grouped array after applying `func`, then stack
           over this dimension.
        2. Otherwise, stack over the new dimension given by name of this
           grouping (the argument to the `groupby` function).

        Parameters
        ----------
        func : callable
            Callable to apply to each array.
        shortcut : bool, optional
            Whether or not to shortcut evaluation under the assumptions that:

            (1) The action of `func` does not depend on any of the array
                metadata (attributes or coordinates) but only on the data and
                dimensions.
            (2) The action of `func` creates arrays with homogeneous metadata,
                that is, with the same dimensions and attributes.

            If these conditions are satisfied `shortcut` provides significant
            speedup. This should be the case for many common groupby operations
            (e.g., applying numpy ufuncs).
        *args : tuple, optional
            Positional arguments passed to `func`.
        **kwargs
            Used to call `func(ar, **kwargs)` for each array `ar`.

        Returns
        -------
        applied : DataArray
            The result of splitting, applying and combining this array.
        """
        grouped = self._iter_grouped_shortcut() if shortcut else self._iter_grouped()
        applied = (maybe_wrap_array(arr, func(arr, *args, **kwargs)) for arr in grouped)
        return self._combine(applied, shortcut=shortcut)

    def apply(self, func, shortcut=False, args=(), **kwargs):
        """
        Backward compatible implementation of ``map``

        See Also
        --------
        DataArrayGroupBy.map
        """
        warnings.warn(
            "GroupBy.apply may be deprecated in the future. Using GroupBy.map is encouraged",
            PendingDeprecationWarning,
            stacklevel=2,
        )
        return self.map(func, shortcut=shortcut, args=args, **kwargs)

    def _combine(self, applied, shortcut=False):
        """Recombine the applied objects like the original."""
        applied_example, applied = peek_at(applied)
        dim, positions = self._infer_concat_args(applied_example)
        if shortcut:
            combined = self._concat_shortcut(applied, dim, positions)
        else:
            combined = concat(applied, dim)
            combined = _maybe_reorder(combined, dim, positions, N=self.group1d.size)

        if isinstance(combined, type(self._obj)):
            # only restore dimension order for arrays
            combined = self._restore_dim_order(combined)
        # assign coord and index when the applied function does not return that coord
        if dim not in applied_example.dims:
            combined = combined.assign_coords(self.encoded.coords)
        combined = self._maybe_unstack(combined)
        combined = self._maybe_restore_empty_groups(combined)
        return combined

    def reduce(
        self,
        func: Callable[..., Any],
        dim: Dims = None,
        *,
        axis: int | Sequence[int] | None = None,
        keep_attrs: bool | None = None,
        keepdims: bool = False,
        shortcut: bool = True,
        **kwargs: Any,
    ) -> DataArray:
        """Reduce the items in this group by applying `func` along some
        dimension(s).

        Parameters
        ----------
        func : callable
            Function which can be called in the form
            `func(x, axis=axis, **kwargs)` to return the result of collapsing
            an np.ndarray over an integer valued axis.
        dim : "...", str, Iterable of Hashable or None, optional
            Dimension(s) over which to apply `func`. If None, apply over the
            groupby dimension, if "..." apply over all dimensions.
        axis : int or sequence of int, optional
            Axis(es) over which to apply `func`. Only one of the 'dimension'
            and 'axis' arguments can be supplied. If neither are supplied, then
            `func` is calculated over all dimension for each group item.
        keep_attrs : bool, optional
            If True, the datasets's attributes (`attrs`) will be copied from
            the original object to the new one.  If False (default), the new
            object will be returned without attributes.
        **kwargs : dict
            Additional keyword arguments passed on to `func`.

        Returns
        -------
        reduced : Array
            Array with summarized data and the indicated dimension(s)
            removed.
        """
        if self._by_chunked:
            raise ValueError(
                "This method is not supported when lazily grouping by a chunked array. "
                "Try installing the `flox` package if you are using one of the standard "
                "reductions (e.g. `mean`). "
            )
        if dim is None:
            dim = [self._group_dim]

        if keep_attrs is None:
            keep_attrs = _get_keep_attrs(default=True)

        def reduce_array(ar: DataArray) -> DataArray:
            return ar.reduce(
                func=func,
                dim=dim,
                axis=axis,
                keep_attrs=keep_attrs,
                keepdims=keepdims,
                **kwargs,
            )

        check_reduce_dims(dim, self.dims)

        return self.map(reduce_array, shortcut=shortcut)


class DataArrayGroupBy(
    DataArrayGroupByBase,
    DataArrayGroupByAggregations,
    ImplementsArrayReduce,
):
    __slots__ = ()


class DatasetGroupByBase(GroupBy["Dataset"], DatasetGroupbyArithmetic):
    __slots__ = ()
    _dims: Frozen[Hashable, int] | None

    @property
    def dims(self) -> Frozen[Hashable, int]:
        if self._dims is None:
            index = self.encoded.group_indices[0]
            self._dims = self._obj.isel({self._group_dim: index}).dims

        return FrozenMappingWarningOnValuesAccess(self._dims)

    def map(
        self,
        func: Callable[..., Dataset],
        args: tuple[Any, ...] = (),
        shortcut: bool | None = None,
        **kwargs: Any,
    ) -> Dataset:
        """Apply a function to each Dataset in the group and concatenate them
        together into a new Dataset.

        `func` is called like `func(ds, *args, **kwargs)` for each dataset `ds`
        in this group.

        Apply uses heuristics (like `pandas.GroupBy.apply`) to figure out how
        to stack together the datasets. The rule is:

        1. If the dimension along which the group coordinate is defined is
           still in the first grouped item after applying `func`, then stack
           over this dimension.
        2. Otherwise, stack over the new dimension given by name of this
           grouping (the argument to the `groupby` function).

        Parameters
        ----------
        func : callable
            Callable to apply to each sub-dataset.
        args : tuple, optional
            Positional arguments to pass to `func`.
        **kwargs
            Used to call `func(ds, **kwargs)` for each sub-dataset `ar`.

        Returns
        -------
        applied : Dataset
            The result of splitting, applying and combining this dataset.
        """
        # ignore shortcut if set (for now)
        applied = (func(ds, *args, **kwargs) for ds in self._iter_grouped())
        return self._combine(applied)

    def apply(self, func, args=(), shortcut=None, **kwargs):
        """
        Backward compatible implementation of ``map``

        See Also
        --------
        DatasetGroupBy.map
        """

        warnings.warn(
            "GroupBy.apply may be deprecated in the future. Using GroupBy.map is encouraged",
            PendingDeprecationWarning,
            stacklevel=2,
        )
        return self.map(func, shortcut=shortcut, args=args, **kwargs)

    def _combine(self, applied):
        """Recombine the applied objects like the original."""
        applied_example, applied = peek_at(applied)
        dim, positions = self._infer_concat_args(applied_example)
        combined = concat(applied, dim)
        combined = _maybe_reorder(combined, dim, positions, N=self.group1d.size)
        # assign coord when the applied function does not return that coord
        if dim not in applied_example.dims:
            combined = combined.assign_coords(self.encoded.coords)
        combined = self._maybe_unstack(combined)
        combined = self._maybe_restore_empty_groups(combined)
        return combined

    def reduce(
        self,
        func: Callable[..., Any],
        dim: Dims = None,
        *,
        axis: int | Sequence[int] | None = None,
        keep_attrs: bool | None = None,
        keepdims: bool = False,
        shortcut: bool = True,
        **kwargs: Any,
    ) -> Dataset:
        """Reduce the items in this group by applying `func` along some
        dimension(s).

        Parameters
        ----------
        func : callable
            Function which can be called in the form
            `func(x, axis=axis, **kwargs)` to return the result of collapsing
            an np.ndarray over an integer valued axis.
        dim : ..., str, Iterable of Hashable or None, optional
            Dimension(s) over which to apply `func`. By default apply over the
            groupby dimension, with "..." apply over all dimensions.
        axis : int or sequence of int, optional
            Axis(es) over which to apply `func`. Only one of the 'dimension'
            and 'axis' arguments can be supplied. If neither are supplied, then
            `func` is calculated over all dimension for each group item.
        keep_attrs : bool, optional
            If True, the datasets's attributes (`attrs`) will be copied from
            the original object to the new one.  If False (default), the new
            object will be returned without attributes.
        **kwargs : dict
            Additional keyword arguments passed on to `func`.

        Returns
        -------
        reduced : Dataset
            Array with summarized data and the indicated dimension(s)
            removed.
        """

        if self._by_chunked:
            raise ValueError(
                "This method is not supported when lazily grouping by a chunked array. "
                "Try installing the `flox` package if you are using one of the standard "
                "reductions (e.g. `mean`). "
            )

        if dim is None:
            dim = [self._group_dim]

        if keep_attrs is None:
            keep_attrs = _get_keep_attrs(default=True)

        def reduce_dataset(ds: Dataset) -> Dataset:
            return ds.reduce(
                func=func,
                dim=dim,
                axis=axis,
                keep_attrs=keep_attrs,
                keepdims=keepdims,
                **kwargs,
            )

        check_reduce_dims(dim, self.dims)

        return self.map(reduce_dataset)

    def assign(self, **kwargs: Any) -> Dataset:
        """Assign data variables by group.

        See Also
        --------
        Dataset.assign
        """
        return self.map(lambda ds: ds.assign(**kwargs))


class DatasetGroupBy(
    DatasetGroupByBase,
    DatasetGroupByAggregations,
    ImplementsDatasetReduce,
):
    __slots__ = ()<|MERGE_RESOLUTION|>--- conflicted
+++ resolved
@@ -50,14 +50,10 @@
     peek_at,
 )
 from xarray.core.variable import IndexVariable, Variable
-<<<<<<< HEAD
 from xarray.namedarray.pycompat import is_chunked_array, is_duck_dask_array
-=======
-from xarray.namedarray.pycompat import is_chunked_array
 from xarray.structure.alignment import align, broadcast
 from xarray.structure.concat import concat
 from xarray.structure.merge import merge_coords
->>>>>>> bd927827
 
 if TYPE_CHECKING:
     from numpy.typing import ArrayLike
