--- conflicted
+++ resolved
@@ -375,17 +375,10 @@
         # speed things up, but it's not very interpretable and there are much
         # faster alternatives (e.g., doing the grouped aggregation in a
         # compiled language)
-<<<<<<< HEAD
-        stacked = Variable.concat(
-            applied, concat_dim, positions, shortcut=True)
-        result = self.obj._replace_maybe_drop_dims(stacked)
-        result._coords[concat_dim.name] = as_variable(concat_dim)
-=======
         stacked = Variable.concat(applied, concat_dim, shortcut=True)
         reordered = _maybe_reorder(stacked, concat_dim, positions)
         result = self.obj._replace_maybe_drop_dims(reordered)
         result._coords[concat_dim.name] = as_variable(concat_dim, copy=True)
->>>>>>> 0d0ae9d3
         return result
 
     def _restore_dim_order(self, stacked):
