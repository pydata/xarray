--- conflicted
+++ resolved
@@ -264,13 +264,10 @@
         "_stacked_dim",
         "_unique_coord",
         "_dims",
-<<<<<<< HEAD
         "_squeeze",
         # Save unstacked object for flox
         "_original_obj",
         "_unstacked_group",
-=======
->>>>>>> 2e93d549
         "_bins",
     )
 
@@ -413,12 +410,8 @@
         self._inserted_dims = inserted_dims
         self._full_index = full_index
         self._restore_coord_dims = restore_coord_dims
-<<<<<<< HEAD
+        self._bins = bins
         self._squeeze = squeeze
-        # self._by = by
-=======
-        self._bins = bins
->>>>>>> 2e93d549
 
         # cached attributes
         self._groups = None
