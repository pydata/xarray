--- conflicted
+++ resolved
@@ -274,16 +274,10 @@
         "_unique_coord",
         "_dims",
         "_squeeze",
-<<<<<<< HEAD
         "_grouper",
         # Save unstacked object for flox
         "_original_obj",
         "_original_group",
-=======
-        # Save unstacked object for flox
-        "_original_obj",
-        "_unstacked_group",
->>>>>>> b080349c
         "_bins",
     )
 
@@ -347,15 +341,7 @@
             group.name = "group"
 
         self._original_obj = obj
-<<<<<<< HEAD
         self._original_group = group
-=======
-        self._unstacked_group = group
-        self._bins = bins
-
-        group, obj, stacked_dim, inserted_dims = _ensure_1d(group, obj)
-        (group_dim,) = group.dims
->>>>>>> b080349c
 
         for dim in group.dims:
             if group.sizes[dim] != obj.sizes[dim]:
@@ -369,7 +355,7 @@
         if bins is not None:
             if duck_array_ops.isnull(bins).all():
                 raise ValueError("All bin edges are NaN.")
-<<<<<<< HEAD
+
             if isinstance(bins, int):
                 _, bins = pd.cut(group.values, bins, **cut_kwargs, retbins=True)
 
@@ -398,12 +384,6 @@
         self._bins = bins
         self._squeeze = squeeze
         self._grouper = grouper
-=======
-            binned, bins = pd.cut(group.values, bins, **cut_kwargs, retbins=True)
-            new_dim_name = group.name + "_bins"
-            group = DataArray(binned, group.coords, name=new_dim_name)
-            full_index = binned.categories
->>>>>>> b080349c
 
         # cached attributes
         self._groups = None
@@ -478,13 +458,10 @@
         self._unique_coord = unique_coord
         self._stacked_dim = stacked_dim
         self._inserted_dims = inserted_dims
-<<<<<<< HEAD
-=======
         self._full_index = full_index
         self._restore_coord_dims = restore_coord_dims
         self._bins = bins
         self._squeeze = squeeze
->>>>>>> b080349c
 
     @property
     def _group_indices(self):
@@ -664,15 +641,6 @@
         return obj
 
     def _flox_reduce(self, dim, **kwargs):
-<<<<<<< HEAD
-        from flox.xarray import xarray_reduce
-
-        from .dataarray import DataArray
-        from .dataset import Dataset
-
-        # TODO: fix this
-        kwargs.pop("numeric_only", None)
-=======
         """Adaptor function that translates our groupby API to that of flox."""
         from flox.xarray import xarray_reduce
 
@@ -694,56 +662,10 @@
             }
         else:
             non_numeric = {}
->>>>>>> b080349c
 
         # weird backcompat
         # reducing along a unique indexed dimension with squeeze=True
         # should raise an error
-<<<<<<< HEAD
-        if (dim is None or dim == self._group.name) and (
-            self._bins is None and self._group.name in self._obj.xindexes
-        ):
-            # TODO: switch to xindexes after we can use is_unique
-            index = self._obj.indexes[self._group.name]
-            if index.is_unique and self._squeeze:
-                raise ValueError(f"cannot reduce over dimensions {self._group.name!r}")
-
-        # this creates a label DataArray since resample doesn't do that somehow
-        if self._grouper is not None:
-            repeats = []
-            for slicer in self._group_indices:
-                stop = (
-                    slicer.stop
-                    if slicer.stop is not None
-                    else self._obj.sizes[self._group_dim]
-                )
-                repeats.append(stop - slicer.start)
-            labels = np.repeat(self._unique_coord.data, repeats)
-            group = DataArray(
-                labels, dims=(self._group_dim,), name=self._unique_coord.name
-            )
-        else:
-            if isinstance(self._original_group, _DummyGroup):
-                group = self._original_group.name
-            else:
-                group = self._original_group
-
-        # Do this so we raise the same error message whether flox is present or not.
-        # Better to control it here than in flox.
-        if isinstance(group, str):
-            group = self._original_obj[group]
-        if dim not in (None, Ellipsis):
-            if isinstance(dim, str):
-                dim = (dim,)
-            if any(
-                d not in group.dims and d not in self._original_obj.dims for d in dim
-            ):
-                raise ValueError(f"cannot reduce over dimensions {dim}.")
-
-        # TODO: handle bins=N in flox
-        if self._bins is not None:
-            expected_groups = (self._bins,)
-=======
         if (
             dim is None or dim == self._group.name
         ) and self._group.name in obj.xindexes:
@@ -780,7 +702,6 @@
         if self._bins is not None:
             # TODO: fix this; When binning by time, self._bins is a DatetimeIndex
             expected_groups = (np.array(self._bins),)
->>>>>>> b080349c
             isbin = (True,)
             # This is an annoying hack. Xarray returns np.nan
             # when there are no observations in a bin, instead of 0.
@@ -795,19 +716,11 @@
             # flox's default would not set np.nan for integer dtypes
             kwargs.setdefault("fill_value", np.nan)
         else:
-<<<<<<< HEAD
-            expected_groups = None  # (self._unique_coord.values,)
-            isbin = False
-
-        result = xarray_reduce(
-            self._original_obj,
-=======
-            expected_groups = (self._unique_coord.values,)
+            expected_groups = None
             isbin = False
 
         result = xarray_reduce(
             self._original_obj.drop_vars(non_numeric),
->>>>>>> b080349c
             group,
             dim=dim,
             expected_groups=expected_groups,
@@ -815,16 +728,6 @@
             **kwargs,
         )
 
-<<<<<<< HEAD
-        if self._bins is not None:
-            # bins provided to dask_groupby are at full precision
-            # the bin edge labels have a default precision of 3
-            # reassign to fix that.
-            # new_coord = [
-            #    pd.Interval(inter.left, inter.right) for inter in self._full_index
-            # ]
-            # result[self._group.name] = new_coord
-=======
         # Ignore error when the groupby reduction is effectively
         # a reduction of the underlying dataset
         result = result.drop_vars(unindexed_dims, errors="ignore")
@@ -844,20 +747,12 @@
                 pd.Interval(inter.left, inter.right) for inter in self._full_index
             ]
             result[self._group.name] = new_coord
->>>>>>> b080349c
             # Fix dimension order when binning a dimension coordinate
             # Needed as long as we do a separate code path for pint;
             # For some reason Datasets and DataArrays behave differently!
             if isinstance(self._obj, Dataset) and self._group_dim in self._obj.dims:
                 result = result.transpose(self._group.name, ...)
 
-<<<<<<< HEAD
-        if self._grouper is not None:  # self._unique_coord.name == "__resample_dim__":
-            result = self._maybe_restore_empty_groups(result)
-            # TODO: make this cleaner; the renaming happens in DatasetResample.map
-            result = result.rename(dict(__resample_dim__=self._group_dim))
-=======
->>>>>>> b080349c
         return result
 
     def fillna(self, value):
