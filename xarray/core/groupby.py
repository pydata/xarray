import datetime
import functools
import warnings

import numpy as np
import pandas as pd

from . import dtypes, duck_array_ops, nputils, ops, utils
from .arithmetic import SupportsArithmetic
from .combine import concat
from .common import ALL_DIMS, ImplementsArrayReduce, ImplementsDatasetReduce
from .options import _get_keep_attrs
from .pycompat import integer_types
from .utils import hashable, maybe_wrap_array, peek_at, safe_cast_to_index
from .variable import IndexVariable, Variable, as_variable
<<<<<<< HEAD
<<<<<<< HEAD
from .options import _get_keep_attrs
=======
from .options import _set_keep_attrs
>>>>>>> 842a16d55db185cae53ac19d9b06381775a1adf2
=======
>>>>>>> 57cd76d7


def unique_value_groups(ar, sort=True):
    """Group an array by its unique values.

    Parameters
    ----------
    ar : array-like
        Input array. This will be flattened if it is not already 1-D.
    sort : boolean, optional
        Whether or not to sort unique values.

    Returns
    -------
    values : np.ndarray
        Sorted, unique values as returned by `np.unique`.
    indices : list of lists of int
        Each element provides the integer indices in `ar` with values given by
        the corresponding value in `unique_values`.
    """
    inverse, values = pd.factorize(ar, sort=sort)
    groups = [[] for _ in range(len(values))]
    for n, g in enumerate(inverse):
        if g >= 0:
            # pandas uses -1 to mark NaN, but doesn't include them in values
            groups[g].append(n)
    return values, groups


def _dummy_copy(xarray_obj):
    from .dataset import Dataset
    from .dataarray import DataArray
    if isinstance(xarray_obj, Dataset):
        res = Dataset(dict((k, dtypes.get_fill_value(v.dtype))
                           for k, v in xarray_obj.data_vars.items()),
                      dict((k, dtypes.get_fill_value(v.dtype))
                           for k, v in xarray_obj.coords.items()
                           if k not in xarray_obj.dims),
                      xarray_obj.attrs)
    elif isinstance(xarray_obj, DataArray):
        res = DataArray(dtypes.get_fill_value(xarray_obj.dtype),
                        dict((k, dtypes.get_fill_value(v.dtype))
                             for k, v in xarray_obj.coords.items()
                             if k not in xarray_obj.dims),
                        dims=[],
                        name=xarray_obj.name,
                        attrs=xarray_obj.attrs)
    else:  # pragma: no cover
        raise AssertionError
    return res


def _is_one_or_none(obj):
    return obj == 1 or obj is None


def _consolidate_slices(slices):
    """Consolidate adjacent slices in a list of slices.
    """
    result = []
    last_slice = slice(None)
    for slice_ in slices:
        if not isinstance(slice_, slice):
            raise ValueError('list element is not a slice: %r' % slice_)
        if (result and last_slice.stop == slice_.start and
                _is_one_or_none(last_slice.step) and
                _is_one_or_none(slice_.step)):
            last_slice = slice(last_slice.start, slice_.stop, slice_.step)
            result[-1] = last_slice
        else:
            result.append(slice_)
            last_slice = slice_
    return result


def _inverse_permutation_indices(positions):
    """Like inverse_permutation, but also handles slices.

    Parameters
    ----------
    positions : list of np.ndarray or slice objects.
        If slice objects, all are assumed to be slices.

    Returns
    -------
    np.ndarray of indices or None, if no permutation is necessary.
    """
    if not positions:
        return None

    if isinstance(positions[0], slice):
        positions = _consolidate_slices(positions)
        if positions == slice(None):
            return None
        positions = [np.arange(sl.start, sl.stop, sl.step) for sl in positions]

    indices = nputils.inverse_permutation(np.concatenate(positions))
    return indices


class _DummyGroup(object):
    """Class for keeping track of grouped dimensions without coordinates.

    Should not be user visible.
    """

    def __init__(self, obj, name, coords):
        self.name = name
        self.coords = coords
        self.dims = (name,)
        self.ndim = 1
        self.size = obj.sizes[name]
        self.values = range(self.size)


def _ensure_1d(group, obj):
    if group.ndim != 1:
        # try to stack the dims of the group into a single dim
        orig_dims = group.dims
        stacked_dim = 'stacked_' + '_'.join(orig_dims)
        # these dimensions get created by the stack operation
        inserted_dims = [dim for dim in group.dims if dim not in group.coords]
        # the copy is necessary here, otherwise read only array raises error
        # in pandas: https://github.com/pydata/pandas/issues/12813
        group = group.stack(**{stacked_dim: orig_dims}).copy()
        obj = obj.stack(**{stacked_dim: orig_dims})
    else:
        stacked_dim = None
        inserted_dims = []
    return group, obj, stacked_dim, inserted_dims


def _unique_and_monotonic(group):
    if isinstance(group, _DummyGroup):
        return True
    else:
        index = safe_cast_to_index(group)
        return index.is_unique and index.is_monotonic


def _apply_loffset(grouper, result):
    """
    (copied from pandas)
    if loffset is set, offset the result index

    This is NOT an idempotent routine, it will be applied
    exactly once to the result.

    Parameters
    ----------
    result : Series or DataFrame
        the result of resample
    """

    needs_offset = (
        isinstance(grouper.loffset, (pd.DateOffset, datetime.timedelta))
        and isinstance(result.index, pd.DatetimeIndex)
        and len(result.index) > 0
    )

    if needs_offset:
        result.index = result.index + grouper.loffset

    grouper.loffset = None


class GroupBy(SupportsArithmetic):
    """A object that implements the split-apply-combine pattern.

    Modeled after `pandas.GroupBy`. The `GroupBy` object can be iterated over
    (unique_value, grouped_array) pairs, but the main way to interact with a
    groupby object are with the `apply` or `reduce` methods. You can also
    directly call numpy methods like `mean` or `std`.

    You should create a GroupBy object by using the `DataArray.groupby` or
    `Dataset.groupby` methods.

    See Also
    --------
    Dataset.groupby
    DataArray.groupby
    """

    def __init__(self, obj, group, squeeze=False, grouper=None, bins=None,
                 cut_kwargs={}):
        """Create a GroupBy object

        Parameters
        ----------
        obj : Dataset or DataArray
            Object to group.
        group : DataArray
            Array with the group values.
        squeeze : boolean, optional
            If "group" is a coordinate of object, `squeeze` controls whether
            the subarrays have a dimension of length 1 along that coordinate or
            if the dimension is squeezed out.
        grouper : pd.Grouper, optional
            Used for grouping values along the `group` array.
        bins : array-like, optional
            If `bins` is specified, the groups will be discretized into the
            specified bins by `pandas.cut`.
        cut_kwargs : dict, optional
            Extra keyword arguments to pass to `pandas.cut`

        """
        from .dataarray import DataArray

        if grouper is not None and bins is not None:
            raise TypeError("can't specify both `grouper` and `bins`")

        if not isinstance(group, (DataArray, IndexVariable)):
            if not hashable(group):
                raise TypeError('`group` must be an xarray.DataArray or the '
                                'name of an xarray variable or dimension')
            group = obj[group]
            if group.name not in obj.coords and group.name in obj.dims:
                # DummyGroups should not appear on groupby results
                group = _DummyGroup(obj, group.name, group.coords)

        if getattr(group, 'name', None) is None:
            raise ValueError('`group` must have a name')

        group, obj, stacked_dim, inserted_dims = _ensure_1d(group, obj)
        group_dim, = group.dims

        expected_size = obj.sizes[group_dim]
        if group.size != expected_size:
            raise ValueError('the group variable\'s length does not '
                             'match the length of this variable along its '
                             'dimension')

        full_index = None

        if bins is not None:
            binned = pd.cut(group.values, bins, **cut_kwargs)
            new_dim_name = group.name + '_bins'
            group = DataArray(binned, group.coords, name=new_dim_name)
            full_index = binned.categories

        if grouper is not None:
            index = safe_cast_to_index(group)
            if not index.is_monotonic:
                # TODO: sort instead of raising an error
                raise ValueError('index must be monotonic for resampling')
            full_index, first_items = self._get_index_and_items(
                index, grouper)
            sbins = first_items.values.astype(np.int64)
            group_indices = ([slice(i, j)
                              for i, j in zip(sbins[:-1], sbins[1:])] +
                             [slice(sbins[-1], None)])
            unique_coord = IndexVariable(group.name, first_items.index)
        elif group.dims == (group.name,) and _unique_and_monotonic(group):
            # no need to factorize
            group_indices = np.arange(group.size)
            if not squeeze:
                # use slices to do views instead of fancy indexing
                # equivalent to: group_indices = group_indices.reshape(-1, 1)
                group_indices = [slice(i, i + 1) for i in group_indices]
            unique_coord = group
        else:
            # look through group to find the unique values
            unique_values, group_indices = unique_value_groups(
                safe_cast_to_index(group), sort=(bins is None))
            unique_coord = IndexVariable(group.name, unique_values)

        # specification for the groupby operation
        self._obj = obj
        self._group = group
        self._group_dim = group_dim
        self._group_indices = group_indices
        self._unique_coord = unique_coord
        self._stacked_dim = stacked_dim
        self._inserted_dims = inserted_dims
        self._full_index = full_index

        # cached attributes
        self._groups = None

    @property
    def groups(self):
        # provided to mimic pandas.groupby
        if self._groups is None:
            self._groups = dict(zip(self._unique_coord.values,
                                    self._group_indices))
        return self._groups

    def __len__(self):
        return self._unique_coord.size

    def __iter__(self):
        return zip(self._unique_coord.values, self._iter_grouped())

    def _get_index_and_items(self, index, grouper):
        from .resample_cftime import CFTimeGrouper
        s = pd.Series(np.arange(index.size), index)
        if isinstance(grouper, CFTimeGrouper):
            first_items = grouper.first_items(index)
        else:
            first_items = s.groupby(grouper).first()
            _apply_loffset(grouper, first_items)
        full_index = first_items.index
        if first_items.isnull().any():
            first_items = first_items.dropna()
        return full_index, first_items

    def _iter_grouped(self):
        """Iterate over each element in this group"""
        for indices in self._group_indices:
            yield self._obj.isel(**{self._group_dim: indices})

    def _infer_concat_args(self, applied_example):
        if self._group_dim in applied_example.dims:
            coord = self._group
            positions = self._group_indices
        else:
            coord = self._unique_coord
            positions = None
        dim, = coord.dims
        if isinstance(coord, _DummyGroup):
            coord = None
        return coord, dim, positions

    @staticmethod
    def _binary_op(f, reflexive=False, **ignored_kwargs):
        @functools.wraps(f)
        def func(self, other):
            g = f if not reflexive else lambda x, y: f(y, x)
            applied = self._yield_binary_applied(g, other)
            combined = self._combine(applied)
            return combined
        return func

    def _yield_binary_applied(self, func, other):
        dummy = None

        for group_value, obj in self:
            try:
                other_sel = other.sel(**{self._group.name: group_value})
            except AttributeError:
                raise TypeError('GroupBy objects only support binary ops '
                                'when the other argument is a Dataset or '
                                'DataArray')
            except (KeyError, ValueError):
                if self._group.name not in other.dims:
                    raise ValueError('incompatible dimensions for a grouped '
                                     'binary operation: the group variable %r '
                                     'is not a dimension on the other argument'
                                     % self._group.name)
                if dummy is None:
                    dummy = _dummy_copy(other)
                other_sel = dummy

            result = func(obj, other_sel)
            yield result

    def _maybe_restore_empty_groups(self, combined):
        """Our index contained empty groups (e.g., from a resampling). If we
        reduced on that dimension, we want to restore the full index.
        """
        if (self._full_index is not None and
                self._group.name in combined.dims):
            indexers = {self._group.name: self._full_index}
            combined = combined.reindex(**indexers)
        return combined

    def _maybe_unstack(self, obj):
        """This gets called if we are applying on an array with a
        multidimensional group."""
        if self._stacked_dim is not None and self._stacked_dim in obj.dims:
            obj = obj.unstack(self._stacked_dim)
            for dim in self._inserted_dims:
                if dim in obj.coords:
                    del obj.coords[dim]
        return obj

    def fillna(self, value):
        """Fill missing values in this object by group.

        This operation follows the normal broadcasting and alignment rules that
        xarray uses for binary arithmetic, except the result is aligned to this
        object (``join='left'``) instead of aligned to the intersection of
        index coordinates (``join='inner'``).

        Parameters
        ----------
        value : valid type for the grouped object's fillna method
            Used to fill all matching missing values by group.

        Returns
        -------
        same type as the grouped object

        See also
        --------
        Dataset.fillna
        DataArray.fillna
        """
        out = ops.fillna(self, value)
        return out

    def where(self, cond, other=dtypes.NA):
        """Return elements from `self` or `other` depending on `cond`.

        Parameters
        ----------
        cond : DataArray or Dataset with boolean dtype
            Locations at which to preserve this objects values.
        other : scalar, DataArray or Dataset, optional
            Value to use for locations in this object where ``cond`` is False.
            By default, inserts missing values.

        Returns
        -------
        same type as the grouped object

        See also
        --------
        Dataset.where
        """
        return ops.where_method(self, cond, other)

    def _first_or_last(self, op, skipna, keep_attrs):
        if isinstance(self._group_indices[0], integer_types):
            # NB. this is currently only used for reductions along an existing
            # dimension
            return self._obj
        if keep_attrs is None:
            keep_attrs = _get_keep_attrs(default=True)
        return self.reduce(op, self._group_dim, skipna=skipna,
                           keep_attrs=keep_attrs, allow_lazy=True)

<<<<<<< HEAD
    def first(self, skipna=None, keep_attrs=None):
=======
    def first(self, skipna=None, keep_attrs=_set_keep_attrs(True)):
>>>>>>> 842a16d55db185cae53ac19d9b06381775a1adf2
        """Return the first element of each group along the group dimension
        """
        return self._first_or_last(duck_array_ops.first, skipna, keep_attrs)

<<<<<<< HEAD
    def last(self, skipna=None, keep_attrs=None):
=======
    def last(self, skipna=None, keep_attrs=_set_keep_attrs(True)):
>>>>>>> 842a16d55db185cae53ac19d9b06381775a1adf2
        """Return the last element of each group along the group dimension
        """
        return self._first_or_last(duck_array_ops.last, skipna, keep_attrs)

    def assign_coords(self, **kwargs):
        """Assign coordinates by group.

        See also
        --------
        Dataset.assign_coords
        Dataset.swap_dims
        """
        return self.apply(lambda ds: ds.assign_coords(**kwargs))


def _maybe_reorder(xarray_obj, dim, positions):
    order = _inverse_permutation_indices(positions)

    if order is None:
        return xarray_obj
    else:
        return xarray_obj[{dim: order}]


class DataArrayGroupBy(GroupBy, ImplementsArrayReduce):
    """GroupBy object specialized to grouping DataArray objects
    """

    def _iter_grouped_shortcut(self):
        """Fast version of `_iter_grouped` that yields Variables without
        metadata
        """
        var = self._obj.variable
        for indices in self._group_indices:
            yield var[{self._group_dim: indices}]

    def _concat_shortcut(self, applied, dim, positions=None):
        # nb. don't worry too much about maintaining this method -- it does
        # speed things up, but it's not very interpretable and there are much
        # faster alternatives (e.g., doing the grouped aggregation in a
        # compiled language)
        stacked = Variable.concat(applied, dim, shortcut=True)
        reordered = _maybe_reorder(stacked, dim, positions)
        result = self._obj._replace_maybe_drop_dims(reordered)
        return result

    def _restore_dim_order(self, stacked):
        def lookup_order(dimension):
            if dimension == self._group.name:
                dimension, = self._group.dims
            if dimension in self._obj.dims:
                axis = self._obj.get_axis_num(dimension)
            else:
                axis = 1e6  # some arbitrarily high value
            return axis

        new_order = sorted(stacked.dims, key=lookup_order)
        return stacked.transpose(*new_order)

    def apply(self, func, shortcut=False, args=(), **kwargs):
        """Apply a function over each array in the group and concatenate them
        together into a new array.

        `func` is called like `func(ar, *args, **kwargs)` for each array `ar`
        in this group.

        Apply uses heuristics (like `pandas.GroupBy.apply`) to figure out how
        to stack together the array. The rule is:
        1. If the dimension along which the group coordinate is defined is
           still in the first grouped array after applying `func`, then stack
           over this dimension.
        2. Otherwise, stack over the new dimension given by name of this
           grouping (the argument to the `groupby` function).

        Parameters
        ----------
        func : function
            Callable to apply to each array.
        shortcut : bool, optional
            Whether or not to shortcut evaluation under the assumptions that:
            (1) The action of `func` does not depend on any of the array
                metadata (attributes or coordinates) but only on the data and
                dimensions.
            (2) The action of `func` creates arrays with homogeneous metadata,
                that is, with the same dimensions and attributes.
            If these conditions are satisfied `shortcut` provides significant
            speedup. This should be the case for many common groupby operations
            (e.g., applying numpy ufuncs).
        args : tuple, optional
            Positional arguments passed to `func`.
        **kwargs
            Used to call `func(ar, **kwargs)` for each array `ar`.

        Returns
        -------
        applied : DataArray or DataArray
            The result of splitting, applying and combining this array.
        """
        if shortcut:
            grouped = self._iter_grouped_shortcut()
        else:
            grouped = self._iter_grouped()
        applied = (maybe_wrap_array(arr, func(arr, *args, **kwargs))
                   for arr in grouped)
        return self._combine(applied, shortcut=shortcut)

    def _combine(self, applied, shortcut=False):
        """Recombine the applied objects like the original."""
        applied_example, applied = peek_at(applied)
        coord, dim, positions = self._infer_concat_args(applied_example)
        if shortcut:
            combined = self._concat_shortcut(applied, dim, positions)
        else:
            combined = concat(applied, dim)
            combined = _maybe_reorder(combined, dim, positions)

        if isinstance(combined, type(self._obj)):
            # only restore dimension order for arrays
            combined = self._restore_dim_order(combined)
        if coord is not None:
            if shortcut:
                combined._coords[coord.name] = as_variable(coord)
            else:
                combined.coords[coord.name] = coord
        combined = self._maybe_restore_empty_groups(combined)
        combined = self._maybe_unstack(combined)
        return combined

    def reduce(self, func, dim=None, axis=None,
<<<<<<< HEAD
               keep_attrs=None, shortcut=True, **kwargs):
=======
               keep_attrs=_set_keep_attrs(False), shortcut=True, **kwargs):
>>>>>>> 842a16d55db185cae53ac19d9b06381775a1adf2
        """Reduce the items in this group by applying `func` along some
        dimension(s).

        Parameters
        ----------
        func : function
            Function which can be called in the form
            `func(x, axis=axis, **kwargs)` to return the result of collapsing
            an np.ndarray over an integer valued axis.
        dim : str or sequence of str, optional
            Dimension(s) over which to apply `func`.
        axis : int or sequence of int, optional
            Axis(es) over which to apply `func`. Only one of the 'dimension'
            and 'axis' arguments can be supplied. If neither are supplied, then
            `func` is calculated over all dimension for each group item.
        keep_attrs : bool, optional
            If True, the datasets's attributes (`attrs`) will be copied from
            the original object to the new one.  If False (default), the new
            object will be returned without attributes.
        **kwargs : dict
            Additional keyword arguments passed on to `func`.

        Returns
        -------
        reduced : Array
            Array with summarized data and the indicated dimension(s)
            removed.
        """
        if dim == DEFAULT_DIMS:
            dim = ALL_DIMS
            # TODO change this to dim = self._group_dim after
            # the deprecation process
            if self._obj.ndim > 1:
                warnings.warn(
                    "Default reduction dimension will be changed to the "
                    "grouped dimension after xarray 0.12. To silence this "
                    "warning, pass dim=xarray.ALL_DIMS explicitly.",
                    FutureWarning, stacklevel=2)

        if keep_attrs is None:
            keep_attrs = _get_keep_attrs(default=False)

        def reduce_array(ar):
            return ar.reduce(func, dim, axis, keep_attrs=keep_attrs, **kwargs)
        return self.apply(reduce_array, shortcut=shortcut)

    # TODO remove the following class method and DEFAULT_DIMS after the
    # deprecation cycle
    @classmethod
    def _reduce_method(cls, func, include_skipna, numeric_only):
        if include_skipna:
            def wrapped_func(self, dim=DEFAULT_DIMS, axis=None, skipna=None,
<<<<<<< HEAD
                             keep_attrs=None, **kwargs):
=======
                             keep_attrs=_set_keep_attrs(False), **kwargs):
>>>>>>> 842a16d55db185cae53ac19d9b06381775a1adf2
                return self.reduce(func, dim, axis, keep_attrs=keep_attrs,
                                   skipna=skipna, allow_lazy=True, **kwargs)
        else:
<<<<<<< HEAD
            def wrapped_func(self, dim=DEFAULT_DIMS, axis=None,
<<<<<<< HEAD
=======
            def wrapped_func(self, dim=DEFAULT_DIMS, axis=None,  # type: ignore
>>>>>>> 57cd76d7
                             keep_attrs=None, **kwargs):
=======
                             keep_attrs=_set_keep_attrs(False), **kwargs):
>>>>>>> 842a16d55db185cae53ac19d9b06381775a1adf2
                return self.reduce(func, dim, axis, keep_attrs=keep_attrs,
                                   allow_lazy=True, **kwargs)
        return wrapped_func


DEFAULT_DIMS = utils.ReprObject('<default-dims>')

ops.inject_reduce_methods(DataArrayGroupBy)
ops.inject_binary_ops(DataArrayGroupBy)


class DatasetGroupBy(GroupBy, ImplementsDatasetReduce):
    def apply(self, func, args=(), **kwargs):
        """Apply a function over each Dataset in the group and concatenate them
        together into a new Dataset.

        `func` is called like `func(ds, *args, **kwargs)` for each dataset `ds`
        in this group.

        Apply uses heuristics (like `pandas.GroupBy.apply`) to figure out how
        to stack together the datasets. The rule is:
        1. If the dimension along which the group coordinate is defined is
           still in the first grouped item after applying `func`, then stack
           over this dimension.
        2. Otherwise, stack over the new dimension given by name of this
           grouping (the argument to the `groupby` function).

        Parameters
        ----------
        func : function
            Callable to apply to each sub-dataset.
        args : tuple, optional
            Positional arguments to pass to `func`.
        **kwargs
            Used to call `func(ds, **kwargs)` for each sub-dataset `ar`.

        Returns
        -------
        applied : Dataset or DataArray
            The result of splitting, applying and combining this dataset.
        """
        kwargs.pop('shortcut', None)  # ignore shortcut if set (for now)
        applied = (func(ds, *args, **kwargs) for ds in self._iter_grouped())
        return self._combine(applied)

    def _combine(self, applied):
        """Recombine the applied objects like the original."""
        applied_example, applied = peek_at(applied)
        coord, dim, positions = self._infer_concat_args(applied_example)
        combined = concat(applied, dim)
        combined = _maybe_reorder(combined, dim, positions)
        if coord is not None:
            combined[coord.name] = coord
        combined = self._maybe_restore_empty_groups(combined)
        combined = self._maybe_unstack(combined)
        return combined

<<<<<<< HEAD
    def reduce(self, func, dim=None, keep_attrs=None, **kwargs):
=======
    def reduce(self, func, dim=None, keep_attrs=_set_keep_attrs(False), **kwargs):
>>>>>>> 842a16d55db185cae53ac19d9b06381775a1adf2
        """Reduce the items in this group by applying `func` along some
        dimension(s).

        Parameters
        ----------
        func : function
            Function which can be called in the form
            `func(x, axis=axis, **kwargs)` to return the result of collapsing
            an np.ndarray over an integer valued axis.
        dim : str or sequence of str, optional
            Dimension(s) over which to apply `func`.
        axis : int or sequence of int, optional
            Axis(es) over which to apply `func`. Only one of the 'dimension'
            and 'axis' arguments can be supplied. If neither are supplied, then
            `func` is calculated over all dimension for each group item.
        keep_attrs : bool, optional
            If True, the datasets's attributes (`attrs`) will be copied from
            the original object to the new one.  If False (default), the new
            object will be returned without attributes.
        **kwargs : dict
            Additional keyword arguments passed on to `func`.

        Returns
        -------
        reduced : Array
            Array with summarized data and the indicated dimension(s)
            removed.
        """
        if dim == DEFAULT_DIMS:
            dim = ALL_DIMS
            # TODO change this to dim = self._group_dim after
            # the deprecation process. Do not forget to remove _reduce_method
            warnings.warn(
                "Default reduction dimension will be changed to the "
                "grouped dimension after xarray 0.12. To silence this "
                "warning, pass dim=xarray.ALL_DIMS explicitly.",
                FutureWarning, stacklevel=2)
        elif dim is None:
            dim = self._group_dim

        if keep_attrs is None:
            keep_attrs = _get_keep_attrs(default=False)

        def reduce_dataset(ds):
            return ds.reduce(func, dim, keep_attrs, **kwargs)
        return self.apply(reduce_dataset)

    # TODO remove the following class method and DEFAULT_DIMS after the
    # deprecation cycle
    @classmethod
    def _reduce_method(cls, func, include_skipna, numeric_only):
        if include_skipna:
<<<<<<< HEAD
            def wrapped_func(self, dim=DEFAULT_DIMS,
=======
            def wrapped_func(self, dim=DEFAULT_DIMS, keep_attrs=_set_keep_attrs(False),
>>>>>>> 842a16d55db185cae53ac19d9b06381775a1adf2
                             skipna=None, **kwargs):
                return self.reduce(func, dim,
                                   skipna=skipna, numeric_only=numeric_only,
                                   allow_lazy=True, **kwargs)
        else:
<<<<<<< HEAD
<<<<<<< HEAD
            def wrapped_func(self, dim=DEFAULT_DIMS,
=======
            def wrapped_func(self, dim=DEFAULT_DIMS, keep_attrs=_set_keep_attrs(False),
>>>>>>> 842a16d55db185cae53ac19d9b06381775a1adf2
=======
            def wrapped_func(self, dim=DEFAULT_DIMS,  # type: ignore
>>>>>>> 57cd76d7
                             **kwargs):
                return self.reduce(func, dim,
                                   numeric_only=numeric_only, allow_lazy=True,
                                   **kwargs)
        return wrapped_func

    def assign(self, **kwargs):
        """Assign data variables by group.

        See also
        --------
        Dataset.assign
        """
        return self.apply(lambda ds: ds.assign(**kwargs))


ops.inject_reduce_methods(DatasetGroupBy)
ops.inject_binary_ops(DatasetGroupBy)<|MERGE_RESOLUTION|>--- conflicted
+++ resolved
@@ -13,14 +13,6 @@
 from .pycompat import integer_types
 from .utils import hashable, maybe_wrap_array, peek_at, safe_cast_to_index
 from .variable import IndexVariable, Variable, as_variable
-<<<<<<< HEAD
-<<<<<<< HEAD
-from .options import _get_keep_attrs
-=======
-from .options import _set_keep_attrs
->>>>>>> 842a16d55db185cae53ac19d9b06381775a1adf2
-=======
->>>>>>> 57cd76d7
 
 
 def unique_value_groups(ar, sort=True):
@@ -453,20 +445,12 @@
         return self.reduce(op, self._group_dim, skipna=skipna,
                            keep_attrs=keep_attrs, allow_lazy=True)
 
-<<<<<<< HEAD
     def first(self, skipna=None, keep_attrs=None):
-=======
-    def first(self, skipna=None, keep_attrs=_set_keep_attrs(True)):
->>>>>>> 842a16d55db185cae53ac19d9b06381775a1adf2
         """Return the first element of each group along the group dimension
         """
         return self._first_or_last(duck_array_ops.first, skipna, keep_attrs)
 
-<<<<<<< HEAD
     def last(self, skipna=None, keep_attrs=None):
-=======
-    def last(self, skipna=None, keep_attrs=_set_keep_attrs(True)):
->>>>>>> 842a16d55db185cae53ac19d9b06381775a1adf2
         """Return the last element of each group along the group dimension
         """
         return self._first_or_last(duck_array_ops.last, skipna, keep_attrs)
@@ -596,11 +580,7 @@
         return combined
 
     def reduce(self, func, dim=None, axis=None,
-<<<<<<< HEAD
                keep_attrs=None, shortcut=True, **kwargs):
-=======
-               keep_attrs=_set_keep_attrs(False), shortcut=True, **kwargs):
->>>>>>> 842a16d55db185cae53ac19d9b06381775a1adf2
         """Reduce the items in this group by applying `func` along some
         dimension(s).
 
@@ -653,24 +633,12 @@
     def _reduce_method(cls, func, include_skipna, numeric_only):
         if include_skipna:
             def wrapped_func(self, dim=DEFAULT_DIMS, axis=None, skipna=None,
-<<<<<<< HEAD
                              keep_attrs=None, **kwargs):
-=======
-                             keep_attrs=_set_keep_attrs(False), **kwargs):
->>>>>>> 842a16d55db185cae53ac19d9b06381775a1adf2
                 return self.reduce(func, dim, axis, keep_attrs=keep_attrs,
                                    skipna=skipna, allow_lazy=True, **kwargs)
         else:
-<<<<<<< HEAD
-            def wrapped_func(self, dim=DEFAULT_DIMS, axis=None,
-<<<<<<< HEAD
-=======
             def wrapped_func(self, dim=DEFAULT_DIMS, axis=None,  # type: ignore
->>>>>>> 57cd76d7
                              keep_attrs=None, **kwargs):
-=======
-                             keep_attrs=_set_keep_attrs(False), **kwargs):
->>>>>>> 842a16d55db185cae53ac19d9b06381775a1adf2
                 return self.reduce(func, dim, axis, keep_attrs=keep_attrs,
                                    allow_lazy=True, **kwargs)
         return wrapped_func
@@ -728,11 +696,7 @@
         combined = self._maybe_unstack(combined)
         return combined
 
-<<<<<<< HEAD
     def reduce(self, func, dim=None, keep_attrs=None, **kwargs):
-=======
-    def reduce(self, func, dim=None, keep_attrs=_set_keep_attrs(False), **kwargs):
->>>>>>> 842a16d55db185cae53ac19d9b06381775a1adf2
         """Reduce the items in this group by applying `func` along some
         dimension(s).
 
@@ -785,25 +749,13 @@
     @classmethod
     def _reduce_method(cls, func, include_skipna, numeric_only):
         if include_skipna:
-<<<<<<< HEAD
             def wrapped_func(self, dim=DEFAULT_DIMS,
-=======
-            def wrapped_func(self, dim=DEFAULT_DIMS, keep_attrs=_set_keep_attrs(False),
->>>>>>> 842a16d55db185cae53ac19d9b06381775a1adf2
                              skipna=None, **kwargs):
                 return self.reduce(func, dim,
                                    skipna=skipna, numeric_only=numeric_only,
                                    allow_lazy=True, **kwargs)
         else:
-<<<<<<< HEAD
-<<<<<<< HEAD
-            def wrapped_func(self, dim=DEFAULT_DIMS,
-=======
-            def wrapped_func(self, dim=DEFAULT_DIMS, keep_attrs=_set_keep_attrs(False),
->>>>>>> 842a16d55db185cae53ac19d9b06381775a1adf2
-=======
             def wrapped_func(self, dim=DEFAULT_DIMS,  # type: ignore
->>>>>>> 57cd76d7
                              **kwargs):
                 return self.reduce(func, dim,
                                    numeric_only=numeric_only, allow_lazy=True,
