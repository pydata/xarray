--- conflicted
+++ resolved
@@ -477,13 +477,9 @@
 
     returns interpolator class and keyword arguments for the class
     """
-<<<<<<< HEAD
-    interp_class: type[NumpyInterpolator] | type[ScipyInterpolator] | type[SplineInterpolator]
-=======
-    interp_class: type[NumpyInterpolator] | type[ScipyInterpolator] | Type[
+    interp_class: type[NumpyInterpolator] | type[ScipyInterpolator] | type[
         SplineInterpolator
     ]
->>>>>>> acff97f9
 
     interp1d_methods = get_args(Interp1dOptions)
     valid_methods = tuple(vv for v in get_args(InterpOptions) for vv in get_args(v))
