--- conflicted
+++ resolved
@@ -9,14 +9,8 @@
 from . import utils
 from .common import _contains_datetime_like_objects
 from .computation import apply_ufunc
-<<<<<<< HEAD
 from .duck_array_ops import dask_array_type, datetime_to_numeric
-from .pycompat import iteritems
-from .utils import OrderedSet, is_scalar
-=======
-from .duck_array_ops import dask_array_type
 from .utils import OrderedSet, datetime_to_numeric, is_scalar
->>>>>>> 6d207668
 from .variable import Variable, broadcast_variables
 
 
