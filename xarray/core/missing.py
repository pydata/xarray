--- conflicted
+++ resolved
@@ -6,14 +6,11 @@
 import numpy as np
 import pandas as pd
 
+from . import rolling
 from .computation import apply_ufunc
 from .npcompat import flip
-<<<<<<< HEAD
-from . import rolling
-=======
 from .pycompat import iteritems
 from .utils import is_scalar
->>>>>>> f3bbb3ef
 
 
 class BaseInterpolator(object):
