import enum
import functools
import operator
from collections import Counter, defaultdict
from contextlib import suppress
from dataclasses import dataclass, field
from datetime import timedelta
from typing import (
    TYPE_CHECKING,
    Any,
    Callable,
    Dict,
    Hashable,
    Iterable,
    List,
    Mapping,
    Optional,
    Tuple,
    Union,
)

import numpy as np
import pandas as pd
from packaging.version import Version

from . import duck_array_ops, nputils, utils
from .npcompat import DTypeLike
from .pycompat import (
    dask_array_type,
    dask_version,
    integer_types,
    is_duck_dask_array,
    sparse_array_type,
)
<<<<<<< HEAD
from .utils import is_duck_array, maybe_cast_to_coords_dtype
=======
from .types import T_Xarray
from .utils import either_dict_or_kwargs, get_valid_numpy_dtype

if TYPE_CHECKING:
    from .indexes import Index
    from .variable import Variable


@dataclass
class IndexSelResult:
    """Index query results.

    Attributes
    ----------
    dim_indexers: dict
        A dictionary where keys are array dimensions and values are
        location-based indexers.
    indexes: dict, optional
        New indexes to replace in the resulting DataArray or Dataset.
    variables : dict, optional
        New variables to replace in the resulting DataArray or Dataset.
    drop_coords : list, optional
        Coordinate(s) to drop in the resulting DataArray or Dataset.
    drop_indexes : list, optional
        Index(es) to drop in the resulting DataArray or Dataset.
    rename_dims : dict, optional
        A dictionary in the form ``{old_dim: new_dim}`` for dimension(s) to
        rename in the resulting DataArray or Dataset.

    """

    dim_indexers: Dict[Any, Any]
    indexes: Dict[Any, "Index"] = field(default_factory=dict)
    variables: Dict[Any, "Variable"] = field(default_factory=dict)
    drop_coords: List[Hashable] = field(default_factory=list)
    drop_indexes: List[Hashable] = field(default_factory=list)
    rename_dims: Dict[Any, Hashable] = field(default_factory=dict)

    def as_tuple(self):
        """Unlike ``dataclasses.astuple``, return a shallow copy.

        See https://stackoverflow.com/a/51802661

        """
        return (
            self.dim_indexers,
            self.indexes,
            self.variables,
            self.drop_coords,
            self.drop_indexes,
            self.rename_dims,
        )


def merge_sel_results(results: List[IndexSelResult]) -> IndexSelResult:
    all_dims_count = Counter([dim for res in results for dim in res.dim_indexers])
    duplicate_dims = {k: v for k, v in all_dims_count.items() if v > 1}

    if duplicate_dims:
        # TODO: this message is not right when combining indexe(s) queries with
        # location-based indexing on a dimension with no dimension-coordinate (failback)
        fmt_dims = [
            f"{dim!r}: {count} indexes involved"
            for dim, count in duplicate_dims.items()
        ]
        raise ValueError(
            "Xarray does not support label-based selection with more than one index "
            "over the following dimension(s):\n"
            + "\n".join(fmt_dims)
            + "\nSuggestion: use a multi-index for each of those dimension(s)."
        )

    dim_indexers = {}
    indexes = {}
    variables = {}
    drop_coords = []
    drop_indexes = []
    rename_dims = {}

    for res in results:
        dim_indexers.update(res.dim_indexers)
        indexes.update(res.indexes)
        variables.update(res.variables)
        drop_coords += res.drop_coords
        drop_indexes += res.drop_indexes
        rename_dims.update(res.rename_dims)

    return IndexSelResult(
        dim_indexers, indexes, variables, drop_coords, drop_indexes, rename_dims
    )


def group_indexers_by_index(
    obj: T_Xarray,
    indexers: Mapping[Any, Any],
    options: Mapping[str, Any],
) -> List[Tuple["Index", Dict[Any, Any]]]:
    """Returns a list of unique indexes and their corresponding indexers."""
    unique_indexes = {}
    grouped_indexers: Mapping[Union[int, None], Dict] = defaultdict(dict)

    for key, label in indexers.items():
        index: "Index" = obj.xindexes.get(key, None)

        if index is not None:
            index_id = id(index)
            unique_indexes[index_id] = index
            grouped_indexers[index_id][key] = label
        elif key in obj.coords:
            raise KeyError(f"no index found for coordinate {key!r}")
        elif key not in obj.dims:
            raise KeyError(f"{key!r} is not a valid dimension or coordinate")
        elif len(options):
            raise ValueError(
                f"cannot supply selection options {options!r} for dimension {key!r}"
                "that has no associated coordinate or index"
            )
        else:
            # key is a dimension without a "dimension-coordinate"
            # failback to location-based selection
            # TODO: depreciate this implicit behavior and suggest using isel instead?
            unique_indexes[None] = None
            grouped_indexers[None][key] = label

    return [(unique_indexes[k], grouped_indexers[k]) for k in unique_indexes]


def map_index_queries(
    obj: T_Xarray,
    indexers: Mapping[Any, Any],
    method=None,
    tolerance=None,
    **indexers_kwargs: Any,
) -> IndexSelResult:
    """Execute index queries from a DataArray / Dataset and label-based indexers
    and return the (merged) query results.

    """
    from .dataarray import DataArray

    # TODO benbovy - flexible indexes: remove when custom index options are available
    if method is None and tolerance is None:
        options = {}
    else:
        options = {"method": method, "tolerance": tolerance}

    indexers = either_dict_or_kwargs(indexers, indexers_kwargs, "map_index_queries")
    grouped_indexers = group_indexers_by_index(obj, indexers, options)

    results = []
    for index, labels in grouped_indexers:
        if index is None:
            # forward dimension indexers with no index/coordinate
            results.append(IndexSelResult(labels))
        else:
            results.append(index.sel(labels, **options))  # type: ignore[call-arg]

    merged = merge_sel_results(results)

    # drop dimension coordinates found in dimension indexers
    # (also drop multi-index if any)
    # (.sel() already ensures alignment)
    for k, v in merged.dim_indexers.items():
        if isinstance(v, DataArray):
            if k in v._indexes:
                v = v.reset_index(k)
            drop_coords = [name for name in v._coords if name in merged.dim_indexers]
            merged.dim_indexers[k] = v.drop_vars(drop_coords)

    return merged
>>>>>>> 3ead17ea


def expanded_indexer(key, ndim):
    """Given a key for indexing an ndarray, return an equivalent key which is a
    tuple with length equal to the number of dimensions.

    The expansion is done by replacing all `Ellipsis` items with the right
    number of full slices and then padding the key with full slices so that it
    reaches the appropriate dimensionality.
    """
    if not isinstance(key, tuple):
        # numpy treats non-tuple keys equivalent to tuples of length 1
        key = (key,)
    new_key = []
    # handling Ellipsis right is a little tricky, see:
    # https://numpy.org/doc/stable/reference/arrays.indexing.html#advanced-indexing
    found_ellipsis = False
    for k in key:
        if k is Ellipsis:
            if not found_ellipsis:
                new_key.extend((ndim + 1 - len(key)) * [slice(None)])
                found_ellipsis = True
            else:
                new_key.append(slice(None))
        else:
            new_key.append(k)
    if len(new_key) > ndim:
        raise IndexError("too many indices")
    new_key.extend((ndim - len(new_key)) * [slice(None)])
    return tuple(new_key)


def _expand_slice(slice_, size):
    return np.arange(*slice_.indices(size))


def _normalize_slice(sl, size):
    """Ensure that given slice only contains positive start and stop values
    (stop can be -1 for full-size slices with negative steps, e.g. [-10::-1])"""
    return slice(*sl.indices(size))


def slice_slice(old_slice, applied_slice, size):
    """Given a slice and the size of the dimension to which it will be applied,
    index it with another slice to return a new slice equivalent to applying
    the slices sequentially
    """
    old_slice = _normalize_slice(old_slice, size)

    size_after_old_slice = len(range(old_slice.start, old_slice.stop, old_slice.step))
    if size_after_old_slice == 0:
        # nothing left after applying first slice
        return slice(0)

    applied_slice = _normalize_slice(applied_slice, size_after_old_slice)

    start = old_slice.start + applied_slice.start * old_slice.step
    if start < 0:
        # nothing left after applying second slice
        # (can only happen for old_slice.step < 0, e.g. [10::-1], [20:])
        return slice(0)

    stop = old_slice.start + applied_slice.stop * old_slice.step
    if stop < 0:
        stop = None

    step = old_slice.step * applied_slice.step

    return slice(start, stop, step)


def _index_indexer_1d(old_indexer, applied_indexer, size):
    assert isinstance(applied_indexer, integer_types + (slice, np.ndarray))
    if isinstance(applied_indexer, slice) and applied_indexer == slice(None):
        # shortcut for the usual case
        return old_indexer
    if isinstance(old_indexer, slice):
        if isinstance(applied_indexer, slice):
            indexer = slice_slice(old_indexer, applied_indexer, size)
        else:
            indexer = _expand_slice(old_indexer, size)[applied_indexer]
    else:
        indexer = old_indexer[applied_indexer]
    return indexer


class ExplicitIndexer:
    """Base class for explicit indexer objects.

    ExplicitIndexer objects wrap a tuple of values given by their ``tuple``
    property. These tuples should always have length equal to the number of
    dimensions on the indexed array.

    Do not instantiate BaseIndexer objects directly: instead, use one of the
    sub-classes BasicIndexer, OuterIndexer or VectorizedIndexer.
    """

    __slots__ = ("_key",)

    def __init__(self, key):
        if type(self) is ExplicitIndexer:
            raise TypeError("cannot instantiate base ExplicitIndexer objects")
        self._key = tuple(key)

    @property
    def tuple(self):
        return self._key

    def __repr__(self):
        return f"{type(self).__name__}({self.tuple})"


def as_integer_or_none(value):
    return None if value is None else operator.index(value)


def as_integer_slice(value):
    start = as_integer_or_none(value.start)
    stop = as_integer_or_none(value.stop)
    step = as_integer_or_none(value.step)
    return slice(start, stop, step)


class BasicIndexer(ExplicitIndexer):
    """Tuple for basic indexing.

    All elements should be int or slice objects. Indexing follows NumPy's
    rules for basic indexing: each axis is independently sliced and axes
    indexed with an integer are dropped from the result.
    """

    __slots__ = ()

    def __init__(self, key):
        if not isinstance(key, tuple):
            raise TypeError(f"key must be a tuple: {key!r}")

        new_key = []
        for k in key:
            if isinstance(k, integer_types):
                k = int(k)
            elif isinstance(k, slice):
                k = as_integer_slice(k)
            else:
                raise TypeError(
                    f"unexpected indexer type for {type(self).__name__}: {k!r}"
                )
            new_key.append(k)

        super().__init__(new_key)


class OuterIndexer(ExplicitIndexer):
    """Tuple for outer/orthogonal indexing.

    All elements should be int, slice or 1-dimensional np.ndarray objects with
    an integer dtype. Indexing is applied independently along each axis, and
    axes indexed with an integer are dropped from the result. This type of
    indexing works like MATLAB/Fortran.
    """

    __slots__ = ()

    def __init__(self, key):
        if not isinstance(key, tuple):
            raise TypeError(f"key must be a tuple: {key!r}")

        new_key = []
        for k in key:
            if isinstance(k, integer_types):
                k = int(k)
            elif isinstance(k, slice):
                k = as_integer_slice(k)
            elif is_duck_array(k):
                if not np.issubdtype(k.dtype, np.integer):
                    raise TypeError(
                        f"invalid indexer array, does not have integer dtype: {k!r}"
                    )
                if k.ndim != 1:
                    raise TypeError(
                        f"invalid indexer array for {type(self).__name__}; must have "
                        f"exactly 1 dimension: {k!r}"
                    )
                k = k.astype(np.int64)
            else:
                raise TypeError(
                    f"unexpected indexer type for {type(self).__name__}: {k!r}"
                )
            new_key.append(k)

        super().__init__(new_key)


class VectorizedIndexer(ExplicitIndexer):
    """Tuple for vectorized indexing.

    All elements should be slice or N-dimensional np.ndarray objects with an
    integer dtype and the same number of dimensions. Indexing follows proposed
    rules for np.ndarray.vindex, which matches NumPy's advanced indexing rules
    (including broadcasting) except sliced axes are always moved to the end:
    https://github.com/numpy/numpy/pull/6256
    """

    __slots__ = ()

    def __init__(self, key):
        if not isinstance(key, tuple):
            raise TypeError(f"key must be a tuple: {key!r}")

        new_key = []
        ndim = None
        for k in key:
            if isinstance(k, slice):
                k = as_integer_slice(k)
            elif is_duck_array(k):
                if not np.issubdtype(k.dtype, np.integer):
                    raise TypeError(
                        f"invalid indexer array, does not have integer dtype: {k!r}"
                    )
                if ndim is None:
                    ndim = k.ndim
                elif ndim != k.ndim:
                    ndims = [k.ndim for k in key if isinstance(k, np.ndarray)]
                    raise ValueError(
                        "invalid indexer key: ndarray arguments "
                        f"have different numbers of dimensions: {ndims}"
                    )
                k = k.astype(np.int64)
            else:
                raise TypeError(
                    f"unexpected indexer type for {type(self).__name__}: {k!r}"
                )
            new_key.append(k)

        super().__init__(new_key)


class ExplicitlyIndexed:
    """Mixin to mark support for Indexer subclasses in indexing."""

    __slots__ = ()


class ExplicitlyIndexedNDArrayMixin(utils.NDArrayMixin, ExplicitlyIndexed):
    __slots__ = ()

    def __array__(self, dtype=None):
        key = BasicIndexer((slice(None),) * self.ndim)
        return np.asarray(self[key], dtype=dtype)


class ImplicitToExplicitIndexingAdapter(utils.NDArrayMixin):
    """Wrap an array, converting tuples into the indicated explicit indexer."""

    __slots__ = ("array", "indexer_cls")

    def __init__(self, array, indexer_cls=BasicIndexer):
        self.array = as_indexable(array)
        self.indexer_cls = indexer_cls

    def __array__(self, dtype=None):
        return np.asarray(self.array, dtype=dtype)

    def __getitem__(self, key):
        key = expanded_indexer(key, self.ndim)
        result = self.array[self.indexer_cls(key)]
        if isinstance(result, ExplicitlyIndexed):
            return type(self)(result, self.indexer_cls)
        else:
            # Sometimes explicitly indexed arrays return NumPy arrays or
            # scalars.
            return result


class LazilyIndexedArray(ExplicitlyIndexedNDArrayMixin):
    """Wrap an array to make basic and outer indexing lazy."""

    __slots__ = ("array", "key")

    def __init__(self, array, key=None):
        """
        Parameters
        ----------
        array : array_like
            Array like object to index.
        key : ExplicitIndexer, optional
            Array indexer. If provided, it is assumed to already be in
            canonical expanded form.
        """
        if isinstance(array, type(self)) and key is None:
            # unwrap
            key = array.key
            array = array.array

        if key is None:
            key = BasicIndexer((slice(None),) * array.ndim)

        self.array = as_indexable(array)
        self.key = key

    def _updated_key(self, new_key):
        iter_new_key = iter(expanded_indexer(new_key.tuple, self.ndim))
        full_key = []
        for size, k in zip(self.array.shape, self.key.tuple):
            if isinstance(k, integer_types):
                full_key.append(k)
            else:
                full_key.append(_index_indexer_1d(k, next(iter_new_key), size))
        full_key = tuple(full_key)

        if all(isinstance(k, integer_types + (slice,)) for k in full_key):
            return BasicIndexer(full_key)
        return OuterIndexer(full_key)

    @property
    def shape(self):
        shape = []
        for size, k in zip(self.array.shape, self.key.tuple):
            if isinstance(k, slice):
                shape.append(len(range(*k.indices(size))))
            elif isinstance(k, np.ndarray):
                shape.append(k.size)
        return tuple(shape)

    def __array__(self, dtype=None):
        array = as_indexable(self.array)
        return np.asarray(array[self.key], dtype=None)

    def transpose(self, order):
        return LazilyVectorizedIndexedArray(self.array, self.key).transpose(order)

    def __getitem__(self, indexer):
        if isinstance(indexer, VectorizedIndexer):
            array = LazilyVectorizedIndexedArray(self.array, self.key)
            return array[indexer]
        return type(self)(self.array, self._updated_key(indexer))

    def __setitem__(self, key, value):
        if isinstance(key, VectorizedIndexer):
            raise NotImplementedError(
                "Lazy item assignment with the vectorized indexer is not yet "
                "implemented. Load your data first by .load() or compute()."
            )
        full_key = self._updated_key(key)
        self.array[full_key] = value

    def __repr__(self):
        return f"{type(self).__name__}(array={self.array!r}, key={self.key!r})"


# keep an alias to the old name for external backends pydata/xarray#5111
LazilyOuterIndexedArray = LazilyIndexedArray


class LazilyVectorizedIndexedArray(ExplicitlyIndexedNDArrayMixin):
    """Wrap an array to make vectorized indexing lazy."""

    __slots__ = ("array", "key")

    def __init__(self, array, key):
        """
        Parameters
        ----------
        array : array_like
            Array like object to index.
        key : VectorizedIndexer
        """
        if isinstance(key, (BasicIndexer, OuterIndexer)):
            self.key = _outer_to_vectorized_indexer(key, array.shape)
        else:
            self.key = _arrayize_vectorized_indexer(key, array.shape)
        self.array = as_indexable(array)

    @property
    def shape(self):
        return np.broadcast(*self.key.tuple).shape

    def __array__(self, dtype=None):
        return np.asarray(self.array[self.key], dtype=None)

    def _updated_key(self, new_key):
        return _combine_indexers(self.key, self.shape, new_key)

    def __getitem__(self, indexer):
        # If the indexed array becomes a scalar, return LazilyIndexedArray
        if all(isinstance(ind, integer_types) for ind in indexer.tuple):
            key = BasicIndexer(tuple(k[indexer.tuple] for k in self.key.tuple))
            return LazilyIndexedArray(self.array, key)
        return type(self)(self.array, self._updated_key(indexer))

    def transpose(self, order):
        key = VectorizedIndexer(tuple(k.transpose(order) for k in self.key.tuple))
        return type(self)(self.array, key)

    def __setitem__(self, key, value):
        raise NotImplementedError(
            "Lazy item assignment with the vectorized indexer is not yet "
            "implemented. Load your data first by .load() or compute()."
        )

    def __repr__(self):
        return f"{type(self).__name__}(array={self.array!r}, key={self.key!r})"


def _wrap_numpy_scalars(array):
    """Wrap NumPy scalars in 0d arrays."""
    if np.isscalar(array):
        return np.array(array)
    else:
        return array


class CopyOnWriteArray(ExplicitlyIndexedNDArrayMixin):
    __slots__ = ("array", "_copied")

    def __init__(self, array):
        self.array = as_indexable(array)
        self._copied = False

    def _ensure_copied(self):
        if not self._copied:
            self.array = as_indexable(np.array(self.array))
            self._copied = True

    def __array__(self, dtype=None):
        return np.asarray(self.array, dtype=dtype)

    def __getitem__(self, key):
        return type(self)(_wrap_numpy_scalars(self.array[key]))

    def transpose(self, order):
        return self.array.transpose(order)

    def __setitem__(self, key, value):
        self._ensure_copied()
        self.array[key] = value

    def __deepcopy__(self, memo):
        # CopyOnWriteArray is used to wrap backend array objects, which might
        # point to files on disk, so we can't rely on the default deepcopy
        # implementation.
        return type(self)(self.array)


class MemoryCachedArray(ExplicitlyIndexedNDArrayMixin):
    __slots__ = ("array",)

    def __init__(self, array):
        self.array = _wrap_numpy_scalars(as_indexable(array))

    def _ensure_cached(self):
        if not isinstance(self.array, NumpyIndexingAdapter):
            self.array = NumpyIndexingAdapter(np.asarray(self.array))

    def __array__(self, dtype=None):
        self._ensure_cached()
        return np.asarray(self.array, dtype=dtype)

    def __getitem__(self, key):
        return type(self)(_wrap_numpy_scalars(self.array[key]))

    def transpose(self, order):
        return self.array.transpose(order)

    def __setitem__(self, key, value):
        self.array[key] = value


def as_indexable(array):
    """
    This function always returns a ExplicitlyIndexed subclass,
    so that the vectorized indexing is always possible with the returned
    object.
    """
    if isinstance(array, ExplicitlyIndexed):
        return array
    if isinstance(array, np.ndarray):
        return NumpyIndexingAdapter(array)
    if isinstance(array, pd.Index):
        return PandasIndexingAdapter(array)
    if isinstance(array, dask_array_type):
        return DaskIndexingAdapter(array)
    if hasattr(array, "__array_function__"):
        return NdArrayLikeIndexingAdapter(array)

    raise TypeError(f"Invalid array type: {type(array)}")


def _outer_to_vectorized_indexer(key, shape):
    """Convert an OuterIndexer into an vectorized indexer.

    Parameters
    ----------
    key : Outer/Basic Indexer
        An indexer to convert.
    shape : tuple
        Shape of the array subject to the indexing.

    Returns
    -------
    VectorizedIndexer
        Tuple suitable for use to index a NumPy array with vectorized indexing.
        Each element is an array: broadcasting them together gives the shape
        of the result.
    """
    key = key.tuple

    n_dim = len([k for k in key if not isinstance(k, integer_types)])
    i_dim = 0
    new_key = []
    for k, size in zip(key, shape):
        if isinstance(k, integer_types):
            new_key.append(np.array(k).reshape((1,) * n_dim))
        else:  # np.ndarray or slice
            if isinstance(k, slice):
                k = np.arange(*k.indices(size))
            assert k.dtype.kind in {"i", "u"}
            shape = [(1,) * i_dim + (k.size,) + (1,) * (n_dim - i_dim - 1)]
            new_key.append(k.reshape(*shape))
            i_dim += 1
    return VectorizedIndexer(tuple(new_key))


def _outer_to_numpy_indexer(key, shape):
    """Convert an OuterIndexer into an indexer for NumPy.

    Parameters
    ----------
    key : Basic/OuterIndexer
        An indexer to convert.
    shape : tuple
        Shape of the array subject to the indexing.

    Returns
    -------
    tuple
        Tuple suitable for use to index a NumPy array.
    """
    if len([k for k in key.tuple if not isinstance(k, slice)]) <= 1:
        # If there is only one vector and all others are slice,
        # it can be safely used in mixed basic/advanced indexing.
        # Boolean index should already be converted to integer array.
        return key.tuple
    else:
        return _outer_to_vectorized_indexer(key, shape).tuple


def _combine_indexers(old_key, shape, new_key):
    """Combine two indexers.

    Parameters
    ----------
    old_key : ExplicitIndexer
        The first indexer for the original array
    shape : tuple of ints
        Shape of the original array to be indexed by old_key
    new_key
        The second indexer for indexing original[old_key]
    """
    if not isinstance(old_key, VectorizedIndexer):
        old_key = _outer_to_vectorized_indexer(old_key, shape)
    if len(old_key.tuple) == 0:
        return new_key

    new_shape = np.broadcast(*old_key.tuple).shape
    if isinstance(new_key, VectorizedIndexer):
        new_key = _arrayize_vectorized_indexer(new_key, new_shape)
    else:
        new_key = _outer_to_vectorized_indexer(new_key, new_shape)

    return VectorizedIndexer(
        tuple(o[new_key.tuple] for o in np.broadcast_arrays(*old_key.tuple))
    )


@enum.unique
class IndexingSupport(enum.Enum):
    # for backends that support only basic indexer
    BASIC = 0
    # for backends that support basic / outer indexer
    OUTER = 1
    # for backends that support outer indexer including at most 1 vector.
    OUTER_1VECTOR = 2
    # for backends that support full vectorized indexer.
    VECTORIZED = 3


def explicit_indexing_adapter(
    key: ExplicitIndexer,
    shape: Tuple[int, ...],
    indexing_support: IndexingSupport,
    raw_indexing_method: Callable,
) -> Any:
    """Support explicit indexing by delegating to a raw indexing method.

    Outer and/or vectorized indexers are supported by indexing a second time
    with a NumPy array.

    Parameters
    ----------
    key : ExplicitIndexer
        Explicit indexing object.
    shape : Tuple[int, ...]
        Shape of the indexed array.
    indexing_support : IndexingSupport enum
        Form of indexing supported by raw_indexing_method.
    raw_indexing_method : callable
        Function (like ndarray.__getitem__) that when called with indexing key
        in the form of a tuple returns an indexed array.

    Returns
    -------
    Indexing result, in the form of a duck numpy-array.
    """
    raw_key, numpy_indices = decompose_indexer(key, shape, indexing_support)
    result = raw_indexing_method(raw_key.tuple)
    if numpy_indices.tuple:
        # index the loaded np.ndarray
        result = NumpyIndexingAdapter(np.asarray(result))[numpy_indices]
    return result


def decompose_indexer(
    indexer: ExplicitIndexer, shape: Tuple[int, ...], indexing_support: IndexingSupport
) -> Tuple[ExplicitIndexer, ExplicitIndexer]:
    if isinstance(indexer, VectorizedIndexer):
        return _decompose_vectorized_indexer(indexer, shape, indexing_support)
    if isinstance(indexer, (BasicIndexer, OuterIndexer)):
        return _decompose_outer_indexer(indexer, shape, indexing_support)
    raise TypeError(f"unexpected key type: {indexer}")


def _decompose_slice(key, size):
    """convert a slice to successive two slices. The first slice always has
    a positive step.
    """
    start, stop, step = key.indices(size)
    if step > 0:
        # If key already has a positive step, use it as is in the backend
        return key, slice(None)
    else:
        # determine stop precisely for step > 1 case
        # e.g. [98:2:-2] -> [98:3:-2]
        stop = start + int((stop - start - 1) / step) * step + 1
        start, stop = stop + 1, start + 1
        return slice(start, stop, -step), slice(None, None, -1)


def _decompose_vectorized_indexer(
    indexer: VectorizedIndexer,
    shape: Tuple[int, ...],
    indexing_support: IndexingSupport,
) -> Tuple[ExplicitIndexer, ExplicitIndexer]:
    """
    Decompose vectorized indexer to the successive two indexers, where the
    first indexer will be used to index backend arrays, while the second one
    is used to index loaded on-memory np.ndarray.

    Parameters
    ----------
    indexer : VectorizedIndexer
    indexing_support : one of IndexerSupport entries

    Returns
    -------
    backend_indexer: OuterIndexer or BasicIndexer
    np_indexers: an ExplicitIndexer (VectorizedIndexer / BasicIndexer)

    Notes
    -----
    This function is used to realize the vectorized indexing for the backend
    arrays that only support basic or outer indexing.

    As an example, let us consider to index a few elements from a backend array
    with a vectorized indexer ([0, 3, 1], [2, 3, 2]).
    Even if the backend array only supports outer indexing, it is more
    efficient to load a subslice of the array than loading the entire array,

    >>> array = np.arange(36).reshape(6, 6)
    >>> backend_indexer = OuterIndexer((np.array([0, 1, 3]), np.array([2, 3])))
    >>> # load subslice of the array
    ... array = NumpyIndexingAdapter(array)[backend_indexer]
    >>> np_indexer = VectorizedIndexer((np.array([0, 2, 1]), np.array([0, 1, 0])))
    >>> # vectorized indexing for on-memory np.ndarray.
    ... NumpyIndexingAdapter(array)[np_indexer]
    array([ 2, 21,  8])
    """
    assert isinstance(indexer, VectorizedIndexer)

    if indexing_support is IndexingSupport.VECTORIZED:
        return indexer, BasicIndexer(())

    backend_indexer_elems = []
    np_indexer_elems = []
    # convert negative indices
    indexer_elems = [
        np.where(k < 0, k + s, k) if isinstance(k, np.ndarray) else k
        for k, s in zip(indexer.tuple, shape)
    ]

    for k, s in zip(indexer_elems, shape):
        if isinstance(k, slice):
            # If it is a slice, then we will slice it as-is
            # (but make its step positive) in the backend,
            # and then use all of it (slice(None)) for the in-memory portion.
            bk_slice, np_slice = _decompose_slice(k, s)
            backend_indexer_elems.append(bk_slice)
            np_indexer_elems.append(np_slice)
        else:
            # If it is a (multidimensional) np.ndarray, just pickup the used
            # keys without duplication and store them as a 1d-np.ndarray.
            oind, vind = np.unique(k, return_inverse=True)
            backend_indexer_elems.append(oind)
            np_indexer_elems.append(vind.reshape(*k.shape))

    backend_indexer = OuterIndexer(tuple(backend_indexer_elems))
    np_indexer = VectorizedIndexer(tuple(np_indexer_elems))

    if indexing_support is IndexingSupport.OUTER:
        return backend_indexer, np_indexer

    # If the backend does not support outer indexing,
    # backend_indexer (OuterIndexer) is also decomposed.
    backend_indexer1, np_indexer1 = _decompose_outer_indexer(
        backend_indexer, shape, indexing_support
    )
    np_indexer = _combine_indexers(np_indexer1, shape, np_indexer)
    return backend_indexer1, np_indexer


def _decompose_outer_indexer(
    indexer: Union[BasicIndexer, OuterIndexer],
    shape: Tuple[int, ...],
    indexing_support: IndexingSupport,
) -> Tuple[ExplicitIndexer, ExplicitIndexer]:
    """
    Decompose outer indexer to the successive two indexers, where the
    first indexer will be used to index backend arrays, while the second one
    is used to index the loaded on-memory np.ndarray.

    Parameters
    ----------
    indexer : OuterIndexer or BasicIndexer
    indexing_support : One of the entries of IndexingSupport

    Returns
    -------
    backend_indexer: OuterIndexer or BasicIndexer
    np_indexers: an ExplicitIndexer (OuterIndexer / BasicIndexer)

    Notes
    -----
    This function is used to realize the vectorized indexing for the backend
    arrays that only support basic or outer indexing.

    As an example, let us consider to index a few elements from a backend array
    with a orthogonal indexer ([0, 3, 1], [2, 3, 2]).
    Even if the backend array only supports basic indexing, it is more
    efficient to load a subslice of the array than loading the entire array,

    >>> array = np.arange(36).reshape(6, 6)
    >>> backend_indexer = BasicIndexer((slice(0, 3), slice(2, 4)))
    >>> # load subslice of the array
    ... array = NumpyIndexingAdapter(array)[backend_indexer]
    >>> np_indexer = OuterIndexer((np.array([0, 2, 1]), np.array([0, 1, 0])))
    >>> # outer indexing for on-memory np.ndarray.
    ... NumpyIndexingAdapter(array)[np_indexer]
    array([[ 2,  3,  2],
           [14, 15, 14],
           [ 8,  9,  8]])
    """
    if indexing_support == IndexingSupport.VECTORIZED:
        return indexer, BasicIndexer(())
    assert isinstance(indexer, (OuterIndexer, BasicIndexer))

    backend_indexer: List[Any] = []
    np_indexer = []
    # make indexer positive
    pos_indexer: list[np.ndarray | int | np.number] = []
    for k, s in zip(indexer.tuple, shape):
        if isinstance(k, np.ndarray):
            pos_indexer.append(np.where(k < 0, k + s, k))
        elif isinstance(k, integer_types) and k < 0:
            pos_indexer.append(k + s)
        else:
            pos_indexer.append(k)
    indexer_elems = pos_indexer

    if indexing_support is IndexingSupport.OUTER_1VECTOR:
        # some backends such as h5py supports only 1 vector in indexers
        # We choose the most efficient axis
        gains = [
            (np.max(k) - np.min(k) + 1.0) / len(np.unique(k))
            if isinstance(k, np.ndarray)
            else 0
            for k in indexer_elems
        ]
        array_index = np.argmax(np.array(gains)) if len(gains) > 0 else None

        for i, (k, s) in enumerate(zip(indexer_elems, shape)):
            if isinstance(k, np.ndarray) and i != array_index:
                # np.ndarray key is converted to slice that covers the entire
                # entries of this key.
                backend_indexer.append(slice(np.min(k), np.max(k) + 1))
                np_indexer.append(k - np.min(k))
            elif isinstance(k, np.ndarray):
                # Remove duplicates and sort them in the increasing order
                pkey, ekey = np.unique(k, return_inverse=True)
                backend_indexer.append(pkey)
                np_indexer.append(ekey)
            elif isinstance(k, integer_types):
                backend_indexer.append(k)
            else:  # slice:  convert positive step slice for backend
                bk_slice, np_slice = _decompose_slice(k, s)
                backend_indexer.append(bk_slice)
                np_indexer.append(np_slice)

        return (OuterIndexer(tuple(backend_indexer)), OuterIndexer(tuple(np_indexer)))

    if indexing_support == IndexingSupport.OUTER:
        for k, s in zip(indexer_elems, shape):
            if isinstance(k, slice):
                # slice:  convert positive step slice for backend
                bk_slice, np_slice = _decompose_slice(k, s)
                backend_indexer.append(bk_slice)
                np_indexer.append(np_slice)
            elif isinstance(k, integer_types):
                backend_indexer.append(k)
            elif isinstance(k, np.ndarray) and (np.diff(k) >= 0).all():
                backend_indexer.append(k)
                np_indexer.append(slice(None))
            else:
                # Remove duplicates and sort them in the increasing order
                oind, vind = np.unique(k, return_inverse=True)
                backend_indexer.append(oind)
                np_indexer.append(vind.reshape(*k.shape))

        return (OuterIndexer(tuple(backend_indexer)), OuterIndexer(tuple(np_indexer)))

    # basic indexer
    assert indexing_support == IndexingSupport.BASIC

    for k, s in zip(indexer_elems, shape):
        if isinstance(k, np.ndarray):
            # np.ndarray key is converted to slice that covers the entire
            # entries of this key.
            backend_indexer.append(slice(np.min(k), np.max(k) + 1))
            np_indexer.append(k - np.min(k))
        elif isinstance(k, integer_types):
            backend_indexer.append(k)
        else:  # slice:  convert positive step slice for backend
            bk_slice, np_slice = _decompose_slice(k, s)
            backend_indexer.append(bk_slice)
            np_indexer.append(np_slice)

    return (BasicIndexer(tuple(backend_indexer)), OuterIndexer(tuple(np_indexer)))


def _arrayize_vectorized_indexer(indexer, shape):
    """Return an identical vindex but slices are replaced by arrays"""
    slices = [v for v in indexer.tuple if isinstance(v, slice)]
    if len(slices) == 0:
        return indexer

    arrays = [v for v in indexer.tuple if isinstance(v, np.ndarray)]
    n_dim = arrays[0].ndim if len(arrays) > 0 else 0
    i_dim = 0
    new_key = []
    for v, size in zip(indexer.tuple, shape):
        if isinstance(v, np.ndarray):
            new_key.append(np.reshape(v, v.shape + (1,) * len(slices)))
        else:  # slice
            shape = (1,) * (n_dim + i_dim) + (-1,) + (1,) * (len(slices) - i_dim - 1)
            new_key.append(np.arange(*v.indices(size)).reshape(shape))
            i_dim += 1
    return VectorizedIndexer(tuple(new_key))


def _dask_array_with_chunks_hint(array, chunks):
    """Create a dask array using the chunks hint for dimensions of size > 1."""
    import dask.array as da

    if len(chunks) < array.ndim:
        raise ValueError("not enough chunks in hint")
    new_chunks = []
    for chunk, size in zip(chunks, array.shape):
        new_chunks.append(chunk if size > 1 else (1,))
    return da.from_array(array, new_chunks)


def _logical_any(args):
    return functools.reduce(operator.or_, args)


def _masked_result_drop_slice(key, data=None):

    key = (k for k in key if not isinstance(k, slice))
    chunks_hint = getattr(data, "chunks", None)

    new_keys = []
    for k in key:
        if isinstance(k, np.ndarray):
            if is_duck_dask_array(data):
                new_keys.append(_dask_array_with_chunks_hint(k, chunks_hint))
            elif isinstance(data, sparse_array_type):
                import sparse

                new_keys.append(sparse.COO.from_numpy(k))
            else:
                new_keys.append(k)
        else:
            new_keys.append(k)

    mask = _logical_any(k == -1 for k in new_keys)
    return mask


def create_mask(indexer, shape, data=None):
    """Create a mask for indexing with a fill-value.

    Parameters
    ----------
    indexer : ExplicitIndexer
        Indexer with -1 in integer or ndarray value to indicate locations in
        the result that should be masked.
    shape : tuple
        Shape of the array being indexed.
    data : optional
        Data for which mask is being created. If data is a dask arrays, its chunks
        are used as a hint for chunks on the resulting mask. If data is a sparse
        array, the returned mask is also a sparse array.

    Returns
    -------
    mask : bool, np.ndarray, SparseArray or dask.array.Array with dtype=bool
        Same type as data. Has the same shape as the indexing result.
    """
    if isinstance(indexer, OuterIndexer):
        key = _outer_to_vectorized_indexer(indexer, shape).tuple
        assert not any(isinstance(k, slice) for k in key)
        mask = _masked_result_drop_slice(key, data)

    elif isinstance(indexer, VectorizedIndexer):
        key = indexer.tuple
        base_mask = _masked_result_drop_slice(key, data)
        slice_shape = tuple(
            np.arange(*k.indices(size)).size
            for k, size in zip(key, shape)
            if isinstance(k, slice)
        )
        expanded_mask = base_mask[(Ellipsis,) + (np.newaxis,) * len(slice_shape)]
        mask = duck_array_ops.broadcast_to(expanded_mask, base_mask.shape + slice_shape)

    elif isinstance(indexer, BasicIndexer):
        mask = any(k == -1 for k in indexer.tuple)

    else:
        raise TypeError(f"unexpected key type: {type(indexer)}")

    return mask


def _posify_mask_subindexer(index):
    """Convert masked indices in a flat array to the nearest unmasked index.

    Parameters
    ----------
    index : np.ndarray
        One dimensional ndarray with dtype=int.

    Returns
    -------
    np.ndarray
        One dimensional ndarray with all values equal to -1 replaced by an
        adjacent non-masked element.
    """
    masked = index == -1
    unmasked_locs = np.flatnonzero(~masked)
    if not unmasked_locs.size:
        # indexing unmasked_locs is invalid
        return np.zeros_like(index)
    masked_locs = np.flatnonzero(masked)
    prev_value = np.maximum(0, np.searchsorted(unmasked_locs, masked_locs) - 1)
    new_index = index.copy()
    new_index[masked_locs] = index[unmasked_locs[prev_value]]
    return new_index


def posify_mask_indexer(indexer):
    """Convert masked values (-1) in an indexer to nearest unmasked values.

    This routine is useful for dask, where it can be much faster to index
    adjacent points than arbitrary points from the end of an array.

    Parameters
    ----------
    indexer : ExplicitIndexer
        Input indexer.

    Returns
    -------
    ExplicitIndexer
        Same type of input, with all values in ndarray keys equal to -1
        replaced by an adjacent non-masked element.
    """
    key = tuple(
        _posify_mask_subindexer(k.ravel()).reshape(k.shape)
        if isinstance(k, np.ndarray)
        else k
        for k in indexer.tuple
    )
    return type(indexer)(key)


def is_fancy_indexer(indexer: Any) -> bool:
    """Return False if indexer is a int, slice, a 1-dimensional list, or a 0 or
    1-dimensional ndarray; in all other cases return True
    """
    if isinstance(indexer, (int, slice)):
        return False
    if isinstance(indexer, np.ndarray):
        return indexer.ndim > 1
    if isinstance(indexer, list):
        return bool(indexer) and not isinstance(indexer[0], int)
    return True


class NumpyIndexingAdapter(ExplicitlyIndexedNDArrayMixin):
    """Wrap a NumPy array to use explicit indexing."""

    __slots__ = ("array",)

    def __init__(self, array):
        # In NumpyIndexingAdapter we only allow to store bare np.ndarray
        if not isinstance(array, np.ndarray):
            raise TypeError(
                "NumpyIndexingAdapter only wraps np.ndarray. "
                "Trying to wrap {}".format(type(array))
            )
        self.array = array

    def _indexing_array_and_key(self, key):
        if isinstance(key, OuterIndexer):
            array = self.array
            key = _outer_to_numpy_indexer(key, self.array.shape)
        elif isinstance(key, VectorizedIndexer):
            array = nputils.NumpyVIndexAdapter(self.array)
            key = key.tuple
        elif isinstance(key, BasicIndexer):
            array = self.array
            # We want 0d slices rather than scalars. This is achieved by
            # appending an ellipsis (see
            # https://numpy.org/doc/stable/reference/arrays.indexing.html#detailed-notes).
            key = key.tuple + (Ellipsis,)
        else:
            raise TypeError(f"unexpected key type: {type(key)}")

        return array, key

    def transpose(self, order):
        return self.array.transpose(order)

    def __getitem__(self, key):
        array, key = self._indexing_array_and_key(key)
        return array[key]

    def __setitem__(self, key, value):
        array, key = self._indexing_array_and_key(key)
        try:
            array[key] = value
        except ValueError:
            # More informative exception if read-only view
            if not array.flags.writeable and not array.flags.owndata:
                raise ValueError(
                    "Assignment destination is a view.  "
                    "Do you want to .copy() array first?"
                )
            else:
                raise


class NdArrayLikeIndexingAdapter(NumpyIndexingAdapter):
    __slots__ = ("array",)

    def __init__(self, array):
        if not hasattr(array, "__array_function__"):
            raise TypeError(
                "NdArrayLikeIndexingAdapter must wrap an object that "
                "implements the __array_function__ protocol"
            )
        self.array = array


class DaskIndexingAdapter(ExplicitlyIndexedNDArrayMixin):
    """Wrap a dask array to support explicit indexing."""

    __slots__ = ("array",)

    def __init__(self, array):
        """This adapter is created in Variable.__getitem__ in
        Variable._broadcast_indexes.
        """
        self.array = array

    def __getitem__(self, key):

        if not isinstance(key, VectorizedIndexer):
            # if possible, short-circuit when keys are effectively slice(None)
            # This preserves dask name and passes lazy array equivalence checks
            # (see duck_array_ops.lazy_array_equiv)
            rewritten_indexer = False
            new_indexer = []
            for idim, k in enumerate(key.tuple):
                if isinstance(k, Iterable) and (
                    not is_duck_dask_array(k)
                    and duck_array_ops.array_equiv(k, np.arange(self.array.shape[idim]))
                ):
                    new_indexer.append(slice(None))
                    rewritten_indexer = True
                else:
                    new_indexer.append(k)
            if rewritten_indexer:
                key = type(key)(tuple(new_indexer))

        if isinstance(key, BasicIndexer):
            return self.array[key.tuple]
        elif isinstance(key, VectorizedIndexer):
            return self.array.vindex[key.tuple]
        else:
            assert isinstance(key, OuterIndexer)
            key = key.tuple
            try:
                return self.array[key]
            except NotImplementedError:
                # manual orthogonal indexing.
                # TODO: port this upstream into dask in a saner way.
                value = self.array
                for axis, subkey in reversed(list(enumerate(key))):
                    value = value[(slice(None),) * axis + (subkey,)]
                return value

    def __setitem__(self, key, value):
        if dask_version >= Version("2021.04.1"):
            if isinstance(key, BasicIndexer):
                self.array[key.tuple] = value
            elif isinstance(key, VectorizedIndexer):
                self.array.vindex[key.tuple] = value
            elif isinstance(key, OuterIndexer):
                num_non_slices = sum(
                    0 if isinstance(k, slice) else 1 for k in key.tuple
                )
                if num_non_slices > 1:
                    raise NotImplementedError(
                        "xarray can't set arrays with multiple "
                        "array indices to dask yet."
                    )
                self.array[key.tuple] = value
        else:
            raise TypeError(
                "This variable's data is stored in a dask array, "
                "and the installed dask version does not support item "
                "assignment. To assign to this variable, you must either upgrade dask or"
                "first load the variable into memory explicitly using the .load() "
                "method or accessing its .values attribute."
            )

    def transpose(self, order):
        return self.array.transpose(order)


class PandasIndexingAdapter(ExplicitlyIndexedNDArrayMixin):
    """Wrap a pandas.Index to preserve dtypes and handle explicit indexing."""

    __slots__ = ("array", "_dtype")

    def __init__(self, array: pd.Index, dtype: DTypeLike = None):
        self.array = utils.safe_cast_to_index(array)

        if dtype is None:
            self._dtype = get_valid_numpy_dtype(array)
        else:
            self._dtype = np.dtype(dtype)  # type: ignore[assignment]

    @property
    def dtype(self) -> np.dtype:
        return self._dtype

    def __array__(self, dtype: DTypeLike = None) -> np.ndarray:
        if dtype is None:
            dtype = self.dtype
        array = self.array
        if isinstance(array, pd.PeriodIndex):
            with suppress(AttributeError):
                # this might not be public API
                array = array.astype("object")
        return np.asarray(array.values, dtype=dtype)

    @property
    def shape(self) -> Tuple[int]:
        return (len(self.array),)

    def _convert_scalar(self, item):
        if item is pd.NaT:
            # work around the impossibility of casting NaT with asarray
            # note: it probably would be better in general to return
            # pd.Timestamp rather np.than datetime64 but this is easier
            # (for now)
            item = np.datetime64("NaT", "ns")
        elif isinstance(item, timedelta):
            item = np.timedelta64(getattr(item, "value", item), "ns")
        elif isinstance(item, pd.Timestamp):
            # Work around for GH: pydata/xarray#1932 and numpy/numpy#10668
            # numpy fails to convert pd.Timestamp to np.datetime64[ns]
            item = np.asarray(item.to_datetime64())
        elif self.dtype != object:
            item = np.asarray(item, dtype=self.dtype)

        # as for numpy.ndarray indexing, we always want the result to be
        # a NumPy array.
        return utils.to_0d_array(item)

    def __getitem__(
        self, indexer
    ) -> Union[
        "PandasIndexingAdapter",
        NumpyIndexingAdapter,
        np.ndarray,
        np.datetime64,
        np.timedelta64,
    ]:
        key = indexer.tuple
        if isinstance(key, tuple) and len(key) == 1:
            # unpack key so it can index a pandas.Index object (pandas.Index
            # objects don't like tuples)
            (key,) = key

        if getattr(key, "ndim", 0) > 1:  # Return np-array if multidimensional
            return NumpyIndexingAdapter(np.asarray(self))[indexer]

        result = self.array[key]

        if isinstance(result, pd.Index):
            return type(self)(result, dtype=self.dtype)
        else:
            return self._convert_scalar(result)

    def transpose(self, order) -> pd.Index:
        return self.array  # self.array should be always one-dimensional

    def __repr__(self) -> str:
        return f"{type(self).__name__}(array={self.array!r}, dtype={self.dtype!r})"

    def copy(self, deep: bool = True) -> "PandasIndexingAdapter":
        # Not the same as just writing `self.array.copy(deep=deep)`, as
        # shallow copies of the underlying numpy.ndarrays become deep ones
        # upon pickling
        # >>> len(pickle.dumps((self.array, self.array)))
        # 4000281
        # >>> len(pickle.dumps((self.array, self.array.copy(deep=False))))
        # 8000341
        array = self.array.copy(deep=True) if deep else self.array
        return type(self)(array, self._dtype)


class PandasMultiIndexingAdapter(PandasIndexingAdapter):
    """Handles explicit indexing for a pandas.MultiIndex.

    This allows creating one instance for each multi-index level while
    preserving indexing efficiency (memoized + might reuse another instance with
    the same multi-index).

    """

    __slots__ = ("array", "_dtype", "level", "adapter")

    def __init__(
        self,
        array: pd.MultiIndex,
        dtype: DTypeLike = None,
        level: Optional[str] = None,
    ):
        super().__init__(array, dtype)
        self.level = level

    def __array__(self, dtype: DTypeLike = None) -> np.ndarray:
        if self.level is not None:
            return self.array.get_level_values(self.level).values
        else:
            return super().__array__(dtype)

    def _convert_scalar(self, item):
        if isinstance(item, tuple) and self.level is not None:
            idx = tuple(self.array.names).index(self.level)
            item = item[idx]
        return super()._convert_scalar(item)

    def __getitem__(self, indexer):
        result = super().__getitem__(indexer)
        if isinstance(result, type(self)):
            result.level = self.level

        return result

    def __repr__(self) -> str:
        if self.level is None:
            return super().__repr__()
        else:
            props = (
                f"(array={self.array!r}, level={self.level!r}, dtype={self.dtype!r})"
            )
            return f"{type(self).__name__}{props}"

    def _repr_inline_(self, max_width) -> str:
        # special implementation to speed-up the repr for big multi-indexes
        if self.level is None:
            return "MultiIndex"
        else:
            from .formatting import format_array_flat

            if self.size > 100 and max_width < self.size:
                n_values = max_width
                indices = np.concatenate(
                    [np.arange(0, n_values), np.arange(-n_values, 0)]
                )
                subset = self[OuterIndexer((indices,))]
            else:
                subset = self

            return format_array_flat(np.asarray(subset), max_width)

    def copy(self, deep: bool = True) -> "PandasMultiIndexingAdapter":
        # see PandasIndexingAdapter.copy
        array = self.array.copy(deep=True) if deep else self.array
        return type(self)(array, self._dtype, self.level)<|MERGE_RESOLUTION|>--- conflicted
+++ resolved
@@ -32,11 +32,8 @@
     is_duck_dask_array,
     sparse_array_type,
 )
-<<<<<<< HEAD
-from .utils import is_duck_array, maybe_cast_to_coords_dtype
-=======
 from .types import T_Xarray
-from .utils import either_dict_or_kwargs, get_valid_numpy_dtype
+from .utils import either_dict_or_kwargs, get_valid_numpy_dtype, is_duck_array
 
 if TYPE_CHECKING:
     from .indexes import Index
@@ -205,7 +202,6 @@
             merged.dim_indexers[k] = v.drop_vars(drop_coords)
 
     return merged
->>>>>>> 3ead17ea
 
 
 def expanded_indexer(key, ndim):
