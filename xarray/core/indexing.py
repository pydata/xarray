--- conflicted
+++ resolved
@@ -20,17 +20,14 @@
 from .options import OPTIONS
 from .pycompat import dask_version, integer_types, is_duck_dask_array, sparse_array_type
 from .types import T_Xarray
-<<<<<<< HEAD
-from .utils import cached_property, either_dict_or_kwargs, get_valid_numpy_dtype
-=======
 from .utils import (
     NDArrayMixin,
+    cached_property,
     either_dict_or_kwargs,
     get_valid_numpy_dtype,
     safe_cast_to_index,
     to_0d_array,
 )
->>>>>>> ae2c3a74
 
 if TYPE_CHECKING:
     from .indexes import Index
@@ -513,13 +510,8 @@
             return BasicIndexer(full_key)
         return OuterIndexer(full_key)
 
-<<<<<<< HEAD
     @cached_property
-    def shape(self):
-=======
-    @property
     def shape(self) -> tuple[int, ...]:
->>>>>>> ae2c3a74
         shape = []
         for size, k in zip(self.array.shape, self.key.tuple):
             if isinstance(k, slice):
@@ -577,13 +569,8 @@
             self.key = _arrayize_vectorized_indexer(key, array.shape)
         self.array = as_indexable(array)
 
-<<<<<<< HEAD
     @cached_property
-    def shape(self):
-=======
-    @property
     def shape(self) -> tuple[int, ...]:
->>>>>>> ae2c3a74
         return np.broadcast(*self.key.tuple).shape
 
     def __array__(self, dtype=None):
@@ -1405,13 +1392,8 @@
                 array = array.astype("object")
         return np.asarray(array.values, dtype=dtype)
 
-<<<<<<< HEAD
     @cached_property
-    def shape(self) -> tuple[int]:
-=======
-    @property
     def shape(self) -> tuple[int, ...]:
->>>>>>> ae2c3a74
         return (len(self.array),)
 
     def _convert_scalar(self, item):
