from __future__ import annotations

import enum
import functools
import operator
import warnings
from collections import Counter, defaultdict
from collections.abc import Hashable, Iterable, Mapping
from contextlib import suppress
from dataclasses import dataclass, field
from datetime import timedelta
from html import escape
from typing import TYPE_CHECKING, Any, Callable, overload

import numpy as np
import pandas as pd

from xarray.core import duck_array_ops
from xarray.core.nputils import NumpyVIndexAdapter
from xarray.core.options import OPTIONS
from xarray.core.types import T_Xarray
from xarray.core.utils import (
    NDArrayMixin,
    either_dict_or_kwargs,
    get_valid_numpy_dtype,
    is_duck_array,
    is_duck_dask_array,
    is_scalar,
    to_0d_array,
)
from xarray.namedarray.parallelcompat import get_chunked_array_type
from xarray.namedarray.pycompat import array_type, integer_types, is_chunked_array

if TYPE_CHECKING:
    from numpy.typing import DTypeLike

    from xarray.core.indexes import Index
    from xarray.core.variable import Variable
    from xarray.namedarray._typing import _IndexerKey, _Shape, duckarray
    from xarray.namedarray.parallelcompat import ChunkManagerEntrypoint


@dataclass
class IndexSelResult:
    """Index query results.

    Attributes
    ----------
    dim_indexers: dict
        A dictionary where keys are array dimensions and values are
        location-based indexers.
    indexes: dict, optional
        New indexes to replace in the resulting DataArray or Dataset.
    variables : dict, optional
        New variables to replace in the resulting DataArray or Dataset.
    drop_coords : list, optional
        Coordinate(s) to drop in the resulting DataArray or Dataset.
    drop_indexes : list, optional
        Index(es) to drop in the resulting DataArray or Dataset.
    rename_dims : dict, optional
        A dictionary in the form ``{old_dim: new_dim}`` for dimension(s) to
        rename in the resulting DataArray or Dataset.

    """

    dim_indexers: dict[Any, Any]
    indexes: dict[Any, Index] = field(default_factory=dict)
    variables: dict[Any, Variable] = field(default_factory=dict)
    drop_coords: list[Hashable] = field(default_factory=list)
    drop_indexes: list[Hashable] = field(default_factory=list)
    rename_dims: dict[Any, Hashable] = field(default_factory=dict)

    def as_tuple(self):
        """Unlike ``dataclasses.astuple``, return a shallow copy.

        See https://stackoverflow.com/a/51802661

        """
        return (
            self.dim_indexers,
            self.indexes,
            self.variables,
            self.drop_coords,
            self.drop_indexes,
            self.rename_dims,
        )


def merge_sel_results(results: list[IndexSelResult]) -> IndexSelResult:
    all_dims_count = Counter([dim for res in results for dim in res.dim_indexers])
    duplicate_dims = {k: v for k, v in all_dims_count.items() if v > 1}

    if duplicate_dims:
        # TODO: this message is not right when combining indexe(s) queries with
        # location-based indexing on a dimension with no dimension-coordinate (failback)
        fmt_dims = [
            f"{dim!r}: {count} indexes involved"
            for dim, count in duplicate_dims.items()
        ]
        raise ValueError(
            "Xarray does not support label-based selection with more than one index "
            "over the following dimension(s):\n"
            + "\n".join(fmt_dims)
            + "\nSuggestion: use a multi-index for each of those dimension(s)."
        )

    dim_indexers = {}
    indexes = {}
    variables = {}
    drop_coords = []
    drop_indexes = []
    rename_dims = {}

    for res in results:
        dim_indexers.update(res.dim_indexers)
        indexes.update(res.indexes)
        variables.update(res.variables)
        drop_coords += res.drop_coords
        drop_indexes += res.drop_indexes
        rename_dims.update(res.rename_dims)

    return IndexSelResult(
        dim_indexers, indexes, variables, drop_coords, drop_indexes, rename_dims
    )


def group_indexers_by_index(
    obj: T_Xarray,
    indexers: Mapping[Any, Any],
    options: Mapping[str, Any],
) -> list[tuple[Index, dict[Any, Any]]]:
    """Returns a list of unique indexes and their corresponding indexers."""
    unique_indexes = {}
    grouped_indexers: Mapping[int | None, dict] = defaultdict(dict)

    for key, label in indexers.items():
        index: Index = obj.xindexes.get(key, None)

        if index is not None:
            index_id = id(index)
            unique_indexes[index_id] = index
            grouped_indexers[index_id][key] = label
        elif key in obj.coords:
            raise KeyError(f"no index found for coordinate {key!r}")
        elif key not in obj.dims:
            raise KeyError(
                f"{key!r} is not a valid dimension or coordinate for "
                f"{obj.__class__.__name__} with dimensions {obj.dims!r}"
            )
        elif len(options):
            raise ValueError(
                f"cannot supply selection options {options!r} for dimension {key!r}"
                "that has no associated coordinate or index"
            )
        else:
            # key is a dimension without a "dimension-coordinate"
            # failback to location-based selection
            # TODO: depreciate this implicit behavior and suggest using isel instead?
            unique_indexes[None] = None
            grouped_indexers[None][key] = label

    return [(unique_indexes[k], grouped_indexers[k]) for k in unique_indexes]


def map_index_queries(
    obj: T_Xarray,
    indexers: Mapping[Any, Any],
    method=None,
    tolerance: int | float | Iterable[int | float] | None = None,
    **indexers_kwargs: Any,
) -> IndexSelResult:
    """Execute index queries from a DataArray / Dataset and label-based indexers
    and return the (merged) query results.

    """
    from xarray.core.dataarray import DataArray

    # TODO benbovy - flexible indexes: remove when custom index options are available
    if method is None and tolerance is None:
        options = {}
    else:
        options = {"method": method, "tolerance": tolerance}

    indexers = either_dict_or_kwargs(indexers, indexers_kwargs, "map_index_queries")
    grouped_indexers = group_indexers_by_index(obj, indexers, options)

    results = []
    for index, labels in grouped_indexers:
        if index is None:
            # forward dimension indexers with no index/coordinate
            results.append(IndexSelResult(labels))
        else:
            results.append(index.sel(labels, **options))

    merged = merge_sel_results(results)

    # drop dimension coordinates found in dimension indexers
    # (also drop multi-index if any)
    # (.sel() already ensures alignment)
    for k, v in merged.dim_indexers.items():
        if isinstance(v, DataArray):
            if k in v._indexes:
                v = v.reset_index(k)
            drop_coords = [name for name in v._coords if name in merged.dim_indexers]
            merged.dim_indexers[k] = v.drop_vars(drop_coords)

    return merged


def expanded_indexer(key, ndim):
    """Given a key for indexing an ndarray, return an equivalent key which is a
    tuple with length equal to the number of dimensions.

    The expansion is done by replacing all `Ellipsis` items with the right
    number of full slices and then padding the key with full slices so that it
    reaches the appropriate dimensionality.
    """
    if not isinstance(key, tuple):
        # numpy treats non-tuple keys equivalent to tuples of length 1
        key = (key,)
    new_key = []
    # handling Ellipsis right is a little tricky, see:
    # https://numpy.org/doc/stable/reference/arrays.indexing.html#advanced-indexing
    found_ellipsis = False
    for k in key:
        if k is Ellipsis:
            if not found_ellipsis:
                new_key.extend((ndim + 1 - len(key)) * [slice(None)])
                found_ellipsis = True
            else:
                new_key.append(slice(None))
        else:
            new_key.append(k)
    if len(new_key) > ndim:
        raise IndexError("too many indices")
    new_key.extend((ndim - len(new_key)) * [slice(None)])
    return tuple(new_key)


def _normalize_slice(sl: slice, size: int) -> slice:
    """
    Ensure that given slice only contains positive start and stop values
    (stop can be -1 for full-size slices with negative steps, e.g. [-10::-1])

    Examples
    --------
    >>> _normalize_slice(slice(0, 9), 10)
    slice(0, 9, 1)
    >>> _normalize_slice(slice(0, -1), 10)
    slice(0, 9, 1)
    """
    return slice(*sl.indices(size))


def _expand_slice(slice_: slice, size: int) -> np.ndarray[Any, np.dtype[np.integer]]:
    """
    Expand slice to an array containing only positive integers.

    Examples
    --------
    >>> _expand_slice(slice(0, 9), 10)
    array([0, 1, 2, 3, 4, 5, 6, 7, 8])
    >>> _expand_slice(slice(0, -1), 10)
    array([0, 1, 2, 3, 4, 5, 6, 7, 8])
    """
    sl = _normalize_slice(slice_, size)
    return np.arange(sl.start, sl.stop, sl.step)


def slice_slice(old_slice: slice, applied_slice: slice, size: int) -> slice:
    """Given a slice and the size of the dimension to which it will be applied,
    index it with another slice to return a new slice equivalent to applying
    the slices sequentially
    """
    old_slice = _normalize_slice(old_slice, size)

    size_after_old_slice = len(range(old_slice.start, old_slice.stop, old_slice.step))
    if size_after_old_slice == 0:
        # nothing left after applying first slice
        return slice(0)

    applied_slice = _normalize_slice(applied_slice, size_after_old_slice)

    start = old_slice.start + applied_slice.start * old_slice.step
    if start < 0:
        # nothing left after applying second slice
        # (can only happen for old_slice.step < 0, e.g. [10::-1], [20:])
        return slice(0)

    stop = old_slice.start + applied_slice.stop * old_slice.step
    if stop < 0:
        stop = None

    step = old_slice.step * applied_slice.step

    return slice(start, stop, step)


def _index_indexer_1d(old_indexer, applied_indexer, size: int):
    assert isinstance(applied_indexer, integer_types + (slice, np.ndarray))
    if isinstance(applied_indexer, slice) and applied_indexer == slice(None):
        # shortcut for the usual case
        return old_indexer
    if isinstance(old_indexer, slice):
        if isinstance(applied_indexer, slice):
            indexer = slice_slice(old_indexer, applied_indexer, size)
        else:
            indexer = _expand_slice(old_indexer, size)[applied_indexer]  # type: ignore[assignment]
    else:
        indexer = old_indexer[applied_indexer]
    return indexer


class ExplicitIndexer:
    """Base class for explicit indexer objects.

    ExplicitIndexer objects wrap a tuple of values given by their ``tuple``
    property. These tuples should always have length equal to the number of
    dimensions on the indexed array.

    Do not instantiate BaseIndexer objects directly: instead, use one of the
    sub-classes BasicIndexer, OuterIndexer or VectorizedIndexer.
    """

    __slots__ = ("_key",)

    def __init__(self, key: _IndexerKey):
        if type(self) is ExplicitIndexer:
            raise TypeError("cannot instantiate base ExplicitIndexer objects")
        self._key = tuple(key)

    @property
    def tuple(self) -> _IndexerKey:
        return self._key

    def __repr__(self) -> str:
        return f"{type(self).__name__}({self.tuple})"


@overload
def as_integer_or_none(value: int) -> int: ...
@overload
def as_integer_or_none(value: None) -> None: ...
def as_integer_or_none(value: int | None) -> int | None:
    return None if value is None else operator.index(value)


def as_integer_slice(value: slice) -> slice:
    start = as_integer_or_none(value.start)
    stop = as_integer_or_none(value.stop)
    step = as_integer_or_none(value.step)
    return slice(start, stop, step)


class IndexCallable:
    """Provide getitem and setitem syntax for callable objects."""

    __slots__ = ("getter", "setter")

    def __init__(
        self, getter: Callable[..., Any], setter: Callable[..., Any] | None = None
    ):
        self.getter = getter
        self.setter = setter

    def __getitem__(self, key: Any) -> Any:
        return self.getter(key)

    def __setitem__(self, key: Any, value: Any) -> None:
        if self.setter is None:
            raise NotImplementedError(
                "Setting values is not supported for this indexer."
            )
        self.setter(key, value)


class BasicIndexer(ExplicitIndexer):
    """Tuple for basic indexing.

    All elements should be int or slice objects. Indexing follows NumPy's
    rules for basic indexing: each axis is independently sliced and axes
    indexed with an integer are dropped from the result.
    """

    __slots__ = ()

    def __init__(self, key: tuple[int | np.integer | slice, ...]):
        if not isinstance(key, tuple):
            raise TypeError(f"key must be a tuple: {key!r}")

        new_key = []
        for k in key:
            if isinstance(k, integer_types):
                k = int(k)
            elif isinstance(k, slice):
                k = as_integer_slice(k)
            else:
                raise TypeError(
                    f"unexpected indexer type for {type(self).__name__}: {k!r}"
                )
            new_key.append(k)

        super().__init__(tuple(new_key))


class OuterIndexer(ExplicitIndexer):
    """Tuple for outer/orthogonal indexing.

    All elements should be int, slice or 1-dimensional np.ndarray objects with
    an integer dtype. Indexing is applied independently along each axis, and
    axes indexed with an integer are dropped from the result. This type of
    indexing works like MATLAB/Fortran.
    """

    __slots__ = ()

    def __init__(
        self,
        key: tuple[
            int | np.integer | slice | np.ndarray[Any, np.dtype[np.generic]], ...
        ],
    ):
        if not isinstance(key, tuple):
            raise TypeError(f"key must be a tuple: {key!r}")

        new_key = []
        for k in key:
            if isinstance(k, integer_types):
                k = int(k)
            elif isinstance(k, slice):
                k = as_integer_slice(k)
            elif is_duck_array(k):
                if not np.issubdtype(k.dtype, np.integer):
                    raise TypeError(
                        f"invalid indexer array, does not have integer dtype: {k!r}"
                    )
                if k.ndim > 1:  # type: ignore[union-attr]
                    raise TypeError(
                        f"invalid indexer array for {type(self).__name__}; must be scalar "
                        f"or have 1 dimension: {k!r}"
                    )
                k = k.astype(np.int64)  # type: ignore[union-attr]
            else:
                raise TypeError(
                    f"unexpected indexer type for {type(self).__name__}: {k!r}"
                )
            new_key.append(k)

        super().__init__(tuple(new_key))


class VectorizedIndexer(ExplicitIndexer):
    """Tuple for vectorized indexing.

    All elements should be slice or N-dimensional np.ndarray objects with an
    integer dtype and the same number of dimensions. Indexing follows proposed
    rules for np.ndarray.vindex, which matches NumPy's advanced indexing rules
    (including broadcasting) except sliced axes are always moved to the end:
    https://github.com/numpy/numpy/pull/6256
    """

    __slots__ = ()

    def __init__(self, key: tuple[slice | np.ndarray[Any, np.dtype[np.generic]], ...]):
        if not isinstance(key, tuple):
            raise TypeError(f"key must be a tuple: {key!r}")

        new_key = []
        ndim = None
        for k in key:
            if isinstance(k, slice):
                k = as_integer_slice(k)
            elif is_duck_dask_array(k):
                raise ValueError(
                    "Vectorized indexing with Dask arrays is not supported. "
                    "Please pass a numpy array by calling ``.compute``. "
                    "See https://github.com/dask/dask/issues/8958."
                )
            elif is_duck_array(k):
                if not np.issubdtype(k.dtype, np.integer):
                    raise TypeError(
                        f"invalid indexer array, does not have integer dtype: {k!r}"
                    )
                if ndim is None:
                    ndim = k.ndim  # type: ignore[union-attr]
                elif ndim != k.ndim:
                    ndims = [k.ndim for k in key if isinstance(k, np.ndarray)]
                    raise ValueError(
                        "invalid indexer key: ndarray arguments "
                        f"have different numbers of dimensions: {ndims}"
                    )
                k = k.astype(np.int64)  # type: ignore[union-attr]
            else:
                raise TypeError(
                    f"unexpected indexer type for {type(self).__name__}: {k!r}"
                )
            new_key.append(k)

        super().__init__(tuple(new_key))


class ExplicitlyIndexed:
    """Mixin to mark support for Indexer subclasses in indexing."""

    __slots__ = ()

    def __array__(self, dtype: np.typing.DTypeLike = None) -> np.ndarray:
        # Leave casting to an array up to the underlying array type.
        return np.asarray(self.get_duck_array(), dtype=dtype)

    def get_duck_array(self):
        return self.array


class ExplicitlyIndexedNDArrayMixin(NDArrayMixin, ExplicitlyIndexed):
    __slots__ = ()

    def get_duck_array(self):
        key = BasicIndexer((slice(None),) * self.ndim)
        return self[key.tuple]

    def __array__(self, dtype: np.typing.DTypeLike = None) -> np.ndarray:
        # This is necessary because we apply the indexing key in self.get_duck_array()
        # Note this is the base class for all lazy indexing classes
        return np.asarray(self.get_duck_array(), dtype=dtype)

    def _oindex_get(self, indexer: _IndexerKey):
        raise NotImplementedError(
            f"{self.__class__.__name__}._oindex_get method should be overridden"
        )

    def _vindex_get(self, indexer: _IndexerKey):
        raise NotImplementedError(
            f"{self.__class__.__name__}._vindex_get method should be overridden"
        )

    def _oindex_set(self, indexer: _IndexerKey, value: Any) -> None:
        raise NotImplementedError(
            f"{self.__class__.__name__}._oindex_set method should be overridden"
        )

    def _vindex_set(self, indexer: _IndexerKey, value: Any) -> None:
        raise NotImplementedError(
            f"{self.__class__.__name__}._vindex_set method should be overridden"
        )

    def _check_and_raise_if_non_basic_indexer(self, indexer: ExplicitIndexer) -> None:
        if isinstance(indexer, (VectorizedIndexer, OuterIndexer)):
            raise TypeError(
                "Vectorized indexing with vectorized or outer indexers is not supported. "
                "Please use .vindex and .oindex properties to index the array."
            )

    @property
    def oindex(self) -> IndexCallable:
        return IndexCallable(self._oindex_get, self._oindex_set)

    @property
    def vindex(self) -> IndexCallable:
        return IndexCallable(self._vindex_get, self._vindex_set)


class ImplicitToExplicitIndexingAdapter(NDArrayMixin):
    """Wrap an array, converting tuples into the indicated explicit indexer."""

    __slots__ = ("array", "indexer_cls")

    def __init__(self, array, indexer_cls: type[ExplicitIndexer] = BasicIndexer):
        self.array = as_indexable(array)
        self.indexer_cls = indexer_cls

    def __array__(self, dtype: np.typing.DTypeLike = None) -> np.ndarray:
        return np.asarray(self.get_duck_array(), dtype=dtype)

    def get_duck_array(self):
        return self.array.get_duck_array()

    def __getitem__(self, key: _IndexerKey):
        key = expanded_indexer(key, self.ndim)
        indexer = self.indexer_cls(key)

        result = apply_indexer(self.array, indexer)

        if isinstance(result, ExplicitlyIndexed):
            return type(self)(result, self.indexer_cls)
        else:
            # Sometimes explicitly indexed arrays return NumPy arrays or
            # scalars.
            return result


BackendArray_fallback_warning_message = (
    "The array `{0}` does not support indexing using the .vindex and .oindex properties. "
    "The __getitem__ method is being used instead. This fallback behavior will be "
    "removed in a future version. Please ensure that the backend array `{1}` implements "
    "support for the .vindex and .oindex properties to avoid potential issues."
)


class LazilyIndexedArray(ExplicitlyIndexedNDArrayMixin):
    """Wrap an array to make basic and outer indexing lazy."""

    __slots__ = ("array", "key")

    def __init__(self, array: Any, key: ExplicitIndexer | None = None):
        """
        Parameters
        ----------
        array : array_like
            Array like object to index.
        key : ExplicitIndexer, optional
            Array indexer. If provided, it is assumed to already be in
            canonical expanded form.
        """
        if isinstance(array, type(self)) and key is None:
            # unwrap
            key = array.key  # type: ignore[has-type]
            array = array.array  # type: ignore[has-type]

        if key is None:
            key = BasicIndexer((slice(None),) * array.ndim)

        self.array = as_indexable(array)
        self.key = key

    def _updated_key(self, new_key: ExplicitIndexer) -> BasicIndexer | OuterIndexer:
        iter_new_key = iter(expanded_indexer(new_key.tuple, self.ndim))
        full_key = []
        for size, k in zip(self.array.shape, self.key.tuple):
            if isinstance(k, integer_types):
                full_key.append(k)
            else:
                full_key.append(_index_indexer_1d(k, next(iter_new_key), size))
        full_key_tuple = tuple(full_key)

        if all(isinstance(k, integer_types + (slice,)) for k in full_key_tuple):
            return BasicIndexer(full_key_tuple)
        return OuterIndexer(full_key_tuple)

    @property
    def shape(self) -> _Shape:
        shape = []
        for size, k in zip(self.array.shape, self.key.tuple):
            if isinstance(k, slice):
                shape.append(len(range(*k.indices(size))))
            elif isinstance(k, np.ndarray):
                shape.append(k.size)
        return tuple(shape)

    def get_duck_array(self):
        try:
            array = apply_indexer(self.array, self.key)
        except NotImplementedError as _:
            # If the array is not an ExplicitlyIndexedNDArrayMixin,
<<<<<<< HEAD
            # it may wrap a BackendArray so use its __getitem__
            array = self.array[self.key.tuple]
=======
            # it may wrap a BackendArray subclass that doesn't implement .oindex and .vindex. so use its __getitem__
            warnings.warn(
                BackendArray_fallback_warning_message.format(
                    self.array.__class__.__name__, self.array.__class__.__name__
                ),
                category=DeprecationWarning,
                stacklevel=2,
            )
            array = self.array[self.key]
>>>>>>> e96e70e0

        # self.array[self.key] is now a numpy array when
        # self.array is a BackendArray subclass
        # and self.key is BasicIndexer((slice(None, None, None),))
        # so we need the explicit check for ExplicitlyIndexed
        if isinstance(array, ExplicitlyIndexed):
            array = array.get_duck_array()
        return _wrap_numpy_scalars(array)

    def transpose(self, order):
        return LazilyVectorizedIndexedArray(self.array, self.key).transpose(order)

    def _oindex_get(self, indexer: _IndexerKey):
        return type(self)(self.array, self._updated_key(OuterIndexer(indexer)))

    def _vindex_get(self, indexer: _IndexerKey):
        array = LazilyVectorizedIndexedArray(self.array, self.key)
        return array.vindex[indexer]

    def __getitem__(self, indexer: _IndexerKey):
        return type(self)(self.array, self._updated_key(BasicIndexer(indexer)))

    def _vindex_set(self, key: _IndexerKey, value: Any) -> None:
        raise NotImplementedError(
            "Lazy item assignment with the vectorized indexer is not yet "
            "implemented. Load your data first by .load() or compute()."
        )

    def _oindex_set(self, key: _IndexerKey, value: Any) -> None:
        full_key = self._updated_key(OuterIndexer(key))
        self.array.oindex[full_key.tuple] = value

    def __setitem__(self, key: _IndexerKey, value: Any) -> None:
        full_key = self._updated_key(BasicIndexer(key))
        self.array[full_key.tuple] = value

    def __repr__(self) -> str:
        return f"{type(self).__name__}(array={self.array!r}, key={self.key!r})"


# keep an alias to the old name for external backends pydata/xarray#5111
LazilyOuterIndexedArray = LazilyIndexedArray


class LazilyVectorizedIndexedArray(ExplicitlyIndexedNDArrayMixin):
    """Wrap an array to make vectorized indexing lazy."""

    __slots__ = ("array", "key")

    def __init__(self, array: duckarray[Any, Any], key: ExplicitIndexer):
        """
        Parameters
        ----------
        array : array_like
            Array like object to index.
        key : VectorizedIndexer
        """
        if isinstance(key, (BasicIndexer, OuterIndexer)):
            self.key = _outer_to_vectorized_indexer(key, array.shape)
        elif isinstance(key, VectorizedIndexer):
            self.key = _arrayize_vectorized_indexer(key, array.shape)
        self.array = as_indexable(array)

    @property
    def shape(self) -> _Shape:
        return np.broadcast(*self.key.tuple).shape

    def get_duck_array(self):
        try:
            array = apply_indexer(self.array, self.key)
        except NotImplementedError as _:
            # If the array is not an ExplicitlyIndexedNDArrayMixin,
<<<<<<< HEAD
            # it may wrap a BackendArray so use its __getitem__
            array = self.array[self.key.tuple]
=======
            # it may wrap a BackendArray subclass that doesn't implement .oindex and .vindex. so use its __getitem__
            warnings.warn(
                BackendArray_fallback_warning_message.format(
                    self.array.__class__.__name__, self.array.__class__.__name__
                ),
                category=PendingDeprecationWarning,
                stacklevel=2,
            )
            array = self.array[self.key]

>>>>>>> e96e70e0
        # self.array[self.key] is now a numpy array when
        # self.array is a BackendArray subclass
        # and self.key is BasicIndexer((slice(None, None, None),))
        # so we need the explicit check for ExplicitlyIndexed
        if isinstance(array, ExplicitlyIndexed):
            array = array.get_duck_array()
        return _wrap_numpy_scalars(array)

    def _updated_key(self, new_key: ExplicitIndexer):
        return _combine_indexers(self.key, self.shape, new_key)

    def _oindex_get(self, indexer: _IndexerKey):
        return type(self)(self.array, self._updated_key(OuterIndexer(indexer)))

    def _vindex_get(self, indexer: _IndexerKey):
        return type(self)(self.array, self._updated_key(VectorizedIndexer(indexer)))

    def __getitem__(self, indexer: _IndexerKey):

        # If the indexed array becomes a scalar, return LazilyIndexedArray
        if all(isinstance(ind, integer_types) for ind in indexer):
            key = BasicIndexer(tuple(k[indexer] for k in self.key.tuple))
            return LazilyIndexedArray(self.array, key)
        return type(self)(self.array, self._updated_key(BasicIndexer(indexer)))

    def transpose(self, order):
        key = VectorizedIndexer(tuple(k.transpose(order) for k in self.key.tuple))
        return type(self)(self.array, key)

    def __setitem__(self, indexer: _IndexerKey, value: Any) -> None:
        raise NotImplementedError(
            "Lazy item assignment with the vectorized indexer is not yet "
            "implemented. Load your data first by .load() or compute()."
        )

    def __repr__(self) -> str:
        return f"{type(self).__name__}(array={self.array!r}, key={self.key!r})"


def _wrap_numpy_scalars(array):
    """Wrap NumPy scalars in 0d arrays."""
    if np.isscalar(array):
        return np.array(array)
    else:
        return array


class CopyOnWriteArray(ExplicitlyIndexedNDArrayMixin):
    __slots__ = ("array", "_copied")

    def __init__(self, array: duckarray[Any, Any]):
        self.array = as_indexable(array)
        self._copied = False

    def _ensure_copied(self):
        if not self._copied:
            self.array = as_indexable(np.array(self.array))
            self._copied = True

    def get_duck_array(self):
        return self.array.get_duck_array()

    def _oindex_get(self, indexer: _IndexerKey):
        return type(self)(_wrap_numpy_scalars(self.array.oindex[indexer]))

    def _vindex_get(self, indexer: _IndexerKey):
        return type(self)(_wrap_numpy_scalars(self.array.vindex[indexer]))

    def __getitem__(self, indexer: _IndexerKey):
        return type(self)(_wrap_numpy_scalars(self.array[indexer]))

    def transpose(self, order):
        return self.array.transpose(order)

    def _vindex_set(self, indexer: _IndexerKey, value: Any) -> None:
        self._ensure_copied()
        self.array.vindex[indexer] = value

    def _oindex_set(self, indexer: _IndexerKey, value: Any) -> None:
        self._ensure_copied()
        self.array.oindex[indexer] = value

    def __setitem__(self, indexer: _IndexerKey, value: Any) -> None:
        self._ensure_copied()

        self.array[indexer] = value

    def __deepcopy__(self, memo):
        # CopyOnWriteArray is used to wrap backend array objects, which might
        # point to files on disk, so we can't rely on the default deepcopy
        # implementation.
        return type(self)(self.array)


class MemoryCachedArray(ExplicitlyIndexedNDArrayMixin):
    __slots__ = ("array",)

    def __init__(self, array):
        self.array = _wrap_numpy_scalars(as_indexable(array))

    def _ensure_cached(self):
        self.array = as_indexable(self.array.get_duck_array())

    def __array__(self, dtype: np.typing.DTypeLike = None) -> np.ndarray:
        return np.asarray(self.get_duck_array(), dtype=dtype)

    def get_duck_array(self):
        self._ensure_cached()
        return self.array.get_duck_array()

    def _oindex_get(self, indexer: _IndexerKey):
        return type(self)(_wrap_numpy_scalars(self.array.oindex[indexer]))

    def _vindex_get(self, indexer: _IndexerKey):
        return type(self)(_wrap_numpy_scalars(self.array.vindex[indexer]))

    def __getitem__(self, indexer: _IndexerKey):
        return type(self)(_wrap_numpy_scalars(self.array[indexer]))

    def transpose(self, order):
        return self.array.transpose(order)

    def _vindex_set(self, indexer: _IndexerKey, value: Any) -> None:
        self.array.vindex[indexer] = value

    def _oindex_set(self, indexer: _IndexerKey, value: Any) -> None:
        self.array.oindex[indexer] = value

    def __setitem__(self, indexer: _IndexerKey, value: Any) -> None:
        self.array[indexer] = value


def as_indexable(array):
    """
    This function always returns a ExplicitlyIndexed subclass,
    so that the vectorized indexing is always possible with the returned
    object.
    """
    if isinstance(array, ExplicitlyIndexed):
        return array
    if isinstance(array, np.ndarray):
        return NumpyIndexingAdapter(array)
    if isinstance(array, pd.Index):
        return PandasIndexingAdapter(array)
    if is_duck_dask_array(array):
        return DaskIndexingAdapter(array)
    if hasattr(array, "__array_function__"):
        return NdArrayLikeIndexingAdapter(array)
    if hasattr(array, "__array_namespace__"):
        return ArrayApiIndexingAdapter(array)

    raise TypeError(f"Invalid array type: {type(array)}")


def _outer_to_vectorized_indexer(
    indexer: BasicIndexer | OuterIndexer, shape: _Shape
) -> VectorizedIndexer:
    """Convert an OuterIndexer into an vectorized indexer.

    Parameters
    ----------
    indexer : Outer/Basic Indexer
        An indexer to convert.
    shape : tuple
        Shape of the array subject to the indexing.

    Returns
    -------
    VectorizedIndexer
        Tuple suitable for use to index a NumPy array with vectorized indexing.
        Each element is an array: broadcasting them together gives the shape
        of the result.
    """
    key = indexer.tuple

    n_dim = len([k for k in key if not isinstance(k, integer_types)])
    i_dim = 0
    new_key = []
    for k, size in zip(key, shape):
        if isinstance(k, integer_types):
            new_key.append(np.array(k).reshape((1,) * n_dim))
        else:  # np.ndarray or slice
            if isinstance(k, slice):
                k = np.arange(*k.indices(size))
            assert k.dtype.kind in {"i", "u"}
            new_shape = [(1,) * i_dim + (k.size,) + (1,) * (n_dim - i_dim - 1)]
            new_key.append(k.reshape(*new_shape))
            i_dim += 1
    return VectorizedIndexer(tuple(new_key))


def _outer_to_numpy_indexer(indexer: BasicIndexer | OuterIndexer, shape: _Shape):
    """Convert an OuterIndexer into an indexer for NumPy.

    Parameters
    ----------
    indexer : Basic/OuterIndexer
        An indexer to convert.
    shape : tuple
        Shape of the array subject to the indexing.

    Returns
    -------
    tuple
        Tuple suitable for use to index a NumPy array.
    """
    if len([k for k in indexer.tuple if not isinstance(k, slice)]) <= 1:
        # If there is only one vector and all others are slice,
        # it can be safely used in mixed basic/advanced indexing.
        # Boolean index should already be converted to integer array.
        return indexer.tuple
    else:
        return _outer_to_vectorized_indexer(indexer, shape).tuple


def _combine_indexers(old_key, shape: _Shape, new_key) -> VectorizedIndexer:
    """Combine two indexers.

    Parameters
    ----------
    old_key : ExplicitIndexer
        The first indexer for the original array
    shape : tuple of ints
        Shape of the original array to be indexed by old_key
    new_key
        The second indexer for indexing original[old_key]
    """
    if not isinstance(old_key, VectorizedIndexer):
        old_key = _outer_to_vectorized_indexer(old_key, shape)
    if len(old_key.tuple) == 0:
        return new_key

    new_shape = np.broadcast(*old_key.tuple).shape
    if isinstance(new_key, VectorizedIndexer):
        new_key = _arrayize_vectorized_indexer(new_key, new_shape)
    else:
        new_key = _outer_to_vectorized_indexer(new_key, new_shape)

    return VectorizedIndexer(
        tuple(o[new_key.tuple] for o in np.broadcast_arrays(*old_key.tuple))
    )


@enum.unique
class IndexingSupport(enum.Enum):
    # for backends that support only basic indexer
    BASIC = 0
    # for backends that support basic / outer indexer
    OUTER = 1
    # for backends that support outer indexer including at most 1 vector.
    OUTER_1VECTOR = 2
    # for backends that support full vectorized indexer.
    VECTORIZED = 3


def explicit_indexing_adapter(
    key: ExplicitIndexer,
    shape: _Shape,
    indexing_support: IndexingSupport,
    raw_indexing_method: Callable[..., Any],
) -> Any:
    """Support explicit indexing by delegating to a raw indexing method.

    Outer and/or vectorized indexers are supported by indexing a second time
    with a NumPy array.

    Parameters
    ----------
    key : ExplicitIndexer
        Explicit indexing object.
    shape : Tuple[int, ...]
        Shape of the indexed array.
    indexing_support : IndexingSupport enum
        Form of indexing supported by raw_indexing_method.
    raw_indexing_method : callable
        Function (like ndarray.__getitem__) that when called with indexing key
        in the form of a tuple returns an indexed array.

    Returns
    -------
    Indexing result, in the form of a duck numpy-array.
    """
    raw_key, numpy_indices = decompose_indexer(key, shape, indexing_support)
    result = raw_indexing_method(raw_key.tuple)
    if numpy_indices.tuple:
        # index the loaded np.ndarray
        indexable = NumpyIndexingAdapter(result)
        result = apply_indexer(indexable, numpy_indices)
    return result


def apply_indexer(indexable, indexer: ExplicitIndexer):
    """Apply an indexer to an indexable object."""
    if isinstance(indexer, VectorizedIndexer):
        return indexable.vindex[indexer.tuple]
    elif isinstance(indexer, OuterIndexer):
        return indexable.oindex[indexer.tuple]
    else:
        return indexable[indexer.tuple]


def set_with_indexer(indexable, indexer: ExplicitIndexer, value: Any) -> None:
    """Set values in an indexable object using an indexer."""
    if isinstance(indexer, VectorizedIndexer):
        indexable.vindex[indexer.tuple] = value
    elif isinstance(indexer, OuterIndexer):
        indexable.oindex[indexer.tuple] = value
    else:
        indexable[indexer.tuple] = value


def decompose_indexer(
    indexer: ExplicitIndexer, shape: _Shape, indexing_support: IndexingSupport
) -> tuple[ExplicitIndexer, ExplicitIndexer]:
    if isinstance(indexer, VectorizedIndexer):
        return _decompose_vectorized_indexer(indexer, shape, indexing_support)
    if isinstance(indexer, (BasicIndexer, OuterIndexer)):
        return _decompose_outer_indexer(indexer, shape, indexing_support)
    raise TypeError(f"unexpected key type: {indexer}")


def _decompose_slice(key: slice, size: int) -> tuple[slice, slice]:
    """convert a slice to successive two slices. The first slice always has
    a positive step.

    >>> _decompose_slice(slice(2, 98, 2), 99)
    (slice(2, 98, 2), slice(None, None, None))

    >>> _decompose_slice(slice(98, 2, -2), 99)
    (slice(4, 99, 2), slice(None, None, -1))

    >>> _decompose_slice(slice(98, 2, -2), 98)
    (slice(3, 98, 2), slice(None, None, -1))

    >>> _decompose_slice(slice(360, None, -10), 361)
    (slice(0, 361, 10), slice(None, None, -1))
    """
    start, stop, step = key.indices(size)
    if step > 0:
        # If key already has a positive step, use it as is in the backend
        return key, slice(None)
    else:
        # determine stop precisely for step > 1 case
        # Use the range object to do the calculation
        # e.g. [98:2:-2] -> [98:3:-2]
        exact_stop = range(start, stop, step)[-1]
        return slice(exact_stop, start + 1, -step), slice(None, None, -1)


def _decompose_vectorized_indexer(
    indexer: VectorizedIndexer,
    shape: _Shape,
    indexing_support: IndexingSupport,
) -> tuple[ExplicitIndexer, ExplicitIndexer]:
    """
    Decompose vectorized indexer to the successive two indexers, where the
    first indexer will be used to index backend arrays, while the second one
    is used to index loaded on-memory np.ndarray.

    Parameters
    ----------
    indexer : VectorizedIndexer
    indexing_support : one of IndexerSupport entries

    Returns
    -------
    backend_indexer: OuterIndexer or BasicIndexer
    np_indexers: an ExplicitIndexer (VectorizedIndexer / BasicIndexer)

    Notes
    -----
    This function is used to realize the vectorized indexing for the backend
    arrays that only support basic or outer indexing.

    As an example, let us consider to index a few elements from a backend array
    with a vectorized indexer ([0, 3, 1], [2, 3, 2]).
    Even if the backend array only supports outer indexing, it is more
    efficient to load a subslice of the array than loading the entire array,

    >>> array = np.arange(36).reshape(6, 6)
    >>> backend_indexer = OuterIndexer((np.array([0, 1, 3]), np.array([2, 3])))
    >>> # load subslice of the array
    ... array = NumpyIndexingAdapter(array).oindex[backend_indexer]
    >>> np_indexer = VectorizedIndexer((np.array([0, 2, 1]), np.array([0, 1, 0])))
    >>> # vectorized indexing for on-memory np.ndarray.
    ... NumpyIndexingAdapter(array).vindex[np_indexer]
    array([ 2, 21,  8])
    """
    assert isinstance(indexer, VectorizedIndexer)

    if indexing_support is IndexingSupport.VECTORIZED:
        return indexer, BasicIndexer(())

    backend_indexer_elems = []
    np_indexer_elems = []
    # convert negative indices
    indexer_elems = [
        np.where(k < 0, k + s, k) if isinstance(k, np.ndarray) else k
        for k, s in zip(indexer.tuple, shape)
    ]

    for k, s in zip(indexer_elems, shape):
        if isinstance(k, slice):
            # If it is a slice, then we will slice it as-is
            # (but make its step positive) in the backend,
            # and then use all of it (slice(None)) for the in-memory portion.
            bk_slice, np_slice = _decompose_slice(k, s)
            backend_indexer_elems.append(bk_slice)
            np_indexer_elems.append(np_slice)
        else:
            # If it is a (multidimensional) np.ndarray, just pickup the used
            # keys without duplication and store them as a 1d-np.ndarray.
            oind, vind = np.unique(k, return_inverse=True)
            backend_indexer_elems.append(oind)
            np_indexer_elems.append(vind.reshape(*k.shape))

    backend_indexer = OuterIndexer(tuple(backend_indexer_elems))
    np_indexer = VectorizedIndexer(tuple(np_indexer_elems))

    if indexing_support is IndexingSupport.OUTER:
        return backend_indexer, np_indexer

    # If the backend does not support outer indexing,
    # backend_indexer (OuterIndexer) is also decomposed.
    backend_indexer1, np_indexer1 = _decompose_outer_indexer(
        backend_indexer, shape, indexing_support
    )
    np_indexer = _combine_indexers(np_indexer1, shape, np_indexer)
    return backend_indexer1, np_indexer


def _decompose_outer_indexer(
    indexer: BasicIndexer | OuterIndexer,
    shape: _Shape,
    indexing_support: IndexingSupport,
) -> tuple[ExplicitIndexer, ExplicitIndexer]:
    """
    Decompose outer indexer to the successive two indexers, where the
    first indexer will be used to index backend arrays, while the second one
    is used to index the loaded on-memory np.ndarray.

    Parameters
    ----------
    indexer : OuterIndexer or BasicIndexer
    indexing_support : One of the entries of IndexingSupport

    Returns
    -------
    backend_indexer: OuterIndexer or BasicIndexer
    np_indexers: an ExplicitIndexer (OuterIndexer / BasicIndexer)

    Notes
    -----
    This function is used to realize the vectorized indexing for the backend
    arrays that only support basic or outer indexing.

    As an example, let us consider to index a few elements from a backend array
    with a orthogonal indexer ([0, 3, 1], [2, 3, 2]).
    Even if the backend array only supports basic indexing, it is more
    efficient to load a subslice of the array than loading the entire array,

    >>> array = np.arange(36).reshape(6, 6)
    >>> backend_indexer = BasicIndexer((slice(0, 3), slice(2, 4)))
    >>> # load subslice of the array
    ... array = NumpyIndexingAdapter(array)[backend_indexer]
    >>> np_indexer = OuterIndexer((np.array([0, 2, 1]), np.array([0, 1, 0])))
    >>> # outer indexing for on-memory np.ndarray.
    ... NumpyIndexingAdapter(array).oindex[np_indexer]
    array([[ 2,  3,  2],
           [14, 15, 14],
           [ 8,  9,  8]])
    """
    backend_indexer: list[Any] = []
    np_indexer: list[Any] = []

    assert isinstance(indexer, (OuterIndexer, BasicIndexer))

    if indexing_support == IndexingSupport.VECTORIZED:
        for k, s in zip(indexer.tuple, shape):
            if isinstance(k, slice):
                # If it is a slice, then we will slice it as-is
                # (but make its step positive) in the backend,
                bk_slice, np_slice = _decompose_slice(k, s)
                backend_indexer.append(bk_slice)
                np_indexer.append(np_slice)
            else:
                backend_indexer.append(k)
                if not is_scalar(k):
                    np_indexer.append(slice(None))
        return type(indexer)(tuple(backend_indexer)), BasicIndexer(tuple(np_indexer))

    # make indexer positive
    pos_indexer: list[np.ndarray | int | np.number] = []
    for k, s in zip(indexer.tuple, shape):
        if isinstance(k, np.ndarray):
            pos_indexer.append(np.where(k < 0, k + s, k))
        elif isinstance(k, integer_types) and k < 0:
            pos_indexer.append(k + s)
        else:
            pos_indexer.append(k)
    indexer_elems = pos_indexer

    if indexing_support is IndexingSupport.OUTER_1VECTOR:
        # some backends such as h5py supports only 1 vector in indexers
        # We choose the most efficient axis
        gains = [
            (
                (np.max(k) - np.min(k) + 1.0) / len(np.unique(k))
                if isinstance(k, np.ndarray)
                else 0
            )
            for k in indexer_elems
        ]
        array_index = np.argmax(np.array(gains)) if len(gains) > 0 else None

        for i, (k, s) in enumerate(zip(indexer_elems, shape)):
            if isinstance(k, np.ndarray) and i != array_index:
                # np.ndarray key is converted to slice that covers the entire
                # entries of this key.
                backend_indexer.append(slice(np.min(k), np.max(k) + 1))
                np_indexer.append(k - np.min(k))
            elif isinstance(k, np.ndarray):
                # Remove duplicates and sort them in the increasing order
                pkey, ekey = np.unique(k, return_inverse=True)
                backend_indexer.append(pkey)
                np_indexer.append(ekey)
            elif isinstance(k, integer_types):
                backend_indexer.append(k)
            else:  # slice:  convert positive step slice for backend
                bk_slice, np_slice = _decompose_slice(k, s)
                backend_indexer.append(bk_slice)
                np_indexer.append(np_slice)

        return (OuterIndexer(tuple(backend_indexer)), OuterIndexer(tuple(np_indexer)))

    if indexing_support == IndexingSupport.OUTER:
        for k, s in zip(indexer_elems, shape):
            if isinstance(k, slice):
                # slice:  convert positive step slice for backend
                bk_slice, np_slice = _decompose_slice(k, s)
                backend_indexer.append(bk_slice)
                np_indexer.append(np_slice)
            elif isinstance(k, integer_types):
                backend_indexer.append(k)
            elif isinstance(k, np.ndarray) and (np.diff(k) >= 0).all():
                backend_indexer.append(k)
                np_indexer.append(slice(None))
            else:
                # Remove duplicates and sort them in the increasing order
                oind, vind = np.unique(k, return_inverse=True)
                backend_indexer.append(oind)
                np_indexer.append(vind.reshape(*k.shape))

        return (OuterIndexer(tuple(backend_indexer)), OuterIndexer(tuple(np_indexer)))

    # basic indexer
    assert indexing_support == IndexingSupport.BASIC

    for k, s in zip(indexer_elems, shape):
        if isinstance(k, np.ndarray):
            # np.ndarray key is converted to slice that covers the entire
            # entries of this key.
            backend_indexer.append(slice(np.min(k), np.max(k) + 1))
            np_indexer.append(k - np.min(k))
        elif isinstance(k, integer_types):
            backend_indexer.append(k)
        else:  # slice:  convert positive step slice for backend
            bk_slice, np_slice = _decompose_slice(k, s)
            backend_indexer.append(bk_slice)
            np_indexer.append(np_slice)

    return (BasicIndexer(tuple(backend_indexer)), OuterIndexer(tuple(np_indexer)))


def _arrayize_vectorized_indexer(
    indexer: VectorizedIndexer, shape: _Shape
) -> VectorizedIndexer:
    """Return an identical vindex but slices are replaced by arrays"""
    slices = [v for v in indexer.tuple if isinstance(v, slice)]
    if len(slices) == 0:
        return indexer

    arrays = [v for v in indexer.tuple if isinstance(v, np.ndarray)]
    n_dim = arrays[0].ndim if len(arrays) > 0 else 0
    i_dim = 0
    new_key = []
    for v, size in zip(indexer.tuple, shape):
        if isinstance(v, np.ndarray):
            new_key.append(np.reshape(v, v.shape + (1,) * len(slices)))
        else:  # slice
            shape = (1,) * (n_dim + i_dim) + (-1,) + (1,) * (len(slices) - i_dim - 1)
            new_key.append(np.arange(*v.indices(size)).reshape(shape))
            i_dim += 1
    return VectorizedIndexer(tuple(new_key))


def _chunked_array_with_chunks_hint(
    array, chunks, chunkmanager: ChunkManagerEntrypoint[Any]
):
    """Create a chunked array using the chunks hint for dimensions of size > 1."""

    if len(chunks) < array.ndim:
        raise ValueError("not enough chunks in hint")
    new_chunks = []
    for chunk, size in zip(chunks, array.shape):
        new_chunks.append(chunk if size > 1 else (1,))
    return chunkmanager.from_array(array, new_chunks)  # type: ignore[arg-type]


def _logical_any(args):
    return functools.reduce(operator.or_, args)


def _masked_result_drop_slice(key, data: duckarray[Any, Any] | None = None):
    key = (k for k in key if not isinstance(k, slice))
    chunks_hint = getattr(data, "chunks", None)

    new_keys = []
    for k in key:
        if isinstance(k, np.ndarray):
            if is_chunked_array(data):  # type: ignore[arg-type]
                chunkmanager = get_chunked_array_type(data)
                new_keys.append(
                    _chunked_array_with_chunks_hint(k, chunks_hint, chunkmanager)
                )
            elif isinstance(data, array_type("sparse")):
                import sparse

                new_keys.append(sparse.COO.from_numpy(k))
            else:
                new_keys.append(k)
        else:
            new_keys.append(k)

    mask = _logical_any(k == -1 for k in new_keys)
    return mask


def create_mask(
    indexer: ExplicitIndexer, shape: _Shape, data: duckarray[Any, Any] | None = None
):
    """Create a mask for indexing with a fill-value.

    Parameters
    ----------
    indexer : ExplicitIndexer
        Indexer with -1 in integer or ndarray value to indicate locations in
        the result that should be masked.
    shape : tuple
        Shape of the array being indexed.
    data : optional
        Data for which mask is being created. If data is a dask arrays, its chunks
        are used as a hint for chunks on the resulting mask. If data is a sparse
        array, the returned mask is also a sparse array.

    Returns
    -------
    mask : bool, np.ndarray, SparseArray or dask.array.Array with dtype=bool
        Same type as data. Has the same shape as the indexing result.
    """
    if isinstance(indexer, OuterIndexer):
        key = _outer_to_vectorized_indexer(indexer, shape).tuple
        assert not any(isinstance(k, slice) for k in key)
        mask = _masked_result_drop_slice(key, data)

    elif isinstance(indexer, VectorizedIndexer):
        key = indexer.tuple
        base_mask = _masked_result_drop_slice(key, data)
        slice_shape = tuple(
            np.arange(*k.indices(size)).size
            for k, size in zip(key, shape)
            if isinstance(k, slice)
        )
        expanded_mask = base_mask[(Ellipsis,) + (np.newaxis,) * len(slice_shape)]
        mask = duck_array_ops.broadcast_to(expanded_mask, base_mask.shape + slice_shape)

    elif isinstance(indexer, BasicIndexer):
        mask = any(k == -1 for k in indexer.tuple)

    else:
        raise TypeError(f"unexpected key type: {type(indexer)}")

    return mask


def _posify_mask_subindexer(
    index: np.ndarray[Any, np.dtype[np.generic]],
) -> np.ndarray[Any, np.dtype[np.generic]]:
    """Convert masked indices in a flat array to the nearest unmasked index.

    Parameters
    ----------
    index : np.ndarray
        One dimensional ndarray with dtype=int.

    Returns
    -------
    np.ndarray
        One dimensional ndarray with all values equal to -1 replaced by an
        adjacent non-masked element.
    """
    masked = index == -1
    unmasked_locs = np.flatnonzero(~masked)
    if not unmasked_locs.size:
        # indexing unmasked_locs is invalid
        return np.zeros_like(index)
    masked_locs = np.flatnonzero(masked)
    prev_value = np.maximum(0, np.searchsorted(unmasked_locs, masked_locs) - 1)
    new_index = index.copy()
    new_index[masked_locs] = index[unmasked_locs[prev_value]]
    return new_index


def posify_mask_indexer(indexer: ExplicitIndexer) -> ExplicitIndexer:
    """Convert masked values (-1) in an indexer to nearest unmasked values.

    This routine is useful for dask, where it can be much faster to index
    adjacent points than arbitrary points from the end of an array.

    Parameters
    ----------
    indexer : ExplicitIndexer
        Input indexer.

    Returns
    -------
    ExplicitIndexer
        Same type of input, with all values in ndarray keys equal to -1
        replaced by an adjacent non-masked element.
    """
    key = tuple(
        (
            _posify_mask_subindexer(k.ravel()).reshape(k.shape)
            if isinstance(k, np.ndarray)
            else k
        )
        for k in indexer.tuple
    )
    return type(indexer)(key)


def is_fancy_indexer(indexer: Any) -> bool:
    """Return False if indexer is a int, slice, a 1-dimensional list, or a 0 or
    1-dimensional ndarray; in all other cases return True
    """
    if isinstance(indexer, (int, slice)):
        return False
    if isinstance(indexer, np.ndarray):
        return indexer.ndim > 1
    if isinstance(indexer, list):
        return bool(indexer) and not isinstance(indexer[0], int)
    return True


class NumpyIndexingAdapter(ExplicitlyIndexedNDArrayMixin):
    """Wrap a NumPy array to use explicit indexing."""

    __slots__ = ("array",)

    def __init__(self, array):
        # In NumpyIndexingAdapter we only allow to store bare np.ndarray
        if not isinstance(array, np.ndarray):
            raise TypeError(
                "NumpyIndexingAdapter only wraps np.ndarray. "
                f"Trying to wrap {type(array)}"
            )
        self.array = array

    def transpose(self, order):
        return self.array.transpose(order)

    def _oindex_get(self, indexer: _IndexerKey):
        key = _outer_to_numpy_indexer(OuterIndexer(indexer), self.array.shape)
        return self.array[key]

    def _vindex_get(self, indexer: _IndexerKey):
        array = NumpyVIndexAdapter(self.array)
        return array[indexer]

    def __getitem__(self, indexer: _IndexerKey):

        array = self.array
        # We want 0d slices rather than scalars. This is achieved by
        # appending an ellipsis (see
        # https://numpy.org/doc/stable/reference/arrays.indexing.html#detailed-notes).
        key = indexer + (Ellipsis,)
        return array[key]

    def _safe_setitem(self, array, key: _IndexerKey, value: Any) -> None:
        try:
            array[key] = value
        except ValueError as exc:
            # More informative exception if read-only view
            if not array.flags.writeable and not array.flags.owndata:
                raise ValueError(
                    "Assignment destination is a view.  "
                    "Do you want to .copy() array first?"
                )
            else:
                raise exc

    def _oindex_set(self, indexer: _IndexerKey, value: Any) -> None:
        key = _outer_to_numpy_indexer(OuterIndexer(indexer), self.array.shape)
        self._safe_setitem(self.array, key, value)

    def _vindex_set(self, indexer: _IndexerKey, value: Any) -> None:
        array = NumpyVIndexAdapter(self.array)
        self._safe_setitem(array, indexer, value)

    def __setitem__(self, indexer: _IndexerKey, value: Any) -> None:
        array = self.array
        # We want 0d slices rather than scalars. This is achieved by
        # appending an ellipsis (see
        # https://numpy.org/doc/stable/reference/arrays.indexing.html#detailed-notes).
        key = indexer + (Ellipsis,)
        self._safe_setitem(array, key, value)


class NdArrayLikeIndexingAdapter(NumpyIndexingAdapter):
    __slots__ = ("array",)

    def __init__(self, array):
        if not hasattr(array, "__array_function__"):
            raise TypeError(
                "NdArrayLikeIndexingAdapter must wrap an object that "
                "implements the __array_function__ protocol"
            )
        self.array = array


class ArrayApiIndexingAdapter(ExplicitlyIndexedNDArrayMixin):
    """Wrap an array API array to use explicit indexing."""

    __slots__ = ("array",)

    def __init__(self, array):
        if not hasattr(array, "__array_namespace__"):
            raise TypeError(
                "ArrayApiIndexingAdapter must wrap an object that "
                "implements the __array_namespace__ protocol"
            )
        self.array = array

    def _oindex_get(self, indexer: _IndexerKey):
        # manual orthogonal indexing (implemented like DaskIndexingAdapter)

        value = self.array
        for axis, subkey in reversed(list(enumerate(indexer))):
            value = value[(slice(None),) * axis + (subkey, Ellipsis)]
        return value

    def _vindex_get(self, indexer: _IndexerKey):
        raise TypeError("Vectorized indexing is not supported")

    def __getitem__(self, indexer: _IndexerKey):
        return self.array[indexer]

    def _oindex_set(self, indexer: _IndexerKey, value: Any) -> None:
        self.array[indexer] = value

    def _vindex_set(self, indexer: _IndexerKey, value: Any) -> None:
        raise TypeError("Vectorized indexing is not supported")

    def __setitem__(self, indexer: _IndexerKey, value: Any) -> None:
        self.array[indexer] = value

    def transpose(self, order):
        xp = self.array.__array_namespace__()
        return xp.permute_dims(self.array, order)


class DaskIndexingAdapter(ExplicitlyIndexedNDArrayMixin):
    """Wrap a dask array to support explicit indexing."""

    __slots__ = ("array",)

    def __init__(self, array):
        """This adapter is created in Variable.__getitem__ in
        Variable._broadcast_indexes.
        """
        self.array = array

    def _oindex_get(self, indexer: _IndexerKey):
        try:
            return self.array[indexer]
        except NotImplementedError:
            # manual orthogonal indexing
            value = self.array
            for axis, subkey in reversed(list(enumerate(indexer))):
                value = value[(slice(None),) * axis + (subkey,)]
            return value

    def _vindex_get(self, indexer: _IndexerKey):
        return self.array.vindex[indexer]

    def __getitem__(self, indexer: _IndexerKey):
        return self.array[indexer]

    def _oindex_set(self, indexer: _IndexerKey, value: Any) -> None:
        num_non_slices = sum(0 if isinstance(k, slice) else 1 for k in indexer)
        if num_non_slices > 1:
            raise NotImplementedError(
                "xarray can't set arrays with multiple " "array indices to dask yet."
            )
        self.array[indexer] = value

    def _vindex_set(self, indexer: _IndexerKey, value: Any) -> None:
        self.array.vindex[indexer] = value

    def __setitem__(self, indexer: _IndexerKey, value: Any) -> None:
        self.array[indexer] = value

    def transpose(self, order):
        return self.array.transpose(order)


class PandasIndexingAdapter(ExplicitlyIndexedNDArrayMixin):
    """Wrap a pandas.Index to preserve dtypes and handle explicit indexing."""

    __slots__ = ("array", "_dtype")

    def __init__(self, array: pd.Index, dtype: DTypeLike = None):
        from xarray.core.indexes import safe_cast_to_index

        self.array = safe_cast_to_index(array)

        if dtype is None:
            self._dtype = get_valid_numpy_dtype(array)
        else:
            self._dtype = np.dtype(dtype)

    @property
    def dtype(self) -> np.dtype:
        return self._dtype

    def __array__(self, dtype: DTypeLike = None) -> np.ndarray:
        if dtype is None:
            dtype = self.dtype
        array = self.array
        if isinstance(array, pd.PeriodIndex):
            with suppress(AttributeError):
                # this might not be public API
                array = array.astype("object")
        return np.asarray(array.values, dtype=dtype)

    def get_duck_array(self) -> np.ndarray:
        return np.asarray(self)

    @property
    def shape(self) -> _Shape:
        return (len(self.array),)

    def _convert_scalar(self, item):
        if item is pd.NaT:
            # work around the impossibility of casting NaT with asarray
            # note: it probably would be better in general to return
            # pd.Timestamp rather np.than datetime64 but this is easier
            # (for now)
            item = np.datetime64("NaT", "ns")
        elif isinstance(item, timedelta):
            item = np.timedelta64(getattr(item, "value", item), "ns")
        elif isinstance(item, pd.Timestamp):
            # Work around for GH: pydata/xarray#1932 and numpy/numpy#10668
            # numpy fails to convert pd.Timestamp to np.datetime64[ns]
            item = np.asarray(item.to_datetime64())
        elif self.dtype != object:
            item = np.asarray(item, dtype=self.dtype)

        # as for numpy.ndarray indexing, we always want the result to be
        # a NumPy array.
        return to_0d_array(item)

    def _prepare_key(self, key: _IndexerKey) -> _IndexerKey:
        if isinstance(key, tuple) and len(key) == 1:
            # unpack key so it can index a pandas.Index object (pandas.Index
            # objects don't like tuples)
            (key,) = key

        return key

    def _handle_result(
        self, result: Any
    ) -> (
        PandasIndexingAdapter
        | NumpyIndexingAdapter
        | np.ndarray
        | np.datetime64
        | np.timedelta64
    ):
        if isinstance(result, pd.Index):
            return type(self)(result, dtype=self.dtype)
        else:
            return self._convert_scalar(result)

    def _oindex_get(
        self, indexer: _IndexerKey
    ) -> (
        PandasIndexingAdapter
        | NumpyIndexingAdapter
        | np.ndarray
        | np.datetime64
        | np.timedelta64
    ):
        key = self._prepare_key(indexer)

        if getattr(key, "ndim", 0) > 1:  # Return np-array if multidimensional
            indexable = NumpyIndexingAdapter(np.asarray(self))
            return indexable.oindex[indexer]

        result = self.array[key]

        return self._handle_result(result)

    def _vindex_get(
        self, indexer: _IndexerKey
    ) -> (
        PandasIndexingAdapter
        | NumpyIndexingAdapter
        | np.ndarray
        | np.datetime64
        | np.timedelta64
    ):
        key = self._prepare_key(indexer)

        if getattr(key, "ndim", 0) > 1:  # Return np-array if multidimensional
            indexable = NumpyIndexingAdapter(np.asarray(self))
            return indexable.vindex[indexer]

        result = self.array[key]

        return self._handle_result(result)

    def __getitem__(
        self, indexer: _IndexerKey
    ) -> (
        PandasIndexingAdapter
        | NumpyIndexingAdapter
        | np.ndarray
        | np.datetime64
        | np.timedelta64
    ):
        key = self._prepare_key(indexer)

        if getattr(key, "ndim", 0) > 1:  # Return np-array if multidimensional
            indexable = NumpyIndexingAdapter(np.asarray(self))
            return indexable[indexer]

        result = self.array[key]

        return self._handle_result(result)

    def transpose(self, order) -> pd.Index:
        return self.array  # self.array should be always one-dimensional

    def __repr__(self) -> str:
        return f"{type(self).__name__}(array={self.array!r}, dtype={self.dtype!r})"

    def copy(self, deep: bool = True) -> PandasIndexingAdapter:
        # Not the same as just writing `self.array.copy(deep=deep)`, as
        # shallow copies of the underlying numpy.ndarrays become deep ones
        # upon pickling
        # >>> len(pickle.dumps((self.array, self.array)))
        # 4000281
        # >>> len(pickle.dumps((self.array, self.array.copy(deep=False))))
        # 8000341
        array = self.array.copy(deep=True) if deep else self.array
        return type(self)(array, self._dtype)


class PandasMultiIndexingAdapter(PandasIndexingAdapter):
    """Handles explicit indexing for a pandas.MultiIndex.

    This allows creating one instance for each multi-index level while
    preserving indexing efficiency (memoized + might reuse another instance with
    the same multi-index).

    """

    __slots__ = ("array", "_dtype", "level", "adapter")

    def __init__(
        self,
        array: pd.MultiIndex,
        dtype: DTypeLike = None,
        level: str | None = None,
    ):
        super().__init__(array, dtype)
        self.level = level

    def __array__(self, dtype: DTypeLike = None) -> np.ndarray:
        if dtype is None:
            dtype = self.dtype
        if self.level is not None:
            return np.asarray(
                self.array.get_level_values(self.level).values, dtype=dtype
            )
        else:
            return super().__array__(dtype)

    def _convert_scalar(self, item):
        if isinstance(item, tuple) and self.level is not None:
            idx = tuple(self.array.names).index(self.level)
            item = item[idx]
        return super()._convert_scalar(item)

    def _oindex_get(
        self, indexer: _IndexerKey
    ) -> (
        PandasIndexingAdapter
        | NumpyIndexingAdapter
        | np.ndarray
        | np.datetime64
        | np.timedelta64
    ):
        result = super()._oindex_get(indexer)
        if isinstance(result, type(self)):
            result.level = self.level
        return result

    def _vindex_get(
        self, indexer: _IndexerKey
    ) -> (
        PandasIndexingAdapter
        | NumpyIndexingAdapter
        | np.ndarray
        | np.datetime64
        | np.timedelta64
    ):
        result = super()._vindex_get(indexer)
        if isinstance(result, type(self)):
            result.level = self.level
        return result

    def __getitem__(self, indexer: _IndexerKey):
        result = super().__getitem__(indexer)
        if isinstance(result, type(self)):
            result.level = self.level

        return result

    def __repr__(self) -> str:
        if self.level is None:
            return super().__repr__()
        else:
            props = (
                f"(array={self.array!r}, level={self.level!r}, dtype={self.dtype!r})"
            )
            return f"{type(self).__name__}{props}"

    def _get_array_subset(self) -> np.ndarray:
        # used to speed-up the repr for big multi-indexes
        threshold = max(100, OPTIONS["display_values_threshold"] + 2)
        if self.size > threshold:
            pos = threshold // 2
            indices = np.concatenate([np.arange(0, pos), np.arange(-pos, 0)])
            subset = self[(indices,)]
        else:
            subset = self

        return np.asarray(subset)

    def _repr_inline_(self, max_width: int) -> str:
        from xarray.core.formatting import format_array_flat

        if self.level is None:
            return "MultiIndex"
        else:
            return format_array_flat(self._get_array_subset(), max_width)

    def _repr_html_(self) -> str:
        from xarray.core.formatting import short_array_repr

        array_repr = short_array_repr(self._get_array_subset())
        return f"<pre>{escape(array_repr)}</pre>"

    def copy(self, deep: bool = True) -> PandasMultiIndexingAdapter:
        # see PandasIndexingAdapter.copy
        array = self.array.copy(deep=True) if deep else self.array
        return type(self)(array, self._dtype, self.level)<|MERGE_RESOLUTION|>--- conflicted
+++ resolved
@@ -652,10 +652,6 @@
             array = apply_indexer(self.array, self.key)
         except NotImplementedError as _:
             # If the array is not an ExplicitlyIndexedNDArrayMixin,
-<<<<<<< HEAD
-            # it may wrap a BackendArray so use its __getitem__
-            array = self.array[self.key.tuple]
-=======
             # it may wrap a BackendArray subclass that doesn't implement .oindex and .vindex. so use its __getitem__
             warnings.warn(
                 BackendArray_fallback_warning_message.format(
@@ -664,8 +660,7 @@
                 category=DeprecationWarning,
                 stacklevel=2,
             )
-            array = self.array[self.key]
->>>>>>> e96e70e0
+            array = self.array[self.key.tuple]
 
         # self.array[self.key] is now a numpy array when
         # self.array is a BackendArray subclass
@@ -738,10 +733,6 @@
             array = apply_indexer(self.array, self.key)
         except NotImplementedError as _:
             # If the array is not an ExplicitlyIndexedNDArrayMixin,
-<<<<<<< HEAD
-            # it may wrap a BackendArray so use its __getitem__
-            array = self.array[self.key.tuple]
-=======
             # it may wrap a BackendArray subclass that doesn't implement .oindex and .vindex. so use its __getitem__
             warnings.warn(
                 BackendArray_fallback_warning_message.format(
@@ -750,9 +741,8 @@
                 category=PendingDeprecationWarning,
                 stacklevel=2,
             )
-            array = self.array[self.key]
-
->>>>>>> e96e70e0
+            array = self.array[self.key.tuple]
+
         # self.array[self.key] is now a numpy array when
         # self.array is a BackendArray subclass
         # and self.key is BasicIndexer((slice(None, None, None),))
