import enum
import functools
import operator
from collections import defaultdict
<<<<<<< HEAD
=======
from contextlib import suppress
from datetime import timedelta
from distutils.version import LooseVersion
>>>>>>> 9f118624
from typing import Any, Callable, Iterable, List, Sequence, Tuple, Union

import numpy as np
import pandas as pd

try:
    import dask

    DASK_VERSION = LooseVersion(dask.__version__)
except ModuleNotFoundError:
    DASK_VERSION = LooseVersion("0")

from . import duck_array_ops, nputils, utils
from .pycompat import (
    dask_array_type,
    integer_types,
    is_duck_dask_array,
    sparse_array_type,
)
from .utils import is_dict_like, maybe_cast_to_coords_dtype


def expanded_indexer(key, ndim):
    """Given a key for indexing an ndarray, return an equivalent key which is a
    tuple with length equal to the number of dimensions.

    The expansion is done by replacing all `Ellipsis` items with the right
    number of full slices and then padding the key with full slices so that it
    reaches the appropriate dimensionality.
    """
    if not isinstance(key, tuple):
        # numpy treats non-tuple keys equivalent to tuples of length 1
        key = (key,)
    new_key = []
    # handling Ellipsis right is a little tricky, see:
    # http://docs.scipy.org/doc/numpy/reference/arrays.indexing.html#advanced-indexing
    found_ellipsis = False
    for k in key:
        if k is Ellipsis:
            if not found_ellipsis:
                new_key.extend((ndim + 1 - len(key)) * [slice(None)])
                found_ellipsis = True
            else:
                new_key.append(slice(None))
        else:
            new_key.append(k)
    if len(new_key) > ndim:
        raise IndexError("too many indices")
    new_key.extend((ndim - len(new_key)) * [slice(None)])
    return tuple(new_key)


def _expand_slice(slice_, size):
    return np.arange(*slice_.indices(size))


def _sanitize_slice_element(x):
    from .dataarray import DataArray
    from .variable import Variable

    if isinstance(x, (Variable, DataArray)):
        x = x.values

    if isinstance(x, np.ndarray):
        if x.ndim != 0:
            raise ValueError(
                f"cannot use non-scalar arrays in a slice for xarray indexing: {x}"
            )
        x = x[()]

    return x


def _asarray_tuplesafe(values):
    """
    Convert values into a numpy array of at most 1-dimension, while preserving
    tuples.

    Adapted from pandas.core.common._asarray_tuplesafe
    """
    if isinstance(values, tuple):
        result = utils.to_0d_object_array(values)
    else:
        result = np.asarray(values)
        if result.ndim == 2:
            result = np.empty(len(values), dtype=object)
            result[:] = values

    return result


def _is_nested_tuple(possible_tuple):
    return isinstance(possible_tuple, tuple) and any(
        isinstance(value, (tuple, list, slice)) for value in possible_tuple
    )


def get_indexer_nd(index, labels, method=None, tolerance=None):
    """Wrapper around :meth:`pandas.Index.get_indexer` supporting n-dimensional
    labels
    """
    flat_labels = np.ravel(labels)
    flat_indexer = index.get_indexer(flat_labels, method=method, tolerance=tolerance)
    indexer = flat_indexer.reshape(labels.shape)
    return indexer


def convert_label_indexer(index, label, index_name="", method=None, tolerance=None):
    """Given a pandas.Index and labels (e.g., from __getitem__) for one
    dimension, return an indexer suitable for indexing an ndarray along that
    dimension. If `index` is a pandas.MultiIndex and depending on `label`,
    return a new pandas.Index or pandas.MultiIndex (otherwise return None).
    """
    from .indexes import PandasIndex

    new_index = None

    if isinstance(label, slice):
        if method is not None or tolerance is not None:
            raise NotImplementedError(
                "cannot use ``method`` argument if any indexers are slice objects"
            )
        indexer = index.slice_indexer(
            _sanitize_slice_element(label.start),
            _sanitize_slice_element(label.stop),
            _sanitize_slice_element(label.step),
        )
        if not isinstance(indexer, slice):
            # unlike pandas, in xarray we never want to silently convert a
            # slice indexer into an array indexer
            raise KeyError(
                "cannot represent labeled-based slice indexer for dimension "
                f"{index_name!r} with a slice over integer positions; the index is "
                "unsorted or non-unique"
            )

    elif is_dict_like(label):
        is_nested_vals = _is_nested_tuple(tuple(label.values()))
        if not isinstance(index, pd.MultiIndex):
            raise ValueError(
                "cannot use a dict-like object for selection on "
                "a dimension that does not have a MultiIndex"
            )
        elif len(label) == index.nlevels and not is_nested_vals:
            indexer = index.get_loc(tuple(label[k] for k in index.names))
        else:
            for k, v in label.items():
                # index should be an item (i.e. Hashable) not an array-like
                if isinstance(v, Sequence) and not isinstance(v, str):
                    raise ValueError(
                        "Vectorized selection is not "
                        "available along level variable: " + k
                    )
            indexer, new_index = index.get_loc_level(
                tuple(label.values()), level=tuple(label.keys())
            )

            # GH2619. Raise a KeyError if nothing is chosen
            if indexer.dtype.kind == "b" and indexer.sum() == 0:
                raise KeyError(f"{label} not found")

    elif isinstance(label, tuple) and isinstance(index, pd.MultiIndex):
        if _is_nested_tuple(label):
            indexer = index.get_locs(label)
        elif len(label) == index.nlevels:
            indexer = index.get_loc(label)
        else:
            indexer, new_index = index.get_loc_level(
                label, level=list(range(len(label)))
            )
    else:
        label = (
            label
            if getattr(label, "ndim", 1) > 1  # vectorized-indexing
            else _asarray_tuplesafe(label)
        )
        if label.ndim == 0:
            # see https://github.com/pydata/xarray/pull/4292 for details
            label_value = label[()] if label.dtype.kind in "mM" else label.item()
            if isinstance(index, pd.MultiIndex):
                indexer, new_index = index.get_loc_level(label_value, level=0)
            elif isinstance(index, pd.CategoricalIndex):
                if method is not None:
                    raise ValueError(
                        "'method' is not a valid kwarg when indexing using a CategoricalIndex."
                    )
                if tolerance is not None:
                    raise ValueError(
                        "'tolerance' is not a valid kwarg when indexing using a CategoricalIndex."
                    )
                indexer = index.get_loc(label_value)
            else:
                indexer = index.get_loc(label_value, method=method, tolerance=tolerance)
        elif label.dtype.kind == "b":
            indexer = label
        else:
            if isinstance(index, pd.MultiIndex) and label.ndim > 1:
                raise ValueError(
                    "Vectorized selection is not available along "
                    "MultiIndex variable: " + index_name
                )
            indexer = get_indexer_nd(index, label, method, tolerance)
            if np.any(indexer < 0):
                raise KeyError(f"not all values found in index {index_name!r}")

    if new_index is not None:
        new_index = PandasIndex(new_index)

    return indexer, new_index


def get_dim_indexers(data_obj, indexers):
    """Given a xarray data object and label based indexers, return a mapping
    of label indexers with only dimension names as keys.

    It groups multiple level indexers given on a multi-index dimension
    into a single, dictionary indexer for that dimension (Raise a ValueError
    if it is not possible).
    """
    invalid = [
        k
        for k in indexers
        if k not in data_obj.dims and k not in data_obj._level_coords
    ]
    if invalid:
        raise ValueError(f"dimensions or multi-index levels {invalid!r} do not exist")

    level_indexers = defaultdict(dict)
    dim_indexers = {}
    for key, label in indexers.items():
        (dim,) = data_obj[key].dims
        if key != dim:
            # assume here multi-index level indexer
            level_indexers[dim][key] = label
        else:
            dim_indexers[key] = label

    for dim, level_labels in level_indexers.items():
        if dim_indexers.get(dim, False):
            raise ValueError(
                "cannot combine multi-index level indexers with an indexer for "
                f"dimension {dim}"
            )
        dim_indexers[dim] = level_labels

    return dim_indexers


def remap_label_indexers(data_obj, indexers, method=None, tolerance=None):
    """Given an xarray data object and label based indexers, return a mapping
    of equivalent location based indexers. Also return a mapping of updated
    pandas index objects (in case of multi-index level drop).
    """
    if method is not None and not isinstance(method, str):
        raise TypeError("``method`` must be a string")

    pos_indexers = {}
    new_indexes = {}

    dim_indexers = get_dim_indexers(data_obj, indexers)
    for dim, label in dim_indexers.items():
        try:
            index = data_obj.xindexes[dim].to_pandas_index()
        except KeyError:
            # no index for this dimension: reuse the provided labels
            if method is not None or tolerance is not None:
                raise ValueError(
                    "cannot supply ``method`` or ``tolerance`` "
                    "when the indexed dimension does not have "
                    "an associated coordinate."
                )
            pos_indexers[dim] = label
        else:
            coords_dtype = data_obj.coords[dim].dtype
            label = maybe_cast_to_coords_dtype(label, coords_dtype)
            idxr, new_idx = convert_label_indexer(index, label, dim, method, tolerance)
            pos_indexers[dim] = idxr
            if new_idx is not None:
                new_indexes[dim] = new_idx

    return pos_indexers, new_indexes


def _normalize_slice(sl, size):
    """Ensure that given slice only contains positive start and stop values
    (stop can be -1 for full-size slices with negative steps, e.g. [-10::-1])"""
    return slice(*sl.indices(size))


def slice_slice(old_slice, applied_slice, size):
    """Given a slice and the size of the dimension to which it will be applied,
    index it with another slice to return a new slice equivalent to applying
    the slices sequentially
    """
    old_slice = _normalize_slice(old_slice, size)

    size_after_old_slice = len(range(old_slice.start, old_slice.stop, old_slice.step))
    if size_after_old_slice == 0:
        # nothing left after applying first slice
        return slice(0)

    applied_slice = _normalize_slice(applied_slice, size_after_old_slice)

    start = old_slice.start + applied_slice.start * old_slice.step
    if start < 0:
        # nothing left after applying second slice
        # (can only happen for old_slice.step < 0, e.g. [10::-1], [20:])
        return slice(0)

    stop = old_slice.start + applied_slice.stop * old_slice.step
    if stop < 0:
        stop = None

    step = old_slice.step * applied_slice.step

    return slice(start, stop, step)


def _index_indexer_1d(old_indexer, applied_indexer, size):
    assert isinstance(applied_indexer, integer_types + (slice, np.ndarray))
    if isinstance(applied_indexer, slice) and applied_indexer == slice(None):
        # shortcut for the usual case
        return old_indexer
    if isinstance(old_indexer, slice):
        if isinstance(applied_indexer, slice):
            indexer = slice_slice(old_indexer, applied_indexer, size)
        else:
            indexer = _expand_slice(old_indexer, size)[applied_indexer]
    else:
        indexer = old_indexer[applied_indexer]
    return indexer


class ExplicitIndexer:
    """Base class for explicit indexer objects.

    ExplicitIndexer objects wrap a tuple of values given by their ``tuple``
    property. These tuples should always have length equal to the number of
    dimensions on the indexed array.

    Do not instantiate BaseIndexer objects directly: instead, use one of the
    sub-classes BasicIndexer, OuterIndexer or VectorizedIndexer.
    """

    __slots__ = ("_key",)

    def __init__(self, key):
        if type(self) is ExplicitIndexer:
            raise TypeError("cannot instantiate base ExplicitIndexer objects")
        self._key = tuple(key)

    @property
    def tuple(self):
        return self._key

    def __repr__(self):
        return f"{type(self).__name__}({self.tuple})"


def as_integer_or_none(value):
    return None if value is None else operator.index(value)


def as_integer_slice(value):
    start = as_integer_or_none(value.start)
    stop = as_integer_or_none(value.stop)
    step = as_integer_or_none(value.step)
    return slice(start, stop, step)


class BasicIndexer(ExplicitIndexer):
    """Tuple for basic indexing.

    All elements should be int or slice objects. Indexing follows NumPy's
    rules for basic indexing: each axis is independently sliced and axes
    indexed with an integer are dropped from the result.
    """

    __slots__ = ()

    def __init__(self, key):
        if not isinstance(key, tuple):
            raise TypeError(f"key must be a tuple: {key!r}")

        new_key = []
        for k in key:
            if isinstance(k, integer_types):
                k = int(k)
            elif isinstance(k, slice):
                k = as_integer_slice(k)
            else:
                raise TypeError(
                    f"unexpected indexer type for {type(self).__name__}: {k!r}"
                )
            new_key.append(k)

        super().__init__(new_key)


class OuterIndexer(ExplicitIndexer):
    """Tuple for outer/orthogonal indexing.

    All elements should be int, slice or 1-dimensional np.ndarray objects with
    an integer dtype. Indexing is applied independently along each axis, and
    axes indexed with an integer are dropped from the result. This type of
    indexing works like MATLAB/Fortran.
    """

    __slots__ = ()

    def __init__(self, key):
        if not isinstance(key, tuple):
            raise TypeError(f"key must be a tuple: {key!r}")

        new_key = []
        for k in key:
            if isinstance(k, integer_types):
                k = int(k)
            elif isinstance(k, slice):
                k = as_integer_slice(k)
            elif isinstance(k, np.ndarray):
                if not np.issubdtype(k.dtype, np.integer):
                    raise TypeError(
                        f"invalid indexer array, does not have integer dtype: {k!r}"
                    )
                if k.ndim != 1:
                    raise TypeError(
                        f"invalid indexer array for {type(self).__name__}; must have "
                        f"exactly 1 dimension: {k!r}"
                    )
                k = np.asarray(k, dtype=np.int64)
            else:
                raise TypeError(
                    f"unexpected indexer type for {type(self).__name__}: {k!r}"
                )
            new_key.append(k)

        super().__init__(new_key)


class VectorizedIndexer(ExplicitIndexer):
    """Tuple for vectorized indexing.

    All elements should be slice or N-dimensional np.ndarray objects with an
    integer dtype and the same number of dimensions. Indexing follows proposed
    rules for np.ndarray.vindex, which matches NumPy's advanced indexing rules
    (including broadcasting) except sliced axes are always moved to the end:
    https://github.com/numpy/numpy/pull/6256
    """

    __slots__ = ()

    def __init__(self, key):
        if not isinstance(key, tuple):
            raise TypeError(f"key must be a tuple: {key!r}")

        new_key = []
        ndim = None
        for k in key:
            if isinstance(k, slice):
                k = as_integer_slice(k)
            elif isinstance(k, np.ndarray):
                if not np.issubdtype(k.dtype, np.integer):
                    raise TypeError(
                        f"invalid indexer array, does not have integer dtype: {k!r}"
                    )
                if ndim is None:
                    ndim = k.ndim
                elif ndim != k.ndim:
                    ndims = [k.ndim for k in key if isinstance(k, np.ndarray)]
                    raise ValueError(
                        "invalid indexer key: ndarray arguments "
                        f"have different numbers of dimensions: {ndims}"
                    )
                k = np.asarray(k, dtype=np.int64)
            else:
                raise TypeError(
                    f"unexpected indexer type for {type(self).__name__}: {k!r}"
                )
            new_key.append(k)

        super().__init__(new_key)


class ExplicitlyIndexed:
    """Mixin to mark support for Indexer subclasses in indexing."""

    __slots__ = ()


class ExplicitlyIndexedNDArrayMixin(utils.NDArrayMixin, ExplicitlyIndexed):
    __slots__ = ()

    def __array__(self, dtype=None):
        key = BasicIndexer((slice(None),) * self.ndim)
        return np.asarray(self[key], dtype=dtype)


class ImplicitToExplicitIndexingAdapter(utils.NDArrayMixin):
    """Wrap an array, converting tuples into the indicated explicit indexer."""

    __slots__ = ("array", "indexer_cls")

    def __init__(self, array, indexer_cls=BasicIndexer):
        self.array = as_indexable(array)
        self.indexer_cls = indexer_cls

    def __array__(self, dtype=None):
        return np.asarray(self.array, dtype=dtype)

    def __getitem__(self, key):
        key = expanded_indexer(key, self.ndim)
        result = self.array[self.indexer_cls(key)]
        if isinstance(result, ExplicitlyIndexed):
            return type(self)(result, self.indexer_cls)
        else:
            # Sometimes explicitly indexed arrays return NumPy arrays or
            # scalars.
            return result


class LazilyIndexedArray(ExplicitlyIndexedNDArrayMixin):
    """Wrap an array to make basic and outer indexing lazy."""

    __slots__ = ("array", "key")

    def __init__(self, array, key=None):
        """
        Parameters
        ----------
        array : array_like
            Array like object to index.
        key : ExplicitIndexer, optional
            Array indexer. If provided, it is assumed to already be in
            canonical expanded form.
        """
        if isinstance(array, type(self)) and key is None:
            # unwrap
            key = array.key
            array = array.array

        if key is None:
            key = BasicIndexer((slice(None),) * array.ndim)

        self.array = as_indexable(array)
        self.key = key

    def _updated_key(self, new_key):
        iter_new_key = iter(expanded_indexer(new_key.tuple, self.ndim))
        full_key = []
        for size, k in zip(self.array.shape, self.key.tuple):
            if isinstance(k, integer_types):
                full_key.append(k)
            else:
                full_key.append(_index_indexer_1d(k, next(iter_new_key), size))
        full_key = tuple(full_key)

        if all(isinstance(k, integer_types + (slice,)) for k in full_key):
            return BasicIndexer(full_key)
        return OuterIndexer(full_key)

    @property
    def shape(self):
        shape = []
        for size, k in zip(self.array.shape, self.key.tuple):
            if isinstance(k, slice):
                shape.append(len(range(*k.indices(size))))
            elif isinstance(k, np.ndarray):
                shape.append(k.size)
        return tuple(shape)

    def __array__(self, dtype=None):
        array = as_indexable(self.array)
        return np.asarray(array[self.key], dtype=None)

    def transpose(self, order):
        return LazilyVectorizedIndexedArray(self.array, self.key).transpose(order)

    def __getitem__(self, indexer):
        if isinstance(indexer, VectorizedIndexer):
            array = LazilyVectorizedIndexedArray(self.array, self.key)
            return array[indexer]
        return type(self)(self.array, self._updated_key(indexer))

    def __setitem__(self, key, value):
        if isinstance(key, VectorizedIndexer):
            raise NotImplementedError(
                "Lazy item assignment with the vectorized indexer is not yet "
                "implemented. Load your data first by .load() or compute()."
            )
        full_key = self._updated_key(key)
        self.array[full_key] = value

    def __repr__(self):
        return f"{type(self).__name__}(array={self.array!r}, key={self.key!r})"


# keep an alias to the old name for external backends pydata/xarray#5111
LazilyOuterIndexedArray = LazilyIndexedArray


class LazilyVectorizedIndexedArray(ExplicitlyIndexedNDArrayMixin):
    """Wrap an array to make vectorized indexing lazy."""

    __slots__ = ("array", "key")

    def __init__(self, array, key):
        """
        Parameters
        ----------
        array : array_like
            Array like object to index.
        key : VectorizedIndexer
        """
        if isinstance(key, (BasicIndexer, OuterIndexer)):
            self.key = _outer_to_vectorized_indexer(key, array.shape)
        else:
            self.key = _arrayize_vectorized_indexer(key, array.shape)
        self.array = as_indexable(array)

    @property
    def shape(self):
        return np.broadcast(*self.key.tuple).shape

    def __array__(self, dtype=None):
        return np.asarray(self.array[self.key], dtype=None)

    def _updated_key(self, new_key):
        return _combine_indexers(self.key, self.shape, new_key)

    def __getitem__(self, indexer):
        # If the indexed array becomes a scalar, return LazilyIndexedArray
        if all(isinstance(ind, integer_types) for ind in indexer.tuple):
            key = BasicIndexer(tuple(k[indexer.tuple] for k in self.key.tuple))
            return LazilyIndexedArray(self.array, key)
        return type(self)(self.array, self._updated_key(indexer))

    def transpose(self, order):
        key = VectorizedIndexer(tuple(k.transpose(order) for k in self.key.tuple))
        return type(self)(self.array, key)

    def __setitem__(self, key, value):
        raise NotImplementedError(
            "Lazy item assignment with the vectorized indexer is not yet "
            "implemented. Load your data first by .load() or compute()."
        )

    def __repr__(self):
        return f"{type(self).__name__}(array={self.array!r}, key={self.key!r})"


def _wrap_numpy_scalars(array):
    """Wrap NumPy scalars in 0d arrays."""
    if np.isscalar(array):
        return np.array(array)
    else:
        return array


class CopyOnWriteArray(ExplicitlyIndexedNDArrayMixin):
    __slots__ = ("array", "_copied")

    def __init__(self, array):
        self.array = as_indexable(array)
        self._copied = False

    def _ensure_copied(self):
        if not self._copied:
            self.array = as_indexable(np.array(self.array))
            self._copied = True

    def __array__(self, dtype=None):
        return np.asarray(self.array, dtype=dtype)

    def __getitem__(self, key):
        return type(self)(_wrap_numpy_scalars(self.array[key]))

    def transpose(self, order):
        return self.array.transpose(order)

    def __setitem__(self, key, value):
        self._ensure_copied()
        self.array[key] = value

    def __deepcopy__(self, memo):
        # CopyOnWriteArray is used to wrap backend array objects, which might
        # point to files on disk, so we can't rely on the default deepcopy
        # implementation.
        return type(self)(self.array)


class MemoryCachedArray(ExplicitlyIndexedNDArrayMixin):
    __slots__ = ("array",)

    def __init__(self, array):
        self.array = _wrap_numpy_scalars(as_indexable(array))

    def _ensure_cached(self):
        if not isinstance(self.array, NumpyIndexingAdapter):
            self.array = NumpyIndexingAdapter(np.asarray(self.array))

    def __array__(self, dtype=None):
        self._ensure_cached()
        return np.asarray(self.array, dtype=dtype)

    def __getitem__(self, key):
        return type(self)(_wrap_numpy_scalars(self.array[key]))

    def transpose(self, order):
        return self.array.transpose(order)

    def __setitem__(self, key, value):
        self.array[key] = value


def as_indexable(array):
    """
    This function always returns a ExplicitlyIndexed subclass,
    so that the vectorized indexing is always possible with the returned
    object.
    """
    if isinstance(array, ExplicitlyIndexed):
        return array
    if isinstance(array, np.ndarray):
        return NumpyIndexingAdapter(array)
    if isinstance(array, pd.Index):
        from .indexes import PandasIndex

        return PandasIndex(array)
    if isinstance(array, dask_array_type):
        return DaskIndexingAdapter(array)
    if hasattr(array, "__array_function__"):
        return NdArrayLikeIndexingAdapter(array)

    raise TypeError("Invalid array type: {}".format(type(array)))


def _outer_to_vectorized_indexer(key, shape):
    """Convert an OuterIndexer into an vectorized indexer.

    Parameters
    ----------
    key : Outer/Basic Indexer
        An indexer to convert.
    shape : tuple
        Shape of the array subject to the indexing.

    Returns
    -------
    VectorizedIndexer
        Tuple suitable for use to index a NumPy array with vectorized indexing.
        Each element is an array: broadcasting them together gives the shape
        of the result.
    """
    key = key.tuple

    n_dim = len([k for k in key if not isinstance(k, integer_types)])
    i_dim = 0
    new_key = []
    for k, size in zip(key, shape):
        if isinstance(k, integer_types):
            new_key.append(np.array(k).reshape((1,) * n_dim))
        else:  # np.ndarray or slice
            if isinstance(k, slice):
                k = np.arange(*k.indices(size))
            assert k.dtype.kind in {"i", "u"}
            shape = [(1,) * i_dim + (k.size,) + (1,) * (n_dim - i_dim - 1)]
            new_key.append(k.reshape(*shape))
            i_dim += 1
    return VectorizedIndexer(tuple(new_key))


def _outer_to_numpy_indexer(key, shape):
    """Convert an OuterIndexer into an indexer for NumPy.

    Parameters
    ----------
    key : Basic/OuterIndexer
        An indexer to convert.
    shape : tuple
        Shape of the array subject to the indexing.

    Returns
    -------
    tuple
        Tuple suitable for use to index a NumPy array.
    """
    if len([k for k in key.tuple if not isinstance(k, slice)]) <= 1:
        # If there is only one vector and all others are slice,
        # it can be safely used in mixed basic/advanced indexing.
        # Boolean index should already be converted to integer array.
        return key.tuple
    else:
        return _outer_to_vectorized_indexer(key, shape).tuple


def _combine_indexers(old_key, shape, new_key):
    """Combine two indexers.

    Parameters
    ----------
    old_key : ExplicitIndexer
        The first indexer for the original array
    shape : tuple of ints
        Shape of the original array to be indexed by old_key
    new_key
        The second indexer for indexing original[old_key]
    """
    if not isinstance(old_key, VectorizedIndexer):
        old_key = _outer_to_vectorized_indexer(old_key, shape)
    if len(old_key.tuple) == 0:
        return new_key

    new_shape = np.broadcast(*old_key.tuple).shape
    if isinstance(new_key, VectorizedIndexer):
        new_key = _arrayize_vectorized_indexer(new_key, new_shape)
    else:
        new_key = _outer_to_vectorized_indexer(new_key, new_shape)

    return VectorizedIndexer(
        tuple(o[new_key.tuple] for o in np.broadcast_arrays(*old_key.tuple))
    )


@enum.unique
class IndexingSupport(enum.Enum):
    # for backends that support only basic indexer
    BASIC = 0
    # for backends that support basic / outer indexer
    OUTER = 1
    # for backends that support outer indexer including at most 1 vector.
    OUTER_1VECTOR = 2
    # for backends that support full vectorized indexer.
    VECTORIZED = 3


def explicit_indexing_adapter(
    key: ExplicitIndexer,
    shape: Tuple[int, ...],
    indexing_support: IndexingSupport,
    raw_indexing_method: Callable,
) -> Any:
    """Support explicit indexing by delegating to a raw indexing method.

    Outer and/or vectorized indexers are supported by indexing a second time
    with a NumPy array.

    Parameters
    ----------
    key : ExplicitIndexer
        Explicit indexing object.
    shape : Tuple[int, ...]
        Shape of the indexed array.
    indexing_support : IndexingSupport enum
        Form of indexing supported by raw_indexing_method.
    raw_indexing_method : callable
        Function (like ndarray.__getitem__) that when called with indexing key
        in the form of a tuple returns an indexed array.

    Returns
    -------
    Indexing result, in the form of a duck numpy-array.
    """
    raw_key, numpy_indices = decompose_indexer(key, shape, indexing_support)
    result = raw_indexing_method(raw_key.tuple)
    if numpy_indices.tuple:
        # index the loaded np.ndarray
        result = NumpyIndexingAdapter(np.asarray(result))[numpy_indices]
    return result


def decompose_indexer(
    indexer: ExplicitIndexer, shape: Tuple[int, ...], indexing_support: IndexingSupport
) -> Tuple[ExplicitIndexer, ExplicitIndexer]:
    if isinstance(indexer, VectorizedIndexer):
        return _decompose_vectorized_indexer(indexer, shape, indexing_support)
    if isinstance(indexer, (BasicIndexer, OuterIndexer)):
        return _decompose_outer_indexer(indexer, shape, indexing_support)
    raise TypeError(f"unexpected key type: {indexer}")


def _decompose_slice(key, size):
    """convert a slice to successive two slices. The first slice always has
    a positive step.
    """
    start, stop, step = key.indices(size)
    if step > 0:
        # If key already has a positive step, use it as is in the backend
        return key, slice(None)
    else:
        # determine stop precisely for step > 1 case
        # e.g. [98:2:-2] -> [98:3:-2]
        stop = start + int((stop - start - 1) / step) * step + 1
        start, stop = stop + 1, start + 1
        return slice(start, stop, -step), slice(None, None, -1)


def _decompose_vectorized_indexer(
    indexer: VectorizedIndexer,
    shape: Tuple[int, ...],
    indexing_support: IndexingSupport,
) -> Tuple[ExplicitIndexer, ExplicitIndexer]:
    """
    Decompose vectorized indexer to the successive two indexers, where the
    first indexer will be used to index backend arrays, while the second one
    is used to index loaded on-memory np.ndarray.

    Parameters
    ----------
    indexer : VectorizedIndexer
    indexing_support : one of IndexerSupport entries

    Returns
    -------
    backend_indexer: OuterIndexer or BasicIndexer
    np_indexers: an ExplicitIndexer (VectorizedIndexer / BasicIndexer)

    Notes
    -----
    This function is used to realize the vectorized indexing for the backend
    arrays that only support basic or outer indexing.

    As an example, let us consider to index a few elements from a backend array
    with a vectorized indexer ([0, 3, 1], [2, 3, 2]).
    Even if the backend array only supports outer indexing, it is more
    efficient to load a subslice of the array than loading the entire array,

    >>> array = np.arange(36).reshape(6, 6)
    >>> backend_indexer = OuterIndexer((np.array([0, 1, 3]), np.array([2, 3])))
    >>> # load subslice of the array
    ... array = NumpyIndexingAdapter(array)[backend_indexer]
    >>> np_indexer = VectorizedIndexer((np.array([0, 2, 1]), np.array([0, 1, 0])))
    >>> # vectorized indexing for on-memory np.ndarray.
    ... NumpyIndexingAdapter(array)[np_indexer]
    array([ 2, 21,  8])
    """
    assert isinstance(indexer, VectorizedIndexer)

    if indexing_support is IndexingSupport.VECTORIZED:
        return indexer, BasicIndexer(())

    backend_indexer_elems = []
    np_indexer_elems = []
    # convert negative indices
    indexer_elems = [
        np.where(k < 0, k + s, k) if isinstance(k, np.ndarray) else k
        for k, s in zip(indexer.tuple, shape)
    ]

    for k, s in zip(indexer_elems, shape):
        if isinstance(k, slice):
            # If it is a slice, then we will slice it as-is
            # (but make its step positive) in the backend,
            # and then use all of it (slice(None)) for the in-memory portion.
            bk_slice, np_slice = _decompose_slice(k, s)
            backend_indexer_elems.append(bk_slice)
            np_indexer_elems.append(np_slice)
        else:
            # If it is a (multidimensional) np.ndarray, just pickup the used
            # keys without duplication and store them as a 1d-np.ndarray.
            oind, vind = np.unique(k, return_inverse=True)
            backend_indexer_elems.append(oind)
            np_indexer_elems.append(vind.reshape(*k.shape))

    backend_indexer = OuterIndexer(tuple(backend_indexer_elems))
    np_indexer = VectorizedIndexer(tuple(np_indexer_elems))

    if indexing_support is IndexingSupport.OUTER:
        return backend_indexer, np_indexer

    # If the backend does not support outer indexing,
    # backend_indexer (OuterIndexer) is also decomposed.
    backend_indexer1, np_indexer1 = _decompose_outer_indexer(
        backend_indexer, shape, indexing_support
    )
    np_indexer = _combine_indexers(np_indexer1, shape, np_indexer)
    return backend_indexer1, np_indexer


def _decompose_outer_indexer(
    indexer: Union[BasicIndexer, OuterIndexer],
    shape: Tuple[int, ...],
    indexing_support: IndexingSupport,
) -> Tuple[ExplicitIndexer, ExplicitIndexer]:
    """
    Decompose outer indexer to the successive two indexers, where the
    first indexer will be used to index backend arrays, while the second one
    is used to index the loaded on-memory np.ndarray.

    Parameters
    ----------
    indexer : OuterIndexer or BasicIndexer
    indexing_support : One of the entries of IndexingSupport

    Returns
    -------
    backend_indexer: OuterIndexer or BasicIndexer
    np_indexers: an ExplicitIndexer (OuterIndexer / BasicIndexer)

    Notes
    -----
    This function is used to realize the vectorized indexing for the backend
    arrays that only support basic or outer indexing.

    As an example, let us consider to index a few elements from a backend array
    with a orthogonal indexer ([0, 3, 1], [2, 3, 2]).
    Even if the backend array only supports basic indexing, it is more
    efficient to load a subslice of the array than loading the entire array,

    >>> array = np.arange(36).reshape(6, 6)
    >>> backend_indexer = BasicIndexer((slice(0, 3), slice(2, 4)))
    >>> # load subslice of the array
    ... array = NumpyIndexingAdapter(array)[backend_indexer]
    >>> np_indexer = OuterIndexer((np.array([0, 2, 1]), np.array([0, 1, 0])))
    >>> # outer indexing for on-memory np.ndarray.
    ... NumpyIndexingAdapter(array)[np_indexer]
    array([[ 2,  3,  2],
           [14, 15, 14],
           [ 8,  9,  8]])
    """
    if indexing_support == IndexingSupport.VECTORIZED:
        return indexer, BasicIndexer(())
    assert isinstance(indexer, (OuterIndexer, BasicIndexer))

    backend_indexer: List[Any] = []
    np_indexer = []
    # make indexer positive
    pos_indexer = []
    for k, s in zip(indexer.tuple, shape):
        if isinstance(k, np.ndarray):
            pos_indexer.append(np.where(k < 0, k + s, k))
        elif isinstance(k, integer_types) and k < 0:
            pos_indexer.append(k + s)
        else:
            pos_indexer.append(k)
    indexer_elems = pos_indexer

    if indexing_support is IndexingSupport.OUTER_1VECTOR:
        # some backends such as h5py supports only 1 vector in indexers
        # We choose the most efficient axis
        gains = [
            (np.max(k) - np.min(k) + 1.0) / len(np.unique(k))
            if isinstance(k, np.ndarray)
            else 0
            for k in indexer_elems
        ]
        array_index = np.argmax(np.array(gains)) if len(gains) > 0 else None

        for i, (k, s) in enumerate(zip(indexer_elems, shape)):
            if isinstance(k, np.ndarray) and i != array_index:
                # np.ndarray key is converted to slice that covers the entire
                # entries of this key.
                backend_indexer.append(slice(np.min(k), np.max(k) + 1))
                np_indexer.append(k - np.min(k))
            elif isinstance(k, np.ndarray):
                # Remove duplicates and sort them in the increasing order
                pkey, ekey = np.unique(k, return_inverse=True)
                backend_indexer.append(pkey)
                np_indexer.append(ekey)
            elif isinstance(k, integer_types):
                backend_indexer.append(k)
            else:  # slice:  convert positive step slice for backend
                bk_slice, np_slice = _decompose_slice(k, s)
                backend_indexer.append(bk_slice)
                np_indexer.append(np_slice)

        return (OuterIndexer(tuple(backend_indexer)), OuterIndexer(tuple(np_indexer)))

    if indexing_support == IndexingSupport.OUTER:
        for k, s in zip(indexer_elems, shape):
            if isinstance(k, slice):
                # slice:  convert positive step slice for backend
                bk_slice, np_slice = _decompose_slice(k, s)
                backend_indexer.append(bk_slice)
                np_indexer.append(np_slice)
            elif isinstance(k, integer_types):
                backend_indexer.append(k)
            elif isinstance(k, np.ndarray) and (np.diff(k) >= 0).all():
                backend_indexer.append(k)
                np_indexer.append(slice(None))
            else:
                # Remove duplicates and sort them in the increasing order
                oind, vind = np.unique(k, return_inverse=True)
                backend_indexer.append(oind)
                np_indexer.append(vind.reshape(*k.shape))

        return (OuterIndexer(tuple(backend_indexer)), OuterIndexer(tuple(np_indexer)))

    # basic indexer
    assert indexing_support == IndexingSupport.BASIC

    for k, s in zip(indexer_elems, shape):
        if isinstance(k, np.ndarray):
            # np.ndarray key is converted to slice that covers the entire
            # entries of this key.
            backend_indexer.append(slice(np.min(k), np.max(k) + 1))
            np_indexer.append(k - np.min(k))
        elif isinstance(k, integer_types):
            backend_indexer.append(k)
        else:  # slice:  convert positive step slice for backend
            bk_slice, np_slice = _decompose_slice(k, s)
            backend_indexer.append(bk_slice)
            np_indexer.append(np_slice)

    return (BasicIndexer(tuple(backend_indexer)), OuterIndexer(tuple(np_indexer)))


def _arrayize_vectorized_indexer(indexer, shape):
    """Return an identical vindex but slices are replaced by arrays"""
    slices = [v for v in indexer.tuple if isinstance(v, slice)]
    if len(slices) == 0:
        return indexer

    arrays = [v for v in indexer.tuple if isinstance(v, np.ndarray)]
    n_dim = arrays[0].ndim if len(arrays) > 0 else 0
    i_dim = 0
    new_key = []
    for v, size in zip(indexer.tuple, shape):
        if isinstance(v, np.ndarray):
            new_key.append(np.reshape(v, v.shape + (1,) * len(slices)))
        else:  # slice
            shape = (1,) * (n_dim + i_dim) + (-1,) + (1,) * (len(slices) - i_dim - 1)
            new_key.append(np.arange(*v.indices(size)).reshape(shape))
            i_dim += 1
    return VectorizedIndexer(tuple(new_key))


def _dask_array_with_chunks_hint(array, chunks):
    """Create a dask array using the chunks hint for dimensions of size > 1."""
    import dask.array as da

    if len(chunks) < array.ndim:
        raise ValueError("not enough chunks in hint")
    new_chunks = []
    for chunk, size in zip(chunks, array.shape):
        new_chunks.append(chunk if size > 1 else (1,))
    return da.from_array(array, new_chunks)


def _logical_any(args):
    return functools.reduce(operator.or_, args)


def _masked_result_drop_slice(key, data=None):

    key = (k for k in key if not isinstance(k, slice))
    chunks_hint = getattr(data, "chunks", None)

    new_keys = []
    for k in key:
        if isinstance(k, np.ndarray):
            if is_duck_dask_array(data):
                new_keys.append(_dask_array_with_chunks_hint(k, chunks_hint))
            elif isinstance(data, sparse_array_type):
                import sparse

                new_keys.append(sparse.COO.from_numpy(k))
            else:
                new_keys.append(k)
        else:
            new_keys.append(k)

    mask = _logical_any(k == -1 for k in new_keys)
    return mask


def create_mask(indexer, shape, data=None):
    """Create a mask for indexing with a fill-value.

    Parameters
    ----------
    indexer : ExplicitIndexer
        Indexer with -1 in integer or ndarray value to indicate locations in
        the result that should be masked.
    shape : tuple
        Shape of the array being indexed.
    data : optional
        Data for which mask is being created. If data is a dask arrays, its chunks
        are used as a hint for chunks on the resulting mask. If data is a sparse
        array, the returned mask is also a sparse array.

    Returns
    -------
    mask : bool, np.ndarray, SparseArray or dask.array.Array with dtype=bool
        Same type as data. Has the same shape as the indexing result.
    """
    if isinstance(indexer, OuterIndexer):
        key = _outer_to_vectorized_indexer(indexer, shape).tuple
        assert not any(isinstance(k, slice) for k in key)
        mask = _masked_result_drop_slice(key, data)

    elif isinstance(indexer, VectorizedIndexer):
        key = indexer.tuple
        base_mask = _masked_result_drop_slice(key, data)
        slice_shape = tuple(
            np.arange(*k.indices(size)).size
            for k, size in zip(key, shape)
            if isinstance(k, slice)
        )
        expanded_mask = base_mask[(Ellipsis,) + (np.newaxis,) * len(slice_shape)]
        mask = duck_array_ops.broadcast_to(expanded_mask, base_mask.shape + slice_shape)

    elif isinstance(indexer, BasicIndexer):
        mask = any(k == -1 for k in indexer.tuple)

    else:
        raise TypeError("unexpected key type: {}".format(type(indexer)))

    return mask


def _posify_mask_subindexer(index):
    """Convert masked indices in a flat array to the nearest unmasked index.

    Parameters
    ----------
    index : np.ndarray
        One dimensional ndarray with dtype=int.

    Returns
    -------
    np.ndarray
        One dimensional ndarray with all values equal to -1 replaced by an
        adjacent non-masked element.
    """
    masked = index == -1
    unmasked_locs = np.flatnonzero(~masked)
    if not unmasked_locs.size:
        # indexing unmasked_locs is invalid
        return np.zeros_like(index)
    masked_locs = np.flatnonzero(masked)
    prev_value = np.maximum(0, np.searchsorted(unmasked_locs, masked_locs) - 1)
    new_index = index.copy()
    new_index[masked_locs] = index[unmasked_locs[prev_value]]
    return new_index


def posify_mask_indexer(indexer):
    """Convert masked values (-1) in an indexer to nearest unmasked values.

    This routine is useful for dask, where it can be much faster to index
    adjacent points than arbitrary points from the end of an array.

    Parameters
    ----------
    indexer : ExplicitIndexer
        Input indexer.

    Returns
    -------
    ExplicitIndexer
        Same type of input, with all values in ndarray keys equal to -1
        replaced by an adjacent non-masked element.
    """
    key = tuple(
        _posify_mask_subindexer(k.ravel()).reshape(k.shape)
        if isinstance(k, np.ndarray)
        else k
        for k in indexer.tuple
    )
    return type(indexer)(key)


def is_fancy_indexer(indexer: Any) -> bool:
    """Return False if indexer is a int, slice, a 1-dimensional list, or a 0 or
    1-dimensional ndarray; in all other cases return True
    """
    if isinstance(indexer, (int, slice)):
        return False
    if isinstance(indexer, np.ndarray):
        return indexer.ndim > 1
    if isinstance(indexer, list):
        return bool(indexer) and not isinstance(indexer[0], int)
    return True


class NumpyIndexingAdapter(ExplicitlyIndexedNDArrayMixin):
    """Wrap a NumPy array to use explicit indexing."""

    __slots__ = ("array",)

    def __init__(self, array):
        # In NumpyIndexingAdapter we only allow to store bare np.ndarray
        if not isinstance(array, np.ndarray):
            raise TypeError(
                "NumpyIndexingAdapter only wraps np.ndarray. "
                "Trying to wrap {}".format(type(array))
            )
        self.array = array

    def _indexing_array_and_key(self, key):
        if isinstance(key, OuterIndexer):
            array = self.array
            key = _outer_to_numpy_indexer(key, self.array.shape)
        elif isinstance(key, VectorizedIndexer):
            array = nputils.NumpyVIndexAdapter(self.array)
            key = key.tuple
        elif isinstance(key, BasicIndexer):
            array = self.array
            # We want 0d slices rather than scalars. This is achieved by
            # appending an ellipsis (see
            # https://docs.scipy.org/doc/numpy/reference/arrays.indexing.html#detailed-notes).
            key = key.tuple + (Ellipsis,)
        else:
            raise TypeError("unexpected key type: {}".format(type(key)))

        return array, key

    def transpose(self, order):
        return self.array.transpose(order)

    def __getitem__(self, key):
        array, key = self._indexing_array_and_key(key)
        return array[key]

    def __setitem__(self, key, value):
        array, key = self._indexing_array_and_key(key)
        try:
            array[key] = value
        except ValueError:
            # More informative exception if read-only view
            if not array.flags.writeable and not array.flags.owndata:
                raise ValueError(
                    "Assignment destination is a view.  "
                    "Do you want to .copy() array first?"
                )
            else:
                raise


class NdArrayLikeIndexingAdapter(NumpyIndexingAdapter):
    __slots__ = ("array",)

    def __init__(self, array):
        if not hasattr(array, "__array_function__"):
            raise TypeError(
                "NdArrayLikeIndexingAdapter must wrap an object that "
                "implements the __array_function__ protocol"
            )
        self.array = array


class DaskIndexingAdapter(ExplicitlyIndexedNDArrayMixin):
    """Wrap a dask array to support explicit indexing."""

    __slots__ = ("array",)

    def __init__(self, array):
        """This adapter is created in Variable.__getitem__ in
        Variable._broadcast_indexes.
        """
        self.array = array

    def __getitem__(self, key):

        if not isinstance(key, VectorizedIndexer):
            # if possible, short-circuit when keys are effectively slice(None)
            # This preserves dask name and passes lazy array equivalence checks
            # (see duck_array_ops.lazy_array_equiv)
            rewritten_indexer = False
            new_indexer = []
            for idim, k in enumerate(key.tuple):
                if isinstance(k, Iterable) and duck_array_ops.array_equiv(
                    k, np.arange(self.array.shape[idim])
                ):
                    new_indexer.append(slice(None))
                    rewritten_indexer = True
                else:
                    new_indexer.append(k)
            if rewritten_indexer:
                key = type(key)(tuple(new_indexer))

        if isinstance(key, BasicIndexer):
            return self.array[key.tuple]
        elif isinstance(key, VectorizedIndexer):
            return self.array.vindex[key.tuple]
        else:
            assert isinstance(key, OuterIndexer)
            key = key.tuple
            try:
                return self.array[key]
            except NotImplementedError:
                # manual orthogonal indexing.
                # TODO: port this upstream into dask in a saner way.
                value = self.array
                for axis, subkey in reversed(list(enumerate(key))):
                    value = value[(slice(None),) * axis + (subkey,)]
                return value

    def __setitem__(self, key, value):
        if DASK_VERSION >= "2021.04.0+17":
            if isinstance(key, BasicIndexer):
                self.array[key.tuple] = value
            elif isinstance(key, VectorizedIndexer):
                self.array.vindex[key.tuple] = value
            elif isinstance(key, OuterIndexer):
                num_non_slices = sum(
                    0 if isinstance(k, slice) else 1 for k in key.tuple
                )
                if num_non_slices > 1:
                    raise NotImplementedError(
                        "xarray can't set arrays with multiple "
                        "array indices to dask yet."
                    )
                self.array[key.tuple] = value
        else:
            raise TypeError(
                "This variable's data is stored in a dask array, "
                "and the installed dask version does not support item "
                "assignment. To assign to this variable, you must either upgrade dask or"
                "first load the variable into memory explicitly using the .load() "
                "method or accessing its .values attribute."
            )

    def transpose(self, order):
        return self.array.transpose(order)<|MERGE_RESOLUTION|>--- conflicted
+++ resolved
@@ -2,12 +2,9 @@
 import functools
 import operator
 from collections import defaultdict
-<<<<<<< HEAD
-=======
 from contextlib import suppress
 from datetime import timedelta
 from distutils.version import LooseVersion
->>>>>>> 9f118624
 from typing import Any, Callable, Iterable, List, Sequence, Tuple, Union
 
 import numpy as np
