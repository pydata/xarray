from __future__ import annotations

import enum
import functools
import operator
import warnings
from collections import Counter, defaultdict
from collections.abc import Hashable, Iterable, Mapping
from contextlib import suppress
from dataclasses import dataclass, field
from datetime import timedelta
from html import escape
from typing import TYPE_CHECKING, Any, Callable, Literal, overload

import numpy as np
import pandas as pd

from xarray.core import duck_array_ops
from xarray.core.nputils import NumpyVIndexAdapter
from xarray.core.options import OPTIONS
from xarray.core.types import T_Xarray
from xarray.core.utils import (
    NDArrayMixin,
    either_dict_or_kwargs,
    get_valid_numpy_dtype,
    is_duck_array,
    is_duck_dask_array,
    is_scalar,
    to_0d_array,
)
from xarray.namedarray.parallelcompat import get_chunked_array_type
from xarray.namedarray.pycompat import array_type, integer_types, is_chunked_array

if TYPE_CHECKING:
    from numpy.typing import DTypeLike

    from xarray.core.indexes import Index
    from xarray.core.variable import Variable
    from xarray.namedarray._typing import _Chunks, _IndexerKey, _Shape, duckarray
    from xarray.namedarray.parallelcompat import ChunkManagerEntrypoint


@dataclass
class IndexSelResult:
    """Index query results.

    Attributes
    ----------
    dim_indexers: dict
        A dictionary where keys are array dimensions and values are
        location-based indexers.
    indexes: dict, optional
        New indexes to replace in the resulting DataArray or Dataset.
    variables : dict, optional
        New variables to replace in the resulting DataArray or Dataset.
    drop_coords : list, optional
        Coordinate(s) to drop in the resulting DataArray or Dataset.
    drop_indexes : list, optional
        Index(es) to drop in the resulting DataArray or Dataset.
    rename_dims : dict, optional
        A dictionary in the form ``{old_dim: new_dim}`` for dimension(s) to
        rename in the resulting DataArray or Dataset.

    """

    dim_indexers: dict[Any, Any]
    indexes: dict[Any, Index] = field(default_factory=dict)
    variables: dict[Any, Variable] = field(default_factory=dict)
    drop_coords: list[Hashable] = field(default_factory=list)
    drop_indexes: list[Hashable] = field(default_factory=list)
    rename_dims: dict[Any, Hashable] = field(default_factory=dict)

    def as_tuple(self):
        """Unlike ``dataclasses.astuple``, return a shallow copy.

        See https://stackoverflow.com/a/51802661

        """
        return (
            self.dim_indexers,
            self.indexes,
            self.variables,
            self.drop_coords,
            self.drop_indexes,
            self.rename_dims,
        )


def merge_sel_results(results: list[IndexSelResult]) -> IndexSelResult:
    all_dims_count = Counter([dim for res in results for dim in res.dim_indexers])
    duplicate_dims = {k: v for k, v in all_dims_count.items() if v > 1}

    if duplicate_dims:
        # TODO: this message is not right when combining indexe(s) queries with
        # location-based indexing on a dimension with no dimension-coordinate (failback)
        fmt_dims = [
            f"{dim!r}: {count} indexes involved"
            for dim, count in duplicate_dims.items()
        ]
        raise ValueError(
            "Xarray does not support label-based selection with more than one index "
            "over the following dimension(s):\n"
            + "\n".join(fmt_dims)
            + "\nSuggestion: use a multi-index for each of those dimension(s)."
        )

    dim_indexers = {}
    indexes = {}
    variables = {}
    drop_coords = []
    drop_indexes = []
    rename_dims = {}

    for res in results:
        dim_indexers.update(res.dim_indexers)
        indexes.update(res.indexes)
        variables.update(res.variables)
        drop_coords += res.drop_coords
        drop_indexes += res.drop_indexes
        rename_dims.update(res.rename_dims)

    return IndexSelResult(
        dim_indexers, indexes, variables, drop_coords, drop_indexes, rename_dims
    )


def group_indexers_by_index(
    obj: T_Xarray,
    indexers: Mapping[Any, Any],
    options: Mapping[str, Any],
) -> list[tuple[Index, dict[Any, Any]]]:
    """Returns a list of unique indexes and their corresponding indexers."""
    unique_indexes = {}
    grouped_indexers: Mapping[int | None, dict] = defaultdict(dict)

    for key, label in indexers.items():
        index: Index = obj.xindexes.get(key, None)

        if index is not None:
            index_id = id(index)
            unique_indexes[index_id] = index
            grouped_indexers[index_id][key] = label
        elif key in obj.coords:
            raise KeyError(f"no index found for coordinate {key!r}")
        elif key not in obj.dims:
            raise KeyError(
                f"{key!r} is not a valid dimension or coordinate for "
                f"{obj.__class__.__name__} with dimensions {obj.dims!r}"
            )
        elif len(options):
            raise ValueError(
                f"cannot supply selection options {options!r} for dimension {key!r}"
                "that has no associated coordinate or index"
            )
        else:
            # key is a dimension without a "dimension-coordinate"
            # failback to location-based selection
            # TODO: depreciate this implicit behavior and suggest using isel instead?
            unique_indexes[None] = None
            grouped_indexers[None][key] = label

    return [(unique_indexes[k], grouped_indexers[k]) for k in unique_indexes]


def map_index_queries(
    obj: T_Xarray,
    indexers: Mapping[Any, Any],
    method=None,
    tolerance: int | float | Iterable[int | float] | None = None,
    **indexers_kwargs: Any,
) -> IndexSelResult:
    """Execute index queries from a DataArray / Dataset and label-based indexers
    and return the (merged) query results.

    """
    from xarray.core.dataarray import DataArray

    # TODO benbovy - flexible indexes: remove when custom index options are available
    if method is None and tolerance is None:
        options = {}
    else:
        options = {"method": method, "tolerance": tolerance}

    indexers = either_dict_or_kwargs(indexers, indexers_kwargs, "map_index_queries")
    grouped_indexers = group_indexers_by_index(obj, indexers, options)

    results = []
    for index, labels in grouped_indexers:
        if index is None:
            # forward dimension indexers with no index/coordinate
            results.append(IndexSelResult(labels))
        else:
            results.append(index.sel(labels, **options))

    merged = merge_sel_results(results)

    # drop dimension coordinates found in dimension indexers
    # (also drop multi-index if any)
    # (.sel() already ensures alignment)
    for k, v in merged.dim_indexers.items():
        if isinstance(v, DataArray):
            if k in v._indexes:
                v = v.reset_index(k)
            drop_coords = [name for name in v._coords if name in merged.dim_indexers]
            merged.dim_indexers[k] = v.drop_vars(drop_coords)

    return merged


def expanded_indexer(key, ndim):
    """Given a key for indexing an ndarray, return an equivalent key which is a
    tuple with length equal to the number of dimensions.

    The expansion is done by replacing all `Ellipsis` items with the right
    number of full slices and then padding the key with full slices so that it
    reaches the appropriate dimensionality.
    """
    if not isinstance(key, tuple):
        # numpy treats non-tuple keys equivalent to tuples of length 1
        key = (key,)
    new_key = ()
    # handling Ellipsis right is a little tricky, see:
    # https://numpy.org/doc/stable/reference/arrays.indexing.html#advanced-indexing
    found_ellipsis = False
    for k in key:
        if k is Ellipsis:
            if not found_ellipsis:
                new_key += (slice(None),) * (ndim + 1 - len(key))
                found_ellipsis = True
            else:
                new_key += (slice(None),)
        else:
            new_key += (k,)
    if len(new_key) > ndim:
        raise IndexError("too many indices")
    new_key += (slice(None),) * (ndim - len(new_key))
    return tuple(new_key)


def _normalize_slice(sl: slice, size: int) -> slice:
    """
    Ensure that given slice only contains positive start and stop values
    (stop can be -1 for full-size slices with negative steps, e.g. [-10::-1])

    Examples
    --------
    >>> _normalize_slice(slice(0, 9), 10)
    slice(0, 9, 1)
    >>> _normalize_slice(slice(0, -1), 10)
    slice(0, 9, 1)
    """
    return slice(*sl.indices(size))


def _expand_slice(slice_: slice, size: int) -> np.ndarray[Any, np.dtype[np.integer]]:
    """
    Expand slice to an array containing only positive integers.

    Examples
    --------
    >>> _expand_slice(slice(0, 9), 10)
    array([0, 1, 2, 3, 4, 5, 6, 7, 8])
    >>> _expand_slice(slice(0, -1), 10)
    array([0, 1, 2, 3, 4, 5, 6, 7, 8])
    """
    sl = _normalize_slice(slice_, size)
    return np.arange(sl.start, sl.stop, sl.step)


def slice_slice(old_slice: slice, applied_slice: slice, size: int) -> slice:
    """Given a slice and the size of the dimension to which it will be applied,
    index it with another slice to return a new slice equivalent to applying
    the slices sequentially
    """
    old_slice = _normalize_slice(old_slice, size)

    size_after_old_slice = len(range(old_slice.start, old_slice.stop, old_slice.step))
    if size_after_old_slice == 0:
        # nothing left after applying first slice
        return slice(0)

    applied_slice = _normalize_slice(applied_slice, size_after_old_slice)

    start = old_slice.start + applied_slice.start * old_slice.step
    if start < 0:
        # nothing left after applying second slice
        # (can only happen for old_slice.step < 0, e.g. [10::-1], [20:])
        return slice(0)

    stop = old_slice.start + applied_slice.stop * old_slice.step
    if stop < 0:
        stop = None

    step = old_slice.step * applied_slice.step

    return slice(start, stop, step)


def _index_indexer_1d(old_indexer, applied_indexer, size: int):
    if isinstance(applied_indexer, slice) and applied_indexer == slice(None):
        # shortcut for the usual case
        return old_indexer
    if isinstance(old_indexer, slice):
        if isinstance(applied_indexer, slice):
            indexer = slice_slice(old_indexer, applied_indexer, size)
        elif isinstance(applied_indexer, integer_types):
            indexer = range(*old_indexer.indices(size))[applied_indexer]  # type: ignore[assignment]
        else:
            indexer = _expand_slice(old_indexer, size)[applied_indexer]
    else:
        indexer = old_indexer[applied_indexer]
    return indexer


class ExplicitIndexer:
    """Base class for explicit indexer objects.

    ExplicitIndexer objects wrap a tuple of values given by their ``tuple``
    property. These tuples should always have length equal to the number of
    dimensions on the indexed array.

    Do not instantiate BaseIndexer objects directly: instead, use one of the
    sub-classes BasicIndexer, OuterIndexer or VectorizedIndexer.
    """

    __slots__ = ("_key",)

    def __init__(self, key: _IndexerKey):
        if type(self) is ExplicitIndexer:
            raise TypeError("cannot instantiate base ExplicitIndexer objects")
        self._key = tuple(key)

    @property
    def tuple(self) -> _IndexerKey:
        return self._key

    def __repr__(self) -> str:
        return f"{type(self).__name__}({self.tuple})"


@overload
def as_integer_or_none(value: int) -> int: ...
@overload
def as_integer_or_none(value: None) -> None: ...
def as_integer_or_none(value: int | None) -> int | None:
    return None if value is None else operator.index(value)


def as_integer_slice(value: slice) -> slice:
    start = as_integer_or_none(value.start)
    stop = as_integer_or_none(value.stop)
    step = as_integer_or_none(value.step)
    return slice(start, stop, step)


class IndexCallable:
    """Provide getitem and setitem syntax for callable objects."""

    __slots__ = ("getter", "setter")

    def __init__(
        self, getter: Callable[..., Any], setter: Callable[..., Any] | None = None
    ):
        self.getter = getter
        self.setter = setter

    def __getitem__(self, key: Any) -> Any:
        return self.getter(key)

    def __setitem__(self, key: Any, value: Any) -> None:
        if self.setter is None:
            raise NotImplementedError(
                "Setting values is not supported for this indexer."
            )
        self.setter(key, value)


class BasicIndexer(ExplicitIndexer):
    """Tuple for basic indexing.

    All elements should be int or slice objects. Indexing follows NumPy's
    rules for basic indexing: each axis is independently sliced and axes
    indexed with an integer are dropped from the result.
    """

    __slots__ = ()

    def __init__(self, key: tuple[int | np.integer | slice, ...]):
        if not isinstance(key, tuple):
            raise TypeError(f"key must be a tuple: {key!r}")

        new_key: tuple[int | np.integer | slice, ...] = ()
        for k in key:
            if isinstance(k, integer_types):
                k = int(k)
            elif isinstance(k, slice):
                k = as_integer_slice(k)
            else:
                raise TypeError(
                    f"unexpected indexer type for {type(self).__name__}: {k!r}"
                )
            new_key += (k,)

        super().__init__(new_key)


class OuterIndexer(ExplicitIndexer):
    """Tuple for outer/orthogonal indexing.

    All elements should be int, slice or 1-dimensional np.ndarray objects with
    an integer dtype. Indexing is applied independently along each axis, and
    axes indexed with an integer are dropped from the result. This type of
    indexing works like MATLAB/Fortran.
    """

    __slots__ = ()

    def __init__(
        self,
        key: tuple[
            int | np.integer | slice | np.ndarray[Any, np.dtype[np.generic]], ...
        ],
    ):
        if not isinstance(key, tuple):
            raise TypeError(f"key must be a tuple: {key!r}")

        new_key: tuple[
            int | np.integer | slice | np.ndarray[Any, np.dtype[np.generic]], ...
        ] = ()
        for k in key:
            if isinstance(k, integer_types):
                k = int(k)
            elif isinstance(k, slice):
                k = as_integer_slice(k)
            elif is_duck_array(k):
                if not np.issubdtype(k.dtype, np.integer):
                    raise TypeError(
                        f"invalid indexer array, does not have integer dtype: {k!r}"
                    )
                if k.ndim > 1:  # type: ignore[union-attr]
                    raise TypeError(
                        f"invalid indexer array for {type(self).__name__}; must be scalar "
                        f"or have 1 dimension: {k!r}"
                    )
                k = k.astype(np.int64)  # type: ignore[union-attr]
            else:
                raise TypeError(
                    f"unexpected indexer type for {type(self).__name__}: {k!r}"
                )
            new_key += (k,)

        super().__init__(new_key)


class VectorizedIndexer(ExplicitIndexer):
    """Tuple for vectorized indexing.

    All elements should be slice or N-dimensional np.ndarray objects with an
    integer dtype and the same number of dimensions. Indexing follows proposed
    rules for np.ndarray.vindex, which matches NumPy's advanced indexing rules
    (including broadcasting) except sliced axes are always moved to the end:
    https://github.com/numpy/numpy/pull/6256
    """

    __slots__ = ()

    def __init__(self, key: tuple[slice | np.ndarray[Any, np.dtype[np.generic]], ...]):
        if not isinstance(key, tuple):
            raise TypeError(f"key must be a tuple: {key!r}")

        new_key: tuple[slice | np.ndarray[Any, np.dtype[np.generic]], ...] = ()
        ndim = None
        for k in key:
            if isinstance(k, slice):
                k = as_integer_slice(k)
            elif is_duck_dask_array(k):
                raise ValueError(
                    "Vectorized indexing with Dask arrays is not supported. "
                    "Please pass a numpy array by calling ``.compute``. "
                    "See https://github.com/dask/dask/issues/8958."
                )
            elif is_duck_array(k):
                if not np.issubdtype(k.dtype, np.integer):
                    raise TypeError(
                        f"invalid indexer array, does not have integer dtype: {k!r}"
                    )
                if ndim is None:
                    ndim = k.ndim  # type: ignore[union-attr]
                elif ndim != k.ndim:
                    ndims = [k.ndim for k in key if isinstance(k, np.ndarray)]
                    raise ValueError(
                        "invalid indexer key: ndarray arguments "
                        f"have different numbers of dimensions: {ndims}"
                    )
                k = k.astype(np.int64)  # type: ignore[union-attr]
            else:
                raise TypeError(
                    f"unexpected indexer type for {type(self).__name__}: {k!r}"
                )
            new_key += (k,)

        super().__init__(new_key)


class ExplicitlyIndexed:
    """Mixin to mark support for Indexer subclasses in indexing."""

    __slots__ = ()

    def __array__(self, dtype: np.typing.DTypeLike = None) -> np.ndarray:
        # Leave casting to an array up to the underlying array type.
        return np.asarray(self.get_duck_array(), dtype=dtype)

    def get_duck_array(self):
        return self.array


class ExplicitlyIndexedNDArrayMixin(NDArrayMixin, ExplicitlyIndexed):
    __slots__ = ()

    def get_duck_array(self):
        return self[(slice(None),) * self.ndim]

    def __array__(self, dtype: np.typing.DTypeLike = None) -> np.ndarray:
        # This is necessary because we apply the indexing key in self.get_duck_array()
        # Note this is the base class for all lazy indexing classes
        return np.asarray(self.get_duck_array(), dtype=dtype)

    def _oindex_get(self, indexer: _IndexerKey):
        raise NotImplementedError(
            f"{self.__class__.__name__}._oindex_get method should be overridden"
        )

    def _vindex_get(self, indexer: _IndexerKey):
        raise NotImplementedError(
            f"{self.__class__.__name__}._vindex_get method should be overridden"
        )

    def _oindex_set(self, indexer: _IndexerKey, value: Any) -> None:
        raise NotImplementedError(
            f"{self.__class__.__name__}._oindex_set method should be overridden"
        )

    def _vindex_set(self, indexer: _IndexerKey, value: Any) -> None:
        raise NotImplementedError(
            f"{self.__class__.__name__}._vindex_set method should be overridden"
        )

    def _check_and_raise_if_non_basic_indexer(self, indexer: ExplicitIndexer) -> None:
        if isinstance(indexer, (VectorizedIndexer, OuterIndexer)):
            raise TypeError(
                "Vectorized indexing with vectorized or outer indexers is not supported. "
                "Please use .vindex and .oindex properties to index the array."
            )

    @property
    def oindex(self) -> IndexCallable:
        return IndexCallable(self._oindex_get, self._oindex_set)

    @property
    def vindex(self) -> IndexCallable:
        return IndexCallable(self._vindex_get, self._vindex_set)


class ImplicitToExplicitIndexingAdapter(NDArrayMixin):
    """Wrap an array, converting tuples into the indicated explicit indexer."""

    __slots__ = ("array", "indexer_cls")

    def __init__(self, array, indexer_cls: type[ExplicitIndexer] = BasicIndexer):
        self.array = as_indexable(array)
        self.indexer_cls = indexer_cls

    def __array__(self, dtype: np.typing.DTypeLike = None) -> np.ndarray:
        return np.asarray(self.get_duck_array(), dtype=dtype)

    def get_duck_array(self):
        return self.array.get_duck_array()

    def __getitem__(self, key: _IndexerKey | slice):
        _key = expanded_indexer(key, self.ndim)
        indexer = self.indexer_cls(_key)

        result = apply_indexer(self.array, indexer)

        if isinstance(result, ExplicitlyIndexed):
            return type(self)(result, self.indexer_cls)
        else:
            # Sometimes explicitly indexed arrays return NumPy arrays or
            # scalars.
            return result


BackendArray_fallback_warning_message = (
    "The array `{0}` does not support indexing using the .vindex and .oindex properties. "
    "The __getitem__ method is being used instead. This fallback behavior will be "
    "removed in a future version. Please ensure that the backend array `{1}` implements "
    "support for the .vindex and .oindex properties to avoid potential issues."
)


class LazilyIndexedArray(ExplicitlyIndexedNDArrayMixin):
    """Wrap an array to make basic and outer indexing lazy."""

    __slots__ = ("array", "key", "_shape")

    def __init__(self, array: Any, key: ExplicitIndexer | None = None):
        """
        Parameters
        ----------
        array : array_like
            Array like object to index.
        key : ExplicitIndexer, optional
            Array indexer. If provided, it is assumed to already be in
            canonical expanded form.
        """
        if isinstance(array, type(self)) and key is None:
            # unwrap
            key = array.key  # type: ignore[has-type]
            array = array.array  # type: ignore[has-type]

        if key is None:
            key = BasicIndexer((slice(None),) * array.ndim)

        self.array = as_indexable(array)
        self.key = key

        shape: _Shape = ()
        for size, k in zip(self.array.shape, self.key.tuple):
            if isinstance(k, slice):
                shape += (len(range(*k.indices(size))),)
            elif isinstance(k, np.ndarray):
                shape += (k.size,)
        self._shape = shape

<<<<<<< HEAD
    def _updated_key(
        self, new_key: ExplicitIndexer | _IndexerKey
    ) -> BasicIndexer | OuterIndexer:
        _new_key_tuple = (
            new_key.tuple if isinstance(new_key, ExplicitIndexer) else new_key
        )
        iter_new_key = iter(expanded_indexer(_new_key_tuple, self.ndim))
        full_key: tuple[int | np.integer, ...] = ()
=======
    def _updated_key(self, new_key: ExplicitIndexer) -> BasicIndexer | OuterIndexer:
        iter_new_key = iter(expanded_indexer(new_key.tuple, self.ndim))
        full_key = []
>>>>>>> 872c1c57
        for size, k in zip(self.array.shape, self.key.tuple):
            if isinstance(k, integer_types):
                full_key += (k,)
            else:
                full_key += (_index_indexer_1d(k, next(iter_new_key), size),)

        if all(isinstance(k, integer_types + (slice,)) for k in full_key):
            return BasicIndexer(full_key)
        return OuterIndexer(full_key)

    @property
    def shape(self) -> _Shape:
        return self._shape

    def get_duck_array(self):
        try:
            array = apply_indexer(self.array, self.key)
        except NotImplementedError as _:
            # If the array is not an ExplicitlyIndexedNDArrayMixin,
            # it may wrap a BackendArray subclass that doesn't implement .oindex and .vindex. so use its __getitem__
            warnings.warn(
                BackendArray_fallback_warning_message.format(
                    self.array.__class__.__name__, self.array.__class__.__name__
                ),
                category=DeprecationWarning,
                stacklevel=2,
            )
            array = self.array[self.key]

        # self.array[self.key] is now a numpy array when
        # self.array is a BackendArray subclass
        # and self.key is BasicIndexer((slice(None, None, None),))
        # so we need the explicit check for ExplicitlyIndexed
        if isinstance(array, ExplicitlyIndexed):
            array = array.get_duck_array()
        return _wrap_numpy_scalars(array)

    def transpose(self, order):
        return LazilyVectorizedIndexedArray(self.array, self.key).transpose(order)

    def _oindex_get(self, indexer: _IndexerKey):
        return type(self)(self.array, self._updated_key(indexer))

    def _vindex_get(self, indexer: _IndexerKey):
        array = LazilyVectorizedIndexedArray(self.array, self.key)
        return array.vindex[indexer]

    def __getitem__(self, indexer: _IndexerKey):
        return type(self)(self.array, self._updated_key(indexer))

    def _vindex_set(self, key: _IndexerKey, value: Any) -> None:
        raise NotImplementedError(
            "Lazy item assignment with the vectorized indexer is not yet "
            "implemented. Load your data first by .load() or compute()."
        )

    def _oindex_set(self, key: _IndexerKey, value: Any) -> None:
        full_key = self._updated_key(OuterIndexer(key))
        self.array.oindex[full_key.tuple] = value

    def __setitem__(self, key: _IndexerKey, value: Any) -> None:
        full_key = self._updated_key(BasicIndexer(key))
        self.array[full_key.tuple] = value

    def __repr__(self) -> str:
        return f"{type(self).__name__}(array={self.array!r}, key={self.key!r})"


# keep an alias to the old name for external backends pydata/xarray#5111
LazilyOuterIndexedArray = LazilyIndexedArray


class LazilyVectorizedIndexedArray(ExplicitlyIndexedNDArrayMixin):
    """Wrap an array to make vectorized indexing lazy."""

    __slots__ = ("array", "key")

    def __init__(self, array: duckarray[Any, Any], key: ExplicitIndexer):
        """
        Parameters
        ----------
        array : array_like
            Array like object to index.
        key : VectorizedIndexer
        """
        if isinstance(key, (BasicIndexer, OuterIndexer)):
            self.key = _outer_to_vectorized_indexer(key, array.shape)
        elif isinstance(key, VectorizedIndexer):
            self.key = _arrayize_vectorized_indexer(key, array.shape)
        self.array = as_indexable(array)

    @property
    def shape(self) -> _Shape:
        return np.broadcast(*self.key.tuple).shape

    def get_duck_array(self):
        try:
            array = apply_indexer(self.array, self.key)
        except NotImplementedError as _:
            # If the array is not an ExplicitlyIndexedNDArrayMixin,
            # it may wrap a BackendArray subclass that doesn't implement .oindex and .vindex. so use its __getitem__
            warnings.warn(
                BackendArray_fallback_warning_message.format(
                    self.array.__class__.__name__, self.array.__class__.__name__
                ),
                category=PendingDeprecationWarning,
                stacklevel=2,
            )
            array = self.array[self.key]

        # self.array[self.key] is now a numpy array when
        # self.array is a BackendArray subclass
        # and self.key is BasicIndexer((slice(None, None, None),))
        # so we need the explicit check for ExplicitlyIndexed
        if isinstance(array, ExplicitlyIndexed):
            array = array.get_duck_array()
        return _wrap_numpy_scalars(array)

    def _updated_key(self, new_key: ExplicitIndexer):
        return _combine_indexers(self.key, self.shape, new_key)

    def _oindex_get(self, indexer: _IndexerKey):
        return type(self)(self.array, self._updated_key(OuterIndexer(indexer)))

    def _vindex_get(self, indexer: _IndexerKey):
        return type(self)(self.array, self._updated_key(VectorizedIndexer(indexer)))

    def __getitem__(self, indexer: _IndexerKey):

        # If the indexed array becomes a scalar, return LazilyIndexedArray
        if all(isinstance(ind, integer_types) for ind in indexer):
            key = BasicIndexer(tuple(k[indexer] for k in self.key.tuple))
            return LazilyIndexedArray(self.array, key)
        return type(self)(self.array, self._updated_key(BasicIndexer(indexer)))

    def transpose(self, order):
        key = VectorizedIndexer(tuple(k.transpose(order) for k in self.key.tuple))
        return type(self)(self.array, key)

    def __setitem__(self, indexer: _IndexerKey, value: Any) -> None:
        raise NotImplementedError(
            "Lazy item assignment with the vectorized indexer is not yet "
            "implemented. Load your data first by .load() or compute()."
        )

    def __repr__(self) -> str:
        return f"{type(self).__name__}(array={self.array!r}, key={self.key!r})"


def _wrap_numpy_scalars(array):
    """Wrap NumPy scalars in 0d arrays."""
    if np.isscalar(array):
        return np.array(array)
    else:
        return array


class CopyOnWriteArray(ExplicitlyIndexedNDArrayMixin):
    __slots__ = ("array", "_copied")

    def __init__(self, array: duckarray[Any, Any]):
        self.array = as_indexable(array)
        self._copied = False

    def _ensure_copied(self):
        if not self._copied:
            self.array = as_indexable(np.array(self.array))
            self._copied = True

    def get_duck_array(self):
        return self.array.get_duck_array()

    def _oindex_get(self, indexer: _IndexerKey):
        return type(self)(_wrap_numpy_scalars(self.array.oindex[indexer]))

    def _vindex_get(self, indexer: _IndexerKey):
        return type(self)(_wrap_numpy_scalars(self.array.vindex[indexer]))

    def __getitem__(self, indexer: _IndexerKey):
        return type(self)(_wrap_numpy_scalars(self.array[indexer]))

    def transpose(self, order):
        return self.array.transpose(order)

    def _vindex_set(self, indexer: _IndexerKey, value: Any) -> None:
        self._ensure_copied()
        self.array.vindex[indexer] = value

    def _oindex_set(self, indexer: _IndexerKey, value: Any) -> None:
        self._ensure_copied()
        self.array.oindex[indexer] = value

    def __setitem__(self, indexer: _IndexerKey, value: Any) -> None:
        self._ensure_copied()

        self.array[indexer] = value

    def __deepcopy__(self, memo):
        # CopyOnWriteArray is used to wrap backend array objects, which might
        # point to files on disk, so we can't rely on the default deepcopy
        # implementation.
        return type(self)(self.array)


class MemoryCachedArray(ExplicitlyIndexedNDArrayMixin):
    __slots__ = ("array",)

    def __init__(self, array):
        self.array = _wrap_numpy_scalars(as_indexable(array))

    def _ensure_cached(self):
        self.array = as_indexable(self.array.get_duck_array())

    def __array__(self, dtype: np.typing.DTypeLike = None) -> np.ndarray:
        return np.asarray(self.get_duck_array(), dtype=dtype)

    def get_duck_array(self):
        self._ensure_cached()
        return self.array.get_duck_array()

    def _oindex_get(self, indexer: _IndexerKey):
        return type(self)(_wrap_numpy_scalars(self.array.oindex[indexer]))

    def _vindex_get(self, indexer: _IndexerKey):
        return type(self)(_wrap_numpy_scalars(self.array.vindex[indexer]))

    def __getitem__(self, indexer: _IndexerKey):
        return type(self)(_wrap_numpy_scalars(self.array[indexer]))

    def transpose(self, order):
        return self.array.transpose(order)

    def _vindex_set(self, indexer: _IndexerKey, value: Any) -> None:
        self.array.vindex[indexer] = value

    def _oindex_set(self, indexer: _IndexerKey, value: Any) -> None:
        self.array.oindex[indexer] = value

    def __setitem__(self, indexer: _IndexerKey, value: Any) -> None:
        self.array[indexer] = value


def as_indexable(array):
    """
    This function always returns a ExplicitlyIndexed subclass,
    so that the vectorized indexing is always possible with the returned
    object.
    """
    if isinstance(array, ExplicitlyIndexed):
        return array
    if isinstance(array, np.ndarray):
        return NumpyIndexingAdapter(array)
    if isinstance(array, pd.Index):
        return PandasIndexingAdapter(array)
    if is_duck_dask_array(array):
        return DaskIndexingAdapter(array)
    if hasattr(array, "__array_function__"):
        return NdArrayLikeIndexingAdapter(array)
    if hasattr(array, "__array_namespace__"):
        return ArrayApiIndexingAdapter(array)

    raise TypeError(f"Invalid array type: {type(array)}")


def _outer_to_vectorized_indexer(
    indexer: BasicIndexer | OuterIndexer, shape: _Shape
) -> VectorizedIndexer:
    """Convert an OuterIndexer into an vectorized indexer.

    Parameters
    ----------
    indexer : Outer/Basic Indexer
        An indexer to convert.
    shape : tuple
        Shape of the array subject to the indexing.

    Returns
    -------
    VectorizedIndexer
        Tuple suitable for use to index a NumPy array with vectorized indexing.
        Each element is an array: broadcasting them together gives the shape
        of the result.
    """
    key = indexer.tuple

    n_dim = len([k for k in key if not isinstance(k, integer_types)])
    i_dim = 0
    new_key: tuple[slice | np.ndarray[Any, np.dtype[np.generic]], ...] = ()
    for k, size in zip(key, shape):
        if isinstance(k, integer_types):
            new_key += (np.array(k).reshape((1,) * n_dim),)
        else:  # np.ndarray or slice
            if isinstance(k, slice):
                k = np.arange(*k.indices(size))
            assert k.dtype.kind in {"i", "u"}
            new_shape = [(1,) * i_dim + (k.size,) + (1,) * (n_dim - i_dim - 1)]
            new_key += (k.reshape(*new_shape),)
            i_dim += 1
    return VectorizedIndexer(new_key)


def _outer_to_numpy_indexer(indexer: BasicIndexer | OuterIndexer, shape: _Shape):
    """Convert an OuterIndexer into an indexer for NumPy.

    Parameters
    ----------
    indexer : Basic/OuterIndexer
        An indexer to convert.
    shape : tuple
        Shape of the array subject to the indexing.

    Returns
    -------
    tuple
        Tuple suitable for use to index a NumPy array.
    """
    if len([k for k in indexer.tuple if not isinstance(k, slice)]) <= 1:
        # If there is only one vector and all others are slice,
        # it can be safely used in mixed basic/advanced indexing.
        # Boolean index should already be converted to integer array.
        return indexer.tuple
    else:
        return _outer_to_vectorized_indexer(indexer, shape).tuple


def _combine_indexers(old_key, shape: _Shape, new_key) -> VectorizedIndexer:
    """Combine two indexers.

    Parameters
    ----------
    old_key : ExplicitIndexer
        The first indexer for the original array
    shape : tuple of ints
        Shape of the original array to be indexed by old_key
    new_key
        The second indexer for indexing original[old_key]
    """
    if not isinstance(old_key, VectorizedIndexer):
        old_key = _outer_to_vectorized_indexer(old_key, shape)
    if len(old_key.tuple) == 0:
        return new_key

    new_shape = np.broadcast(*old_key.tuple).shape
    if isinstance(new_key, VectorizedIndexer):
        new_key = _arrayize_vectorized_indexer(new_key, new_shape)
    else:
        new_key = _outer_to_vectorized_indexer(new_key, new_shape)

    return VectorizedIndexer(
        tuple(o[new_key.tuple] for o in np.broadcast_arrays(*old_key.tuple))
    )


@enum.unique
class IndexingSupport(enum.Enum):
    # for backends that support only basic indexer
    BASIC = 0
    # for backends that support basic / outer indexer
    OUTER = 1
    # for backends that support outer indexer including at most 1 vector.
    OUTER_1VECTOR = 2
    # for backends that support full vectorized indexer.
    VECTORIZED = 3


def explicit_indexing_adapter(
    key: ExplicitIndexer,
    shape: _Shape,
    indexing_support: IndexingSupport,
    raw_indexing_method: Callable[..., Any],
) -> Any:
    """Support explicit indexing by delegating to a raw indexing method.

    Outer and/or vectorized indexers are supported by indexing a second time
    with a NumPy array.

    Parameters
    ----------
    key : ExplicitIndexer
        Explicit indexing object.
    shape : Tuple[int, ...]
        Shape of the indexed array.
    indexing_support : IndexingSupport enum
        Form of indexing supported by raw_indexing_method.
    raw_indexing_method : callable
        Function (like ndarray.__getitem__) that when called with indexing key
        in the form of a tuple returns an indexed array.

    Returns
    -------
    Indexing result, in the form of a duck numpy-array.
    """
    raw_key, numpy_indices = decompose_indexer(key, shape, indexing_support)
    result = raw_indexing_method(raw_key.tuple)
    if numpy_indices.tuple:
        # index the loaded np.ndarray
        indexable = NumpyIndexingAdapter(result)
        result = apply_indexer(indexable, numpy_indices)
    return result


class CompatIndexedTuple(tuple):
    """
    A tuple subclass used to transition existing backend implementations towards the use of raw tuples
    for indexing by carrying additional metadata about the type of indexing being
    performed ('basic', 'vectorized', or 'outer'). This class serves as a bridge, allowing
    backend arrays that currently expect this metadata to function correctly while
    maintaining the outward behavior of a regular tuple.

    This class is particularly useful during the phase where the backend implementations are
    not yet capable of directly accepting raw tuples without additional context about
    the indexing type. It ensures that these backends can still correctly interpret and
    process indexing operations by providing them with the necessary contextual information.
    """

    def __new__(cls, iterable, indexer_type: Literal["basic", "vectorized", "outer"]):
        obj = super().__new__(cls, iterable)
        obj.indexer_type = indexer_type  # type: ignore[attr-defined]
        return obj

    def __repr__(self):
        return f"CompatIndexedTuple({super().__repr__()}, indexer_type='{self.indexer_type}')"


def apply_indexer(indexable, indexer: ExplicitIndexer):
    """Apply an indexer to an indexable object."""
    if isinstance(indexer, VectorizedIndexer):
        return indexable.vindex[CompatIndexedTuple(indexer.tuple, "vectorized")]
    elif isinstance(indexer, OuterIndexer):
        return indexable.oindex[CompatIndexedTuple(indexer.tuple, "outer")]
    else:
        return indexable[CompatIndexedTuple(indexer.tuple, "basic")]


def set_with_indexer(indexable, indexer: ExplicitIndexer, value: Any) -> None:
    """Set values in an indexable object using an indexer."""
    if isinstance(indexer, VectorizedIndexer):
        indexable.vindex[indexer.tuple] = value
    elif isinstance(indexer, OuterIndexer):
        indexable.oindex[indexer.tuple] = value
    else:
        indexable[indexer.tuple] = value


def decompose_indexer(
    indexer: ExplicitIndexer | CompatIndexedTuple,
    shape: _Shape,
    indexing_support: IndexingSupport,
) -> tuple[ExplicitIndexer, ExplicitIndexer]:
    if isinstance(indexer, CompatIndexedTuple):
        # recreate the indexer object from the tuple and the type of indexing.
        # This is necessary to ensure that the backend array can correctly interpret the indexing operation.
        if indexer.indexer_type == "vectorized":  # type: ignore[attr-defined]
            indexer = VectorizedIndexer(indexer)
        elif indexer.indexer_type == "outer":  # type: ignore[attr-defined]
            indexer = OuterIndexer(indexer)
        else:
            indexer = BasicIndexer(indexer)
    if isinstance(indexer, VectorizedIndexer):
        return _decompose_vectorized_indexer(indexer, shape, indexing_support)
    if isinstance(indexer, (BasicIndexer, OuterIndexer)):
        return _decompose_outer_indexer(indexer, shape, indexing_support)
    raise TypeError(f"unexpected key type: {indexer}")


def _decompose_slice(key: slice, size: int) -> tuple[slice, slice]:
    """convert a slice to successive two slices. The first slice always has
    a positive step.

    >>> _decompose_slice(slice(2, 98, 2), 99)
    (slice(2, 98, 2), slice(None, None, None))

    >>> _decompose_slice(slice(98, 2, -2), 99)
    (slice(4, 99, 2), slice(None, None, -1))

    >>> _decompose_slice(slice(98, 2, -2), 98)
    (slice(3, 98, 2), slice(None, None, -1))

    >>> _decompose_slice(slice(360, None, -10), 361)
    (slice(0, 361, 10), slice(None, None, -1))
    """
    start, stop, step = key.indices(size)
    if step > 0:
        # If key already has a positive step, use it as is in the backend
        return key, slice(None)
    else:
        # determine stop precisely for step > 1 case
        # Use the range object to do the calculation
        # e.g. [98:2:-2] -> [98:3:-2]
        exact_stop = range(start, stop, step)[-1]
        return slice(exact_stop, start + 1, -step), slice(None, None, -1)


def _decompose_vectorized_indexer(
    indexer: VectorizedIndexer,
    shape: _Shape,
    indexing_support: IndexingSupport,
) -> tuple[ExplicitIndexer, ExplicitIndexer]:
    """
    Decompose vectorized indexer to the successive two indexers, where the
    first indexer will be used to index backend arrays, while the second one
    is used to index loaded on-memory np.ndarray.

    Parameters
    ----------
    indexer : VectorizedIndexer
    indexing_support : one of IndexerSupport entries

    Returns
    -------
    backend_indexer: OuterIndexer or BasicIndexer
    np_indexers: an ExplicitIndexer (VectorizedIndexer / BasicIndexer)

    Notes
    -----
    This function is used to realize the vectorized indexing for the backend
    arrays that only support basic or outer indexing.

    As an example, let us consider to index a few elements from a backend array
    with a vectorized indexer ([0, 3, 1], [2, 3, 2]).
    Even if the backend array only supports outer indexing, it is more
    efficient to load a subslice of the array than loading the entire array,

    >>> array = np.arange(36).reshape(6, 6)
    >>> backend_indexer = OuterIndexer((np.array([0, 1, 3]), np.array([2, 3])))
    >>> # load subslice of the array
    ... array = NumpyIndexingAdapter(array).oindex[backend_indexer.tuple]
    >>> np_indexer = VectorizedIndexer((np.array([0, 2, 1]), np.array([0, 1, 0])))
    >>> # vectorized indexing for on-memory np.ndarray.
    ... NumpyIndexingAdapter(array).vindex[np_indexer.tuple]
    array([ 2, 21,  8])
    """
    assert isinstance(indexer, VectorizedIndexer)

    if indexing_support is IndexingSupport.VECTORIZED:
        return indexer, BasicIndexer(())

    backend_indexer_elems: tuple[
        int | np.integer | slice | np.ndarray[Any, np.dtype[np.generic]], ...
    ] = ()
    np_indexer_elems: tuple[slice | np.ndarray[Any, np.dtype[np.generic]], ...] = ()
    # convert negative indices
    indexer_elems = [
        np.where(k < 0, k + s, k) if isinstance(k, np.ndarray) else k
        for k, s in zip(indexer.tuple, shape)
    ]

    for k, s in zip(indexer_elems, shape):
        if isinstance(k, slice):
            # If it is a slice, then we will slice it as-is
            # (but make its step positive) in the backend,
            # and then use all of it (slice(None)) for the in-memory portion.
            bk_slice, np_slice = _decompose_slice(k, s)
            backend_indexer_elems += (bk_slice,)
            np_indexer_elems += (np_slice,)
        else:
            # If it is a (multidimensional) np.ndarray, just pickup the used
            # keys without duplication and store them as a 1d-np.ndarray.
            oind, vind = np.unique(k, return_inverse=True)
            backend_indexer_elems += (oind,)
            np_indexer_elems += (vind.reshape(*k.shape),)

    backend_indexer = OuterIndexer(backend_indexer_elems)
    np_indexer = VectorizedIndexer(np_indexer_elems)

    if indexing_support is IndexingSupport.OUTER:
        return backend_indexer, np_indexer

    # If the backend does not support outer indexing,
    # backend_indexer (OuterIndexer) is also decomposed.
    backend_indexer1, np_indexer1 = _decompose_outer_indexer(
        backend_indexer, shape, indexing_support
    )
    np_indexer = _combine_indexers(np_indexer1, shape, np_indexer)
    return backend_indexer1, np_indexer


def _decompose_outer_indexer(
    indexer: BasicIndexer | OuterIndexer,
    shape: _Shape,
    indexing_support: IndexingSupport,
) -> tuple[ExplicitIndexer, ExplicitIndexer]:
    """
    Decompose outer indexer to the successive two indexers, where the
    first indexer will be used to index backend arrays, while the second one
    is used to index the loaded on-memory np.ndarray.

    Parameters
    ----------
    indexer : OuterIndexer or BasicIndexer
    indexing_support : One of the entries of IndexingSupport

    Returns
    -------
    backend_indexer: OuterIndexer or BasicIndexer
    np_indexers: an ExplicitIndexer (OuterIndexer / BasicIndexer)

    Notes
    -----
    This function is used to realize the vectorized indexing for the backend
    arrays that only support basic or outer indexing.

    As an example, let us consider to index a few elements from a backend array
    with a orthogonal indexer ([0, 3, 1], [2, 3, 2]).
    Even if the backend array only supports basic indexing, it is more
    efficient to load a subslice of the array than loading the entire array,

    >>> array = np.arange(36).reshape(6, 6)
    >>> backend_indexer = BasicIndexer((slice(0, 3), slice(2, 4)))
    >>> # load subslice of the array
    ... array = NumpyIndexingAdapter(array)[backend_indexer.tuple]
    >>> np_indexer = OuterIndexer((np.array([0, 2, 1]), np.array([0, 1, 0])))
    >>> # outer indexing for on-memory np.ndarray.
    ... NumpyIndexingAdapter(array).oindex[np_indexer.tuple]
    array([[ 2,  3,  2],
           [14, 15, 14],
           [ 8,  9,  8]])
    """
    backend_indexer: tuple[Any, ...] = ()
    np_indexer: tuple[Any, ...] = ()

    assert isinstance(indexer, (OuterIndexer, BasicIndexer))

    if indexing_support == IndexingSupport.VECTORIZED:
        for k, s in zip(indexer.tuple, shape):
            if isinstance(k, slice):
                # If it is a slice, then we will slice it as-is
                # (but make its step positive) in the backend,
                bk_slice, np_slice = _decompose_slice(k, s)
                backend_indexer += (bk_slice,)
                np_indexer += (np_slice,)
            else:
                backend_indexer += (k,)
                if not is_scalar(k):
                    np_indexer += (slice(None),)
        return type(indexer)(backend_indexer), BasicIndexer(np_indexer)

    # make indexer positive
    pos_indexer: tuple[np.ndarray | int | np.number, ...] = ()
    for k, s in zip(indexer.tuple, shape):
        if isinstance(k, np.ndarray):
            pos_indexer += (np.where(k < 0, k + s, k),)
        elif isinstance(k, integer_types) and k < 0:
            pos_indexer += (k + s,)
        else:
            pos_indexer += (k,)
    indexer_elems = pos_indexer

    if indexing_support is IndexingSupport.OUTER_1VECTOR:
        # some backends such as h5py supports only 1 vector in indexers
        # We choose the most efficient axis
        gains = [
            (
                (np.max(k) - np.min(k) + 1.0) / len(np.unique(k))
                if isinstance(k, np.ndarray)
                else 0
            )
            for k in indexer_elems
        ]
        array_index = np.argmax(np.array(gains)) if len(gains) > 0 else None

        for i, (k, s) in enumerate(zip(indexer_elems, shape)):
            if isinstance(k, np.ndarray) and i != array_index:
                # np.ndarray key is converted to slice that covers the entire
                # entries of this key.
                backend_indexer += (slice(np.min(k), np.max(k) + 1),)
                np_indexer += (k - np.min(k),)
            elif isinstance(k, np.ndarray):
                # Remove duplicates and sort them in the increasing order
                pkey, ekey = np.unique(k, return_inverse=True)
                backend_indexer += (pkey,)
                np_indexer += (ekey,)
            elif isinstance(k, integer_types):
                backend_indexer += (k,)
            else:  # slice:  convert positive step slice for backend
                bk_slice, np_slice = _decompose_slice(k, s)
                backend_indexer += (bk_slice,)
                np_indexer += (np_slice,)

        return OuterIndexer(backend_indexer), OuterIndexer(np_indexer)

    if indexing_support == IndexingSupport.OUTER:
        for k, s in zip(indexer_elems, shape):
            if isinstance(k, slice):
                # slice:  convert positive step slice for backend
                bk_slice, np_slice = _decompose_slice(k, s)
                backend_indexer += (bk_slice,)
                np_indexer += (np_slice,)
            elif isinstance(k, integer_types):
                backend_indexer += (k,)
            elif isinstance(k, np.ndarray) and (np.diff(k) >= 0).all():
                backend_indexer += (k,)
                np_indexer += (slice(None),)
            else:
                # Remove duplicates and sort them in the increasing order
                oind, vind = np.unique(k, return_inverse=True)
                backend_indexer += (oind,)
                np_indexer += (vind.reshape(*k.shape),)

        return OuterIndexer(backend_indexer), OuterIndexer(np_indexer)

    # basic indexer
    assert indexing_support == IndexingSupport.BASIC

    for k, s in zip(indexer_elems, shape):
        if isinstance(k, np.ndarray):
            # np.ndarray key is converted to slice that covers the entire
            # entries of this key.
            backend_indexer += (slice(np.min(k), np.max(k) + 1),)
            np_indexer += (k - np.min(k),)
        elif isinstance(k, integer_types):
            backend_indexer += (k,)
        else:  # slice:  convert positive step slice for backend
            bk_slice, np_slice = _decompose_slice(k, s)
            backend_indexer += (bk_slice,)
            np_indexer += (np_slice,)

    return BasicIndexer(backend_indexer), OuterIndexer(np_indexer)


def _arrayize_vectorized_indexer(
    indexer: VectorizedIndexer, shape: _Shape
) -> VectorizedIndexer:
    """Return an identical vindex but slices are replaced by arrays"""
    slices = [v for v in indexer.tuple if isinstance(v, slice)]
    if len(slices) == 0:
        return indexer

    arrays = [v for v in indexer.tuple if isinstance(v, np.ndarray)]
    n_dim = arrays[0].ndim if len(arrays) > 0 else 0
    i_dim = 0
    new_key: tuple[slice | np.ndarray[Any, np.dtype[np.generic]], ...] = ()
    for v, size in zip(indexer.tuple, shape):
        if isinstance(v, np.ndarray):
            new_key += (np.reshape(v, v.shape + (1,) * len(slices)),)
        else:  # slice
            shape = (1,) * (n_dim + i_dim) + (-1,) + (1,) * (len(slices) - i_dim - 1)
            new_key += (np.arange(*v.indices(size)).reshape(shape),)
            i_dim += 1
    return VectorizedIndexer(new_key)


def _chunked_array_with_chunks_hint(
    array, chunks, chunkmanager: ChunkManagerEntrypoint[Any]
):
    """Create a chunked array using the chunks hint for dimensions of size > 1."""

    if len(chunks) < array.ndim:
        raise ValueError("not enough chunks in hint")

    new_chunks: _Chunks = tuple(
        chunk if size > 1 else 1 for chunk, size in zip(chunks, array.shape)
    )

    return chunkmanager.from_array(array, new_chunks)


def _logical_any(args):
    return functools.reduce(operator.or_, args)


def _masked_result_drop_slice(key, data: duckarray[Any, Any] | None = None):
    key = (k for k in key if not isinstance(k, slice))
    chunks_hint = getattr(data, "chunks", None)

    new_keys: tuple[Any, ...] = ()
    for k in key:
        if isinstance(k, np.ndarray):
            if is_chunked_array(data):  # type: ignore[arg-type]
                chunkmanager = get_chunked_array_type(data)
                new_keys += (
                    _chunked_array_with_chunks_hint(k, chunks_hint, chunkmanager),
                )
            elif isinstance(data, array_type("sparse")):
                import sparse

                new_keys += (sparse.COO.from_numpy(k),)
            else:
                new_keys += (k,)
        else:
            new_keys += (k,)

    mask = _logical_any(k == -1 for k in new_keys)
    return mask


def create_mask(
    indexer: ExplicitIndexer, shape: _Shape, data: duckarray[Any, Any] | None = None
):
    """Create a mask for indexing with a fill-value.

    Parameters
    ----------
    indexer : ExplicitIndexer
        Indexer with -1 in integer or ndarray value to indicate locations in
        the result that should be masked.
    shape : tuple
        Shape of the array being indexed.
    data : optional
        Data for which mask is being created. If data is a dask arrays, its chunks
        are used as a hint for chunks on the resulting mask. If data is a sparse
        array, the returned mask is also a sparse array.

    Returns
    -------
    mask : bool, np.ndarray, SparseArray or dask.array.Array with dtype=bool
        Same type as data. Has the same shape as the indexing result.
    """
    if isinstance(indexer, OuterIndexer):
        key = _outer_to_vectorized_indexer(indexer, shape).tuple
        assert not any(isinstance(k, slice) for k in key)
        mask = _masked_result_drop_slice(key, data)

    elif isinstance(indexer, VectorizedIndexer):
        key = indexer.tuple
        base_mask = _masked_result_drop_slice(key, data)
        slice_shape = tuple(
            np.arange(*k.indices(size)).size
            for k, size in zip(key, shape)
            if isinstance(k, slice)
        )
        expanded_mask = base_mask[(Ellipsis,) + (np.newaxis,) * len(slice_shape)]
        mask = duck_array_ops.broadcast_to(expanded_mask, base_mask.shape + slice_shape)

    elif isinstance(indexer, BasicIndexer):
        mask = any(k == -1 for k in indexer.tuple)

    else:
        raise TypeError(f"unexpected key type: {type(indexer)}")

    return mask


def _posify_mask_subindexer(
    index: np.ndarray[Any, np.dtype[np.generic]],
) -> np.ndarray[Any, np.dtype[np.generic]]:
    """Convert masked indices in a flat array to the nearest unmasked index.

    Parameters
    ----------
    index : np.ndarray
        One dimensional ndarray with dtype=int.

    Returns
    -------
    np.ndarray
        One dimensional ndarray with all values equal to -1 replaced by an
        adjacent non-masked element.
    """
    masked = index == -1
    unmasked_locs = np.flatnonzero(~masked)
    if not unmasked_locs.size:
        # indexing unmasked_locs is invalid
        return np.zeros_like(index)
    masked_locs = np.flatnonzero(masked)
    prev_value = np.maximum(0, np.searchsorted(unmasked_locs, masked_locs) - 1)
    new_index = index.copy()
    new_index[masked_locs] = index[unmasked_locs[prev_value]]
    return new_index


def posify_mask_indexer(indexer: ExplicitIndexer) -> ExplicitIndexer:
    """Convert masked values (-1) in an indexer to nearest unmasked values.

    This routine is useful for dask, where it can be much faster to index
    adjacent points than arbitrary points from the end of an array.

    Parameters
    ----------
    indexer : ExplicitIndexer
        Input indexer.

    Returns
    -------
    ExplicitIndexer
        Same type of input, with all values in ndarray keys equal to -1
        replaced by an adjacent non-masked element.
    """
    key = tuple(
        (
            _posify_mask_subindexer(k.ravel()).reshape(k.shape)
            if isinstance(k, np.ndarray)
            else k
        )
        for k in indexer.tuple
    )
    return type(indexer)(key)


def is_fancy_indexer(indexer: Any) -> bool:
    """Return False if indexer is a int, slice, a 1-dimensional list, or a 0 or
    1-dimensional ndarray; in all other cases return True
    """
    if isinstance(indexer, (int, slice)):
        return False
    if isinstance(indexer, np.ndarray):
        return indexer.ndim > 1
    if isinstance(indexer, list):
        return bool(indexer) and not isinstance(indexer[0], int)
    return True


class NumpyIndexingAdapter(ExplicitlyIndexedNDArrayMixin):
    """Wrap a NumPy array to use explicit indexing."""

    __slots__ = ("array",)

    def __init__(self, array):
        # In NumpyIndexingAdapter we only allow to store bare np.ndarray
        if not isinstance(array, np.ndarray):
            raise TypeError(
                "NumpyIndexingAdapter only wraps np.ndarray. "
                f"Trying to wrap {type(array)}"
            )
        self.array = array

    def transpose(self, order):
        return self.array.transpose(order)

    def _oindex_get(self, indexer: _IndexerKey):
        key = _outer_to_numpy_indexer(OuterIndexer(indexer), self.array.shape)
        return self.array[key]

    def _vindex_get(self, indexer: _IndexerKey):
        array = NumpyVIndexAdapter(self.array)
        return array[indexer]

    def __getitem__(self, indexer: _IndexerKey | ExplicitIndexer):

        array = self.array
        # We want 0d slices rather than scalars. This is achieved by
        # appending an ellipsis (see
        # https://numpy.org/doc/stable/reference/arrays.indexing.html#detailed-notes).
        key = (
            indexer.tuple
            if isinstance(indexer, ExplicitIndexer)
            else indexer + (Ellipsis,)
        )
        return array[key]

    def _safe_setitem(self, array, key: _IndexerKey, value: Any) -> None:
        try:
            array[key] = value
        except ValueError as exc:
            # More informative exception if read-only view
            if not array.flags.writeable and not array.flags.owndata:
                raise ValueError(
                    "Assignment destination is a view.  "
                    "Do you want to .copy() array first?"
                )
            else:
                raise exc

    def _oindex_set(self, indexer: _IndexerKey, value: Any) -> None:
        key = _outer_to_numpy_indexer(OuterIndexer(indexer), self.array.shape)
        self._safe_setitem(self.array, key, value)

    def _vindex_set(self, indexer: _IndexerKey, value: Any) -> None:
        array = NumpyVIndexAdapter(self.array)
        self._safe_setitem(array, indexer, value)

    def __setitem__(self, indexer: _IndexerKey | ExplicitIndexer, value: Any) -> None:
        array = self.array
        # We want 0d slices rather than scalars. This is achieved by
        # appending an ellipsis (see
        # https://numpy.org/doc/stable/reference/arrays.indexing.html#detailed-notes).
        key = (
            indexer.tuple
            if isinstance(indexer, ExplicitIndexer)
            else indexer + (Ellipsis,)
        )
        self._safe_setitem(array, key, value)


class NdArrayLikeIndexingAdapter(NumpyIndexingAdapter):
    __slots__ = ("array",)

    def __init__(self, array):
        if not hasattr(array, "__array_function__"):
            raise TypeError(
                "NdArrayLikeIndexingAdapter must wrap an object that "
                "implements the __array_function__ protocol"
            )
        self.array = array


class ArrayApiIndexingAdapter(ExplicitlyIndexedNDArrayMixin):
    """Wrap an array API array to use explicit indexing."""

    __slots__ = ("array",)

    def __init__(self, array):
        if not hasattr(array, "__array_namespace__"):
            raise TypeError(
                "ArrayApiIndexingAdapter must wrap an object that "
                "implements the __array_namespace__ protocol"
            )
        self.array = array

    def _oindex_get(self, indexer: _IndexerKey):
        # manual orthogonal indexing (implemented like DaskIndexingAdapter)

        value = self.array
        for axis, subkey in reversed(list(enumerate(indexer))):
            value = value[(slice(None),) * axis + (subkey, Ellipsis)]
        return value

    def _vindex_get(self, indexer: _IndexerKey):
        raise TypeError("Vectorized indexing is not supported")

    def __getitem__(self, indexer: _IndexerKey):
        return self.array[indexer]

    def _oindex_set(self, indexer: _IndexerKey, value: Any) -> None:
        self.array[indexer] = value

    def _vindex_set(self, indexer: _IndexerKey, value: Any) -> None:
        raise TypeError("Vectorized indexing is not supported")

    def __setitem__(self, indexer: _IndexerKey, value: Any) -> None:
        self.array[indexer] = value

    def transpose(self, order):
        xp = self.array.__array_namespace__()
        return xp.permute_dims(self.array, order)


class DaskIndexingAdapter(ExplicitlyIndexedNDArrayMixin):
    """Wrap a dask array to support explicit indexing."""

    __slots__ = ("array",)

    def __init__(self, array):
        """This adapter is created in Variable.__getitem__ in
        Variable._broadcast_indexes.
        """
        self.array = array

    def _oindex_get(self, indexer: _IndexerKey):
        try:
            return self.array[indexer]
        except NotImplementedError:
            # manual orthogonal indexing
            value = self.array
            for axis, subkey in reversed(list(enumerate(indexer))):
                value = value[(slice(None),) * axis + (subkey,)]
            return value

    def _vindex_get(self, indexer: _IndexerKey):
        return self.array.vindex[indexer]

    def __getitem__(self, indexer: _IndexerKey):
        return self.array[indexer]

    def _oindex_set(self, indexer: _IndexerKey, value: Any) -> None:
        num_non_slices = sum(0 if isinstance(k, slice) else 1 for k in indexer)
        if num_non_slices > 1:
            raise NotImplementedError(
                "xarray can't set arrays with multiple " "array indices to dask yet."
            )
        self.array[indexer] = value

    def _vindex_set(self, indexer: _IndexerKey, value: Any) -> None:
        self.array.vindex[indexer] = value

    def __setitem__(self, indexer: _IndexerKey, value: Any) -> None:
        self.array[indexer] = value

    def transpose(self, order):
        return self.array.transpose(order)


class PandasIndexingAdapter(ExplicitlyIndexedNDArrayMixin):
    """Wrap a pandas.Index to preserve dtypes and handle explicit indexing."""

    __slots__ = ("array", "_dtype")

    def __init__(self, array: pd.Index, dtype: DTypeLike = None):
        from xarray.core.indexes import safe_cast_to_index

        self.array = safe_cast_to_index(array)

        if dtype is None:
            self._dtype = get_valid_numpy_dtype(array)
        else:
            self._dtype = np.dtype(dtype)

    @property
    def dtype(self) -> np.dtype:
        return self._dtype

    def __array__(self, dtype: DTypeLike = None) -> np.ndarray:
        if dtype is None:
            dtype = self.dtype
        array = self.array
        if isinstance(array, pd.PeriodIndex):
            with suppress(AttributeError):
                # this might not be public API
                array = array.astype("object")
        return np.asarray(array.values, dtype=dtype)

    def get_duck_array(self) -> np.ndarray:
        return np.asarray(self)

    @property
    def shape(self) -> _Shape:
        return (len(self.array),)

    def _convert_scalar(self, item):
        if item is pd.NaT:
            # work around the impossibility of casting NaT with asarray
            # note: it probably would be better in general to return
            # pd.Timestamp rather np.than datetime64 but this is easier
            # (for now)
            item = np.datetime64("NaT", "ns")
        elif isinstance(item, timedelta):
            item = np.timedelta64(getattr(item, "value", item), "ns")
        elif isinstance(item, pd.Timestamp):
            # Work around for GH: pydata/xarray#1932 and numpy/numpy#10668
            # numpy fails to convert pd.Timestamp to np.datetime64[ns]
            item = np.asarray(item.to_datetime64())
        elif self.dtype != object:
            item = np.asarray(item, dtype=self.dtype)

        # as for numpy.ndarray indexing, we always want the result to be
        # a NumPy array.
        return to_0d_array(item)

    def _prepare_key(self, key: ExplicitIndexer | _IndexerKey) -> _IndexerKey:
        _key = key.tuple if isinstance(key, ExplicitIndexer) else key
        if isinstance(_key, tuple) and len(_key) == 1:
            # unpack key so it can index a pandas.Index object (pandas.Index
            # objects don't like tuples)
            (_key,) = _key

        return _key

    def _handle_result(
        self, result: Any
    ) -> (
        PandasIndexingAdapter
        | NumpyIndexingAdapter
        | np.ndarray
        | np.datetime64
        | np.timedelta64
    ):
        if isinstance(result, pd.Index):
            return type(self)(result, dtype=self.dtype)
        else:
            return self._convert_scalar(result)

    def _oindex_get(
        self, indexer: _IndexerKey
    ) -> (
        PandasIndexingAdapter
        | NumpyIndexingAdapter
        | np.ndarray
        | np.datetime64
        | np.timedelta64
    ):
        key = self._prepare_key(indexer)

        if getattr(key, "ndim", 0) > 1:  # Return np-array if multidimensional
            indexable = NumpyIndexingAdapter(np.asarray(self))
            return indexable.oindex[indexer]

        result = self.array[key]

        return self._handle_result(result)

    def _vindex_get(
        self, indexer: _IndexerKey
    ) -> (
        PandasIndexingAdapter
        | NumpyIndexingAdapter
        | np.ndarray
        | np.datetime64
        | np.timedelta64
    ):
        key = self._prepare_key(indexer)

        if getattr(key, "ndim", 0) > 1:  # Return np-array if multidimensional
            indexable = NumpyIndexingAdapter(np.asarray(self))
            return indexable.vindex[indexer]

        result = self.array[key]

        return self._handle_result(result)

    def __getitem__(
        self, indexer: _IndexerKey
    ) -> (
        PandasIndexingAdapter
        | NumpyIndexingAdapter
        | np.ndarray
        | np.datetime64
        | np.timedelta64
    ):
        key = self._prepare_key(indexer)

        if getattr(key, "ndim", 0) > 1:  # Return np-array if multidimensional
            indexable = NumpyIndexingAdapter(np.asarray(self))
            return indexable[indexer]

        result = self.array[key]

        return self._handle_result(result)

    def transpose(self, order) -> pd.Index:
        return self.array  # self.array should be always one-dimensional

    def __repr__(self) -> str:
        return f"{type(self).__name__}(array={self.array!r}, dtype={self.dtype!r})"

    def copy(self, deep: bool = True) -> PandasIndexingAdapter:
        # Not the same as just writing `self.array.copy(deep=deep)`, as
        # shallow copies of the underlying numpy.ndarrays become deep ones
        # upon pickling
        # >>> len(pickle.dumps((self.array, self.array)))
        # 4000281
        # >>> len(pickle.dumps((self.array, self.array.copy(deep=False))))
        # 8000341
        array = self.array.copy(deep=True) if deep else self.array
        return type(self)(array, self._dtype)


class PandasMultiIndexingAdapter(PandasIndexingAdapter):
    """Handles explicit indexing for a pandas.MultiIndex.

    This allows creating one instance for each multi-index level while
    preserving indexing efficiency (memoized + might reuse another instance with
    the same multi-index).

    """

    __slots__ = ("array", "_dtype", "level", "adapter")

    def __init__(
        self,
        array: pd.MultiIndex,
        dtype: DTypeLike = None,
        level: str | None = None,
    ):
        super().__init__(array, dtype)
        self.level = level

    def __array__(self, dtype: DTypeLike = None) -> np.ndarray:
        if dtype is None:
            dtype = self.dtype
        if self.level is not None:
            return np.asarray(
                self.array.get_level_values(self.level).values, dtype=dtype
            )
        else:
            return super().__array__(dtype)

    def _convert_scalar(self, item):
        if isinstance(item, tuple) and self.level is not None:
            idx = tuple(self.array.names).index(self.level)
            item = item[idx]
        return super()._convert_scalar(item)

    def _oindex_get(
        self, indexer: _IndexerKey
    ) -> (
        PandasIndexingAdapter
        | NumpyIndexingAdapter
        | np.ndarray
        | np.datetime64
        | np.timedelta64
    ):
        result = super()._oindex_get(indexer)
        if isinstance(result, type(self)):
            result.level = self.level
        return result

    def _vindex_get(
        self, indexer: _IndexerKey
    ) -> (
        PandasIndexingAdapter
        | NumpyIndexingAdapter
        | np.ndarray
        | np.datetime64
        | np.timedelta64
    ):
        result = super()._vindex_get(indexer)
        if isinstance(result, type(self)):
            result.level = self.level
        return result

    def __getitem__(self, indexer: _IndexerKey):
        result = super().__getitem__(indexer)
        if isinstance(result, type(self)):
            result.level = self.level

        return result

    def __repr__(self) -> str:
        if self.level is None:
            return super().__repr__()
        else:
            props = (
                f"(array={self.array!r}, level={self.level!r}, dtype={self.dtype!r})"
            )
            return f"{type(self).__name__}{props}"

    def _get_array_subset(self) -> np.ndarray:
        # used to speed-up the repr for big multi-indexes
        threshold = max(100, OPTIONS["display_values_threshold"] + 2)
        if self.size > threshold:
            pos = threshold // 2
            indices = np.concatenate([np.arange(0, pos), np.arange(-pos, 0)])
            subset = self[(indices,)]
        else:
            subset = self

        return np.asarray(subset)

    def _repr_inline_(self, max_width: int) -> str:
        from xarray.core.formatting import format_array_flat

        if self.level is None:
            return "MultiIndex"
        else:
            return format_array_flat(self._get_array_subset(), max_width)

    def _repr_html_(self) -> str:
        from xarray.core.formatting import short_array_repr

        array_repr = short_array_repr(self._get_array_subset())
        return f"<pre>{escape(array_repr)}</pre>"

    def copy(self, deep: bool = True) -> PandasMultiIndexingAdapter:
        # see PandasIndexingAdapter.copy
        array = self.array.copy(deep=True) if deep else self.array
        return type(self)(array, self._dtype, self.level)<|MERGE_RESOLUTION|>--- conflicted
+++ resolved
@@ -633,7 +633,6 @@
                 shape += (k.size,)
         self._shape = shape
 
-<<<<<<< HEAD
     def _updated_key(
         self, new_key: ExplicitIndexer | _IndexerKey
     ) -> BasicIndexer | OuterIndexer:
@@ -642,11 +641,6 @@
         )
         iter_new_key = iter(expanded_indexer(_new_key_tuple, self.ndim))
         full_key: tuple[int | np.integer, ...] = ()
-=======
-    def _updated_key(self, new_key: ExplicitIndexer) -> BasicIndexer | OuterIndexer:
-        iter_new_key = iter(expanded_indexer(new_key.tuple, self.ndim))
-        full_key = []
->>>>>>> 872c1c57
         for size, k in zip(self.array.shape, self.key.tuple):
             if isinstance(k, integer_types):
                 full_key += (k,)
