from __future__ import annotations

import enum
import functools
import operator
import warnings
from collections import Counter, defaultdict
from collections.abc import Hashable, Iterable, Mapping
from contextlib import suppress
from dataclasses import dataclass, field
from datetime import timedelta
from html import escape
from typing import TYPE_CHECKING, Any, Callable, Literal, overload

import numpy as np
import pandas as pd

from xarray.core import duck_array_ops
from xarray.core.nputils import NumpyVIndexAdapter
from xarray.core.options import OPTIONS
from xarray.core.types import T_Xarray
from xarray.core.utils import (
    NDArrayMixin,
    either_dict_or_kwargs,
    get_valid_numpy_dtype,
    is_duck_array,
    is_duck_dask_array,
    is_scalar,
    to_0d_array,
)
from xarray.namedarray.parallelcompat import get_chunked_array_type
from xarray.namedarray.pycompat import array_type, integer_types, is_chunked_array

if TYPE_CHECKING:
    from numpy.typing import DTypeLike

    from xarray.core.indexes import Index
    from xarray.core.variable import Variable
<<<<<<< HEAD
    from xarray.namedarray._typing import _Chunks, _IndexerKey, _Shape, duckarray
=======
    from xarray.namedarray._typing import _IndexerKey, _Shape, duckarray
>>>>>>> 18c5c70c
    from xarray.namedarray.parallelcompat import ChunkManagerEntrypoint


@dataclass
class IndexSelResult:
    """Index query results.

    Attributes
    ----------
    dim_indexers: dict
        A dictionary where keys are array dimensions and values are
        location-based indexers.
    indexes: dict, optional
        New indexes to replace in the resulting DataArray or Dataset.
    variables : dict, optional
        New variables to replace in the resulting DataArray or Dataset.
    drop_coords : list, optional
        Coordinate(s) to drop in the resulting DataArray or Dataset.
    drop_indexes : list, optional
        Index(es) to drop in the resulting DataArray or Dataset.
    rename_dims : dict, optional
        A dictionary in the form ``{old_dim: new_dim}`` for dimension(s) to
        rename in the resulting DataArray or Dataset.

    """

    dim_indexers: dict[Any, Any]
    indexes: dict[Any, Index] = field(default_factory=dict)
    variables: dict[Any, Variable] = field(default_factory=dict)
    drop_coords: list[Hashable] = field(default_factory=list)
    drop_indexes: list[Hashable] = field(default_factory=list)
    rename_dims: dict[Any, Hashable] = field(default_factory=dict)

    def as_tuple(self):
        """Unlike ``dataclasses.astuple``, return a shallow copy.

        See https://stackoverflow.com/a/51802661

        """
        return (
            self.dim_indexers,
            self.indexes,
            self.variables,
            self.drop_coords,
            self.drop_indexes,
            self.rename_dims,
        )


def merge_sel_results(results: list[IndexSelResult]) -> IndexSelResult:
    all_dims_count = Counter([dim for res in results for dim in res.dim_indexers])
    duplicate_dims = {k: v for k, v in all_dims_count.items() if v > 1}

    if duplicate_dims:
        # TODO: this message is not right when combining indexe(s) queries with
        # location-based indexing on a dimension with no dimension-coordinate (failback)
        fmt_dims = [
            f"{dim!r}: {count} indexes involved"
            for dim, count in duplicate_dims.items()
        ]
        raise ValueError(
            "Xarray does not support label-based selection with more than one index "
            "over the following dimension(s):\n"
            + "\n".join(fmt_dims)
            + "\nSuggestion: use a multi-index for each of those dimension(s)."
        )

    dim_indexers = {}
    indexes = {}
    variables = {}
    drop_coords = []
    drop_indexes = []
    rename_dims = {}

    for res in results:
        dim_indexers.update(res.dim_indexers)
        indexes.update(res.indexes)
        variables.update(res.variables)
        drop_coords += res.drop_coords
        drop_indexes += res.drop_indexes
        rename_dims.update(res.rename_dims)

    return IndexSelResult(
        dim_indexers, indexes, variables, drop_coords, drop_indexes, rename_dims
    )


def group_indexers_by_index(
    obj: T_Xarray,
    indexers: Mapping[Any, Any],
    options: Mapping[str, Any],
) -> list[tuple[Index, dict[Any, Any]]]:
    """Returns a list of unique indexes and their corresponding indexers."""
    unique_indexes = {}
    grouped_indexers: Mapping[int | None, dict] = defaultdict(dict)

    for key, label in indexers.items():
        index: Index = obj.xindexes.get(key, None)

        if index is not None:
            index_id = id(index)
            unique_indexes[index_id] = index
            grouped_indexers[index_id][key] = label
        elif key in obj.coords:
            raise KeyError(f"no index found for coordinate {key!r}")
        elif key not in obj.dims:
            raise KeyError(
                f"{key!r} is not a valid dimension or coordinate for "
                f"{obj.__class__.__name__} with dimensions {obj.dims!r}"
            )
        elif len(options):
            raise ValueError(
                f"cannot supply selection options {options!r} for dimension {key!r}"
                "that has no associated coordinate or index"
            )
        else:
            # key is a dimension without a "dimension-coordinate"
            # failback to location-based selection
            # TODO: depreciate this implicit behavior and suggest using isel instead?
            unique_indexes[None] = None
            grouped_indexers[None][key] = label

    return [(unique_indexes[k], grouped_indexers[k]) for k in unique_indexes]


def map_index_queries(
    obj: T_Xarray,
    indexers: Mapping[Any, Any],
    method=None,
    tolerance: int | float | Iterable[int | float] | None = None,
    **indexers_kwargs: Any,
) -> IndexSelResult:
    """Execute index queries from a DataArray / Dataset and label-based indexers
    and return the (merged) query results.

    """
    from xarray.core.dataarray import DataArray

    # TODO benbovy - flexible indexes: remove when custom index options are available
    if method is None and tolerance is None:
        options = {}
    else:
        options = {"method": method, "tolerance": tolerance}

    indexers = either_dict_or_kwargs(indexers, indexers_kwargs, "map_index_queries")
    grouped_indexers = group_indexers_by_index(obj, indexers, options)

    results = []
    for index, labels in grouped_indexers:
        if index is None:
            # forward dimension indexers with no index/coordinate
            results.append(IndexSelResult(labels))
        else:
            results.append(index.sel(labels, **options))

    merged = merge_sel_results(results)

    # drop dimension coordinates found in dimension indexers
    # (also drop multi-index if any)
    # (.sel() already ensures alignment)
    for k, v in merged.dim_indexers.items():
        if isinstance(v, DataArray):
            if k in v._indexes:
                v = v.reset_index(k)
            drop_coords = [name for name in v._coords if name in merged.dim_indexers]
            merged.dim_indexers[k] = v.drop_vars(drop_coords)

    return merged


def expanded_indexer(key, ndim):
    """Given a key for indexing an ndarray, return an equivalent key which is a
    tuple with length equal to the number of dimensions.

    The expansion is done by replacing all `Ellipsis` items with the right
    number of full slices and then padding the key with full slices so that it
    reaches the appropriate dimensionality.
    """
    if not isinstance(key, tuple):
        # numpy treats non-tuple keys equivalent to tuples of length 1
        key = (key,)
    new_key = ()
    # handling Ellipsis right is a little tricky, see:
    # https://numpy.org/doc/stable/reference/arrays.indexing.html#advanced-indexing
    found_ellipsis = False
    for k in key:
        if k is Ellipsis:
            if not found_ellipsis:
                new_key += (slice(None),) * (ndim + 1 - len(key))
                found_ellipsis = True
            else:
                new_key += (slice(None),)
        else:
            new_key += (k,)
    if len(new_key) > ndim:
        raise IndexError("too many indices")
    new_key += (slice(None),) * (ndim - len(new_key))
    return tuple(new_key)


def _normalize_slice(sl: slice, size: int) -> slice:
    """
    Ensure that given slice only contains positive start and stop values
    (stop can be -1 for full-size slices with negative steps, e.g. [-10::-1])

    Examples
    --------
    >>> _normalize_slice(slice(0, 9), 10)
    slice(0, 9, 1)
    >>> _normalize_slice(slice(0, -1), 10)
    slice(0, 9, 1)
    """
    return slice(*sl.indices(size))


def _expand_slice(slice_: slice, size: int) -> np.ndarray[Any, np.dtype[np.integer]]:
    """
    Expand slice to an array containing only positive integers.

    Examples
    --------
    >>> _expand_slice(slice(0, 9), 10)
    array([0, 1, 2, 3, 4, 5, 6, 7, 8])
    >>> _expand_slice(slice(0, -1), 10)
    array([0, 1, 2, 3, 4, 5, 6, 7, 8])
    """
    sl = _normalize_slice(slice_, size)
    return np.arange(sl.start, sl.stop, sl.step)


def slice_slice(old_slice: slice, applied_slice: slice, size: int) -> slice:
    """Given a slice and the size of the dimension to which it will be applied,
    index it with another slice to return a new slice equivalent to applying
    the slices sequentially
    """
    old_slice = _normalize_slice(old_slice, size)

    size_after_old_slice = len(range(old_slice.start, old_slice.stop, old_slice.step))
    if size_after_old_slice == 0:
        # nothing left after applying first slice
        return slice(0)

    applied_slice = _normalize_slice(applied_slice, size_after_old_slice)

    start = old_slice.start + applied_slice.start * old_slice.step
    if start < 0:
        # nothing left after applying second slice
        # (can only happen for old_slice.step < 0, e.g. [10::-1], [20:])
        return slice(0)

    stop = old_slice.start + applied_slice.stop * old_slice.step
    if stop < 0:
        stop = None

    step = old_slice.step * applied_slice.step

    return slice(start, stop, step)


def _index_indexer_1d(old_indexer, applied_indexer, size: int):
    assert isinstance(applied_indexer, integer_types + (slice, np.ndarray))
    if isinstance(applied_indexer, slice) and applied_indexer == slice(None):
        # shortcut for the usual case
        return old_indexer
    if isinstance(old_indexer, slice):
        if isinstance(applied_indexer, slice):
            indexer = slice_slice(old_indexer, applied_indexer, size)
        else:
            indexer = _expand_slice(old_indexer, size)[applied_indexer]  # type: ignore[assignment]
    else:
        indexer = old_indexer[applied_indexer]
    return indexer


class ExplicitIndexer:
    """Base class for explicit indexer objects.

    ExplicitIndexer objects wrap a tuple of values given by their ``tuple``
    property. These tuples should always have length equal to the number of
    dimensions on the indexed array.

    Do not instantiate BaseIndexer objects directly: instead, use one of the
    sub-classes BasicIndexer, OuterIndexer or VectorizedIndexer.
    """

    __slots__ = ("_key",)

    def __init__(self, key: _IndexerKey):
        if type(self) is ExplicitIndexer:
            raise TypeError("cannot instantiate base ExplicitIndexer objects")
        self._key = tuple(key)

    @property
    def tuple(self) -> _IndexerKey:
        return self._key

    def __repr__(self) -> str:
        return f"{type(self).__name__}({self.tuple})"


@overload
def as_integer_or_none(value: int) -> int: ...
@overload
def as_integer_or_none(value: None) -> None: ...
def as_integer_or_none(value: int | None) -> int | None:
    return None if value is None else operator.index(value)


def as_integer_slice(value: slice) -> slice:
    start = as_integer_or_none(value.start)
    stop = as_integer_or_none(value.stop)
    step = as_integer_or_none(value.step)
    return slice(start, stop, step)


class IndexCallable:
    """Provide getitem and setitem syntax for callable objects."""

    __slots__ = ("getter", "setter")

    def __init__(
        self, getter: Callable[..., Any], setter: Callable[..., Any] | None = None
    ):
        self.getter = getter
        self.setter = setter

    def __getitem__(self, key: Any) -> Any:
        return self.getter(key)

    def __setitem__(self, key: Any, value: Any) -> None:
        if self.setter is None:
            raise NotImplementedError(
                "Setting values is not supported for this indexer."
            )
        self.setter(key, value)


class BasicIndexer(ExplicitIndexer):
    """Tuple for basic indexing.

    All elements should be int or slice objects. Indexing follows NumPy's
    rules for basic indexing: each axis is independently sliced and axes
    indexed with an integer are dropped from the result.
    """

    __slots__ = ()

    def __init__(self, key: tuple[int | np.integer | slice, ...]):
        if not isinstance(key, tuple):
            raise TypeError(f"key must be a tuple: {key!r}")

        new_key: tuple[int | np.integer | slice, ...] = ()
        for k in key:
            if isinstance(k, integer_types):
                k = int(k)
            elif isinstance(k, slice):
                k = as_integer_slice(k)
            else:
                raise TypeError(
                    f"unexpected indexer type for {type(self).__name__}: {k!r}"
                )
            new_key += (k,)

        super().__init__(new_key)


class OuterIndexer(ExplicitIndexer):
    """Tuple for outer/orthogonal indexing.

    All elements should be int, slice or 1-dimensional np.ndarray objects with
    an integer dtype. Indexing is applied independently along each axis, and
    axes indexed with an integer are dropped from the result. This type of
    indexing works like MATLAB/Fortran.
    """

    __slots__ = ()

    def __init__(
        self,
        key: tuple[
            int | np.integer | slice | np.ndarray[Any, np.dtype[np.generic]], ...
        ],
    ):
        if not isinstance(key, tuple):
            raise TypeError(f"key must be a tuple: {key!r}")

        new_key: tuple[
            int | np.integer | slice | np.ndarray[Any, np.dtype[np.generic]], ...
        ] = ()
        for k in key:
            if isinstance(k, integer_types):
                k = int(k)
            elif isinstance(k, slice):
                k = as_integer_slice(k)
            elif is_duck_array(k):
                if not np.issubdtype(k.dtype, np.integer):
                    raise TypeError(
                        f"invalid indexer array, does not have integer dtype: {k!r}"
                    )
                if k.ndim > 1:  # type: ignore[union-attr]
                    raise TypeError(
                        f"invalid indexer array for {type(self).__name__}; must be scalar "
                        f"or have 1 dimension: {k!r}"
                    )
                k = k.astype(np.int64)  # type: ignore[union-attr]
            else:
                raise TypeError(
                    f"unexpected indexer type for {type(self).__name__}: {k!r}"
                )
            new_key += (k,)

        super().__init__(new_key)


class VectorizedIndexer(ExplicitIndexer):
    """Tuple for vectorized indexing.

    All elements should be slice or N-dimensional np.ndarray objects with an
    integer dtype and the same number of dimensions. Indexing follows proposed
    rules for np.ndarray.vindex, which matches NumPy's advanced indexing rules
    (including broadcasting) except sliced axes are always moved to the end:
    https://github.com/numpy/numpy/pull/6256
    """

    __slots__ = ()

    def __init__(self, key: tuple[slice | np.ndarray[Any, np.dtype[np.generic]], ...]):
        if not isinstance(key, tuple):
            raise TypeError(f"key must be a tuple: {key!r}")

        new_key: tuple[slice | np.ndarray[Any, np.dtype[np.generic]], ...] = ()
        ndim = None
        for k in key:
            if isinstance(k, slice):
                k = as_integer_slice(k)
            elif is_duck_dask_array(k):
                raise ValueError(
                    "Vectorized indexing with Dask arrays is not supported. "
                    "Please pass a numpy array by calling ``.compute``. "
                    "See https://github.com/dask/dask/issues/8958."
                )
            elif is_duck_array(k):
                if not np.issubdtype(k.dtype, np.integer):
                    raise TypeError(
                        f"invalid indexer array, does not have integer dtype: {k!r}"
                    )
                if ndim is None:
                    ndim = k.ndim  # type: ignore[union-attr]
                elif ndim != k.ndim:
                    ndims = [k.ndim for k in key if isinstance(k, np.ndarray)]
                    raise ValueError(
                        "invalid indexer key: ndarray arguments "
                        f"have different numbers of dimensions: {ndims}"
                    )
                k = k.astype(np.int64)  # type: ignore[union-attr]
            else:
                raise TypeError(
                    f"unexpected indexer type for {type(self).__name__}: {k!r}"
                )
            new_key += (k,)

        super().__init__(new_key)


class ExplicitlyIndexed:
    """Mixin to mark support for Indexer subclasses in indexing."""

    __slots__ = ()

    def __array__(self, dtype: np.typing.DTypeLike = None) -> np.ndarray:
        # Leave casting to an array up to the underlying array type.
        return np.asarray(self.get_duck_array(), dtype=dtype)

    def get_duck_array(self):
        return self.array


class ExplicitlyIndexedNDArrayMixin(NDArrayMixin, ExplicitlyIndexed):
    __slots__ = ()

    def get_duck_array(self):
        return self[(slice(None),) * self.ndim]

    def __array__(self, dtype: np.typing.DTypeLike = None) -> np.ndarray:
        # This is necessary because we apply the indexing key in self.get_duck_array()
        # Note this is the base class for all lazy indexing classes
        return np.asarray(self.get_duck_array(), dtype=dtype)

    def _oindex_get(self, indexer: _IndexerKey):
        raise NotImplementedError(
            f"{self.__class__.__name__}._oindex_get method should be overridden"
        )

    def _vindex_get(self, indexer: _IndexerKey):
        raise NotImplementedError(
            f"{self.__class__.__name__}._vindex_get method should be overridden"
        )

    def _oindex_set(self, indexer: _IndexerKey, value: Any) -> None:
        raise NotImplementedError(
            f"{self.__class__.__name__}._oindex_set method should be overridden"
        )

    def _vindex_set(self, indexer: _IndexerKey, value: Any) -> None:
        raise NotImplementedError(
            f"{self.__class__.__name__}._vindex_set method should be overridden"
        )

    def _check_and_raise_if_non_basic_indexer(self, indexer: ExplicitIndexer) -> None:
        if isinstance(indexer, (VectorizedIndexer, OuterIndexer)):
            raise TypeError(
                "Vectorized indexing with vectorized or outer indexers is not supported. "
                "Please use .vindex and .oindex properties to index the array."
            )

    @property
    def oindex(self) -> IndexCallable:
        return IndexCallable(self._oindex_get, self._oindex_set)

    @property
    def vindex(self) -> IndexCallable:
        return IndexCallable(self._vindex_get, self._vindex_set)


class ImplicitToExplicitIndexingAdapter(NDArrayMixin):
    """Wrap an array, converting tuples into the indicated explicit indexer."""

    __slots__ = ("array", "indexer_cls")

    def __init__(self, array, indexer_cls: type[ExplicitIndexer] = BasicIndexer):
        self.array = as_indexable(array)
        self.indexer_cls = indexer_cls

    def __array__(self, dtype: np.typing.DTypeLike = None) -> np.ndarray:
        return np.asarray(self.get_duck_array(), dtype=dtype)

    def get_duck_array(self):
        return self.array.get_duck_array()

    def __getitem__(self, key: _IndexerKey | slice):
        _key = expanded_indexer(key, self.ndim)
        indexer = self.indexer_cls(_key)

        result = apply_indexer(self.array, indexer)

        if isinstance(result, ExplicitlyIndexed):
            return type(self)(result, self.indexer_cls)
        else:
            # Sometimes explicitly indexed arrays return NumPy arrays or
            # scalars.
            return result


BackendArray_fallback_warning_message = (
    "The array `{0}` does not support indexing using the .vindex and .oindex properties. "
    "The __getitem__ method is being used instead. This fallback behavior will be "
    "removed in a future version. Please ensure that the backend array `{1}` implements "
    "support for the .vindex and .oindex properties to avoid potential issues."
)


class LazilyIndexedArray(ExplicitlyIndexedNDArrayMixin):
    """Wrap an array to make basic and outer indexing lazy."""

    __slots__ = ("array", "key", "_shape")

    def __init__(self, array: Any, key: ExplicitIndexer | None = None):
        """
        Parameters
        ----------
        array : array_like
            Array like object to index.
        key : ExplicitIndexer, optional
            Array indexer. If provided, it is assumed to already be in
            canonical expanded form.
        """
        if isinstance(array, type(self)) and key is None:
            # unwrap
            key = array.key  # type: ignore[has-type]
            array = array.array  # type: ignore[has-type]

        if key is None:
            key = BasicIndexer((slice(None),) * array.ndim)

        self.array = as_indexable(array)
        self.key = key

<<<<<<< HEAD
        shape: _Shape = ()
        for size, k in zip(self.array.shape, self.key.tuple):
            if isinstance(k, slice):
                shape += (len(range(*k.indices(size))),)
            elif isinstance(k, np.ndarray):
                shape += (k.size,)
        self._shape = shape

=======
>>>>>>> 18c5c70c
    def _updated_key(
        self, new_key: ExplicitIndexer | _IndexerKey
    ) -> BasicIndexer | OuterIndexer:
        _new_key_tuple = (
            new_key.tuple if isinstance(new_key, ExplicitIndexer) else new_key
        )
        iter_new_key = iter(expanded_indexer(_new_key_tuple, self.ndim))
<<<<<<< HEAD
        full_key: tuple[int | np.integer, ...] = ()
=======
        full_key = []
>>>>>>> 18c5c70c
        for size, k in zip(self.array.shape, self.key.tuple):
            if isinstance(k, integer_types):
                full_key += (k,)
            else:
                full_key += (_index_indexer_1d(k, next(iter_new_key), size),)

        if all(isinstance(k, integer_types + (slice,)) for k in full_key):
            return BasicIndexer(full_key)
        return OuterIndexer(full_key)

    @property
    def shape(self) -> _Shape:
        return self._shape

    def get_duck_array(self):
        try:
            array = apply_indexer(self.array, self.key)
        except NotImplementedError as _:
            # If the array is not an ExplicitlyIndexedNDArrayMixin,
            # it may wrap a BackendArray subclass that doesn't implement .oindex and .vindex. so use its __getitem__
            warnings.warn(
                BackendArray_fallback_warning_message.format(
                    self.array.__class__.__name__, self.array.__class__.__name__
                ),
                category=DeprecationWarning,
                stacklevel=2,
            )
            array = self.array[self.key]

        # self.array[self.key] is now a numpy array when
        # self.array is a BackendArray subclass
        # and self.key is BasicIndexer((slice(None, None, None),))
        # so we need the explicit check for ExplicitlyIndexed
        if isinstance(array, ExplicitlyIndexed):
            array = array.get_duck_array()
        return _wrap_numpy_scalars(array)

    def transpose(self, order):
        return LazilyVectorizedIndexedArray(self.array, self.key).transpose(order)

    def _oindex_get(self, indexer: _IndexerKey):
        return type(self)(self.array, self._updated_key(indexer))

    def _vindex_get(self, indexer: _IndexerKey):
        array = LazilyVectorizedIndexedArray(self.array, self.key)
        return array.vindex[indexer]

    def __getitem__(self, indexer: _IndexerKey):
        return type(self)(self.array, self._updated_key(indexer))

    def _vindex_set(self, key: _IndexerKey, value: Any) -> None:
        raise NotImplementedError(
            "Lazy item assignment with the vectorized indexer is not yet "
            "implemented. Load your data first by .load() or compute()."
        )

    def _oindex_set(self, key: _IndexerKey, value: Any) -> None:
        full_key = self._updated_key(OuterIndexer(key))
        self.array.oindex[full_key.tuple] = value

    def __setitem__(self, key: _IndexerKey, value: Any) -> None:
        full_key = self._updated_key(BasicIndexer(key))
        self.array[full_key.tuple] = value

    def __repr__(self) -> str:
        return f"{type(self).__name__}(array={self.array!r}, key={self.key!r})"


# keep an alias to the old name for external backends pydata/xarray#5111
LazilyOuterIndexedArray = LazilyIndexedArray


class LazilyVectorizedIndexedArray(ExplicitlyIndexedNDArrayMixin):
    """Wrap an array to make vectorized indexing lazy."""

    __slots__ = ("array", "key")

    def __init__(self, array: duckarray[Any, Any], key: ExplicitIndexer):
        """
        Parameters
        ----------
        array : array_like
            Array like object to index.
        key : VectorizedIndexer
        """
        if isinstance(key, (BasicIndexer, OuterIndexer)):
            self.key = _outer_to_vectorized_indexer(key, array.shape)
        elif isinstance(key, VectorizedIndexer):
            self.key = _arrayize_vectorized_indexer(key, array.shape)
        self.array = as_indexable(array)

    @property
    def shape(self) -> _Shape:
        return np.broadcast(*self.key.tuple).shape

    def get_duck_array(self):
        try:
            array = apply_indexer(self.array, self.key)
        except NotImplementedError as _:
            # If the array is not an ExplicitlyIndexedNDArrayMixin,
            # it may wrap a BackendArray subclass that doesn't implement .oindex and .vindex. so use its __getitem__
            warnings.warn(
                BackendArray_fallback_warning_message.format(
                    self.array.__class__.__name__, self.array.__class__.__name__
                ),
                category=PendingDeprecationWarning,
                stacklevel=2,
            )
            array = self.array[self.key]

        # self.array[self.key] is now a numpy array when
        # self.array is a BackendArray subclass
        # and self.key is BasicIndexer((slice(None, None, None),))
        # so we need the explicit check for ExplicitlyIndexed
        if isinstance(array, ExplicitlyIndexed):
            array = array.get_duck_array()
        return _wrap_numpy_scalars(array)

    def _updated_key(self, new_key: ExplicitIndexer):
        return _combine_indexers(self.key, self.shape, new_key)

    def _oindex_get(self, indexer: _IndexerKey):
        return type(self)(self.array, self._updated_key(OuterIndexer(indexer)))

    def _vindex_get(self, indexer: _IndexerKey):
        return type(self)(self.array, self._updated_key(VectorizedIndexer(indexer)))

    def __getitem__(self, indexer: _IndexerKey):

        # If the indexed array becomes a scalar, return LazilyIndexedArray
        if all(isinstance(ind, integer_types) for ind in indexer):
            key = BasicIndexer(tuple(k[indexer] for k in self.key.tuple))
            return LazilyIndexedArray(self.array, key)
        return type(self)(self.array, self._updated_key(BasicIndexer(indexer)))

    def transpose(self, order):
        key = VectorizedIndexer(tuple(k.transpose(order) for k in self.key.tuple))
        return type(self)(self.array, key)

    def __setitem__(self, indexer: _IndexerKey, value: Any) -> None:
        raise NotImplementedError(
            "Lazy item assignment with the vectorized indexer is not yet "
            "implemented. Load your data first by .load() or compute()."
        )

    def __repr__(self) -> str:
        return f"{type(self).__name__}(array={self.array!r}, key={self.key!r})"


def _wrap_numpy_scalars(array):
    """Wrap NumPy scalars in 0d arrays."""
    if np.isscalar(array):
        return np.array(array)
    else:
        return array


class CopyOnWriteArray(ExplicitlyIndexedNDArrayMixin):
    __slots__ = ("array", "_copied")

    def __init__(self, array: duckarray[Any, Any]):
        self.array = as_indexable(array)
        self._copied = False

    def _ensure_copied(self):
        if not self._copied:
            self.array = as_indexable(np.array(self.array))
            self._copied = True

    def get_duck_array(self):
        return self.array.get_duck_array()

    def _oindex_get(self, indexer: _IndexerKey):
        return type(self)(_wrap_numpy_scalars(self.array.oindex[indexer]))

    def _vindex_get(self, indexer: _IndexerKey):
        return type(self)(_wrap_numpy_scalars(self.array.vindex[indexer]))

    def __getitem__(self, indexer: _IndexerKey):
        return type(self)(_wrap_numpy_scalars(self.array[indexer]))

    def transpose(self, order):
        return self.array.transpose(order)

    def _vindex_set(self, indexer: _IndexerKey, value: Any) -> None:
        self._ensure_copied()
        self.array.vindex[indexer] = value

    def _oindex_set(self, indexer: _IndexerKey, value: Any) -> None:
        self._ensure_copied()
        self.array.oindex[indexer] = value

    def __setitem__(self, indexer: _IndexerKey, value: Any) -> None:
        self._ensure_copied()

        self.array[indexer] = value

    def __deepcopy__(self, memo):
        # CopyOnWriteArray is used to wrap backend array objects, which might
        # point to files on disk, so we can't rely on the default deepcopy
        # implementation.
        return type(self)(self.array)


class MemoryCachedArray(ExplicitlyIndexedNDArrayMixin):
    __slots__ = ("array",)

    def __init__(self, array):
        self.array = _wrap_numpy_scalars(as_indexable(array))

    def _ensure_cached(self):
        self.array = as_indexable(self.array.get_duck_array())

    def __array__(self, dtype: np.typing.DTypeLike = None) -> np.ndarray:
        return np.asarray(self.get_duck_array(), dtype=dtype)

    def get_duck_array(self):
        self._ensure_cached()
        return self.array.get_duck_array()

    def _oindex_get(self, indexer: _IndexerKey):
        return type(self)(_wrap_numpy_scalars(self.array.oindex[indexer]))

    def _vindex_get(self, indexer: _IndexerKey):
        return type(self)(_wrap_numpy_scalars(self.array.vindex[indexer]))

    def __getitem__(self, indexer: _IndexerKey):
        return type(self)(_wrap_numpy_scalars(self.array[indexer]))

    def transpose(self, order):
        return self.array.transpose(order)

    def _vindex_set(self, indexer: _IndexerKey, value: Any) -> None:
        self.array.vindex[indexer] = value

    def _oindex_set(self, indexer: _IndexerKey, value: Any) -> None:
        self.array.oindex[indexer] = value

    def __setitem__(self, indexer: _IndexerKey, value: Any) -> None:
        self.array[indexer] = value


def as_indexable(array):
    """
    This function always returns a ExplicitlyIndexed subclass,
    so that the vectorized indexing is always possible with the returned
    object.
    """
    if isinstance(array, ExplicitlyIndexed):
        return array
    if isinstance(array, np.ndarray):
        return NumpyIndexingAdapter(array)
    if isinstance(array, pd.Index):
        return PandasIndexingAdapter(array)
    if is_duck_dask_array(array):
        return DaskIndexingAdapter(array)
    if hasattr(array, "__array_function__"):
        return NdArrayLikeIndexingAdapter(array)
    if hasattr(array, "__array_namespace__"):
        return ArrayApiIndexingAdapter(array)

    raise TypeError(f"Invalid array type: {type(array)}")


def _outer_to_vectorized_indexer(
    indexer: BasicIndexer | OuterIndexer, shape: _Shape
) -> VectorizedIndexer:
    """Convert an OuterIndexer into an vectorized indexer.

    Parameters
    ----------
    indexer : Outer/Basic Indexer
        An indexer to convert.
    shape : tuple
        Shape of the array subject to the indexing.

    Returns
    -------
    VectorizedIndexer
        Tuple suitable for use to index a NumPy array with vectorized indexing.
        Each element is an array: broadcasting them together gives the shape
        of the result.
    """
    key = indexer.tuple

    n_dim = len([k for k in key if not isinstance(k, integer_types)])
    i_dim = 0
    new_key: tuple[slice | np.ndarray[Any, np.dtype[np.generic]], ...] = ()
    for k, size in zip(key, shape):
        if isinstance(k, integer_types):
            new_key += (np.array(k).reshape((1,) * n_dim),)
        else:  # np.ndarray or slice
            if isinstance(k, slice):
                k = np.arange(*k.indices(size))
            assert k.dtype.kind in {"i", "u"}
            new_shape = [(1,) * i_dim + (k.size,) + (1,) * (n_dim - i_dim - 1)]
            new_key += (k.reshape(*new_shape),)
            i_dim += 1
    return VectorizedIndexer(new_key)


def _outer_to_numpy_indexer(indexer: BasicIndexer | OuterIndexer, shape: _Shape):
    """Convert an OuterIndexer into an indexer for NumPy.

    Parameters
    ----------
    indexer : Basic/OuterIndexer
        An indexer to convert.
    shape : tuple
        Shape of the array subject to the indexing.

    Returns
    -------
    tuple
        Tuple suitable for use to index a NumPy array.
    """
    if len([k for k in indexer.tuple if not isinstance(k, slice)]) <= 1:
        # If there is only one vector and all others are slice,
        # it can be safely used in mixed basic/advanced indexing.
        # Boolean index should already be converted to integer array.
        return indexer.tuple
    else:
        return _outer_to_vectorized_indexer(indexer, shape).tuple


def _combine_indexers(old_key, shape: _Shape, new_key) -> VectorizedIndexer:
    """Combine two indexers.

    Parameters
    ----------
    old_key : ExplicitIndexer
        The first indexer for the original array
    shape : tuple of ints
        Shape of the original array to be indexed by old_key
    new_key
        The second indexer for indexing original[old_key]
    """
    if not isinstance(old_key, VectorizedIndexer):
        old_key = _outer_to_vectorized_indexer(old_key, shape)
    if len(old_key.tuple) == 0:
        return new_key

    new_shape = np.broadcast(*old_key.tuple).shape
    if isinstance(new_key, VectorizedIndexer):
        new_key = _arrayize_vectorized_indexer(new_key, new_shape)
    else:
        new_key = _outer_to_vectorized_indexer(new_key, new_shape)

    return VectorizedIndexer(
        tuple(o[new_key.tuple] for o in np.broadcast_arrays(*old_key.tuple))
    )


@enum.unique
class IndexingSupport(enum.Enum):
    # for backends that support only basic indexer
    BASIC = 0
    # for backends that support basic / outer indexer
    OUTER = 1
    # for backends that support outer indexer including at most 1 vector.
    OUTER_1VECTOR = 2
    # for backends that support full vectorized indexer.
    VECTORIZED = 3


def explicit_indexing_adapter(
    key: ExplicitIndexer,
    shape: _Shape,
    indexing_support: IndexingSupport,
    raw_indexing_method: Callable[..., Any],
) -> Any:
    """Support explicit indexing by delegating to a raw indexing method.

    Outer and/or vectorized indexers are supported by indexing a second time
    with a NumPy array.

    Parameters
    ----------
    key : ExplicitIndexer
        Explicit indexing object.
    shape : Tuple[int, ...]
        Shape of the indexed array.
    indexing_support : IndexingSupport enum
        Form of indexing supported by raw_indexing_method.
    raw_indexing_method : callable
        Function (like ndarray.__getitem__) that when called with indexing key
        in the form of a tuple returns an indexed array.

    Returns
    -------
    Indexing result, in the form of a duck numpy-array.
    """
    raw_key, numpy_indices = decompose_indexer(key, shape, indexing_support)
    result = raw_indexing_method(raw_key.tuple)
    if numpy_indices.tuple:
        # index the loaded np.ndarray
        indexable = NumpyIndexingAdapter(result)
        result = apply_indexer(indexable, numpy_indices)
    return result


class CompatIndexedTuple(tuple):
    """
    A tuple subclass used to transition existing backend implementations towards the use of raw tuples
    for indexing by carrying additional metadata about the type of indexing being
    performed ('basic', 'vectorized', or 'outer'). This class serves as a bridge, allowing
    backend arrays that currently expect this metadata to function correctly while
    maintaining the outward behavior of a regular tuple.

    This class is particularly useful during the phase where the backend implementations are
    not yet capable of directly accepting raw tuples without additional context about
    the indexing type. It ensures that these backends can still correctly interpret and
    process indexing operations by providing them with the necessary contextual information.
    """

    def __new__(cls, iterable, indexer_type: Literal["basic", "vectorized", "outer"]):
        obj = super().__new__(cls, iterable)
        obj.indexer_type = indexer_type  # type: ignore[attr-defined]
        return obj

    def __repr__(self):
        return f"CompatIndexedTuple({super().__repr__()}, indexer_type='{self.indexer_type}')"


def apply_indexer(indexable, indexer: ExplicitIndexer):
    """Apply an indexer to an indexable object."""
    if isinstance(indexer, VectorizedIndexer):
        return indexable.vindex[CompatIndexedTuple(indexer.tuple, "vectorized")]
    elif isinstance(indexer, OuterIndexer):
        return indexable.oindex[CompatIndexedTuple(indexer.tuple, "outer")]
    else:
        return indexable[CompatIndexedTuple(indexer.tuple, "basic")]


def set_with_indexer(indexable, indexer: ExplicitIndexer, value: Any) -> None:
    """Set values in an indexable object using an indexer."""
    if isinstance(indexer, VectorizedIndexer):
        indexable.vindex[indexer.tuple] = value
    elif isinstance(indexer, OuterIndexer):
        indexable.oindex[indexer.tuple] = value
    else:
        indexable[indexer.tuple] = value


def decompose_indexer(
    indexer: ExplicitIndexer | CompatIndexedTuple,
    shape: _Shape,
    indexing_support: IndexingSupport,
) -> tuple[ExplicitIndexer, ExplicitIndexer]:
    if isinstance(indexer, CompatIndexedTuple):
        # recreate the indexer object from the tuple and the type of indexing.
        # This is necessary to ensure that the backend array can correctly interpret the indexing operation.
        if indexer.indexer_type == "vectorized":  # type: ignore[attr-defined]
            indexer = VectorizedIndexer(indexer)
        elif indexer.indexer_type == "outer":  # type: ignore[attr-defined]
            indexer = OuterIndexer(indexer)
        else:
            indexer = BasicIndexer(indexer)
    if isinstance(indexer, VectorizedIndexer):
        return _decompose_vectorized_indexer(indexer, shape, indexing_support)
    if isinstance(indexer, (BasicIndexer, OuterIndexer)):
        return _decompose_outer_indexer(indexer, shape, indexing_support)
    raise TypeError(f"unexpected key type: {indexer}")


def _decompose_slice(key: slice, size: int) -> tuple[slice, slice]:
    """convert a slice to successive two slices. The first slice always has
    a positive step.

    >>> _decompose_slice(slice(2, 98, 2), 99)
    (slice(2, 98, 2), slice(None, None, None))

    >>> _decompose_slice(slice(98, 2, -2), 99)
    (slice(4, 99, 2), slice(None, None, -1))

    >>> _decompose_slice(slice(98, 2, -2), 98)
    (slice(3, 98, 2), slice(None, None, -1))

    >>> _decompose_slice(slice(360, None, -10), 361)
    (slice(0, 361, 10), slice(None, None, -1))
    """
    start, stop, step = key.indices(size)
    if step > 0:
        # If key already has a positive step, use it as is in the backend
        return key, slice(None)
    else:
        # determine stop precisely for step > 1 case
        # Use the range object to do the calculation
        # e.g. [98:2:-2] -> [98:3:-2]
        exact_stop = range(start, stop, step)[-1]
        return slice(exact_stop, start + 1, -step), slice(None, None, -1)


def _decompose_vectorized_indexer(
    indexer: VectorizedIndexer,
    shape: _Shape,
    indexing_support: IndexingSupport,
) -> tuple[ExplicitIndexer, ExplicitIndexer]:
    """
    Decompose vectorized indexer to the successive two indexers, where the
    first indexer will be used to index backend arrays, while the second one
    is used to index loaded on-memory np.ndarray.

    Parameters
    ----------
    indexer : VectorizedIndexer
    indexing_support : one of IndexerSupport entries

    Returns
    -------
    backend_indexer: OuterIndexer or BasicIndexer
    np_indexers: an ExplicitIndexer (VectorizedIndexer / BasicIndexer)

    Notes
    -----
    This function is used to realize the vectorized indexing for the backend
    arrays that only support basic or outer indexing.

    As an example, let us consider to index a few elements from a backend array
    with a vectorized indexer ([0, 3, 1], [2, 3, 2]).
    Even if the backend array only supports outer indexing, it is more
    efficient to load a subslice of the array than loading the entire array,

    >>> array = np.arange(36).reshape(6, 6)
    >>> backend_indexer = OuterIndexer((np.array([0, 1, 3]), np.array([2, 3])))
    >>> # load subslice of the array
    ... array = NumpyIndexingAdapter(array).oindex[backend_indexer.tuple]
    >>> np_indexer = VectorizedIndexer((np.array([0, 2, 1]), np.array([0, 1, 0])))
    >>> # vectorized indexing for on-memory np.ndarray.
    ... NumpyIndexingAdapter(array).vindex[np_indexer.tuple]
    array([ 2, 21,  8])
    """
    assert isinstance(indexer, VectorizedIndexer)

    if indexing_support is IndexingSupport.VECTORIZED:
        return indexer, BasicIndexer(())

    backend_indexer_elems: tuple[
        int | np.integer | slice | np.ndarray[Any, np.dtype[np.generic]], ...
    ] = ()
    np_indexer_elems: tuple[slice | np.ndarray[Any, np.dtype[np.generic]], ...] = ()
    # convert negative indices
    indexer_elems = [
        np.where(k < 0, k + s, k) if isinstance(k, np.ndarray) else k
        for k, s in zip(indexer.tuple, shape)
    ]

    for k, s in zip(indexer_elems, shape):
        if isinstance(k, slice):
            # If it is a slice, then we will slice it as-is
            # (but make its step positive) in the backend,
            # and then use all of it (slice(None)) for the in-memory portion.
            bk_slice, np_slice = _decompose_slice(k, s)
            backend_indexer_elems += (bk_slice,)
            np_indexer_elems += (np_slice,)
        else:
            # If it is a (multidimensional) np.ndarray, just pickup the used
            # keys without duplication and store them as a 1d-np.ndarray.
            oind, vind = np.unique(k, return_inverse=True)
            backend_indexer_elems += (oind,)
            np_indexer_elems += (vind.reshape(*k.shape),)

    backend_indexer = OuterIndexer(backend_indexer_elems)
    np_indexer = VectorizedIndexer(np_indexer_elems)

    if indexing_support is IndexingSupport.OUTER:
        return backend_indexer, np_indexer

    # If the backend does not support outer indexing,
    # backend_indexer (OuterIndexer) is also decomposed.
    backend_indexer1, np_indexer1 = _decompose_outer_indexer(
        backend_indexer, shape, indexing_support
    )
    np_indexer = _combine_indexers(np_indexer1, shape, np_indexer)
    return backend_indexer1, np_indexer


def _decompose_outer_indexer(
    indexer: BasicIndexer | OuterIndexer,
    shape: _Shape,
    indexing_support: IndexingSupport,
) -> tuple[ExplicitIndexer, ExplicitIndexer]:
    """
    Decompose outer indexer to the successive two indexers, where the
    first indexer will be used to index backend arrays, while the second one
    is used to index the loaded on-memory np.ndarray.

    Parameters
    ----------
    indexer : OuterIndexer or BasicIndexer
    indexing_support : One of the entries of IndexingSupport

    Returns
    -------
    backend_indexer: OuterIndexer or BasicIndexer
    np_indexers: an ExplicitIndexer (OuterIndexer / BasicIndexer)

    Notes
    -----
    This function is used to realize the vectorized indexing for the backend
    arrays that only support basic or outer indexing.

    As an example, let us consider to index a few elements from a backend array
    with a orthogonal indexer ([0, 3, 1], [2, 3, 2]).
    Even if the backend array only supports basic indexing, it is more
    efficient to load a subslice of the array than loading the entire array,

    >>> array = np.arange(36).reshape(6, 6)
    >>> backend_indexer = BasicIndexer((slice(0, 3), slice(2, 4)))
    >>> # load subslice of the array
    ... array = NumpyIndexingAdapter(array)[backend_indexer.tuple]
    >>> np_indexer = OuterIndexer((np.array([0, 2, 1]), np.array([0, 1, 0])))
    >>> # outer indexing for on-memory np.ndarray.
    ... NumpyIndexingAdapter(array).oindex[np_indexer.tuple]
    array([[ 2,  3,  2],
           [14, 15, 14],
           [ 8,  9,  8]])
    """
    backend_indexer: tuple[Any, ...] = ()
    np_indexer: tuple[Any, ...] = ()

    assert isinstance(indexer, (OuterIndexer, BasicIndexer))

    if indexing_support == IndexingSupport.VECTORIZED:
        for k, s in zip(indexer.tuple, shape):
            if isinstance(k, slice):
                # If it is a slice, then we will slice it as-is
                # (but make its step positive) in the backend,
                bk_slice, np_slice = _decompose_slice(k, s)
                backend_indexer += (bk_slice,)
                np_indexer += (np_slice,)
            else:
                backend_indexer += (k,)
                if not is_scalar(k):
                    np_indexer += (slice(None),)
        return type(indexer)(backend_indexer), BasicIndexer(np_indexer)

    # make indexer positive
    pos_indexer: tuple[np.ndarray | int | np.number, ...] = ()
    for k, s in zip(indexer.tuple, shape):
        if isinstance(k, np.ndarray):
            pos_indexer += (np.where(k < 0, k + s, k),)
        elif isinstance(k, integer_types) and k < 0:
            pos_indexer += (k + s,)
        else:
            pos_indexer += (k,)
    indexer_elems = pos_indexer

    if indexing_support is IndexingSupport.OUTER_1VECTOR:
        # some backends such as h5py supports only 1 vector in indexers
        # We choose the most efficient axis
        gains = [
            (
                (np.max(k) - np.min(k) + 1.0) / len(np.unique(k))
                if isinstance(k, np.ndarray)
                else 0
            )
            for k in indexer_elems
        ]
        array_index = np.argmax(np.array(gains)) if len(gains) > 0 else None

        for i, (k, s) in enumerate(zip(indexer_elems, shape)):
            if isinstance(k, np.ndarray) and i != array_index:
                # np.ndarray key is converted to slice that covers the entire
                # entries of this key.
                backend_indexer += (slice(np.min(k), np.max(k) + 1),)
                np_indexer += (k - np.min(k),)
            elif isinstance(k, np.ndarray):
                # Remove duplicates and sort them in the increasing order
                pkey, ekey = np.unique(k, return_inverse=True)
                backend_indexer += (pkey,)
                np_indexer += (ekey,)
            elif isinstance(k, integer_types):
                backend_indexer += (k,)
            else:  # slice:  convert positive step slice for backend
                bk_slice, np_slice = _decompose_slice(k, s)
                backend_indexer += (bk_slice,)
                np_indexer += (np_slice,)

        return OuterIndexer(backend_indexer), OuterIndexer(np_indexer)

    if indexing_support == IndexingSupport.OUTER:
        for k, s in zip(indexer_elems, shape):
            if isinstance(k, slice):
                # slice:  convert positive step slice for backend
                bk_slice, np_slice = _decompose_slice(k, s)
                backend_indexer += (bk_slice,)
                np_indexer += (np_slice,)
            elif isinstance(k, integer_types):
                backend_indexer += (k,)
            elif isinstance(k, np.ndarray) and (np.diff(k) >= 0).all():
                backend_indexer += (k,)
                np_indexer += (slice(None),)
            else:
                # Remove duplicates and sort them in the increasing order
                oind, vind = np.unique(k, return_inverse=True)
                backend_indexer += (oind,)
                np_indexer += (vind.reshape(*k.shape),)

        return OuterIndexer(backend_indexer), OuterIndexer(np_indexer)

    # basic indexer
    assert indexing_support == IndexingSupport.BASIC

    for k, s in zip(indexer_elems, shape):
        if isinstance(k, np.ndarray):
            # np.ndarray key is converted to slice that covers the entire
            # entries of this key.
            backend_indexer += (slice(np.min(k), np.max(k) + 1),)
            np_indexer += (k - np.min(k),)
        elif isinstance(k, integer_types):
            backend_indexer += (k,)
        else:  # slice:  convert positive step slice for backend
            bk_slice, np_slice = _decompose_slice(k, s)
            backend_indexer += (bk_slice,)
            np_indexer += (np_slice,)

    return BasicIndexer(backend_indexer), OuterIndexer(np_indexer)


def _arrayize_vectorized_indexer(
    indexer: VectorizedIndexer, shape: _Shape
) -> VectorizedIndexer:
    """Return an identical vindex but slices are replaced by arrays"""
    slices = [v for v in indexer.tuple if isinstance(v, slice)]
    if len(slices) == 0:
        return indexer

    arrays = [v for v in indexer.tuple if isinstance(v, np.ndarray)]
    n_dim = arrays[0].ndim if len(arrays) > 0 else 0
    i_dim = 0
    new_key: tuple[slice | np.ndarray[Any, np.dtype[np.generic]], ...] = ()
    for v, size in zip(indexer.tuple, shape):
        if isinstance(v, np.ndarray):
            new_key += (np.reshape(v, v.shape + (1,) * len(slices)),)
        else:  # slice
            shape = (1,) * (n_dim + i_dim) + (-1,) + (1,) * (len(slices) - i_dim - 1)
            new_key += (np.arange(*v.indices(size)).reshape(shape),)
            i_dim += 1
    return VectorizedIndexer(new_key)


def _chunked_array_with_chunks_hint(
    array, chunks, chunkmanager: ChunkManagerEntrypoint[Any]
):
    """Create a chunked array using the chunks hint for dimensions of size > 1."""

    if len(chunks) < array.ndim:
        raise ValueError("not enough chunks in hint")

    new_chunks: _Chunks = tuple(
        chunk if size > 1 else 1 for chunk, size in zip(chunks, array.shape)
    )

    return chunkmanager.from_array(array, new_chunks)


def _logical_any(args):
    return functools.reduce(operator.or_, args)


def _masked_result_drop_slice(key, data: duckarray[Any, Any] | None = None):
    key = (k for k in key if not isinstance(k, slice))
    chunks_hint = getattr(data, "chunks", None)

    new_keys: tuple[Any, ...] = ()
    for k in key:
        if isinstance(k, np.ndarray):
            if is_chunked_array(data):  # type: ignore[arg-type]
                chunkmanager = get_chunked_array_type(data)
                new_keys += (
                    _chunked_array_with_chunks_hint(k, chunks_hint, chunkmanager),
                )
            elif isinstance(data, array_type("sparse")):
                import sparse

                new_keys += (sparse.COO.from_numpy(k),)
            else:
                new_keys += (k,)
        else:
            new_keys += (k,)

    mask = _logical_any(k == -1 for k in new_keys)
    return mask


def create_mask(
    indexer: ExplicitIndexer, shape: _Shape, data: duckarray[Any, Any] | None = None
):
    """Create a mask for indexing with a fill-value.

    Parameters
    ----------
    indexer : ExplicitIndexer
        Indexer with -1 in integer or ndarray value to indicate locations in
        the result that should be masked.
    shape : tuple
        Shape of the array being indexed.
    data : optional
        Data for which mask is being created. If data is a dask arrays, its chunks
        are used as a hint for chunks on the resulting mask. If data is a sparse
        array, the returned mask is also a sparse array.

    Returns
    -------
    mask : bool, np.ndarray, SparseArray or dask.array.Array with dtype=bool
        Same type as data. Has the same shape as the indexing result.
    """
    if isinstance(indexer, OuterIndexer):
        key = _outer_to_vectorized_indexer(indexer, shape).tuple
        assert not any(isinstance(k, slice) for k in key)
        mask = _masked_result_drop_slice(key, data)

    elif isinstance(indexer, VectorizedIndexer):
        key = indexer.tuple
        base_mask = _masked_result_drop_slice(key, data)
        slice_shape = tuple(
            np.arange(*k.indices(size)).size
            for k, size in zip(key, shape)
            if isinstance(k, slice)
        )
        expanded_mask = base_mask[(Ellipsis,) + (np.newaxis,) * len(slice_shape)]
        mask = duck_array_ops.broadcast_to(expanded_mask, base_mask.shape + slice_shape)

    elif isinstance(indexer, BasicIndexer):
        mask = any(k == -1 for k in indexer.tuple)

    else:
        raise TypeError(f"unexpected key type: {type(indexer)}")

    return mask


def _posify_mask_subindexer(
    index: np.ndarray[Any, np.dtype[np.generic]],
) -> np.ndarray[Any, np.dtype[np.generic]]:
    """Convert masked indices in a flat array to the nearest unmasked index.

    Parameters
    ----------
    index : np.ndarray
        One dimensional ndarray with dtype=int.

    Returns
    -------
    np.ndarray
        One dimensional ndarray with all values equal to -1 replaced by an
        adjacent non-masked element.
    """
    masked = index == -1
    unmasked_locs = np.flatnonzero(~masked)
    if not unmasked_locs.size:
        # indexing unmasked_locs is invalid
        return np.zeros_like(index)
    masked_locs = np.flatnonzero(masked)
    prev_value = np.maximum(0, np.searchsorted(unmasked_locs, masked_locs) - 1)
    new_index = index.copy()
    new_index[masked_locs] = index[unmasked_locs[prev_value]]
    return new_index


def posify_mask_indexer(indexer: ExplicitIndexer) -> ExplicitIndexer:
    """Convert masked values (-1) in an indexer to nearest unmasked values.

    This routine is useful for dask, where it can be much faster to index
    adjacent points than arbitrary points from the end of an array.

    Parameters
    ----------
    indexer : ExplicitIndexer
        Input indexer.

    Returns
    -------
    ExplicitIndexer
        Same type of input, with all values in ndarray keys equal to -1
        replaced by an adjacent non-masked element.
    """
    key = tuple(
        (
            _posify_mask_subindexer(k.ravel()).reshape(k.shape)
            if isinstance(k, np.ndarray)
            else k
        )
        for k in indexer.tuple
    )
    return type(indexer)(key)


def is_fancy_indexer(indexer: Any) -> bool:
    """Return False if indexer is a int, slice, a 1-dimensional list, or a 0 or
    1-dimensional ndarray; in all other cases return True
    """
    if isinstance(indexer, (int, slice)):
        return False
    if isinstance(indexer, np.ndarray):
        return indexer.ndim > 1
    if isinstance(indexer, list):
        return bool(indexer) and not isinstance(indexer[0], int)
    return True


class NumpyIndexingAdapter(ExplicitlyIndexedNDArrayMixin):
    """Wrap a NumPy array to use explicit indexing."""

    __slots__ = ("array",)

    def __init__(self, array):
        # In NumpyIndexingAdapter we only allow to store bare np.ndarray
        if not isinstance(array, np.ndarray):
            raise TypeError(
                "NumpyIndexingAdapter only wraps np.ndarray. "
                f"Trying to wrap {type(array)}"
            )
        self.array = array

    def transpose(self, order):
        return self.array.transpose(order)

    def _oindex_get(self, indexer: _IndexerKey):
        key = _outer_to_numpy_indexer(OuterIndexer(indexer), self.array.shape)
        return self.array[key]

    def _vindex_get(self, indexer: _IndexerKey):
        array = NumpyVIndexAdapter(self.array)
        return array[indexer]

    def __getitem__(self, indexer: _IndexerKey | ExplicitIndexer):

        array = self.array
        # We want 0d slices rather than scalars. This is achieved by
        # appending an ellipsis (see
        # https://numpy.org/doc/stable/reference/arrays.indexing.html#detailed-notes).
        key = (
            indexer.tuple
            if isinstance(indexer, ExplicitIndexer)
            else indexer + (Ellipsis,)
        )
        return array[key]

    def _safe_setitem(self, array, key: _IndexerKey, value: Any) -> None:
        try:
            array[key] = value
        except ValueError as exc:
            # More informative exception if read-only view
            if not array.flags.writeable and not array.flags.owndata:
                raise ValueError(
                    "Assignment destination is a view.  "
                    "Do you want to .copy() array first?"
                )
            else:
                raise exc

    def _oindex_set(self, indexer: _IndexerKey, value: Any) -> None:
        key = _outer_to_numpy_indexer(OuterIndexer(indexer), self.array.shape)
        self._safe_setitem(self.array, key, value)

    def _vindex_set(self, indexer: _IndexerKey, value: Any) -> None:
        array = NumpyVIndexAdapter(self.array)
        self._safe_setitem(array, indexer, value)

    def __setitem__(self, indexer: _IndexerKey | ExplicitIndexer, value: Any) -> None:
        array = self.array
        # We want 0d slices rather than scalars. This is achieved by
        # appending an ellipsis (see
        # https://numpy.org/doc/stable/reference/arrays.indexing.html#detailed-notes).
        key = (
            indexer.tuple
            if isinstance(indexer, ExplicitIndexer)
            else indexer + (Ellipsis,)
        )
        self._safe_setitem(array, key, value)


class NdArrayLikeIndexingAdapter(NumpyIndexingAdapter):
    __slots__ = ("array",)

    def __init__(self, array):
        if not hasattr(array, "__array_function__"):
            raise TypeError(
                "NdArrayLikeIndexingAdapter must wrap an object that "
                "implements the __array_function__ protocol"
            )
        self.array = array


class ArrayApiIndexingAdapter(ExplicitlyIndexedNDArrayMixin):
    """Wrap an array API array to use explicit indexing."""

    __slots__ = ("array",)

    def __init__(self, array):
        if not hasattr(array, "__array_namespace__"):
            raise TypeError(
                "ArrayApiIndexingAdapter must wrap an object that "
                "implements the __array_namespace__ protocol"
            )
        self.array = array

    def _oindex_get(self, indexer: _IndexerKey):
        # manual orthogonal indexing (implemented like DaskIndexingAdapter)

        value = self.array
        for axis, subkey in reversed(list(enumerate(indexer))):
            value = value[(slice(None),) * axis + (subkey, Ellipsis)]
        return value

    def _vindex_get(self, indexer: _IndexerKey):
        raise TypeError("Vectorized indexing is not supported")

    def __getitem__(self, indexer: _IndexerKey):
        return self.array[indexer]

    def _oindex_set(self, indexer: _IndexerKey, value: Any) -> None:
        self.array[indexer] = value

    def _vindex_set(self, indexer: _IndexerKey, value: Any) -> None:
        raise TypeError("Vectorized indexing is not supported")

    def __setitem__(self, indexer: _IndexerKey, value: Any) -> None:
        self.array[indexer] = value

    def transpose(self, order):
        xp = self.array.__array_namespace__()
        return xp.permute_dims(self.array, order)


class DaskIndexingAdapter(ExplicitlyIndexedNDArrayMixin):
    """Wrap a dask array to support explicit indexing."""

    __slots__ = ("array",)

    def __init__(self, array):
        """This adapter is created in Variable.__getitem__ in
        Variable._broadcast_indexes.
        """
        self.array = array

    def _oindex_get(self, indexer: _IndexerKey):
        try:
            return self.array[indexer]
        except NotImplementedError:
            # manual orthogonal indexing
            value = self.array
            for axis, subkey in reversed(list(enumerate(indexer))):
                value = value[(slice(None),) * axis + (subkey,)]
            return value

    def _vindex_get(self, indexer: _IndexerKey):
        return self.array.vindex[indexer]

    def __getitem__(self, indexer: _IndexerKey):
        return self.array[indexer]

    def _oindex_set(self, indexer: _IndexerKey, value: Any) -> None:
        num_non_slices = sum(0 if isinstance(k, slice) else 1 for k in indexer)
        if num_non_slices > 1:
            raise NotImplementedError(
                "xarray can't set arrays with multiple " "array indices to dask yet."
            )
        self.array[indexer] = value

    def _vindex_set(self, indexer: _IndexerKey, value: Any) -> None:
        self.array.vindex[indexer] = value

    def __setitem__(self, indexer: _IndexerKey, value: Any) -> None:
        self.array[indexer] = value

    def transpose(self, order):
        return self.array.transpose(order)


class PandasIndexingAdapter(ExplicitlyIndexedNDArrayMixin):
    """Wrap a pandas.Index to preserve dtypes and handle explicit indexing."""

    __slots__ = ("array", "_dtype")

    def __init__(self, array: pd.Index, dtype: DTypeLike = None):
        from xarray.core.indexes import safe_cast_to_index

        self.array = safe_cast_to_index(array)

        if dtype is None:
            self._dtype = get_valid_numpy_dtype(array)
        else:
            self._dtype = np.dtype(dtype)

    @property
    def dtype(self) -> np.dtype:
        return self._dtype

    def __array__(self, dtype: DTypeLike = None) -> np.ndarray:
        if dtype is None:
            dtype = self.dtype
        array = self.array
        if isinstance(array, pd.PeriodIndex):
            with suppress(AttributeError):
                # this might not be public API
                array = array.astype("object")
        return np.asarray(array.values, dtype=dtype)

    def get_duck_array(self) -> np.ndarray:
        return np.asarray(self)

    @property
    def shape(self) -> _Shape:
        return (len(self.array),)

    def _convert_scalar(self, item):
        if item is pd.NaT:
            # work around the impossibility of casting NaT with asarray
            # note: it probably would be better in general to return
            # pd.Timestamp rather np.than datetime64 but this is easier
            # (for now)
            item = np.datetime64("NaT", "ns")
        elif isinstance(item, timedelta):
            item = np.timedelta64(getattr(item, "value", item), "ns")
        elif isinstance(item, pd.Timestamp):
            # Work around for GH: pydata/xarray#1932 and numpy/numpy#10668
            # numpy fails to convert pd.Timestamp to np.datetime64[ns]
            item = np.asarray(item.to_datetime64())
        elif self.dtype != object:
            item = np.asarray(item, dtype=self.dtype)

        # as for numpy.ndarray indexing, we always want the result to be
        # a NumPy array.
        return to_0d_array(item)

    def _prepare_key(self, key: ExplicitIndexer | _IndexerKey) -> _IndexerKey:
        _key = key.tuple if isinstance(key, ExplicitIndexer) else key
        if isinstance(_key, tuple) and len(_key) == 1:
            # unpack key so it can index a pandas.Index object (pandas.Index
            # objects don't like tuples)
            (_key,) = _key

        return _key

    def _handle_result(
        self, result: Any
    ) -> (
        PandasIndexingAdapter
        | NumpyIndexingAdapter
        | np.ndarray
        | np.datetime64
        | np.timedelta64
    ):
        if isinstance(result, pd.Index):
            return type(self)(result, dtype=self.dtype)
        else:
            return self._convert_scalar(result)

    def _oindex_get(
        self, indexer: _IndexerKey
    ) -> (
        PandasIndexingAdapter
        | NumpyIndexingAdapter
        | np.ndarray
        | np.datetime64
        | np.timedelta64
    ):
        key = self._prepare_key(indexer)

        if getattr(key, "ndim", 0) > 1:  # Return np-array if multidimensional
            indexable = NumpyIndexingAdapter(np.asarray(self))
            return indexable.oindex[indexer]

        result = self.array[key]

        return self._handle_result(result)

    def _vindex_get(
        self, indexer: _IndexerKey
    ) -> (
        PandasIndexingAdapter
        | NumpyIndexingAdapter
        | np.ndarray
        | np.datetime64
        | np.timedelta64
    ):
        key = self._prepare_key(indexer)

        if getattr(key, "ndim", 0) > 1:  # Return np-array if multidimensional
            indexable = NumpyIndexingAdapter(np.asarray(self))
            return indexable.vindex[indexer]

        result = self.array[key]

        return self._handle_result(result)

    def __getitem__(
        self, indexer: _IndexerKey
    ) -> (
        PandasIndexingAdapter
        | NumpyIndexingAdapter
        | np.ndarray
        | np.datetime64
        | np.timedelta64
    ):
        key = self._prepare_key(indexer)

        if getattr(key, "ndim", 0) > 1:  # Return np-array if multidimensional
            indexable = NumpyIndexingAdapter(np.asarray(self))
            return indexable[indexer]

        result = self.array[key]

        return self._handle_result(result)

    def transpose(self, order) -> pd.Index:
        return self.array  # self.array should be always one-dimensional

    def __repr__(self) -> str:
        return f"{type(self).__name__}(array={self.array!r}, dtype={self.dtype!r})"

    def copy(self, deep: bool = True) -> PandasIndexingAdapter:
        # Not the same as just writing `self.array.copy(deep=deep)`, as
        # shallow copies of the underlying numpy.ndarrays become deep ones
        # upon pickling
        # >>> len(pickle.dumps((self.array, self.array)))
        # 4000281
        # >>> len(pickle.dumps((self.array, self.array.copy(deep=False))))
        # 8000341
        array = self.array.copy(deep=True) if deep else self.array
        return type(self)(array, self._dtype)


class PandasMultiIndexingAdapter(PandasIndexingAdapter):
    """Handles explicit indexing for a pandas.MultiIndex.

    This allows creating one instance for each multi-index level while
    preserving indexing efficiency (memoized + might reuse another instance with
    the same multi-index).

    """

    __slots__ = ("array", "_dtype", "level", "adapter")

    def __init__(
        self,
        array: pd.MultiIndex,
        dtype: DTypeLike = None,
        level: str | None = None,
    ):
        super().__init__(array, dtype)
        self.level = level

    def __array__(self, dtype: DTypeLike = None) -> np.ndarray:
        if dtype is None:
            dtype = self.dtype
        if self.level is not None:
            return np.asarray(
                self.array.get_level_values(self.level).values, dtype=dtype
            )
        else:
            return super().__array__(dtype)

    def _convert_scalar(self, item):
        if isinstance(item, tuple) and self.level is not None:
            idx = tuple(self.array.names).index(self.level)
            item = item[idx]
        return super()._convert_scalar(item)

    def _oindex_get(
        self, indexer: _IndexerKey
    ) -> (
        PandasIndexingAdapter
        | NumpyIndexingAdapter
        | np.ndarray
        | np.datetime64
        | np.timedelta64
    ):
        result = super()._oindex_get(indexer)
        if isinstance(result, type(self)):
            result.level = self.level
        return result

    def _vindex_get(
        self, indexer: _IndexerKey
    ) -> (
        PandasIndexingAdapter
        | NumpyIndexingAdapter
        | np.ndarray
        | np.datetime64
        | np.timedelta64
    ):
        result = super()._vindex_get(indexer)
        if isinstance(result, type(self)):
            result.level = self.level
        return result

    def __getitem__(self, indexer: _IndexerKey):
        result = super().__getitem__(indexer)
        if isinstance(result, type(self)):
            result.level = self.level

        return result

    def __repr__(self) -> str:
        if self.level is None:
            return super().__repr__()
        else:
            props = (
                f"(array={self.array!r}, level={self.level!r}, dtype={self.dtype!r})"
            )
            return f"{type(self).__name__}{props}"

    def _get_array_subset(self) -> np.ndarray:
        # used to speed-up the repr for big multi-indexes
        threshold = max(100, OPTIONS["display_values_threshold"] + 2)
        if self.size > threshold:
            pos = threshold // 2
            indices = np.concatenate([np.arange(0, pos), np.arange(-pos, 0)])
            subset = self[(indices,)]
        else:
            subset = self

        return np.asarray(subset)

    def _repr_inline_(self, max_width: int) -> str:
        from xarray.core.formatting import format_array_flat

        if self.level is None:
            return "MultiIndex"
        else:
            return format_array_flat(self._get_array_subset(), max_width)

    def _repr_html_(self) -> str:
        from xarray.core.formatting import short_array_repr

        array_repr = short_array_repr(self._get_array_subset())
        return f"<pre>{escape(array_repr)}</pre>"

    def copy(self, deep: bool = True) -> PandasMultiIndexingAdapter:
        # see PandasIndexingAdapter.copy
        array = self.array.copy(deep=True) if deep else self.array
        return type(self)(array, self._dtype, self.level)<|MERGE_RESOLUTION|>--- conflicted
+++ resolved
@@ -36,11 +36,8 @@
 
     from xarray.core.indexes import Index
     from xarray.core.variable import Variable
-<<<<<<< HEAD
     from xarray.namedarray._typing import _Chunks, _IndexerKey, _Shape, duckarray
-=======
     from xarray.namedarray._typing import _IndexerKey, _Shape, duckarray
->>>>>>> 18c5c70c
     from xarray.namedarray.parallelcompat import ChunkManagerEntrypoint
 
 
@@ -628,7 +625,6 @@
         self.array = as_indexable(array)
         self.key = key
 
-<<<<<<< HEAD
         shape: _Shape = ()
         for size, k in zip(self.array.shape, self.key.tuple):
             if isinstance(k, slice):
@@ -637,8 +633,6 @@
                 shape += (k.size,)
         self._shape = shape
 
-=======
->>>>>>> 18c5c70c
     def _updated_key(
         self, new_key: ExplicitIndexer | _IndexerKey
     ) -> BasicIndexer | OuterIndexer:
@@ -646,11 +640,7 @@
             new_key.tuple if isinstance(new_key, ExplicitIndexer) else new_key
         )
         iter_new_key = iter(expanded_indexer(_new_key_tuple, self.ndim))
-<<<<<<< HEAD
         full_key: tuple[int | np.integer, ...] = ()
-=======
-        full_key = []
->>>>>>> 18c5c70c
         for size, k in zip(self.array.shape, self.key.tuple):
             if isinstance(k, integer_types):
                 full_key += (k,)
