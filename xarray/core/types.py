--- conflicted
+++ resolved
@@ -6,11 +6,6 @@
     TYPE_CHECKING,
     Any,
     Callable,
-<<<<<<< HEAD
-    Hashable,
-    Iterable,
-=======
->>>>>>> d385e206
     Literal,
     Protocol,
     SupportsIndex,
