--- conflicted
+++ resolved
@@ -1,8 +1,5 @@
 from collections import OrderedDict
 from contextlib import contextmanager
-<<<<<<< HEAD
-from typing import TYPE_CHECKING, Any, Hashable, Iterator, Mapping, Union
-=======
 from typing import (
     TYPE_CHECKING,
     Any,
@@ -15,7 +12,6 @@
     Sequence,
     cast,
 )
->>>>>>> c782637e
 
 import pandas as pd
 
