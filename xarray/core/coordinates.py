from __future__ import annotations

import warnings
from collections.abc import Hashable, Iterator, Mapping, Sequence
from contextlib import contextmanager
<<<<<<< HEAD
from typing import TYPE_CHECKING, Any, Hashable, Iterator, Mapping, Sequence
=======
from typing import TYPE_CHECKING, Any
>>>>>>> d385e206

import numpy as np
import pandas as pd

from xarray.core import formatting
from xarray.core.indexes import (
    Index,
    Indexes,
    PandasMultiIndex,
    assert_no_index_corrupted,
)
from xarray.core.merge import merge_coordinates_without_align, merge_coords
from xarray.core.utils import Frozen, ReprObject
from xarray.core.variable import Variable, calculate_dimensions

if TYPE_CHECKING:
    from xarray.core.common import DataWithCoords
    from xarray.core.dataarray import DataArray
    from xarray.core.dataset import Dataset
    from xarray.core.types import T_DataArray

# Used as the key corresponding to a DataArray's variable when converting
# arbitrary DataArray objects to datasets
_THIS_ARRAY = ReprObject("<this-array>")

<<<<<<< HEAD
# TODO: Remove when min python version >= 3.9:
GenericAlias = type(list[int])

=======
>>>>>>> d385e206

class Coordinates(Mapping[Hashable, "T_DataArray"]):
    _data: DataWithCoords
    __slots__ = ("_data",)

    def __getitem__(self, key: Hashable) -> T_DataArray:
        raise NotImplementedError()

    def __setitem__(self, key: Hashable, value: Any) -> None:
        self.update({key: value})

    @property
    def _names(self) -> set[Hashable]:
        raise NotImplementedError()

    @property
    def dims(self) -> Mapping[Hashable, int] | tuple[Hashable, ...]:
        raise NotImplementedError()

    @property
    def dtypes(self) -> Frozen[Hashable, np.dtype]:
        raise NotImplementedError()

    @property
    def indexes(self) -> Indexes[pd.Index]:
        return self._data.indexes

    @property
    def xindexes(self) -> Indexes[Index]:
        return self._data.xindexes

    @property
    def variables(self):
        raise NotImplementedError()

    def _update_coords(self, coords, indexes):
        raise NotImplementedError()

    def _maybe_drop_multiindex_coords(self, coords):
        raise NotImplementedError()

    def __iter__(self) -> Iterator[Hashable]:
        # needs to be in the same order as the dataset variables
        for k in self.variables:
            if k in self._names:
                yield k

    def __len__(self) -> int:
        return len(self._names)

    def __contains__(self, key: Hashable) -> bool:
        return key in self._names

    def __repr__(self) -> str:
        return formatting.coords_repr(self)

    def to_dataset(self) -> Dataset:
        raise NotImplementedError()

    def to_index(self, ordered_dims: Sequence[Hashable] | None = None) -> pd.Index:
        """Convert all index coordinates into a :py:class:`pandas.Index`.

        Parameters
        ----------
        ordered_dims : sequence of hashable, optional
            Possibly reordered version of this object's dimensions indicating
            the order in which dimensions should appear on the result.

        Returns
        -------
        pandas.Index
            Index subclass corresponding to the outer-product of all dimension
            coordinates. This will be a MultiIndex if this object is has more
            than more dimension.
        """
        if ordered_dims is None:
            ordered_dims = list(self.dims)
        elif set(ordered_dims) != set(self.dims):
            raise ValueError(
                "ordered_dims must match dims, but does not: "
                "{} vs {}".format(ordered_dims, self.dims)
            )

        if len(ordered_dims) == 0:
            raise ValueError("no valid index for a 0-dimensional object")
        elif len(ordered_dims) == 1:
            (dim,) = ordered_dims
            return self._data.get_index(dim)
        else:
            indexes = [self._data.get_index(k) for k in ordered_dims]

            # compute the sizes of the repeat and tile for the cartesian product
            # (taken from pandas.core.reshape.util)
            index_lengths = np.fromiter(
                (len(index) for index in indexes), dtype=np.intp
            )
            cumprod_lengths = np.cumproduct(index_lengths)

            if cumprod_lengths[-1] == 0:
                # if any factor is empty, the cartesian product is empty
                repeat_counts = np.zeros_like(cumprod_lengths)

            else:
                # sizes of the repeats
                repeat_counts = cumprod_lengths[-1] / cumprod_lengths
            # sizes of the tiles
            tile_counts = np.roll(cumprod_lengths, 1)
            tile_counts[0] = 1

            # loop over the indexes
            # for each MultiIndex or Index compute the cartesian product of the codes

            code_list = []
            level_list = []
            names = []

            for i, index in enumerate(indexes):
                if isinstance(index, pd.MultiIndex):
                    codes, levels = index.codes, index.levels
                else:
                    code, level = pd.factorize(index)
                    codes = [code]
                    levels = [level]

                # compute the cartesian product
                code_list += [
                    np.tile(np.repeat(code, repeat_counts[i]), tile_counts[i])
                    for code in codes
                ]
                level_list += levels
                names += index.names

        return pd.MultiIndex(level_list, code_list, names=names)

    def update(self, other: Mapping[Any, Any]) -> None:
        other_vars = getattr(other, "variables", other)
        self._maybe_drop_multiindex_coords(set(other_vars))
        coords, indexes = merge_coords(
            [self.variables, other_vars], priority_arg=1, indexes=self.xindexes
        )
        self._update_coords(coords, indexes)

    def _merge_raw(self, other, reflexive):
        """For use with binary arithmetic."""
        if other is None:
            variables = dict(self.variables)
            indexes = dict(self.xindexes)
        else:
            coord_list = [self, other] if not reflexive else [other, self]
            variables, indexes = merge_coordinates_without_align(coord_list)
        return variables, indexes

    @contextmanager
    def _merge_inplace(self, other):
        """For use with in-place binary arithmetic."""
        if other is None:
            yield
        else:
            # don't include indexes in prioritized, because we didn't align
            # first and we want indexes to be checked
            prioritized = {
                k: (v, None)
                for k, v in self.variables.items()
                if k not in self.xindexes
            }
            variables, indexes = merge_coordinates_without_align(
                [self, other], prioritized
            )
            yield
            self._update_coords(variables, indexes)

    def merge(self, other: Coordinates | None) -> Dataset:
        """Merge two sets of coordinates to create a new Dataset

        The method implements the logic used for joining coordinates in the
        result of a binary operation performed on xarray objects:

        - If two index coordinates conflict (are not equal), an exception is
          raised. You must align your data before passing it to this method.
        - If an index coordinate and a non-index coordinate conflict, the non-
          index coordinate is dropped.
        - If two non-index coordinates conflict, both are dropped.

        Parameters
        ----------
        other : DatasetCoordinates or DataArrayCoordinates
            The coordinates from another dataset or data array.

        Returns
        -------
        merged : Dataset
            A new Dataset with merged coordinates.
        """
        from xarray.core.dataset import Dataset

        if other is None:
            return self.to_dataset()

        if not isinstance(other, Coordinates):
            other = Dataset(coords=other).coords

        coords, indexes = merge_coordinates_without_align([self, other])
        coord_names = set(coords)
        return Dataset._construct_direct(
            variables=coords, coord_names=coord_names, indexes=indexes
        )


class DatasetCoordinates(Coordinates):
    """Dictionary like container for Dataset coordinates.

    Essentially an immutable dictionary with keys given by the array's
    dimensions and the values given by the corresponding xarray.Coordinate
    objects.
    """

    _data: Dataset

    __slots__ = ("_data",)

    def __init__(self, dataset: Dataset):
        self._data = dataset

    @property
    def _names(self) -> set[Hashable]:
        return self._data._coord_names

    @property
    def dims(self) -> Mapping[Hashable, int]:
        return self._data.dims

    @property
    def dtypes(self) -> Frozen[Hashable, np.dtype]:
        """Mapping from coordinate names to dtypes.

        Cannot be modified directly, but is updated when adding new variables.

        See Also
        --------
        Dataset.dtypes
        """
        return Frozen(
            {
                n: v.dtype
                for n, v in self._data._variables.items()
                if n in self._data._coord_names
            }
        )

    @property
    def variables(self) -> Mapping[Hashable, Variable]:
        return Frozen(
            {k: v for k, v in self._data.variables.items() if k in self._names}
        )

    def __getitem__(self, key: Hashable) -> DataArray:
        if key in self._data.data_vars:
            raise KeyError(key)
        return self._data[key]

    def to_dataset(self) -> Dataset:
        """Convert these coordinates into a new Dataset"""

        names = [name for name in self._data._variables if name in self._names]
        return self._data._copy_listed(names)

    def _update_coords(
        self, coords: dict[Hashable, Variable], indexes: Mapping[Any, Index]
    ) -> None:
        variables = self._data._variables.copy()
        variables.update(coords)

        # check for inconsistent state *before* modifying anything in-place
        dims = calculate_dimensions(variables)
        new_coord_names = set(coords)
        for dim, size in dims.items():
            if dim in variables:
                new_coord_names.add(dim)

        self._data._variables = variables
        self._data._coord_names.update(new_coord_names)
        self._data._dims = dims

        # TODO(shoyer): once ._indexes is always populated by a dict, modify
        # it to update inplace instead.
        original_indexes = dict(self._data.xindexes)
        original_indexes.update(indexes)
        self._data._indexes = original_indexes

    def _maybe_drop_multiindex_coords(self, coords: set[Hashable]) -> None:
        """Drops variables in coords, and any associated variables as well."""
        assert self._data.xindexes is not None
        variables, indexes = drop_coords(
            coords, self._data._variables, self._data.xindexes
        )
        self._data._coord_names.intersection_update(variables)
        self._data._variables = variables
        self._data._indexes = indexes

    def __delitem__(self, key: Hashable) -> None:
        if key in self:
            del self._data[key]
        else:
            raise KeyError(f"{key!r} is not a coordinate variable.")

    def _ipython_key_completions_(self):
        """Provide method for the key-autocompletions in IPython."""
        return [
            key
            for key in self._data._ipython_key_completions_()
            if key not in self._data.data_vars
        ]


class DataArrayCoordinates(Coordinates["T_DataArray"]):
    """Dictionary like container for DataArray coordinates.

    Essentially a dict with keys given by the array's
    dimensions and the values given by corresponding DataArray objects.
    """

    _data: T_DataArray

    __slots__ = ("_data",)

    def __init__(self, dataarray: T_DataArray) -> None:
        self._data = dataarray

    @property
    def dims(self) -> tuple[Hashable, ...]:
        return self._data.dims

    @property
    def dtypes(self) -> Frozen[Hashable, np.dtype]:
        """Mapping from coordinate names to dtypes.

        Cannot be modified directly, but is updated when adding new variables.

        See Also
        --------
        DataArray.dtype
        """
        return Frozen({n: v.dtype for n, v in self._data._coords.items()})

    @property
    def _names(self) -> set[Hashable]:
        return set(self._data._coords)

    def __getitem__(self, key: Hashable) -> T_DataArray:
        return self._data._getitem_coord(key)

    def _update_coords(
        self, coords: dict[Hashable, Variable], indexes: Mapping[Any, Index]
    ) -> None:
        coords_plus_data = coords.copy()
        coords_plus_data[_THIS_ARRAY] = self._data.variable
        dims = calculate_dimensions(coords_plus_data)
        if not set(dims) <= set(self.dims):
            raise ValueError(
                "cannot add coordinates with new dimensions to a DataArray"
            )
        self._data._coords = coords

        # TODO(shoyer): once ._indexes is always populated by a dict, modify
        # it to update inplace instead.
        original_indexes = dict(self._data.xindexes)
        original_indexes.update(indexes)
        self._data._indexes = original_indexes

    def _maybe_drop_multiindex_coords(self, coords: set[Hashable]) -> None:
        """Drops variables in coords, and any associated variables as well."""
        variables, indexes = drop_coords(
            coords, self._data._coords, self._data.xindexes
        )
        self._data._coords = variables
        self._data._indexes = indexes

    @property
    def variables(self):
        return Frozen(self._data._coords)

    def to_dataset(self) -> Dataset:
        from xarray.core.dataset import Dataset

        coords = {k: v.copy(deep=False) for k, v in self._data._coords.items()}
        indexes = dict(self._data.xindexes)
        return Dataset._construct_direct(coords, set(coords), indexes=indexes)

    def __delitem__(self, key: Hashable) -> None:
        if key not in self:
            raise KeyError(f"{key!r} is not a coordinate variable.")
        assert_no_index_corrupted(self._data.xindexes, {key})

        del self._data._coords[key]
        if self._data._indexes is not None and key in self._data._indexes:
            del self._data._indexes[key]

    def _ipython_key_completions_(self):
        """Provide method for the key-autocompletions in IPython."""
        return self._data._ipython_key_completions_()


def drop_coords(
    coords_to_drop: set[Hashable], variables, indexes: Indexes
) -> tuple[dict, dict]:
    """Drop index variables associated with variables in coords_to_drop."""
    # Only warn when we're dropping the dimension with the multi-indexed coordinate
    # If asked to drop a subset of the levels in a multi-index, we raise an error
    # later but skip the warning here.
    new_variables = dict(variables.copy())
    new_indexes = dict(indexes.copy())
    for key in coords_to_drop & set(indexes):
        maybe_midx = indexes[key]
        idx_coord_names = set(indexes.get_all_coords(key))
        if (
            isinstance(maybe_midx, PandasMultiIndex)
            and key == maybe_midx.dim
            and (idx_coord_names - coords_to_drop)
        ):
            warnings.warn(
                f"Updating MultiIndexed coordinate {key!r} would corrupt indices for "
                f"other variables: {list(maybe_midx.index.names)!r}. "
                f"This will raise an error in the future. Use `.drop_vars({idx_coord_names!r})` before "
                "assigning new coordinate values.",
                FutureWarning,
                stacklevel=4,
            )
            for k in idx_coord_names:
                del new_variables[k]
                del new_indexes[k]
    return new_variables, new_indexes


def assert_coordinate_consistent(
    obj: T_DataArray | Dataset, coords: Mapping[Any, Variable]
) -> None:
    """Make sure the dimension coordinate of obj is consistent with coords.

    obj: DataArray or Dataset
    coords: Dict-like of variables
    """
    for k in obj.dims:
        # make sure there are no conflict in dimension coordinates
        if k in coords and k in obj.coords and not coords[k].equals(obj[k].variable):
            raise IndexError(
                f"dimension coordinate {k!r} conflicts between "
                f"indexed and indexing objects:\n{obj[k]}\nvs.\n{coords[k]}"
            )<|MERGE_RESOLUTION|>--- conflicted
+++ resolved
@@ -3,11 +3,7 @@
 import warnings
 from collections.abc import Hashable, Iterator, Mapping, Sequence
 from contextlib import contextmanager
-<<<<<<< HEAD
-from typing import TYPE_CHECKING, Any, Hashable, Iterator, Mapping, Sequence
-=======
 from typing import TYPE_CHECKING, Any
->>>>>>> d385e206
 
 import numpy as np
 import pandas as pd
@@ -33,12 +29,6 @@
 # arbitrary DataArray objects to datasets
 _THIS_ARRAY = ReprObject("<this-array>")
 
-<<<<<<< HEAD
-# TODO: Remove when min python version >= 3.9:
-GenericAlias = type(list[int])
-
-=======
->>>>>>> d385e206
 
 class Coordinates(Mapping[Hashable, "T_DataArray"]):
     _data: DataWithCoords
