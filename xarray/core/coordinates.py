from __future__ import annotations

<<<<<<< HEAD
from collections.abc import Hashable, Iterable, Iterator, Mapping, Sequence
=======
from collections.abc import Callable, Hashable, Iterable, Iterator, Mapping, Sequence
>>>>>>> b5e4b0e0
from contextlib import contextmanager
from typing import (
    TYPE_CHECKING,
    Any,
    Generic,
    cast,
)

import numpy as np
import pandas as pd

from xarray.core import formatting
from xarray.core.indexes import (
    Index,
    Indexes,
    PandasIndex,
    PandasMultiIndex,
    assert_no_index_corrupted,
    create_default_index_implicit,
)
from xarray.core.types import DataVars, ErrorOptions, Self, T_DataArray, T_Xarray
from xarray.core.utils import (
    Frozen,
    ReprObject,
    either_dict_or_kwargs,
    emit_user_level_warning,
)
from xarray.core.variable import Variable, as_variable, calculate_dimensions
from xarray.structure.alignment import Aligner
from xarray.structure.merge import merge_coordinates_without_align, merge_coords

if TYPE_CHECKING:
    from xarray.core.common import DataWithCoords
    from xarray.core.dataarray import DataArray
    from xarray.core.dataset import Dataset
    from xarray.core.datatree import DataTree

# Used as the key corresponding to a DataArray's variable when converting
# arbitrary DataArray objects to datasets
_THIS_ARRAY = ReprObject("<this-array>")


class AbstractCoordinates(Mapping[Hashable, "T_DataArray"]):
    _data: DataWithCoords
    __slots__ = ("_data",)

    def __getitem__(self, key: Hashable) -> T_DataArray:
        raise NotImplementedError()

    @property
    def _names(self) -> set[Hashable]:
        raise NotImplementedError()

    @property
    def dims(self) -> Frozen[Hashable, int] | tuple[Hashable, ...]:
        raise NotImplementedError()

    @property
    def dtypes(self) -> Frozen[Hashable, np.dtype]:
        raise NotImplementedError()

    @property
    def indexes(self) -> Indexes[pd.Index]:
        """Mapping of pandas.Index objects used for label based indexing.

        Raises an error if this Coordinates object has indexes that cannot
        be coerced to pandas.Index objects.

        See Also
        --------
        Coordinates.xindexes
        """
        return self._data.indexes

    @property
    def xindexes(self) -> Indexes[Index]:
        """Mapping of :py:class:`~xarray.indexes.Index` objects
        used for label based indexing.
        """
        return self._data.xindexes

    @property
    def variables(self):
        raise NotImplementedError()

    def _update_coords(self, coords, indexes):
        raise NotImplementedError()

    def _drop_coords(self, coord_names):
        raise NotImplementedError()

    def __iter__(self) -> Iterator[Hashable]:
        # needs to be in the same order as the dataset variables
        for k in self.variables:
            if k in self._names:
                yield k

    def __len__(self) -> int:
        return len(self._names)

    def __contains__(self, key: Hashable) -> bool:
        return key in self._names

    def __repr__(self) -> str:
        return formatting.coords_repr(self)

    def to_dataset(self) -> Dataset:
        raise NotImplementedError()

    def to_index(self, ordered_dims: Sequence[Hashable] | None = None) -> pd.Index:
        """Convert all index coordinates into a :py:class:`pandas.Index`.

        Parameters
        ----------
        ordered_dims : sequence of hashable, optional
            Possibly reordered version of this object's dimensions indicating
            the order in which dimensions should appear on the result.

        Returns
        -------
        pandas.Index
            Index subclass corresponding to the outer-product of all dimension
            coordinates. This will be a MultiIndex if this object is has more
            than more dimension.
        """
        if ordered_dims is None:
            ordered_dims = list(self.dims)
        elif set(ordered_dims) != set(self.dims):
            raise ValueError(
                "ordered_dims must match dims, but does not: "
                f"{ordered_dims} vs {self.dims}"
            )

        if len(ordered_dims) == 0:
            raise ValueError("no valid index for a 0-dimensional object")
        elif len(ordered_dims) == 1:
            (dim,) = ordered_dims
            return self._data.get_index(dim)
        else:
            indexes = [self._data.get_index(k) for k in ordered_dims]

            # compute the sizes of the repeat and tile for the cartesian product
            # (taken from pandas.core.reshape.util)
            index_lengths = np.fromiter(
                (len(index) for index in indexes), dtype=np.intp
            )
            cumprod_lengths = np.cumprod(index_lengths)

            if cumprod_lengths[-1] == 0:
                # if any factor is empty, the cartesian product is empty
                repeat_counts = np.zeros_like(cumprod_lengths)

            else:
                # sizes of the repeats
                repeat_counts = cumprod_lengths[-1] / cumprod_lengths
            # sizes of the tiles
            tile_counts = np.roll(cumprod_lengths, 1)
            tile_counts[0] = 1

            # loop over the indexes
            # for each MultiIndex or Index compute the cartesian product of the codes

            code_list = []
            level_list = []
            names = []

            for i, index in enumerate(indexes):
                if isinstance(index, pd.MultiIndex):
                    codes, levels = index.codes, index.levels
                else:
                    code, level = pd.factorize(index)
                    codes = [code]
                    levels = [level]

                # compute the cartesian product
                code_list += [
                    np.tile(np.repeat(code, repeat_counts[i]), tile_counts[i])
                    for code in codes
                ]
                level_list += levels
                names += index.names

        return pd.MultiIndex(
            levels=level_list,  # type: ignore[arg-type,unused-ignore]
            codes=[list(c) for c in code_list],
            names=names,
        )


class Coordinates(AbstractCoordinates):
    """Dictionary like container for Xarray coordinates (variables + indexes).

    This collection is a mapping of coordinate names to
    :py:class:`~xarray.DataArray` objects.

    It can be passed directly to the :py:class:`~xarray.Dataset` and
    :py:class:`~xarray.DataArray` constructors via their `coords` argument. This
    will add both the coordinates variables and their index.

    Coordinates are either:

    - returned via the :py:attr:`Dataset.coords`, :py:attr:`DataArray.coords`,
      and :py:attr:`DataTree.coords` properties,
    - built from Xarray or Pandas index objects
      (e.g., :py:meth:`Coordinates.from_xindex` or
      :py:meth:`Coordinates.from_pandas_multiindex`),
    - built manually from input coordinate data and Xarray ``Index`` objects via
      :py:meth:`Coordinates.__init__` (beware that no consistency check is done
      on those inputs).

    To create new coordinates from an existing Xarray ``Index`` object, use
    :py:meth:`Coordinates.from_xindex` instead of
    :py:meth:`Coordinates.__init__`. The latter is useful, e.g., for creating
    coordinates with no default index.

    Parameters
    ----------
    coords: dict-like, optional
        Mapping where keys are coordinate names and values are objects that
        can be converted into a :py:class:`~xarray.Variable` object
        (see :py:func:`~xarray.as_variable`). If another
        :py:class:`~xarray.Coordinates` object is passed, its indexes
        will be added to the new created object.
    indexes: dict-like, optional
        Mapping where keys are coordinate names and values are
        :py:class:`~xarray.indexes.Index` objects. If None (default),
        pandas indexes will be created for each dimension coordinate.
        Passing an empty dictionary will skip this default behavior.

    Examples
    --------
    Create a dimension coordinate with a default (pandas) index:

    >>> xr.Coordinates({"x": [1, 2]})
    Coordinates:
      * x        (x) int64 16B 1 2

    Create a dimension coordinate with no index:

    >>> xr.Coordinates(coords={"x": [1, 2]}, indexes={})
    Coordinates:
        x        (x) int64 16B 1 2

    Create a new Coordinates object from existing dataset coordinates
    (indexes are passed):

    >>> ds = xr.Dataset(coords={"x": [1, 2]})
    >>> xr.Coordinates(ds.coords)
    Coordinates:
      * x        (x) int64 16B 1 2

    Create indexed coordinates from a ``pandas.MultiIndex`` object:

    >>> midx = pd.MultiIndex.from_product([["a", "b"], [0, 1]])
    >>> xr.Coordinates.from_pandas_multiindex(midx, "x")
    Coordinates:
      * x          (x) object 32B MultiIndex
      * x_level_0  (x) object 32B 'a' 'a' 'b' 'b'
      * x_level_1  (x) int64 32B 0 1 0 1

    Create a new Dataset object by passing a Coordinates object:

    >>> midx_coords = xr.Coordinates.from_pandas_multiindex(midx, "x")
    >>> xr.Dataset(coords=midx_coords)
    <xarray.Dataset> Size: 96B
    Dimensions:    (x: 4)
    Coordinates:
      * x          (x) object 32B MultiIndex
      * x_level_0  (x) object 32B 'a' 'a' 'b' 'b'
      * x_level_1  (x) int64 32B 0 1 0 1
    Data variables:
        *empty*

    """

    _data: DataWithCoords

    __slots__ = ("_data",)

    def __init__(
        self,
        coords: Mapping[Any, Any] | None = None,
        indexes: Mapping[Any, Index] | None = None,
    ) -> None:
        # When coordinates are constructed directly, an internal Dataset is
        # created so that it is compatible with the DatasetCoordinates and
        # DataArrayCoordinates classes serving as a proxy for the data.
        # TODO: refactor DataArray / Dataset so that Coordinates store the data.
        from xarray.core.dataset import Dataset

        if coords is None:
            coords = {}

        variables: dict[Hashable, Variable]
        default_indexes: dict[Hashable, PandasIndex] = {}
        coords_obj_indexes: dict[Hashable, Index] = {}

        if isinstance(coords, Coordinates):
            if indexes is not None:
                raise ValueError(
                    "passing both a ``Coordinates`` object and a mapping of indexes "
                    "to ``Coordinates.__init__`` is not allowed "
                    "(this constructor does not support merging them)"
                )
            variables = {k: v.copy() for k, v in coords.variables.items()}
            coords_obj_indexes = dict(coords.xindexes)
        else:
            variables = {}
            for name, data in coords.items():
                var = as_variable(data, name=name, auto_convert=False)
                if var.dims == (name,) and indexes is None:
                    index, index_vars = create_default_index_implicit(var, list(coords))
                    default_indexes.update(dict.fromkeys(index_vars, index))
                    variables.update(index_vars)
                else:
                    variables[name] = var

        if indexes is None:
            indexes = {}
        else:
            indexes = dict(indexes)

        indexes.update(default_indexes)
        indexes.update(coords_obj_indexes)

        no_coord_index = set(indexes) - set(variables)
        if no_coord_index:
            raise ValueError(
                f"no coordinate variables found for these indexes: {no_coord_index}"
            )

        for k, idx in indexes.items():
            if not isinstance(idx, Index):
                raise TypeError(f"'{k}' is not an `xarray.indexes.Index` object")

        # maybe convert to base variable
        for k, v in variables.items():
            if k not in indexes:
                variables[k] = v.to_base_variable()

        self._data = Dataset._construct_direct(
            coord_names=set(variables), variables=variables, indexes=indexes
        )

    @classmethod
    def _construct_direct(
        cls,
        coords: dict[Any, Variable],
        indexes: dict[Any, Index],
        dims: dict[Any, int] | None = None,
    ) -> Self:
        from xarray.core.dataset import Dataset

        obj = object.__new__(cls)
        obj._data = Dataset._construct_direct(
            coord_names=set(coords),
            variables=coords,
            indexes=indexes,
            dims=dims,
        )
        return obj

    @classmethod
    def from_xindex(cls, index: Index) -> Self:
        """Create Xarray coordinates from an existing Xarray index.

        Parameters
        ----------
        index : Index
            Xarray index object. The index must support generating new
            coordinate variables from itself.

        Returns
        -------
        coords : Coordinates
            A collection of Xarray indexed coordinates created from the index.

        """
        variables = index.create_variables()

        if not variables:
            raise ValueError(
                "`Coordinates.from_xindex()` only supports index objects that can generate "
                "new coordinate variables from scratch. The given index (shown below) did not "
                f"create any coordinate.\n{index!r}"
            )

        indexes = dict.fromkeys(variables, index)

        return cls(coords=variables, indexes=indexes)

    @classmethod
    def from_pandas_multiindex(cls, midx: pd.MultiIndex, dim: Hashable) -> Self:
        """Wrap a pandas multi-index as Xarray coordinates (dimension + levels).

        The returned coordinate variables can be directly assigned to a
        :py:class:`~xarray.Dataset` or :py:class:`~xarray.DataArray` via the
        ``coords`` argument of their constructor.

        Parameters
        ----------
        midx : :py:class:`pandas.MultiIndex`
            Pandas multi-index object.
        dim : str
            Dimension name.

        Returns
        -------
        coords : Coordinates
            A collection of Xarray indexed coordinates created from the multi-index.

        """
        xr_idx = PandasMultiIndex(midx, dim)

        variables = xr_idx.create_variables()
        indexes = dict.fromkeys(variables, xr_idx)

        return cls(coords=variables, indexes=indexes)

    @property
    def _names(self) -> set[Hashable]:
        return self._data._coord_names

    @property
    def dims(self) -> Frozen[Hashable, int] | tuple[Hashable, ...]:
        """Mapping from dimension names to lengths or tuple of dimension names."""
        return self._data.dims

    @property
    def sizes(self) -> Frozen[Hashable, int]:
        """Mapping from dimension names to lengths."""
        return self._data.sizes

    @property
    def dtypes(self) -> Frozen[Hashable, np.dtype]:
        """Mapping from coordinate names to dtypes.

        Cannot be modified directly.

        See Also
        --------
        Dataset.dtypes
        """
        return Frozen({n: v.dtype for n, v in self._data.variables.items()})

    @property
    def variables(self) -> Mapping[Hashable, Variable]:
        """Low level interface to Coordinates contents as dict of Variable objects.

        This dictionary is frozen to prevent mutation.
        """
        return self._data.variables

    def to_dataset(self) -> Dataset:
        """Convert these coordinates into a new Dataset."""
        names = [name for name in self._data._variables if name in self._names]
        return self._data._copy_listed(names)

    def __getitem__(self, key: Hashable) -> DataArray:
        return self._data[key]

    def __delitem__(self, key: Hashable) -> None:
        # redirect to DatasetCoordinates.__delitem__
        del self._data.coords[key]

    def equals(self, other: Self) -> bool:
        """Two Coordinates objects are equal if they have matching variables,
        all of which are equal.

        See Also
        --------
        Coordinates.identical
        """
        if not isinstance(other, Coordinates):
            return False
        return self.to_dataset().equals(other.to_dataset())

    def identical(self, other: Self) -> bool:
        """Like equals, but also checks all variable attributes.

        See Also
        --------
        Coordinates.equals
        """
        if not isinstance(other, Coordinates):
            return False
        return self.to_dataset().identical(other.to_dataset())

    def _update_coords(
        self, coords: dict[Hashable, Variable], indexes: dict[Hashable, Index]
    ) -> None:
        # redirect to DatasetCoordinates._update_coords
        self._data.coords._update_coords(coords, indexes)

    def _drop_coords(self, coord_names):
        # redirect to DatasetCoordinates._drop_coords
        self._data.coords._drop_coords(coord_names)

    def _merge_raw(self, other, reflexive):
        """For use with binary arithmetic."""
        if other is None:
            variables = dict(self.variables)
            indexes = dict(self.xindexes)
        else:
            coord_list = [self, other] if not reflexive else [other, self]
            variables, indexes = merge_coordinates_without_align(coord_list)
        return variables, indexes

    @contextmanager
    def _merge_inplace(self, other):
        """For use with in-place binary arithmetic."""
        if other is None:
            yield
        else:
            # don't include indexes in prioritized, because we didn't align
            # first and we want indexes to be checked
            prioritized = {
                k: (v, None)
                for k, v in self.variables.items()
                if k not in self.xindexes
            }
            variables, indexes = merge_coordinates_without_align(
                [self, other], prioritized
            )
            yield
            self._update_coords(variables, indexes)

    def merge(self, other: Mapping[Any, Any] | None) -> Dataset:
        """Merge two sets of coordinates to create a new Dataset

        The method implements the logic used for joining coordinates in the
        result of a binary operation performed on xarray objects:

        - If two index coordinates conflict (are not equal), an exception is
          raised. You must align your data before passing it to this method.
        - If an index coordinate and a non-index coordinate conflict, the non-
          index coordinate is dropped.
        - If two non-index coordinates conflict, both are dropped.

        Parameters
        ----------
        other : dict-like, optional
            A :py:class:`Coordinates` object or any mapping that can be turned
            into coordinates.

        Returns
        -------
        merged : Dataset
            A new Dataset with merged coordinates.
        """
        from xarray.core.dataset import Dataset

        if other is None:
            return self.to_dataset()

        if not isinstance(other, Coordinates):
            other = Dataset(coords=other).coords

        coords, indexes = merge_coordinates_without_align([self, other])
        coord_names = set(coords)
        return Dataset._construct_direct(
            variables=coords, coord_names=coord_names, indexes=indexes
        )

    def __or__(self, other: Mapping[Any, Any] | None) -> Coordinates:
        """Merge two sets of coordinates to create a new Coordinates object

        The method implements the logic used for joining coordinates in the
        result of a binary operation performed on xarray objects:

        - If two index coordinates conflict (are not equal), an exception is
          raised. You must align your data before passing it to this method.
        - If an index coordinate and a non-index coordinate conflict, the non-
          index coordinate is dropped.
        - If two non-index coordinates conflict, both are dropped.

        Parameters
        ----------
        other : dict-like, optional
            A :py:class:`Coordinates` object or any mapping that can be turned
            into coordinates.

        Returns
        -------
        merged : Coordinates
            A new Coordinates object with merged coordinates.

        See Also
        --------
        Coordinates.merge
        """
        return self.merge(other).coords

    def __setitem__(self, key: Hashable, value: Any) -> None:
        self.update({key: value})

    def update(self, other: Mapping[Any, Any]) -> None:
        """Update this Coordinates variables with other coordinate variables."""

        if not len(other):
            return

        other_coords: Coordinates

        if isinstance(other, Coordinates):
            # Coordinates object: just pass it (default indexes won't be created)
            other_coords = other
        else:
            other_coords = create_coords_with_default_indexes(
                getattr(other, "variables", other)
            )

        # Discard original indexed coordinates prior to merge allows to:
        # - fail early if the new coordinates don't preserve the integrity of existing
        #   multi-coordinate indexes
        # - drop & replace coordinates without alignment (note: we must keep indexed
        #   coordinates extracted from the DataArray objects passed as values to
        #   `other` - if any - as those are still used for aligning the old/new coordinates)
        coords_to_align = drop_indexed_coords(set(other_coords) & set(other), self)

        coords, indexes = merge_coords(
            [coords_to_align, other_coords],
            priority_arg=1,
            indexes=coords_to_align.xindexes,
        )

        # special case for PandasMultiIndex: updating only its dimension coordinate
        # is still allowed but depreciated.
        # It is the only case where we need to actually drop coordinates here (multi-index levels)
        # TODO: remove when removing PandasMultiIndex's dimension coordinate.
        self._drop_coords(self._names - coords_to_align._names)

        self._update_coords(coords, indexes)

    def set_xindex(
        self,
        coord_names: str | Sequence[Hashable],
        index_cls: type[Index] | None = None,
        **options,
    ) -> Self:
        """Set a new, Xarray-compatible index from one or more existing
        coordinate(s).

        Parameters
        ----------
        coord_names : str or list
            Name(s) of the coordinate(s) used to build the index.
            If several names are given, their order matters.
        index_cls : subclass of :class:`~xarray.indexes.Index`, optional
            The type of index to create. By default, try setting
            a ``PandasIndex`` if ``len(coord_names) == 1``,
            otherwise a ``PandasMultiIndex``.
        **options
            Options passed to the index constructor.

        Returns
        -------
        obj : Coordinates
            Another Coordinates object with a new index.

        """
        new_obj = self._data.set_xindex(coord_names, index_cls, **options)

        # TODO: remove cast once we get rid of DatasetCoordinates
        # and DataArrayCoordinates (i.e., Dataset and DataArray encapsulate Coordinates)
        return cast(Self, new_obj.coords)

    def drop_indexes(
        self,
        coord_names: Hashable | Iterable[Hashable],
        *,
        errors: ErrorOptions = "raise",
    ) -> Self:
        """Drop the indexes assigned to the given coordinates.

        Parameters
        ----------
        coord_names : hashable or iterable of hashable
            Name(s) of the coordinate(s) for which to drop the index.
        errors : {"raise", "ignore"}, default: "raise"
            If 'raise', raises a ValueError error if any of the coordinates
            passed have no index or are not in the dataset.
            If 'ignore', no error is raised.

        Returns
        -------
        dropped : Coordinates
            A new Coordinates object with dropped indexes.

        """
        new_obj = self._data.drop_indexes(coord_names, errors=errors)

        # TODO: remove cast once we get rid of DatasetCoordinates
        # and DataArrayCoordinates (i.e., Dataset and DataArray encapsulate Coordinates)
        return cast(Self, new_obj.coords)

    def assign(self, coords: Mapping | None = None, **coords_kwargs: Any) -> Self:
        """Assign new coordinates (and indexes) to a Coordinates object, returning
        a new object with all the original coordinates in addition to the new ones.

        Parameters
        ----------
        coords : mapping of dim to coord, optional
            A mapping whose keys are the names of the coordinates and values are the
            coordinates to assign. The mapping will generally be a dict or
            :class:`Coordinates`.

            * If a value is a standard data value — for example, a ``DataArray``,
              scalar, or array — the data is simply assigned as a coordinate.

            * A coordinate can also be defined and attached to an existing dimension
              using a tuple with the first element the dimension name and the second
              element the values for this new coordinate.

        **coords_kwargs
            The keyword arguments form of ``coords``.
            One of ``coords`` or ``coords_kwargs`` must be provided.

        Returns
        -------
        new_coords : Coordinates
            A new Coordinates object with the new coordinates (and indexes)
            in addition to all the existing coordinates.

        Examples
        --------
        >>> coords = xr.Coordinates()
        >>> coords
        Coordinates:
            *empty*

        >>> coords.assign(x=[1, 2])
        Coordinates:
          * x        (x) int64 16B 1 2

        >>> midx = pd.MultiIndex.from_product([["a", "b"], [0, 1]])
        >>> coords.assign(xr.Coordinates.from_pandas_multiindex(midx, "y"))
        Coordinates:
          * y          (y) object 32B MultiIndex
          * y_level_0  (y) object 32B 'a' 'a' 'b' 'b'
          * y_level_1  (y) int64 32B 0 1 0 1

        """
        # TODO: this doesn't support a callable, which is inconsistent with `DataArray.assign_coords`
        coords = either_dict_or_kwargs(coords, coords_kwargs, "assign")
        new_coords = self.copy()
        new_coords.update(coords)
        return new_coords

    def _overwrite_indexes(
        self,
        indexes: Mapping[Any, Index],
        variables: Mapping[Any, Variable] | None = None,
    ) -> Self:
        results = self.to_dataset()._overwrite_indexes(indexes, variables)

        # TODO: remove cast once we get rid of DatasetCoordinates
        # and DataArrayCoordinates (i.e., Dataset and DataArray encapsulate Coordinates)
        return cast(Self, results.coords)

    def _reindex_callback(
        self,
        aligner: Aligner,
        dim_pos_indexers: dict[Hashable, Any],
        variables: dict[Hashable, Variable],
        indexes: dict[Hashable, Index],
        fill_value: Any,
        exclude_dims: frozenset[Hashable],
        exclude_vars: frozenset[Hashable],
    ) -> Self:
        """Callback called from ``Aligner`` to create a new reindexed Coordinate."""
        aligned = self.to_dataset()._reindex_callback(
            aligner,
            dim_pos_indexers,
            variables,
            indexes,
            fill_value,
            exclude_dims,
            exclude_vars,
        )

        # TODO: remove cast once we get rid of DatasetCoordinates
        # and DataArrayCoordinates (i.e., Dataset and DataArray encapsulate Coordinates)
        return cast(Self, aligned.coords)

    def _ipython_key_completions_(self):
        """Provide method for the key-autocompletions in IPython."""
        return self._data._ipython_key_completions_()

    def copy(
        self,
        deep: bool = False,
        memo: dict[int, Any] | None = None,
    ) -> Self:
        """Return a copy of this Coordinates object."""
        # do not copy indexes (may corrupt multi-coordinate indexes)
        # TODO: disable variables deepcopy? it may also be problematic when they
        # encapsulate index objects like pd.Index
        variables = {
            k: v._copy(deep=deep, memo=memo) for k, v in self.variables.items()
        }

        # TODO: getting an error with `self._construct_direct`, possibly because of how
        # a subclass implements `_construct_direct`. (This was originally the same
        # runtime code, but we switched the type definitions in #8216, which
        # necessitates the cast.)
        return cast(
            Self,
            Coordinates._construct_direct(
                coords=variables, indexes=dict(self.xindexes), dims=dict(self.sizes)
            ),
        )

    def drop_vars(
        self,
        names: str
        | Iterable[Hashable]
        | Callable[
            [Coordinates | Dataset | DataArray | DataTree],
            str | Iterable[Hashable],
        ],
        *,
        errors: ErrorOptions = "raise",
    ) -> Self:
        """Drop variables from this Coordinates object.

        Note that indexes that depend on these variables will also be dropped.

        Parameters
        ----------
        names : hashable or iterable or callable
            Name(s) of variables to drop. If a callable, this is object is passed as its
            only argument and its result is used.
        errors : {"raise", "ignore"}, default: "raise"
            Error treatment.

            - ``'raise'``: raises a :py:class:`ValueError` error if any of the variable
              passed are not in the dataset
            - ``'ignore'``: any given names that are in the dataset are dropped and no
              error is raised.
        """
        return cast(Self, self.to_dataset().drop_vars(names, errors=errors).coords)

    def drop_dims(
        self,
        drop_dims: str | Iterable[Hashable],
        *,
        errors: ErrorOptions = "raise",
    ) -> Self:
        """Drop dimensions and associated variables from this dataset.

        Parameters
        ----------
        drop_dims : str or Iterable of Hashable
            Dimension or dimensions to drop.
        errors : {"raise", "ignore"}, default: "raise"
            If 'raise', raises a ValueError error if any of the
            dimensions passed are not in the dataset. If 'ignore', any given
            dimensions that are in the dataset are dropped and no error is raised.

        Returns
        -------
        obj : Coordinates
            Coordinates object without the given dimensions (or any coordinates
            containing those dimensions).
        """
        return cast(Self, self.to_dataset().drop_dims(drop_dims, errors=errors).coords)

    def rename_dims(
        self,
        dims_dict: Mapping[Any, Hashable] | None = None,
        **dims: Hashable,
    ) -> Self:
        """Returns a new object with renamed dimensions only.

        Parameters
        ----------
        dims_dict : dict-like, optional
            Dictionary whose keys are current dimension names and
            whose values are the desired names. The desired names must
            not be the name of an existing dimension or Variable in the Coordinates.
        **dims : optional
            Keyword form of ``dims_dict``.
            One of dims_dict or dims must be provided.

        Returns
        -------
        renamed : Coordinates
            Coordinates object with renamed dimensions.
        """
        return cast(Self, self.to_dataset().rename_dims(dims_dict, **dims).coords)

    def rename_vars(
        self,
        name_dict: Mapping[Any, Hashable] | None = None,
        **names: Hashable,
    ) -> Coordinates:
        """Returns a new object with renamed variables.

        Parameters
        ----------
        name_dict : dict-like, optional
            Dictionary whose keys are current variable or coordinate names and
            whose values are the desired names.
        **names : optional
            Keyword form of ``name_dict``.
            One of name_dict or names must be provided.

        Returns
        -------
        renamed : Coordinates
            Coordinates object with renamed variables
        """
        return cast(Self, self.to_dataset().rename_vars(name_dict, **names).coords)


class DatasetCoordinates(Coordinates):
    """Dictionary like container for Dataset coordinates (variables + indexes).

    This collection can be passed directly to the :py:class:`~xarray.Dataset`
    and :py:class:`~xarray.DataArray` constructors via their `coords` argument.
    This will add both the coordinates variables and their index.
    """

    _data: Dataset

    __slots__ = ("_data",)

    def __init__(self, dataset: Dataset):
        self._data = dataset

    @property
    def _names(self) -> set[Hashable]:
        return self._data._coord_names

    @property
    def dims(self) -> Frozen[Hashable, int]:
        # deliberately display all dims, not just those on coordinate variables - see https://github.com/pydata/xarray/issues/9466
        return self._data.dims

    @property
    def dtypes(self) -> Frozen[Hashable, np.dtype]:
        """Mapping from coordinate names to dtypes.

        Cannot be modified directly, but is updated when adding new variables.

        See Also
        --------
        Dataset.dtypes
        """
        return Frozen(
            {
                n: v.dtype
                for n, v in self._data._variables.items()
                if n in self._data._coord_names
            }
        )

    @property
    def variables(self) -> Mapping[Hashable, Variable]:
        return Frozen(
            {k: v for k, v in self._data.variables.items() if k in self._names}
        )

    def __getitem__(self, key: Hashable) -> DataArray:
        if key in self._data.data_vars:
            raise KeyError(key)
        return self._data[key]

    def to_dataset(self) -> Dataset:
        """Convert these coordinates into a new Dataset"""

        names = [name for name in self._data._variables if name in self._names]
        return self._data._copy_listed(names)

    def _update_coords(
        self, coords: dict[Hashable, Variable], indexes: dict[Hashable, Index]
    ) -> None:
        variables = self._data._variables.copy()
        variables.update(coords)

        # check for inconsistent state *before* modifying anything in-place
        dims = calculate_dimensions(variables)
        new_coord_names = set(coords)
        for dim in dims:
            if dim in variables:
                new_coord_names.add(dim)

        self._data._variables = variables
        self._data._coord_names.update(new_coord_names)
        self._data._dims = dims

        # TODO(shoyer): once ._indexes is always populated by a dict, modify
        # it to update inplace instead.
        original_indexes = dict(self._data.xindexes)
        original_indexes.update(indexes)
        self._data._indexes = original_indexes

    def _drop_coords(self, coord_names):
        # should drop indexed coordinates only
        for name in coord_names:
            del self._data._variables[name]
            del self._data._indexes[name]
        self._data._coord_names.difference_update(coord_names)

    def __delitem__(self, key: Hashable) -> None:
        if key in self:
            del self._data[key]
        else:
            raise KeyError(
                f"{key!r} is not in coordinate variables {tuple(self.keys())}"
            )

    def _ipython_key_completions_(self):
        """Provide method for the key-autocompletions in IPython."""
        return [
            key
            for key in self._data._ipython_key_completions_()
            if key not in self._data.data_vars
        ]


class DataTreeCoordinates(Coordinates):
    """
    Dictionary like container for coordinates of a DataTree node (variables + indexes).

    This collection can be passed directly to the :py:class:`~xarray.Dataset`
    and :py:class:`~xarray.DataArray` constructors via their `coords` argument.
    This will add both the coordinates variables and their index.
    """

    # TODO: This only needs to be a separate class from `DatasetCoordinates` because DataTree nodes store their variables differently
    # internally than how Datasets do, see https://github.com/pydata/xarray/issues/9203.

    _data: DataTree  # type: ignore[assignment]  # complaining that DataTree is not a subclass of DataWithCoords - this can be fixed by refactoring, see #9203

    __slots__ = ("_data",)

    def __init__(self, datatree: DataTree):
        self._data = datatree

    @property
    def _names(self) -> set[Hashable]:
        return set(self._data._coord_variables)

    @property
    def dims(self) -> Frozen[Hashable, int]:
        # deliberately display all dims, not just those on coordinate variables - see https://github.com/pydata/xarray/issues/9466
        return Frozen(self._data.dims)

    @property
    def dtypes(self) -> Frozen[Hashable, np.dtype]:
        """Mapping from coordinate names to dtypes.

        Cannot be modified directly, but is updated when adding new variables.

        See Also
        --------
        Dataset.dtypes
        """
        return Frozen({n: v.dtype for n, v in self._data._coord_variables.items()})

    @property
    def variables(self) -> Mapping[Hashable, Variable]:
        return Frozen(self._data._coord_variables)

    def __getitem__(self, key: Hashable) -> DataArray:
        if key not in self._data._coord_variables:
            raise KeyError(key)
        return self._data.dataset[key]

    def to_dataset(self) -> Dataset:
        """Convert these coordinates into a new Dataset"""
        return self._data.dataset._copy_listed(self._names)

    def _update_coords(
        self, coords: dict[Hashable, Variable], indexes: dict[Hashable, Index]
    ) -> None:
        from xarray.core.datatree import check_alignment

        # create updated node (`.to_dataset` makes a copy so this doesn't modify in-place)
        node_ds = self._data.to_dataset(inherit=False)
        node_ds.coords._update_coords(coords, indexes)

        # check consistency *before* modifying anything in-place
        # TODO can we clean up the signature of check_alignment to make this less awkward?
        if self._data.parent is not None:
            parent_ds = self._data.parent._to_dataset_view(
                inherit=True, rebuild_dims=False
            )
        else:
            parent_ds = None
        check_alignment(self._data.path, node_ds, parent_ds, self._data.children)

        # assign updated attributes
        coord_variables = dict(node_ds.coords.variables)
        self._data._node_coord_variables = coord_variables
        self._data._node_dims = node_ds._dims
        self._data._node_indexes = node_ds._indexes

    def _drop_coords(self, coord_names):
        # should drop indexed coordinates only
        for name in coord_names:
            del self._data._node_coord_variables[name]
            del self._data._node_indexes[name]

    def __delitem__(self, key: Hashable) -> None:
        if key in self:
            del self._data[key]  # type: ignore[arg-type]  # see https://github.com/pydata/xarray/issues/8836
        else:
            raise KeyError(key)

    def _ipython_key_completions_(self):
        """Provide method for the key-autocompletions in IPython."""
        return [
            key
            for key in self._data._ipython_key_completions_()
            if key in self._data._coord_variables
        ]


class DataArrayCoordinates(Coordinates, Generic[T_DataArray]):
    """Dictionary like container for DataArray coordinates (variables + indexes).

    This collection can be passed directly to the :py:class:`~xarray.Dataset`
    and :py:class:`~xarray.DataArray` constructors via their `coords` argument.
    This will add both the coordinates variables and their index.
    """

    _data: T_DataArray

    __slots__ = ("_data",)

    def __init__(self, dataarray: T_DataArray) -> None:
        self._data = dataarray

    @property
    def dims(self) -> tuple[Hashable, ...]:
        return self._data.dims

    @property
    def dtypes(self) -> Frozen[Hashable, np.dtype]:
        """Mapping from coordinate names to dtypes.

        Cannot be modified directly, but is updated when adding new variables.

        See Also
        --------
        DataArray.dtype
        """
        return Frozen({n: v.dtype for n, v in self._data._coords.items()})

    @property
    def _names(self) -> set[Hashable]:
        return set(self._data._coords)

    def __getitem__(self, key: Hashable) -> T_DataArray:
        return self._data._getitem_coord(key)

    def _update_coords(
        self, coords: dict[Hashable, Variable], indexes: dict[Hashable, Index]
    ) -> None:
        validate_dataarray_coords(
            self._data.shape, Coordinates._construct_direct(coords, indexes), self.dims
        )

        self._data._coords = coords
        self._data._indexes = indexes

    def _drop_coords(self, coord_names):
        # should drop indexed coordinates only
        for name in coord_names:
            del self._data._coords[name]
            del self._data._indexes[name]

    @property
    def variables(self):
        return Frozen(self._data._coords)

    def to_dataset(self) -> Dataset:
        from xarray.core.dataset import Dataset

        coords = {k: v.copy(deep=False) for k, v in self._data._coords.items()}
        indexes = dict(self._data.xindexes)
        return Dataset._construct_direct(coords, set(coords), indexes=indexes)

    def __delitem__(self, key: Hashable) -> None:
        if key not in self:
            raise KeyError(
                f"{key!r} is not in coordinate variables {tuple(self.keys())}"
            )
        assert_no_index_corrupted(self._data.xindexes, {key})

        del self._data._coords[key]
        if key in self._data._indexes:
            del self._data._indexes[key]

    def _ipython_key_completions_(self):
        """Provide method for the key-autocompletions in IPython."""
        return self._data._ipython_key_completions_()


def drop_indexed_coords(
    coords_to_drop: set[Hashable], coords: Coordinates
) -> Coordinates:
    """Drop indexed coordinates associated with coordinates in coords_to_drop.

    This will raise an error in case it corrupts any passed index and its
    coordinate variables.

    """
    new_variables = dict(coords.variables)
    new_indexes = dict(coords.xindexes)

    for idx, idx_coords in coords.xindexes.group_by_index():
        idx_drop_coords = set(idx_coords) & coords_to_drop

        # special case for pandas multi-index: still allow but deprecate
        # dropping only its dimension coordinate.
        # TODO: remove when removing PandasMultiIndex's dimension coordinate.
        if isinstance(idx, PandasMultiIndex) and idx_drop_coords == {idx.dim}:
            idx_drop_coords.update(idx.index.names)
            emit_user_level_warning(
                f"updating coordinate {idx.dim!r}, which is a PandasMultiIndex, would leave "
                f"the multi-index level coordinates {list(idx.index.names)!r} in an inconsistent state. "
                f"This will raise an error in the future. Use `.drop_vars({list(idx_coords)!r})` "
                "to drop the coordinates' values before assigning new coordinate values.",
                FutureWarning,
            )

        elif idx_drop_coords and len(idx_drop_coords) != len(idx_coords):
            idx_drop_coords_str = ", ".join(f"{k!r}" for k in idx_drop_coords)
            idx_coords_str = ", ".join(f"{k!r}" for k in idx_coords)
            raise ValueError(
                f"cannot drop or update coordinate(s) {idx_drop_coords_str}, which would corrupt "
                f"the following index built from coordinates {idx_coords_str}:\n"
                f"{idx}"
            )

        for k in idx_drop_coords:
            del new_variables[k]
            del new_indexes[k]

    return Coordinates._construct_direct(coords=new_variables, indexes=new_indexes)


def assert_coordinate_consistent(obj: T_Xarray, coords: Mapping[Any, Variable]) -> None:
    """Make sure the dimension coordinate of obj is consistent with coords.

    obj: DataArray or Dataset
    coords: Dict-like of variables
    """
    for k in obj.dims:
        # make sure there are no conflict in dimension coordinates
        if k in coords and k in obj.coords and not coords[k].equals(obj[k].variable):
            raise IndexError(
                f"dimension coordinate {k!r} conflicts between "
                f"indexed and indexing objects:\n{obj[k]}\nvs.\n{coords[k]}"
            )


def create_coords_with_default_indexes(
    coords: Mapping[Any, Any], data_vars: DataVars | None = None
) -> Coordinates:
    """Returns a Coordinates object from a mapping of coordinates (arbitrary objects).

    Create default (pandas) indexes for each of the input dimension coordinates.
    Extract coordinates from each input DataArray.

    """
    # Note: data_vars is needed here only because a pd.MultiIndex object
    # can be promoted as coordinates.
    # TODO: It won't be relevant anymore when this behavior will be dropped
    # in favor of the more explicit ``Coordinates.from_pandas_multiindex()``.

    from xarray.core.dataarray import DataArray

    all_variables = dict(coords)
    if data_vars is not None:
        all_variables.update(data_vars)

    indexes: dict[Hashable, Index] = {}
    variables: dict[Hashable, Variable] = {}

    # promote any pandas multi-index in data_vars as coordinates
    coords_promoted: dict[Hashable, Any] = {}
    pd_mindex_keys: list[Hashable] = []

    for k, v in all_variables.items():
        if isinstance(v, pd.MultiIndex):
            coords_promoted[k] = v
            pd_mindex_keys.append(k)
        elif k in coords:
            coords_promoted[k] = v

    if pd_mindex_keys:
        pd_mindex_keys_fmt = ",".join([f"'{k}'" for k in pd_mindex_keys])
        emit_user_level_warning(
            f"the `pandas.MultiIndex` object(s) passed as {pd_mindex_keys_fmt} coordinate(s) or "
            "data variable(s) will no longer be implicitly promoted and wrapped into "
            "multiple indexed coordinates in the future "
            "(i.e., one coordinate for each multi-index level + one dimension coordinate). "
            "If you want to keep this behavior, you need to first wrap it explicitly using "
            "`mindex_coords = xarray.Coordinates.from_pandas_multiindex(mindex_obj, 'dim')` "
            "and pass it as coordinates, e.g., `xarray.Dataset(coords=mindex_coords)`, "
            "`dataset.assign_coords(mindex_coords)` or `dataarray.assign_coords(mindex_coords)`.",
            FutureWarning,
        )

    dataarray_coords: list[DataArrayCoordinates] = []

    for name, obj in coords_promoted.items():
        if isinstance(obj, DataArray):
            dataarray_coords.append(obj.coords)

        variable = as_variable(obj, name=name, auto_convert=False)

        if variable.dims == (name,):
            # still needed to convert to IndexVariable first due to some
            # pandas multi-index edge cases.
            variable = variable.to_index_variable()
            idx, idx_vars = create_default_index_implicit(variable, all_variables)
            indexes.update(dict.fromkeys(idx_vars, idx))
            variables.update(idx_vars)
            all_variables.update(idx_vars)
        else:
            variables[name] = variable

    new_coords = Coordinates._construct_direct(coords=variables, indexes=indexes)

    # extract and merge coordinates and indexes from input DataArrays
    if dataarray_coords:
        prioritized = {k: (v, indexes.get(k)) for k, v in variables.items()}
        variables, indexes = merge_coordinates_without_align(
            dataarray_coords + [new_coords],
            prioritized=prioritized,
        )
        new_coords = Coordinates._construct_direct(coords=variables, indexes=indexes)

    return new_coords


class CoordinateValidationError(ValueError):
    """Error class for Xarray coordinate validation failures."""


def validate_dataarray_coords(
    shape: tuple[int, ...],
    coords: Coordinates | Mapping[Hashable, Variable],
    dim: tuple[Hashable, ...],
):
    """Validate coordinates ``coords`` to include in a DataArray defined by
    ``shape`` and dimensions ``dim``.

    If a coordinate is associated with an index, the validation is performed by
    the index. By default the coordinate dimensions must match (a subset of) the
    array dimensions (in any order) to conform to the DataArray model. The index
    may override this behavior with other validation rules, though.

    Non-index coordinates must all conform to the DataArray model. Scalar
    coordinates are always valid.
    """
    sizes = dict(zip(dim, shape, strict=True))
    dim_set = set(dim)

    indexes: Mapping[Hashable, Index]
    if isinstance(coords, Coordinates):
        indexes = coords.xindexes
    else:
        indexes = {}

    for k, v in coords.items():
        if k in indexes:
            invalid = not indexes[k].should_add_coord_to_array(k, v, dim_set)
        else:
            invalid = any(d not in dim for d in v.dims)

        if invalid:
            raise CoordinateValidationError(
                f"coordinate {k} has dimensions {v.dims}, but these "
                "are not a subset of the DataArray "
                f"dimensions {dim}"
            )

        for d, s in v.sizes.items():
            if d in sizes and s != sizes[d]:
                raise CoordinateValidationError(
                    f"conflicting sizes for dimension {d!r}: "
                    f"length {sizes[d]} on the data but length {s} on "
                    f"coordinate {k!r}"
                )


def coordinates_from_variable(variable: Variable) -> Coordinates:
    (name,) = variable.dims
    new_index, index_vars = create_default_index_implicit(variable)
    indexes = dict.fromkeys(index_vars, new_index)
    new_vars = new_index.create_variables()
    new_vars[name].attrs = variable.attrs
    return Coordinates(new_vars, indexes)<|MERGE_RESOLUTION|>--- conflicted
+++ resolved
@@ -1,10 +1,6 @@
 from __future__ import annotations
 
-<<<<<<< HEAD
-from collections.abc import Hashable, Iterable, Iterator, Mapping, Sequence
-=======
 from collections.abc import Callable, Hashable, Iterable, Iterator, Mapping, Sequence
->>>>>>> b5e4b0e0
 from contextlib import contextmanager
 from typing import (
     TYPE_CHECKING,
