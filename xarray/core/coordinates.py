--- conflicted
+++ resolved
@@ -3,7 +3,6 @@
 import warnings
 from collections.abc import Hashable, Iterator, Mapping, Sequence
 from contextlib import contextmanager
-<<<<<<< HEAD
 from typing import (
     TYPE_CHECKING,
     Any,
@@ -14,9 +13,6 @@
     Mapping,
     Sequence,
 )
-=======
-from typing import TYPE_CHECKING, Any
->>>>>>> a47ff4ed
 
 import numpy as np
 import pandas as pd
