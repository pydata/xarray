from __future__ import annotations

import sys
from collections.abc import Iterator, Mapping
from pathlib import PurePosixPath
from typing import (
    TYPE_CHECKING,
    Any,
    Generic,
    TypeVar,
)

from xarray.core.utils import Frozen, is_dict_like

if TYPE_CHECKING:
    from xarray.core.types import T_DataArray


class InvalidTreeError(Exception):
    """Raised when user attempts to create an invalid tree in some way."""


class NotFoundInTreeError(ValueError):
    """Raised when operation can't be completed because one node is not part of the expected tree."""


class NodePath(PurePosixPath):
    """Represents a path from one node to another within a tree."""

    def __init__(self, *pathsegments):
        if sys.version_info >= (3, 12):
            super().__init__(*pathsegments)
        else:
            super().__new__(PurePosixPath, *pathsegments)
        if self.drive:
            raise ValueError("NodePaths cannot have drives")

        if self.root not in ["/", ""]:
            raise ValueError(
                'Root of NodePath can only be either "/" or "", with "" meaning the path is relative.'
            )
        # TODO should we also forbid suffixes to avoid node names with dots in them?


Tree = TypeVar("Tree", bound="TreeNode")


class TreeNode(Generic[Tree]):
    """
    Base class representing a node of a tree, with methods for traversing and altering the tree.

    This class stores no data, it has only parents and children attributes, and various methods.

    Stores child nodes in an dict, ensuring that equality checks between trees
    and order of child nodes is preserved (since python 3.7).

    Nodes themselves are intrinsically unnamed (do not possess a ._name attribute), but if the node has a parent you can
    find the key it is stored under via the .name property.

    The .parent attribute is read-only: to replace the parent using public API you must set this node as the child of a
    new parent using `new_parent.children[name] = child_node`, or to instead detach from the current parent use
    `child_node.orphan()`.

    This class is intended to be subclassed by DataTree, which will overwrite some of the inherited behaviour,
    in particular to make names an inherent attribute, and allow setting parents directly. The intention is to mirror
    the class structure of xarray.Variable & xarray.DataArray, where Variable is unnamed but DataArray is (optionally)
    named.

    Also allows access to any other node in the tree via unix-like paths, including upwards referencing via '../'.

    (This class is heavily inspired by the anytree library's NodeMixin class.)

    """

    _parent: Tree | None
    _children: dict[str, Tree]

    def __init__(self, children: Mapping[str, Tree] | None = None):
        """Create a parentless node."""
        self._parent = None
        self._children = {}

        if children:
            # shallow copy to avoid modifying arguments in-place (see GH issue #9196)
            self.children = {name: child.copy() for name, child in children.items()}

    @property
    def parent(self) -> Tree | None:
        """Parent of this node."""
        return self._parent

    @parent.setter
    def parent(self: Tree, new_parent: Tree) -> None:
        raise AttributeError(
            "Cannot set parent attribute directly, you must modify the children of the other node instead using dict-like syntax"
        )

    def _set_parent(
        self, new_parent: Tree | None, child_name: str | None = None
    ) -> None:
        # TODO is it possible to refactor in a way that removes this private method?

        if new_parent is not None and not isinstance(new_parent, TreeNode):
            raise TypeError(
                "Parent nodes must be of type DataTree or None, "
                f"not type {type(new_parent)}"
            )

        old_parent = self._parent
        if new_parent is not old_parent:
            self._check_loop(new_parent)
            self._detach(old_parent)
            self._attach(new_parent, child_name)

    def _check_loop(self, new_parent: Tree | None) -> None:
        """Checks that assignment of this new parent will not create a cycle."""
        if new_parent is not None:
            if new_parent is self:
                raise InvalidTreeError(
                    f"Cannot set parent, as node {self} cannot be a parent of itself."
                )

            if self._is_descendant_of(new_parent):
                raise InvalidTreeError(
                    "Cannot set parent, as intended parent is already a descendant of this node."
                )

    def _is_descendant_of(self, node: Tree) -> bool:
        return any(n is self for n in node.parents)

    def _detach(self, parent: Tree | None) -> None:
        if parent is not None:
            self._pre_detach(parent)
            parents_children = parent.children
            parent._children = {
                name: child
                for name, child in parents_children.items()
                if child is not self
            }
            self._parent = None
            self._post_detach(parent)

    def _attach(self, parent: Tree | None, child_name: str | None = None) -> None:
        if parent is not None:
            if child_name is None:
                raise ValueError(
                    "To directly set parent, child needs a name, but child is unnamed"
                )

            self._pre_attach(parent, child_name)
            parentchildren = parent._children
            assert not any(
                child is self for child in parentchildren
            ), "Tree is corrupt."
            parentchildren[child_name] = self
            self._parent = parent
            self._post_attach(parent, child_name)
        else:
            self._parent = None

    def orphan(self) -> None:
        """Detach this node from its parent."""
        self._set_parent(new_parent=None)

    @property
    def children(self: Tree) -> Mapping[str, Tree]:
        """Child nodes of this node, stored under a mapping via their names."""
        return Frozen(self._children)

    @children.setter
    def children(self: Tree, children: Mapping[str, Tree]) -> None:
        self._check_children(children)
        children = {**children}

        old_children = self.children
        del self.children
        try:
            self._pre_attach_children(children)
            for name, child in children.items():
                child._set_parent(new_parent=self, child_name=name)
            self._post_attach_children(children)
            assert len(self.children) == len(children)
        except Exception:
            # if something goes wrong then revert to previous children
            self.children = old_children
            raise

    @children.deleter
    def children(self) -> None:
        # TODO this just detaches all the children, it doesn't actually delete them...
        children = self.children
        self._pre_detach_children(children)
        for child in self.children.values():
            child.orphan()
        assert len(self.children) == 0
        self._post_detach_children(children)

    @staticmethod
    def _check_children(children: Mapping[str, Tree]) -> None:
        """Check children for correct types and for any duplicates."""
        if not is_dict_like(children):
            raise TypeError(
                "children must be a dict-like mapping from names to node objects"
            )

        seen = set()
        for name, child in children.items():
            if not isinstance(child, TreeNode):
                raise TypeError(
                    f"Cannot add object {name}. It is of type {type(child)}, "
                    "but can only add children of type DataTree"
                )

            childid = id(child)
            if childid not in seen:
                seen.add(childid)
            else:
                raise InvalidTreeError(
                    f"Cannot add same node {name} multiple times as different children."
                )

    def __repr__(self) -> str:
        return f"TreeNode(children={dict(self._children)})"

    def _pre_detach_children(self: Tree, children: Mapping[str, Tree]) -> None:
        """Method call before detaching `children`."""
        pass

    def _post_detach_children(self: Tree, children: Mapping[str, Tree]) -> None:
        """Method call after detaching `children`."""
        pass

    def _pre_attach_children(self: Tree, children: Mapping[str, Tree]) -> None:
        """Method call before attaching `children`."""
        pass

    def _post_attach_children(self: Tree, children: Mapping[str, Tree]) -> None:
        """Method call after attaching `children`."""
        pass

    def copy(
        self: Tree,
        deep: bool = False,
    ) -> Tree:
        """
        Returns a copy of this subtree.

        Copies this node and all child nodes.

        If `deep=True`, a deep copy is made of each of the component variables.
        Otherwise, a shallow copy of each of the component variable is made, so
        that the underlying memory region of the new datatree is the same as in
        the original datatree.

        Parameters
        ----------
        deep : bool, default: False
            Whether each component variable is loaded into memory and copied onto
            the new object. Default is False.

        Returns
        -------
        object : DataTree
            New object with dimensions, attributes, coordinates, name, encoding,
            and data of this node and all child nodes copied from original.

        See Also
        --------
        xarray.Dataset.copy
        pandas.DataFrame.copy
        """
        return self._copy_subtree(deep=deep)

    def _copy_subtree(
        self: Tree,
        deep: bool = False,
        memo: dict[int, Any] | None = None,
    ) -> Tree:
        """Copy entire subtree recursively."""

        new_tree = self._copy_node(deep=deep)
        for name, child in self.children.items():
            # TODO use `.children[name] = ...` once #9477 is implemented
            new_tree._set(name, child._copy_subtree(deep=deep))

        return new_tree

    def _copy_node(
        self: Tree,
        deep: bool = False,
    ) -> Tree:
        """Copy just one node of a tree"""
        new_empty_node = type(self)()
        return new_empty_node

    def __copy__(self: Tree) -> Tree:
        return self._copy_subtree(deep=False)

    def __deepcopy__(self: Tree, memo: dict[int, Any] | None = None) -> Tree:
        return self._copy_subtree(deep=True, memo=memo)

    def _iter_parents(self: Tree) -> Iterator[Tree]:
        """Iterate up the tree, starting from the current node's parent."""
        node: Tree | None = self.parent
        while node is not None:
            yield node
            node = node.parent

    def iter_lineage(self: Tree) -> tuple[Tree, ...]:
        """Iterate up the tree, starting from the current node."""
        from warnings import warn

        warn(
            "`iter_lineage` has been deprecated, and in the future will raise an error."
            "Please use `parents` from now on.",
            DeprecationWarning,
        )
        return tuple((self, *self.parents))

    @property
    def lineage(self: Tree) -> tuple[Tree, ...]:
        """All parent nodes and their parent nodes, starting with the closest."""
        from warnings import warn

        warn(
            "`lineage` has been deprecated, and in the future will raise an error."
            "Please use `parents` from now on.",
            DeprecationWarning,
        )
        return self.iter_lineage()

    @property
    def parents(self: Tree) -> tuple[Tree, ...]:
        """All parent nodes and their parent nodes, starting with the closest."""
        return tuple(self._iter_parents())

    @property
    def ancestors(self: Tree) -> tuple[Tree, ...]:
        """All parent nodes and their parent nodes, starting with the most distant."""

        from warnings import warn

        warn(
            "`ancestors` has been deprecated, and in the future will raise an error."
            "Please use `parents`. Example: `tuple(reversed(node.parents))`",
            DeprecationWarning,
        )
        return tuple((*reversed(self.parents), self))

    @property
    def root(self: Tree) -> Tree:
        """Root node of the tree"""
        node = self
        while node.parent is not None:
            node = node.parent
        return node

    @property
    def is_root(self) -> bool:
        """Whether this node is the tree root."""
        return self.parent is None

    @property
    def is_leaf(self) -> bool:
        """
        Whether this node is a leaf node.

        Leaf nodes are defined as nodes which have no children.
        """
        return self.children == {}

    @property
    def leaves(self: Tree) -> tuple[Tree, ...]:
        """
        All leaf nodes.

        Leaf nodes are defined as nodes which have no children.
        """
        return tuple([node for node in self.subtree if node.is_leaf])

    @property
    def siblings(self: Tree) -> dict[str, Tree]:
        """
        Nodes with the same parent as this node.
        """
        if self.parent:
            return {
                name: child
                for name, child in self.parent.children.items()
                if child is not self
            }
        else:
            return {}

    @property
    def subtree(self: Tree) -> Iterator[Tree]:
        """
        An iterator over all nodes in this tree, including both self and all descendants.

        Iterates depth-first.

        See Also
        --------
        DataTree.descendants
        """
        from xarray.core.iterators import LevelOrderIter

        return LevelOrderIter(self)

    @property
    def descendants(self: Tree) -> tuple[Tree, ...]:
        """
        Child nodes and all their child nodes.

        Returned in depth-first order.

        See Also
        --------
        DataTree.subtree
        """
        all_nodes = tuple(self.subtree)
        this_node, *descendants = all_nodes
        return tuple(descendants)

    @property
    def level(self: Tree) -> int:
        """
        Level of this node.

        Level means number of parent nodes above this node before reaching the root.
        The root node is at level 0.

        Returns
        -------
        level : int

        See Also
        --------
        depth
        width
        """
        return len(self.parents)

    @property
    def depth(self: Tree) -> int:
        """
        Maximum level of this tree.

        Measured from the root, which has a depth of 0.

        Returns
        -------
        depth : int

        See Also
        --------
        level
        width
        """
        return max(node.level for node in self.root.subtree)

    @property
    def width(self: Tree) -> int:
        """
        Number of nodes at this level in the tree.

        Includes number of immediate siblings, but also "cousins" in other branches and so-on.

        Returns
        -------
        depth : int

        See Also
        --------
        level
        depth
        """
        return len([node for node in self.root.subtree if node.level == self.level])

    def _pre_detach(self: Tree, parent: Tree) -> None:
        """Method call before detaching from `parent`."""
        pass

    def _post_detach(self: Tree, parent: Tree) -> None:
        """Method call after detaching from `parent`."""
        pass

    def _pre_attach(self: Tree, parent: Tree, name: str) -> None:
        """Method call before attaching to `parent`."""
        pass

    def _post_attach(self: Tree, parent: Tree, name: str) -> None:
        """Method call after attaching to `parent`."""
        pass

    def get(self: Tree, key: str, default: Tree | None = None) -> Tree | None:
        """
        Return the child node with the specified key.

        Only looks for the node within the immediate children of this node,
        not in other nodes of the tree.
        """
        if key in self.children:
            return self.children[key]
        else:
            return default

    # TODO `._walk` method to be called by both `_get_item` and `_set_item`

    def _get_item(self: Tree, path: str | NodePath) -> Tree | T_DataArray:
        """
        Returns the object lying at the given path.

        Raises a KeyError if there is no object at the given path.
        """
        if isinstance(path, str):
            path = NodePath(path)

        if path.root:
            current_node = self.root
            root, *parts = list(path.parts)
        else:
            current_node = self
            parts = list(path.parts)

        for part in parts:
            if part == "..":
                if current_node.parent is None:
                    raise KeyError(path)
                else:
                    current_node = current_node.parent
            elif part in ("", "."):
                pass
            else:
                if current_node.get(part) is None:
                    raise KeyError(path)
                else:
                    current_node = current_node.get(part)
        return current_node

    def _set(self: Tree, key: str, val: Tree) -> None:
        """
        Set the child node with the specified key to value.

        Counterpart to the public .get method, and also only works on the immediate node, not other nodes in the tree.
        """
        new_children = {**self.children, key: val}
        self.children = new_children

    def _set_item(
        self: Tree,
        path: str | NodePath,
        item: Tree | T_DataArray,
        new_nodes_along_path: bool = False,
        allow_overwrite: bool = True,
    ) -> None:
        """
        Set a new item in the tree, overwriting anything already present at that path.

        The given value either forms a new node of the tree or overwrites an
        existing item at that location.

        Parameters
        ----------
        path
        item
        new_nodes_along_path : bool
            If true, then if necessary new nodes will be created along the
            given path, until the tree can reach the specified location.
        allow_overwrite : bool
            Whether or not to overwrite any existing node at the location given
            by path.

        Raises
        ------
        KeyError
            If node cannot be reached, and new_nodes_along_path=False.
            Or if a node already exists at the specified path, and allow_overwrite=False.
        """
        if isinstance(path, str):
            path = NodePath(path)

        if not path.name:
            raise ValueError("cannot set an item under a path which has no name")

        if path.root:
            # absolute path
            current_node = self.root
            root, *parts, name = path.parts
        else:
            # relative path
            current_node = self
            *parts, name = path.parts

        if parts:
            # Walk to location of new node, creating intermediate node objects as we go if necessary
            for part in parts:
                if part == "..":
                    if current_node.parent is None:
                        # We can't create a parent if `new_nodes_along_path=True` as we wouldn't know what to name it
                        raise ValueError(f"could not reach node at path {path}")
                    else:
                        current_node = current_node.parent
                elif part in ("", "."):
                    pass
                else:
                    if part in current_node.children:
                        current_node = current_node.children[part]
                    elif new_nodes_along_path:
                        # Want child classes (i.e. DataTree) to populate tree with their own types
                        new_node = type(self)()
                        current_node._set(part, new_node)
                        current_node = current_node.children[part]
                    else:
                        raise ValueError(f"could not reach node at path {path}")

        if name in current_node.children:
            # Deal with anything already existing at this location
            if allow_overwrite:
                current_node._set(name, item)
            else:
                raise ValueError(f"already a node object at path {path}")
        else:
            current_node._set(name, item)

    def __delitem__(self: Tree, key: str) -> None:
        """Remove a child node from this tree object."""
        if key in self.children:
            child = self._children[key]
            del self._children[key]
            child.orphan()
        else:
<<<<<<< HEAD
            raise KeyError(key) from ValueError(
                "cannot delete key not found in child nodes"
            )
=======
            raise KeyError(key)
>>>>>>> bbc921de

    def same_tree(self, other: Tree) -> bool:
        """True if other node is in the same tree as this node."""
        return self.root is other.root


AnyNamedNode = TypeVar("AnyNamedNode", bound="NamedNode")


def _validate_name(name: str | None) -> None:
    if name is not None:
        if not isinstance(name, str):
            raise TypeError("node name must be a string or None")
        if "/" in name:
            raise ValueError("node names cannot contain forward slashes")


class NamedNode(TreeNode, Generic[Tree]):
    """
    A TreeNode which knows its own name.

    Implements path-like relationships to other nodes in its tree.
    """

    _name: str | None
    _parent: Tree | None
    _children: dict[str, Tree]

    def __init__(self, name=None, children=None):
        super().__init__(children=children)
        _validate_name(name)
        self._name = name

    @property
    def name(self) -> str | None:
        """The name of this node."""
        return self._name

    @name.setter
    def name(self, name: str | None) -> None:
        if self.parent is not None:
            raise ValueError(
                "cannot set the name of a node which already has a parent. "
                "Consider creating a detached copy of this node via .copy() "
                "on the parent node."
            )
        _validate_name(name)
        self._name = name

    def __repr__(self, level=0):
        repr_value = "\t" * level + self.__str__() + "\n"
        for child in self.children:
            repr_value += self.get(child).__repr__(level + 1)
        return repr_value

    def __str__(self) -> str:
        name_repr = repr(self.name) if self.name is not None else ""
        return f"NamedNode({name_repr})"

    def _post_attach(self: AnyNamedNode, parent: AnyNamedNode, name: str) -> None:
        """Ensures child has name attribute corresponding to key under which it has been stored."""
        _validate_name(name)  # is this check redundant?
        self._name = name

    def _copy_node(
        self: AnyNamedNode,
        deep: bool = False,
    ) -> AnyNamedNode:
        """Copy just one node of a tree"""
        new_node = super()._copy_node()
        new_node._name = self.name
        return new_node

    @property
    def path(self) -> str:
        """Return the file-like path from the root to this node."""
        if self.is_root:
            return "/"
        else:
            root, *ancestors = tuple(reversed(self.parents))
            # don't include name of root because (a) root might not have a name & (b) we want path relative to root.
            names = [*(node.name for node in ancestors), self.name]
            return "/" + "/".join(names)

    def relative_to(self: NamedNode, other: NamedNode) -> str:
        """
        Compute the relative path from this node to node `other`.

        If other is not in this tree, or it's otherwise impossible, raise a ValueError.
        """
        if not self.same_tree(other):
            raise NotFoundInTreeError(
                "Cannot find relative path because nodes do not lie within the same tree"
            )

        this_path = NodePath(self.path)
        if other.path in list(parent.path for parent in (self, *self.parents)):
            return str(this_path.relative_to(other.path))
        else:
            common_ancestor = self.find_common_ancestor(other)
            path_to_common_ancestor = other._path_to_ancestor(common_ancestor)
            return str(
                path_to_common_ancestor / this_path.relative_to(common_ancestor.path)
            )

    def find_common_ancestor(self, other: NamedNode) -> NamedNode:
        """
        Find the first common ancestor of two nodes in the same tree.

        Raise ValueError if they are not in the same tree.
        """
        if self is other:
            return self

        other_paths = [op.path for op in other.parents]
        for parent in (self, *self.parents):
            if parent.path in other_paths:
                return parent

        raise NotFoundInTreeError(
            "Cannot find common ancestor because nodes do not lie within the same tree"
        )

    def _path_to_ancestor(self, ancestor: NamedNode) -> NodePath:
        """Return the relative path from this node to the given ancestor node"""

        if not self.same_tree(ancestor):
            raise NotFoundInTreeError(
                "Cannot find relative path to ancestor because nodes do not lie within the same tree"
            )
        if ancestor.path not in list(a.path for a in (self, *self.parents)):
            raise NotFoundInTreeError(
                "Cannot find relative path to ancestor because given node is not an ancestor of this node"
            )

        parents_paths = list(parent.path for parent in (self, *self.parents))
        generation_gap = list(parents_paths).index(ancestor.path)
        path_upwards = "../" * generation_gap if generation_gap > 0 else "."
        return NodePath(path_upwards)<|MERGE_RESOLUTION|>--- conflicted
+++ resolved
@@ -630,13 +630,9 @@
             del self._children[key]
             child.orphan()
         else:
-<<<<<<< HEAD
             raise KeyError(key) from ValueError(
                 "cannot delete key not found in child nodes"
             )
-=======
-            raise KeyError(key)
->>>>>>> bbc921de
 
     def same_tree(self, other: Tree) -> bool:
         """True if other node is in the same tree as this node."""
