from __future__ import annotations

import collections
import sys
from collections.abc import Iterator, Mapping
from pathlib import PurePosixPath
from typing import (
    TYPE_CHECKING,
    Any,
    Generic,
    TypeVar,
)

from xarray.core.types import Self
from xarray.core.utils import Frozen, is_dict_like

if TYPE_CHECKING:
    from xarray.core.types import T_DataArray


class InvalidTreeError(Exception):
    """Raised when user attempts to create an invalid tree in some way."""


class NotFoundInTreeError(ValueError):
    """Raised when operation can't be completed because one node is not part of the expected tree."""


class NodePath(PurePosixPath):
    """Represents a path from one node to another within a tree."""

    def __init__(self, *pathsegments):
        if sys.version_info >= (3, 12):
            super().__init__(*pathsegments)
        else:
            super().__new__(PurePosixPath, *pathsegments)
        if self.drive:
            raise ValueError("NodePaths cannot have drives")

        if self.root not in ["/", ""]:
            raise ValueError(
                'Root of NodePath can only be either "/" or "", with "" meaning the path is relative.'
            )
        # TODO should we also forbid suffixes to avoid node names with dots in them?


Tree = TypeVar("Tree", bound="TreeNode")


class TreeNode(Generic[Tree]):
    """
    Base class representing a node of a tree, with methods for traversing and altering the tree.

    This class stores no data, it has only parents and children attributes, and various methods.

    Stores child nodes in an dict, ensuring that equality checks between trees
    and order of child nodes is preserved (since python 3.7).

    Nodes themselves are intrinsically unnamed (do not possess a ._name attribute), but if the node has a parent you can
    find the key it is stored under via the .name property.

    The .parent attribute is read-only: to replace the parent using public API you must set this node as the child of a
    new parent using `new_parent.children[name] = child_node`, or to instead detach from the current parent use
    `child_node.orphan()`.

    This class is intended to be subclassed by DataTree, which will overwrite some of the inherited behaviour,
    in particular to make names an inherent attribute, and allow setting parents directly. The intention is to mirror
    the class structure of xarray.Variable & xarray.DataArray, where Variable is unnamed but DataArray is (optionally)
    named.

    Also allows access to any other node in the tree via unix-like paths, including upwards referencing via '../'.

    (This class is heavily inspired by the anytree library's NodeMixin class.)

    """

    _parent: Tree | None
    _children: dict[str, Tree]

    def __init__(self, children: Mapping[str, Tree] | None = None):
        """Create a parentless node."""
        self._parent = None
        self._children = {}

        if children:
            # shallow copy to avoid modifying arguments in-place (see GH issue #9196)
            self.children = {name: child.copy() for name, child in children.items()}

    @property
    def parent(self) -> Tree | None:
        """Parent of this node."""
        return self._parent

    @parent.setter
    def parent(self: Tree, new_parent: Tree) -> None:
        raise AttributeError(
            "Cannot set parent attribute directly, you must modify the children of the other node instead using dict-like syntax"
        )

    def _set_parent(
        self, new_parent: Tree | None, child_name: str | None = None
    ) -> None:
        # TODO is it possible to refactor in a way that removes this private method?

        if new_parent is not None and not isinstance(new_parent, TreeNode):
            raise TypeError(
                "Parent nodes must be of type DataTree or None, "
                f"not type {type(new_parent)}"
            )

        old_parent = self._parent
        if new_parent is not old_parent:
            self._check_loop(new_parent)
            self._detach(old_parent)
            self._attach(new_parent, child_name)

    def _check_loop(self, new_parent: Tree | None) -> None:
        """Checks that assignment of this new parent will not create a cycle."""
        if new_parent is not None:
            if new_parent is self:
                raise InvalidTreeError(
                    f"Cannot set parent, as node {self} cannot be a parent of itself."
                )

            if self._is_descendant_of(new_parent):
                raise InvalidTreeError(
                    "Cannot set parent, as intended parent is already a descendant of this node."
                )

    def _is_descendant_of(self, node: Tree) -> bool:
        return any(n is self for n in node.parents)

    def _detach(self, parent: Tree | None) -> None:
        if parent is not None:
            self._pre_detach(parent)
            parents_children = parent.children
            parent._children = {
                name: child
                for name, child in parents_children.items()
                if child is not self
            }
            self._parent = None
            self._post_detach(parent)

    def _attach(self, parent: Tree | None, child_name: str | None = None) -> None:
        if parent is not None:
            if child_name is None:
                raise ValueError(
                    "To directly set parent, child needs a name, but child is unnamed"
                )

            self._pre_attach(parent, child_name)
            parentchildren = parent._children
            assert not any(
                child is self for child in parentchildren
            ), "Tree is corrupt."
            parentchildren[child_name] = self
            self._parent = parent
            self._post_attach(parent, child_name)
        else:
            self._parent = None

    def orphan(self) -> None:
        """Detach this node from its parent."""
        self._set_parent(new_parent=None)

    @property
    def children(self: Tree) -> Mapping[str, Tree]:
        """Child nodes of this node, stored under a mapping via their names."""
        return Frozen(self._children)

    @children.setter
    def children(self: Tree, children: Mapping[str, Tree]) -> None:
        self._check_children(children)
        children = {**children}

        old_children = self.children
        del self.children
        try:
            self._pre_attach_children(children)
            for name, child in children.items():
                child._set_parent(new_parent=self, child_name=name)
            self._post_attach_children(children)
            assert len(self.children) == len(children)
        except Exception:
            # if something goes wrong then revert to previous children
            self.children = old_children
            raise

    @children.deleter
    def children(self) -> None:
        # TODO this just detaches all the children, it doesn't actually delete them...
        children = self.children
        self._pre_detach_children(children)
        for child in self.children.values():
            child.orphan()
        assert len(self.children) == 0
        self._post_detach_children(children)

    @staticmethod
    def _check_children(children: Mapping[str, Tree]) -> None:
        """Check children for correct types and for any duplicates."""
        if not is_dict_like(children):
            raise TypeError(
                "children must be a dict-like mapping from names to node objects"
            )

        seen = set()
        for name, child in children.items():
            if not isinstance(child, TreeNode):
                raise TypeError(
                    f"Cannot add object {name}. It is of type {type(child)}, "
                    "but can only add children of type DataTree"
                )

            childid = id(child)
            if childid not in seen:
                seen.add(childid)
            else:
                raise InvalidTreeError(
                    f"Cannot add same node {name} multiple times as different children."
                )

    def __repr__(self) -> str:
        return f"TreeNode(children={dict(self._children)})"

    def _pre_detach_children(self: Tree, children: Mapping[str, Tree]) -> None:
        """Method call before detaching `children`."""
        pass

    def _post_detach_children(self: Tree, children: Mapping[str, Tree]) -> None:
        """Method call after detaching `children`."""
        pass

    def _pre_attach_children(self: Tree, children: Mapping[str, Tree]) -> None:
        """Method call before attaching `children`."""
        pass

    def _post_attach_children(self: Tree, children: Mapping[str, Tree]) -> None:
        """Method call after attaching `children`."""
        pass

    def copy(self, *, inherit: bool = True, deep: bool = False) -> Self:
        """
        Returns a copy of this subtree.

        Copies this node and all child nodes.

        If `deep=True`, a deep copy is made of each of the component variables.
        Otherwise, a shallow copy of each of the component variable is made, so
        that the underlying memory region of the new datatree is the same as in
        the original datatree.

        Parameters
        ----------
        inherit : bool
            Whether inherited coordinates defined on parents of this node should
            also be copied onto the new tree. Only relevant if the `parent` of
            this node is not yet, and "Inherited coordinates" appear in its
            repr.
        deep : bool
            Whether each component variable is loaded into memory and copied onto
            the new object. Default is False.

        Returns
        -------
        object : DataTree
            New object with dimensions, attributes, coordinates, name, encoding,
            and data of this node and all child nodes copied from original.

        See Also
        --------
        xarray.Dataset.copy
        pandas.DataFrame.copy
        """
        return self._copy_subtree(inherit=inherit, deep=deep)

    def _copy_subtree(
        self, inherit: bool, deep: bool = False, memo: dict[int, Any] | None = None
    ) -> Self:
        """Copy entire subtree recursively."""
        new_tree = self._copy_node(inherit=inherit, deep=deep, memo=memo)
        for name, child in self.children.items():
            # TODO use `.children[name] = ...` once #9477 is implemented
            new_tree._set(
                name, child._copy_subtree(inherit=False, deep=deep, memo=memo)
            )
        return new_tree

    def _copy_node(
        self, inherit: bool, deep: bool = False, memo: dict[int, Any] | None = None
    ) -> Self:
        """Copy just one node of a tree"""
        new_empty_node = type(self)()
        return new_empty_node

    def __copy__(self) -> Self:
        return self._copy_subtree(inherit=True, deep=False)

    def __deepcopy__(self, memo: dict[int, Any] | None = None) -> Self:
        return self._copy_subtree(inherit=True, deep=True, memo=memo)

    def _iter_parents(self: Tree) -> Iterator[Tree]:
        """Iterate up the tree, starting from the current node's parent."""
        node: Tree | None = self.parent
        while node is not None:
            yield node
            node = node.parent

    def iter_lineage(self: Tree) -> tuple[Tree, ...]:
        """Iterate up the tree, starting from the current node."""
        from warnings import warn

        warn(
            "`iter_lineage` has been deprecated, and in the future will raise an error."
            "Please use `parents` from now on.",
            DeprecationWarning,
            stacklevel=2,
        )
        return tuple((self, *self.parents))

    @property
    def lineage(self: Tree) -> tuple[Tree, ...]:
        """All parent nodes and their parent nodes, starting with the closest."""
        from warnings import warn

        warn(
            "`lineage` has been deprecated, and in the future will raise an error."
            "Please use `parents` from now on.",
            DeprecationWarning,
            stacklevel=2,
        )
        return self.iter_lineage()

    @property
    def parents(self: Tree) -> tuple[Tree, ...]:
        """All parent nodes and their parent nodes, starting with the closest."""
        return tuple(self._iter_parents())

    @property
    def ancestors(self: Tree) -> tuple[Tree, ...]:
        """All parent nodes and their parent nodes, starting with the most distant."""

        from warnings import warn

        warn(
            "`ancestors` has been deprecated, and in the future will raise an error."
            "Please use `parents`. Example: `tuple(reversed(node.parents))`",
            DeprecationWarning,
            stacklevel=2,
        )
        return tuple((*reversed(self.parents), self))

    @property
    def root(self: Tree) -> Tree:
        """Root node of the tree"""
        node = self
        while node.parent is not None:
            node = node.parent
        return node

    @property
    def is_root(self) -> bool:
        """Whether this node is the tree root."""
        return self.parent is None

    @property
    def is_leaf(self) -> bool:
        """
        Whether this node is a leaf node.

        Leaf nodes are defined as nodes which have no children.
        """
        return self.children == {}

    @property
    def leaves(self: Tree) -> tuple[Tree, ...]:
        """
        All leaf nodes.

        Leaf nodes are defined as nodes which have no children.
        """
        return tuple([node for node in self.subtree if node.is_leaf])

    @property
    def siblings(self: Tree) -> dict[str, Tree]:
        """
        Nodes with the same parent as this node.
        """
        if self.parent:
            return {
                name: child
                for name, child in self.parent.children.items()
                if child is not self
            }
        else:
            return {}

    @property
    def subtree(self: Tree) -> Iterator[Tree]:
        """
        An iterator over all nodes in this tree, including both self and all descendants.

<<<<<<< HEAD
        Iterates bredth-first.
=======
        Iterates breadth-first.
>>>>>>> 0c1d02e0

        See Also
        --------
        DataTree.descendants
        """
        # https://en.wikipedia.org/wiki/Breadth-first_search#Pseudocode
        queue = collections.deque([self])
        while queue:
            node = queue.popleft()
            yield node
            queue.extend(node.children.values())

    @property
    def descendants(self: Tree) -> tuple[Tree, ...]:
        """
        Child nodes and all their child nodes.

        Returned in depth-first order.

        See Also
        --------
        DataTree.subtree
        """
        all_nodes = tuple(self.subtree)
        this_node, *descendants = all_nodes
        return tuple(descendants)

    @property
    def level(self: Tree) -> int:
        """
        Level of this node.

        Level means number of parent nodes above this node before reaching the root.
        The root node is at level 0.

        Returns
        -------
        level : int

        See Also
        --------
        depth
        width
        """
        return len(self.parents)

    @property
    def depth(self: Tree) -> int:
        """
        Maximum level of this tree.

        Measured from the root, which has a depth of 0.

        Returns
        -------
        depth : int

        See Also
        --------
        level
        width
        """
        return max(node.level for node in self.root.subtree)

    @property
    def width(self: Tree) -> int:
        """
        Number of nodes at this level in the tree.

        Includes number of immediate siblings, but also "cousins" in other branches and so-on.

        Returns
        -------
        depth : int

        See Also
        --------
        level
        depth
        """
        return len([node for node in self.root.subtree if node.level == self.level])

    def _pre_detach(self: Tree, parent: Tree) -> None:
        """Method call before detaching from `parent`."""
        pass

    def _post_detach(self: Tree, parent: Tree) -> None:
        """Method call after detaching from `parent`."""
        pass

    def _pre_attach(self: Tree, parent: Tree, name: str) -> None:
        """Method call before attaching to `parent`."""
        pass

    def _post_attach(self: Tree, parent: Tree, name: str) -> None:
        """Method call after attaching to `parent`."""
        pass

    def get(self: Tree, key: str, default: Tree | None = None) -> Tree | None:
        """
        Return the child node with the specified key.

        Only looks for the node within the immediate children of this node,
        not in other nodes of the tree.
        """
        if key in self.children:
            return self.children[key]
        else:
            return default

    # TODO `._walk` method to be called by both `_get_item` and `_set_item`

    def _get_item(self: Tree, path: str | NodePath) -> Tree | T_DataArray:
        """
        Returns the object lying at the given path.

        Raises a KeyError if there is no object at the given path.
        """
        if isinstance(path, str):
            path = NodePath(path)

        if path.root:
            current_node = self.root
            root, *parts = list(path.parts)
        else:
            current_node = self
            parts = list(path.parts)

        for part in parts:
            if part == "..":
                if current_node.parent is None:
                    raise KeyError(f"Could not find node at {path}")
                else:
                    current_node = current_node.parent
            elif part in ("", "."):
                pass
            else:
                if current_node.get(part) is None:
                    raise KeyError(f"Could not find node at {path}")
                else:
                    current_node = current_node.get(part)
        return current_node

    def _set(self: Tree, key: str, val: Tree) -> None:
        """
        Set the child node with the specified key to value.

        Counterpart to the public .get method, and also only works on the immediate node, not other nodes in the tree.
        """
        new_children = {**self.children, key: val}
        self.children = new_children

    def _set_item(
        self: Tree,
        path: str | NodePath,
        item: Tree | T_DataArray,
        new_nodes_along_path: bool = False,
        allow_overwrite: bool = True,
    ) -> None:
        """
        Set a new item in the tree, overwriting anything already present at that path.

        The given value either forms a new node of the tree or overwrites an
        existing item at that location.

        Parameters
        ----------
        path
        item
        new_nodes_along_path : bool
            If true, then if necessary new nodes will be created along the
            given path, until the tree can reach the specified location.
        allow_overwrite : bool
            Whether or not to overwrite any existing node at the location given
            by path.

        Raises
        ------
        KeyError
            If node cannot be reached, and new_nodes_along_path=False.
            Or if a node already exists at the specified path, and allow_overwrite=False.
        """
        if isinstance(path, str):
            path = NodePath(path)

        if not path.name:
            raise ValueError("Can't set an item under a path which has no name")

        if path.root:
            # absolute path
            current_node = self.root
            root, *parts, name = path.parts
        else:
            # relative path
            current_node = self
            *parts, name = path.parts

        if parts:
            # Walk to location of new node, creating intermediate node objects as we go if necessary
            for part in parts:
                if part == "..":
                    if current_node.parent is None:
                        # We can't create a parent if `new_nodes_along_path=True` as we wouldn't know what to name it
                        raise KeyError(f"Could not reach node at path {path}")
                    else:
                        current_node = current_node.parent
                elif part in ("", "."):
                    pass
                else:
                    if part in current_node.children:
                        current_node = current_node.children[part]
                    elif new_nodes_along_path:
                        # Want child classes (i.e. DataTree) to populate tree with their own types
                        new_node = type(self)()
                        current_node._set(part, new_node)
                        current_node = current_node.children[part]
                    else:
                        raise KeyError(f"Could not reach node at path {path}")

        if name in current_node.children:
            # Deal with anything already existing at this location
            if allow_overwrite:
                current_node._set(name, item)
            else:
                raise KeyError(f"Already a node object at path {path}")
        else:
            current_node._set(name, item)

    def __delitem__(self: Tree, key: str) -> None:
        """Remove a child node from this tree object."""
        if key in self.children:
            child = self._children[key]
            del self._children[key]
            child.orphan()
        else:
            raise KeyError(key)

    def same_tree(self, other: Tree) -> bool:
        """True if other node is in the same tree as this node."""
        return self.root is other.root


AnyNamedNode = TypeVar("AnyNamedNode", bound="NamedNode")


def _validate_name(name: str | None) -> None:
    if name is not None:
        if not isinstance(name, str):
            raise TypeError("node name must be a string or None")
        if "/" in name:
            raise ValueError("node names cannot contain forward slashes")


class NamedNode(TreeNode, Generic[Tree]):
    """
    A TreeNode which knows its own name.

    Implements path-like relationships to other nodes in its tree.
    """

    _name: str | None
    _parent: Tree | None
    _children: dict[str, Tree]

    def __init__(self, name=None, children=None):
        super().__init__(children=children)
        _validate_name(name)
        self._name = name

    @property
    def name(self) -> str | None:
        """The name of this node."""
        return self._name

    @name.setter
    def name(self, name: str | None) -> None:
        if self.parent is not None:
            raise ValueError(
                "cannot set the name of a node which already has a parent. "
                "Consider creating a detached copy of this node via .copy() "
                "on the parent node."
            )
        _validate_name(name)
        self._name = name

    def __repr__(self, level=0):
        repr_value = "\t" * level + self.__str__() + "\n"
        for child in self.children:
            repr_value += self.get(child).__repr__(level + 1)
        return repr_value

    def __str__(self) -> str:
        name_repr = repr(self.name) if self.name is not None else ""
        return f"NamedNode({name_repr})"

    def _post_attach(self, parent: Self, name: str) -> None:
        """Ensures child has name attribute corresponding to key under which it has been stored."""
        _validate_name(name)  # is this check redundant?
        self._name = name

    def _copy_node(
        self, inherit: bool, deep: bool = False, memo: dict[int, Any] | None = None
    ) -> Self:
        """Copy just one node of a tree"""
        new_node = super()._copy_node(inherit=inherit, deep=deep, memo=memo)
        new_node._name = self.name
        return new_node

    @property
    def path(self) -> str:
        """Return the file-like path from the root to this node."""
        if self.is_root:
            return "/"
        else:
            root, *ancestors = tuple(reversed(self.parents))
            # don't include name of root because (a) root might not have a name & (b) we want path relative to root.
            names = [*(node.name for node in ancestors), self.name]
            return "/" + "/".join(names)

    def relative_to(self: NamedNode, other: NamedNode) -> str:
        """
        Compute the relative path from this node to node `other`.

        If other is not in this tree, or it's otherwise impossible, raise a ValueError.
        """
        if not self.same_tree(other):
            raise NotFoundInTreeError(
                "Cannot find relative path because nodes do not lie within the same tree"
            )

        this_path = NodePath(self.path)
        if other.path in list(parent.path for parent in (self, *self.parents)):
            return str(this_path.relative_to(other.path))
        else:
            common_ancestor = self.find_common_ancestor(other)
            path_to_common_ancestor = other._path_to_ancestor(common_ancestor)
            return str(
                path_to_common_ancestor / this_path.relative_to(common_ancestor.path)
            )

    def find_common_ancestor(self, other: NamedNode) -> NamedNode:
        """
        Find the first common ancestor of two nodes in the same tree.

        Raise ValueError if they are not in the same tree.
        """
        if self is other:
            return self

        other_paths = [op.path for op in other.parents]
        for parent in (self, *self.parents):
            if parent.path in other_paths:
                return parent

        raise NotFoundInTreeError(
            "Cannot find common ancestor because nodes do not lie within the same tree"
        )

    def _path_to_ancestor(self, ancestor: NamedNode) -> NodePath:
        """Return the relative path from this node to the given ancestor node"""

        if not self.same_tree(ancestor):
            raise NotFoundInTreeError(
                "Cannot find relative path to ancestor because nodes do not lie within the same tree"
            )
        if ancestor.path not in list(a.path for a in (self, *self.parents)):
            raise NotFoundInTreeError(
                "Cannot find relative path to ancestor because given node is not an ancestor of this node"
            )

        parents_paths = list(parent.path for parent in (self, *self.parents))
        generation_gap = list(parents_paths).index(ancestor.path)
        path_upwards = "../" * generation_gap if generation_gap > 0 else "."
        return NodePath(path_upwards)


def zip_subtrees(*trees: AnyNamedNode) -> Iterator[tuple[AnyNamedNode, ...]]:
    """Iterate over aligned subtrees in breadth-first order.

    Parameters:
    -----------
    *trees : Tree
        Trees to iterate over.

    Yields
    ------
    Tuples of matching subtrees.
    """
    if not trees:
<<<<<<< HEAD
        raise TypeError("Must pass at least one tree object")
=======
        raise TypeError("must pass at least one tree object")
>>>>>>> 0c1d02e0

    # https://en.wikipedia.org/wiki/Breadth-first_search#Pseudocode
    queue = collections.deque([trees])

    while queue:
        active_nodes = queue.popleft()

        # yield before raising an error, in case the caller chooses to exit
        # iteration early
        yield active_nodes

        first_node = active_nodes[0]
        if any(
            sibling.children.keys() != first_node.children.keys()
            for sibling in active_nodes[1:]
        ):
            child_summary = " vs ".join(
                str(list(node.children)) for node in active_nodes
            )
            raise ValueError(
                f"children at {first_node.path!r} do not match: {child_summary}"
            )

        for name in first_node.children:
            queue.append(tuple(node.children[name] for node in active_nodes))<|MERGE_RESOLUTION|>--- conflicted
+++ resolved
@@ -401,11 +401,7 @@
         """
         An iterator over all nodes in this tree, including both self and all descendants.
 
-<<<<<<< HEAD
-        Iterates bredth-first.
-=======
         Iterates breadth-first.
->>>>>>> 0c1d02e0
 
         See Also
         --------
@@ -795,11 +791,7 @@
     Tuples of matching subtrees.
     """
     if not trees:
-<<<<<<< HEAD
-        raise TypeError("Must pass at least one tree object")
-=======
         raise TypeError("must pass at least one tree object")
->>>>>>> 0c1d02e0
 
     # https://en.wikipedia.org/wiki/Breadth-first_search#Pseudocode
     queue = collections.deque([trees])
