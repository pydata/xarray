--- conflicted
+++ resolved
@@ -52,9 +52,6 @@
         # Residuals here are (1, 1) but should be (K,) as rhs is (N, K)
         # See issue dask/dask#6516
         coeffs, residuals, _, _ = da.linalg.lstsq(lhs_da, rhs)
-<<<<<<< HEAD
-    return coeffs, residuals
-=======
     return coeffs, residuals
 
 
@@ -95,5 +92,4 @@
         x=array,
         axis=axis,
         dtype=array.dtype,
-    )
->>>>>>> 562f2f86
+    )