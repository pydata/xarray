import copy
import itertools
import numbers
import warnings
from collections import defaultdict
from datetime import timedelta
from typing import (
    Any,
    Dict,
    Hashable,
    List,
    Mapping,
    Optional,
    Sequence,
    Tuple,
    TypeVar,
    Union,
)

import numpy as np
import pandas as pd

import xarray as xr  # only for Dataset and DataArray

from . import common, dtypes, duck_array_ops, indexing, nputils, ops, utils
from .arithmetic import VariableArithmetic
from .common import AbstractArray
from .indexes import PandasIndex, PandasMultiIndex
from .indexing import (
    BasicIndexer,
    OuterIndexer,
    PandasIndexingAdapter,
    VectorizedIndexer,
    as_indexable,
)
from .options import OPTIONS, _get_keep_attrs
from .pycompat import (
    DuckArrayModule,
    cupy_array_type,
    dask_array_type,
    integer_types,
    is_duck_dask_array,
    sparse_array_type,
)
from .utils import (
    NdimSizeLenMixin,
    OrderedSet,
    _default,
    decode_numpy_dict_values,
    drop_dims_from_indexers,
    either_dict_or_kwargs,
    ensure_us_time_resolution,
    infix_dims,
    is_duck_array,
    maybe_coerce_to_dict,
    maybe_coerce_to_str,
)

NON_NUMPY_SUPPORTED_ARRAY_TYPES = (
    (
        indexing.ExplicitlyIndexed,
        pd.Index,
    )
    + dask_array_type
    + cupy_array_type
)
# https://github.com/python/mypy/issues/224
BASIC_INDEXING_TYPES = integer_types + (slice,)

VariableType = TypeVar("VariableType", bound="Variable")
"""Type annotation to be used when methods of Variable return self or a copy of self.
When called from an instance of a subclass, e.g. IndexVariable, mypy identifies the
output as an instance of the subclass.

Usage::

   class Variable:
       def f(self: VariableType, ...) -> VariableType:
           ...
"""


class MissingDimensionsError(ValueError):
    """Error class used when we can't safely guess a dimension name."""

    # inherits from ValueError for backward compatibility
    # TODO: move this to an xarray.exceptions module?


def as_variable(obj, name=None) -> "Union[Variable, IndexVariable]":
    """Convert an object into a Variable.

    Parameters
    ----------
    obj : object
        Object to convert into a Variable.

        - If the object is already a Variable, return a shallow copy.
        - Otherwise, if the object has 'dims' and 'data' attributes, convert
          it into a new Variable.
        - If all else fails, attempt to convert the object into a Variable by
          unpacking it into the arguments for creating a new Variable.
    name : str, optional
        If provided:

        - `obj` can be a 1D array, which is assumed to label coordinate values
          along a dimension of this given name.
        - Variables with name matching one of their dimensions are converted
          into `IndexVariable` objects.

    Returns
    -------
    var : Variable
        The newly created variable.

    """
    from .dataarray import DataArray

    # TODO: consider extending this method to automatically handle Iris and
    if isinstance(obj, DataArray):
        # extract the primary Variable from DataArrays
        obj = obj.variable

    if isinstance(obj, Variable):
        obj = obj.copy(deep=False)
    elif isinstance(obj, tuple):
        if isinstance(obj[1], DataArray):
            raise TypeError(
                "Using a DataArray object to construct a variable is"
                " ambiguous, please extract the data using the .data property."
            )
        try:
            obj = Variable(*obj)
        except (TypeError, ValueError) as error:
            # use .format() instead of % because it handles tuples consistently
            raise error.__class__(
                "Could not convert tuple of form "
                "(dims, data[, attrs, encoding]): "
                "{} to Variable.".format(obj)
            )
    elif utils.is_scalar(obj):
        obj = Variable([], obj)
    elif isinstance(obj, (pd.Index, IndexVariable)) and obj.name is not None:
        obj = Variable(obj.name, obj)
    elif isinstance(obj, (set, dict)):
        raise TypeError("variable {!r} has invalid type {!r}".format(name, type(obj)))
    elif name is not None:
        data = as_compatible_data(obj)
        if data.ndim != 1:
            raise MissingDimensionsError(
                f"cannot set variable {name!r} with {data.ndim!r}-dimensional data "
                "without explicit dimension names. Pass a tuple of "
                "(dims, data) instead."
            )
        obj = Variable(name, data, fastpath=True)
    else:
        raise TypeError(
            "unable to convert object into a variable without an "
            f"explicit list of dimensions: {obj!r}"
        )

    if name is not None and name in obj.dims:
        # convert the Variable into an Index
        if obj.ndim != 1:
            raise MissingDimensionsError(
                f"{name!r} has more than 1-dimension and the same name as one of its "
                f"dimensions {obj.dims!r}. xarray disallows such variables because they "
                "conflict with the coordinates used to label dimensions."
            )
        obj = obj.to_index_variable()

    return obj


def _maybe_wrap_data(data):
    """
    Put pandas.Index and numpy.ndarray arguments in adapter objects to ensure
    they can be indexed properly.

    NumpyArrayAdapter, PandasIndexingAdapter and LazilyIndexedArray should
    all pass through unmodified.
    """
    if isinstance(data, pd.Index):
        return PandasIndexingAdapter(data)
    return data


def _possibly_convert_objects(values):
    """Convert arrays of datetime.datetime and datetime.timedelta objects into
    datetime64 and timedelta64, according to the pandas convention. Also used for
    validating that datetime64 and timedelta64 objects are within the valid date
    range for ns precision, as pandas will raise an error if they are not.
    """
    return np.asarray(pd.Series(values.ravel())).reshape(values.shape)


def as_compatible_data(data, fastpath=False):
    """Prepare and wrap data to put in a Variable.

    - If data does not have the necessary attributes, convert it to ndarray.
    - If data has dtype=datetime64, ensure that it has ns precision. If it's a
      pandas.Timestamp, convert it to datetime64.
    - If data is already a pandas or xarray object (other than an Index), just
      use the values.

    Finally, wrap it up with an adapter if necessary.
    """
    if fastpath and getattr(data, "ndim", 0) > 0:
        # can't use fastpath (yet) for scalars
        return _maybe_wrap_data(data)

    if isinstance(data, Variable):
        return data.data

    if isinstance(data, NON_NUMPY_SUPPORTED_ARRAY_TYPES):
        return _maybe_wrap_data(data)

    if isinstance(data, tuple):
        data = utils.to_0d_object_array(data)

    if isinstance(data, pd.Timestamp):
        # TODO: convert, handle datetime objects, too
        data = np.datetime64(data.value, "ns")

    if isinstance(data, timedelta):
        data = np.timedelta64(getattr(data, "value", data), "ns")

    # we don't want nested self-described arrays
    if isinstance(data, (pd.Series, pd.Index, pd.DataFrame)):
        data = data.values

    if isinstance(data, np.ma.MaskedArray):
        mask = np.ma.getmaskarray(data)
        if mask.any():
            dtype, fill_value = dtypes.maybe_promote(data.dtype)
            data = np.asarray(data, dtype=dtype)
            data[mask] = fill_value
        else:
            data = np.asarray(data)

    if not isinstance(data, np.ndarray) and hasattr(data, "__array_function__"):
        return data

    # validate whether the data is valid data types.
    data = np.asarray(data)

    if isinstance(data, np.ndarray) and data.dtype.kind in "OMm":
        data = _possibly_convert_objects(data)
    return _maybe_wrap_data(data)


def _as_array_or_item(data):
    """Return the given values as a numpy array, or as an individual item if
    it's a 0d datetime64 or timedelta64 array.

    Importantly, this function does not copy data if it is already an ndarray -
    otherwise, it will not be possible to update Variable values in place.

    This function mostly exists because 0-dimensional ndarrays with
    dtype=datetime64 are broken :(
    https://github.com/numpy/numpy/issues/4337
    https://github.com/numpy/numpy/issues/7619

    TODO: remove this (replace with np.asarray) once these issues are fixed
    """
    data = np.asarray(data)
    if data.ndim == 0:
        if data.dtype.kind == "M":
            data = np.datetime64(data, "ns")
        elif data.dtype.kind == "m":
            data = np.timedelta64(data, "ns")
    return data


class Variable(AbstractArray, NdimSizeLenMixin, VariableArithmetic):
    """A netcdf-like variable consisting of dimensions, data and attributes
    which describe a single Array. A single Variable object is not fully
    described outside the context of its parent Dataset (if you want such a
    fully described object, use a DataArray instead).

    The main functional difference between Variables and numpy arrays is that
    numerical operations on Variables implement array broadcasting by dimension
    name. For example, adding an Variable with dimensions `('time',)` to
    another Variable with dimensions `('space',)` results in a new Variable
    with dimensions `('time', 'space')`. Furthermore, numpy reduce operations
    like ``mean`` or ``sum`` are overwritten to take a "dimension" argument
    instead of an "axis".

    Variables are light-weight objects used as the building block for datasets.
    They are more primitive objects, so operations with them provide marginally
    higher performance than using DataArrays. However, manipulating data in the
    form of a Dataset or DataArray should almost always be preferred, because
    they can use more complete metadata in context of coordinate labels.
    """

    __slots__ = ("_dims", "_data", "_attrs", "_encoding")

    def __init__(self, dims, data, attrs=None, encoding=None, fastpath=False):
        """
        Parameters
        ----------
        dims : str or sequence of str
            Name(s) of the the data dimension(s). Must be either a string (only
            for 1D data) or a sequence of strings with length equal to the
            number of dimensions.
        data : array_like
            Data array which supports numpy-like data access.
        attrs : dict_like or None, optional
            Attributes to assign to the new variable. If None (default), an
            empty attribute dictionary is initialized.
        encoding : dict_like or None, optional
            Dictionary specifying how to encode this array's data into a
            serialized format like netCDF4. Currently used keys (for netCDF)
            include '_FillValue', 'scale_factor', 'add_offset' and 'dtype'.
            Well-behaved code to serialize a Variable should ignore
            unrecognized encoding items.
        """
        self._data = as_compatible_data(data, fastpath=fastpath)
        self._dims = self._parse_dimensions(dims)
        self._attrs = None
        self._encoding = None
        if attrs is not None:
            self.attrs = attrs
        if encoding is not None:
            self.encoding = encoding

    @property
    def dtype(self):
        return self._data.dtype

    @property
    def shape(self):
        return self._data.shape

    @property
    def nbytes(self):
        return self.size * self.dtype.itemsize

    @property
    def _in_memory(self):
        return isinstance(
            self._data, (np.ndarray, np.number, PandasIndexingAdapter)
        ) or (
            isinstance(self._data, indexing.MemoryCachedArray)
            and isinstance(self._data.array, indexing.NumpyIndexingAdapter)
        )

    @property
    def data(self):
        if is_duck_array(self._data):
            return self._data
        else:
            return self.values

    @data.setter
    def data(self, data):
        data = as_compatible_data(data)
        if data.shape != self.shape:
            raise ValueError(
                f"replacement data must match the Variable's shape. "
                f"replacement data has shape {data.shape}; Variable has shape {self.shape}"
            )
        self._data = data

    def astype(
        self: VariableType,
        dtype,
        *,
        order=None,
        casting=None,
        subok=None,
        copy=None,
        keep_attrs=True,
    ) -> VariableType:
        """
        Copy of the Variable object, with data cast to a specified type.

        Parameters
        ----------
        dtype : str or dtype
            Typecode or data-type to which the array is cast.
        order : {'C', 'F', 'A', 'K'}, optional
            Controls the memory layout order of the result. ‘C’ means C order,
            ‘F’ means Fortran order, ‘A’ means ‘F’ order if all the arrays are
            Fortran contiguous, ‘C’ order otherwise, and ‘K’ means as close to
            the order the array elements appear in memory as possible.
        casting : {'no', 'equiv', 'safe', 'same_kind', 'unsafe'}, optional
            Controls what kind of data casting may occur.

            * 'no' means the data types should not be cast at all.
            * 'equiv' means only byte-order changes are allowed.
            * 'safe' means only casts which can preserve values are allowed.
            * 'same_kind' means only safe casts or casts within a kind,
              like float64 to float32, are allowed.
            * 'unsafe' means any data conversions may be done.
        subok : bool, optional
            If True, then sub-classes will be passed-through, otherwise the
            returned array will be forced to be a base-class array.
        copy : bool, optional
            By default, astype always returns a newly allocated array. If this
            is set to False and the `dtype` requirement is satisfied, the input
            array is returned instead of a copy.
        keep_attrs : bool, optional
            By default, astype keeps attributes. Set to False to remove
            attributes in the returned object.

        Returns
        -------
        out : same as object
            New object with data cast to the specified type.

        Notes
        -----
        The ``order``, ``casting``, ``subok`` and ``copy`` arguments are only passed
        through to the ``astype`` method of the underlying array when a value
        different than ``None`` is supplied.
        Make sure to only supply these arguments if the underlying array class
        supports them.

        See Also
        --------
        numpy.ndarray.astype
        dask.array.Array.astype
        sparse.COO.astype
        """
        from .computation import apply_ufunc

        kwargs = dict(order=order, casting=casting, subok=subok, copy=copy)
        kwargs = {k: v for k, v in kwargs.items() if v is not None}

        return apply_ufunc(
            duck_array_ops.astype,
            self,
            dtype,
            kwargs=kwargs,
            keep_attrs=keep_attrs,
            dask="allowed",
        )

    def load(self, **kwargs):
        """Manually trigger loading of this variable's data from disk or a
        remote source into memory and return this variable.

        Normally, it should not be necessary to call this method in user code,
        because all xarray functions should either work on deferred data or
        load data automatically.

        Parameters
        ----------
        **kwargs : dict
            Additional keyword arguments passed on to ``dask.array.compute``.

        See Also
        --------
        dask.array.compute
        """
        if is_duck_dask_array(self._data):
            self._data = as_compatible_data(self._data.compute(**kwargs))
        elif not is_duck_array(self._data):
            self._data = np.asarray(self._data)
        return self

    def compute(self, **kwargs):
        """Manually trigger loading of this variable's data from disk or a
        remote source into memory and return a new variable. The original is
        left unaltered.

        Normally, it should not be necessary to call this method in user code,
        because all xarray functions should either work on deferred data or
        load data automatically.

        Parameters
        ----------
        **kwargs : dict
            Additional keyword arguments passed on to ``dask.array.compute``.

        See Also
        --------
        dask.array.compute
        """
        new = self.copy(deep=False)
        return new.load(**kwargs)

    def __dask_tokenize__(self):
        # Use v.data, instead of v._data, in order to cope with the wrappers
        # around NetCDF and the like
        from dask.base import normalize_token

        return normalize_token((type(self), self._dims, self.data, self._attrs))

    def __dask_graph__(self):
        if is_duck_dask_array(self._data):
            return self._data.__dask_graph__()
        else:
            return None

    def __dask_keys__(self):
        return self._data.__dask_keys__()

    def __dask_layers__(self):
        return self._data.__dask_layers__()

    @property
    def __dask_optimize__(self):
        return self._data.__dask_optimize__

    @property
    def __dask_scheduler__(self):
        return self._data.__dask_scheduler__

    def __dask_postcompute__(self):
        array_func, array_args = self._data.__dask_postcompute__()
        return self._dask_finalize, (array_func,) + array_args

    def __dask_postpersist__(self):
        array_func, array_args = self._data.__dask_postpersist__()
        return self._dask_finalize, (array_func,) + array_args

    def _dask_finalize(self, results, array_func, *args, **kwargs):
        data = array_func(results, *args, **kwargs)
        return Variable(self._dims, data, attrs=self._attrs, encoding=self._encoding)

    @property
    def values(self):
        """The variable's data as a numpy.ndarray"""
        return _as_array_or_item(self._data)

    @values.setter
    def values(self, values):
        self.data = values

    def to_base_variable(self):
        """Return this variable as a base xarray.Variable"""
        return Variable(
            self.dims, self._data, self._attrs, encoding=self._encoding, fastpath=True
        )

    to_variable = utils.alias(to_base_variable, "to_variable")

    def to_index_variable(self):
        """Return this variable as an xarray.IndexVariable"""
        return IndexVariable(
            self.dims, self._data, self._attrs, encoding=self._encoding, fastpath=True
        )

    to_coord = utils.alias(to_index_variable, "to_coord")

    def _to_xindex(self):
        # temporary function used internally as a replacement of to_index()
        # returns an xarray Index instance instead of a pd.Index instance
        index_var = self.to_index_variable()
        index = index_var.to_index()
        dim = index_var.dims[0]

        if isinstance(index, pd.MultiIndex):
            return PandasMultiIndex(index, dim)
        else:
            return PandasIndex(index, dim)

    def to_index(self):
        """Convert this variable to a pandas.Index"""
        return self.to_index_variable().to_index()

    def to_dict(self, data=True):
        """Dictionary representation of variable."""
        item = {"dims": self.dims, "attrs": decode_numpy_dict_values(self.attrs)}
        if data:
            item["data"] = ensure_us_time_resolution(self.values).tolist()
        else:
            item.update({"dtype": str(self.dtype), "shape": self.shape})
        return item

    @property
    def dims(self):
        """Tuple of dimension names with which this variable is associated."""
        return self._dims

    @dims.setter
    def dims(self, value):
        self._dims = self._parse_dimensions(value)

    def _parse_dimensions(self, dims):
        if isinstance(dims, str):
            dims = (dims,)
        dims = tuple(dims)
        if len(dims) != self.ndim:
            raise ValueError(
                f"dimensions {dims} must have the same length as the "
                f"number of data dimensions, ndim={self.ndim}"
            )
        return dims

    def _item_key_to_tuple(self, key):
        if utils.is_dict_like(key):
            return tuple(key.get(dim, slice(None)) for dim in self.dims)
        else:
            return key

    def _broadcast_indexes(self, key):
        """Prepare an indexing key for an indexing operation.

        Parameters
        ----------
        key : int, slice, array-like, dict or tuple of integer, slice and array-like
            Any valid input for indexing.

        Returns
        -------
        dims : tuple
            Dimension of the resultant variable.
        indexers : IndexingTuple subclass
            Tuple of integer, array-like, or slices to use when indexing
            self._data. The type of this argument indicates the type of
            indexing to perform, either basic, outer or vectorized.
        new_order : Optional[Sequence[int]]
            Optional reordering to do on the result of indexing. If not None,
            the first len(new_order) indexing should be moved to these
            positions.
        """
        key = self._item_key_to_tuple(key)  # key is a tuple
        # key is a tuple of full size
        key = indexing.expanded_indexer(key, self.ndim)
        # Convert a scalar Variable to an integer
        key = tuple(
            k.data.item() if isinstance(k, Variable) and k.ndim == 0 else k for k in key
        )
        # Convert a 0d-array to an integer
        key = tuple(
            k.item() if isinstance(k, np.ndarray) and k.ndim == 0 else k for k in key
        )

        if all(isinstance(k, BASIC_INDEXING_TYPES) for k in key):
            return self._broadcast_indexes_basic(key)

        self._validate_indexers(key)
        # Detect it can be mapped as an outer indexer
        # If all key is unlabeled, or
        # key can be mapped as an OuterIndexer.
        if all(not isinstance(k, Variable) for k in key):
            return self._broadcast_indexes_outer(key)

        # If all key is 1-dimensional and there are no duplicate labels,
        # key can be mapped as an OuterIndexer.
        dims = []
        for k, d in zip(key, self.dims):
            if isinstance(k, Variable):
                if len(k.dims) > 1:
                    return self._broadcast_indexes_vectorized(key)
                dims.append(k.dims[0])
            elif not isinstance(k, integer_types):
                dims.append(d)
        if len(set(dims)) == len(dims):
            return self._broadcast_indexes_outer(key)

        return self._broadcast_indexes_vectorized(key)

    def _broadcast_indexes_basic(self, key):
        dims = tuple(
            dim for k, dim in zip(key, self.dims) if not isinstance(k, integer_types)
        )
        return dims, BasicIndexer(key), None

    def _validate_indexers(self, key):
        """Make sanity checks"""
        for dim, k in zip(self.dims, key):
            if not isinstance(k, BASIC_INDEXING_TYPES):
                if not isinstance(k, Variable):
                    k = np.asarray(k)
                    if k.ndim > 1:
                        raise IndexError(
                            "Unlabeled multi-dimensional array cannot be "
                            "used for indexing: {}".format(k)
                        )
                if k.dtype.kind == "b":
                    if self.shape[self.get_axis_num(dim)] != len(k):
                        raise IndexError(
                            "Boolean array size {:d} is used to index array "
                            "with shape {:s}.".format(len(k), str(self.shape))
                        )
                    if k.ndim > 1:
                        raise IndexError(
                            "{}-dimensional boolean indexing is "
                            "not supported. ".format(k.ndim)
                        )
                    if getattr(k, "dims", (dim,)) != (dim,):
                        raise IndexError(
                            "Boolean indexer should be unlabeled or on the "
                            "same dimension to the indexed array. Indexer is "
                            "on {:s} but the target dimension is {:s}.".format(
                                str(k.dims), dim
                            )
                        )

    def _broadcast_indexes_outer(self, key):
        dims = tuple(
            k.dims[0] if isinstance(k, Variable) else dim
            for k, dim in zip(key, self.dims)
            if not isinstance(k, integer_types)
        )

        new_key = []
        for k in key:
            if isinstance(k, Variable):
                k = k.data
            if not isinstance(k, BASIC_INDEXING_TYPES):
                k = np.asarray(k)
                if k.size == 0:
                    # Slice by empty list; numpy could not infer the dtype
                    k = k.astype(int)
                elif k.dtype.kind == "b":
                    (k,) = np.nonzero(k)
            new_key.append(k)

        return dims, OuterIndexer(tuple(new_key)), None

    def _nonzero(self):
        """Equivalent numpy's nonzero but returns a tuple of Varibles."""
        # TODO we should replace dask's native nonzero
        # after https://github.com/dask/dask/issues/1076 is implemented.
        nonzeros = np.nonzero(self.data)
        return tuple(Variable((dim), nz) for nz, dim in zip(nonzeros, self.dims))

    def _broadcast_indexes_vectorized(self, key):
        variables = []
        out_dims_set = OrderedSet()
        for dim, value in zip(self.dims, key):
            if isinstance(value, slice):
                out_dims_set.add(dim)
            else:
                variable = (
                    value
                    if isinstance(value, Variable)
                    else as_variable(value, name=dim)
                )
                if variable.dtype.kind == "b":  # boolean indexing case
                    (variable,) = variable._nonzero()

                variables.append(variable)
                out_dims_set.update(variable.dims)

        variable_dims = set()
        for variable in variables:
            variable_dims.update(variable.dims)

        slices = []
        for i, (dim, value) in enumerate(zip(self.dims, key)):
            if isinstance(value, slice):
                if dim in variable_dims:
                    # We only convert slice objects to variables if they share
                    # a dimension with at least one other variable. Otherwise,
                    # we can equivalently leave them as slices aknd transpose
                    # the result. This is significantly faster/more efficient
                    # for most array backends.
                    values = np.arange(*value.indices(self.sizes[dim]))
                    variables.insert(i - len(slices), Variable((dim,), values))
                else:
                    slices.append((i, value))

        try:
            variables = _broadcast_compat_variables(*variables)
        except ValueError:
            raise IndexError(f"Dimensions of indexers mismatch: {key}")

        out_key = [variable.data for variable in variables]
        out_dims = tuple(out_dims_set)
        slice_positions = set()
        for i, value in slices:
            out_key.insert(i, value)
            new_position = out_dims.index(self.dims[i])
            slice_positions.add(new_position)

        if slice_positions:
            new_order = [i for i in range(len(out_dims)) if i not in slice_positions]
        else:
            new_order = None

        return out_dims, VectorizedIndexer(tuple(out_key)), new_order

    def __getitem__(self: VariableType, key) -> VariableType:
        """Return a new Variable object whose contents are consistent with
        getting the provided key from the underlying data.

        NB. __getitem__ and __setitem__ implement xarray-style indexing,
        where if keys are unlabeled arrays, we index the array orthogonally
        with them. If keys are labeled array (such as Variables), they are
        broadcasted with our usual scheme and then the array is indexed with
        the broadcasted key, like numpy's fancy indexing.

        If you really want to do indexing like `x[x > 0]`, manipulate the numpy
        array `x.values` directly.
        """
        dims, indexer, new_order = self._broadcast_indexes(key)
        data = as_indexable(self._data)[indexer]
        if new_order:
            data = np.moveaxis(data, range(len(new_order)), new_order)
        return self._finalize_indexing_result(dims, data)

    def _finalize_indexing_result(self: VariableType, dims, data) -> VariableType:
        """Used by IndexVariable to return IndexVariable objects when possible."""
        return self._replace(dims=dims, data=data)

    def _getitem_with_mask(self, key, fill_value=dtypes.NA):
        """Index this Variable with -1 remapped to fill_value."""
        # TODO(shoyer): expose this method in public API somewhere (isel?) and
        # use it for reindex.
        # TODO(shoyer): add a sanity check that all other integers are
        # non-negative
        # TODO(shoyer): add an optimization, remapping -1 to an adjacent value
        # that is actually indexed rather than mapping it to the last value
        # along each axis.

        if fill_value is dtypes.NA:
            fill_value = dtypes.get_fill_value(self.dtype)

        dims, indexer, new_order = self._broadcast_indexes(key)

        if self.size:
            if is_duck_dask_array(self._data):
                # dask's indexing is faster this way; also vindex does not
                # support negative indices yet:
                # https://github.com/dask/dask/pull/2967
                actual_indexer = indexing.posify_mask_indexer(indexer)
            else:
                actual_indexer = indexer

            data = as_indexable(self._data)[actual_indexer]
            mask = indexing.create_mask(indexer, self.shape, data)
            # we need to invert the mask in order to pass data first. This helps
            # pint to choose the correct unit
            # TODO: revert after https://github.com/hgrecco/pint/issues/1019 is fixed
            data = duck_array_ops.where(np.logical_not(mask), data, fill_value)
        else:
            # array cannot be indexed along dimensions of size 0, so just
            # build the mask directly instead.
            mask = indexing.create_mask(indexer, self.shape)
            data = np.broadcast_to(fill_value, getattr(mask, "shape", ()))

        if new_order:
            data = duck_array_ops.moveaxis(data, range(len(new_order)), new_order)
        return self._finalize_indexing_result(dims, data)

    def __setitem__(self, key, value):
        """__setitem__ is overloaded to access the underlying numpy values with
        orthogonal indexing.

        See __getitem__ for more details.
        """
        dims, index_tuple, new_order = self._broadcast_indexes(key)

        if not isinstance(value, Variable):
            value = as_compatible_data(value)
            if value.ndim > len(dims):
                raise ValueError(
                    f"shape mismatch: value array of shape {value.shape} could not be "
                    f"broadcast to indexing result with {len(dims)} dimensions"
                )
            if value.ndim == 0:
                value = Variable((), value)
            else:
                value = Variable(dims[-value.ndim :], value)
        # broadcast to become assignable
        value = value.set_dims(dims).data

        if new_order:
            value = duck_array_ops.asarray(value)
            value = value[(len(dims) - value.ndim) * (np.newaxis,) + (Ellipsis,)]
            value = np.moveaxis(value, new_order, range(len(new_order)))

        indexable = as_indexable(self._data)
        indexable[index_tuple] = value

    @property
    def attrs(self) -> Dict[Hashable, Any]:
        """Dictionary of local attributes on this variable."""
        if self._attrs is None:
            self._attrs = {}
        return self._attrs

    @attrs.setter
<<<<<<< HEAD
    def attrs(self, value: Mapping[Hashable, Any]) -> None:
        self._attrs = maybe_coerce_to_dict(value)
=======
    def attrs(self, value: Mapping[Any, Any]) -> None:
        self._attrs = dict(value)
>>>>>>> e26aec95

    @property
    def encoding(self):
        """Dictionary of encodings on this variable."""
        if self._encoding is None:
            self._encoding = {}
        return self._encoding

    @encoding.setter
    def encoding(self, value):
        try:
            self._encoding = dict(value)
        except ValueError:
            raise ValueError("encoding must be castable to a dictionary")

    def copy(self, deep=True, data=None):
        """Returns a copy of this object.

        If `deep=True`, the data array is loaded into memory and copied onto
        the new object. Dimensions, attributes and encodings are always copied.

        Use `data` to create a new object with the same structure as
        original but entirely new data.

        Parameters
        ----------
        deep : bool, optional
            Whether the data array is loaded into memory and copied onto
            the new object. Default is True.
        data : array_like, optional
            Data to use in the new object. Must have same shape as original.
            When `data` is used, `deep` is ignored.

        Returns
        -------
        object : Variable
            New object with dimensions, attributes, encodings, and optionally
            data copied from original.

        Examples
        --------
        Shallow copy versus deep copy

        >>> var = xr.Variable(data=[1, 2, 3], dims="x")
        >>> var.copy()
        <xarray.Variable (x: 3)>
        array([1, 2, 3])
        >>> var_0 = var.copy(deep=False)
        >>> var_0[0] = 7
        >>> var_0
        <xarray.Variable (x: 3)>
        array([7, 2, 3])
        >>> var
        <xarray.Variable (x: 3)>
        array([7, 2, 3])

        Changing the data using the ``data`` argument maintains the
        structure of the original object, but with the new data. Original
        object is unaffected.

        >>> var.copy(data=[0.1, 0.2, 0.3])
        <xarray.Variable (x: 3)>
        array([0.1, 0.2, 0.3])
        >>> var
        <xarray.Variable (x: 3)>
        array([7, 2, 3])

        See Also
        --------
        pandas.DataFrame.copy
        """
        if data is None:
            data = self._data

            if isinstance(data, indexing.MemoryCachedArray):
                # don't share caching between copies
                data = indexing.MemoryCachedArray(data.array)

            if deep:
                data = copy.deepcopy(data)

        else:
            data = as_compatible_data(data)
            if self.shape != data.shape:
                raise ValueError(
                    "Data shape {} must match shape of object {}".format(
                        data.shape, self.shape
                    )
                )

        # note:
        # dims is already an immutable tuple
        # attributes and encoding will be copied when the new Array is created
        return self._replace(data=data)

    def _replace(
        self: VariableType,
        dims=_default,
        data=_default,
        attrs=_default,
        encoding=_default,
    ) -> VariableType:
        if dims is _default:
            dims = copy.copy(self._dims)
        if data is _default:
            data = copy.copy(self.data)
        if attrs is _default:
            attrs = copy.copy(self._attrs)
        if encoding is _default:
            encoding = copy.copy(self._encoding)
        return type(self)(dims, data, attrs, encoding, fastpath=True)

    def __copy__(self):
        return self.copy(deep=False)

    def __deepcopy__(self, memo=None):
        # memo does nothing but is required for compatibility with
        # copy.deepcopy
        return self.copy(deep=True)

    # mutable objects should not be hashable
    # https://github.com/python/mypy/issues/4266
    __hash__ = None  # type: ignore[assignment]

    @property
    def chunks(self):
        """Block dimensions for this array's data or None if it's not a dask
        array.
        """
        return getattr(self._data, "chunks", None)

    _array_counter = itertools.count()

    def chunk(self, chunks={}, name=None, lock=False):
        """Coerce this array's data into a dask arrays with the given chunks.

        If this variable is a non-dask array, it will be converted to dask
        array. If it's a dask array, it will be rechunked to the given chunk
        sizes.

        If neither chunks is not provided for one or more dimensions, chunk
        sizes along that dimension will not be updated; non-dask arrays will be
        converted into dask arrays with a single block.

        Parameters
        ----------
        chunks : int, tuple or dict, optional
            Chunk sizes along each dimension, e.g., ``5``, ``(5, 5)`` or
            ``{'x': 5, 'y': 5}``.
        name : str, optional
            Used to generate the name for this array in the internal dask
            graph. Does not need not be unique.
        lock : optional
            Passed on to :py:func:`dask.array.from_array`, if the array is not
            already as dask array.

        Returns
        -------
        chunked : xarray.Variable
        """
        import dask.array as da

        if chunks is None:
            warnings.warn(
                "None value for 'chunks' is deprecated. "
                "It will raise an error in the future. Use instead '{}'",
                category=FutureWarning,
            )
            chunks = {}

        if utils.is_dict_like(chunks):
            chunks = {self.get_axis_num(dim): chunk for dim, chunk in chunks.items()}

        data = self._data
        if is_duck_dask_array(data):
            data = data.rechunk(chunks)
        else:
            if isinstance(data, indexing.ExplicitlyIndexed):
                # Unambiguously handle array storage backends (like NetCDF4 and h5py)
                # that can't handle general array indexing. For example, in netCDF4 you
                # can do "outer" indexing along two dimensions independent, which works
                # differently from how NumPy handles it.
                # da.from_array works by using lazy indexing with a tuple of slices.
                # Using OuterIndexer is a pragmatic choice: dask does not yet handle
                # different indexing types in an explicit way:
                # https://github.com/dask/dask/issues/2883
                data = indexing.ImplicitToExplicitIndexingAdapter(
                    data, indexing.OuterIndexer
                )

                # All of our lazily loaded backend array classes should use NumPy
                # array operations.
                kwargs = {"meta": np.ndarray}
            else:
                kwargs = {}

            if utils.is_dict_like(chunks):
                chunks = tuple(chunks.get(n, s) for n, s in enumerate(self.shape))

            data = da.from_array(data, chunks, name=name, lock=lock, **kwargs)

        return self._replace(data=data)

    def to_numpy(self) -> np.ndarray:
        """Coerces wrapped data to numpy and returns a numpy.ndarray"""
        # TODO an entrypoint so array libraries can choose coercion method?
        data = self.data

        # TODO first attempt to call .to_numpy() once some libraries implement it
        if isinstance(data, dask_array_type):
            data = data.compute()
        if isinstance(data, cupy_array_type):
            data = data.get()
        # pint has to be imported dynamically as pint imports xarray
        pint_array_type = DuckArrayModule("pint").type
        if isinstance(data, pint_array_type):
            data = data.magnitude
        if isinstance(data, sparse_array_type):
            data = data.todense()
        data = np.asarray(data)

        return data

    def as_numpy(self: VariableType) -> VariableType:
        """Coerces wrapped data into a numpy array, returning a Variable."""
        return self._replace(data=self.to_numpy())

    def _as_sparse(self, sparse_format=_default, fill_value=dtypes.NA):
        """
        use sparse-array as backend.
        """
        import sparse

        # TODO: what to do if dask-backended?
        if fill_value is dtypes.NA:
            dtype, fill_value = dtypes.maybe_promote(self.dtype)
        else:
            dtype = dtypes.result_type(self.dtype, fill_value)

        if sparse_format is _default:
            sparse_format = "coo"
        try:
            as_sparse = getattr(sparse, f"as_{sparse_format.lower()}")
        except AttributeError:
            raise ValueError(f"{sparse_format} is not a valid sparse format")

        data = as_sparse(self.data.astype(dtype), fill_value=fill_value)
        return self._replace(data=data)

    def _to_dense(self):
        """
        Change backend from sparse to np.array
        """
        if hasattr(self._data, "todense"):
            return self._replace(data=self._data.todense())
        return self.copy(deep=False)

    def isel(
        self: VariableType,
        indexers: Mapping[Any, Any] = None,
        missing_dims: str = "raise",
        **indexers_kwargs: Any,
    ) -> VariableType:
        """Return a new array indexed along the specified dimension(s).

        Parameters
        ----------
        **indexers : {dim: indexer, ...}
            Keyword arguments with names matching dimensions and values given
            by integers, slice objects or arrays.
        missing_dims : {"raise", "warn", "ignore"}, default: "raise"
            What to do if dimensions that should be selected from are not present in the
            DataArray:
            - "raise": raise an exception
            - "warning": raise a warning, and ignore the missing dimensions
            - "ignore": ignore the missing dimensions

        Returns
        -------
        obj : Array object
            A new Array with the selected data and dimensions. In general,
            the new variable's data will be a view of this variable's data,
            unless numpy fancy indexing was triggered by using an array
            indexer, in which case the data will be a copy.
        """
        indexers = either_dict_or_kwargs(indexers, indexers_kwargs, "isel")

        indexers = drop_dims_from_indexers(indexers, self.dims, missing_dims)

        key = tuple(indexers.get(dim, slice(None)) for dim in self.dims)
        return self[key]

    def squeeze(self, dim=None):
        """Return a new object with squeezed data.

        Parameters
        ----------
        dim : None or str or tuple of str, optional
            Selects a subset of the length one dimensions. If a dimension is
            selected with length greater than one, an error is raised. If
            None, all length one dimensions are squeezed.

        Returns
        -------
        squeezed : same type as caller
            This object, but with with all or a subset of the dimensions of
            length 1 removed.

        See Also
        --------
        numpy.squeeze
        """
        dims = common.get_squeeze_dims(self, dim)
        return self.isel({d: 0 for d in dims})

    def _shift_one_dim(self, dim, count, fill_value=dtypes.NA):
        axis = self.get_axis_num(dim)

        if count > 0:
            keep = slice(None, -count)
        elif count < 0:
            keep = slice(-count, None)
        else:
            keep = slice(None)

        trimmed_data = self[(slice(None),) * axis + (keep,)].data

        if fill_value is dtypes.NA:
            dtype, fill_value = dtypes.maybe_promote(self.dtype)
        else:
            dtype = self.dtype

        width = min(abs(count), self.shape[axis])
        dim_pad = (width, 0) if count >= 0 else (0, width)
        pads = [(0, 0) if d != dim else dim_pad for d in self.dims]

        data = duck_array_ops.pad(
            trimmed_data.astype(dtype),
            pads,
            mode="constant",
            constant_values=fill_value,
        )

        if is_duck_dask_array(data):
            # chunked data should come out with the same chunks; this makes
            # it feasible to combine shifted and unshifted data
            # TODO: remove this once dask.array automatically aligns chunks
            data = data.rechunk(self.data.chunks)

        return self._replace(data=data)

    def shift(self, shifts=None, fill_value=dtypes.NA, **shifts_kwargs):
        """
        Return a new Variable with shifted data.

        Parameters
        ----------
        shifts : mapping of the form {dim: offset}
            Integer offset to shift along each of the given dimensions.
            Positive offsets shift to the right; negative offsets shift to the
            left.
        fill_value : scalar, optional
            Value to use for newly missing values
        **shifts_kwargs
            The keyword arguments form of ``shifts``.
            One of shifts or shifts_kwargs must be provided.

        Returns
        -------
        shifted : Variable
            Variable with the same dimensions and attributes but shifted data.
        """
        shifts = either_dict_or_kwargs(shifts, shifts_kwargs, "shift")
        result = self
        for dim, count in shifts.items():
            result = result._shift_one_dim(dim, count, fill_value=fill_value)
        return result

    def _pad_options_dim_to_index(
        self,
        pad_option: Mapping[Hashable, Union[int, Tuple[int, int]]],
        fill_with_shape=False,
    ):
        if fill_with_shape:
            return [
                (n, n) if d not in pad_option else pad_option[d]
                for d, n in zip(self.dims, self.data.shape)
            ]
        return [(0, 0) if d not in pad_option else pad_option[d] for d in self.dims]

    def pad(
        self,
        pad_width: Mapping[Hashable, Union[int, Tuple[int, int]]] = None,
        mode: str = "constant",
        stat_length: Union[
            int, Tuple[int, int], Mapping[Hashable, Tuple[int, int]]
        ] = None,
        constant_values: Union[
            int, Tuple[int, int], Mapping[Hashable, Tuple[int, int]]
        ] = None,
        end_values: Union[
            int, Tuple[int, int], Mapping[Hashable, Tuple[int, int]]
        ] = None,
        reflect_type: str = None,
        **pad_width_kwargs: Any,
    ):
        """
        Return a new Variable with padded data.

        Parameters
        ----------
        pad_width : mapping of hashable to tuple of int
            Mapping with the form of {dim: (pad_before, pad_after)}
            describing the number of values padded along each dimension.
            {dim: pad} is a shortcut for pad_before = pad_after = pad
        mode : str, default: "constant"
            See numpy / Dask docs
        stat_length : int, tuple or mapping of hashable to tuple
            Used in 'maximum', 'mean', 'median', and 'minimum'.  Number of
            values at edge of each axis used to calculate the statistic value.
        constant_values : scalar, tuple or mapping of hashable to tuple
            Used in 'constant'.  The values to set the padded values for each
            axis.
        end_values : scalar, tuple or mapping of hashable to tuple
            Used in 'linear_ramp'.  The values used for the ending value of the
            linear_ramp and that will form the edge of the padded array.
        reflect_type : {"even", "odd"}, optional
            Used in "reflect", and "symmetric".  The "even" style is the
            default with an unaltered reflection around the edge value.  For
            the "odd" style, the extended part of the array is created by
            subtracting the reflected values from two times the edge value.
        **pad_width_kwargs
            One of pad_width or pad_width_kwargs must be provided.

        Returns
        -------
        padded : Variable
            Variable with the same dimensions and attributes but padded data.
        """
        pad_width = either_dict_or_kwargs(pad_width, pad_width_kwargs, "pad")

        # change default behaviour of pad with mode constant
        if mode == "constant" and (
            constant_values is None or constant_values is dtypes.NA
        ):
            dtype, constant_values = dtypes.maybe_promote(self.dtype)
        else:
            dtype = self.dtype

        # create pad_options_kwargs, numpy requires only relevant kwargs to be nonempty
        if isinstance(stat_length, dict):
            stat_length = self._pad_options_dim_to_index(
                stat_length, fill_with_shape=True
            )
        if isinstance(constant_values, dict):
            constant_values = self._pad_options_dim_to_index(constant_values)
        if isinstance(end_values, dict):
            end_values = self._pad_options_dim_to_index(end_values)

        # workaround for bug in Dask's default value of stat_length https://github.com/dask/dask/issues/5303
        if stat_length is None and mode in ["maximum", "mean", "median", "minimum"]:
            stat_length = [(n, n) for n in self.data.shape]  # type: ignore[assignment]

        # change integer values to a tuple of two of those values and change pad_width to index
        for k, v in pad_width.items():
            if isinstance(v, numbers.Number):
                pad_width[k] = (v, v)
        pad_width_by_index = self._pad_options_dim_to_index(pad_width)

        # create pad_options_kwargs, numpy/dask requires only relevant kwargs to be nonempty
        pad_option_kwargs = {}
        if stat_length is not None:
            pad_option_kwargs["stat_length"] = stat_length
        if constant_values is not None:
            pad_option_kwargs["constant_values"] = constant_values
        if end_values is not None:
            pad_option_kwargs["end_values"] = end_values
        if reflect_type is not None:
            pad_option_kwargs["reflect_type"] = reflect_type  # type: ignore[assignment]

        array = duck_array_ops.pad(
            self.data.astype(dtype, copy=False),
            pad_width_by_index,
            mode=mode,
            **pad_option_kwargs,
        )

        return type(self)(self.dims, array)

    def _roll_one_dim(self, dim, count):
        axis = self.get_axis_num(dim)

        count %= self.shape[axis]
        if count != 0:
            indices = [slice(-count, None), slice(None, -count)]
        else:
            indices = [slice(None)]

        arrays = [self[(slice(None),) * axis + (idx,)].data for idx in indices]

        data = duck_array_ops.concatenate(arrays, axis)

        if is_duck_dask_array(data):
            # chunked data should come out with the same chunks; this makes
            # it feasible to combine shifted and unshifted data
            # TODO: remove this once dask.array automatically aligns chunks
            data = data.rechunk(self.data.chunks)

        return self._replace(data=data)

    def roll(self, shifts=None, **shifts_kwargs):
        """
        Return a new Variable with rolld data.

        Parameters
        ----------
        shifts : mapping of hashable to int
            Integer offset to roll along each of the given dimensions.
            Positive offsets roll to the right; negative offsets roll to the
            left.
        **shifts_kwargs
            The keyword arguments form of ``shifts``.
            One of shifts or shifts_kwargs must be provided.

        Returns
        -------
        shifted : Variable
            Variable with the same dimensions and attributes but rolled data.
        """
        shifts = either_dict_or_kwargs(shifts, shifts_kwargs, "roll")

        result = self
        for dim, count in shifts.items():
            result = result._roll_one_dim(dim, count)
        return result

    def transpose(
        self,
        *dims,
        missing_dims: str = "raise",
    ) -> "Variable":
        """Return a new Variable object with transposed dimensions.

        Parameters
        ----------
        *dims : str, optional
            By default, reverse the dimensions. Otherwise, reorder the
            dimensions to this order.
        missing_dims : {"raise", "warn", "ignore"}, default: "raise"
            What to do if dimensions that should be selected from are not present in the
            Variable:
            - "raise": raise an exception
            - "warn": raise a warning, and ignore the missing dimensions
            - "ignore": ignore the missing dimensions

        Returns
        -------
        transposed : Variable
            The returned object has transposed data and dimensions with the
            same attributes as the original.

        Notes
        -----
        This operation returns a view of this variable's data. It is
        lazy for dask-backed Variables but not for numpy-backed Variables.

        See Also
        --------
        numpy.transpose
        """
        if len(dims) == 0:
            dims = self.dims[::-1]
        else:
            dims = tuple(infix_dims(dims, self.dims, missing_dims))

        if len(dims) < 2 or dims == self.dims:
            # no need to transpose if only one dimension
            # or dims are in same order
            return self.copy(deep=False)

        axes = self.get_axis_num(dims)
        data = as_indexable(self._data).transpose(axes)
        return self._replace(dims=dims, data=data)

    @property
    def T(self) -> "Variable":
        return self.transpose()

    def set_dims(self, dims, shape=None):
        """Return a new variable with given set of dimensions.
        This method might be used to attach new dimension(s) to variable.

        When possible, this operation does not copy this variable's data.

        Parameters
        ----------
        dims : str or sequence of str or dict
            Dimensions to include on the new variable. If a dict, values are
            used to provide the sizes of new dimensions; otherwise, new
            dimensions are inserted with length 1.

        Returns
        -------
        Variable
        """
        if isinstance(dims, str):
            dims = [dims]

        if shape is None and utils.is_dict_like(dims):
            shape = dims.values()

        missing_dims = set(self.dims) - set(dims)
        if missing_dims:
            raise ValueError(
                f"new dimensions {dims!r} must be a superset of "
                f"existing dimensions {self.dims!r}"
            )

        self_dims = set(self.dims)
        expanded_dims = tuple(d for d in dims if d not in self_dims) + self.dims

        if self.dims == expanded_dims:
            # don't use broadcast_to unless necessary so the result remains
            # writeable if possible
            expanded_data = self.data
        elif shape is not None:
            dims_map = dict(zip(dims, shape))
            tmp_shape = tuple(dims_map[d] for d in expanded_dims)
            expanded_data = duck_array_ops.broadcast_to(self.data, tmp_shape)
        else:
            expanded_data = self.data[(None,) * (len(expanded_dims) - self.ndim)]

        expanded_var = Variable(
            expanded_dims, expanded_data, self._attrs, self._encoding, fastpath=True
        )
        return expanded_var.transpose(*dims)

    def _stack_once(self, dims: List[Hashable], new_dim: Hashable):
        if not set(dims) <= set(self.dims):
            raise ValueError(f"invalid existing dimensions: {dims}")

        if new_dim in self.dims:
            raise ValueError(
                "cannot create a new dimension with the same "
                "name as an existing dimension"
            )

        if len(dims) == 0:
            # don't stack
            return self.copy(deep=False)

        other_dims = [d for d in self.dims if d not in dims]
        dim_order = other_dims + list(dims)
        reordered = self.transpose(*dim_order)

        new_shape = reordered.shape[: len(other_dims)] + (-1,)
        new_data = reordered.data.reshape(new_shape)
        new_dims = reordered.dims[: len(other_dims)] + (new_dim,)

        return Variable(new_dims, new_data, self._attrs, self._encoding, fastpath=True)

    def stack(self, dimensions=None, **dimensions_kwargs):
        """
        Stack any number of existing dimensions into a single new dimension.

        New dimensions will be added at the end, and the order of the data
        along each new dimension will be in contiguous (C) order.

        Parameters
        ----------
        dimensions : mapping of hashable to tuple of hashable
            Mapping of form new_name=(dim1, dim2, ...) describing the
            names of new dimensions, and the existing dimensions that
            they replace.
        **dimensions_kwargs
            The keyword arguments form of ``dimensions``.
            One of dimensions or dimensions_kwargs must be provided.

        Returns
        -------
        stacked : Variable
            Variable with the same attributes but stacked data.

        See Also
        --------
        Variable.unstack
        """
        dimensions = either_dict_or_kwargs(dimensions, dimensions_kwargs, "stack")
        result = self
        for new_dim, dims in dimensions.items():
            result = result._stack_once(dims, new_dim)
        return result

    def _unstack_once_full(
        self, dims: Mapping[Any, int], old_dim: Hashable
    ) -> "Variable":
        """
        Unstacks the variable without needing an index.

        Unlike `_unstack_once`, this function requires the existing dimension to
        contain the full product of the new dimensions.
        """
        new_dim_names = tuple(dims.keys())
        new_dim_sizes = tuple(dims.values())

        if old_dim not in self.dims:
            raise ValueError(f"invalid existing dimension: {old_dim}")

        if set(new_dim_names).intersection(self.dims):
            raise ValueError(
                "cannot create a new dimension with the same "
                "name as an existing dimension"
            )

        if np.prod(new_dim_sizes) != self.sizes[old_dim]:
            raise ValueError(
                "the product of the new dimension sizes must "
                "equal the size of the old dimension"
            )

        other_dims = [d for d in self.dims if d != old_dim]
        dim_order = other_dims + [old_dim]
        reordered = self.transpose(*dim_order)

        new_shape = reordered.shape[: len(other_dims)] + new_dim_sizes
        new_data = reordered.data.reshape(new_shape)
        new_dims = reordered.dims[: len(other_dims)] + new_dim_names

        return Variable(new_dims, new_data, self._attrs, self._encoding, fastpath=True)

    def _unstack_once(
        self,
        index: pd.MultiIndex,
        dim: Hashable,
        fill_value=dtypes.NA,
    ) -> "Variable":
        """
        Unstacks this variable given an index to unstack and the name of the
        dimension to which the index refers.
        """

        reordered = self.transpose(..., dim)

        new_dim_sizes = [lev.size for lev in index.levels]
        new_dim_names = index.names
        indexer = index.codes

        # Potentially we could replace `len(other_dims)` with just `-1`
        other_dims = [d for d in self.dims if d != dim]
        new_shape = tuple(list(reordered.shape[: len(other_dims)]) + new_dim_sizes)
        new_dims = reordered.dims[: len(other_dims)] + new_dim_names

        if fill_value is dtypes.NA:
            is_missing_values = np.prod(new_shape) > np.prod(self.shape)
            if is_missing_values:
                dtype, fill_value = dtypes.maybe_promote(self.dtype)
            else:
                dtype = self.dtype
                fill_value = dtypes.get_fill_value(dtype)
        else:
            dtype = self.dtype

        data = np.full_like(
            self.data,
            fill_value=fill_value,
            shape=new_shape,
            dtype=dtype,
        )

        # Indexer is a list of lists of locations. Each list is the locations
        # on the new dimension. This is robust to the data being sparse; in that
        # case the destinations will be NaN / zero.
        # sparse doesn't support item assigment,
        # https://github.com/pydata/sparse/issues/114
        data[(..., *indexer)] = reordered

        return self._replace(dims=new_dims, data=data)

    def unstack(self, dimensions=None, **dimensions_kwargs):
        """
        Unstack an existing dimension into multiple new dimensions.

        New dimensions will be added at the end, and the order of the data
        along each new dimension will be in contiguous (C) order.

        Note that unlike ``DataArray.unstack`` and ``Dataset.unstack``, this
        method requires the existing dimension to contain the full product of
        the new dimensions.

        Parameters
        ----------
        dimensions : mapping of hashable to mapping of hashable to int
            Mapping of the form old_dim={dim1: size1, ...} describing the
            names of existing dimensions, and the new dimensions and sizes
            that they map to.
        **dimensions_kwargs
            The keyword arguments form of ``dimensions``.
            One of dimensions or dimensions_kwargs must be provided.

        Returns
        -------
        unstacked : Variable
            Variable with the same attributes but unstacked data.

        See Also
        --------
        Variable.stack
        DataArray.unstack
        Dataset.unstack
        """
        dimensions = either_dict_or_kwargs(dimensions, dimensions_kwargs, "unstack")
        result = self
        for old_dim, dims in dimensions.items():
            result = result._unstack_once_full(dims, old_dim)
        return result

    def fillna(self, value):
        return ops.fillna(self, value)

    def where(self, cond, other=dtypes.NA):
        return ops.where_method(self, cond, other)

    def clip(self, min=None, max=None):
        """
        Return an array whose values are limited to ``[min, max]``.
        At least one of max or min must be given.

        Refer to `numpy.clip` for full documentation.

        See Also
        --------
        numpy.clip : equivalent function
        """
        from .computation import apply_ufunc

        return apply_ufunc(np.clip, self, min, max, dask="allowed")

    def reduce(
        self,
        func,
        dim=None,
        axis=None,
        keep_attrs=None,
        keepdims=False,
        **kwargs,
    ):
        """Reduce this array by applying `func` along some dimension(s).

        Parameters
        ----------
        func : callable
            Function which can be called in the form
            `func(x, axis=axis, **kwargs)` to return the result of reducing an
            np.ndarray over an integer valued axis.
        dim : str or sequence of str, optional
            Dimension(s) over which to apply `func`.
        axis : int or sequence of int, optional
            Axis(es) over which to apply `func`. Only one of the 'dim'
            and 'axis' arguments can be supplied. If neither are supplied, then
            the reduction is calculated over the flattened array (by calling
            `func(x)` without an axis argument).
        keep_attrs : bool, optional
            If True, the variable's attributes (`attrs`) will be copied from
            the original object to the new one.  If False (default), the new
            object will be returned without attributes.
        keepdims : bool, default: False
            If True, the dimensions which are reduced are left in the result
            as dimensions of size one
        **kwargs : dict
            Additional keyword arguments passed on to `func`.

        Returns
        -------
        reduced : Array
            Array with summarized data and the indicated dimension(s)
            removed.
        """
        if dim == ...:
            dim = None
        if dim is not None and axis is not None:
            raise ValueError("cannot supply both 'axis' and 'dim' arguments")

        if dim is not None:
            axis = self.get_axis_num(dim)

        with warnings.catch_warnings():
            warnings.filterwarnings(
                "ignore", r"Mean of empty slice", category=RuntimeWarning
            )
            if axis is not None:
                data = func(self.data, axis=axis, **kwargs)
            else:
                data = func(self.data, **kwargs)

        if getattr(data, "shape", ()) == self.shape:
            dims = self.dims
        else:
            removed_axes = (
                range(self.ndim) if axis is None else np.atleast_1d(axis) % self.ndim
            )
            if keepdims:
                # Insert np.newaxis for removed dims
                slices = tuple(
                    np.newaxis if i in removed_axes else slice(None, None)
                    for i in range(self.ndim)
                )
                if getattr(data, "shape", None) is None:
                    # Reduce has produced a scalar value, not an array-like
                    data = np.asanyarray(data)[slices]
                else:
                    data = data[slices]
                dims = self.dims
            else:
                dims = [
                    adim for n, adim in enumerate(self.dims) if n not in removed_axes
                ]

        if keep_attrs is None:
            keep_attrs = _get_keep_attrs(default=False)
        attrs = self._attrs if keep_attrs else None

        return Variable(dims, data, attrs=attrs)

    @classmethod
    def concat(
        cls,
        variables,
        dim="concat_dim",
        positions=None,
        shortcut=False,
        combine_attrs="override",
    ):
        """Concatenate variables along a new or existing dimension.

        Parameters
        ----------
        variables : iterable of Variable
            Arrays to stack together. Each variable is expected to have
            matching dimensions and shape except for along the stacked
            dimension.
        dim : str or DataArray, optional
            Name of the dimension to stack along. This can either be a new
            dimension name, in which case it is added along axis=0, or an
            existing dimension name, in which case the location of the
            dimension is unchanged. Where to insert the new dimension is
            determined by the first variable.
        positions : None or list of array-like, optional
            List of integer arrays which specifies the integer positions to
            which to assign each dataset along the concatenated dimension.
            If not supplied, objects are concatenated in the provided order.
        shortcut : bool, optional
            This option is used internally to speed-up groupby operations.
            If `shortcut` is True, some checks of internal consistency between
            arrays to concatenate are skipped.
        combine_attrs : {"drop", "identical", "no_conflicts", "drop_conflicts", \
                         "override"}, default: "override"
            String indicating how to combine attrs of the objects being merged:

            - "drop": empty attrs on returned Dataset.
            - "identical": all attrs must be the same on every object.
            - "no_conflicts": attrs from all objects are combined, any that have
              the same name must also have the same value.
            - "drop_conflicts": attrs from all objects are combined, any that have
              the same name but different values are dropped.
            - "override": skip comparing and copy attrs from the first dataset to
              the result.

        Returns
        -------
        stacked : Variable
            Concatenated Variable formed by stacking all the supplied variables
            along the given dimension.
        """
        from .merge import merge_attrs

        if not isinstance(dim, str):
            (dim,) = dim.dims

        # can't do this lazily: we need to loop through variables at least
        # twice
        variables = list(variables)
        first_var = variables[0]

        arrays = [v.data for v in variables]

        if dim in first_var.dims:
            axis = first_var.get_axis_num(dim)
            dims = first_var.dims
            data = duck_array_ops.concatenate(arrays, axis=axis)
            if positions is not None:
                # TODO: deprecate this option -- we don't need it for groupby
                # any more.
                indices = nputils.inverse_permutation(np.concatenate(positions))
                data = duck_array_ops.take(data, indices, axis=axis)
        else:
            axis = 0
            dims = (dim,) + first_var.dims
            data = duck_array_ops.stack(arrays, axis=axis)

        attrs = merge_attrs(
            [var.attrs for var in variables], combine_attrs=combine_attrs
        )
        encoding = dict(first_var.encoding)
        if not shortcut:
            for var in variables:
                if var.dims != first_var.dims:
                    raise ValueError(
                        f"Variable has dimensions {list(var.dims)} but first Variable has dimensions {list(first_var.dims)}"
                    )

        return cls(dims, data, attrs, encoding)

    def equals(self, other, equiv=duck_array_ops.array_equiv):
        """True if two Variables have the same dimensions and values;
        otherwise False.

        Variables can still be equal (like pandas objects) if they have NaN
        values in the same locations.

        This method is necessary because `v1 == v2` for Variables
        does element-wise comparisons (like numpy.ndarrays).
        """
        other = getattr(other, "variable", other)
        try:
            return self.dims == other.dims and (
                self._data is other._data or equiv(self.data, other.data)
            )
        except (TypeError, AttributeError):
            return False

    def broadcast_equals(self, other, equiv=duck_array_ops.array_equiv):
        """True if two Variables have the values after being broadcast against
        each other; otherwise False.

        Variables can still be equal (like pandas objects) if they have NaN
        values in the same locations.
        """
        try:
            self, other = broadcast_variables(self, other)
        except (ValueError, AttributeError):
            return False
        return self.equals(other, equiv=equiv)

    def identical(self, other, equiv=duck_array_ops.array_equiv):
        """Like equals, but also checks attributes."""
        try:
            return utils.dict_equiv(self.attrs, other.attrs) and self.equals(
                other, equiv=equiv
            )
        except (TypeError, AttributeError):
            return False

    def no_conflicts(self, other, equiv=duck_array_ops.array_notnull_equiv):
        """True if the intersection of two Variable's non-null data is
        equal; otherwise false.

        Variables can thus still be equal if there are locations where either,
        or both, contain NaN values.
        """
        return self.broadcast_equals(other, equiv=equiv)

    def quantile(
        self, q, dim=None, interpolation="linear", keep_attrs=None, skipna=True
    ):
        """Compute the qth quantile of the data along the specified dimension.

        Returns the qth quantiles(s) of the array elements.

        Parameters
        ----------
        q : float or sequence of float
            Quantile to compute, which must be between 0 and 1
            inclusive.
        dim : str or sequence of str, optional
            Dimension(s) over which to apply quantile.
        interpolation : {"linear", "lower", "higher", "midpoint", "nearest"}, default: "linear"
            This optional parameter specifies the interpolation method to
            use when the desired quantile lies between two data points
            ``i < j``:

                * linear: ``i + (j - i) * fraction``, where ``fraction`` is
                  the fractional part of the index surrounded by ``i`` and
                  ``j``.
                * lower: ``i``.
                * higher: ``j``.
                * nearest: ``i`` or ``j``, whichever is nearest.
                * midpoint: ``(i + j) / 2``.
        keep_attrs : bool, optional
            If True, the variable's attributes (`attrs`) will be copied from
            the original object to the new one.  If False (default), the new
            object will be returned without attributes.

        Returns
        -------
        quantiles : Variable
            If `q` is a single quantile, then the result
            is a scalar. If multiple percentiles are given, first axis of
            the result corresponds to the quantile and a quantile dimension
            is added to the return array. The other dimensions are the
            dimensions that remain after the reduction of the array.

        See Also
        --------
        numpy.nanquantile, pandas.Series.quantile, Dataset.quantile
        DataArray.quantile
        """

        from .computation import apply_ufunc

        _quantile_func = np.nanquantile if skipna else np.quantile

        if keep_attrs is None:
            keep_attrs = _get_keep_attrs(default=False)

        scalar = utils.is_scalar(q)
        q = np.atleast_1d(np.asarray(q, dtype=np.float64))

        if dim is None:
            dim = self.dims

        if utils.is_scalar(dim):
            dim = [dim]

        def _wrapper(npa, **kwargs):
            # move quantile axis to end. required for apply_ufunc
            return np.moveaxis(_quantile_func(npa, **kwargs), 0, -1)

        axis = np.arange(-1, -1 * len(dim) - 1, -1)
        result = apply_ufunc(
            _wrapper,
            self,
            input_core_dims=[dim],
            exclude_dims=set(dim),
            output_core_dims=[["quantile"]],
            output_dtypes=[np.float64],
            dask_gufunc_kwargs=dict(output_sizes={"quantile": len(q)}),
            dask="parallelized",
            kwargs={"q": q, "axis": axis, "interpolation": interpolation},
        )

        # for backward compatibility
        result = result.transpose("quantile", ...)
        if scalar:
            result = result.squeeze("quantile")
        if keep_attrs:
            result.attrs = self._attrs
        return result

    def rank(self, dim, pct=False):
        """Ranks the data.

        Equal values are assigned a rank that is the average of the ranks that
        would have been otherwise assigned to all of the values within that
        set.  Ranks begin at 1, not 0. If `pct`, computes percentage ranks.

        NaNs in the input array are returned as NaNs.

        The `bottleneck` library is required.

        Parameters
        ----------
        dim : str
            Dimension over which to compute rank.
        pct : bool, optional
            If True, compute percentage ranks, otherwise compute integer ranks.

        Returns
        -------
        ranked : Variable

        See Also
        --------
        Dataset.rank, DataArray.rank
        """
        if not OPTIONS["use_bottleneck"]:
            raise RuntimeError(
                "rank requires bottleneck to be enabled."
                " Call `xr.set_options(use_bottleneck=True)` to enable it."
            )

        import bottleneck as bn

        data = self.data

        if is_duck_dask_array(data):
            raise TypeError(
                "rank does not work for arrays stored as dask "
                "arrays. Load the data via .compute() or .load() "
                "prior to calling this method."
            )
        elif not isinstance(data, np.ndarray):
            raise TypeError(
                "rank is not implemented for {} objects.".format(type(data))
            )

        axis = self.get_axis_num(dim)
        func = bn.nanrankdata if self.dtype.kind == "f" else bn.rankdata
        ranked = func(data, axis=axis)
        if pct:
            count = np.sum(~np.isnan(data), axis=axis, keepdims=True)
            ranked /= count
        return Variable(self.dims, ranked)

    def rolling_window(
        self, dim, window, window_dim, center=False, fill_value=dtypes.NA
    ):
        """
        Make a rolling_window along dim and add a new_dim to the last place.

        Parameters
        ----------
        dim : str
            Dimension over which to compute rolling_window.
            For nd-rolling, should be list of dimensions.
        window : int
            Window size of the rolling
            For nd-rolling, should be list of integers.
        window_dim : str
            New name of the window dimension.
            For nd-rolling, should be list of strings.
        center : bool, default: False
            If True, pad fill_value for both ends. Otherwise, pad in the head
            of the axis.
        fill_value
            value to be filled.

        Returns
        -------
        Variable that is a view of the original array with a added dimension of
        size w.
        The return dim: self.dims + (window_dim, )
        The return shape: self.shape + (window, )

        Examples
        --------
        >>> v = Variable(("a", "b"), np.arange(8).reshape((2, 4)))
        >>> v.rolling_window("b", 3, "window_dim")
        <xarray.Variable (a: 2, b: 4, window_dim: 3)>
        array([[[nan, nan,  0.],
                [nan,  0.,  1.],
                [ 0.,  1.,  2.],
                [ 1.,  2.,  3.]],
        <BLANKLINE>
               [[nan, nan,  4.],
                [nan,  4.,  5.],
                [ 4.,  5.,  6.],
                [ 5.,  6.,  7.]]])

        >>> v.rolling_window("b", 3, "window_dim", center=True)
        <xarray.Variable (a: 2, b: 4, window_dim: 3)>
        array([[[nan,  0.,  1.],
                [ 0.,  1.,  2.],
                [ 1.,  2.,  3.],
                [ 2.,  3., nan]],
        <BLANKLINE>
               [[nan,  4.,  5.],
                [ 4.,  5.,  6.],
                [ 5.,  6.,  7.],
                [ 6.,  7., nan]]])
        """
        if fill_value is dtypes.NA:  # np.nan is passed
            dtype, fill_value = dtypes.maybe_promote(self.dtype)
            var = self.astype(dtype, copy=False)
        else:
            dtype = self.dtype
            var = self

        if utils.is_scalar(dim):
            for name, arg in zip(
                ["window", "window_dim", "center"], [window, window_dim, center]
            ):
                if not utils.is_scalar(arg):
                    raise ValueError(
                        f"Expected {name}={arg!r} to be a scalar like 'dim'."
                    )
            dim = [dim]

        # dim is now a list
        nroll = len(dim)
        if utils.is_scalar(window):
            window = [window] * nroll
        if utils.is_scalar(window_dim):
            window_dim = [window_dim] * nroll
        if utils.is_scalar(center):
            center = [center] * nroll
        if (
            len(dim) != len(window)
            or len(dim) != len(window_dim)
            or len(dim) != len(center)
        ):
            raise ValueError(
                "'dim', 'window', 'window_dim', and 'center' must be the same length. "
                f"Received dim={dim!r}, window={window!r}, window_dim={window_dim!r},"
                f" and center={center!r}."
            )

        pads = {}
        for d, win, cent in zip(dim, window, center):
            if cent:
                start = win // 2  # 10 -> 5,  9 -> 4
                end = win - 1 - start
                pads[d] = (start, end)
            else:
                pads[d] = (win - 1, 0)

        padded = var.pad(pads, mode="constant", constant_values=fill_value)
        axis = [self.get_axis_num(d) for d in dim]
        new_dims = self.dims + tuple(window_dim)
        return Variable(
            new_dims,
            duck_array_ops.sliding_window_view(
                padded.data, window_shape=window, axis=axis
            ),
        )

    def coarsen(
        self, windows, func, boundary="exact", side="left", keep_attrs=None, **kwargs
    ):
        """
        Apply reduction function.
        """
        windows = {k: v for k, v in windows.items() if k in self.dims}

        if keep_attrs is None:
            keep_attrs = _get_keep_attrs(default=True)

        if keep_attrs:
            _attrs = self.attrs
        else:
            _attrs = None

        if not windows:
            return self._replace(attrs=_attrs)

        reshaped, axes = self.coarsen_reshape(windows, boundary, side)
        if isinstance(func, str):
            name = func
            func = getattr(duck_array_ops, name, None)
            if func is None:
                raise NameError(f"{name} is not a valid method.")

        return self._replace(data=func(reshaped, axis=axes, **kwargs), attrs=_attrs)

    def coarsen_reshape(self, windows, boundary, side):
        """
        Construct a reshaped-array for coarsen
        """
        if not utils.is_dict_like(boundary):
            boundary = {d: boundary for d in windows.keys()}

        if not utils.is_dict_like(side):
            side = {d: side for d in windows.keys()}

        # remove unrelated dimensions
        boundary = {k: v for k, v in boundary.items() if k in windows}
        side = {k: v for k, v in side.items() if k in windows}

        for d, window in windows.items():
            if window <= 0:
                raise ValueError(
                    f"window must be > 0. Given {window} for dimension {d}"
                )

        variable = self
        for d, window in windows.items():
            # trim or pad the object
            size = variable.shape[self._get_axis_num(d)]
            n = int(size / window)
            if boundary[d] == "exact":
                if n * window != size:
                    raise ValueError(
                        f"Could not coarsen a dimension of size {size} with "
                        f"window {window} and boundary='exact'. Try a different 'boundary' option."
                    )
            elif boundary[d] == "trim":
                if side[d] == "left":
                    variable = variable.isel({d: slice(0, window * n)})
                else:
                    excess = size - window * n
                    variable = variable.isel({d: slice(excess, None)})
            elif boundary[d] == "pad":  # pad
                pad = window * n - size
                if pad < 0:
                    pad += window
                if side[d] == "left":
                    pad_width = {d: (0, pad)}
                else:
                    pad_width = {d: (pad, 0)}
                variable = variable.pad(pad_width, mode="constant")
            else:
                raise TypeError(
                    "{} is invalid for boundary. Valid option is 'exact', "
                    "'trim' and 'pad'".format(boundary[d])
                )

        shape = []
        axes = []
        axis_count = 0
        for i, d in enumerate(variable.dims):
            if d in windows:
                size = variable.shape[i]
                shape.append(int(size / windows[d]))
                shape.append(windows[d])
                axis_count += 1
                axes.append(i + axis_count)
            else:
                shape.append(variable.shape[i])

        return variable.data.reshape(shape), tuple(axes)

    def isnull(self, keep_attrs: bool = None):
        """Test each value in the array for whether it is a missing value.

        Returns
        -------
        isnull : Variable
            Same type and shape as object, but the dtype of the data is bool.

        See Also
        --------
        pandas.isnull

        Examples
        --------
        >>> var = xr.Variable("x", [1, np.nan, 3])
        >>> var
        <xarray.Variable (x: 3)>
        array([ 1., nan,  3.])
        >>> var.isnull()
        <xarray.Variable (x: 3)>
        array([False,  True, False])
        """
        from .computation import apply_ufunc

        if keep_attrs is None:
            keep_attrs = _get_keep_attrs(default=False)

        return apply_ufunc(
            duck_array_ops.isnull,
            self,
            dask="allowed",
            keep_attrs=keep_attrs,
        )

    def notnull(self, keep_attrs: bool = None):
        """Test each value in the array for whether it is not a missing value.

        Returns
        -------
        notnull : Variable
            Same type and shape as object, but the dtype of the data is bool.

        See Also
        --------
        pandas.notnull

        Examples
        --------
        >>> var = xr.Variable("x", [1, np.nan, 3])
        >>> var
        <xarray.Variable (x: 3)>
        array([ 1., nan,  3.])
        >>> var.notnull()
        <xarray.Variable (x: 3)>
        array([ True, False,  True])
        """
        from .computation import apply_ufunc

        if keep_attrs is None:
            keep_attrs = _get_keep_attrs(default=False)

        return apply_ufunc(
            duck_array_ops.notnull,
            self,
            dask="allowed",
            keep_attrs=keep_attrs,
        )

    @property
    def real(self):
        return self._replace(data=self.data.real)

    @property
    def imag(self):
        return self._replace(data=self.data.imag)

    def __array_wrap__(self, obj, context=None):
        return Variable(self.dims, obj)

    def _unary_op(self, f, *args, **kwargs):
        keep_attrs = kwargs.pop("keep_attrs", None)
        if keep_attrs is None:
            keep_attrs = _get_keep_attrs(default=True)
        with np.errstate(all="ignore"):
            result = self.__array_wrap__(f(self.data, *args, **kwargs))
            if keep_attrs:
                result.attrs = self.attrs
            return result

    def _binary_op(self, other, f, reflexive=False):
        if isinstance(other, (xr.DataArray, xr.Dataset)):
            return NotImplemented
        if reflexive and issubclass(type(self), type(other)):
            other_data, self_data, dims = _broadcast_compat_data(other, self)
        else:
            self_data, other_data, dims = _broadcast_compat_data(self, other)
        keep_attrs = _get_keep_attrs(default=False)
        attrs = self._attrs if keep_attrs else None
        with np.errstate(all="ignore"):
            new_data = (
                f(self_data, other_data) if not reflexive else f(other_data, self_data)
            )
        result = Variable(dims, new_data, attrs=attrs)
        return result

    def _inplace_binary_op(self, other, f):
        if isinstance(other, xr.Dataset):
            raise TypeError("cannot add a Dataset to a Variable in-place")
        self_data, other_data, dims = _broadcast_compat_data(self, other)
        if dims != self.dims:
            raise ValueError("dimensions cannot change for in-place operations")
        with np.errstate(all="ignore"):
            self.values = f(self_data, other_data)
        return self

    def _to_numeric(self, offset=None, datetime_unit=None, dtype=float):
        """A (private) method to convert datetime array to numeric dtype
        See duck_array_ops.datetime_to_numeric
        """
        numeric_array = duck_array_ops.datetime_to_numeric(
            self.data, offset, datetime_unit, dtype
        )
        return type(self)(self.dims, numeric_array, self._attrs)

    def _unravel_argminmax(
        self,
        argminmax: str,
        dim: Union[Hashable, Sequence[Hashable], None],
        axis: Union[int, None],
        keep_attrs: Optional[bool],
        skipna: Optional[bool],
    ) -> Union["Variable", Dict[Hashable, "Variable"]]:
        """Apply argmin or argmax over one or more dimensions, returning the result as a
        dict of DataArray that can be passed directly to isel.
        """
        if dim is None and axis is None:
            warnings.warn(
                "Behaviour of argmin/argmax with neither dim nor axis argument will "
                "change to return a dict of indices of each dimension. To get a "
                "single, flat index, please use np.argmin(da.data) or "
                "np.argmax(da.data) instead of da.argmin() or da.argmax().",
                DeprecationWarning,
                stacklevel=3,
            )

        argminmax_func = getattr(duck_array_ops, argminmax)

        if dim is ...:
            # In future, should do this also when (dim is None and axis is None)
            dim = self.dims
        if (
            dim is None
            or axis is not None
            or not isinstance(dim, Sequence)
            or isinstance(dim, str)
        ):
            # Return int index if single dimension is passed, and is not part of a
            # sequence
            return self.reduce(
                argminmax_func, dim=dim, axis=axis, keep_attrs=keep_attrs, skipna=skipna
            )

        # Get a name for the new dimension that does not conflict with any existing
        # dimension
        newdimname = "_unravel_argminmax_dim_0"
        count = 1
        while newdimname in self.dims:
            newdimname = f"_unravel_argminmax_dim_{count}"
            count += 1

        stacked = self.stack({newdimname: dim})

        result_dims = stacked.dims[:-1]
        reduce_shape = tuple(self.sizes[d] for d in dim)

        result_flat_indices = stacked.reduce(argminmax_func, axis=-1, skipna=skipna)

        result_unravelled_indices = duck_array_ops.unravel_index(
            result_flat_indices.data, reduce_shape
        )

        result = {
            d: Variable(dims=result_dims, data=i)
            for d, i in zip(dim, result_unravelled_indices)
        }

        if keep_attrs is None:
            keep_attrs = _get_keep_attrs(default=False)
        if keep_attrs:
            for v in result.values():
                v.attrs = self.attrs

        return result

    def argmin(
        self,
        dim: Union[Hashable, Sequence[Hashable]] = None,
        axis: int = None,
        keep_attrs: bool = None,
        skipna: bool = None,
    ) -> Union["Variable", Dict[Hashable, "Variable"]]:
        """Index or indices of the minimum of the Variable over one or more dimensions.
        If a sequence is passed to 'dim', then result returned as dict of Variables,
        which can be passed directly to isel(). If a single str is passed to 'dim' then
        returns a Variable with dtype int.

        If there are multiple minima, the indices of the first one found will be
        returned.

        Parameters
        ----------
        dim : hashable, sequence of hashable or ..., optional
            The dimensions over which to find the minimum. By default, finds minimum over
            all dimensions - for now returning an int for backward compatibility, but
            this is deprecated, in future will return a dict with indices for all
            dimensions; to return a dict with all dimensions now, pass '...'.
        axis : int, optional
            Axis over which to apply `argmin`. Only one of the 'dim' and 'axis' arguments
            can be supplied.
        keep_attrs : bool, optional
            If True, the attributes (`attrs`) will be copied from the original
            object to the new one.  If False (default), the new object will be
            returned without attributes.
        skipna : bool, optional
            If True, skip missing values (as marked by NaN). By default, only
            skips missing values for float dtypes; other dtypes either do not
            have a sentinel missing value (int) or skipna=True has not been
            implemented (object, datetime64 or timedelta64).

        Returns
        -------
        result : Variable or dict of Variable

        See Also
        --------
        DataArray.argmin, DataArray.idxmin
        """
        return self._unravel_argminmax("argmin", dim, axis, keep_attrs, skipna)

    def argmax(
        self,
        dim: Union[Hashable, Sequence[Hashable]] = None,
        axis: int = None,
        keep_attrs: bool = None,
        skipna: bool = None,
    ) -> Union["Variable", Dict[Hashable, "Variable"]]:
        """Index or indices of the maximum of the Variable over one or more dimensions.
        If a sequence is passed to 'dim', then result returned as dict of Variables,
        which can be passed directly to isel(). If a single str is passed to 'dim' then
        returns a Variable with dtype int.

        If there are multiple maxima, the indices of the first one found will be
        returned.

        Parameters
        ----------
        dim : hashable, sequence of hashable or ..., optional
            The dimensions over which to find the maximum. By default, finds maximum over
            all dimensions - for now returning an int for backward compatibility, but
            this is deprecated, in future will return a dict with indices for all
            dimensions; to return a dict with all dimensions now, pass '...'.
        axis : int, optional
            Axis over which to apply `argmin`. Only one of the 'dim' and 'axis' arguments
            can be supplied.
        keep_attrs : bool, optional
            If True, the attributes (`attrs`) will be copied from the original
            object to the new one.  If False (default), the new object will be
            returned without attributes.
        skipna : bool, optional
            If True, skip missing values (as marked by NaN). By default, only
            skips missing values for float dtypes; other dtypes either do not
            have a sentinel missing value (int) or skipna=True has not been
            implemented (object, datetime64 or timedelta64).

        Returns
        -------
        result : Variable or dict of Variable

        See Also
        --------
        DataArray.argmax, DataArray.idxmax
        """
        return self._unravel_argminmax("argmax", dim, axis, keep_attrs, skipna)


class IndexVariable(Variable):
    """Wrapper for accommodating a pandas.Index in an xarray.Variable.

    IndexVariable preserve loaded values in the form of a pandas.Index instead
    of a NumPy array. Hence, their values are immutable and must always be one-
    dimensional.

    They also have a name property, which is the name of their sole dimension
    unless another name is given.
    """

    __slots__ = ()

    def __init__(self, dims, data, attrs=None, encoding=None, fastpath=False):
        super().__init__(dims, data, attrs, encoding, fastpath)
        if self.ndim != 1:
            raise ValueError(f"{type(self).__name__} objects must be 1-dimensional")

        # Unlike in Variable, always eagerly load values into memory
        if not isinstance(self._data, PandasIndexingAdapter):
            self._data = PandasIndexingAdapter(self._data)

    def __dask_tokenize__(self):
        from dask.base import normalize_token

        # Don't waste time converting pd.Index to np.ndarray
        return normalize_token((type(self), self._dims, self._data.array, self._attrs))

    def load(self):
        # data is already loaded into memory for IndexVariable
        return self

    # https://github.com/python/mypy/issues/1465
    @Variable.data.setter  # type: ignore[attr-defined]
    def data(self, data):
        raise ValueError(
            f"Cannot assign to the .data attribute of dimension coordinate a.k.a IndexVariable {self.name!r}. "
            f"Please use DataArray.assign_coords, Dataset.assign_coords or Dataset.assign as appropriate."
        )

    @Variable.values.setter  # type: ignore[attr-defined]
    def values(self, values):
        raise ValueError(
            f"Cannot assign to the .values attribute of dimension coordinate a.k.a IndexVariable {self.name!r}. "
            f"Please use DataArray.assign_coords, Dataset.assign_coords or Dataset.assign as appropriate."
        )

    def chunk(self, chunks={}, name=None, lock=False):
        # Dummy - do not chunk. This method is invoked e.g. by Dataset.chunk()
        return self.copy(deep=False)

    def _as_sparse(self, sparse_format=_default, fill_value=_default):
        # Dummy
        return self.copy(deep=False)

    def _to_dense(self):
        # Dummy
        return self.copy(deep=False)

    def _finalize_indexing_result(self, dims, data):
        if getattr(data, "ndim", 0) != 1:
            # returns Variable rather than IndexVariable if multi-dimensional
            return Variable(dims, data, self._attrs, self._encoding)
        else:
            return self._replace(dims=dims, data=data)

    def __setitem__(self, key, value):
        raise TypeError(f"{type(self).__name__} values cannot be modified")

    @classmethod
    def concat(
        cls,
        variables,
        dim="concat_dim",
        positions=None,
        shortcut=False,
        combine_attrs="override",
    ):
        """Specialized version of Variable.concat for IndexVariable objects.

        This exists because we want to avoid converting Index objects to NumPy
        arrays, if possible.
        """
        from .merge import merge_attrs

        if not isinstance(dim, str):
            (dim,) = dim.dims

        variables = list(variables)
        first_var = variables[0]

        if any(not isinstance(v, cls) for v in variables):
            raise TypeError(
                "IndexVariable.concat requires that all input "
                "variables be IndexVariable objects"
            )

        indexes = [v._data.array for v in variables]

        if not indexes:
            data = []
        else:
            data = indexes[0].append(indexes[1:])

            if positions is not None:
                indices = nputils.inverse_permutation(np.concatenate(positions))
                data = data.take(indices)

        # keep as str if possible as pandas.Index uses object (converts to numpy array)
        data = maybe_coerce_to_str(data, variables)

        attrs = merge_attrs(
            [var.attrs for var in variables], combine_attrs=combine_attrs
        )
        if not shortcut:
            for var in variables:
                if var.dims != first_var.dims:
                    raise ValueError("inconsistent dimensions")

        return cls(first_var.dims, data, attrs)

    def copy(self, deep=True, data=None):
        """Returns a copy of this object.

        `deep` is ignored since data is stored in the form of
        pandas.Index, which is already immutable. Dimensions, attributes
        and encodings are always copied.

        Use `data` to create a new object with the same structure as
        original but entirely new data.

        Parameters
        ----------
        deep : bool, optional
            Deep is ignored when data is given. Whether the data array is
            loaded into memory and copied onto the new object. Default is True.
        data : array_like, optional
            Data to use in the new object. Must have same shape as original.

        Returns
        -------
        object : Variable
            New object with dimensions, attributes, encodings, and optionally
            data copied from original.
        """
        if data is None:
            data = self._data.copy(deep=deep)
        else:
            data = as_compatible_data(data)
            if self.shape != data.shape:
                raise ValueError(
                    "Data shape {} must match shape of object {}".format(
                        data.shape, self.shape
                    )
                )
        return self._replace(data=data)

    def equals(self, other, equiv=None):
        # if equiv is specified, super up
        if equiv is not None:
            return super().equals(other, equiv)

        # otherwise use the native index equals, rather than looking at _data
        other = getattr(other, "variable", other)
        try:
            return self.dims == other.dims and self._data_equals(other)
        except (TypeError, AttributeError):
            return False

    def _data_equals(self, other):
        return self.to_index().equals(other.to_index())

    def to_index_variable(self):
        """Return this variable as an xarray.IndexVariable"""
        return self

    to_coord = utils.alias(to_index_variable, "to_coord")

    def to_index(self):
        """Convert this variable to a pandas.Index"""
        # n.b. creating a new pandas.Index from an old pandas.Index is
        # basically free as pandas.Index objects are immutable
        assert self.ndim == 1
        index = self._data.array
        if isinstance(index, pd.MultiIndex):
            # set default names for multi-index unnamed levels so that
            # we can safely rename dimension / coordinate later
            valid_level_names = [
                name or "{}_level_{}".format(self.dims[0], i)
                for i, name in enumerate(index.names)
            ]
            index = index.set_names(valid_level_names)
        else:
            index = index.set_names(self.name)
        return index

    @property
    def level_names(self):
        """Return MultiIndex level names or None if this IndexVariable has no
        MultiIndex.
        """
        index = self.to_index()
        if isinstance(index, pd.MultiIndex):
            return index.names
        else:
            return None

    def get_level_variable(self, level):
        """Return a new IndexVariable from a given MultiIndex level."""
        if self.level_names is None:
            raise ValueError(f"IndexVariable {self.name!r} has no MultiIndex")
        index = self.to_index()
        return type(self)(self.dims, index.get_level_values(level))

    @property
    def name(self):
        return self.dims[0]

    @name.setter
    def name(self, value):
        raise AttributeError("cannot modify name of IndexVariable in-place")


# for backwards compatibility
Coordinate = utils.alias(IndexVariable, "Coordinate")


def _unified_dims(variables):
    # validate dimensions
    all_dims = {}
    for var in variables:
        var_dims = var.dims
        if len(set(var_dims)) < len(var_dims):
            raise ValueError(
                "broadcasting cannot handle duplicate "
                f"dimensions: {list(var_dims)!r}"
            )
        for d, s in zip(var_dims, var.shape):
            if d not in all_dims:
                all_dims[d] = s
            elif all_dims[d] != s:
                raise ValueError(
                    "operands cannot be broadcast together "
                    f"with mismatched lengths for dimension {d!r}: {(all_dims[d], s)}"
                )
    return all_dims


def _broadcast_compat_variables(*variables):
    """Create broadcast compatible variables, with the same dimensions.

    Unlike the result of broadcast_variables(), some variables may have
    dimensions of size 1 instead of the size of the broadcast dimension.
    """
    dims = tuple(_unified_dims(variables))
    return tuple(var.set_dims(dims) if var.dims != dims else var for var in variables)


def broadcast_variables(*variables):
    """Given any number of variables, return variables with matching dimensions
    and broadcast data.

    The data on the returned variables will be a view of the data on the
    corresponding original arrays, but dimensions will be reordered and
    inserted so that both broadcast arrays have the same dimensions. The new
    dimensions are sorted in order of appearance in the first variable's
    dimensions followed by the second variable's dimensions.
    """
    dims_map = _unified_dims(variables)
    dims_tuple = tuple(dims_map)
    return tuple(
        var.set_dims(dims_map) if var.dims != dims_tuple else var for var in variables
    )


def _broadcast_compat_data(self, other):
    if all(hasattr(other, attr) for attr in ["dims", "data", "shape", "encoding"]):
        # `other` satisfies the necessary Variable API for broadcast_variables
        new_self, new_other = _broadcast_compat_variables(self, other)
        self_data = new_self.data
        other_data = new_other.data
        dims = new_self.dims
    else:
        # rely on numpy broadcasting rules
        self_data = self.data
        other_data = other
        dims = self.dims
    return self_data, other_data, dims


def concat(
    variables,
    dim="concat_dim",
    positions=None,
    shortcut=False,
    combine_attrs="override",
):
    """Concatenate variables along a new or existing dimension.

    Parameters
    ----------
    variables : iterable of Variable
        Arrays to stack together. Each variable is expected to have
        matching dimensions and shape except for along the stacked
        dimension.
    dim : str or DataArray, optional
        Name of the dimension to stack along. This can either be a new
        dimension name, in which case it is added along axis=0, or an
        existing dimension name, in which case the location of the
        dimension is unchanged. Where to insert the new dimension is
        determined by the first variable.
    positions : None or list of array-like, optional
        List of integer arrays which specifies the integer positions to which
        to assign each dataset along the concatenated dimension. If not
        supplied, objects are concatenated in the provided order.
    shortcut : bool, optional
        This option is used internally to speed-up groupby operations.
        If `shortcut` is True, some checks of internal consistency between
        arrays to concatenate are skipped.
    combine_attrs : {"drop", "identical", "no_conflicts", "drop_conflicts", \
                     "override"}, default: "override"
        String indicating how to combine attrs of the objects being merged:

        - "drop": empty attrs on returned Dataset.
        - "identical": all attrs must be the same on every object.
        - "no_conflicts": attrs from all objects are combined, any that have
          the same name must also have the same value.
        - "drop_conflicts": attrs from all objects are combined, any that have
          the same name but different values are dropped.
        - "override": skip comparing and copy attrs from the first dataset to
          the result.

    Returns
    -------
    stacked : Variable
        Concatenated Variable formed by stacking all the supplied variables
        along the given dimension.
    """
    variables = list(variables)
    if all(isinstance(v, IndexVariable) for v in variables):
        return IndexVariable.concat(variables, dim, positions, shortcut, combine_attrs)
    else:
        return Variable.concat(variables, dim, positions, shortcut, combine_attrs)


def assert_unique_multiindex_level_names(variables):
    """Check for uniqueness of MultiIndex level names in all given
    variables.

    Not public API. Used for checking consistency of DataArray and Dataset
    objects.
    """
    level_names = defaultdict(list)
    all_level_names = set()
    for var_name, var in variables.items():
        if isinstance(var._data, PandasIndexingAdapter):
            idx_level_names = var.to_index_variable().level_names
            if idx_level_names is not None:
                for n in idx_level_names:
                    level_names[n].append(f"{n!r} ({var_name})")
            if idx_level_names:
                all_level_names.update(idx_level_names)

    for k, v in level_names.items():
        if k in variables:
            v.append(f"({k})")

    duplicate_names = [v for v in level_names.values() if len(v) > 1]
    if duplicate_names:
        conflict_str = "\n".join(", ".join(v) for v in duplicate_names)
        raise ValueError(f"conflicting MultiIndex level name(s):\n{conflict_str}")
    # Check confliction between level names and dimensions GH:2299
    for k, v in variables.items():
        for d in v.dims:
            if d in all_level_names:
                raise ValueError(
                    "conflicting level / dimension names. {} "
                    "already exists as a level name.".format(d)
                )<|MERGE_RESOLUTION|>--- conflicted
+++ resolved
@@ -877,13 +877,8 @@
         return self._attrs
 
     @attrs.setter
-<<<<<<< HEAD
-    def attrs(self, value: Mapping[Hashable, Any]) -> None:
+    def attrs(self, value: Mapping[Any, Any]) -> None:
         self._attrs = maybe_coerce_to_dict(value)
-=======
-    def attrs(self, value: Mapping[Any, Any]) -> None:
-        self._attrs = dict(value)
->>>>>>> e26aec95
 
     @property
     def encoding(self):
