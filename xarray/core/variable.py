--- conflicted
+++ resolved
@@ -25,24 +25,14 @@
     VectorizedIndexer,
     as_indexable,
 )
-<<<<<<< HEAD
-from .npcompat import QUANTILE_METHODS, ArrayLike
-from .options import OPTIONS, _get_keep_attrs
-from .pycompat import (
-    DuckArrayModule,
-    cupy_array_type,
-    dask_array_type,
+from xarray.core.options import OPTIONS, _get_keep_attrs
+from xarray.core.pycompat import (
+    array_type,
     integer_types,
     is_0d_dask_array,
     is_duck_dask_array,
-    sparse_array_type,
 )
-from .utils import (
-=======
-from xarray.core.options import OPTIONS, _get_keep_attrs
-from xarray.core.pycompat import array_type, integer_types, is_duck_dask_array
 from xarray.core.utils import (
->>>>>>> 41949209
     Frozen,
     NdimSizeLenMixin,
     OrderedSet,
