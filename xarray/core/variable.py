from __future__ import annotations

import copy
import itertools
import math
import numbers
import warnings
from datetime import timedelta
from typing import (
    TYPE_CHECKING,
    Any,
    Callable,
    Hashable,
    Iterable,
    Literal,
    Mapping,
    NoReturn,
    Sequence,
)

import numpy as np
import pandas as pd
from numpy.typing import ArrayLike
from packaging.version import Version

import xarray as xr  # only for Dataset and DataArray
from xarray.core import common, dtypes, duck_array_ops, indexing, nputils, ops, utils
from xarray.core.arithmetic import VariableArithmetic
from xarray.core.common import AbstractArray
from xarray.core.indexing import (
    BasicIndexer,
    OuterIndexer,
    PandasIndexingAdapter,
    VectorizedIndexer,
    as_indexable,
)
<<<<<<< HEAD
from .options import OPTIONS, _get_keep_attrs
from .parallelcompat import _get_chunk_manager
from .pycompat import (
    DuckArrayModule,
    cupy_array_type,
    integer_types,
    is_chunked_array,
    is_duck_dask_array,
    sparse_array_type,
)
from .utils import (
=======
from xarray.core.options import OPTIONS, _get_keep_attrs
from xarray.core.pycompat import array_type, integer_types, is_duck_dask_array
from xarray.core.utils import (
>>>>>>> 19838dce
    Frozen,
    NdimSizeLenMixin,
    OrderedSet,
    _default,
    decode_numpy_dict_values,
    drop_dims_from_indexers,
    either_dict_or_kwargs,
    ensure_us_time_resolution,
    infix_dims,
    is_duck_array,
    maybe_coerce_to_str,
)


def _get_NON_NUMPY_SUPPORTED_ARRAY_TYPES():
    """Required instead of a global to avoid circular import errors with cubed"""

    return (
        (
            indexing.ExplicitlyIndexed,
            pd.Index,
        )
        + cupy_array_type
        + DuckArrayModule("cubed").type
    )


# https://github.com/python/mypy/issues/224
BASIC_INDEXING_TYPES = integer_types + (slice,)

if TYPE_CHECKING:
    from xarray.core.types import (
        Dims,
        ErrorOptionsWithWarn,
        PadModeOptions,
        PadReflectOptions,
        QuantileMethods,
        T_CubedSpec,
        T_Variable,
    )

NON_NANOSECOND_WARNING = (
    "Converting non-nanosecond precision {case} values to nanosecond precision. "
    "This behavior can eventually be relaxed in xarray, as it is an artifact from "
    "pandas which is now beginning to support non-nanosecond precision values. "
    "This warning is caused by passing non-nanosecond np.datetime64 or "
    "np.timedelta64 values to the DataArray or Variable constructor; it can be "
    "silenced by converting the values to nanosecond precision ahead of time."
)


class MissingDimensionsError(ValueError):
    """Error class used when we can't safely guess a dimension name."""

    # inherits from ValueError for backward compatibility
    # TODO: move this to an xarray.exceptions module?


def as_variable(obj, name=None) -> Variable | IndexVariable:
    """Convert an object into a Variable.

    Parameters
    ----------
    obj : object
        Object to convert into a Variable.

        - If the object is already a Variable, return a shallow copy.
        - Otherwise, if the object has 'dims' and 'data' attributes, convert
          it into a new Variable.
        - If all else fails, attempt to convert the object into a Variable by
          unpacking it into the arguments for creating a new Variable.
    name : str, optional
        If provided:

        - `obj` can be a 1D array, which is assumed to label coordinate values
          along a dimension of this given name.
        - Variables with name matching one of their dimensions are converted
          into `IndexVariable` objects.

    Returns
    -------
    var : Variable
        The newly created variable.

    """
    from xarray.core.dataarray import DataArray

    # TODO: consider extending this method to automatically handle Iris and
    if isinstance(obj, DataArray):
        # extract the primary Variable from DataArrays
        obj = obj.variable

    if isinstance(obj, Variable):
        obj = obj.copy(deep=False)
    elif isinstance(obj, tuple):
        if isinstance(obj[1], DataArray):
            raise TypeError(
                "Using a DataArray object to construct a variable is"
                " ambiguous, please extract the data using the .data property."
            )
        try:
            obj = Variable(*obj)
        except (TypeError, ValueError) as error:
            # use .format() instead of % because it handles tuples consistently
            raise error.__class__(
                "Could not convert tuple of form "
                "(dims, data[, attrs, encoding]): "
                "{} to Variable.".format(obj)
            )
    elif utils.is_scalar(obj):
        obj = Variable([], obj)
    elif isinstance(obj, (pd.Index, IndexVariable)) and obj.name is not None:
        obj = Variable(obj.name, obj)
    elif isinstance(obj, (set, dict)):
        raise TypeError(f"variable {name!r} has invalid type {type(obj)!r}")
    elif name is not None:
        data = as_compatible_data(obj)
        if data.ndim != 1:
            raise MissingDimensionsError(
                f"cannot set variable {name!r} with {data.ndim!r}-dimensional data "
                "without explicit dimension names. Pass a tuple of "
                "(dims, data) instead."
            )
        obj = Variable(name, data, fastpath=True)
    else:
        raise TypeError(
            "unable to convert object into a variable without an "
            f"explicit list of dimensions: {obj!r}"
        )

    if name is not None and name in obj.dims:
        # convert the Variable into an Index
        if obj.ndim != 1:
            raise MissingDimensionsError(
                f"{name!r} has more than 1-dimension and the same name as one of its "
                f"dimensions {obj.dims!r}. xarray disallows such variables because they "
                "conflict with the coordinates used to label dimensions."
            )
        obj = obj.to_index_variable()

    return obj


def _maybe_wrap_data(data):
    """
    Put pandas.Index and numpy.ndarray arguments in adapter objects to ensure
    they can be indexed properly.

    NumpyArrayAdapter, PandasIndexingAdapter and LazilyIndexedArray should
    all pass through unmodified.
    """
    if isinstance(data, pd.Index):
        return PandasIndexingAdapter(data)
    return data


def _as_nanosecond_precision(data):
    dtype = data.dtype
    non_ns_datetime64 = (
        dtype.kind == "M"
        and isinstance(dtype, np.dtype)
        and dtype != np.dtype("datetime64[ns]")
    )
    non_ns_datetime_tz_dtype = (
        isinstance(dtype, pd.DatetimeTZDtype) and dtype.unit != "ns"
    )
    if non_ns_datetime64 or non_ns_datetime_tz_dtype:
        utils.emit_user_level_warning(NON_NANOSECOND_WARNING.format(case="datetime"))
        if isinstance(dtype, pd.DatetimeTZDtype):
            nanosecond_precision_dtype = pd.DatetimeTZDtype("ns", dtype.tz)
        else:
            nanosecond_precision_dtype = "datetime64[ns]"
        return data.astype(nanosecond_precision_dtype)
    elif dtype.kind == "m" and dtype != np.dtype("timedelta64[ns]"):
        utils.emit_user_level_warning(NON_NANOSECOND_WARNING.format(case="timedelta"))
        return data.astype("timedelta64[ns]")
    else:
        return data


def _possibly_convert_objects(values):
    """Convert arrays of datetime.datetime and datetime.timedelta objects into
    datetime64 and timedelta64, according to the pandas convention. For the time
    being, convert any non-nanosecond precision DatetimeIndex or TimedeltaIndex
    objects to nanosecond precision.  While pandas is relaxing this in version
    2.0.0, in xarray we will need to make sure we are ready to handle
    non-nanosecond precision datetimes or timedeltas in our code before allowing
    such values to pass through unchanged.  Converting to nanosecond precision
    through pandas.Series objects ensures that datetimes and timedeltas are
    within the valid date range for ns precision, as pandas will raise an error
    if they are not.
    """
    as_series = pd.Series(values.ravel())
    if as_series.dtype.kind in "mM":
        as_series = _as_nanosecond_precision(as_series)
    return np.asarray(as_series).reshape(values.shape)


def _possibly_convert_datetime_or_timedelta_index(data):
    """For the time being, convert any non-nanosecond precision DatetimeIndex or
    TimedeltaIndex objects to nanosecond precision.  While pandas is relaxing
    this in version 2.0.0, in xarray we will need to make sure we are ready to
    handle non-nanosecond precision datetimes or timedeltas in our code
    before allowing such values to pass through unchanged."""
    if isinstance(data, (pd.DatetimeIndex, pd.TimedeltaIndex)):
        return _as_nanosecond_precision(data)
    else:
        return data


def as_compatible_data(data, fastpath=False):
    """Prepare and wrap data to put in a Variable.

    - If data does not have the necessary attributes, convert it to ndarray.
    - If data has dtype=datetime64, ensure that it has ns precision. If it's a
      pandas.Timestamp, convert it to datetime64.
    - If data is already a pandas or xarray object (other than an Index), just
      use the values.

    Finally, wrap it up with an adapter if necessary.
    """
    if fastpath and getattr(data, "ndim", 0) > 0:
        # can't use fastpath (yet) for scalars
        return _maybe_wrap_data(data)

    from xarray.core.dataarray import DataArray

    if isinstance(data, (Variable, DataArray)):
        return data.data

    if isinstance(data, _get_NON_NUMPY_SUPPORTED_ARRAY_TYPES()):
        data = _possibly_convert_datetime_or_timedelta_index(data)
        return _maybe_wrap_data(data)

    if isinstance(data, tuple):
        data = utils.to_0d_object_array(data)

    if isinstance(data, pd.Timestamp):
        # TODO: convert, handle datetime objects, too
        data = np.datetime64(data.value, "ns")

    if isinstance(data, timedelta):
        data = np.timedelta64(getattr(data, "value", data), "ns")

    # we don't want nested self-described arrays
    if isinstance(data, (pd.Series, pd.Index, pd.DataFrame)):
        data = data.values

    if isinstance(data, np.ma.MaskedArray):
        mask = np.ma.getmaskarray(data)
        if mask.any():
            dtype, fill_value = dtypes.maybe_promote(data.dtype)
            data = np.asarray(data, dtype=dtype)
            data[mask] = fill_value
        else:
            data = np.asarray(data)

    if not isinstance(data, np.ndarray) and (
        hasattr(data, "__array_function__") or hasattr(data, "__array_namespace__")
    ):
        return data

    # validate whether the data is valid data types.
    data = np.asarray(data)

    if isinstance(data, np.ndarray) and data.dtype.kind in "OMm":
        data = _possibly_convert_objects(data)
    return _maybe_wrap_data(data)


def _as_array_or_item(data):
    """Return the given values as a numpy array, or as an individual item if
    it's a 0d datetime64 or timedelta64 array.

    Importantly, this function does not copy data if it is already an ndarray -
    otherwise, it will not be possible to update Variable values in place.

    This function mostly exists because 0-dimensional ndarrays with
    dtype=datetime64 are broken :(
    https://github.com/numpy/numpy/issues/4337
    https://github.com/numpy/numpy/issues/7619

    TODO: remove this (replace with np.asarray) once these issues are fixed
    """
    data = np.asarray(data)
    if data.ndim == 0:
        if data.dtype.kind == "M":
            data = np.datetime64(data, "ns")
        elif data.dtype.kind == "m":
            data = np.timedelta64(data, "ns")
    return data


class Variable(AbstractArray, NdimSizeLenMixin, VariableArithmetic):
    """A netcdf-like variable consisting of dimensions, data and attributes
    which describe a single Array. A single Variable object is not fully
    described outside the context of its parent Dataset (if you want such a
    fully described object, use a DataArray instead).

    The main functional difference between Variables and numpy arrays is that
    numerical operations on Variables implement array broadcasting by dimension
    name. For example, adding an Variable with dimensions `('time',)` to
    another Variable with dimensions `('space',)` results in a new Variable
    with dimensions `('time', 'space')`. Furthermore, numpy reduce operations
    like ``mean`` or ``sum`` are overwritten to take a "dimension" argument
    instead of an "axis".

    Variables are light-weight objects used as the building block for datasets.
    They are more primitive objects, so operations with them provide marginally
    higher performance than using DataArrays. However, manipulating data in the
    form of a Dataset or DataArray should almost always be preferred, because
    they can use more complete metadata in context of coordinate labels.
    """

    __slots__ = ("_dims", "_data", "_attrs", "_encoding")

    def __init__(self, dims, data, attrs=None, encoding=None, fastpath=False):
        """
        Parameters
        ----------
        dims : str or sequence of str
            Name(s) of the the data dimension(s). Must be either a string (only
            for 1D data) or a sequence of strings with length equal to the
            number of dimensions.
        data : array_like
            Data array which supports numpy-like data access.
        attrs : dict_like or None, optional
            Attributes to assign to the new variable. If None (default), an
            empty attribute dictionary is initialized.
        encoding : dict_like or None, optional
            Dictionary specifying how to encode this array's data into a
            serialized format like netCDF4. Currently used keys (for netCDF)
            include '_FillValue', 'scale_factor', 'add_offset' and 'dtype'.
            Well-behaved code to serialize a Variable should ignore
            unrecognized encoding items.
        """
        self._data = as_compatible_data(data, fastpath=fastpath)
        self._dims = self._parse_dimensions(dims)
        self._attrs = None
        self._encoding = None
        if attrs is not None:
            self.attrs = attrs
        if encoding is not None:
            self.encoding = encoding

    @property
    def dtype(self):
        """
        Data-type of the array’s elements.

        See Also
        --------
        ndarray.dtype
        numpy.dtype
        """
        return self._data.dtype

    @property
    def shape(self):
        """
        Tuple of array dimensions.

        See Also
        --------
        numpy.ndarray.shape
        """
        return self._data.shape

    @property
    def nbytes(self) -> int:
        """
        Total bytes consumed by the elements of the data array.

        If the underlying data array does not include ``nbytes``, estimates
        the bytes consumed based on the ``size`` and ``dtype``.
        """
        if hasattr(self._data, "nbytes"):
            return self._data.nbytes
        else:
            return self.size * self.dtype.itemsize

    @property
    def _in_memory(self):
        return isinstance(
            self._data, (np.ndarray, np.number, PandasIndexingAdapter)
        ) or (
            isinstance(self._data, indexing.MemoryCachedArray)
            and isinstance(self._data.array, indexing.NumpyIndexingAdapter)
        )

    @property
    def data(self) -> Any:
        """
        The Variable's data as an array. The underlying array type
        (e.g. dask, sparse, pint) is preserved.

        See Also
        --------
        Variable.to_numpy
        Variable.as_numpy
        Variable.values
        """
        if is_duck_array(self._data):
            return self._data
        else:
            return self.values

    @data.setter
    def data(self, data):
        data = as_compatible_data(data)
        if data.shape != self.shape:
            raise ValueError(
                f"replacement data must match the Variable's shape. "
                f"replacement data has shape {data.shape}; Variable has shape {self.shape}"
            )
        self._data = data

    def astype(
        self: T_Variable,
        dtype,
        *,
        order=None,
        casting=None,
        subok=None,
        copy=None,
        keep_attrs=True,
    ) -> T_Variable:
        """
        Copy of the Variable object, with data cast to a specified type.

        Parameters
        ----------
        dtype : str or dtype
            Typecode or data-type to which the array is cast.
        order : {'C', 'F', 'A', 'K'}, optional
            Controls the memory layout order of the result. ‘C’ means C order,
            ‘F’ means Fortran order, ‘A’ means ‘F’ order if all the arrays are
            Fortran contiguous, ‘C’ order otherwise, and ‘K’ means as close to
            the order the array elements appear in memory as possible.
        casting : {'no', 'equiv', 'safe', 'same_kind', 'unsafe'}, optional
            Controls what kind of data casting may occur.

            * 'no' means the data types should not be cast at all.
            * 'equiv' means only byte-order changes are allowed.
            * 'safe' means only casts which can preserve values are allowed.
            * 'same_kind' means only safe casts or casts within a kind,
              like float64 to float32, are allowed.
            * 'unsafe' means any data conversions may be done.
        subok : bool, optional
            If True, then sub-classes will be passed-through, otherwise the
            returned array will be forced to be a base-class array.
        copy : bool, optional
            By default, astype always returns a newly allocated array. If this
            is set to False and the `dtype` requirement is satisfied, the input
            array is returned instead of a copy.
        keep_attrs : bool, optional
            By default, astype keeps attributes. Set to False to remove
            attributes in the returned object.

        Returns
        -------
        out : same as object
            New object with data cast to the specified type.

        Notes
        -----
        The ``order``, ``casting``, ``subok`` and ``copy`` arguments are only passed
        through to the ``astype`` method of the underlying array when a value
        different than ``None`` is supplied.
        Make sure to only supply these arguments if the underlying array class
        supports them.

        See Also
        --------
        numpy.ndarray.astype
        dask.array.Array.astype
        sparse.COO.astype
        """
        from xarray.core.computation import apply_ufunc

        kwargs = dict(order=order, casting=casting, subok=subok, copy=copy)
        kwargs = {k: v for k, v in kwargs.items() if v is not None}

        return apply_ufunc(
            duck_array_ops.astype,
            self,
            dtype,
            kwargs=kwargs,
            keep_attrs=keep_attrs,
            dask="allowed",
        )

    def load(self, **kwargs):
        """Manually trigger loading of this variable's data from disk or a
        remote source into memory and return this variable.

        Normally, it should not be necessary to call this method in user code,
        because all xarray functions should either work on deferred data or
        load data automatically.

        Parameters
        ----------
        **kwargs : dict
            Additional keyword arguments passed on to ``dask.array.compute``.

        See Also
        --------
        dask.array.compute
        """
        if is_chunked_array(self._data):
            self._data = as_compatible_data(self._data.compute(**kwargs))
        elif not is_duck_array(self._data):
            self._data = np.asarray(self._data)
        return self

    def compute(self, **kwargs):
        """Manually trigger loading of this variable's data from disk or a
        remote source into memory and return a new variable. The original is
        left unaltered.

        Normally, it should not be necessary to call this method in user code,
        because all xarray functions should either work on deferred data or
        load data automatically.

        Parameters
        ----------
        **kwargs : dict
            Additional keyword arguments passed on to ``dask.array.compute``.

        See Also
        --------
        dask.array.compute
        """
        new = self.copy(deep=False)
        return new.load(**kwargs)

    def __dask_tokenize__(self):
        # Use v.data, instead of v._data, in order to cope with the wrappers
        # around NetCDF and the like
        from dask.base import normalize_token

        return normalize_token((type(self), self._dims, self.data, self._attrs))

    def __dask_graph__(self):
        if is_duck_dask_array(self._data):
            return self._data.__dask_graph__()
        else:
            return None

    def __dask_keys__(self):
        return self._data.__dask_keys__()

    def __dask_layers__(self):
        return self._data.__dask_layers__()

    @property
    def __dask_optimize__(self):
        return self._data.__dask_optimize__

    @property
    def __dask_scheduler__(self):
        return self._data.__dask_scheduler__

    def __dask_postcompute__(self):
        array_func, array_args = self._data.__dask_postcompute__()
        return self._dask_finalize, (array_func,) + array_args

    def __dask_postpersist__(self):
        array_func, array_args = self._data.__dask_postpersist__()
        return self._dask_finalize, (array_func,) + array_args

    def _dask_finalize(self, results, array_func, *args, **kwargs):
        data = array_func(results, *args, **kwargs)
        return Variable(self._dims, data, attrs=self._attrs, encoding=self._encoding)

    @property
    def values(self):
        """The variable's data as a numpy.ndarray"""
        return _as_array_or_item(self._data)

    @values.setter
    def values(self, values):
        self.data = values

    def to_base_variable(self) -> Variable:
        """Return this variable as a base xarray.Variable"""
        return Variable(
            self._dims, self._data, self._attrs, encoding=self._encoding, fastpath=True
        )

    to_variable = utils.alias(to_base_variable, "to_variable")

    def to_index_variable(self) -> IndexVariable:
        """Return this variable as an xarray.IndexVariable"""
        return IndexVariable(
            self._dims, self._data, self._attrs, encoding=self._encoding, fastpath=True
        )

    to_coord = utils.alias(to_index_variable, "to_coord")

    def _to_index(self) -> pd.Index:
        return self.to_index_variable()._to_index()

    def to_index(self) -> pd.Index:
        """Convert this variable to a pandas.Index"""
        return self.to_index_variable().to_index()

    def to_dict(self, data: bool = True, encoding: bool = False) -> dict:
        """Dictionary representation of variable."""
        item = {"dims": self.dims, "attrs": decode_numpy_dict_values(self.attrs)}
        if data:
            item["data"] = ensure_us_time_resolution(self.values).tolist()
        else:
            item.update({"dtype": str(self.dtype), "shape": self.shape})

        if encoding:
            item["encoding"] = dict(self.encoding)

        return item

    @property
    def dims(self) -> tuple[Hashable, ...]:
        """Tuple of dimension names with which this variable is associated."""
        return self._dims

    @dims.setter
    def dims(self, value: str | Iterable[Hashable]) -> None:
        self._dims = self._parse_dimensions(value)

    def _parse_dimensions(self, dims: str | Iterable[Hashable]) -> tuple[Hashable, ...]:
        if isinstance(dims, str):
            dims = (dims,)
        dims = tuple(dims)
        if len(dims) != self.ndim:
            raise ValueError(
                f"dimensions {dims} must have the same length as the "
                f"number of data dimensions, ndim={self.ndim}"
            )
        return dims

    def _item_key_to_tuple(self, key):
        if utils.is_dict_like(key):
            return tuple(key.get(dim, slice(None)) for dim in self.dims)
        else:
            return key

    def _broadcast_indexes(self, key):
        """Prepare an indexing key for an indexing operation.

        Parameters
        ----------
        key : int, slice, array-like, dict or tuple of integer, slice and array-like
            Any valid input for indexing.

        Returns
        -------
        dims : tuple
            Dimension of the resultant variable.
        indexers : IndexingTuple subclass
            Tuple of integer, array-like, or slices to use when indexing
            self._data. The type of this argument indicates the type of
            indexing to perform, either basic, outer or vectorized.
        new_order : Optional[Sequence[int]]
            Optional reordering to do on the result of indexing. If not None,
            the first len(new_order) indexing should be moved to these
            positions.
        """
        key = self._item_key_to_tuple(key)  # key is a tuple
        # key is a tuple of full size
        key = indexing.expanded_indexer(key, self.ndim)
        # Convert a scalar Variable to an integer
        key = tuple(
            k.data.item() if isinstance(k, Variable) and k.ndim == 0 else k for k in key
        )
        # Convert a 0d-array to an integer
        key = tuple(
            k.item() if isinstance(k, np.ndarray) and k.ndim == 0 else k for k in key
        )

        if all(isinstance(k, BASIC_INDEXING_TYPES) for k in key):
            return self._broadcast_indexes_basic(key)

        self._validate_indexers(key)
        # Detect it can be mapped as an outer indexer
        # If all key is unlabeled, or
        # key can be mapped as an OuterIndexer.
        if all(not isinstance(k, Variable) for k in key):
            return self._broadcast_indexes_outer(key)

        # If all key is 1-dimensional and there are no duplicate labels,
        # key can be mapped as an OuterIndexer.
        dims = []
        for k, d in zip(key, self.dims):
            if isinstance(k, Variable):
                if len(k.dims) > 1:
                    return self._broadcast_indexes_vectorized(key)
                dims.append(k.dims[0])
            elif not isinstance(k, integer_types):
                dims.append(d)
        if len(set(dims)) == len(dims):
            return self._broadcast_indexes_outer(key)

        return self._broadcast_indexes_vectorized(key)

    def _broadcast_indexes_basic(self, key):
        dims = tuple(
            dim for k, dim in zip(key, self.dims) if not isinstance(k, integer_types)
        )
        return dims, BasicIndexer(key), None

    def _validate_indexers(self, key):
        """Make sanity checks"""
        for dim, k in zip(self.dims, key):
            if not isinstance(k, BASIC_INDEXING_TYPES):
                if not isinstance(k, Variable):
                    k = np.asarray(k)
                    if k.ndim > 1:
                        raise IndexError(
                            "Unlabeled multi-dimensional array cannot be "
                            "used for indexing: {}".format(k)
                        )
                if k.dtype.kind == "b":
                    if self.shape[self.get_axis_num(dim)] != len(k):
                        raise IndexError(
                            "Boolean array size {:d} is used to index array "
                            "with shape {:s}.".format(len(k), str(self.shape))
                        )
                    if k.ndim > 1:
                        raise IndexError(
                            "{}-dimensional boolean indexing is "
                            "not supported. ".format(k.ndim)
                        )
                    if getattr(k, "dims", (dim,)) != (dim,):
                        raise IndexError(
                            "Boolean indexer should be unlabeled or on the "
                            "same dimension to the indexed array. Indexer is "
                            "on {:s} but the target dimension is {:s}.".format(
                                str(k.dims), dim
                            )
                        )

    def _broadcast_indexes_outer(self, key):
        dims = tuple(
            k.dims[0] if isinstance(k, Variable) else dim
            for k, dim in zip(key, self.dims)
            if not isinstance(k, integer_types)
        )

        new_key = []
        for k in key:
            if isinstance(k, Variable):
                k = k.data
            if not isinstance(k, BASIC_INDEXING_TYPES):
                k = np.asarray(k)
                if k.size == 0:
                    # Slice by empty list; numpy could not infer the dtype
                    k = k.astype(int)
                elif k.dtype.kind == "b":
                    (k,) = np.nonzero(k)
            new_key.append(k)

        return dims, OuterIndexer(tuple(new_key)), None

    def _nonzero(self):
        """Equivalent numpy's nonzero but returns a tuple of Variables."""
        # TODO we should replace dask's native nonzero
        # after https://github.com/dask/dask/issues/1076 is implemented.
        nonzeros = np.nonzero(self.data)
        return tuple(Variable((dim), nz) for nz, dim in zip(nonzeros, self.dims))

    def _broadcast_indexes_vectorized(self, key):
        variables = []
        out_dims_set = OrderedSet()
        for dim, value in zip(self.dims, key):
            if isinstance(value, slice):
                out_dims_set.add(dim)
            else:
                variable = (
                    value
                    if isinstance(value, Variable)
                    else as_variable(value, name=dim)
                )
                if variable.dtype.kind == "b":  # boolean indexing case
                    (variable,) = variable._nonzero()

                variables.append(variable)
                out_dims_set.update(variable.dims)

        variable_dims = set()
        for variable in variables:
            variable_dims.update(variable.dims)

        slices = []
        for i, (dim, value) in enumerate(zip(self.dims, key)):
            if isinstance(value, slice):
                if dim in variable_dims:
                    # We only convert slice objects to variables if they share
                    # a dimension with at least one other variable. Otherwise,
                    # we can equivalently leave them as slices aknd transpose
                    # the result. This is significantly faster/more efficient
                    # for most array backends.
                    values = np.arange(*value.indices(self.sizes[dim]))
                    variables.insert(i - len(slices), Variable((dim,), values))
                else:
                    slices.append((i, value))

        try:
            variables = _broadcast_compat_variables(*variables)
        except ValueError:
            raise IndexError(f"Dimensions of indexers mismatch: {key}")

        out_key = [variable.data for variable in variables]
        out_dims = tuple(out_dims_set)
        slice_positions = set()
        for i, value in slices:
            out_key.insert(i, value)
            new_position = out_dims.index(self.dims[i])
            slice_positions.add(new_position)

        if slice_positions:
            new_order = [i for i in range(len(out_dims)) if i not in slice_positions]
        else:
            new_order = None

        return out_dims, VectorizedIndexer(tuple(out_key)), new_order

    def __getitem__(self: T_Variable, key) -> T_Variable:
        """Return a new Variable object whose contents are consistent with
        getting the provided key from the underlying data.

        NB. __getitem__ and __setitem__ implement xarray-style indexing,
        where if keys are unlabeled arrays, we index the array orthogonally
        with them. If keys are labeled array (such as Variables), they are
        broadcasted with our usual scheme and then the array is indexed with
        the broadcasted key, like numpy's fancy indexing.

        If you really want to do indexing like `x[x > 0]`, manipulate the numpy
        array `x.values` directly.
        """
        dims, indexer, new_order = self._broadcast_indexes(key)
        data = as_indexable(self._data)[indexer]
        if new_order:
            data = np.moveaxis(data, range(len(new_order)), new_order)
        return self._finalize_indexing_result(dims, data)

    def _finalize_indexing_result(self: T_Variable, dims, data) -> T_Variable:
        """Used by IndexVariable to return IndexVariable objects when possible."""
        return self._replace(dims=dims, data=data)

    def _getitem_with_mask(self, key, fill_value=dtypes.NA):
        """Index this Variable with -1 remapped to fill_value."""
        # TODO(shoyer): expose this method in public API somewhere (isel?) and
        # use it for reindex.
        # TODO(shoyer): add a sanity check that all other integers are
        # non-negative
        # TODO(shoyer): add an optimization, remapping -1 to an adjacent value
        # that is actually indexed rather than mapping it to the last value
        # along each axis.

        if fill_value is dtypes.NA:
            fill_value = dtypes.get_fill_value(self.dtype)

        dims, indexer, new_order = self._broadcast_indexes(key)

        if self.size:
            if is_duck_dask_array(self._data):
                # dask's indexing is faster this way; also vindex does not
                # support negative indices yet:
                # https://github.com/dask/dask/pull/2967
                actual_indexer = indexing.posify_mask_indexer(indexer)
            else:
                actual_indexer = indexer

            data = as_indexable(self._data)[actual_indexer]
            mask = indexing.create_mask(indexer, self.shape, data)
            # we need to invert the mask in order to pass data first. This helps
            # pint to choose the correct unit
            # TODO: revert after https://github.com/hgrecco/pint/issues/1019 is fixed
            data = duck_array_ops.where(np.logical_not(mask), data, fill_value)
        else:
            # array cannot be indexed along dimensions of size 0, so just
            # build the mask directly instead.
            mask = indexing.create_mask(indexer, self.shape)
            data = np.broadcast_to(fill_value, getattr(mask, "shape", ()))

        if new_order:
            data = duck_array_ops.moveaxis(data, range(len(new_order)), new_order)
        return self._finalize_indexing_result(dims, data)

    def __setitem__(self, key, value):
        """__setitem__ is overloaded to access the underlying numpy values with
        orthogonal indexing.

        See __getitem__ for more details.
        """
        dims, index_tuple, new_order = self._broadcast_indexes(key)

        if not isinstance(value, Variable):
            value = as_compatible_data(value)
            if value.ndim > len(dims):
                raise ValueError(
                    f"shape mismatch: value array of shape {value.shape} could not be "
                    f"broadcast to indexing result with {len(dims)} dimensions"
                )
            if value.ndim == 0:
                value = Variable((), value)
            else:
                value = Variable(dims[-value.ndim :], value)
        # broadcast to become assignable
        value = value.set_dims(dims).data

        if new_order:
            value = duck_array_ops.asarray(value)
            value = value[(len(dims) - value.ndim) * (np.newaxis,) + (Ellipsis,)]
            value = np.moveaxis(value, new_order, range(len(new_order)))

        indexable = as_indexable(self._data)
        indexable[index_tuple] = value

    @property
    def attrs(self) -> dict[Any, Any]:
        """Dictionary of local attributes on this variable."""
        if self._attrs is None:
            self._attrs = {}
        return self._attrs

    @attrs.setter
    def attrs(self, value: Mapping[Any, Any]) -> None:
        self._attrs = dict(value)

    @property
    def encoding(self) -> dict[Any, Any]:
        """Dictionary of encodings on this variable."""
        if self._encoding is None:
            self._encoding = {}
        return self._encoding

    @encoding.setter
    def encoding(self, value):
        try:
            self._encoding = dict(value)
        except ValueError:
            raise ValueError("encoding must be castable to a dictionary")

    def copy(
        self: T_Variable, deep: bool = True, data: ArrayLike | None = None
    ) -> T_Variable:
        """Returns a copy of this object.

        If `deep=True`, the data array is loaded into memory and copied onto
        the new object. Dimensions, attributes and encodings are always copied.

        Use `data` to create a new object with the same structure as
        original but entirely new data.

        Parameters
        ----------
        deep : bool, default: True
            Whether the data array is loaded into memory and copied onto
            the new object. Default is True.
        data : array_like, optional
            Data to use in the new object. Must have same shape as original.
            When `data` is used, `deep` is ignored.

        Returns
        -------
        object : Variable
            New object with dimensions, attributes, encodings, and optionally
            data copied from original.

        Examples
        --------
        Shallow copy versus deep copy

        >>> var = xr.Variable(data=[1, 2, 3], dims="x")
        >>> var.copy()
        <xarray.Variable (x: 3)>
        array([1, 2, 3])
        >>> var_0 = var.copy(deep=False)
        >>> var_0[0] = 7
        >>> var_0
        <xarray.Variable (x: 3)>
        array([7, 2, 3])
        >>> var
        <xarray.Variable (x: 3)>
        array([7, 2, 3])

        Changing the data using the ``data`` argument maintains the
        structure of the original object, but with the new data. Original
        object is unaffected.

        >>> var.copy(data=[0.1, 0.2, 0.3])
        <xarray.Variable (x: 3)>
        array([0.1, 0.2, 0.3])
        >>> var
        <xarray.Variable (x: 3)>
        array([7, 2, 3])

        See Also
        --------
        pandas.DataFrame.copy
        """
        return self._copy(deep=deep, data=data)

    def _copy(
        self: T_Variable,
        deep: bool = True,
        data: ArrayLike | None = None,
        memo: dict[int, Any] | None = None,
    ) -> T_Variable:
        if data is None:
            ndata = self._data

            if isinstance(ndata, indexing.MemoryCachedArray):
                # don't share caching between copies
                ndata = indexing.MemoryCachedArray(ndata.array)

            if deep:
                ndata = copy.deepcopy(ndata, memo)

        else:
            ndata = as_compatible_data(data)
            if self.shape != ndata.shape:
                raise ValueError(
                    "Data shape {} must match shape of object {}".format(
                        ndata.shape, self.shape
                    )
                )

        attrs = copy.deepcopy(self._attrs, memo) if deep else copy.copy(self._attrs)
        encoding = (
            copy.deepcopy(self._encoding, memo) if deep else copy.copy(self._encoding)
        )

        # note: dims is already an immutable tuple
        return self._replace(data=ndata, attrs=attrs, encoding=encoding)

    def _replace(
        self: T_Variable,
        dims=_default,
        data=_default,
        attrs=_default,
        encoding=_default,
    ) -> T_Variable:
        if dims is _default:
            dims = copy.copy(self._dims)
        if data is _default:
            data = copy.copy(self.data)
        if attrs is _default:
            attrs = copy.copy(self._attrs)
        if encoding is _default:
            encoding = copy.copy(self._encoding)
        return type(self)(dims, data, attrs, encoding, fastpath=True)

    def __copy__(self: T_Variable) -> T_Variable:
        return self._copy(deep=False)

    def __deepcopy__(
        self: T_Variable, memo: dict[int, Any] | None = None
    ) -> T_Variable:
        return self._copy(deep=True, memo=memo)

    # mutable objects should not be hashable
    # https://github.com/python/mypy/issues/4266
    __hash__ = None  # type: ignore[assignment]

    @property
    def chunks(self) -> tuple[tuple[int, ...], ...] | None:
        """
        Tuple of block lengths for this dataarray's data, in order of dimensions, or None if
        the underlying data is not a dask array.

        See Also
        --------
        Variable.chunk
        Variable.chunksizes
        xarray.unify_chunks
        """
        return getattr(self._data, "chunks", None)

    @property
    def chunksizes(self) -> Mapping[Any, tuple[int, ...]]:
        """
        Mapping from dimension names to block lengths for this variable's data, or None if
        the underlying data is not a dask array.
        Cannot be modified directly, but can be modified by calling .chunk().

        Differs from variable.chunks because it returns a mapping of dimensions to chunk shapes
        instead of a tuple of chunk shapes.

        See Also
        --------
        Variable.chunk
        Variable.chunks
        xarray.unify_chunks
        """
        if hasattr(self._data, "chunks"):
            return Frozen({dim: c for dim, c in zip(self.dims, self.data.chunks)})
        else:
            return {}

    _array_counter = itertools.count()

    def chunk(
        self,
        chunks: (
            int
            | Literal["auto"]
            | tuple[int, ...]
            | tuple[tuple[int, ...], ...]
            | Mapping[Any, None | int | tuple[int, ...]]
        ) = {},
        name: str | None = None,
        lock: bool = False,
        inline_array: bool = False,
        manager: Literal["dask", "cubed"] = "dask",
        spec: T_CubedSpec = None,
        **chunks_kwargs: Any,
    ) -> Variable:
        """Coerce this array's data into a dask array with the given chunks.

        If this variable is a non-dask array, it will be converted to dask
        array. If it's a dask array, it will be rechunked to the given chunk
        sizes.

        If neither chunks is not provided for one or more dimensions, chunk
        sizes along that dimension will not be updated; non-dask arrays will be
        converted into dask arrays with a single block.

        Parameters
        ----------
        chunks : int, tuple or dict, optional
            Chunk sizes along each dimension, e.g., ``5``, ``(5, 5)`` or
            ``{'x': 5, 'y': 5}``.
        name : str, optional
            Used to generate the name for this array in the internal dask
            graph. Does not need not be unique.
        lock : optional
            Passed on to :py:func:`dask.array.from_array`, if the array is not
            already as dask array.
        inline_array: optional
            Passed on to :py:func:`dask.array.from_array`, if the array is not
            already as dask array.
        **chunks_kwargs : {dim: chunks, ...}, optional
            The keyword arguments form of ``chunks``.
            One of chunks or chunks_kwargs must be provided.

        Returns
        -------
        chunked : xarray.Variable

        See Also
        --------
        Variable.chunks
        Variable.chunksizes
        xarray.unify_chunks
        dask.array.from_array
        """
        chunk_manager = _get_chunk_manager(manager)

        kwargs = dict(name=name, lock=lock, inline_array=inline_array, spec=spec)

        if chunks is None:
            warnings.warn(
                "None value for 'chunks' is deprecated. "
                "It will raise an error in the future. Use instead '{}'",
                category=FutureWarning,
            )
            chunks = {}

        if isinstance(chunks, (float, str, int, tuple, list)):
            pass  # dask.array.from_array can handle these directly
        else:
            chunks = either_dict_or_kwargs(chunks, chunks_kwargs, "chunk")

        if utils.is_dict_like(chunks):
            chunks = {self.get_axis_num(dim): chunk for dim, chunk in chunks.items()}

        data = chunk_manager.from_array(self._data, chunks, **kwargs)

        return self._replace(data=data)

    def to_numpy(self) -> np.ndarray:
        """Coerces wrapped data to numpy and returns a numpy.ndarray"""
        # TODO an entrypoint so array libraries can choose coercion method?
        data = self.data

        # TODO first attempt to call .to_numpy() once some libraries implement it
        # cubed has to be imported dynamically as cubed imports rechunker which imports xarray
        # cubed_array_type = DuckArrayModule("cubed").type
        if hasattr(data, "chunks"):
            data = data.compute()
        if isinstance(data, array_type("cupy")):
            data = data.get()
        # pint has to be imported dynamically as pint imports xarray
        if isinstance(data, array_type("pint")):
            data = data.magnitude
        if isinstance(data, array_type("sparse")):
            data = data.todense()
        data = np.asarray(data)

        return data

    def as_numpy(self: T_Variable) -> T_Variable:
        """Coerces wrapped data into a numpy array, returning a Variable."""
        return self._replace(data=self.to_numpy())

    def _as_sparse(self, sparse_format=_default, fill_value=dtypes.NA):
        """
        use sparse-array as backend.
        """
        import sparse

        # TODO: what to do if dask-backended?
        if fill_value is dtypes.NA:
            dtype, fill_value = dtypes.maybe_promote(self.dtype)
        else:
            dtype = dtypes.result_type(self.dtype, fill_value)

        if sparse_format is _default:
            sparse_format = "coo"
        try:
            as_sparse = getattr(sparse, f"as_{sparse_format.lower()}")
        except AttributeError:
            raise ValueError(f"{sparse_format} is not a valid sparse format")

        data = as_sparse(self.data.astype(dtype), fill_value=fill_value)
        return self._replace(data=data)

    def _to_dense(self):
        """
        Change backend from sparse to np.array
        """
        if hasattr(self._data, "todense"):
            return self._replace(data=self._data.todense())
        return self.copy(deep=False)

    def isel(
        self: T_Variable,
        indexers: Mapping[Any, Any] | None = None,
        missing_dims: ErrorOptionsWithWarn = "raise",
        **indexers_kwargs: Any,
    ) -> T_Variable:
        """Return a new array indexed along the specified dimension(s).

        Parameters
        ----------
        **indexers : {dim: indexer, ...}
            Keyword arguments with names matching dimensions and values given
            by integers, slice objects or arrays.
        missing_dims : {"raise", "warn", "ignore"}, default: "raise"
            What to do if dimensions that should be selected from are not present in the
            DataArray:
            - "raise": raise an exception
            - "warn": raise a warning, and ignore the missing dimensions
            - "ignore": ignore the missing dimensions

        Returns
        -------
        obj : Array object
            A new Array with the selected data and dimensions. In general,
            the new variable's data will be a view of this variable's data,
            unless numpy fancy indexing was triggered by using an array
            indexer, in which case the data will be a copy.
        """
        indexers = either_dict_or_kwargs(indexers, indexers_kwargs, "isel")

        indexers = drop_dims_from_indexers(indexers, self.dims, missing_dims)

        key = tuple(indexers.get(dim, slice(None)) for dim in self.dims)
        return self[key]

    def squeeze(self, dim=None):
        """Return a new object with squeezed data.

        Parameters
        ----------
        dim : None or str or tuple of str, optional
            Selects a subset of the length one dimensions. If a dimension is
            selected with length greater than one, an error is raised. If
            None, all length one dimensions are squeezed.

        Returns
        -------
        squeezed : same type as caller
            This object, but with with all or a subset of the dimensions of
            length 1 removed.

        See Also
        --------
        numpy.squeeze
        """
        dims = common.get_squeeze_dims(self, dim)
        return self.isel({d: 0 for d in dims})

    def _shift_one_dim(self, dim, count, fill_value=dtypes.NA):
        axis = self.get_axis_num(dim)

        if count > 0:
            keep = slice(None, -count)
        elif count < 0:
            keep = slice(-count, None)
        else:
            keep = slice(None)

        trimmed_data = self[(slice(None),) * axis + (keep,)].data

        if fill_value is dtypes.NA:
            dtype, fill_value = dtypes.maybe_promote(self.dtype)
        else:
            dtype = self.dtype

        width = min(abs(count), self.shape[axis])
        dim_pad = (width, 0) if count >= 0 else (0, width)
        pads = [(0, 0) if d != dim else dim_pad for d in self.dims]

        data = np.pad(
            trimmed_data.astype(dtype),
            pads,
            mode="constant",
            constant_values=fill_value,
        )

        if is_duck_dask_array(data):
            # chunked data should come out with the same chunks; this makes
            # it feasible to combine shifted and unshifted data
            # TODO: remove this once dask.array automatically aligns chunks
            data = data.rechunk(self.data.chunks)

        return self._replace(data=data)

    def shift(self, shifts=None, fill_value=dtypes.NA, **shifts_kwargs):
        """
        Return a new Variable with shifted data.

        Parameters
        ----------
        shifts : mapping of the form {dim: offset}
            Integer offset to shift along each of the given dimensions.
            Positive offsets shift to the right; negative offsets shift to the
            left.
        fill_value : scalar, optional
            Value to use for newly missing values
        **shifts_kwargs
            The keyword arguments form of ``shifts``.
            One of shifts or shifts_kwargs must be provided.

        Returns
        -------
        shifted : Variable
            Variable with the same dimensions and attributes but shifted data.
        """
        shifts = either_dict_or_kwargs(shifts, shifts_kwargs, "shift")
        result = self
        for dim, count in shifts.items():
            result = result._shift_one_dim(dim, count, fill_value=fill_value)
        return result

    def _pad_options_dim_to_index(
        self,
        pad_option: Mapping[Any, int | tuple[int, int]],
        fill_with_shape=False,
    ):
        if fill_with_shape:
            return [
                (n, n) if d not in pad_option else pad_option[d]
                for d, n in zip(self.dims, self.data.shape)
            ]
        return [(0, 0) if d not in pad_option else pad_option[d] for d in self.dims]

    def pad(
        self,
        pad_width: Mapping[Any, int | tuple[int, int]] | None = None,
        mode: PadModeOptions = "constant",
        stat_length: int
        | tuple[int, int]
        | Mapping[Any, tuple[int, int]]
        | None = None,
        constant_values: float
        | tuple[float, float]
        | Mapping[Any, tuple[float, float]]
        | None = None,
        end_values: int | tuple[int, int] | Mapping[Any, tuple[int, int]] | None = None,
        reflect_type: PadReflectOptions = None,
        keep_attrs: bool | None = None,
        **pad_width_kwargs: Any,
    ):
        """
        Return a new Variable with padded data.

        Parameters
        ----------
        pad_width : mapping of hashable to tuple of int
            Mapping with the form of {dim: (pad_before, pad_after)}
            describing the number of values padded along each dimension.
            {dim: pad} is a shortcut for pad_before = pad_after = pad
        mode : str, default: "constant"
            See numpy / Dask docs
        stat_length : int, tuple or mapping of hashable to tuple
            Used in 'maximum', 'mean', 'median', and 'minimum'.  Number of
            values at edge of each axis used to calculate the statistic value.
        constant_values : scalar, tuple or mapping of hashable to tuple
            Used in 'constant'.  The values to set the padded values for each
            axis.
        end_values : scalar, tuple or mapping of hashable to tuple
            Used in 'linear_ramp'.  The values used for the ending value of the
            linear_ramp and that will form the edge of the padded array.
        reflect_type : {"even", "odd"}, optional
            Used in "reflect", and "symmetric".  The "even" style is the
            default with an unaltered reflection around the edge value.  For
            the "odd" style, the extended part of the array is created by
            subtracting the reflected values from two times the edge value.
        keep_attrs : bool, optional
            If True, the variable's attributes (`attrs`) will be copied from
            the original object to the new one.  If False (default), the new
            object will be returned without attributes.
        **pad_width_kwargs
            One of pad_width or pad_width_kwargs must be provided.

        Returns
        -------
        padded : Variable
            Variable with the same dimensions and attributes but padded data.
        """
        pad_width = either_dict_or_kwargs(pad_width, pad_width_kwargs, "pad")

        # change default behaviour of pad with mode constant
        if mode == "constant" and (
            constant_values is None or constant_values is dtypes.NA
        ):
            dtype, constant_values = dtypes.maybe_promote(self.dtype)
        else:
            dtype = self.dtype

        # create pad_options_kwargs, numpy requires only relevant kwargs to be nonempty
        if isinstance(stat_length, dict):
            stat_length = self._pad_options_dim_to_index(
                stat_length, fill_with_shape=True
            )
        if isinstance(constant_values, dict):
            constant_values = self._pad_options_dim_to_index(constant_values)
        if isinstance(end_values, dict):
            end_values = self._pad_options_dim_to_index(end_values)

        # workaround for bug in Dask's default value of stat_length https://github.com/dask/dask/issues/5303
        if stat_length is None and mode in ["maximum", "mean", "median", "minimum"]:
            stat_length = [(n, n) for n in self.data.shape]  # type: ignore[assignment]

        # change integer values to a tuple of two of those values and change pad_width to index
        for k, v in pad_width.items():
            if isinstance(v, numbers.Number):
                pad_width[k] = (v, v)
        pad_width_by_index = self._pad_options_dim_to_index(pad_width)

        # create pad_options_kwargs, numpy/dask requires only relevant kwargs to be nonempty
        pad_option_kwargs: dict[str, Any] = {}
        if stat_length is not None:
            pad_option_kwargs["stat_length"] = stat_length
        if constant_values is not None:
            pad_option_kwargs["constant_values"] = constant_values
        if end_values is not None:
            pad_option_kwargs["end_values"] = end_values
        if reflect_type is not None:
            pad_option_kwargs["reflect_type"] = reflect_type

        array = np.pad(
            self.data.astype(dtype, copy=False),
            pad_width_by_index,
            mode=mode,
            **pad_option_kwargs,
        )

        if keep_attrs is None:
            keep_attrs = _get_keep_attrs(default=True)
        attrs = self._attrs if keep_attrs else None

        return type(self)(self.dims, array, attrs=attrs)

    def _roll_one_dim(self, dim, count):
        axis = self.get_axis_num(dim)

        count %= self.shape[axis]
        if count != 0:
            indices = [slice(-count, None), slice(None, -count)]
        else:
            indices = [slice(None)]

        arrays = [self[(slice(None),) * axis + (idx,)].data for idx in indices]

        data = duck_array_ops.concatenate(arrays, axis)

        if is_duck_dask_array(data):
            # chunked data should come out with the same chunks; this makes
            # it feasible to combine shifted and unshifted data
            # TODO: remove this once dask.array automatically aligns chunks
            data = data.rechunk(self.data.chunks)

        return self._replace(data=data)

    def roll(self, shifts=None, **shifts_kwargs):
        """
        Return a new Variable with rolld data.

        Parameters
        ----------
        shifts : mapping of hashable to int
            Integer offset to roll along each of the given dimensions.
            Positive offsets roll to the right; negative offsets roll to the
            left.
        **shifts_kwargs
            The keyword arguments form of ``shifts``.
            One of shifts or shifts_kwargs must be provided.

        Returns
        -------
        shifted : Variable
            Variable with the same dimensions and attributes but rolled data.
        """
        shifts = either_dict_or_kwargs(shifts, shifts_kwargs, "roll")

        result = self
        for dim, count in shifts.items():
            result = result._roll_one_dim(dim, count)
        return result

    def transpose(
        self,
        *dims: Hashable | ellipsis,
        missing_dims: ErrorOptionsWithWarn = "raise",
    ) -> Variable:
        """Return a new Variable object with transposed dimensions.

        Parameters
        ----------
        *dims : Hashable, optional
            By default, reverse the dimensions. Otherwise, reorder the
            dimensions to this order.
        missing_dims : {"raise", "warn", "ignore"}, default: "raise"
            What to do if dimensions that should be selected from are not present in the
            Variable:
            - "raise": raise an exception
            - "warn": raise a warning, and ignore the missing dimensions
            - "ignore": ignore the missing dimensions

        Returns
        -------
        transposed : Variable
            The returned object has transposed data and dimensions with the
            same attributes as the original.

        Notes
        -----
        This operation returns a view of this variable's data. It is
        lazy for dask-backed Variables but not for numpy-backed Variables.

        See Also
        --------
        numpy.transpose
        """
        if len(dims) == 0:
            dims = self.dims[::-1]
        else:
            dims = tuple(infix_dims(dims, self.dims, missing_dims))

        if len(dims) < 2 or dims == self.dims:
            # no need to transpose if only one dimension
            # or dims are in same order
            return self.copy(deep=False)

        axes = self.get_axis_num(dims)
        data = as_indexable(self._data).transpose(axes)
        return self._replace(dims=dims, data=data)

    @property
    def T(self) -> Variable:
        return self.transpose()

    def set_dims(self, dims, shape=None):
        """Return a new variable with given set of dimensions.
        This method might be used to attach new dimension(s) to variable.

        When possible, this operation does not copy this variable's data.

        Parameters
        ----------
        dims : str or sequence of str or dict
            Dimensions to include on the new variable. If a dict, values are
            used to provide the sizes of new dimensions; otherwise, new
            dimensions are inserted with length 1.

        Returns
        -------
        Variable
        """
        if isinstance(dims, str):
            dims = [dims]

        if shape is None and utils.is_dict_like(dims):
            shape = dims.values()

        missing_dims = set(self.dims) - set(dims)
        if missing_dims:
            raise ValueError(
                f"new dimensions {dims!r} must be a superset of "
                f"existing dimensions {self.dims!r}"
            )

        self_dims = set(self.dims)
        expanded_dims = tuple(d for d in dims if d not in self_dims) + self.dims

        if self.dims == expanded_dims:
            # don't use broadcast_to unless necessary so the result remains
            # writeable if possible
            expanded_data = self.data
        elif shape is not None:
            dims_map = dict(zip(dims, shape))
            tmp_shape = tuple(dims_map[d] for d in expanded_dims)
            expanded_data = duck_array_ops.broadcast_to(self.data, tmp_shape)
        else:
            expanded_data = self.data[(None,) * (len(expanded_dims) - self.ndim)]

        expanded_var = Variable(
            expanded_dims, expanded_data, self._attrs, self._encoding, fastpath=True
        )
        return expanded_var.transpose(*dims)

    def _stack_once(self, dims: list[Hashable], new_dim: Hashable):
        if not set(dims) <= set(self.dims):
            raise ValueError(f"invalid existing dimensions: {dims}")

        if new_dim in self.dims:
            raise ValueError(
                "cannot create a new dimension with the same "
                "name as an existing dimension"
            )

        if len(dims) == 0:
            # don't stack
            return self.copy(deep=False)

        other_dims = [d for d in self.dims if d not in dims]
        dim_order = other_dims + list(dims)
        reordered = self.transpose(*dim_order)

        new_shape = reordered.shape[: len(other_dims)] + (-1,)
        new_data = duck_array_ops.reshape(reordered.data, new_shape)
        new_dims = reordered.dims[: len(other_dims)] + (new_dim,)

        return Variable(new_dims, new_data, self._attrs, self._encoding, fastpath=True)

    def stack(self, dimensions=None, **dimensions_kwargs):
        """
        Stack any number of existing dimensions into a single new dimension.

        New dimensions will be added at the end, and the order of the data
        along each new dimension will be in contiguous (C) order.

        Parameters
        ----------
        dimensions : mapping of hashable to tuple of hashable
            Mapping of form new_name=(dim1, dim2, ...) describing the
            names of new dimensions, and the existing dimensions that
            they replace.
        **dimensions_kwargs
            The keyword arguments form of ``dimensions``.
            One of dimensions or dimensions_kwargs must be provided.

        Returns
        -------
        stacked : Variable
            Variable with the same attributes but stacked data.

        See Also
        --------
        Variable.unstack
        """
        dimensions = either_dict_or_kwargs(dimensions, dimensions_kwargs, "stack")
        result = self
        for new_dim, dims in dimensions.items():
            result = result._stack_once(dims, new_dim)
        return result

    def _unstack_once_full(
        self, dims: Mapping[Any, int], old_dim: Hashable
    ) -> Variable:
        """
        Unstacks the variable without needing an index.

        Unlike `_unstack_once`, this function requires the existing dimension to
        contain the full product of the new dimensions.
        """
        new_dim_names = tuple(dims.keys())
        new_dim_sizes = tuple(dims.values())

        if old_dim not in self.dims:
            raise ValueError(f"invalid existing dimension: {old_dim}")

        if set(new_dim_names).intersection(self.dims):
            raise ValueError(
                "cannot create a new dimension with the same "
                "name as an existing dimension"
            )

        if math.prod(new_dim_sizes) != self.sizes[old_dim]:
            raise ValueError(
                "the product of the new dimension sizes must "
                "equal the size of the old dimension"
            )

        other_dims = [d for d in self.dims if d != old_dim]
        dim_order = other_dims + [old_dim]
        reordered = self.transpose(*dim_order)

        new_shape = reordered.shape[: len(other_dims)] + new_dim_sizes
        new_data = reordered.data.reshape(new_shape)
        new_dims = reordered.dims[: len(other_dims)] + new_dim_names

        return Variable(new_dims, new_data, self._attrs, self._encoding, fastpath=True)

    def _unstack_once(
        self,
        index: pd.MultiIndex,
        dim: Hashable,
        fill_value=dtypes.NA,
        sparse: bool = False,
    ) -> Variable:
        """
        Unstacks this variable given an index to unstack and the name of the
        dimension to which the index refers.
        """

        reordered = self.transpose(..., dim)

        new_dim_sizes = [lev.size for lev in index.levels]
        new_dim_names = index.names
        indexer = index.codes

        # Potentially we could replace `len(other_dims)` with just `-1`
        other_dims = [d for d in self.dims if d != dim]
        new_shape = tuple(list(reordered.shape[: len(other_dims)]) + new_dim_sizes)
        new_dims = reordered.dims[: len(other_dims)] + new_dim_names

        if fill_value is dtypes.NA:
            is_missing_values = math.prod(new_shape) > math.prod(self.shape)
            if is_missing_values:
                dtype, fill_value = dtypes.maybe_promote(self.dtype)
            else:
                dtype = self.dtype
                fill_value = dtypes.get_fill_value(dtype)
        else:
            dtype = self.dtype

        if sparse:
            # unstacking a dense multitindexed array to a sparse array
            from sparse import COO

            codes = zip(*index.codes)
            if reordered.ndim == 1:
                indexes = codes
            else:
                sizes = itertools.product(*[range(s) for s in reordered.shape[:-1]])
                tuple_indexes = itertools.product(sizes, codes)
                indexes = map(lambda x: list(itertools.chain(*x)), tuple_indexes)  # type: ignore

            data = COO(
                coords=np.array(list(indexes)).T,
                data=self.data.astype(dtype).ravel(),
                fill_value=fill_value,
                shape=new_shape,
                sorted=index.is_monotonic_increasing,
            )

        else:
            data = np.full_like(
                self.data,
                fill_value=fill_value,
                shape=new_shape,
                dtype=dtype,
            )

            # Indexer is a list of lists of locations. Each list is the locations
            # on the new dimension. This is robust to the data being sparse; in that
            # case the destinations will be NaN / zero.
            data[(..., *indexer)] = reordered

        return self._replace(dims=new_dims, data=data)

    def unstack(self, dimensions=None, **dimensions_kwargs):
        """
        Unstack an existing dimension into multiple new dimensions.

        New dimensions will be added at the end, and the order of the data
        along each new dimension will be in contiguous (C) order.

        Note that unlike ``DataArray.unstack`` and ``Dataset.unstack``, this
        method requires the existing dimension to contain the full product of
        the new dimensions.

        Parameters
        ----------
        dimensions : mapping of hashable to mapping of hashable to int
            Mapping of the form old_dim={dim1: size1, ...} describing the
            names of existing dimensions, and the new dimensions and sizes
            that they map to.
        **dimensions_kwargs
            The keyword arguments form of ``dimensions``.
            One of dimensions or dimensions_kwargs must be provided.

        Returns
        -------
        unstacked : Variable
            Variable with the same attributes but unstacked data.

        See Also
        --------
        Variable.stack
        DataArray.unstack
        Dataset.unstack
        """
        dimensions = either_dict_or_kwargs(dimensions, dimensions_kwargs, "unstack")
        result = self
        for old_dim, dims in dimensions.items():
            result = result._unstack_once_full(dims, old_dim)
        return result

    def fillna(self, value):
        return ops.fillna(self, value)

    def where(self, cond, other=dtypes.NA):
        return ops.where_method(self, cond, other)

    def clip(self, min=None, max=None):
        """
        Return an array whose values are limited to ``[min, max]``.
        At least one of max or min must be given.

        Refer to `numpy.clip` for full documentation.

        See Also
        --------
        numpy.clip : equivalent function
        """
        from xarray.core.computation import apply_ufunc

        return apply_ufunc(np.clip, self, min, max, dask="allowed")

    def reduce(
        self,
        func: Callable[..., Any],
        dim: Dims = None,
        axis: int | Sequence[int] | None = None,
        keep_attrs: bool | None = None,
        keepdims: bool = False,
        **kwargs,
    ) -> Variable:
        """Reduce this array by applying `func` along some dimension(s).

        Parameters
        ----------
        func : callable
            Function which can be called in the form
            `func(x, axis=axis, **kwargs)` to return the result of reducing an
            np.ndarray over an integer valued axis.
        dim : "...", str, Iterable of Hashable or None, optional
            Dimension(s) over which to apply `func`. By default `func` is
            applied over all dimensions.
        axis : int or Sequence of int, optional
            Axis(es) over which to apply `func`. Only one of the 'dim'
            and 'axis' arguments can be supplied. If neither are supplied, then
            the reduction is calculated over the flattened array (by calling
            `func(x)` without an axis argument).
        keep_attrs : bool, optional
            If True, the variable's attributes (`attrs`) will be copied from
            the original object to the new one.  If False (default), the new
            object will be returned without attributes.
        keepdims : bool, default: False
            If True, the dimensions which are reduced are left in the result
            as dimensions of size one
        **kwargs : dict
            Additional keyword arguments passed on to `func`.

        Returns
        -------
        reduced : Array
            Array with summarized data and the indicated dimension(s)
            removed.
        """
        if dim == ...:
            dim = None
        if dim is not None and axis is not None:
            raise ValueError("cannot supply both 'axis' and 'dim' arguments")

        if dim is not None:
            axis = self.get_axis_num(dim)

        with warnings.catch_warnings():
            warnings.filterwarnings(
                "ignore", r"Mean of empty slice", category=RuntimeWarning
            )
            if axis is not None:
                if isinstance(axis, tuple) and len(axis) == 1:
                    # unpack axis for the benefit of functions
                    # like np.argmin which can't handle tuple arguments
                    axis = axis[0]
                data = func(self.data, axis=axis, **kwargs)
            else:
                data = func(self.data, **kwargs)

        if getattr(data, "shape", ()) == self.shape:
            dims = self.dims
        else:
            removed_axes: Iterable[int]
            if axis is None:
                removed_axes = range(self.ndim)
            else:
                removed_axes = np.atleast_1d(axis) % self.ndim
            if keepdims:
                # Insert np.newaxis for removed dims
                slices = tuple(
                    np.newaxis if i in removed_axes else slice(None, None)
                    for i in range(self.ndim)
                )
                if getattr(data, "shape", None) is None:
                    # Reduce has produced a scalar value, not an array-like
                    data = np.asanyarray(data)[slices]
                else:
                    data = data[slices]
                dims = self.dims
            else:
                dims = tuple(
                    adim for n, adim in enumerate(self.dims) if n not in removed_axes
                )

        if keep_attrs is None:
            keep_attrs = _get_keep_attrs(default=False)
        attrs = self._attrs if keep_attrs else None

        return Variable(dims, data, attrs=attrs)

    @classmethod
    def concat(
        cls,
        variables,
        dim="concat_dim",
        positions=None,
        shortcut=False,
        combine_attrs="override",
    ):
        """Concatenate variables along a new or existing dimension.

        Parameters
        ----------
        variables : iterable of Variable
            Arrays to stack together. Each variable is expected to have
            matching dimensions and shape except for along the stacked
            dimension.
        dim : str or DataArray, optional
            Name of the dimension to stack along. This can either be a new
            dimension name, in which case it is added along axis=0, or an
            existing dimension name, in which case the location of the
            dimension is unchanged. Where to insert the new dimension is
            determined by the first variable.
        positions : None or list of array-like, optional
            List of integer arrays which specifies the integer positions to
            which to assign each dataset along the concatenated dimension.
            If not supplied, objects are concatenated in the provided order.
        shortcut : bool, optional
            This option is used internally to speed-up groupby operations.
            If `shortcut` is True, some checks of internal consistency between
            arrays to concatenate are skipped.
        combine_attrs : {"drop", "identical", "no_conflicts", "drop_conflicts", \
                         "override"}, default: "override"
            String indicating how to combine attrs of the objects being merged:

            - "drop": empty attrs on returned Dataset.
            - "identical": all attrs must be the same on every object.
            - "no_conflicts": attrs from all objects are combined, any that have
              the same name must also have the same value.
            - "drop_conflicts": attrs from all objects are combined, any that have
              the same name but different values are dropped.
            - "override": skip comparing and copy attrs from the first dataset to
              the result.

        Returns
        -------
        stacked : Variable
            Concatenated Variable formed by stacking all the supplied variables
            along the given dimension.
        """
        from xarray.core.merge import merge_attrs

        if not isinstance(dim, str):
            (dim,) = dim.dims

        # can't do this lazily: we need to loop through variables at least
        # twice
        variables = list(variables)
        first_var = variables[0]

        arrays = [v.data for v in variables]

        if dim in first_var.dims:
            axis = first_var.get_axis_num(dim)
            dims = first_var.dims
            data = duck_array_ops.concatenate(arrays, axis=axis)
            if positions is not None:
                # TODO: deprecate this option -- we don't need it for groupby
                # any more.
                indices = nputils.inverse_permutation(np.concatenate(positions))
                data = duck_array_ops.take(data, indices, axis=axis)
        else:
            axis = 0
            dims = (dim,) + first_var.dims
            data = duck_array_ops.stack(arrays, axis=axis)

        attrs = merge_attrs(
            [var.attrs for var in variables], combine_attrs=combine_attrs
        )
        encoding = dict(first_var.encoding)
        if not shortcut:
            for var in variables:
                if var.dims != first_var.dims:
                    raise ValueError(
                        f"Variable has dimensions {list(var.dims)} but first Variable has dimensions {list(first_var.dims)}"
                    )

        return cls(dims, data, attrs, encoding)

    def equals(self, other, equiv=duck_array_ops.array_equiv):
        """True if two Variables have the same dimensions and values;
        otherwise False.

        Variables can still be equal (like pandas objects) if they have NaN
        values in the same locations.

        This method is necessary because `v1 == v2` for Variables
        does element-wise comparisons (like numpy.ndarrays).
        """
        other = getattr(other, "variable", other)
        try:
            return self.dims == other.dims and (
                self._data is other._data or equiv(self.data, other.data)
            )
        except (TypeError, AttributeError):
            return False

    def broadcast_equals(self, other, equiv=duck_array_ops.array_equiv):
        """True if two Variables have the values after being broadcast against
        each other; otherwise False.

        Variables can still be equal (like pandas objects) if they have NaN
        values in the same locations.
        """
        try:
            self, other = broadcast_variables(self, other)
        except (ValueError, AttributeError):
            return False
        return self.equals(other, equiv=equiv)

    def identical(self, other, equiv=duck_array_ops.array_equiv):
        """Like equals, but also checks attributes."""
        try:
            return utils.dict_equiv(self.attrs, other.attrs) and self.equals(
                other, equiv=equiv
            )
        except (TypeError, AttributeError):
            return False

    def no_conflicts(self, other, equiv=duck_array_ops.array_notnull_equiv):
        """True if the intersection of two Variable's non-null data is
        equal; otherwise false.

        Variables can thus still be equal if there are locations where either,
        or both, contain NaN values.
        """
        return self.broadcast_equals(other, equiv=equiv)

    def quantile(
        self,
        q: ArrayLike,
        dim: str | Sequence[Hashable] | None = None,
        method: QuantileMethods = "linear",
        keep_attrs: bool | None = None,
        skipna: bool | None = None,
        interpolation: QuantileMethods | None = None,
    ) -> Variable:
        """Compute the qth quantile of the data along the specified dimension.

        Returns the qth quantiles(s) of the array elements.

        Parameters
        ----------
        q : float or sequence of float
            Quantile to compute, which must be between 0 and 1
            inclusive.
        dim : str or sequence of str, optional
            Dimension(s) over which to apply quantile.
        method : str, default: "linear"
            This optional parameter specifies the interpolation method to use when the
            desired quantile lies between two data points. The options sorted by their R
            type as summarized in the H&F paper [1]_ are:

                1. "inverted_cdf" (*)
                2. "averaged_inverted_cdf" (*)
                3. "closest_observation" (*)
                4. "interpolated_inverted_cdf" (*)
                5. "hazen" (*)
                6. "weibull" (*)
                7. "linear"  (default)
                8. "median_unbiased" (*)
                9. "normal_unbiased" (*)

            The first three methods are discontiuous.  The following discontinuous
            variations of the default "linear" (7.) option are also available:

                * "lower"
                * "higher"
                * "midpoint"
                * "nearest"

            See :py:func:`numpy.quantile` or [1]_ for details. The "method" argument
            was previously called "interpolation", renamed in accordance with numpy
            version 1.22.0.

            (*) These methods require numpy version 1.22 or newer.

        keep_attrs : bool, optional
            If True, the variable's attributes (`attrs`) will be copied from
            the original object to the new one.  If False (default), the new
            object will be returned without attributes.
        skipna : bool, optional
            If True, skip missing values (as marked by NaN). By default, only
            skips missing values for float dtypes; other dtypes either do not
            have a sentinel missing value (int) or skipna=True has not been
            implemented (object, datetime64 or timedelta64).

        Returns
        -------
        quantiles : Variable
            If `q` is a single quantile, then the result
            is a scalar. If multiple percentiles are given, first axis of
            the result corresponds to the quantile and a quantile dimension
            is added to the return array. The other dimensions are the
            dimensions that remain after the reduction of the array.

        See Also
        --------
        numpy.nanquantile, pandas.Series.quantile, Dataset.quantile
        DataArray.quantile

        References
        ----------
        .. [1] R. J. Hyndman and Y. Fan,
           "Sample quantiles in statistical packages,"
           The American Statistician, 50(4), pp. 361-365, 1996
        """

        from xarray.core.computation import apply_ufunc

        if interpolation is not None:
            warnings.warn(
                "The `interpolation` argument to quantile was renamed to `method`.",
                FutureWarning,
            )

            if method != "linear":
                raise TypeError("Cannot pass interpolation and method keywords!")

            method = interpolation

        if skipna or (skipna is None and self.dtype.kind in "cfO"):
            _quantile_func = np.nanquantile
        else:
            _quantile_func = np.quantile

        if keep_attrs is None:
            keep_attrs = _get_keep_attrs(default=False)

        scalar = utils.is_scalar(q)
        q = np.atleast_1d(np.asarray(q, dtype=np.float64))

        if dim is None:
            dim = self.dims

        if utils.is_scalar(dim):
            dim = [dim]

        def _wrapper(npa, **kwargs):
            # move quantile axis to end. required for apply_ufunc
            return np.moveaxis(_quantile_func(npa, **kwargs), 0, -1)

        axis = np.arange(-1, -1 * len(dim) - 1, -1)

        if Version(np.__version__) >= Version("1.22.0"):
            kwargs = {"q": q, "axis": axis, "method": method}
        else:
            if method not in ("linear", "lower", "higher", "midpoint", "nearest"):
                raise ValueError(
                    f"Interpolation method '{method}' requires numpy >= 1.22 or is not supported."
                )
            kwargs = {"q": q, "axis": axis, "interpolation": method}

        result = apply_ufunc(
            _wrapper,
            self,
            input_core_dims=[dim],
            exclude_dims=set(dim),
            output_core_dims=[["quantile"]],
            output_dtypes=[np.float64],
            dask_gufunc_kwargs=dict(output_sizes={"quantile": len(q)}),
            dask="parallelized",
            kwargs=kwargs,
        )

        # for backward compatibility
        result = result.transpose("quantile", ...)
        if scalar:
            result = result.squeeze("quantile")
        if keep_attrs:
            result.attrs = self._attrs
        return result

    def rank(self, dim, pct=False):
        """Ranks the data.

        Equal values are assigned a rank that is the average of the ranks that
        would have been otherwise assigned to all of the values within that
        set.  Ranks begin at 1, not 0. If `pct`, computes percentage ranks.

        NaNs in the input array are returned as NaNs.

        The `bottleneck` library is required.

        Parameters
        ----------
        dim : str
            Dimension over which to compute rank.
        pct : bool, optional
            If True, compute percentage ranks, otherwise compute integer ranks.

        Returns
        -------
        ranked : Variable

        See Also
        --------
        Dataset.rank, DataArray.rank
        """
        if not OPTIONS["use_bottleneck"]:
            raise RuntimeError(
                "rank requires bottleneck to be enabled."
                " Call `xr.set_options(use_bottleneck=True)` to enable it."
            )

        import bottleneck as bn

        data = self.data

        if is_duck_dask_array(data):
            raise TypeError(
                "rank does not work for arrays stored as dask "
                "arrays. Load the data via .compute() or .load() "
                "prior to calling this method."
            )
        elif not isinstance(data, np.ndarray):
            raise TypeError(f"rank is not implemented for {type(data)} objects.")

        axis = self.get_axis_num(dim)
        func = bn.nanrankdata if self.dtype.kind == "f" else bn.rankdata
        ranked = func(data, axis=axis)
        if pct:
            count = np.sum(~np.isnan(data), axis=axis, keepdims=True)
            ranked /= count
        return Variable(self.dims, ranked)

    def rolling_window(
        self, dim, window, window_dim, center=False, fill_value=dtypes.NA
    ):
        """
        Make a rolling_window along dim and add a new_dim to the last place.

        Parameters
        ----------
        dim : str
            Dimension over which to compute rolling_window.
            For nd-rolling, should be list of dimensions.
        window : int
            Window size of the rolling
            For nd-rolling, should be list of integers.
        window_dim : str
            New name of the window dimension.
            For nd-rolling, should be list of strings.
        center : bool, default: False
            If True, pad fill_value for both ends. Otherwise, pad in the head
            of the axis.
        fill_value
            value to be filled.

        Returns
        -------
        Variable that is a view of the original array with a added dimension of
        size w.
        The return dim: self.dims + (window_dim, )
        The return shape: self.shape + (window, )

        Examples
        --------
        >>> v = Variable(("a", "b"), np.arange(8).reshape((2, 4)))
        >>> v.rolling_window("b", 3, "window_dim")
        <xarray.Variable (a: 2, b: 4, window_dim: 3)>
        array([[[nan, nan,  0.],
                [nan,  0.,  1.],
                [ 0.,  1.,  2.],
                [ 1.,  2.,  3.]],
        <BLANKLINE>
               [[nan, nan,  4.],
                [nan,  4.,  5.],
                [ 4.,  5.,  6.],
                [ 5.,  6.,  7.]]])

        >>> v.rolling_window("b", 3, "window_dim", center=True)
        <xarray.Variable (a: 2, b: 4, window_dim: 3)>
        array([[[nan,  0.,  1.],
                [ 0.,  1.,  2.],
                [ 1.,  2.,  3.],
                [ 2.,  3., nan]],
        <BLANKLINE>
               [[nan,  4.,  5.],
                [ 4.,  5.,  6.],
                [ 5.,  6.,  7.],
                [ 6.,  7., nan]]])
        """
        if fill_value is dtypes.NA:  # np.nan is passed
            dtype, fill_value = dtypes.maybe_promote(self.dtype)
            var = self.astype(dtype, copy=False)
        else:
            dtype = self.dtype
            var = self

        if utils.is_scalar(dim):
            for name, arg in zip(
                ["window", "window_dim", "center"], [window, window_dim, center]
            ):
                if not utils.is_scalar(arg):
                    raise ValueError(
                        f"Expected {name}={arg!r} to be a scalar like 'dim'."
                    )
            dim = [dim]

        # dim is now a list
        nroll = len(dim)
        if utils.is_scalar(window):
            window = [window] * nroll
        if utils.is_scalar(window_dim):
            window_dim = [window_dim] * nroll
        if utils.is_scalar(center):
            center = [center] * nroll
        if (
            len(dim) != len(window)
            or len(dim) != len(window_dim)
            or len(dim) != len(center)
        ):
            raise ValueError(
                "'dim', 'window', 'window_dim', and 'center' must be the same length. "
                f"Received dim={dim!r}, window={window!r}, window_dim={window_dim!r},"
                f" and center={center!r}."
            )

        pads = {}
        for d, win, cent in zip(dim, window, center):
            if cent:
                start = win // 2  # 10 -> 5,  9 -> 4
                end = win - 1 - start
                pads[d] = (start, end)
            else:
                pads[d] = (win - 1, 0)

        padded = var.pad(pads, mode="constant", constant_values=fill_value)
        axis = [self.get_axis_num(d) for d in dim]
        new_dims = self.dims + tuple(window_dim)
        return Variable(
            new_dims,
            duck_array_ops.sliding_window_view(
                padded.data, window_shape=window, axis=axis
            ),
        )

    def coarsen(
        self, windows, func, boundary="exact", side="left", keep_attrs=None, **kwargs
    ):
        """
        Apply reduction function.
        """
        windows = {k: v for k, v in windows.items() if k in self.dims}

        if keep_attrs is None:
            keep_attrs = _get_keep_attrs(default=True)

        if keep_attrs:
            _attrs = self.attrs
        else:
            _attrs = None

        if not windows:
            return self._replace(attrs=_attrs)

        reshaped, axes = self.coarsen_reshape(windows, boundary, side)
        if isinstance(func, str):
            name = func
            func = getattr(duck_array_ops, name, None)
            if func is None:
                raise NameError(f"{name} is not a valid method.")

        return self._replace(data=func(reshaped, axis=axes, **kwargs), attrs=_attrs)

    def coarsen_reshape(self, windows, boundary, side):
        """
        Construct a reshaped-array for coarsen
        """
        if not utils.is_dict_like(boundary):
            boundary = {d: boundary for d in windows.keys()}

        if not utils.is_dict_like(side):
            side = {d: side for d in windows.keys()}

        # remove unrelated dimensions
        boundary = {k: v for k, v in boundary.items() if k in windows}
        side = {k: v for k, v in side.items() if k in windows}

        for d, window in windows.items():
            if window <= 0:
                raise ValueError(
                    f"window must be > 0. Given {window} for dimension {d}"
                )

        variable = self
        for d, window in windows.items():
            # trim or pad the object
            size = variable.shape[self._get_axis_num(d)]
            n = int(size / window)
            if boundary[d] == "exact":
                if n * window != size:
                    raise ValueError(
                        f"Could not coarsen a dimension of size {size} with "
                        f"window {window} and boundary='exact'. Try a different 'boundary' option."
                    )
            elif boundary[d] == "trim":
                if side[d] == "left":
                    variable = variable.isel({d: slice(0, window * n)})
                else:
                    excess = size - window * n
                    variable = variable.isel({d: slice(excess, None)})
            elif boundary[d] == "pad":  # pad
                pad = window * n - size
                if pad < 0:
                    pad += window
                if side[d] == "left":
                    pad_width = {d: (0, pad)}
                else:
                    pad_width = {d: (pad, 0)}
                variable = variable.pad(pad_width, mode="constant")
            else:
                raise TypeError(
                    "{} is invalid for boundary. Valid option is 'exact', "
                    "'trim' and 'pad'".format(boundary[d])
                )

        shape = []
        axes = []
        axis_count = 0
        for i, d in enumerate(variable.dims):
            if d in windows:
                size = variable.shape[i]
                shape.append(int(size / windows[d]))
                shape.append(windows[d])
                axis_count += 1
                axes.append(i + axis_count)
            else:
                shape.append(variable.shape[i])

        return variable.data.reshape(shape), tuple(axes)

    def isnull(self, keep_attrs: bool | None = None):
        """Test each value in the array for whether it is a missing value.

        Returns
        -------
        isnull : Variable
            Same type and shape as object, but the dtype of the data is bool.

        See Also
        --------
        pandas.isnull

        Examples
        --------
        >>> var = xr.Variable("x", [1, np.nan, 3])
        >>> var
        <xarray.Variable (x: 3)>
        array([ 1., nan,  3.])
        >>> var.isnull()
        <xarray.Variable (x: 3)>
        array([False,  True, False])
        """
        from xarray.core.computation import apply_ufunc

        if keep_attrs is None:
            keep_attrs = _get_keep_attrs(default=False)

        return apply_ufunc(
            duck_array_ops.isnull,
            self,
            dask="allowed",
            keep_attrs=keep_attrs,
        )

    def notnull(self, keep_attrs: bool | None = None):
        """Test each value in the array for whether it is not a missing value.

        Returns
        -------
        notnull : Variable
            Same type and shape as object, but the dtype of the data is bool.

        See Also
        --------
        pandas.notnull

        Examples
        --------
        >>> var = xr.Variable("x", [1, np.nan, 3])
        >>> var
        <xarray.Variable (x: 3)>
        array([ 1., nan,  3.])
        >>> var.notnull()
        <xarray.Variable (x: 3)>
        array([ True, False,  True])
        """
        from xarray.core.computation import apply_ufunc

        if keep_attrs is None:
            keep_attrs = _get_keep_attrs(default=False)

        return apply_ufunc(
            duck_array_ops.notnull,
            self,
            dask="allowed",
            keep_attrs=keep_attrs,
        )

    @property
    def real(self):
        """
        The real part of the variable.

        See Also
        --------
        numpy.ndarray.real
        """
        return self._replace(data=self.data.real)

    @property
    def imag(self):
        """
        The imaginary part of the variable.

        See Also
        --------
        numpy.ndarray.imag
        """
        return self._replace(data=self.data.imag)

    def __array_wrap__(self, obj, context=None):
        return Variable(self.dims, obj)

    def _unary_op(self, f, *args, **kwargs):
        keep_attrs = kwargs.pop("keep_attrs", None)
        if keep_attrs is None:
            keep_attrs = _get_keep_attrs(default=True)
        with np.errstate(all="ignore"):
            result = self.__array_wrap__(f(self.data, *args, **kwargs))
            if keep_attrs:
                result.attrs = self.attrs
            return result

    def _binary_op(self, other, f, reflexive=False):
        if isinstance(other, (xr.DataArray, xr.Dataset)):
            return NotImplemented
        if reflexive and issubclass(type(self), type(other)):
            other_data, self_data, dims = _broadcast_compat_data(other, self)
        else:
            self_data, other_data, dims = _broadcast_compat_data(self, other)
        keep_attrs = _get_keep_attrs(default=False)
        attrs = self._attrs if keep_attrs else None
        with np.errstate(all="ignore"):
            new_data = (
                f(self_data, other_data) if not reflexive else f(other_data, self_data)
            )
        result = Variable(dims, new_data, attrs=attrs)
        return result

    def _inplace_binary_op(self, other, f):
        if isinstance(other, xr.Dataset):
            raise TypeError("cannot add a Dataset to a Variable in-place")
        self_data, other_data, dims = _broadcast_compat_data(self, other)
        if dims != self.dims:
            raise ValueError("dimensions cannot change for in-place operations")
        with np.errstate(all="ignore"):
            self.values = f(self_data, other_data)
        return self

    def _to_numeric(self, offset=None, datetime_unit=None, dtype=float):
        """A (private) method to convert datetime array to numeric dtype
        See duck_array_ops.datetime_to_numeric
        """
        numeric_array = duck_array_ops.datetime_to_numeric(
            self.data, offset, datetime_unit, dtype
        )
        return type(self)(self.dims, numeric_array, self._attrs)

    def _unravel_argminmax(
        self,
        argminmax: str,
        dim: Dims,
        axis: int | None,
        keep_attrs: bool | None,
        skipna: bool | None,
    ) -> Variable | dict[Hashable, Variable]:
        """Apply argmin or argmax over one or more dimensions, returning the result as a
        dict of DataArray that can be passed directly to isel.
        """
        if dim is None and axis is None:
            warnings.warn(
                "Behaviour of argmin/argmax with neither dim nor axis argument will "
                "change to return a dict of indices of each dimension. To get a "
                "single, flat index, please use np.argmin(da.data) or "
                "np.argmax(da.data) instead of da.argmin() or da.argmax().",
                DeprecationWarning,
                stacklevel=3,
            )

        argminmax_func = getattr(duck_array_ops, argminmax)

        if dim is ...:
            # In future, should do this also when (dim is None and axis is None)
            dim = self.dims
        if (
            dim is None
            or axis is not None
            or not isinstance(dim, Sequence)
            or isinstance(dim, str)
        ):
            # Return int index if single dimension is passed, and is not part of a
            # sequence
            return self.reduce(
                argminmax_func, dim=dim, axis=axis, keep_attrs=keep_attrs, skipna=skipna
            )

        # Get a name for the new dimension that does not conflict with any existing
        # dimension
        newdimname = "_unravel_argminmax_dim_0"
        count = 1
        while newdimname in self.dims:
            newdimname = f"_unravel_argminmax_dim_{count}"
            count += 1

        stacked = self.stack({newdimname: dim})

        result_dims = stacked.dims[:-1]
        reduce_shape = tuple(self.sizes[d] for d in dim)

        result_flat_indices = stacked.reduce(argminmax_func, axis=-1, skipna=skipna)

        result_unravelled_indices = duck_array_ops.unravel_index(
            result_flat_indices.data, reduce_shape
        )

        result = {
            d: Variable(dims=result_dims, data=i)
            for d, i in zip(dim, result_unravelled_indices)
        }

        if keep_attrs is None:
            keep_attrs = _get_keep_attrs(default=False)
        if keep_attrs:
            for v in result.values():
                v.attrs = self.attrs

        return result

    def argmin(
        self,
        dim: Dims = None,
        axis: int | None = None,
        keep_attrs: bool | None = None,
        skipna: bool | None = None,
    ) -> Variable | dict[Hashable, Variable]:
        """Index or indices of the minimum of the Variable over one or more dimensions.
        If a sequence is passed to 'dim', then result returned as dict of Variables,
        which can be passed directly to isel(). If a single str is passed to 'dim' then
        returns a Variable with dtype int.

        If there are multiple minima, the indices of the first one found will be
        returned.

        Parameters
        ----------
        dim : "...", str, Iterable of Hashable or None, optional
            The dimensions over which to find the minimum. By default, finds minimum over
            all dimensions - for now returning an int for backward compatibility, but
            this is deprecated, in future will return a dict with indices for all
            dimensions; to return a dict with all dimensions now, pass '...'.
        axis : int, optional
            Axis over which to apply `argmin`. Only one of the 'dim' and 'axis' arguments
            can be supplied.
        keep_attrs : bool, optional
            If True, the attributes (`attrs`) will be copied from the original
            object to the new one.  If False (default), the new object will be
            returned without attributes.
        skipna : bool, optional
            If True, skip missing values (as marked by NaN). By default, only
            skips missing values for float dtypes; other dtypes either do not
            have a sentinel missing value (int) or skipna=True has not been
            implemented (object, datetime64 or timedelta64).

        Returns
        -------
        result : Variable or dict of Variable

        See Also
        --------
        DataArray.argmin, DataArray.idxmin
        """
        return self._unravel_argminmax("argmin", dim, axis, keep_attrs, skipna)

    def argmax(
        self,
        dim: Dims = None,
        axis: int | None = None,
        keep_attrs: bool | None = None,
        skipna: bool | None = None,
    ) -> Variable | dict[Hashable, Variable]:
        """Index or indices of the maximum of the Variable over one or more dimensions.
        If a sequence is passed to 'dim', then result returned as dict of Variables,
        which can be passed directly to isel(). If a single str is passed to 'dim' then
        returns a Variable with dtype int.

        If there are multiple maxima, the indices of the first one found will be
        returned.

        Parameters
        ----------
        dim : "...", str, Iterable of Hashable or None, optional
            The dimensions over which to find the maximum. By default, finds maximum over
            all dimensions - for now returning an int for backward compatibility, but
            this is deprecated, in future will return a dict with indices for all
            dimensions; to return a dict with all dimensions now, pass '...'.
        axis : int, optional
            Axis over which to apply `argmin`. Only one of the 'dim' and 'axis' arguments
            can be supplied.
        keep_attrs : bool, optional
            If True, the attributes (`attrs`) will be copied from the original
            object to the new one.  If False (default), the new object will be
            returned without attributes.
        skipna : bool, optional
            If True, skip missing values (as marked by NaN). By default, only
            skips missing values for float dtypes; other dtypes either do not
            have a sentinel missing value (int) or skipna=True has not been
            implemented (object, datetime64 or timedelta64).

        Returns
        -------
        result : Variable or dict of Variable

        See Also
        --------
        DataArray.argmax, DataArray.idxmax
        """
        return self._unravel_argminmax("argmax", dim, axis, keep_attrs, skipna)


class IndexVariable(Variable):
    """Wrapper for accommodating a pandas.Index in an xarray.Variable.

    IndexVariable preserve loaded values in the form of a pandas.Index instead
    of a NumPy array. Hence, their values are immutable and must always be one-
    dimensional.

    They also have a name property, which is the name of their sole dimension
    unless another name is given.
    """

    __slots__ = ()

    def __init__(self, dims, data, attrs=None, encoding=None, fastpath=False):
        super().__init__(dims, data, attrs, encoding, fastpath)
        if self.ndim != 1:
            raise ValueError(f"{type(self).__name__} objects must be 1-dimensional")

        # Unlike in Variable, always eagerly load values into memory
        if not isinstance(self._data, PandasIndexingAdapter):
            self._data = PandasIndexingAdapter(self._data)

    def __dask_tokenize__(self):
        from dask.base import normalize_token

        # Don't waste time converting pd.Index to np.ndarray
        return normalize_token((type(self), self._dims, self._data.array, self._attrs))

    def load(self):
        # data is already loaded into memory for IndexVariable
        return self

    # https://github.com/python/mypy/issues/1465
    @Variable.data.setter  # type: ignore[attr-defined]
    def data(self, data):
        raise ValueError(
            f"Cannot assign to the .data attribute of dimension coordinate a.k.a IndexVariable {self.name!r}. "
            f"Please use DataArray.assign_coords, Dataset.assign_coords or Dataset.assign as appropriate."
        )

    @Variable.values.setter  # type: ignore[attr-defined]
    def values(self, values):
        raise ValueError(
            f"Cannot assign to the .values attribute of dimension coordinate a.k.a IndexVariable {self.name!r}. "
            f"Please use DataArray.assign_coords, Dataset.assign_coords or Dataset.assign as appropriate."
        )

    def chunk(
        self,
        chunks={},
        name=None,
        lock=False,
        inline_array=False,
        manager="dask",
        spec=None,
    ):
        # Dummy - do not chunk. This method is invoked e.g. by Dataset.chunk()
        return self.copy(deep=False)

    def _as_sparse(self, sparse_format=_default, fill_value=_default):
        # Dummy
        return self.copy(deep=False)

    def _to_dense(self):
        # Dummy
        return self.copy(deep=False)

    def _finalize_indexing_result(self, dims, data):
        if getattr(data, "ndim", 0) != 1:
            # returns Variable rather than IndexVariable if multi-dimensional
            return Variable(dims, data, self._attrs, self._encoding)
        else:
            return self._replace(dims=dims, data=data)

    def __setitem__(self, key, value):
        raise TypeError(f"{type(self).__name__} values cannot be modified")

    @classmethod
    def concat(
        cls,
        variables,
        dim="concat_dim",
        positions=None,
        shortcut=False,
        combine_attrs="override",
    ):
        """Specialized version of Variable.concat for IndexVariable objects.

        This exists because we want to avoid converting Index objects to NumPy
        arrays, if possible.
        """
        from xarray.core.merge import merge_attrs

        if not isinstance(dim, str):
            (dim,) = dim.dims

        variables = list(variables)
        first_var = variables[0]

        if any(not isinstance(v, cls) for v in variables):
            raise TypeError(
                "IndexVariable.concat requires that all input "
                "variables be IndexVariable objects"
            )

        indexes = [v._data.array for v in variables]

        if not indexes:
            data = []
        else:
            data = indexes[0].append(indexes[1:])

            if positions is not None:
                indices = nputils.inverse_permutation(np.concatenate(positions))
                data = data.take(indices)

        # keep as str if possible as pandas.Index uses object (converts to numpy array)
        data = maybe_coerce_to_str(data, variables)

        attrs = merge_attrs(
            [var.attrs for var in variables], combine_attrs=combine_attrs
        )
        if not shortcut:
            for var in variables:
                if var.dims != first_var.dims:
                    raise ValueError("inconsistent dimensions")

        return cls(first_var.dims, data, attrs)

    def copy(self, deep: bool = True, data: ArrayLike | None = None):
        """Returns a copy of this object.

        `deep` is ignored since data is stored in the form of
        pandas.Index, which is already immutable. Dimensions, attributes
        and encodings are always copied.

        Use `data` to create a new object with the same structure as
        original but entirely new data.

        Parameters
        ----------
        deep : bool, default: True
            Deep is ignored when data is given. Whether the data array is
            loaded into memory and copied onto the new object. Default is True.
        data : array_like, optional
            Data to use in the new object. Must have same shape as original.

        Returns
        -------
        object : Variable
            New object with dimensions, attributes, encodings, and optionally
            data copied from original.
        """
        if data is None:
            ndata = self._data.copy(deep=deep)
        else:
            ndata = as_compatible_data(data)
            if self.shape != ndata.shape:
                raise ValueError(
                    "Data shape {} must match shape of object {}".format(
                        ndata.shape, self.shape
                    )
                )

        attrs = copy.deepcopy(self._attrs) if deep else copy.copy(self._attrs)
        encoding = copy.deepcopy(self._encoding) if deep else copy.copy(self._encoding)

        return self._replace(data=ndata, attrs=attrs, encoding=encoding)

    def equals(self, other, equiv=None):
        # if equiv is specified, super up
        if equiv is not None:
            return super().equals(other, equiv)

        # otherwise use the native index equals, rather than looking at _data
        other = getattr(other, "variable", other)
        try:
            return self.dims == other.dims and self._data_equals(other)
        except (TypeError, AttributeError):
            return False

    def _data_equals(self, other):
        return self._to_index().equals(other._to_index())

    def to_index_variable(self) -> IndexVariable:
        """Return this variable as an xarray.IndexVariable"""
        return self.copy(deep=False)

    to_coord = utils.alias(to_index_variable, "to_coord")

    def _to_index(self) -> pd.Index:
        # n.b. creating a new pandas.Index from an old pandas.Index is
        # basically free as pandas.Index objects are immutable.
        # n.b.2. this method returns the multi-index instance for
        # a pandas multi-index level variable.
        assert self.ndim == 1
        index = self._data.array
        if isinstance(index, pd.MultiIndex):
            # set default names for multi-index unnamed levels so that
            # we can safely rename dimension / coordinate later
            valid_level_names = [
                name or f"{self.dims[0]}_level_{i}"
                for i, name in enumerate(index.names)
            ]
            index = index.set_names(valid_level_names)
        else:
            index = index.set_names(self.name)
        return index

    def to_index(self) -> pd.Index:
        """Convert this variable to a pandas.Index"""
        index = self._to_index()
        level = getattr(self._data, "level", None)
        if level is not None:
            # return multi-index level converted to a single index
            return index.get_level_values(level)
        else:
            return index

    @property
    def level_names(self) -> list[str] | None:
        """Return MultiIndex level names or None if this IndexVariable has no
        MultiIndex.
        """
        index = self.to_index()
        if isinstance(index, pd.MultiIndex):
            return index.names
        else:
            return None

    def get_level_variable(self, level):
        """Return a new IndexVariable from a given MultiIndex level."""
        if self.level_names is None:
            raise ValueError(f"IndexVariable {self.name!r} has no MultiIndex")
        index = self.to_index()
        return type(self)(self.dims, index.get_level_values(level))

    @property
    def name(self) -> Hashable:
        return self.dims[0]

    @name.setter
    def name(self, value) -> NoReturn:
        raise AttributeError("cannot modify name of IndexVariable in-place")

    def _inplace_binary_op(self, other, f):
        raise TypeError(
            "Values of an IndexVariable are immutable and can not be modified inplace"
        )


# for backwards compatibility
Coordinate = utils.alias(IndexVariable, "Coordinate")


def _unified_dims(variables):
    # validate dimensions
    all_dims = {}
    for var in variables:
        var_dims = var.dims
        if len(set(var_dims)) < len(var_dims):
            raise ValueError(
                "broadcasting cannot handle duplicate "
                f"dimensions: {list(var_dims)!r}"
            )
        for d, s in zip(var_dims, var.shape):
            if d not in all_dims:
                all_dims[d] = s
            elif all_dims[d] != s:
                raise ValueError(
                    "operands cannot be broadcast together "
                    f"with mismatched lengths for dimension {d!r}: {(all_dims[d], s)}"
                )
    return all_dims


def _broadcast_compat_variables(*variables):
    """Create broadcast compatible variables, with the same dimensions.

    Unlike the result of broadcast_variables(), some variables may have
    dimensions of size 1 instead of the size of the broadcast dimension.
    """
    dims = tuple(_unified_dims(variables))
    return tuple(var.set_dims(dims) if var.dims != dims else var for var in variables)


def broadcast_variables(*variables: Variable) -> tuple[Variable, ...]:
    """Given any number of variables, return variables with matching dimensions
    and broadcast data.

    The data on the returned variables will be a view of the data on the
    corresponding original arrays, but dimensions will be reordered and
    inserted so that both broadcast arrays have the same dimensions. The new
    dimensions are sorted in order of appearance in the first variable's
    dimensions followed by the second variable's dimensions.
    """
    dims_map = _unified_dims(variables)
    dims_tuple = tuple(dims_map)
    return tuple(
        var.set_dims(dims_map) if var.dims != dims_tuple else var for var in variables
    )


def _broadcast_compat_data(self, other):
    if all(hasattr(other, attr) for attr in ["dims", "data", "shape", "encoding"]):
        # `other` satisfies the necessary Variable API for broadcast_variables
        new_self, new_other = _broadcast_compat_variables(self, other)
        self_data = new_self.data
        other_data = new_other.data
        dims = new_self.dims
    else:
        # rely on numpy broadcasting rules
        self_data = self.data
        other_data = other
        dims = self.dims
    return self_data, other_data, dims


def concat(
    variables,
    dim="concat_dim",
    positions=None,
    shortcut=False,
    combine_attrs="override",
):
    """Concatenate variables along a new or existing dimension.

    Parameters
    ----------
    variables : iterable of Variable
        Arrays to stack together. Each variable is expected to have
        matching dimensions and shape except for along the stacked
        dimension.
    dim : str or DataArray, optional
        Name of the dimension to stack along. This can either be a new
        dimension name, in which case it is added along axis=0, or an
        existing dimension name, in which case the location of the
        dimension is unchanged. Where to insert the new dimension is
        determined by the first variable.
    positions : None or list of array-like, optional
        List of integer arrays which specifies the integer positions to which
        to assign each dataset along the concatenated dimension. If not
        supplied, objects are concatenated in the provided order.
    shortcut : bool, optional
        This option is used internally to speed-up groupby operations.
        If `shortcut` is True, some checks of internal consistency between
        arrays to concatenate are skipped.
    combine_attrs : {"drop", "identical", "no_conflicts", "drop_conflicts", \
                     "override"}, default: "override"
        String indicating how to combine attrs of the objects being merged:

        - "drop": empty attrs on returned Dataset.
        - "identical": all attrs must be the same on every object.
        - "no_conflicts": attrs from all objects are combined, any that have
          the same name must also have the same value.
        - "drop_conflicts": attrs from all objects are combined, any that have
          the same name but different values are dropped.
        - "override": skip comparing and copy attrs from the first dataset to
          the result.

    Returns
    -------
    stacked : Variable
        Concatenated Variable formed by stacking all the supplied variables
        along the given dimension.
    """
    variables = list(variables)
    if all(isinstance(v, IndexVariable) for v in variables):
        return IndexVariable.concat(variables, dim, positions, shortcut, combine_attrs)
    else:
        return Variable.concat(variables, dim, positions, shortcut, combine_attrs)


def calculate_dimensions(variables: Mapping[Any, Variable]) -> dict[Hashable, int]:
    """Calculate the dimensions corresponding to a set of variables.

    Returns dictionary mapping from dimension names to sizes. Raises ValueError
    if any of the dimension sizes conflict.
    """
    dims: dict[Hashable, int] = {}
    last_used = {}
    scalar_vars = {k for k, v in variables.items() if not v.dims}
    for k, var in variables.items():
        for dim, size in zip(var.dims, var.shape):
            if dim in scalar_vars:
                raise ValueError(
                    f"dimension {dim!r} already exists as a scalar variable"
                )
            if dim not in dims:
                dims[dim] = size
                last_used[dim] = k
            elif dims[dim] != size:
                raise ValueError(
                    f"conflicting sizes for dimension {dim!r}: "
                    f"length {size} on {k!r} and length {dims[dim]} on {last_used!r}"
                )
    return dims<|MERGE_RESOLUTION|>--- conflicted
+++ resolved
@@ -34,23 +34,18 @@
     VectorizedIndexer,
     as_indexable,
 )
-<<<<<<< HEAD
-from .options import OPTIONS, _get_keep_attrs
+from xarray.core.options import OPTIONS, _get_keep_attrs
 from .parallelcompat import _get_chunk_manager
-from .pycompat import (
+from xarray.core.pycompat import (
     DuckArrayModule,
+    array_type,
     cupy_array_type,
     integer_types,
     is_chunked_array,
     is_duck_dask_array,
     sparse_array_type,
 )
-from .utils import (
-=======
-from xarray.core.options import OPTIONS, _get_keep_attrs
-from xarray.core.pycompat import array_type, integer_types, is_duck_dask_array
 from xarray.core.utils import (
->>>>>>> 19838dce
     Frozen,
     NdimSizeLenMixin,
     OrderedSet,
