--- conflicted
+++ resolved
@@ -372,14 +372,7 @@
             self.encoding = encoding
 
     @property
-<<<<<<< HEAD
     def dtype(self) -> np.dtype:
-        return self._data.dtype
-
-    @property
-    def shape(self) -> tuple[int, ...]:
-=======
-    def dtype(self):
         """
         Data-type of the array’s elements.
 
@@ -391,7 +384,7 @@
         return self._data.dtype
 
     @property
-    def shape(self):
+    def shape(self) -> tuple[int, ...]:
         """
         Tuple of array dimensions.
 
@@ -399,7 +392,6 @@
         --------
         numpy.ndarray.shape
         """
->>>>>>> 80c3e8ec
         return self._data.shape
 
     @property
@@ -426,8 +418,6 @@
 
     @property
     def data(self) -> Any:
-<<<<<<< HEAD
-=======
         """
         The Variable's data as an array. The underlying array type
         (e.g. dask, sparse, pint) is preserved.
@@ -438,7 +428,6 @@
         Variable.as_numpy
         Variable.values
         """
->>>>>>> 80c3e8ec
         if is_duck_array(self._data):
             return self._data
         else:
