from __future__ import absolute_import, division, print_function

from textwrap import dedent

import numpy as np
import pandas as pd

from . import dtypes, duck_array_ops, formatting, ops
from .arithmetic import SupportsArithmetic
from .options import _get_keep_attrs
from .pycompat import OrderedDict, basestring, dask_array_type, suppress
from .utils import Frozen, ReprObject, SortedKeysDict, either_dict_or_kwargs

# Used as a sentinel value to indicate a all dimensions
ALL_DIMS = ReprObject('<all-dims>')


class ImplementsArrayReduce(object):
    @classmethod
    def _reduce_method(cls, func, include_skipna, numeric_only):
        if include_skipna:
            def wrapped_func(self, dim=None, axis=None, skipna=None,
                             **kwargs):
                return self.reduce(func, dim, axis,
                                   skipna=skipna, allow_lazy=True, **kwargs)
        else:
            def wrapped_func(self, dim=None, axis=None,
                             **kwargs):
                return self.reduce(func, dim, axis,
                                   allow_lazy=True, **kwargs)
        return wrapped_func

    _reduce_extra_args_docstring = dedent("""\
        dim : str or sequence of str, optional
            Dimension(s) over which to apply `{name}`.
        axis : int or sequence of int, optional
            Axis(es) over which to apply `{name}`. Only one of the 'dim'
            and 'axis' arguments can be supplied. If neither are supplied, then
            `{name}` is calculated over axes.""")

    _cum_extra_args_docstring = dedent("""\
        dim : str or sequence of str, optional
            Dimension over which to apply `{name}`.
        axis : int or sequence of int, optional
            Axis over which to apply `{name}`. Only one of the 'dim'
            and 'axis' arguments can be supplied.""")


class ImplementsDatasetReduce(object):
    @classmethod
    def _reduce_method(cls, func, include_skipna, numeric_only):
        if include_skipna:
            def wrapped_func(self, dim=None, skipna=None,
                             **kwargs):
                return self.reduce(func, dim, skipna=skipna,
                                   numeric_only=numeric_only, allow_lazy=True,
                                   **kwargs)
        else:
            def wrapped_func(self, dim=None, **kwargs):
                return self.reduce(func, dim,
                                   numeric_only=numeric_only, allow_lazy=True,
                                   **kwargs)
        return wrapped_func

    _reduce_extra_args_docstring = \
        """dim : str or sequence of str, optional
            Dimension(s) over which to apply `{name}`.  By default `{name}` is
            applied over all dimensions."""

    _cum_extra_args_docstring = \
        """dim : str or sequence of str, optional
            Dimension over which to apply `{name}`.
        axis : int or sequence of int, optional
            Axis over which to apply `{name}`. Only one of the 'dim'
            and 'axis' arguments can be supplied."""


class AbstractArray(ImplementsArrayReduce, formatting.ReprMixin):
    """Shared base class for DataArray and Variable."""

    def __bool__(self):
        return bool(self.values)

    # Python 3 uses __bool__, Python 2 uses __nonzero__
    __nonzero__ = __bool__

    def __float__(self):
        return float(self.values)

    def __int__(self):
        return int(self.values)

    def __complex__(self):
        return complex(self.values)

    def __long__(self):
        return long(self.values)  # noqa

    def __array__(self, dtype=None):
        return np.asarray(self.values, dtype=dtype)

    def __repr__(self):
        return formatting.array_repr(self)

    def _iter(self):
        for n in range(len(self)):
            yield self[n]

    def __iter__(self):
        if self.ndim == 0:
            raise TypeError('iteration over a 0-d array')
        return self._iter()

    @property
    def T(self):
        return self.transpose()

    def get_axis_num(self, dim):
        """Return axis number(s) corresponding to dimension(s) in this array.

        Parameters
        ----------
        dim : str or iterable of str
            Dimension name(s) for which to lookup axes.

        Returns
        -------
        int or tuple of int
            Axis number or numbers corresponding to the given dimensions.
        """
        if isinstance(dim, basestring):
            return self._get_axis_num(dim)
        else:
            return tuple(self._get_axis_num(d) for d in dim)

    def _get_axis_num(self, dim):
        try:
            return self.dims.index(dim)
        except ValueError:
            raise ValueError("%r not found in array dimensions %r" %
                             (dim, self.dims))

    @property
    def sizes(self):
        """Ordered mapping from dimension names to lengths.

        Immutable.

        See also
        --------
        Dataset.sizes
        """
        return Frozen(OrderedDict(zip(self.dims, self.shape)))


class AttrAccessMixin(object):
    """Mixin class that allows getting keys with attribute access
    """
    _initialized = False

    @property
    def _attr_sources(self):
        """List of places to look-up items for attribute-style access"""
        return []

    @property
    def _item_sources(self):
        """List of places to look-up items for key-autocompletion """
        return []

    def __getattr__(self, name):
        if name != '__setstate__':
            # this avoids an infinite loop when pickle looks for the
            # __setstate__ attribute before the xarray object is initialized
            for source in self._attr_sources:
                with suppress(KeyError):
                    return source[name]
        raise AttributeError("%r object has no attribute %r" %
                             (type(self).__name__, name))

    def __setattr__(self, name, value):
        if self._initialized:
            try:
                # Allow setting instance variables if they already exist
                # (e.g., _attrs). We use __getattribute__ instead of hasattr
                # to avoid key lookups with attribute-style access.
                self.__getattribute__(name)
            except AttributeError:
                raise AttributeError(
                    "cannot set attribute %r on a %r object. Use __setitem__ "
                    "style assignment (e.g., `ds['name'] = ...`) instead to "
                    "assign variables." % (name, type(self).__name__))
        object.__setattr__(self, name, value)

    def __dir__(self):
        """Provide method name lookup and completion. Only provide 'public'
        methods.
        """
        extra_attrs = [item
                       for sublist in self._attr_sources
                       for item in sublist
                       if isinstance(item, basestring)]
        return sorted(set(dir(type(self)) + extra_attrs))

    def _ipython_key_completions_(self):
        """Provide method for the key-autocompletions in IPython.
        See http://ipython.readthedocs.io/en/stable/config/integrating.html#tab-completion
        For the details.
        """  # noqa
        item_lists = [item
                      for sublist in self._item_sources
                      for item in sublist
                      if isinstance(item, basestring)]
        return list(set(item_lists))


def get_squeeze_dims(xarray_obj, dim, axis=None):
    """Get a list of dimensions to squeeze out.
    """
    if dim is not None and axis is not None:
        raise ValueError('cannot use both parameters `axis` and `dim`')

    if dim is None and axis is None:
        dim = [d for d, s in xarray_obj.sizes.items() if s == 1]
    else:
        if isinstance(dim, basestring):
            dim = [dim]
        if isinstance(axis, int):
            axis = (axis, )
        if isinstance(axis, tuple):
            for a in axis:
                if not isinstance(a, int):
                    raise ValueError(
                        'parameter `axis` must be int or tuple of int.')
            alldims = list(xarray_obj.sizes.keys())
            dim = [alldims[a] for a in axis]
        if any(xarray_obj.sizes[k] > 1 for k in dim):
            raise ValueError('cannot select a dimension to squeeze out '
                             'which has length greater than one')
    return dim


class DataWithCoords(SupportsArithmetic, AttrAccessMixin):
    """Shared base class for Dataset and DataArray."""

    def squeeze(self, dim=None, drop=False, axis=None):
        """Return a new object with squeezed data.

        Parameters
        ----------
        dim : None or str or tuple of str, optional
            Selects a subset of the length one dimensions. If a dimension is
            selected with length greater than one, an error is raised. If
            None, all length one dimensions are squeezed.
        drop : bool, optional
            If ``drop=True``, drop squeezed coordinates instead of making them
            scalar.
        axis : int, optional
            Select the dimension to squeeze. Added for compatibility reasons.

        Returns
        -------
        squeezed : same type as caller
            This object, but with with all or a subset of the dimensions of
            length 1 removed.

        See Also
        --------
        numpy.squeeze
        """
        dims = get_squeeze_dims(self, dim, axis)
        return self.isel(drop=drop, **{d: 0 for d in dims})

    def get_index(self, key):
        """Get an index for a dimension, with fall-back to a default RangeIndex
        """
        if key not in self.dims:
            raise KeyError(key)

        try:
            return self.indexes[key]
        except KeyError:
            # need to ensure dtype=int64 in case range is empty on Python 2
            return pd.Index(range(self.sizes[key]), name=key, dtype=np.int64)

    def _calc_assign_results(self, kwargs):
        results = SortedKeysDict()
        for k, v in kwargs.items():
            if callable(v):
                results[k] = v(self)
            else:
                results[k] = v
        return results

    def assign_coords(self, **kwargs):
        """Assign new coordinates to this object.

        Returns a new object with all the original data in addition to the new
        coordinates.

        Parameters
        ----------
        kwargs : keyword, value pairs
            keywords are the variables names. If the values are callable, they
            are computed on this object and assigned to new coordinate
            variables. If the values are not callable, (e.g. a DataArray,
            scalar, or array), they are simply assigned.

        Returns
        -------
        assigned : same type as caller
            A new object with the new coordinates in addition to the existing
            data.

        Examples
        --------

        Convert longitude coordinates from 0-359 to -180-179:

        >>> da = xr.DataArray(np.random.rand(4),
        ...                   coords=[np.array([358, 359, 0, 1])],
        ...                   dims='lon')
        >>> da
        <xarray.DataArray (lon: 4)>
        array([0.28298 , 0.667347, 0.657938, 0.177683])
        Coordinates:
          * lon      (lon) int64 358 359 0 1
        >>> da.assign_coords(lon=(((da.lon + 180) % 360) - 180))
        <xarray.DataArray (lon: 4)>
        array([0.28298 , 0.667347, 0.657938, 0.177683])
        Coordinates:
          * lon      (lon) int64 -2 -1 0 1

        Notes
        -----
        Since ``kwargs`` is a dictionary, the order of your arguments may not
        be preserved, and so the order of the new variables is not well
        defined. Assigning multiple variables within the same ``assign_coords``
        is possible, but you cannot reference other variables created within
        the same ``assign_coords`` call.

        See also
        --------
        Dataset.assign
        Dataset.swap_dims
        """
        data = self.copy(deep=False)
        results = self._calc_assign_results(kwargs)
        data.coords.update(results)
        return data

    def assign_attrs(self, *args, **kwargs):
        """Assign new attrs to this object.

        Returns a new object equivalent to self.attrs.update(*args, **kwargs).

        Parameters
        ----------
        args : positional arguments passed into ``attrs.update``.
        kwargs : keyword arguments passed into ``attrs.update``.

        Returns
        -------
        assigned : same type as caller
            A new object with the new attrs in addition to the existing data.

        See also
        --------
        Dataset.assign
        """
        out = self.copy(deep=False)
        out.attrs.update(*args, **kwargs)
        return out

    def pipe(self, func, *args, **kwargs):
        """
        Apply func(self, *args, **kwargs)

        This method replicates the pandas method of the same name.

        Parameters
        ----------
        func : function
            function to apply to this xarray object (Dataset/DataArray).
            ``args``, and ``kwargs`` are passed into ``func``.
            Alternatively a ``(callable, data_keyword)`` tuple where
            ``data_keyword`` is a string indicating the keyword of
            ``callable`` that expects the xarray object.
        args : positional arguments passed into ``func``.
        kwargs : a dictionary of keyword arguments passed into ``func``.

        Returns
        -------
        object : the return type of ``func``.

        Notes
        -----

        Use ``.pipe`` when chaining together functions that expect
        xarray or pandas objects, e.g., instead of writing

        >>> f(g(h(ds), arg1=a), arg2=b, arg3=c)

        You can write

        >>> (ds.pipe(h)
        ...    .pipe(g, arg1=a)
        ...    .pipe(f, arg2=b, arg3=c)
        ... )

        If you have a function that takes the data as (say) the second
        argument, pass a tuple indicating which keyword expects the
        data. For example, suppose ``f`` takes its data as ``arg2``:

        >>> (ds.pipe(h)
        ...    .pipe(g, arg1=a)
        ...    .pipe((f, 'arg2'), arg1=a, arg3=c)
        ...  )

        See Also
        --------
        pandas.DataFrame.pipe
        """
        if isinstance(func, tuple):
            func, target = func
            if target in kwargs:
                msg = ('%s is both the pipe target and a keyword argument'
                       % target)
                raise ValueError(msg)
            kwargs[target] = self
            return func(*args, **kwargs)
        else:
            return func(self, *args, **kwargs)

    def groupby(self, group, squeeze=True):
        """Returns a GroupBy object for performing grouped operations.

        Parameters
        ----------
        group : str, DataArray or IndexVariable
            Array whose unique values should be used to group this array. If a
            string, must be the name of a variable contained in this dataset.
        squeeze : boolean, optional
            If "group" is a dimension of any arrays in this dataset, `squeeze`
            controls whether the subarrays have a dimension of length 1 along
            that dimension or if the dimension is squeezed out.

        Returns
        -------
        grouped : GroupBy
            A `GroupBy` object patterned after `pandas.GroupBy` that can be
            iterated over in the form of `(unique_value, grouped_array)` pairs.

        Examples
        --------
        Calculate daily anomalies for daily data:

        >>> da = xr.DataArray(np.linspace(0, 1826, num=1827),
        ...                   coords=[pd.date_range('1/1/2000', '31/12/2004',
        ...                           freq='D')],
        ...                   dims='time')
        >>> da
        <xarray.DataArray (time: 1827)>
        array([0.000e+00, 1.000e+00, 2.000e+00, ..., 1.824e+03, 1.825e+03, 1.826e+03])
        Coordinates:
          * time     (time) datetime64[ns] 2000-01-01 2000-01-02 2000-01-03 ...
        >>> da.groupby('time.dayofyear') - da.groupby('time.dayofyear').mean('time')
        <xarray.DataArray (time: 1827)>
        array([-730.8, -730.8, -730.8, ...,  730.2,  730.2,  730.5])
        Coordinates:
          * time       (time) datetime64[ns] 2000-01-01 2000-01-02 2000-01-03 ...
            dayofyear  (time) int64 1 2 3 4 5 6 7 8 9 10 11 12 13 14 15 16 17 18 19 ...

        See Also
        --------
        core.groupby.DataArrayGroupBy
        core.groupby.DatasetGroupBy
        """  # noqa
        return self._groupby_cls(self, group, squeeze=squeeze)

    def groupby_bins(self, group, bins, right=True, labels=None, precision=3,
                     include_lowest=False, squeeze=True):
        """Returns a GroupBy object for performing grouped operations.

        Rather than using all unique values of `group`, the values are discretized
        first by applying `pandas.cut` [1]_ to `group`.

        Parameters
        ----------
        group : str, DataArray or IndexVariable
            Array whose binned values should be used to group this array. If a
            string, must be the name of a variable contained in this dataset.
        bins : int or array of scalars
            If bins is an int, it defines the number of equal-width bins in the
            range of x. However, in this case, the range of x is extended by .1%
            on each side to include the min or max values of x. If bins is a
            sequence it defines the bin edges allowing for non-uniform bin
            width. No extension of the range of x is done in this case.
        right : boolean, optional
            Indicates whether the bins include the rightmost edge or not. If
            right == True (the default), then the bins [1,2,3,4] indicate
            (1,2], (2,3], (3,4].
        labels : array or boolean, default None
            Used as labels for the resulting bins. Must be of the same length as
            the resulting bins. If False, string bin labels are assigned by
            `pandas.cut`.
        precision : int
            The precision at which to store and display the bins labels.
        include_lowest : bool
            Whether the first interval should be left-inclusive or not.
        squeeze : boolean, optional
            If "group" is a dimension of any arrays in this dataset, `squeeze`
            controls whether the subarrays have a dimension of length 1 along
            that dimension or if the dimension is squeezed out.

        Returns
        -------
        grouped : GroupBy
            A `GroupBy` object patterned after `pandas.GroupBy` that can be
            iterated over in the form of `(unique_value, grouped_array)` pairs.
            The name of the group has the added suffix `_bins` in order to
            distinguish it from the original variable.

        References
        ----------
        .. [1] http://pandas.pydata.org/pandas-docs/stable/generated/pandas.cut.html
        """  # noqa
        return self._groupby_cls(self, group, squeeze=squeeze, bins=bins,
                                 cut_kwargs={'right': right, 'labels': labels,
                                             'precision': precision,
                                             'include_lowest': include_lowest})

    def rolling(self, dim=None, min_periods=None, center=False, **dim_kwargs):
        """
        Rolling window object.

        Parameters
        ----------
        dim: dict, optional
            Mapping from the dimension name to create the rolling iterator
            along (e.g. `time`) to its moving window size.
        min_periods : int, default None
            Minimum number of observations in window required to have a value
            (otherwise result is NA). The default, None, is equivalent to
            setting min_periods equal to the size of the window.
        center : boolean, default False
            Set the labels at the center of the window.
        **dim_kwargs : optional
            The keyword arguments form of ``dim``.
            One of dim or dim_kwargs must be provided.

        Returns
        -------
        Rolling object (core.rolling.DataArrayRolling for DataArray,
        core.rolling.DatasetRolling for Dataset.)

        Examples
        --------
        Create rolling seasonal average of monthly data e.g. DJF, JFM, ..., SON:

        >>> da = xr.DataArray(np.linspace(0, 11, num=12),
        ...                   coords=[pd.date_range('15/12/1999',
        ...                           periods=12, freq=pd.DateOffset(months=1))],
        ...                   dims='time')
        >>> da
        <xarray.DataArray (time: 12)>
        array([  0.,   1.,   2.,   3.,   4.,   5.,   6.,   7., 8.,   9.,  10.,  11.])
        Coordinates:
          * time     (time) datetime64[ns] 1999-12-15 2000-01-15 2000-02-15 ...
        >>> da.rolling(time=3, center=True).mean()
        <xarray.DataArray (time: 12)>
        array([nan,  1.,  2.,  3.,  4.,  5.,  6.,  7.,  8.,  9., 10., nan])
        Coordinates:
          * time     (time) datetime64[ns] 1999-12-15 2000-01-15 2000-02-15 ...

        Remove the NaNs using ``dropna()``:

        >>> da.rolling(time=3, center=True).mean().dropna('time')
        <xarray.DataArray (time: 10)>
        array([ 1.,  2.,  3.,  4.,  5.,  6.,  7.,  8.,  9., 10.])
        Coordinates:
          * time     (time) datetime64[ns] 2000-01-15 2000-02-15 2000-03-15 ...

        See Also
        --------
        core.rolling.DataArrayRolling
        core.rolling.DatasetRolling
        """  # noqa
        dim = either_dict_or_kwargs(dim, dim_kwargs, 'rolling')
        return self._rolling_cls(self, dim, min_periods=min_periods,
                                 center=center)

<<<<<<< HEAD
    def ewm(self, dim=None, **dim_kwargs):

        dim = either_dict_or_kwargs(dim, dim_kwargs, 'ewm')

        return self._ewm_cls(self, dim)
=======
    def coarsen(self, dim=None, boundary='exact', side='left',
                coord_func='mean', **dim_kwargs):
        """
        Coarsen object.

        Parameters
        ----------
        dim: dict, optional
            Mapping from the dimension name to the window size.
            dim : str
                Name of the dimension to create the rolling iterator
                along (e.g., `time`).
            window : int
                Size of the moving window.
        boundary : 'exact' | 'trim' | 'pad'
            If 'exact', a ValueError will be raised if dimension size is not a
            multiple of the window size. If 'trim', the excess entries are
            dropped. If 'pad', NA will be padded.
        side : 'left' or 'right' or mapping from dimension to 'left' or 'right'
        coord_func: function (name) that is applied to the coordintes,
            or a mapping from coordinate name to function (name).

        Returns
        -------
        Coarsen object (core.rolling.DataArrayCoarsen for DataArray,
        core.rolling.DatasetCoarsen for Dataset.)

        Examples
        --------
        Coarsen the long time series by averaging over every four days.

        >>> da = xr.DataArray(np.linspace(0, 364, num=364),
        ...                   dims='time',
        ...                   coords={'time': pd.date_range(
        ...                       '15/12/1999', periods=364)})
        >>> da
        <xarray.DataArray (time: 364)>
        array([  0.      ,   1.002755,   2.00551 , ..., 361.99449 , 362.997245,
               364.      ])
        Coordinates:
          * time     (time) datetime64[ns] 1999-12-15 1999-12-16 ... 2000-12-12
        >>>
        >>> da.coarsen(time=3, boundary='trim').mean()
        <xarray.DataArray (time: 121)>
        array([  1.002755,   4.011019,   7.019284,  ...,  358.986226,
               361.99449 ])
        Coordinates:
          * time     (time) datetime64[ns] 1999-12-16 1999-12-19 ... 2000-12-10
        >>>

        See Also
        --------
        core.rolling.DataArrayCoarsen
        core.rolling.DatasetCoarsen
        """
        dim = either_dict_or_kwargs(dim, dim_kwargs, 'coarsen')
        return self._coarsen_cls(
            self, dim, boundary=boundary, side=side,
            coord_func=coord_func)
>>>>>>> ede3e010

    def resample(self, indexer=None, skipna=None, closed=None, label=None,
                 base=0, keep_attrs=None, loffset=None, **indexer_kwargs):
        """Returns a Resample object for performing resampling operations.

        Handles both downsampling and upsampling. If any intervals contain no
        values from the original object, they will be given the value ``NaN``.

        Parameters
        ----------
        indexer : {dim: freq}, optional
            Mapping from the dimension name to resample frequency.
        skipna : bool, optional
            Whether to skip missing values when aggregating in downsampling.
        closed : 'left' or 'right', optional
            Side of each interval to treat as closed.
        label : 'left or 'right', optional
            Side of each interval to use for labeling.
        base : int, optional
            For frequencies that evenly subdivide 1 day, the "origin" of the
            aggregated intervals. For example, for '24H' frequency, base could
            range from 0 through 23.
        loffset : timedelta or str, optional
            Offset used to adjust the resampled time labels. Some pandas date
            offset strings are supported.
        keep_attrs : bool, optional
            If True, the object's attributes (`attrs`) will be copied from
            the original object to the new one.  If False (default), the new
            object will be returned without attributes.
        **indexer_kwargs : {dim: freq}
            The keyword arguments form of ``indexer``.
            One of indexer or indexer_kwargs must be provided.

        Returns
        -------
        resampled : same type as caller
            This object resampled.

        Examples
        --------
        Downsample monthly time-series data to seasonal data:

        >>> da = xr.DataArray(np.linspace(0, 11, num=12),
        ...                   coords=[pd.date_range('15/12/1999',
        ...                           periods=12, freq=pd.DateOffset(months=1))],
        ...                   dims='time')
        >>> da
        <xarray.DataArray (time: 12)>
        array([  0.,   1.,   2.,   3.,   4.,   5.,   6.,   7., 8.,   9.,  10.,  11.])
        Coordinates:
          * time     (time) datetime64[ns] 1999-12-15 2000-01-15 2000-02-15 ...
        >>> da.resample(time="QS-DEC").mean()
        <xarray.DataArray (time: 4)>
        array([ 1.,  4.,  7., 10.])
        Coordinates:
          * time     (time) datetime64[ns] 1999-12-01 2000-03-01 2000-06-01 2000-09-01

        Upsample monthly time-series data to daily data:

        >>> da.resample(time='1D').interpolate('linear')
        <xarray.DataArray (time: 337)>
        array([ 0.      ,  0.032258,  0.064516, ..., 10.935484, 10.967742, 11.      ])
        Coordinates:
          * time     (time) datetime64[ns] 1999-12-15 1999-12-16 1999-12-17 ...

        References
        ----------

        .. [1] http://pandas.pydata.org/pandas-docs/stable/timeseries.html#offset-aliases
        """  # noqa
        # TODO support non-string indexer after removing the old API.

        from .dataarray import DataArray
        from .resample import RESAMPLE_DIM
        from ..coding.cftimeindex import CFTimeIndex

        if keep_attrs is None:
            keep_attrs = _get_keep_attrs(default=False)

        # note: the second argument (now 'skipna') use to be 'dim'
        if ((skipna is not None and not isinstance(skipna, bool))
                or ('how' in indexer_kwargs and 'how' not in self.dims)
                or ('dim' in indexer_kwargs and 'dim' not in self.dims)):
            raise TypeError(
                'resample() no longer supports the `how` or '
                '`dim` arguments. Instead call methods on resample '
                "objects, e.g., data.resample(time='1D').mean()")

        indexer = either_dict_or_kwargs(indexer, indexer_kwargs, 'resample')

        if len(indexer) != 1:
            raise ValueError(
                "Resampling only supported along single dimensions."
            )
        dim, freq = indexer.popitem()

        dim_name = dim
        dim_coord = self[dim]

        if isinstance(self.indexes[dim_name], CFTimeIndex):
            raise NotImplementedError(
                'Resample is currently not supported along a dimension '
                'indexed by a CFTimeIndex.  For certain kinds of downsampling '
                'it may be possible to work around this by converting your '
                'time index to a DatetimeIndex using '
                'CFTimeIndex.to_datetimeindex.  Use caution when doing this '
                'however, because switching to a DatetimeIndex from a '
                'CFTimeIndex with a non-standard calendar entails a change '
                'in the calendar type, which could lead to subtle and silent '
                'errors.'
            )

        group = DataArray(dim_coord, coords=dim_coord.coords,
                          dims=dim_coord.dims, name=RESAMPLE_DIM)
        # TODO: to_offset() call required for pandas==0.19.2
        grouper = pd.Grouper(freq=freq, closed=closed, label=label, base=base,
                             loffset=pd.tseries.frequencies.to_offset(loffset))
        resampler = self._resample_cls(self, group=group, dim=dim_name,
                                       grouper=grouper,
                                       resample_dim=RESAMPLE_DIM)

        return resampler

    def where(self, cond, other=dtypes.NA, drop=False):
        """Filter elements from this object according to a condition.

        This operation follows the normal broadcasting and alignment rules that
        xarray uses for binary arithmetic.

        Parameters
        ----------
        cond : DataArray or Dataset with boolean dtype
            Locations at which to preserve this object's values.
        other : scalar, DataArray or Dataset, optional
            Value to use for locations in this object where ``cond`` is False.
            By default, these locations filled with NA.
        drop : boolean, optional
            If True, coordinate labels that only correspond to False values of
            the condition are dropped from the result. Mutually exclusive with
            ``other``.

        Returns
        -------
        Same type as caller.

        Examples
        --------

        >>> import numpy as np
        >>> a = xr.DataArray(np.arange(25).reshape(5, 5), dims=('x', 'y'))
        >>> a.where(a.x + a.y < 4)
        <xarray.DataArray (x: 5, y: 5)>
        array([[  0.,   1.,   2.,   3.,  nan],
               [  5.,   6.,   7.,  nan,  nan],
               [ 10.,  11.,  nan,  nan,  nan],
               [ 15.,  nan,  nan,  nan,  nan],
               [ nan,  nan,  nan,  nan,  nan]])
        Dimensions without coordinates: x, y
        >>> a.where(a.x + a.y < 5, -1)
        <xarray.DataArray (x: 5, y: 5)>
        array([[ 0,  1,  2,  3,  4],
               [ 5,  6,  7,  8, -1],
               [10, 11, 12, -1, -1],
               [15, 16, -1, -1, -1],
               [20, -1, -1, -1, -1]])
        Dimensions without coordinates: x, y
        >>> a.where(a.x + a.y < 4, drop=True)
        <xarray.DataArray (x: 4, y: 4)>
        array([[  0.,   1.,   2.,   3.],
               [  5.,   6.,   7.,  nan],
               [ 10.,  11.,  nan,  nan],
               [ 15.,  nan,  nan,  nan]])
        Dimensions without coordinates: x, y

        See also
        --------
        numpy.where : corresponding numpy function
        where : equivalent function
        """
        from .alignment import align
        from .dataarray import DataArray
        from .dataset import Dataset

        if drop:
            if other is not dtypes.NA:
                raise ValueError('cannot set `other` if drop=True')

            if not isinstance(cond, (Dataset, DataArray)):
                raise TypeError("cond argument is %r but must be a %r or %r" %
                                (cond, Dataset, DataArray))

            # align so we can use integer indexing
            self, cond = align(self, cond)

            # get cond with the minimal size needed for the Dataset
            if isinstance(cond, Dataset):
                clipcond = cond.to_array().any('variable')
            else:
                clipcond = cond

            # clip the data corresponding to coordinate dims that are not used
            nonzeros = zip(clipcond.dims, np.nonzero(clipcond.values))
            indexers = {k: np.unique(v) for k, v in nonzeros}

            self = self.isel(**indexers)
            cond = cond.isel(**indexers)

        return ops.where_method(self, cond, other)

    def close(self):
        """Close any files linked to this object
        """
        if self._file_obj is not None:
            self._file_obj.close()
        self._file_obj = None

    def isin(self, test_elements):
        """Tests each value in the array for whether it is in test elements.

        Parameters
        ----------
        test_elements : array_like
            The values against which to test each value of `element`.
            This argument is flattened if an array or array_like.
            See numpy notes for behavior with non-array-like parameters.

        Returns
        -------
        isin : same as object, bool
            Has the same shape as this object.

        Examples
        --------

        >>> array = xr.DataArray([1, 2, 3], dims='x')
        >>> array.isin([1, 3])
        <xarray.DataArray (x: 3)>
        array([ True, False,  True])
        Dimensions without coordinates: x

        See also
        --------
        numpy.isin
        """
        from .computation import apply_ufunc
        from .dataset import Dataset
        from .dataarray import DataArray
        from .variable import Variable

        if isinstance(test_elements, Dataset):
            raise TypeError(
                'isin() argument must be convertible to an array: {}'
                .format(test_elements))
        elif isinstance(test_elements, (Variable, DataArray)):
            # need to explicitly pull out data to support dask arrays as the
            # second argument
            test_elements = test_elements.data

        return apply_ufunc(
            duck_array_ops.isin,
            self,
            kwargs=dict(test_elements=test_elements),
            dask='allowed',
        )

    def __enter__(self):
        return self

    def __exit__(self, exc_type, exc_value, traceback):
        self.close()


def full_like(other, fill_value, dtype=None):
    """Return a new object with the same shape and type as a given object.

    Parameters
    ----------
    other : DataArray, Dataset, or Variable
        The reference object in input
    fill_value : scalar
        Value to fill the new object with before returning it.
    dtype : dtype, optional
        dtype of the new array. If omitted, it defaults to other.dtype.

    Returns
    -------
    out : same as object
        New object with the same shape and type as other, with the data
        filled with fill_value. Coords will be copied from other.
        If other is based on dask, the new one will be as well, and will be
        split in the same chunks.
    """
    from .dataarray import DataArray
    from .dataset import Dataset
    from .variable import Variable

    if isinstance(other, Dataset):
        data_vars = OrderedDict(
            (k, _full_like_variable(v, fill_value, dtype))
            for k, v in other.data_vars.items())
        return Dataset(data_vars, coords=other.coords, attrs=other.attrs)
    elif isinstance(other, DataArray):
        return DataArray(
            _full_like_variable(other.variable, fill_value, dtype),
            dims=other.dims, coords=other.coords, attrs=other.attrs,
            name=other.name)
    elif isinstance(other, Variable):
        return _full_like_variable(other, fill_value, dtype)
    else:
        raise TypeError("Expected DataArray, Dataset, or Variable")


def _full_like_variable(other, fill_value, dtype=None):
    """Inner function of full_like, where other must be a variable
    """
    from .variable import Variable

    if isinstance(other.data, dask_array_type):
        import dask.array
        if dtype is None:
            dtype = other.dtype
        data = dask.array.full(other.shape, fill_value, dtype=dtype,
                               chunks=other.data.chunks)
    else:
        data = np.full_like(other, fill_value, dtype=dtype)

    return Variable(dims=other.dims, data=data, attrs=other.attrs)


def zeros_like(other, dtype=None):
    """Shorthand for full_like(other, 0, dtype)
    """
    return full_like(other, 0, dtype)


def ones_like(other, dtype=None):
    """Shorthand for full_like(other, 1, dtype)
    """
    return full_like(other, 1, dtype)


def is_np_datetime_like(dtype):
    """Check if a dtype is a subclass of the numpy datetime types
    """
    return (np.issubdtype(dtype, np.datetime64) or
            np.issubdtype(dtype, np.timedelta64))


def contains_cftime_datetimes(var):
    """Check if a variable contains cftime datetime objects"""
    try:
        from cftime import datetime as cftime_datetime
    except ImportError:
        return False
    else:
        if var.dtype == np.dtype('O') and var.data.size > 0:
            sample = var.data.ravel()[0]
            if isinstance(sample, dask_array_type):
                sample = sample.compute()
                if isinstance(sample, np.ndarray):
                    sample = sample.item()
            return isinstance(sample, cftime_datetime)
        else:
            return False


def _contains_datetime_like_objects(var):
    """Check if a variable contains datetime like objects (either
    np.datetime64, np.timedelta64, or cftime.datetime)"""
    return is_np_datetime_like(var.dtype) or contains_cftime_datetimes(var)<|MERGE_RESOLUTION|>--- conflicted
+++ resolved
@@ -590,13 +590,12 @@
         return self._rolling_cls(self, dim, min_periods=min_periods,
                                  center=center)
 
-<<<<<<< HEAD
     def ewm(self, dim=None, **dim_kwargs):
 
         dim = either_dict_or_kwargs(dim, dim_kwargs, 'ewm')
 
         return self._ewm_cls(self, dim)
-=======
+
     def coarsen(self, dim=None, boundary='exact', side='left',
                 coord_func='mean', **dim_kwargs):
         """
@@ -656,7 +655,6 @@
         return self._coarsen_cls(
             self, dim, boundary=boundary, side=side,
             coord_func=coord_func)
->>>>>>> ede3e010
 
     def resample(self, indexer=None, skipna=None, closed=None, label=None,
                  base=0, keep_attrs=None, loffset=None, **indexer_kwargs):
