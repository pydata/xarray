from __future__ import absolute_import, division, print_function

import warnings
from distutils.version import LooseVersion
from textwrap import dedent

import numpy as np
import pandas as pd

from . import duck_array_ops, dtypes, formatting, ops
from .arithmetic import SupportsArithmetic
from .pycompat import OrderedDict, basestring, dask_array_type, suppress
<<<<<<< HEAD
from .utils import Frozen, SortedKeysDict, ReprObject


# Use as a sentinel value to indicate a all dimensions, which
ALL_DIMS = ReprObject('<all-dims>')
=======
from .utils import either_dict_or_kwargs, Frozen, SortedKeysDict
>>>>>>> 5b87b6e2


class ImplementsArrayReduce(object):
    @classmethod
    def _reduce_method(cls, func, include_skipna, numeric_only):
        if include_skipna:
            def wrapped_func(self, dim=None, axis=None, skipna=None,
                             keep_attrs=False, **kwargs):
                return self.reduce(func, dim, axis, keep_attrs=keep_attrs,
                                   skipna=skipna, allow_lazy=True, **kwargs)
        else:
            def wrapped_func(self, dim=None, axis=None, keep_attrs=False,
                             **kwargs):
                return self.reduce(func, dim, axis, keep_attrs=keep_attrs,
                                   allow_lazy=True, **kwargs)
        return wrapped_func

    _reduce_extra_args_docstring = dedent("""\
        dim : str or sequence of str, optional
            Dimension(s) over which to apply `{name}`.
        axis : int or sequence of int, optional
            Axis(es) over which to apply `{name}`. Only one of the 'dim'
            and 'axis' arguments can be supplied. If neither are supplied, then
            `{name}` is calculated over axes.""")

    _cum_extra_args_docstring = dedent("""\
        dim : str or sequence of str, optional
            Dimension over which to apply `{name}`.
        axis : int or sequence of int, optional
            Axis over which to apply `{name}`. Only one of the 'dim'
            and 'axis' arguments can be supplied.""")


class ImplementsDatasetReduce(object):
    @classmethod
    def _reduce_method(cls, func, include_skipna, numeric_only):
        if include_skipna:
            def wrapped_func(self, dim=None, keep_attrs=False, skipna=None,
                             **kwargs):
                return self.reduce(func, dim, keep_attrs, skipna=skipna,
                                   numeric_only=numeric_only, allow_lazy=True,
                                   **kwargs)
        else:
            def wrapped_func(self, dim=None, keep_attrs=False, **kwargs):
                return self.reduce(func, dim, keep_attrs,
                                   numeric_only=numeric_only, allow_lazy=True,
                                   **kwargs)
        return wrapped_func

    _reduce_extra_args_docstring = \
        """dim : str or sequence of str, optional
            Dimension(s) over which to apply `{name}`.  By default `{name}` is
            applied over all dimensions."""

    _cum_extra_args_docstring = \
        """dim : str or sequence of str, optional
            Dimension over which to apply `{name}`.
        axis : int or sequence of int, optional
            Axis over which to apply `{name}`. Only one of the 'dim'
            and 'axis' arguments can be supplied."""


class AbstractArray(ImplementsArrayReduce, formatting.ReprMixin):
    """Shared base class for DataArray and Variable."""

    def __bool__(self):
        return bool(self.values)

    # Python 3 uses __bool__, Python 2 uses __nonzero__
    __nonzero__ = __bool__

    def __float__(self):
        return float(self.values)

    def __int__(self):
        return int(self.values)

    def __complex__(self):
        return complex(self.values)

    def __long__(self):
        return long(self.values)  # flake8: noqa

    def __array__(self, dtype=None):
        return np.asarray(self.values, dtype=dtype)

    def __repr__(self):
        return formatting.array_repr(self)

    def _iter(self):
        for n in range(len(self)):
            yield self[n]

    def __iter__(self):
        if self.ndim == 0:
            raise TypeError('iteration over a 0-d array')
        return self._iter()

    @property
    def T(self):
        return self.transpose()

    def get_axis_num(self, dim):
        """Return axis number(s) corresponding to dimension(s) in this array.

        Parameters
        ----------
        dim : str or iterable of str
            Dimension name(s) for which to lookup axes.

        Returns
        -------
        int or tuple of int
            Axis number or numbers corresponding to the given dimensions.
        """
        if isinstance(dim, basestring):
            return self._get_axis_num(dim)
        else:
            return tuple(self._get_axis_num(d) for d in dim)

    def _get_axis_num(self, dim):
        try:
            return self.dims.index(dim)
        except ValueError:
            raise ValueError("%r not found in array dimensions %r" %
                             (dim, self.dims))

    @property
    def sizes(self):
        """Ordered mapping from dimension names to lengths.

        Immutable.

        See also
        --------
        Dataset.sizes
        """
        return Frozen(OrderedDict(zip(self.dims, self.shape)))


class AttrAccessMixin(object):
    """Mixin class that allows getting keys with attribute access
    """
    _initialized = False

    @property
    def _attr_sources(self):
        """List of places to look-up items for attribute-style access"""
        return []

    @property
    def _item_sources(self):
        """List of places to look-up items for key-autocompletion """
        return []

    def __getattr__(self, name):
        if name != '__setstate__':
            # this avoids an infinite loop when pickle looks for the
            # __setstate__ attribute before the xarray object is initialized
            for source in self._attr_sources:
                with suppress(KeyError):
                    return source[name]
        raise AttributeError("%r object has no attribute %r" %
                             (type(self).__name__, name))

    def __setattr__(self, name, value):
        if self._initialized:
            try:
                # Allow setting instance variables if they already exist
                # (e.g., _attrs). We use __getattribute__ instead of hasattr
                # to avoid key lookups with attribute-style access.
                self.__getattribute__(name)
            except AttributeError:
                raise AttributeError(
                    "cannot set attribute %r on a %r object. Use __setitem__ "
                    "style assignment (e.g., `ds['name'] = ...`) instead to "
                    "assign variables." % (name, type(self).__name__))
        object.__setattr__(self, name, value)

    def __dir__(self):
        """Provide method name lookup and completion. Only provide 'public'
        methods.
        """
        extra_attrs = [item
                       for sublist in self._attr_sources
                       for item in sublist
                       if isinstance(item, basestring)]
        return sorted(set(dir(type(self)) + extra_attrs))

    def _ipython_key_completions_(self):
        """Provide method for the key-autocompletions in IPython.
        See http://ipython.readthedocs.io/en/stable/config/integrating.html#tab-completion
        For the details.
        """
        item_lists = [item
                      for sublist in self._item_sources
                      for item in sublist
                      if isinstance(item, basestring)]
        return list(set(item_lists))


def get_squeeze_dims(xarray_obj, dim, axis=None):
    """Get a list of dimensions to squeeze out.
    """
    if dim is not None and axis is not None:
        raise ValueError('cannot use both parameters `axis` and `dim`')

    if dim is None and axis is None:
        dim = [d for d, s in xarray_obj.sizes.items() if s == 1]
    else:
        if isinstance(dim, basestring):
            dim = [dim]
        if isinstance(axis, int):
            axis = (axis, )
        if isinstance(axis, tuple):
            for a in axis:
                if not isinstance(a, int):
                    raise ValueError(
                        'parameter `axis` must be int or tuple of int.')
            alldims = list(xarray_obj.sizes.keys())
            dim = [alldims[a] for a in axis]
        if any(xarray_obj.sizes[k] > 1 for k in dim):
            raise ValueError('cannot select a dimension to squeeze out '
                             'which has length greater than one')
    return dim


class DataWithCoords(SupportsArithmetic, AttrAccessMixin):
    """Shared base class for Dataset and DataArray."""

    def squeeze(self, dim=None, drop=False, axis=None):
        """Return a new object with squeezed data.

        Parameters
        ----------
        dim : None or str or tuple of str, optional
            Selects a subset of the length one dimensions. If a dimension is
            selected with length greater than one, an error is raised. If
            None, all length one dimensions are squeezed.
        drop : bool, optional
            If ``drop=True``, drop squeezed coordinates instead of making them
            scalar.
        axis : int, optional
            Select the dimension to squeeze. Added for compatibility reasons.

        Returns
        -------
        squeezed : same type as caller
            This object, but with with all or a subset of the dimensions of
            length 1 removed.

        See Also
        --------
        numpy.squeeze
        """
        dims = get_squeeze_dims(self, dim, axis)
        return self.isel(drop=drop, **{d: 0 for d in dims})

    def get_index(self, key):
        """Get an index for a dimension, with fall-back to a default RangeIndex
        """
        if key not in self.dims:
            raise KeyError(key)

        try:
            return self.indexes[key]
        except KeyError:
            # need to ensure dtype=int64 in case range is empty on Python 2
            return pd.Index(range(self.sizes[key]), name=key, dtype=np.int64)

    def _calc_assign_results(self, kwargs):
        results = SortedKeysDict()
        for k, v in kwargs.items():
            if callable(v):
                results[k] = v(self)
            else:
                results[k] = v
        return results

    def assign_coords(self, **kwargs):
        """Assign new coordinates to this object.

        Returns a new object with all the original data in addition to the new
        coordinates.

        Parameters
        ----------
        kwargs : keyword, value pairs
            keywords are the variables names. If the values are callable, they
            are computed on this object and assigned to new coordinate
            variables. If the values are not callable, (e.g. a DataArray,
            scalar, or array), they are simply assigned.

        Returns
        -------
        assigned : same type as caller
            A new object with the new coordinates in addition to the existing
            data.

        Examples
        --------

        Convert longitude coordinates from 0-359 to -180-179:

        >>> da = xr.DataArray(np.random.rand(4),
        ...                   coords=[np.array([358, 359, 0, 1])],
        ...                   dims='lon')
        >>> da
        <xarray.DataArray (lon: 4)>
        array([0.28298 , 0.667347, 0.657938, 0.177683])
        Coordinates:
          * lon      (lon) int64 358 359 0 1
        >>> da.assign_coords(lon=(((da.lon + 180) % 360) - 180))
        <xarray.DataArray (lon: 4)>
        array([0.28298 , 0.667347, 0.657938, 0.177683])
        Coordinates:
          * lon      (lon) int64 -2 -1 0 1

        Notes
        -----
        Since ``kwargs`` is a dictionary, the order of your arguments may not
        be preserved, and so the order of the new variables is not well
        defined. Assigning multiple variables within the same ``assign_coords``
        is possible, but you cannot reference other variables created within
        the same ``assign_coords`` call.

        See also
        --------
        Dataset.assign
        """
        data = self.copy(deep=False)
        results = self._calc_assign_results(kwargs)
        data.coords.update(results)
        return data

    def assign_attrs(self, *args, **kwargs):
        """Assign new attrs to this object.

        Returns a new object equivalent to self.attrs.update(*args, **kwargs).

        Parameters
        ----------
        args : positional arguments passed into ``attrs.update``.
        kwargs : keyword arguments passed into ``attrs.update``.

        Returns
        -------
        assigned : same type as caller
            A new object with the new attrs in addition to the existing data.

        See also
        --------
        Dataset.assign
        """
        out = self.copy(deep=False)
        out.attrs.update(*args, **kwargs)
        return out

    def pipe(self, func, *args, **kwargs):
        """
        Apply func(self, *args, **kwargs)

        This method replicates the pandas method of the same name.

        Parameters
        ----------
        func : function
            function to apply to this xarray object (Dataset/DataArray).
            ``args``, and ``kwargs`` are passed into ``func``.
            Alternatively a ``(callable, data_keyword)`` tuple where
            ``data_keyword`` is a string indicating the keyword of
            ``callable`` that expects the xarray object.
        args : positional arguments passed into ``func``.
        kwargs : a dictionary of keyword arguments passed into ``func``.

        Returns
        -------
        object : the return type of ``func``.

        Notes
        -----

        Use ``.pipe`` when chaining together functions that expect
        xarray or pandas objects, e.g., instead of writing

        >>> f(g(h(ds), arg1=a), arg2=b, arg3=c)

        You can write

        >>> (ds.pipe(h)
        ...    .pipe(g, arg1=a)
        ...    .pipe(f, arg2=b, arg3=c)
        ... )

        If you have a function that takes the data as (say) the second
        argument, pass a tuple indicating which keyword expects the
        data. For example, suppose ``f`` takes its data as ``arg2``:

        >>> (ds.pipe(h)
        ...    .pipe(g, arg1=a)
        ...    .pipe((f, 'arg2'), arg1=a, arg3=c)
        ...  )

        See Also
        --------
        pandas.DataFrame.pipe
        """
        if isinstance(func, tuple):
            func, target = func
            if target in kwargs:
                msg = '%s is both the pipe target and a keyword argument' % target
                raise ValueError(msg)
            kwargs[target] = self
            return func(*args, **kwargs)
        else:
            return func(self, *args, **kwargs)

    def groupby(self, group, squeeze=True):
        """Returns a GroupBy object for performing grouped operations.

        Parameters
        ----------
        group : str, DataArray or IndexVariable
            Array whose unique values should be used to group this array. If a
            string, must be the name of a variable contained in this dataset.
        squeeze : boolean, optional
            If "group" is a dimension of any arrays in this dataset, `squeeze`
            controls whether the subarrays have a dimension of length 1 along
            that dimension or if the dimension is squeezed out.

        Returns
        -------
        grouped : GroupBy
            A `GroupBy` object patterned after `pandas.GroupBy` that can be
            iterated over in the form of `(unique_value, grouped_array)` pairs.

        Examples
        --------
        Calculate daily anomalies for daily data:

        >>> da = xr.DataArray(np.linspace(0, 1826, num=1827),
        ...                   coords=[pd.date_range('1/1/2000', '31/12/2004',
        ...                           freq='D')],
        ...                   dims='time')
        >>> da
        <xarray.DataArray (time: 1827)>
        array([0.000e+00, 1.000e+00, 2.000e+00, ..., 1.824e+03, 1.825e+03, 1.826e+03])
        Coordinates:
          * time     (time) datetime64[ns] 2000-01-01 2000-01-02 2000-01-03 ...
        >>> da.groupby('time.dayofyear') - da.groupby('time.dayofyear').mean('time')
        <xarray.DataArray (time: 1827)>
        array([-730.8, -730.8, -730.8, ...,  730.2,  730.2,  730.5])
        Coordinates:
          * time       (time) datetime64[ns] 2000-01-01 2000-01-02 2000-01-03 ...
            dayofyear  (time) int64 1 2 3 4 5 6 7 8 9 10 11 12 13 14 15 16 17 18 19 ...

        See Also
        --------
        core.groupby.DataArrayGroupBy
        core.groupby.DatasetGroupBy
        """
        return self._groupby_cls(self, group, squeeze=squeeze)

    def groupby_bins(self, group, bins, right=True, labels=None, precision=3,
                     include_lowest=False, squeeze=True):
        """Returns a GroupBy object for performing grouped operations.

        Rather than using all unique values of `group`, the values are discretized
        first by applying `pandas.cut` [1]_ to `group`.

        Parameters
        ----------
        group : str, DataArray or IndexVariable
            Array whose binned values should be used to group this array. If a
            string, must be the name of a variable contained in this dataset.
        bins : int or array of scalars
            If bins is an int, it defines the number of equal-width bins in the
            range of x. However, in this case, the range of x is extended by .1%
            on each side to include the min or max values of x. If bins is a
            sequence it defines the bin edges allowing for non-uniform bin
            width. No extension of the range of x is done in this case.
        right : boolean, optional
            Indicates whether the bins include the rightmost edge or not. If
            right == True (the default), then the bins [1,2,3,4] indicate
            (1,2], (2,3], (3,4].
        labels : array or boolean, default None
            Used as labels for the resulting bins. Must be of the same length as
            the resulting bins. If False, string bin labels are assigned by
            `pandas.cut`.
        precision : int
            The precision at which to store and display the bins labels.
        include_lowest : bool
            Whether the first interval should be left-inclusive or not.
        squeeze : boolean, optional
            If "group" is a dimension of any arrays in this dataset, `squeeze`
            controls whether the subarrays have a dimension of length 1 along
            that dimension or if the dimension is squeezed out.

        Returns
        -------
        grouped : GroupBy
            A `GroupBy` object patterned after `pandas.GroupBy` that can be
            iterated over in the form of `(unique_value, grouped_array)` pairs.
            The name of the group has the added suffix `_bins` in order to
            distinguish it from the original variable.

        References
        ----------
        .. [1] http://pandas.pydata.org/pandas-docs/stable/generated/pandas.cut.html
        """
        return self._groupby_cls(self, group, squeeze=squeeze, bins=bins,
                                 cut_kwargs={'right': right, 'labels': labels,
                                             'precision': precision,
                                             'include_lowest': include_lowest})

    def rolling(self, dim=None, min_periods=None, center=False, **dim_kwargs):
        """
        Rolling window object.

        Parameters
        ----------
        dim: dict, optional
            Mapping from the dimension name to create the rolling iterator
            along (e.g. `time`) to its moving window size.
        min_periods : int, default None
            Minimum number of observations in window required to have a value
            (otherwise result is NA). The default, None, is equivalent to
            setting min_periods equal to the size of the window.
        center : boolean, default False
            Set the labels at the center of the window.
        **dim_kwargs : optional
            The keyword arguments form of ``dim``.
            One of dim or dim_kwarg must be provided.

        Returns
        -------
        Rolling object (core.rolling.DataArrayRolling for DataArray,
        core.rolling.DatasetRolling for Dataset.)

        Examples
        --------
        Create rolling seasonal average of monthly data e.g. DJF, JFM, ..., SON:

        >>> da = xr.DataArray(np.linspace(0, 11, num=12),
        ...                   coords=[pd.date_range('15/12/1999',
        ...                           periods=12, freq=pd.DateOffset(months=1))],
        ...                   dims='time')
        >>> da
        <xarray.DataArray (time: 12)>
        array([  0.,   1.,   2.,   3.,   4.,   5.,   6.,   7., 8.,   9.,  10.,  11.])
        Coordinates:
          * time     (time) datetime64[ns] 1999-12-15 2000-01-15 2000-02-15 ...
        >>> da.rolling(time=3, center=True).mean()
        <xarray.DataArray (time: 12)>
        array([nan,  1.,  2.,  3.,  4.,  5.,  6.,  7.,  8.,  9., 10., nan])
        Coordinates:
          * time     (time) datetime64[ns] 1999-12-15 2000-01-15 2000-02-15 ...

        Remove the NaNs using ``dropna()``:

        >>> da.rolling(time=3, center=True).mean().dropna('time')
        <xarray.DataArray (time: 10)>
        array([ 1.,  2.,  3.,  4.,  5.,  6.,  7.,  8.,  9., 10.])
        Coordinates:
          * time     (time) datetime64[ns] 2000-01-15 2000-02-15 2000-03-15 ...

        See Also
        --------
        core.rolling.DataArrayRolling
        core.rolling.DatasetRolling
        """
        dim = either_dict_or_kwargs(dim, dim_kwargs, 'rolling')
        return self._rolling_cls(self, dim, min_periods=min_periods,
                                 center=center)

    def resample(self, freq=None, dim=None, how=None, skipna=None,
                 closed=None, label=None, base=0, keep_attrs=False, **indexer):
        """Returns a Resample object for performing resampling operations.

        Handles both downsampling and upsampling. If any intervals contain no
        values from the original object, they will be given the value ``NaN``.

        Parameters
        ----------
        skipna : bool, optional
            Whether to skip missing values when aggregating in downsampling.
        closed : 'left' or 'right', optional
            Side of each interval to treat as closed.
        label : 'left or 'right', optional
            Side of each interval to use for labeling.
        base : int, optional
            For frequencies that evenly subdivide 1 day, the "origin" of the
            aggregated intervals. For example, for '24H' frequency, base could
            range from 0 through 23.
        keep_attrs : bool, optional
            If True, the object's attributes (`attrs`) will be copied from
            the original object to the new one.  If False (default), the new
            object will be returned without attributes.
        **indexer : {dim: freq}
            Dictionary with a key indicating the dimension name to resample
            over and a value corresponding to the resampling frequency.

        Returns
        -------
        resampled : same type as caller
            This object resampled.

        Examples
        --------
        Downsample monthly time-series data to seasonal data:

        >>> da = xr.DataArray(np.linspace(0, 11, num=12),
        ...                   coords=[pd.date_range('15/12/1999',
        ...                           periods=12, freq=pd.DateOffset(months=1))],
        ...                   dims='time')
        >>> da
        <xarray.DataArray (time: 12)>
        array([  0.,   1.,   2.,   3.,   4.,   5.,   6.,   7., 8.,   9.,  10.,  11.])
        Coordinates:
          * time     (time) datetime64[ns] 1999-12-15 2000-01-15 2000-02-15 ...
        >>> da.resample(time="QS-DEC").mean()
        <xarray.DataArray (time: 4)>
        array([ 1.,  4.,  7., 10.])
        Coordinates:
          * time     (time) datetime64[ns] 1999-12-01 2000-03-01 2000-06-01 2000-09-01

        Upsample monthly time-series data to daily data:

        >>> da.resample(time='1D').interpolate('linear')
        <xarray.DataArray (time: 337)>
        array([ 0.      ,  0.032258,  0.064516, ..., 10.935484, 10.967742, 11.      ])
        Coordinates:
          * time     (time) datetime64[ns] 1999-12-15 1999-12-16 1999-12-17 ...

        References
        ----------

        .. [1] http://pandas.pydata.org/pandas-docs/stable/timeseries.html#offset-aliases
        """
        # TODO support non-string indexer after removing the old API.

        from .dataarray import DataArray
        from .resample import RESAMPLE_DIM

        if dim is not None:
            if how is None:
                how = 'mean'
            return self._resample_immediately(freq, dim, how, skipna, closed,
                                              label, base, keep_attrs)

        if (how is not None) and indexer:
            raise TypeError("If passing an 'indexer' then 'dim' "
                            "and 'how' should not be used")

        # More than one indexer is ambiguous, but we do in fact need one if
        # "dim" was not provided, until the old API is fully deprecated
        if len(indexer) != 1:
            raise ValueError(
                "Resampling only supported along single dimensions."
            )
        dim, freq = indexer.popitem()

        if isinstance(dim, basestring):
            dim_name = dim
            dim = self[dim]
        else:
            raise TypeError("Dimension name should be a string; "
                            "was passed %r" % dim)
        group = DataArray(dim, [(dim.dims, dim)], name=RESAMPLE_DIM)
        grouper = pd.Grouper(freq=freq, closed=closed, label=label, base=base)
        resampler = self._resample_cls(self, group=group, dim=dim_name,
                                       grouper=grouper,
                                       resample_dim=RESAMPLE_DIM)

        return resampler

    def _resample_immediately(self, freq, dim, how, skipna,
                              closed, label, base, keep_attrs):
        """Implement the original version of .resample() which immediately
        executes the desired resampling operation. """
        from .dataarray import DataArray
        RESAMPLE_DIM = '__resample_dim__'

        warnings.warn("\n.resample() has been modified to defer "
                      "calculations. Instead of passing 'dim' and "
                      "how=\"{how}\", instead consider using "
                      ".resample({dim}=\"{freq}\").{how}('{dim}') ".format(
                      dim=dim, freq=freq, how=how),
                      FutureWarning, stacklevel=3)

        if isinstance(dim, basestring):
            dim = self[dim]
        group = DataArray(dim, [(dim.dims, dim)], name=RESAMPLE_DIM)
        grouper = pd.Grouper(freq=freq, how=how, closed=closed, label=label,
                             base=base)
        gb = self._groupby_cls(self, group, grouper=grouper)
        if isinstance(how, basestring):
            f = getattr(gb, how)
            if how in ['first', 'last']:
                result = f(skipna=skipna, keep_attrs=keep_attrs)
            elif how == 'count':
                result = f(dim=dim.name, keep_attrs=keep_attrs)
            else:
                result = f(dim=dim.name, skipna=skipna, keep_attrs=keep_attrs)
        else:
            result = gb.reduce(how, dim=dim.name, keep_attrs=keep_attrs)
        result = result.rename({RESAMPLE_DIM: dim.name})
        return result

    def where(self, cond, other=dtypes.NA, drop=False):
        """Filter elements from this object according to a condition.

        This operation follows the normal broadcasting and alignment rules that
        xarray uses for binary arithmetic.

        Parameters
        ----------
        cond : DataArray or Dataset with boolean dtype
            Locations at which to preserve this object's values.
        other : scalar, DataArray or Dataset, optional
            Value to use for locations in this object where ``cond`` is False.
            By default, these locations filled with NA.
        drop : boolean, optional
            If True, coordinate labels that only correspond to False values of
            the condition are dropped from the result. Mutually exclusive with
            ``other``.

        Returns
        -------
        Same type as caller.

        Examples
        --------

        >>> import numpy as np
        >>> a = xr.DataArray(np.arange(25).reshape(5, 5), dims=('x', 'y'))
        >>> a.where(a.x + a.y < 4)
        <xarray.DataArray (x: 5, y: 5)>
        array([[  0.,   1.,   2.,   3.,  nan],
               [  5.,   6.,   7.,  nan,  nan],
               [ 10.,  11.,  nan,  nan,  nan],
               [ 15.,  nan,  nan,  nan,  nan],
               [ nan,  nan,  nan,  nan,  nan]])
        Dimensions without coordinates: x, y
        >>> a.where(a.x + a.y < 5, -1)
        <xarray.DataArray (x: 5, y: 5)>
        array([[ 0,  1,  2,  3,  4],
               [ 5,  6,  7,  8, -1],
               [10, 11, 12, -1, -1],
               [15, 16, -1, -1, -1],
               [20, -1, -1, -1, -1]])
        Dimensions without coordinates: x, y
        >>> a.where(a.x + a.y < 4, drop=True)
        <xarray.DataArray (x: 4, y: 4)>
        array([[  0.,   1.,   2.,   3.],
               [  5.,   6.,   7.,  nan],
               [ 10.,  11.,  nan,  nan],
               [ 15.,  nan,  nan,  nan]])
        Dimensions without coordinates: x, y

        See also
        --------
        numpy.where : corresponding numpy function
        where : equivalent function
        """
        from .alignment import align
        from .dataarray import DataArray
        from .dataset import Dataset

        if drop:
            if other is not dtypes.NA:
                raise ValueError('cannot set `other` if drop=True')

            if not isinstance(cond, (Dataset, DataArray)):
                raise TypeError("cond argument is %r but must be a %r or %r" %
                                (cond, Dataset, DataArray))

            # align so we can use integer indexing
            self, cond = align(self, cond)

            # get cond with the minimal size needed for the Dataset
            if isinstance(cond, Dataset):
                clipcond = cond.to_array().any('variable')
            else:
                clipcond = cond

            # clip the data corresponding to coordinate dims that are not used
            nonzeros = zip(clipcond.dims, np.nonzero(clipcond.values))
            indexers = {k: np.unique(v) for k, v in nonzeros}

            self = self.isel(**indexers)
            cond = cond.isel(**indexers)

        return ops.where_method(self, cond, other)

    def close(self):
        """Close any files linked to this object
        """
        if self._file_obj is not None:
            self._file_obj.close()
        self._file_obj = None

    def isin(self, test_elements):
        """Tests each value in the array for whether it is in the supplied list.

        Parameters
        ----------
        test_elements : array_like
            The values against which to test each value of `element`.
            This argument is flattened if an array or array_like.
            See numpy notes for behavior with non-array-like parameters.

        Returns
        -------
        isin : same as object, bool
            Has the same shape as this object.

        Examples
        --------

        >>> array = xr.DataArray([1, 2, 3], dims='x')
        >>> array.isin([1, 3])
        <xarray.DataArray (x: 3)>
        array([ True, False,  True])
        Dimensions without coordinates: x

        See also
        --------
        numpy.isin
        """
        from .computation import apply_ufunc
        from .dataset import Dataset
        from .dataarray import DataArray
        from .variable import Variable

        if isinstance(test_elements, Dataset):
            raise TypeError(
                'isin() argument must be convertible to an array: {}'
                .format(test_elements))
        elif isinstance(test_elements, (Variable, DataArray)):
            # need to explicitly pull out data to support dask arrays as the
            # second argument
            test_elements = test_elements.data

        return apply_ufunc(
            duck_array_ops.isin,
            self,
            kwargs=dict(test_elements=test_elements),
            dask='allowed',
        )

    def __enter__(self):
        return self

    def __exit__(self, exc_type, exc_value, traceback):
        self.close()


def full_like(other, fill_value, dtype=None):
    """Return a new object with the same shape and type as a given object.

    Parameters
    ----------
    other : DataArray, Dataset, or Variable
        The reference object in input
    fill_value : scalar
        Value to fill the new object with before returning it.
    dtype : dtype, optional
        dtype of the new array. If omitted, it defaults to other.dtype.

    Returns
    -------
    out : same as object
        New object with the same shape and type as other, with the data
        filled with fill_value. Coords will be copied from other.
        If other is based on dask, the new one will be as well, and will be
        split in the same chunks.
    """
    from .dataarray import DataArray
    from .dataset import Dataset
    from .variable import Variable

    if isinstance(other, Dataset):
        data_vars = OrderedDict(
            (k, _full_like_variable(v, fill_value, dtype))
            for k, v in other.data_vars.items())
        return Dataset(data_vars, coords=other.coords, attrs=other.attrs)
    elif isinstance(other, DataArray):
        return DataArray(
            _full_like_variable(other.variable, fill_value, dtype),
            dims=other.dims, coords=other.coords, attrs=other.attrs,
            name=other.name)
    elif isinstance(other, Variable):
        return _full_like_variable(other, fill_value, dtype)
    else:
        raise TypeError("Expected DataArray, Dataset, or Variable")


def _full_like_variable(other, fill_value, dtype=None):
    """Inner function of full_like, where other must be a variable
    """
    from .variable import Variable

    if isinstance(other.data, dask_array_type):
        import dask.array
        if dtype is None:
            dtype = other.dtype
        data = dask.array.full(other.shape, fill_value, dtype=dtype,
                               chunks=other.data.chunks)
    else:
        data = np.full_like(other, fill_value, dtype=dtype)

    return Variable(dims=other.dims, data=data, attrs=other.attrs)


def zeros_like(other, dtype=None):
    """Shorthand for full_like(other, 0, dtype)
    """
    return full_like(other, 0, dtype)


def ones_like(other, dtype=None):
    """Shorthand for full_like(other, 1, dtype)
    """
    return full_like(other, 1, dtype)


def is_np_datetime_like(dtype):
    """Check if a dtype is a subclass of the numpy datetime types
    """
    return (np.issubdtype(dtype, np.datetime64) or
            np.issubdtype(dtype, np.timedelta64))


def contains_cftime_datetimes(var):
    """Check if a variable contains cftime datetime objects"""
    try:
        from cftime import datetime as cftime_datetime
    except ImportError:
        return False
    else:
        if var.dtype == np.dtype('O') and var.data.size > 0:
            sample = var.data.ravel()[0]
            if isinstance(sample, dask_array_type):
                sample = sample.compute()
                if isinstance(sample, np.ndarray):
                    sample = sample.item()
            return isinstance(sample, cftime_datetime)
        else:
            return False


def _contains_datetime_like_objects(var):
    """Check if a variable contains datetime like objects (either
    np.datetime64, np.timedelta64, or cftime.datetime)"""
    return is_np_datetime_like(var.dtype) or contains_cftime_datetimes(var)<|MERGE_RESOLUTION|>--- conflicted
+++ resolved
@@ -10,15 +10,11 @@
 from . import duck_array_ops, dtypes, formatting, ops
 from .arithmetic import SupportsArithmetic
 from .pycompat import OrderedDict, basestring, dask_array_type, suppress
-<<<<<<< HEAD
-from .utils import Frozen, SortedKeysDict, ReprObject
+from .utils import either_dict_or_kwargs, Frozen, SortedKeysDict, ReprObject
 
 
 # Use as a sentinel value to indicate a all dimensions, which
 ALL_DIMS = ReprObject('<all-dims>')
-=======
-from .utils import either_dict_or_kwargs, Frozen, SortedKeysDict
->>>>>>> 5b87b6e2
 
 
 class ImplementsArrayReduce(object):
