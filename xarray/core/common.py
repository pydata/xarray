from __future__ import annotations

import warnings
from collections.abc import Hashable, Iterable, Iterator, Mapping
from contextlib import suppress
from html import escape
from textwrap import dedent
from typing import TYPE_CHECKING, Any, Callable, TypeVar, Union, overload

import numpy as np
import pandas as pd

from xarray.core import dtypes, duck_array_ops, formatting, formatting_html, ops
from xarray.core.indexing import BasicIndexer, ExplicitlyIndexed
from xarray.core.options import OPTIONS, _get_keep_attrs
<<<<<<< HEAD
from xarray.core.parallelcompat import get_chunked_array_type
from xarray.core.pycompat import is_chunked_array, is_duck_dask_array
from xarray.core.utils import Frozen, either_dict_or_kwargs, is_scalar
=======
from xarray.core.pdcompat import _convert_base_to_offset
from xarray.core.pycompat import is_duck_dask_array
from xarray.core.utils import (
    Frozen,
    either_dict_or_kwargs,
    emit_user_level_warning,
    is_scalar,
)
>>>>>>> 4faecb45

try:
    import cftime
except ImportError:
    cftime = None

# Used as a sentinel value to indicate a all dimensions
ALL_DIMS = ...


if TYPE_CHECKING:
    import datetime

    from numpy.typing import DTypeLike

    from xarray.core.dataarray import DataArray
    from xarray.core.dataset import Dataset
    from xarray.core.indexes import Index
    from xarray.core.resample import Resample
    from xarray.core.rolling_exp import RollingExp
    from xarray.core.types import (
        DatetimeLike,
        DTypeLikeSave,
        ScalarOrArray,
        SideOptions,
        T_DataWithCoords,
        T_Variable,
    )
    from xarray.core.variable import Variable

    DTypeMaybeMapping = Union[DTypeLikeSave, Mapping[Any, DTypeLikeSave]]


T_Resample = TypeVar("T_Resample", bound="Resample")
C = TypeVar("C")
T = TypeVar("T")


class ImplementsArrayReduce:
    __slots__ = ()

    @classmethod
    def _reduce_method(cls, func: Callable, include_skipna: bool, numeric_only: bool):
        if include_skipna:

            def wrapped_func(self, dim=None, axis=None, skipna=None, **kwargs):
                return self.reduce(
                    func=func, dim=dim, axis=axis, skipna=skipna, **kwargs
                )

        else:

            def wrapped_func(self, dim=None, axis=None, **kwargs):  # type: ignore[misc]
                return self.reduce(func=func, dim=dim, axis=axis, **kwargs)

        return wrapped_func

    _reduce_extra_args_docstring = dedent(
        """\
        dim : str or sequence of str, optional
            Dimension(s) over which to apply `{name}`.
        axis : int or sequence of int, optional
            Axis(es) over which to apply `{name}`. Only one of the 'dim'
            and 'axis' arguments can be supplied. If neither are supplied, then
            `{name}` is calculated over axes."""
    )

    _cum_extra_args_docstring = dedent(
        """\
        dim : str or sequence of str, optional
            Dimension over which to apply `{name}`.
        axis : int or sequence of int, optional
            Axis over which to apply `{name}`. Only one of the 'dim'
            and 'axis' arguments can be supplied."""
    )


class ImplementsDatasetReduce:
    __slots__ = ()

    @classmethod
    def _reduce_method(cls, func: Callable, include_skipna: bool, numeric_only: bool):
        if include_skipna:

            def wrapped_func(self, dim=None, skipna=None, **kwargs):
                return self.reduce(
                    func=func,
                    dim=dim,
                    skipna=skipna,
                    numeric_only=numeric_only,
                    **kwargs,
                )

        else:

            def wrapped_func(self, dim=None, **kwargs):  # type: ignore[misc]
                return self.reduce(
                    func=func, dim=dim, numeric_only=numeric_only, **kwargs
                )

        return wrapped_func

    _reduce_extra_args_docstring = dedent(
        """
        dim : str or sequence of str, optional
            Dimension(s) over which to apply `{name}`.  By default `{name}` is
            applied over all dimensions.
        """
    ).strip()

    _cum_extra_args_docstring = dedent(
        """
        dim : str or sequence of str, optional
            Dimension over which to apply `{name}`.
        axis : int or sequence of int, optional
            Axis over which to apply `{name}`. Only one of the 'dim'
            and 'axis' arguments can be supplied.
        """
    ).strip()


class AbstractArray:
    """Shared base class for DataArray and Variable."""

    __slots__ = ()

    def __bool__(self: Any) -> bool:
        return bool(self.values)

    def __float__(self: Any) -> float:
        return float(self.values)

    def __int__(self: Any) -> int:
        return int(self.values)

    def __complex__(self: Any) -> complex:
        return complex(self.values)

    def __array__(self: Any, dtype: DTypeLike = None) -> np.ndarray:
        return np.asarray(self.values, dtype=dtype)

    def __repr__(self) -> str:
        return formatting.array_repr(self)

    def _repr_html_(self):
        if OPTIONS["display_style"] == "text":
            return f"<pre>{escape(repr(self))}</pre>"
        return formatting_html.array_repr(self)

    def __format__(self: Any, format_spec: str = "") -> str:
        if format_spec != "":
            if self.shape == ():
                # Scalar values might be ok use format_spec with instead of repr:
                return self.data.__format__(format_spec)
            else:
                # TODO: If it's an array the formatting.array_repr(self) should
                # take format_spec as an input. If we'd only use self.data we
                # lose all the information about coords for example which is
                # important information:
                raise NotImplementedError(
                    "Using format_spec is only supported"
                    f" when shape is (). Got shape = {self.shape}."
                )
        else:
            return self.__repr__()

    def _iter(self: Any) -> Iterator[Any]:
        for n in range(len(self)):
            yield self[n]

    def __iter__(self: Any) -> Iterator[Any]:
        if self.ndim == 0:
            raise TypeError("iteration over a 0-d array")
        return self._iter()

    def get_axis_num(self, dim: Hashable | Iterable[Hashable]) -> int | tuple[int, ...]:
        """Return axis number(s) corresponding to dimension(s) in this array.

        Parameters
        ----------
        dim : str or iterable of str
            Dimension name(s) for which to lookup axes.

        Returns
        -------
        int or tuple of int
            Axis number or numbers corresponding to the given dimensions.
        """
        if isinstance(dim, Iterable) and not isinstance(dim, str):
            return tuple(self._get_axis_num(d) for d in dim)
        else:
            return self._get_axis_num(dim)

    def _get_axis_num(self: Any, dim: Hashable) -> int:
        try:
            return self.dims.index(dim)
        except ValueError:
            raise ValueError(f"{dim!r} not found in array dimensions {self.dims!r}")

    @property
    def sizes(self: Any) -> Frozen[Hashable, int]:
        """Ordered mapping from dimension names to lengths.

        Immutable.

        See Also
        --------
        Dataset.sizes
        """
        return Frozen(dict(zip(self.dims, self.shape)))


class AttrAccessMixin:
    """Mixin class that allows getting keys with attribute access"""

    __slots__ = ()

    def __init_subclass__(cls, **kwargs):
        """Verify that all subclasses explicitly define ``__slots__``. If they don't,
        raise error in the core xarray module and a FutureWarning in third-party
        extensions.
        """
        if not hasattr(object.__new__(cls), "__dict__"):
            pass
        elif cls.__module__.startswith("xarray."):
            raise AttributeError(f"{cls.__name__} must explicitly define __slots__")
        else:
            cls.__setattr__ = cls._setattr_dict
            warnings.warn(
                f"xarray subclass {cls.__name__} should explicitly define __slots__",
                FutureWarning,
                stacklevel=2,
            )
        super().__init_subclass__(**kwargs)

    @property
    def _attr_sources(self) -> Iterable[Mapping[Hashable, Any]]:
        """Places to look-up items for attribute-style access"""
        yield from ()

    @property
    def _item_sources(self) -> Iterable[Mapping[Hashable, Any]]:
        """Places to look-up items for key-autocompletion"""
        yield from ()

    def __getattr__(self, name: str) -> Any:
        if name not in {"__dict__", "__setstate__"}:
            # this avoids an infinite loop when pickle looks for the
            # __setstate__ attribute before the xarray object is initialized
            for source in self._attr_sources:
                with suppress(KeyError):
                    return source[name]
        raise AttributeError(
            f"{type(self).__name__!r} object has no attribute {name!r}"
        )

    # This complicated two-method design boosts overall performance of simple operations
    # - particularly DataArray methods that perform a _to_temp_dataset() round-trip - by
    # a whopping 8% compared to a single method that checks hasattr(self, "__dict__") at
    # runtime before every single assignment. All of this is just temporary until the
    # FutureWarning can be changed into a hard crash.
    def _setattr_dict(self, name: str, value: Any) -> None:
        """Deprecated third party subclass (see ``__init_subclass__`` above)"""
        object.__setattr__(self, name, value)
        if name in self.__dict__:
            # Custom, non-slotted attr, or improperly assigned variable?
            warnings.warn(
                f"Setting attribute {name!r} on a {type(self).__name__!r} object. Explicitly define __slots__ "
                "to suppress this warning for legitimate custom attributes and "
                "raise an error when attempting variables assignments.",
                FutureWarning,
                stacklevel=2,
            )

    def __setattr__(self, name: str, value: Any) -> None:
        """Objects with ``__slots__`` raise AttributeError if you try setting an
        undeclared attribute. This is desirable, but the error message could use some
        improvement.
        """
        try:
            object.__setattr__(self, name, value)
        except AttributeError as e:
            # Don't accidentally shadow custom AttributeErrors, e.g.
            # DataArray.dims.setter
            if str(e) != "{!r} object has no attribute {!r}".format(
                type(self).__name__, name
            ):
                raise
            raise AttributeError(
                f"cannot set attribute {name!r} on a {type(self).__name__!r} object. Use __setitem__ style"
                "assignment (e.g., `ds['name'] = ...`) instead of assigning variables."
            ) from e

    def __dir__(self) -> list[str]:
        """Provide method name lookup and completion. Only provide 'public'
        methods.
        """
        extra_attrs = {
            item
            for source in self._attr_sources
            for item in source
            if isinstance(item, str)
        }
        return sorted(set(dir(type(self))) | extra_attrs)

    def _ipython_key_completions_(self) -> list[str]:
        """Provide method for the key-autocompletions in IPython.
        See http://ipython.readthedocs.io/en/stable/config/integrating.html#tab-completion
        For the details.
        """
        items = {
            item
            for source in self._item_sources
            for item in source
            if isinstance(item, str)
        }
        return list(items)


def get_squeeze_dims(
    xarray_obj,
    dim: Hashable | Iterable[Hashable] | None = None,
    axis: int | Iterable[int] | None = None,
) -> list[Hashable]:
    """Get a list of dimensions to squeeze out."""
    if dim is not None and axis is not None:
        raise ValueError("cannot use both parameters `axis` and `dim`")
    if dim is None and axis is None:
        return [d for d, s in xarray_obj.sizes.items() if s == 1]

    if isinstance(dim, Iterable) and not isinstance(dim, str):
        dim = list(dim)
    elif dim is not None:
        dim = [dim]
    else:
        assert axis is not None
        if isinstance(axis, int):
            axis = [axis]
        axis = list(axis)
        if any(not isinstance(a, int) for a in axis):
            raise TypeError("parameter `axis` must be int or iterable of int.")
        alldims = list(xarray_obj.sizes.keys())
        dim = [alldims[a] for a in axis]

    if any(xarray_obj.sizes[k] > 1 for k in dim):
        raise ValueError(
            "cannot select a dimension to squeeze out "
            "which has length greater than one"
        )
    return dim


class DataWithCoords(AttrAccessMixin):
    """Shared base class for Dataset and DataArray."""

    _close: Callable[[], None] | None
    _indexes: dict[Hashable, Index]

    __slots__ = ("_close",)

    def squeeze(
        self: T_DataWithCoords,
        dim: Hashable | Iterable[Hashable] | None = None,
        drop: bool = False,
        axis: int | Iterable[int] | None = None,
    ) -> T_DataWithCoords:
        """Return a new object with squeezed data.

        Parameters
        ----------
        dim : None or Hashable or iterable of Hashable, optional
            Selects a subset of the length one dimensions. If a dimension is
            selected with length greater than one, an error is raised. If
            None, all length one dimensions are squeezed.
        drop : bool, default: False
            If ``drop=True``, drop squeezed coordinates instead of making them
            scalar.
        axis : None or int or iterable of int, optional
            Like dim, but positional.

        Returns
        -------
        squeezed : same type as caller
            This object, but with with all or a subset of the dimensions of
            length 1 removed.

        See Also
        --------
        numpy.squeeze
        """
        dims = get_squeeze_dims(self, dim, axis)
        return self.isel(drop=drop, **{d: 0 for d in dims})

    def clip(
        self: T_DataWithCoords,
        min: ScalarOrArray | None = None,
        max: ScalarOrArray | None = None,
        *,
        keep_attrs: bool | None = None,
    ) -> T_DataWithCoords:
        """
        Return an array whose values are limited to ``[min, max]``.
        At least one of max or min must be given.

        Parameters
        ----------
        min : None or Hashable, optional
            Minimum value. If None, no lower clipping is performed.
        max : None or Hashable, optional
            Maximum value. If None, no upper clipping is performed.
        keep_attrs : bool or None, optional
            If True, the attributes (`attrs`) will be copied from
            the original object to the new one. If False, the new
            object will be returned without attributes.

        Returns
        -------
        clipped : same type as caller
            This object, but with with values < min are replaced with min,
            and those > max with max.

        See Also
        --------
        numpy.clip : equivalent function
        """
        from xarray.core.computation import apply_ufunc

        if keep_attrs is None:
            # When this was a unary func, the default was True, so retaining the
            # default.
            keep_attrs = _get_keep_attrs(default=True)

        return apply_ufunc(
            np.clip, self, min, max, keep_attrs=keep_attrs, dask="allowed"
        )

    def get_index(self, key: Hashable) -> pd.Index:
        """Get an index for a dimension, with fall-back to a default RangeIndex"""
        if key not in self.dims:
            raise KeyError(key)

        try:
            return self._indexes[key].to_pandas_index()
        except KeyError:
            return pd.Index(range(self.sizes[key]), name=key)

    def _calc_assign_results(
        self: C, kwargs: Mapping[Any, T | Callable[[C], T]]
    ) -> dict[Hashable, T]:
        return {k: v(self) if callable(v) else v for k, v in kwargs.items()}

    def assign_coords(
        self: T_DataWithCoords,
        coords: Mapping[Any, Any] | None = None,
        **coords_kwargs: Any,
    ) -> T_DataWithCoords:
        """Assign new coordinates to this object.

        Returns a new object with all the original data in addition to the new
        coordinates.

        Parameters
        ----------
        coords : dict-like or None, optional
            A dict where the keys are the names of the coordinates
            with the new values to assign. If the values are callable, they are
            computed on this object and assigned to new coordinate variables.
            If the values are not callable, (e.g. a ``DataArray``, scalar, or
            array), they are simply assigned. A new coordinate can also be
            defined and attached to an existing dimension using a tuple with
            the first element the dimension name and the second element the
            values for this new coordinate.
        **coords_kwargs : optional
            The keyword arguments form of ``coords``.
            One of ``coords`` or ``coords_kwargs`` must be provided.

        Returns
        -------
        assigned : same type as caller
            A new object with the new coordinates in addition to the existing
            data.

        Examples
        --------
        Convert `DataArray` longitude coordinates from 0-359 to -180-179:

        >>> da = xr.DataArray(
        ...     np.random.rand(4),
        ...     coords=[np.array([358, 359, 0, 1])],
        ...     dims="lon",
        ... )
        >>> da
        <xarray.DataArray (lon: 4)>
        array([0.5488135 , 0.71518937, 0.60276338, 0.54488318])
        Coordinates:
          * lon      (lon) int64 358 359 0 1
        >>> da.assign_coords(lon=(((da.lon + 180) % 360) - 180))
        <xarray.DataArray (lon: 4)>
        array([0.5488135 , 0.71518937, 0.60276338, 0.54488318])
        Coordinates:
          * lon      (lon) int64 -2 -1 0 1

        The function also accepts dictionary arguments:

        >>> da.assign_coords({"lon": (((da.lon + 180) % 360) - 180)})
        <xarray.DataArray (lon: 4)>
        array([0.5488135 , 0.71518937, 0.60276338, 0.54488318])
        Coordinates:
          * lon      (lon) int64 -2 -1 0 1

        New coordinate can also be attached to an existing dimension:

        >>> lon_2 = np.array([300, 289, 0, 1])
        >>> da.assign_coords(lon_2=("lon", lon_2))
        <xarray.DataArray (lon: 4)>
        array([0.5488135 , 0.71518937, 0.60276338, 0.54488318])
        Coordinates:
          * lon      (lon) int64 358 359 0 1
            lon_2    (lon) int64 300 289 0 1

        Note that the same result can also be obtained with a dict e.g.

        >>> _ = da.assign_coords({"lon_2": ("lon", lon_2)})

        Note the same method applies to `Dataset` objects.

        Convert `Dataset` longitude coordinates from 0-359 to -180-179:

        >>> temperature = np.linspace(20, 32, num=16).reshape(2, 2, 4)
        >>> precipitation = 2 * np.identity(4).reshape(2, 2, 4)
        >>> ds = xr.Dataset(
        ...     data_vars=dict(
        ...         temperature=(["x", "y", "time"], temperature),
        ...         precipitation=(["x", "y", "time"], precipitation),
        ...     ),
        ...     coords=dict(
        ...         lon=(["x", "y"], [[260.17, 260.68], [260.21, 260.77]]),
        ...         lat=(["x", "y"], [[42.25, 42.21], [42.63, 42.59]]),
        ...         time=pd.date_range("2014-09-06", periods=4),
        ...         reference_time=pd.Timestamp("2014-09-05"),
        ...     ),
        ...     attrs=dict(description="Weather-related data"),
        ... )
        >>> ds
        <xarray.Dataset>
        Dimensions:         (x: 2, y: 2, time: 4)
        Coordinates:
            lon             (x, y) float64 260.2 260.7 260.2 260.8
            lat             (x, y) float64 42.25 42.21 42.63 42.59
          * time            (time) datetime64[ns] 2014-09-06 2014-09-07 ... 2014-09-09
            reference_time  datetime64[ns] 2014-09-05
        Dimensions without coordinates: x, y
        Data variables:
            temperature     (x, y, time) float64 20.0 20.8 21.6 22.4 ... 30.4 31.2 32.0
            precipitation   (x, y, time) float64 2.0 0.0 0.0 0.0 0.0 ... 0.0 0.0 0.0 2.0
        Attributes:
            description:  Weather-related data
        >>> ds.assign_coords(lon=(((ds.lon + 180) % 360) - 180))
        <xarray.Dataset>
        Dimensions:         (x: 2, y: 2, time: 4)
        Coordinates:
            lon             (x, y) float64 -99.83 -99.32 -99.79 -99.23
            lat             (x, y) float64 42.25 42.21 42.63 42.59
          * time            (time) datetime64[ns] 2014-09-06 2014-09-07 ... 2014-09-09
            reference_time  datetime64[ns] 2014-09-05
        Dimensions without coordinates: x, y
        Data variables:
            temperature     (x, y, time) float64 20.0 20.8 21.6 22.4 ... 30.4 31.2 32.0
            precipitation   (x, y, time) float64 2.0 0.0 0.0 0.0 0.0 ... 0.0 0.0 0.0 2.0
        Attributes:
            description:  Weather-related data

        Notes
        -----
        Since ``coords_kwargs`` is a dictionary, the order of your arguments
        may not be preserved, and so the order of the new variables is not well
        defined. Assigning multiple variables within the same ``assign_coords``
        is possible, but you cannot reference other variables created within
        the same ``assign_coords`` call.

        See Also
        --------
        Dataset.assign
        Dataset.swap_dims
        Dataset.set_coords
        """
        coords_combined = either_dict_or_kwargs(coords, coords_kwargs, "assign_coords")
        data = self.copy(deep=False)
        results: dict[Hashable, Any] = self._calc_assign_results(coords_combined)
        data.coords.update(results)
        return data

    def assign_attrs(
        self: T_DataWithCoords, *args: Any, **kwargs: Any
    ) -> T_DataWithCoords:
        """Assign new attrs to this object.

        Returns a new object equivalent to ``self.attrs.update(*args, **kwargs)``.

        Parameters
        ----------
        *args
            positional arguments passed into ``attrs.update``.
        **kwargs
            keyword arguments passed into ``attrs.update``.

        Returns
        -------
        assigned : same type as caller
            A new object with the new attrs in addition to the existing data.

        See Also
        --------
        Dataset.assign
        """
        out = self.copy(deep=False)
        out.attrs.update(*args, **kwargs)
        return out

    def pipe(
        self,
        func: Callable[..., T] | tuple[Callable[..., T], str],
        *args: Any,
        **kwargs: Any,
    ) -> T:
        """
        Apply ``func(self, *args, **kwargs)``

        This method replicates the pandas method of the same name.

        Parameters
        ----------
        func : callable
            function to apply to this xarray object (Dataset/DataArray).
            ``args``, and ``kwargs`` are passed into ``func``.
            Alternatively a ``(callable, data_keyword)`` tuple where
            ``data_keyword`` is a string indicating the keyword of
            ``callable`` that expects the xarray object.
        *args
            positional arguments passed into ``func``.
        **kwargs
            a dictionary of keyword arguments passed into ``func``.

        Returns
        -------
        object : Any
            the return type of ``func``.

        Notes
        -----
        Use ``.pipe`` when chaining together functions that expect
        xarray or pandas objects, e.g., instead of writing

        .. code:: python

            f(g(h(ds), arg1=a), arg2=b, arg3=c)

        You can write

        .. code:: python

            (ds.pipe(h).pipe(g, arg1=a).pipe(f, arg2=b, arg3=c))

        If you have a function that takes the data as (say) the second
        argument, pass a tuple indicating which keyword expects the
        data. For example, suppose ``f`` takes its data as ``arg2``:

        .. code:: python

            (ds.pipe(h).pipe(g, arg1=a).pipe((f, "arg2"), arg1=a, arg3=c))

        Examples
        --------
        >>> x = xr.Dataset(
        ...     {
        ...         "temperature_c": (
        ...             ("lat", "lon"),
        ...             20 * np.random.rand(4).reshape(2, 2),
        ...         ),
        ...         "precipitation": (("lat", "lon"), np.random.rand(4).reshape(2, 2)),
        ...     },
        ...     coords={"lat": [10, 20], "lon": [150, 160]},
        ... )
        >>> x
        <xarray.Dataset>
        Dimensions:        (lat: 2, lon: 2)
        Coordinates:
          * lat            (lat) int64 10 20
          * lon            (lon) int64 150 160
        Data variables:
            temperature_c  (lat, lon) float64 10.98 14.3 12.06 10.9
            precipitation  (lat, lon) float64 0.4237 0.6459 0.4376 0.8918

        >>> def adder(data, arg):
        ...     return data + arg
        ...
        >>> def div(data, arg):
        ...     return data / arg
        ...
        >>> def sub_mult(data, sub_arg, mult_arg):
        ...     return (data * mult_arg) - sub_arg
        ...
        >>> x.pipe(adder, 2)
        <xarray.Dataset>
        Dimensions:        (lat: 2, lon: 2)
        Coordinates:
          * lat            (lat) int64 10 20
          * lon            (lon) int64 150 160
        Data variables:
            temperature_c  (lat, lon) float64 12.98 16.3 14.06 12.9
            precipitation  (lat, lon) float64 2.424 2.646 2.438 2.892

        >>> x.pipe(adder, arg=2)
        <xarray.Dataset>
        Dimensions:        (lat: 2, lon: 2)
        Coordinates:
          * lat            (lat) int64 10 20
          * lon            (lon) int64 150 160
        Data variables:
            temperature_c  (lat, lon) float64 12.98 16.3 14.06 12.9
            precipitation  (lat, lon) float64 2.424 2.646 2.438 2.892

        >>> (
        ...     x.pipe(adder, arg=2)
        ...     .pipe(div, arg=2)
        ...     .pipe(sub_mult, sub_arg=2, mult_arg=2)
        ... )
        <xarray.Dataset>
        Dimensions:        (lat: 2, lon: 2)
        Coordinates:
          * lat            (lat) int64 10 20
          * lon            (lon) int64 150 160
        Data variables:
            temperature_c  (lat, lon) float64 10.98 14.3 12.06 10.9
            precipitation  (lat, lon) float64 0.4237 0.6459 0.4376 0.8918

        See Also
        --------
        pandas.DataFrame.pipe
        """
        if isinstance(func, tuple):
            func, target = func
            if target in kwargs:
                raise ValueError(
                    f"{target} is both the pipe target and a keyword argument"
                )
            kwargs[target] = self
            return func(*args, **kwargs)
        else:
            return func(self, *args, **kwargs)

    def rolling_exp(
        self: T_DataWithCoords,
        window: Mapping[Any, int] | None = None,
        window_type: str = "span",
        **window_kwargs,
    ) -> RollingExp[T_DataWithCoords]:
        """
        Exponentially-weighted moving window.
        Similar to EWM in pandas

        Requires the optional Numbagg dependency.

        Parameters
        ----------
        window : mapping of hashable to int, optional
            A mapping from the name of the dimension to create the rolling
            exponential window along (e.g. `time`) to the size of the moving window.
        window_type : {"span", "com", "halflife", "alpha"}, default: "span"
            The format of the previously supplied window. Each is a simple
            numerical transformation of the others. Described in detail:
            https://pandas.pydata.org/pandas-docs/stable/reference/api/pandas.DataFrame.ewm.html
        **window_kwargs : optional
            The keyword arguments form of ``window``.
            One of window or window_kwargs must be provided.

        See Also
        --------
        core.rolling_exp.RollingExp
        """
        from xarray.core import rolling_exp

        if "keep_attrs" in window_kwargs:
            warnings.warn(
                "Passing ``keep_attrs`` to ``rolling_exp`` has no effect. Pass"
                " ``keep_attrs`` directly to the applied function, e.g."
                " ``rolling_exp(...).mean(keep_attrs=False)``."
            )

        window = either_dict_or_kwargs(window, window_kwargs, "rolling_exp")

        return rolling_exp.RollingExp(self, window, window_type)

    def _resample(
        self,
        resample_cls: type[T_Resample],
        indexer: Mapping[Any, str] | None,
        skipna: bool | None,
        closed: SideOptions | None,
        label: SideOptions | None,
        base: int | None,
        offset: pd.Timedelta | datetime.timedelta | str | None,
        origin: str | DatetimeLike,
        keep_attrs: bool | None,
        loffset: datetime.timedelta | str | None,
        restore_coord_dims: bool | None,
        **indexer_kwargs: str,
    ) -> T_Resample:
        """Returns a Resample object for performing resampling operations.

        Handles both downsampling and upsampling. The resampled
        dimension must be a datetime-like coordinate. If any intervals
        contain no values from the original object, they will be given
        the value ``NaN``.

        Parameters
        ----------
        indexer : {dim: freq}, optional
            Mapping from the dimension name to resample frequency [1]_. The
            dimension must be datetime-like.
        skipna : bool, optional
            Whether to skip missing values when aggregating in downsampling.
        closed : {"left", "right"}, optional
            Side of each interval to treat as closed.
        label : {"left", "right"}, optional
            Side of each interval to use for labeling.
        base : int, optional
            For frequencies that evenly subdivide 1 day, the "origin" of the
            aggregated intervals. For example, for "24H" frequency, base could
            range from 0 through 23.

            .. deprecated:: 2023.03.0
                Following pandas, the ``base`` parameter is deprecated in favor
                of the ``origin`` and ``offset`` parameters, and will be removed
                in a future version of xarray.

        origin : {'epoch', 'start', 'start_day', 'end', 'end_day'}, pd.Timestamp, datetime.datetime, np.datetime64, or cftime.datetime, default 'start_day'
            The datetime on which to adjust the grouping. The timezone of origin
            must match the timezone of the index.

            If a datetime is not used, these values are also supported:
            - 'epoch': `origin` is 1970-01-01
            - 'start': `origin` is the first value of the timeseries
            - 'start_day': `origin` is the first day at midnight of the timeseries
            - 'end': `origin` is the last value of the timeseries
            - 'end_day': `origin` is the ceiling midnight of the last day
        offset : pd.Timedelta, datetime.timedelta, or str, default is None
            An offset timedelta added to the origin.
        loffset : timedelta or str, optional
            Offset used to adjust the resampled time labels. Some pandas date
            offset strings are supported.

            .. deprecated:: 2023.03.0
                Following pandas, the ``loffset`` parameter is deprecated in favor
                of using time offset arithmetic, and will be removed in a future
                version of xarray.

        restore_coord_dims : bool, optional
            If True, also restore the dimension order of multi-dimensional
            coordinates.
        **indexer_kwargs : {dim: freq}
            The keyword arguments form of ``indexer``.
            One of indexer or indexer_kwargs must be provided.

        Returns
        -------
        resampled : same type as caller
            This object resampled.

        Examples
        --------
        Downsample monthly time-series data to seasonal data:

        >>> da = xr.DataArray(
        ...     np.linspace(0, 11, num=12),
        ...     coords=[
        ...         pd.date_range(
        ...             "1999-12-15",
        ...             periods=12,
        ...             freq=pd.DateOffset(months=1),
        ...         )
        ...     ],
        ...     dims="time",
        ... )
        >>> da
        <xarray.DataArray (time: 12)>
        array([ 0.,  1.,  2.,  3.,  4.,  5.,  6.,  7.,  8.,  9., 10., 11.])
        Coordinates:
          * time     (time) datetime64[ns] 1999-12-15 2000-01-15 ... 2000-11-15
        >>> da.resample(time="QS-DEC").mean()
        <xarray.DataArray (time: 4)>
        array([ 1.,  4.,  7., 10.])
        Coordinates:
          * time     (time) datetime64[ns] 1999-12-01 2000-03-01 2000-06-01 2000-09-01

        Upsample monthly time-series data to daily data:

        >>> da.resample(time="1D").interpolate("linear")  # +doctest: ELLIPSIS
        <xarray.DataArray (time: 337)>
        array([ 0.        ,  0.03225806,  0.06451613,  0.09677419,  0.12903226,
                0.16129032,  0.19354839,  0.22580645,  0.25806452,  0.29032258,
                0.32258065,  0.35483871,  0.38709677,  0.41935484,  0.4516129 ,
        ...
               10.80645161, 10.83870968, 10.87096774, 10.90322581, 10.93548387,
               10.96774194, 11.        ])
        Coordinates:
          * time     (time) datetime64[ns] 1999-12-15 1999-12-16 ... 2000-11-15

        Limit scope of upsampling method

        >>> da.resample(time="1D").nearest(tolerance="1D")
        <xarray.DataArray (time: 337)>
        array([ 0.,  0., nan, ..., nan, 11., 11.])
        Coordinates:
          * time     (time) datetime64[ns] 1999-12-15 1999-12-16 ... 2000-11-15

        See Also
        --------
        pandas.Series.resample
        pandas.DataFrame.resample

        References
        ----------
        .. [1] https://pandas.pydata.org/docs/user_guide/timeseries.html#dateoffset-objects
        """
        # TODO support non-string indexer after removing the old API.

        from xarray.core.dataarray import DataArray
        from xarray.core.groupby import TimeResampleGrouper
        from xarray.core.resample import RESAMPLE_DIM

        if keep_attrs is not None:
            warnings.warn(
                "Passing ``keep_attrs`` to ``resample`` has no effect and will raise an"
                " error in xarray 0.20. Pass ``keep_attrs`` directly to the applied"
                " function, e.g. ``resample(...).mean(keep_attrs=True)``."
            )

        # note: the second argument (now 'skipna') use to be 'dim'
        if (
            (skipna is not None and not isinstance(skipna, bool))
            or ("how" in indexer_kwargs and "how" not in self.dims)
            or ("dim" in indexer_kwargs and "dim" not in self.dims)
        ):
            raise TypeError(
                "resample() no longer supports the `how` or "
                "`dim` arguments. Instead call methods on resample "
                "objects, e.g., data.resample(time='1D').mean()"
            )

        indexer = either_dict_or_kwargs(indexer, indexer_kwargs, "resample")
        if len(indexer) != 1:
            raise ValueError("Resampling only supported along single dimensions.")
        dim, freq = next(iter(indexer.items()))

        dim_name: Hashable = dim
        dim_coord = self[dim]

        if loffset is not None:
            emit_user_level_warning(
                "Following pandas, the `loffset` parameter to resample will be deprecated "
                "in a future version of xarray.  Switch to using time offset arithmetic.",
                FutureWarning,
            )

        if base is not None:
            emit_user_level_warning(
                "Following pandas, the `base` parameter to resample will be deprecated in "
                "a future version of xarray.  Switch to using `origin` or `offset` instead.",
                FutureWarning,
            )

        if base is not None and offset is not None:
            raise ValueError("base and offset cannot be present at the same time")

        if base is not None:
            index = self._indexes[dim_name].to_pandas_index()
            offset = _convert_base_to_offset(base, freq, index)

        grouper = TimeResampleGrouper(
            freq=freq,
            closed=closed,
            label=label,
            origin=origin,
            offset=offset,
            loffset=loffset,
        )

        group = DataArray(
            dim_coord, coords=dim_coord.coords, dims=dim_coord.dims, name=RESAMPLE_DIM
        )
        return resample_cls(
            self,
            group=group,
            dim=dim_name,
            grouper=grouper,
            resample_dim=RESAMPLE_DIM,
            restore_coord_dims=restore_coord_dims,
        )

    def where(
        self: T_DataWithCoords, cond: Any, other: Any = dtypes.NA, drop: bool = False
    ) -> T_DataWithCoords:
        """Filter elements from this object according to a condition.

        This operation follows the normal broadcasting and alignment rules that
        xarray uses for binary arithmetic.

        Parameters
        ----------
        cond : DataArray, Dataset, or callable
            Locations at which to preserve this object's values. dtype must be `bool`.
            If a callable, it must expect this object as its only parameter.
        other : scalar, DataArray or Dataset, optional
            Value to use for locations in this object where ``cond`` is False.
            By default, these locations filled with NA.
        drop : bool, default: False
            If True, coordinate labels that only correspond to False values of
            the condition are dropped from the result.

        Returns
        -------
        DataArray or Dataset
            Same xarray type as caller, with dtype float64.

        Examples
        --------
        >>> a = xr.DataArray(np.arange(25).reshape(5, 5), dims=("x", "y"))
        >>> a
        <xarray.DataArray (x: 5, y: 5)>
        array([[ 0,  1,  2,  3,  4],
               [ 5,  6,  7,  8,  9],
               [10, 11, 12, 13, 14],
               [15, 16, 17, 18, 19],
               [20, 21, 22, 23, 24]])
        Dimensions without coordinates: x, y

        >>> a.where(a.x + a.y < 4)
        <xarray.DataArray (x: 5, y: 5)>
        array([[ 0.,  1.,  2.,  3., nan],
               [ 5.,  6.,  7., nan, nan],
               [10., 11., nan, nan, nan],
               [15., nan, nan, nan, nan],
               [nan, nan, nan, nan, nan]])
        Dimensions without coordinates: x, y

        >>> a.where(a.x + a.y < 5, -1)
        <xarray.DataArray (x: 5, y: 5)>
        array([[ 0,  1,  2,  3,  4],
               [ 5,  6,  7,  8, -1],
               [10, 11, 12, -1, -1],
               [15, 16, -1, -1, -1],
               [20, -1, -1, -1, -1]])
        Dimensions without coordinates: x, y

        >>> a.where(a.x + a.y < 4, drop=True)
        <xarray.DataArray (x: 4, y: 4)>
        array([[ 0.,  1.,  2.,  3.],
               [ 5.,  6.,  7., nan],
               [10., 11., nan, nan],
               [15., nan, nan, nan]])
        Dimensions without coordinates: x, y

        >>> a.where(lambda x: x.x + x.y < 4, drop=True)
        <xarray.DataArray (x: 4, y: 4)>
        array([[ 0.,  1.,  2.,  3.],
               [ 5.,  6.,  7., nan],
               [10., 11., nan, nan],
               [15., nan, nan, nan]])
        Dimensions without coordinates: x, y

        >>> a.where(a.x + a.y < 4, -1, drop=True)
        <xarray.DataArray (x: 4, y: 4)>
        array([[ 0,  1,  2,  3],
               [ 5,  6,  7, -1],
               [10, 11, -1, -1],
               [15, -1, -1, -1]])
        Dimensions without coordinates: x, y

        See Also
        --------
        numpy.where : corresponding numpy function
        where : equivalent function
        """
        from xarray.core.alignment import align
        from xarray.core.dataarray import DataArray
        from xarray.core.dataset import Dataset

        if callable(cond):
            cond = cond(self)

        if drop:
            if not isinstance(cond, (Dataset, DataArray)):
                raise TypeError(
                    f"cond argument is {cond!r} but must be a {Dataset!r} or {DataArray!r}"
                )

            self, cond = align(self, cond)  # type: ignore[assignment]

            def _dataarray_indexer(dim: Hashable) -> DataArray:
                return cond.any(dim=(d for d in cond.dims if d != dim))

            def _dataset_indexer(dim: Hashable) -> DataArray:
                cond_wdim = cond.drop_vars(
                    var for var in cond if dim not in cond[var].dims
                )
                keepany = cond_wdim.any(dim=(d for d in cond.dims.keys() if d != dim))
                return keepany.to_array().any("variable")

            _get_indexer = (
                _dataarray_indexer if isinstance(cond, DataArray) else _dataset_indexer
            )

            indexers = {}
            for dim in cond.sizes.keys():
                indexers[dim] = _get_indexer(dim)

            self = self.isel(**indexers)
            cond = cond.isel(**indexers)

        return ops.where_method(self, cond, other)

    def set_close(self, close: Callable[[], None] | None) -> None:
        """Register the function that releases any resources linked to this object.

        This method controls how xarray cleans up resources associated
        with this object when the ``.close()`` method is called. It is mostly
        intended for backend developers and it is rarely needed by regular
        end-users.

        Parameters
        ----------
        close : callable
            The function that when called like ``close()`` releases
            any resources linked to this object.
        """
        self._close = close

    def close(self) -> None:
        """Release any resources linked to this object."""
        if self._close is not None:
            self._close()
        self._close = None

    def isnull(
        self: T_DataWithCoords, keep_attrs: bool | None = None
    ) -> T_DataWithCoords:
        """Test each value in the array for whether it is a missing value.

        Parameters
        ----------
        keep_attrs : bool or None, optional
            If True, the attributes (`attrs`) will be copied from
            the original object to the new one. If False, the new
            object will be returned without attributes.

        Returns
        -------
        isnull : DataArray or Dataset
            Same type and shape as object, but the dtype of the data is bool.

        See Also
        --------
        pandas.isnull

        Examples
        --------
        >>> array = xr.DataArray([1, np.nan, 3], dims="x")
        >>> array
        <xarray.DataArray (x: 3)>
        array([ 1., nan,  3.])
        Dimensions without coordinates: x
        >>> array.isnull()
        <xarray.DataArray (x: 3)>
        array([False,  True, False])
        Dimensions without coordinates: x
        """
        from xarray.core.computation import apply_ufunc

        if keep_attrs is None:
            keep_attrs = _get_keep_attrs(default=False)

        return apply_ufunc(
            duck_array_ops.isnull,
            self,
            dask="allowed",
            keep_attrs=keep_attrs,
        )

    def notnull(
        self: T_DataWithCoords, keep_attrs: bool | None = None
    ) -> T_DataWithCoords:
        """Test each value in the array for whether it is not a missing value.

        Parameters
        ----------
        keep_attrs : bool or None, optional
            If True, the attributes (`attrs`) will be copied from
            the original object to the new one. If False, the new
            object will be returned without attributes.

        Returns
        -------
        notnull : DataArray or Dataset
            Same type and shape as object, but the dtype of the data is bool.

        See Also
        --------
        pandas.notnull

        Examples
        --------
        >>> array = xr.DataArray([1, np.nan, 3], dims="x")
        >>> array
        <xarray.DataArray (x: 3)>
        array([ 1., nan,  3.])
        Dimensions without coordinates: x
        >>> array.notnull()
        <xarray.DataArray (x: 3)>
        array([ True, False,  True])
        Dimensions without coordinates: x
        """
        from xarray.core.computation import apply_ufunc

        if keep_attrs is None:
            keep_attrs = _get_keep_attrs(default=False)

        return apply_ufunc(
            duck_array_ops.notnull,
            self,
            dask="allowed",
            keep_attrs=keep_attrs,
        )

    def isin(self: T_DataWithCoords, test_elements: Any) -> T_DataWithCoords:
        """Tests each value in the array for whether it is in test elements.

        Parameters
        ----------
        test_elements : array_like
            The values against which to test each value of `element`.
            This argument is flattened if an array or array_like.
            See numpy notes for behavior with non-array-like parameters.

        Returns
        -------
        isin : DataArray or Dataset
            Has the same type and shape as this object, but with a bool dtype.

        Examples
        --------
        >>> array = xr.DataArray([1, 2, 3], dims="x")
        >>> array.isin([1, 3])
        <xarray.DataArray (x: 3)>
        array([ True, False,  True])
        Dimensions without coordinates: x

        See Also
        --------
        numpy.isin
        """
        from xarray.core.computation import apply_ufunc
        from xarray.core.dataarray import DataArray
        from xarray.core.dataset import Dataset
        from xarray.core.variable import Variable

        if isinstance(test_elements, Dataset):
            raise TypeError(
                "isin() argument must be convertible to an array: {}".format(
                    test_elements
                )
            )
        elif isinstance(test_elements, (Variable, DataArray)):
            # need to explicitly pull out data to support dask arrays as the
            # second argument
            test_elements = test_elements.data

        return apply_ufunc(
            duck_array_ops.isin,
            self,
            kwargs=dict(test_elements=test_elements),
            dask="allowed",
        )

    def astype(
        self: T_DataWithCoords,
        dtype,
        *,
        order=None,
        casting=None,
        subok=None,
        copy=None,
        keep_attrs=True,
    ) -> T_DataWithCoords:
        """
        Copy of the xarray object, with data cast to a specified type.
        Leaves coordinate dtype unchanged.

        Parameters
        ----------
        dtype : str or dtype
            Typecode or data-type to which the array is cast.
        order : {'C', 'F', 'A', 'K'}, optional
            Controls the memory layout order of the result. ‘C’ means C order,
            ‘F’ means Fortran order, ‘A’ means ‘F’ order if all the arrays are
            Fortran contiguous, ‘C’ order otherwise, and ‘K’ means as close to
            the order the array elements appear in memory as possible.
        casting : {'no', 'equiv', 'safe', 'same_kind', 'unsafe'}, optional
            Controls what kind of data casting may occur.

            * 'no' means the data types should not be cast at all.
            * 'equiv' means only byte-order changes are allowed.
            * 'safe' means only casts which can preserve values are allowed.
            * 'same_kind' means only safe casts or casts within a kind,
              like float64 to float32, are allowed.
            * 'unsafe' means any data conversions may be done.
        subok : bool, optional
            If True, then sub-classes will be passed-through, otherwise the
            returned array will be forced to be a base-class array.
        copy : bool, optional
            By default, astype always returns a newly allocated array. If this
            is set to False and the `dtype` requirement is satisfied, the input
            array is returned instead of a copy.
        keep_attrs : bool, optional
            By default, astype keeps attributes. Set to False to remove
            attributes in the returned object.

        Returns
        -------
        out : same as object
            New object with data cast to the specified type.

        Notes
        -----
        The ``order``, ``casting``, ``subok`` and ``copy`` arguments are only passed
        through to the ``astype`` method of the underlying array when a value
        different than ``None`` is supplied.
        Make sure to only supply these arguments if the underlying array class
        supports them.

        See Also
        --------
        numpy.ndarray.astype
        dask.array.Array.astype
        sparse.COO.astype
        """
        from xarray.core.computation import apply_ufunc

        kwargs = dict(order=order, casting=casting, subok=subok, copy=copy)
        kwargs = {k: v for k, v in kwargs.items() if v is not None}

        return apply_ufunc(
            duck_array_ops.astype,
            self,
            dtype,
            kwargs=kwargs,
            keep_attrs=keep_attrs,
            dask="allowed",
        )

    def __enter__(self: T_DataWithCoords) -> T_DataWithCoords:
        return self

    def __exit__(self, exc_type, exc_value, traceback) -> None:
        self.close()

    def __getitem__(self, value):
        # implementations of this class should implement this method
        raise NotImplementedError()


@overload
def full_like(
    other: DataArray,
    fill_value: Any,
    dtype: DTypeLikeSave = None,
    from_array_kwargs: dict[str, Any] = None,
) -> DataArray:
    ...


@overload
def full_like(
    other: Dataset,
    fill_value: Any,
    dtype: DTypeMaybeMapping = None,
    from_array_kwargs: dict[str, Any] = None,
) -> Dataset:
    ...


@overload
def full_like(
    other: Variable,
    fill_value: Any,
    dtype: DTypeLikeSave = None,
    from_array_kwargs: dict[str, Any] = None,
) -> Variable:
    ...


@overload
def full_like(
    other: Dataset | DataArray,
    fill_value: Any,
    dtype: DTypeMaybeMapping = None,
    from_array_kwargs: dict[str, Any] = None,
) -> Dataset | DataArray:
    ...


@overload
def full_like(
    other: Dataset | DataArray | Variable,
    fill_value: Any,
    dtype: DTypeMaybeMapping = None,
    from_array_kwargs: dict[str, Any] = None,
) -> Dataset | DataArray | Variable:
    ...


def full_like(
    other: Dataset | DataArray | Variable,
    fill_value: Any,
    dtype: DTypeMaybeMapping = None,
    from_array_kwargs: dict[str, Any] = None,
) -> Dataset | DataArray | Variable:
    """Return a new object with the same shape and type as a given object.

    Parameters
    ----------
    other : DataArray, Dataset or Variable
        The reference object in input
    fill_value : scalar or dict-like
        Value to fill the new object with before returning it. If
        other is a Dataset, may also be a dict-like mapping data
        variables to fill values.
    dtype : dtype or dict-like of dtype, optional
        dtype of the new array. If a dict-like, maps dtypes to
        variables. If omitted, it defaults to other.dtype.

    Returns
    -------
    out : same as object
        New object with the same shape and type as other, with the data
        filled with fill_value. Coords will be copied from other.
        If other is based on dask, the new one will be as well, and will be
        split in the same chunks.

    Examples
    --------
    >>> x = xr.DataArray(
    ...     np.arange(6).reshape(2, 3),
    ...     dims=["lat", "lon"],
    ...     coords={"lat": [1, 2], "lon": [0, 1, 2]},
    ... )
    >>> x
    <xarray.DataArray (lat: 2, lon: 3)>
    array([[0, 1, 2],
           [3, 4, 5]])
    Coordinates:
      * lat      (lat) int64 1 2
      * lon      (lon) int64 0 1 2

    >>> xr.full_like(x, 1)
    <xarray.DataArray (lat: 2, lon: 3)>
    array([[1, 1, 1],
           [1, 1, 1]])
    Coordinates:
      * lat      (lat) int64 1 2
      * lon      (lon) int64 0 1 2

    >>> xr.full_like(x, 0.5)
    <xarray.DataArray (lat: 2, lon: 3)>
    array([[0, 0, 0],
           [0, 0, 0]])
    Coordinates:
      * lat      (lat) int64 1 2
      * lon      (lon) int64 0 1 2

    >>> xr.full_like(x, 0.5, dtype=np.double)
    <xarray.DataArray (lat: 2, lon: 3)>
    array([[0.5, 0.5, 0.5],
           [0.5, 0.5, 0.5]])
    Coordinates:
      * lat      (lat) int64 1 2
      * lon      (lon) int64 0 1 2

    >>> xr.full_like(x, np.nan, dtype=np.double)
    <xarray.DataArray (lat: 2, lon: 3)>
    array([[nan, nan, nan],
           [nan, nan, nan]])
    Coordinates:
      * lat      (lat) int64 1 2
      * lon      (lon) int64 0 1 2

    >>> ds = xr.Dataset(
    ...     {"a": ("x", [3, 5, 2]), "b": ("x", [9, 1, 0])}, coords={"x": [2, 4, 6]}
    ... )
    >>> ds
    <xarray.Dataset>
    Dimensions:  (x: 3)
    Coordinates:
      * x        (x) int64 2 4 6
    Data variables:
        a        (x) int64 3 5 2
        b        (x) int64 9 1 0
    >>> xr.full_like(ds, fill_value={"a": 1, "b": 2})
    <xarray.Dataset>
    Dimensions:  (x: 3)
    Coordinates:
      * x        (x) int64 2 4 6
    Data variables:
        a        (x) int64 1 1 1
        b        (x) int64 2 2 2
    >>> xr.full_like(ds, fill_value={"a": 1, "b": 2}, dtype={"a": bool, "b": float})
    <xarray.Dataset>
    Dimensions:  (x: 3)
    Coordinates:
      * x        (x) int64 2 4 6
    Data variables:
        a        (x) bool True True True
        b        (x) float64 2.0 2.0 2.0

    See Also
    --------
    zeros_like
    ones_like

    """
    from xarray.core.dataarray import DataArray
    from xarray.core.dataset import Dataset
    from xarray.core.variable import Variable

    if not is_scalar(fill_value) and not (
        isinstance(other, Dataset) and isinstance(fill_value, dict)
    ):
        raise ValueError(
            f"fill_value must be scalar or, for datasets, a dict-like. Received {fill_value} instead."
        )

    if isinstance(other, Dataset):
        if not isinstance(fill_value, dict):
            fill_value = {k: fill_value for k in other.data_vars.keys()}

        dtype_: Mapping[Any, DTypeLikeSave]
        if not isinstance(dtype, Mapping):
            dtype_ = {k: dtype for k in other.data_vars.keys()}
        else:
            dtype_ = dtype

        data_vars = {
            k: _full_like_variable(
                v.variable,
                fill_value.get(k, dtypes.NA),
                dtype_.get(k, None),
                from_array_kwargs,
            )
            for k, v in other.data_vars.items()
        }
        return Dataset(data_vars, coords=other.coords, attrs=other.attrs)
    elif isinstance(other, DataArray):
        if isinstance(dtype, Mapping):
            raise ValueError("'dtype' cannot be dict-like when passing a DataArray")
        return DataArray(
            _full_like_variable(other.variable, fill_value, dtype, from_array_kwargs),
            dims=other.dims,
            coords=other.coords,
            attrs=other.attrs,
            name=other.name,
        )
    elif isinstance(other, Variable):
        if isinstance(dtype, Mapping):
            raise ValueError("'dtype' cannot be dict-like when passing a Variable")
        return _full_like_variable(other, fill_value, dtype, from_array_kwargs)
    else:
        raise TypeError("Expected DataArray, Dataset, or Variable")


def _full_like_variable(
    other: Variable,
    fill_value: Any,
    dtype: DTypeLike = None,
    from_array_kwargs: dict[str, Any] = None,
) -> Variable:
    """Inner function of full_like, where other must be a variable"""
    from xarray.core.variable import Variable

    if fill_value is dtypes.NA:
        fill_value = dtypes.get_fill_value(dtype if dtype is not None else other.dtype)

    if is_chunked_array(other.data):
        chunkmanager = get_chunked_array_type(other.data)

        if dtype is None:
            dtype = other.dtype
        data = chunkmanager.array_api.full(
            other.shape,
            fill_value,
            dtype=dtype,
            chunks=other.data.chunks,
            from_array_kwargs=from_array_kwargs,
        )
    else:
        data = np.full_like(other.data, fill_value, dtype=dtype)

    return Variable(dims=other.dims, data=data, attrs=other.attrs)


@overload
def zeros_like(
    other: DataArray,
    dtype: DTypeLikeSave = None,
    from_array_kwargs: dict[str, Any] = None,
) -> DataArray:
    ...


@overload
def zeros_like(
    other: Dataset,
    dtype: DTypeMaybeMapping = None,
    from_array_kwargs: dict[str, Any] = None,
) -> Dataset:
    ...


@overload
def zeros_like(
    other: Variable,
    dtype: DTypeLikeSave = None,
    from_array_kwargs: dict[str, Any] = None,
) -> Variable:
    ...


@overload
def zeros_like(
    other: Dataset | DataArray,
    dtype: DTypeMaybeMapping = None,
    from_array_kwargs: dict[str, Any] = None,
) -> Dataset | DataArray:
    ...


@overload
def zeros_like(
    other: Dataset | DataArray | Variable,
    dtype: DTypeMaybeMapping = None,
    from_array_kwargs: dict[str, Any] = None,
) -> Dataset | DataArray | Variable:
    ...


def zeros_like(
    other: Dataset | DataArray | Variable,
    dtype: DTypeMaybeMapping = None,
    from_array_kwargs: dict[str, Any] = None,
) -> Dataset | DataArray | Variable:
    """Return a new object of zeros with the same shape and
    type as a given dataarray or dataset.

    Parameters
    ----------
    other : DataArray, Dataset or Variable
        The reference object. The output will have the same dimensions and coordinates as this object.
    dtype : dtype, optional
        dtype of the new array. If omitted, it defaults to other.dtype.

    Returns
    -------
    out : DataArray, Dataset or Variable
        New object of zeros with the same shape and type as other.

    Examples
    --------
    >>> x = xr.DataArray(
    ...     np.arange(6).reshape(2, 3),
    ...     dims=["lat", "lon"],
    ...     coords={"lat": [1, 2], "lon": [0, 1, 2]},
    ... )
    >>> x
    <xarray.DataArray (lat: 2, lon: 3)>
    array([[0, 1, 2],
           [3, 4, 5]])
    Coordinates:
      * lat      (lat) int64 1 2
      * lon      (lon) int64 0 1 2

    >>> xr.zeros_like(x)
    <xarray.DataArray (lat: 2, lon: 3)>
    array([[0, 0, 0],
           [0, 0, 0]])
    Coordinates:
      * lat      (lat) int64 1 2
      * lon      (lon) int64 0 1 2

    >>> xr.zeros_like(x, dtype=float)
    <xarray.DataArray (lat: 2, lon: 3)>
    array([[0., 0., 0.],
           [0., 0., 0.]])
    Coordinates:
      * lat      (lat) int64 1 2
      * lon      (lon) int64 0 1 2

    See Also
    --------
    ones_like
    full_like

    """
    return full_like(other, 0, dtype, from_array_kwargs)


@overload
def ones_like(
    other: DataArray,
    dtype: DTypeLikeSave = None,
    from_array_kwargs: dict[str, Any] = None,
) -> DataArray:
    ...


@overload
def ones_like(
    other: Dataset,
    dtype: DTypeMaybeMapping = None,
    from_array_kwargs: dict[str, Any] = None,
) -> Dataset:
    ...


@overload
def ones_like(
    other: Variable,
    dtype: DTypeLikeSave = None,
    from_array_kwargs: dict[str, Any] = None,
) -> Variable:
    ...


@overload
def ones_like(
    other: Dataset | DataArray,
    dtype: DTypeMaybeMapping = None,
    from_array_kwargs: dict[str, Any] = None,
) -> Dataset | DataArray:
    ...


@overload
def ones_like(
    other: Dataset | DataArray | Variable,
    dtype: DTypeMaybeMapping = None,
    from_array_kwargs: dict[str, Any] = None,
) -> Dataset | DataArray | Variable:
    ...


def ones_like(
    other: Dataset | DataArray | Variable,
    dtype: DTypeMaybeMapping = None,
    from_array_kwargs: dict[str, Any] = None,
) -> Dataset | DataArray | Variable:
    """Return a new object of ones with the same shape and
    type as a given dataarray or dataset.

    Parameters
    ----------
    other : DataArray, Dataset, or Variable
        The reference object. The output will have the same dimensions and coordinates as this object.
    dtype : dtype, optional
        dtype of the new array. If omitted, it defaults to other.dtype.

    Returns
    -------
    out : same as object
        New object of ones with the same shape and type as other.

    Examples
    --------
    >>> x = xr.DataArray(
    ...     np.arange(6).reshape(2, 3),
    ...     dims=["lat", "lon"],
    ...     coords={"lat": [1, 2], "lon": [0, 1, 2]},
    ... )
    >>> x
    <xarray.DataArray (lat: 2, lon: 3)>
    array([[0, 1, 2],
           [3, 4, 5]])
    Coordinates:
      * lat      (lat) int64 1 2
      * lon      (lon) int64 0 1 2

    >>> xr.ones_like(x)
    <xarray.DataArray (lat: 2, lon: 3)>
    array([[1, 1, 1],
           [1, 1, 1]])
    Coordinates:
      * lat      (lat) int64 1 2
      * lon      (lon) int64 0 1 2

    See Also
    --------
    zeros_like
    full_like

    """
    return full_like(other, 1, dtype, from_array_kwargs)


def get_chunksizes(
    variables: Iterable[Variable],
) -> Mapping[Any, tuple[int, ...]]:
    chunks: dict[Any, tuple[int, ...]] = {}
    for v in variables:
        if hasattr(v._data, "chunks"):
            for dim, c in v.chunksizes.items():
                if dim in chunks and c != chunks[dim]:
                    raise ValueError(
                        f"Object has inconsistent chunks along dimension {dim}. "
                        "This can be fixed by calling unify_chunks()."
                    )
                chunks[dim] = c
    return Frozen(chunks)


def is_np_datetime_like(dtype: DTypeLike) -> bool:
    """Check if a dtype is a subclass of the numpy datetime types"""
    return np.issubdtype(dtype, np.datetime64) or np.issubdtype(dtype, np.timedelta64)


def is_np_timedelta_like(dtype: DTypeLike) -> bool:
    """Check whether dtype is of the timedelta64 dtype."""
    return np.issubdtype(dtype, np.timedelta64)


def _contains_cftime_datetimes(array: Any) -> bool:
    """Check if a array inside a Variable contains cftime.datetime objects"""
    if cftime is None:
        return False

    if array.dtype == np.dtype("O") and array.size > 0:
        first_idx = (0,) * array.ndim
        if isinstance(array, ExplicitlyIndexed):
            first_idx = BasicIndexer(first_idx)
        sample = array[first_idx]
        return isinstance(np.asarray(sample).item(), cftime.datetime)

    return False


def contains_cftime_datetimes(var: T_Variable) -> bool:
    """Check if an xarray.Variable contains cftime.datetime objects"""
    return _contains_cftime_datetimes(var._data)


def _contains_datetime_like_objects(var: T_Variable) -> bool:
    """Check if a variable contains datetime like objects (either
    np.datetime64, np.timedelta64, or cftime.datetime)
    """
    return is_np_datetime_like(var.dtype) or contains_cftime_datetimes(var)<|MERGE_RESOLUTION|>--- conflicted
+++ resolved
@@ -13,20 +13,15 @@
 from xarray.core import dtypes, duck_array_ops, formatting, formatting_html, ops
 from xarray.core.indexing import BasicIndexer, ExplicitlyIndexed
 from xarray.core.options import OPTIONS, _get_keep_attrs
-<<<<<<< HEAD
 from xarray.core.parallelcompat import get_chunked_array_type
-from xarray.core.pycompat import is_chunked_array, is_duck_dask_array
-from xarray.core.utils import Frozen, either_dict_or_kwargs, is_scalar
-=======
 from xarray.core.pdcompat import _convert_base_to_offset
-from xarray.core.pycompat import is_duck_dask_array
+from xarray.core.pycompat import is_duck_dask_array, is_chunked_array
 from xarray.core.utils import (
     Frozen,
     either_dict_or_kwargs,
     emit_user_level_warning,
     is_scalar,
 )
->>>>>>> 4faecb45
 
 try:
     import cftime
