from __future__ import annotations

import warnings
from collections.abc import Hashable, Iterable, Iterator, Mapping
from contextlib import suppress
from html import escape
from textwrap import dedent
from typing import TYPE_CHECKING, Any, Callable, TypeVar, Union, overload

import numpy as np
import pandas as pd

from xarray.core import dtypes, duck_array_ops, formatting, formatting_html, ops
from xarray.core.indexing import BasicIndexer, ExplicitlyIndexed
from xarray.core.options import OPTIONS, _get_keep_attrs
from xarray.core.pdcompat import _convert_base_to_offset
from xarray.core.pycompat import is_duck_dask_array
from xarray.core.utils import (
    Frozen,
    either_dict_or_kwargs,
    emit_user_level_warning,
    is_scalar,
)

try:
    import cftime
except ImportError:
    cftime = None

# Used as a sentinel value to indicate a all dimensions
ALL_DIMS = ...


if TYPE_CHECKING:
    import datetime

    from numpy.typing import DTypeLike

    from xarray.core.dataarray import DataArray
    from xarray.core.dataset import Dataset
    from xarray.core.indexes import Index
    from xarray.core.resample import Resample
    from xarray.core.rolling_exp import RollingExp
    from xarray.core.types import (
        DatetimeLike,
        DTypeLikeSave,
        ScalarOrArray,
        SideOptions,
        T_DataWithCoords,
        T_Variable,
    )
    from xarray.core.variable import Variable

    DTypeMaybeMapping = Union[DTypeLikeSave, Mapping[Any, DTypeLikeSave]]


T_Resample = TypeVar("T_Resample", bound="Resample")
C = TypeVar("C")
T = TypeVar("T")


class ImplementsArrayReduce:
    __slots__ = ()

    @classmethod
    def _reduce_method(cls, func: Callable, include_skipna: bool, numeric_only: bool):
        if include_skipna:

            def wrapped_func(self, dim=None, axis=None, skipna=None, **kwargs):
                return self.reduce(
                    func=func, dim=dim, axis=axis, skipna=skipna, **kwargs
                )

        else:

            def wrapped_func(self, dim=None, axis=None, **kwargs):  # type: ignore[misc]
                return self.reduce(func=func, dim=dim, axis=axis, **kwargs)

        return wrapped_func

    _reduce_extra_args_docstring = dedent(
        """\
        dim : str or sequence of str, optional
            Dimension(s) over which to apply `{name}`.
        axis : int or sequence of int, optional
            Axis(es) over which to apply `{name}`. Only one of the 'dim'
            and 'axis' arguments can be supplied. If neither are supplied, then
            `{name}` is calculated over axes."""
    )

    _cum_extra_args_docstring = dedent(
        """\
        dim : str or sequence of str, optional
            Dimension over which to apply `{name}`.
        axis : int or sequence of int, optional
            Axis over which to apply `{name}`. Only one of the 'dim'
            and 'axis' arguments can be supplied."""
    )


class ImplementsDatasetReduce:
    __slots__ = ()

    @classmethod
    def _reduce_method(cls, func: Callable, include_skipna: bool, numeric_only: bool):
        if include_skipna:

            def wrapped_func(self, dim=None, skipna=None, **kwargs):
                return self.reduce(
                    func=func,
                    dim=dim,
                    skipna=skipna,
                    numeric_only=numeric_only,
                    **kwargs,
                )

        else:

            def wrapped_func(self, dim=None, **kwargs):  # type: ignore[misc]
                return self.reduce(
                    func=func, dim=dim, numeric_only=numeric_only, **kwargs
                )

        return wrapped_func

    _reduce_extra_args_docstring = dedent(
        """
        dim : str or sequence of str, optional
            Dimension(s) over which to apply `{name}`.  By default `{name}` is
            applied over all dimensions.
        """
    ).strip()

    _cum_extra_args_docstring = dedent(
        """
        dim : str or sequence of str, optional
            Dimension over which to apply `{name}`.
        axis : int or sequence of int, optional
            Axis over which to apply `{name}`. Only one of the 'dim'
            and 'axis' arguments can be supplied.
        """
    ).strip()


class AbstractArray:
    """Shared base class for DataArray and Variable."""

    __slots__ = ()

    def __bool__(self: Any) -> bool:
        return bool(self.values)

    def __float__(self: Any) -> float:
        return float(self.values)

    def __int__(self: Any) -> int:
        return int(self.values)

    def __complex__(self: Any) -> complex:
        return complex(self.values)

    def __array__(self: Any, dtype: DTypeLike = None) -> np.ndarray:
        return np.asarray(self.values, dtype=dtype)

    def __repr__(self) -> str:
        return formatting.array_repr(self)

    def _repr_html_(self):
        if OPTIONS["display_style"] == "text":
            return f"<pre>{escape(repr(self))}</pre>"
        return formatting_html.array_repr(self)

    def __format__(self: Any, format_spec: str = "") -> str:
        if format_spec != "":
            if self.shape == ():
                # Scalar values might be ok use format_spec with instead of repr:
                return self.data.__format__(format_spec)
            else:
                # TODO: If it's an array the formatting.array_repr(self) should
                # take format_spec as an input. If we'd only use self.data we
                # lose all the information about coords for example which is
                # important information:
                raise NotImplementedError(
                    "Using format_spec is only supported"
                    f" when shape is (). Got shape = {self.shape}."
                )
        else:
            return self.__repr__()

    def _iter(self: Any) -> Iterator[Any]:
        for n in range(len(self)):
            yield self[n]

    def __iter__(self: Any) -> Iterator[Any]:
        if self.ndim == 0:
            raise TypeError("iteration over a 0-d array")
        return self._iter()

    def get_axis_num(self, dim: Hashable | Iterable[Hashable]) -> int | tuple[int, ...]:
        """Return axis number(s) corresponding to dimension(s) in this array.

        Parameters
        ----------
        dim : str or iterable of str
            Dimension name(s) for which to lookup axes.

        Returns
        -------
        int or tuple of int
            Axis number or numbers corresponding to the given dimensions.
        """
        if isinstance(dim, Iterable) and not isinstance(dim, str):
            return tuple(self._get_axis_num(d) for d in dim)
        else:
            return self._get_axis_num(dim)

    def _get_axis_num(self: Any, dim: Hashable) -> int:
        try:
            return self.dims.index(dim)
        except ValueError:
            raise ValueError(f"{dim!r} not found in array dimensions {self.dims!r}")

    @property
    def sizes(self: Any) -> Frozen[Hashable, int]:
        """Ordered mapping from dimension names to lengths.

        Immutable.

        See Also
        --------
        Dataset.sizes
        """
        return Frozen(dict(zip(self.dims, self.shape)))


class AttrAccessMixin:
    """Mixin class that allows getting keys with attribute access"""

    __slots__ = ()

    def __init_subclass__(cls, **kwargs):
        """Verify that all subclasses explicitly define ``__slots__``. If they don't,
        raise error in the core xarray module and a FutureWarning in third-party
        extensions.
        """
        if not hasattr(object.__new__(cls), "__dict__"):
            pass
        elif cls.__module__.startswith("xarray."):
            raise AttributeError(f"{cls.__name__} must explicitly define __slots__")
        else:
            cls.__setattr__ = cls._setattr_dict
            warnings.warn(
                f"xarray subclass {cls.__name__} should explicitly define __slots__",
                FutureWarning,
                stacklevel=2,
            )
        super().__init_subclass__(**kwargs)

    @property
    def _attr_sources(self) -> Iterable[Mapping[Hashable, Any]]:
        """Places to look-up items for attribute-style access"""
        yield from ()

    @property
    def _item_sources(self) -> Iterable[Mapping[Hashable, Any]]:
        """Places to look-up items for key-autocompletion"""
        yield from ()

    def __getattr__(self, name: str) -> Any:
        if name not in {"__dict__", "__setstate__"}:
            # this avoids an infinite loop when pickle looks for the
            # __setstate__ attribute before the xarray object is initialized
            for source in self._attr_sources:
                with suppress(KeyError):
                    return source[name]
        raise AttributeError(
            f"{type(self).__name__!r} object has no attribute {name!r}"
        )

    # This complicated two-method design boosts overall performance of simple operations
    # - particularly DataArray methods that perform a _to_temp_dataset() round-trip - by
    # a whopping 8% compared to a single method that checks hasattr(self, "__dict__") at
    # runtime before every single assignment. All of this is just temporary until the
    # FutureWarning can be changed into a hard crash.
    def _setattr_dict(self, name: str, value: Any) -> None:
        """Deprecated third party subclass (see ``__init_subclass__`` above)"""
        object.__setattr__(self, name, value)
        if name in self.__dict__:
            # Custom, non-slotted attr, or improperly assigned variable?
            warnings.warn(
                f"Setting attribute {name!r} on a {type(self).__name__!r} object. Explicitly define __slots__ "
                "to suppress this warning for legitimate custom attributes and "
                "raise an error when attempting variables assignments.",
                FutureWarning,
                stacklevel=2,
            )

    def __setattr__(self, name: str, value: Any) -> None:
        """Objects with ``__slots__`` raise AttributeError if you try setting an
        undeclared attribute. This is desirable, but the error message could use some
        improvement.
        """
        try:
            object.__setattr__(self, name, value)
        except AttributeError as e:
            # Don't accidentally shadow custom AttributeErrors, e.g.
            # DataArray.dims.setter
            if str(e) != "{!r} object has no attribute {!r}".format(
                type(self).__name__, name
            ):
                raise
            raise AttributeError(
                f"cannot set attribute {name!r} on a {type(self).__name__!r} object. Use __setitem__ style"
                "assignment (e.g., `ds['name'] = ...`) instead of assigning variables."
            ) from e

    def __dir__(self) -> list[str]:
        """Provide method name lookup and completion. Only provide 'public'
        methods.
        """
        extra_attrs = {
            item
            for source in self._attr_sources
            for item in source
            if isinstance(item, str)
        }
        return sorted(set(dir(type(self))) | extra_attrs)

    def _ipython_key_completions_(self) -> list[str]:
        """Provide method for the key-autocompletions in IPython.
        See http://ipython.readthedocs.io/en/stable/config/integrating.html#tab-completion
        For the details.
        """
        items = {
            item
            for source in self._item_sources
            for item in source
            if isinstance(item, str)
        }
        return list(items)


def get_squeeze_dims(
    xarray_obj,
    dim: Hashable | Iterable[Hashable] | None = None,
    axis: int | Iterable[int] | None = None,
) -> list[Hashable]:
    """Get a list of dimensions to squeeze out."""
    if dim is not None and axis is not None:
        raise ValueError("cannot use both parameters `axis` and `dim`")
    if dim is None and axis is None:
        return [d for d, s in xarray_obj.sizes.items() if s == 1]

    if isinstance(dim, Iterable) and not isinstance(dim, str):
        dim = list(dim)
    elif dim is not None:
        dim = [dim]
    else:
        assert axis is not None
        if isinstance(axis, int):
            axis = [axis]
        axis = list(axis)
        if any(not isinstance(a, int) for a in axis):
            raise TypeError("parameter `axis` must be int or iterable of int.")
        alldims = list(xarray_obj.sizes.keys())
        dim = [alldims[a] for a in axis]

    if any(xarray_obj.sizes[k] > 1 for k in dim):
        raise ValueError(
            "cannot select a dimension to squeeze out "
            "which has length greater than one"
        )
    return dim


class DataWithCoords(AttrAccessMixin):
    """Shared base class for Dataset and DataArray."""

    _close: Callable[[], None] | None
    _indexes: dict[Hashable, Index]

    __slots__ = ("_close",)

    def squeeze(
        self: T_DataWithCoords,
        dim: Hashable | Iterable[Hashable] | None = None,
        drop: bool = False,
        axis: int | Iterable[int] | None = None,
    ) -> T_DataWithCoords:
        """Return a new object with squeezed data.

        Parameters
        ----------
        dim : None or Hashable or iterable of Hashable, optional
            Selects a subset of the length one dimensions. If a dimension is
            selected with length greater than one, an error is raised. If
            None, all length one dimensions are squeezed.
        drop : bool, default: False
            If ``drop=True``, drop squeezed coordinates instead of making them
            scalar.
        axis : None or int or iterable of int, optional
            Like dim, but positional.

        Returns
        -------
        squeezed : same type as caller
            This object, but with with all or a subset of the dimensions of
            length 1 removed.

        See Also
        --------
        numpy.squeeze
        """
        dims = get_squeeze_dims(self, dim, axis)
        return self.isel(drop=drop, **{d: 0 for d in dims})

    def clip(
        self: T_DataWithCoords,
        min: ScalarOrArray | None = None,
        max: ScalarOrArray | None = None,
        *,
        keep_attrs: bool | None = None,
    ) -> T_DataWithCoords:
        """
        Return an array whose values are limited to ``[min, max]``.
        At least one of max or min must be given.

        Parameters
        ----------
        min : None or Hashable, optional
            Minimum value. If None, no lower clipping is performed.
        max : None or Hashable, optional
            Maximum value. If None, no upper clipping is performed.
        keep_attrs : bool or None, optional
            If True, the attributes (`attrs`) will be copied from
            the original object to the new one. If False, the new
            object will be returned without attributes.

        Returns
        -------
        clipped : same type as caller
            This object, but with with values < min are replaced with min,
            and those > max with max.

        See Also
        --------
        numpy.clip : equivalent function
        """
        from xarray.core.computation import apply_ufunc

        if keep_attrs is None:
            # When this was a unary func, the default was True, so retaining the
            # default.
            keep_attrs = _get_keep_attrs(default=True)

        return apply_ufunc(
            np.clip, self, min, max, keep_attrs=keep_attrs, dask="allowed"
        )

    def get_index(self, key: Hashable) -> pd.Index:
        """Get an index for a dimension, with fall-back to a default RangeIndex"""
        if key not in self.dims:
            raise KeyError(key)

        try:
            return self._indexes[key].to_pandas_index()
        except KeyError:
            return pd.Index(range(self.sizes[key]), name=key)

    def _calc_assign_results(
        self: C, kwargs: Mapping[Any, T | Callable[[C], T]]
    ) -> dict[Hashable, T]:
        return {k: v(self) if callable(v) else v for k, v in kwargs.items()}

    def assign_coords(
        self: T_DataWithCoords,
        coords: Mapping[Any, Any] | None = None,
        **coords_kwargs: Any,
    ) -> T_DataWithCoords:
        """Assign new coordinates to this object.

        Returns a new object with all the original data in addition to the new
        coordinates.

        Parameters
        ----------
        coords : dict-like or None, optional
            A dict where the keys are the names of the coordinates
            with the new values to assign. If the values are callable, they are
            computed on this object and assigned to new coordinate variables.
            If the values are not callable, (e.g. a ``DataArray``, scalar, or
            array), they are simply assigned. A new coordinate can also be
            defined and attached to an existing dimension using a tuple with
            the first element the dimension name and the second element the
            values for this new coordinate.
        **coords_kwargs : optional
            The keyword arguments form of ``coords``.
            One of ``coords`` or ``coords_kwargs`` must be provided.

        Returns
        -------
        assigned : same type as caller
            A new object with the new coordinates in addition to the existing
            data.

        Examples
        --------
        Convert `DataArray` longitude coordinates from 0-359 to -180-179:

        >>> da = xr.DataArray(
        ...     np.random.rand(4),
        ...     coords=[np.array([358, 359, 0, 1])],
        ...     dims="lon",
        ... )
        >>> da
        <xarray.DataArray (lon: 4)>
        array([0.5488135 , 0.71518937, 0.60276338, 0.54488318])
        Coordinates:
          * lon      (lon) int64 358 359 0 1
        >>> da.assign_coords(lon=(((da.lon + 180) % 360) - 180))
        <xarray.DataArray (lon: 4)>
        array([0.5488135 , 0.71518937, 0.60276338, 0.54488318])
        Coordinates:
          * lon      (lon) int64 -2 -1 0 1

        The function also accepts dictionary arguments:

        >>> da.assign_coords({"lon": (((da.lon + 180) % 360) - 180)})
        <xarray.DataArray (lon: 4)>
        array([0.5488135 , 0.71518937, 0.60276338, 0.54488318])
        Coordinates:
          * lon      (lon) int64 -2 -1 0 1

        New coordinate can also be attached to an existing dimension:

        >>> lon_2 = np.array([300, 289, 0, 1])
        >>> da.assign_coords(lon_2=("lon", lon_2))
        <xarray.DataArray (lon: 4)>
        array([0.5488135 , 0.71518937, 0.60276338, 0.54488318])
        Coordinates:
          * lon      (lon) int64 358 359 0 1
            lon_2    (lon) int64 300 289 0 1

        Note that the same result can also be obtained with a dict e.g.

        >>> _ = da.assign_coords({"lon_2": ("lon", lon_2)})

        Note the same method applies to `Dataset` objects.

        Convert `Dataset` longitude coordinates from 0-359 to -180-179:

        >>> temperature = np.linspace(20, 32, num=16).reshape(2, 2, 4)
        >>> precipitation = 2 * np.identity(4).reshape(2, 2, 4)
        >>> ds = xr.Dataset(
        ...     data_vars=dict(
        ...         temperature=(["x", "y", "time"], temperature),
        ...         precipitation=(["x", "y", "time"], precipitation),
        ...     ),
        ...     coords=dict(
        ...         lon=(["x", "y"], [[260.17, 260.68], [260.21, 260.77]]),
        ...         lat=(["x", "y"], [[42.25, 42.21], [42.63, 42.59]]),
        ...         time=pd.date_range("2014-09-06", periods=4),
        ...         reference_time=pd.Timestamp("2014-09-05"),
        ...     ),
        ...     attrs=dict(description="Weather-related data"),
        ... )
        >>> ds
        <xarray.Dataset>
        Dimensions:         (x: 2, y: 2, time: 4)
        Coordinates:
            lon             (x, y) float64 260.2 260.7 260.2 260.8
            lat             (x, y) float64 42.25 42.21 42.63 42.59
          * time            (time) datetime64[ns] 2014-09-06 2014-09-07 ... 2014-09-09
            reference_time  datetime64[ns] 2014-09-05
        Dimensions without coordinates: x, y
        Data variables:
            temperature     (x, y, time) float64 20.0 20.8 21.6 22.4 ... 30.4 31.2 32.0
            precipitation   (x, y, time) float64 2.0 0.0 0.0 0.0 0.0 ... 0.0 0.0 0.0 2.0
        Attributes:
            description:  Weather-related data
        >>> ds.assign_coords(lon=(((ds.lon + 180) % 360) - 180))
        <xarray.Dataset>
        Dimensions:         (x: 2, y: 2, time: 4)
        Coordinates:
            lon             (x, y) float64 -99.83 -99.32 -99.79 -99.23
            lat             (x, y) float64 42.25 42.21 42.63 42.59
          * time            (time) datetime64[ns] 2014-09-06 2014-09-07 ... 2014-09-09
            reference_time  datetime64[ns] 2014-09-05
        Dimensions without coordinates: x, y
        Data variables:
            temperature     (x, y, time) float64 20.0 20.8 21.6 22.4 ... 30.4 31.2 32.0
            precipitation   (x, y, time) float64 2.0 0.0 0.0 0.0 0.0 ... 0.0 0.0 0.0 2.0
        Attributes:
            description:  Weather-related data

        Notes
        -----
        Since ``coords_kwargs`` is a dictionary, the order of your arguments
        may not be preserved, and so the order of the new variables is not well
        defined. Assigning multiple variables within the same ``assign_coords``
        is possible, but you cannot reference other variables created within
        the same ``assign_coords`` call.

        See Also
        --------
        Dataset.assign
        Dataset.swap_dims
        Dataset.set_coords
        """
        coords_combined = either_dict_or_kwargs(coords, coords_kwargs, "assign_coords")
        data = self.copy(deep=False)
        results: dict[Hashable, Any] = self._calc_assign_results(coords_combined)
        data.coords.update(results)
        return data

    def assign_attrs(
        self: T_DataWithCoords, *args: Any, **kwargs: Any
    ) -> T_DataWithCoords:
        """Assign new attrs to this object.

        Returns a new object equivalent to ``self.attrs.update(*args, **kwargs)``.

        Parameters
        ----------
        *args
            positional arguments passed into ``attrs.update``.
        **kwargs
            keyword arguments passed into ``attrs.update``.

        Returns
        -------
        assigned : same type as caller
            A new object with the new attrs in addition to the existing data.

        See Also
        --------
        Dataset.assign
        """
        out = self.copy(deep=False)
        out.attrs.update(*args, **kwargs)
        return out

    def pipe(
        self,
        func: Callable[..., T] | tuple[Callable[..., T], str],
        *args: Any,
        **kwargs: Any,
    ) -> T:
        """
        Apply ``func(self, *args, **kwargs)``

        This method replicates the pandas method of the same name.

        Parameters
        ----------
        func : callable
            function to apply to this xarray object (Dataset/DataArray).
            ``args``, and ``kwargs`` are passed into ``func``.
            Alternatively a ``(callable, data_keyword)`` tuple where
            ``data_keyword`` is a string indicating the keyword of
            ``callable`` that expects the xarray object.
        *args
            positional arguments passed into ``func``.
        **kwargs
            a dictionary of keyword arguments passed into ``func``.

        Returns
        -------
        object : Any
            the return type of ``func``.

        Notes
        -----
        Use ``.pipe`` when chaining together functions that expect
        xarray or pandas objects, e.g., instead of writing

        .. code:: python

            f(g(h(ds), arg1=a), arg2=b, arg3=c)

        You can write

        .. code:: python

            (ds.pipe(h).pipe(g, arg1=a).pipe(f, arg2=b, arg3=c))

        If you have a function that takes the data as (say) the second
        argument, pass a tuple indicating which keyword expects the
        data. For example, suppose ``f`` takes its data as ``arg2``:

        .. code:: python

            (ds.pipe(h).pipe(g, arg1=a).pipe((f, "arg2"), arg1=a, arg3=c))

        Examples
        --------
        >>> x = xr.Dataset(
        ...     {
        ...         "temperature_c": (
        ...             ("lat", "lon"),
        ...             20 * np.random.rand(4).reshape(2, 2),
        ...         ),
        ...         "precipitation": (("lat", "lon"), np.random.rand(4).reshape(2, 2)),
        ...     },
        ...     coords={"lat": [10, 20], "lon": [150, 160]},
        ... )
        >>> x
        <xarray.Dataset>
        Dimensions:        (lat: 2, lon: 2)
        Coordinates:
          * lat            (lat) int64 10 20
          * lon            (lon) int64 150 160
        Data variables:
            temperature_c  (lat, lon) float64 10.98 14.3 12.06 10.9
            precipitation  (lat, lon) float64 0.4237 0.6459 0.4376 0.8918

        >>> def adder(data, arg):
        ...     return data + arg
        ...
        >>> def div(data, arg):
        ...     return data / arg
        ...
        >>> def sub_mult(data, sub_arg, mult_arg):
        ...     return (data * mult_arg) - sub_arg
        ...
        >>> x.pipe(adder, 2)
        <xarray.Dataset>
        Dimensions:        (lat: 2, lon: 2)
        Coordinates:
          * lat            (lat) int64 10 20
          * lon            (lon) int64 150 160
        Data variables:
            temperature_c  (lat, lon) float64 12.98 16.3 14.06 12.9
            precipitation  (lat, lon) float64 2.424 2.646 2.438 2.892

        >>> x.pipe(adder, arg=2)
        <xarray.Dataset>
        Dimensions:        (lat: 2, lon: 2)
        Coordinates:
          * lat            (lat) int64 10 20
          * lon            (lon) int64 150 160
        Data variables:
            temperature_c  (lat, lon) float64 12.98 16.3 14.06 12.9
            precipitation  (lat, lon) float64 2.424 2.646 2.438 2.892

        >>> (
        ...     x.pipe(adder, arg=2)
        ...     .pipe(div, arg=2)
        ...     .pipe(sub_mult, sub_arg=2, mult_arg=2)
        ... )
        <xarray.Dataset>
        Dimensions:        (lat: 2, lon: 2)
        Coordinates:
          * lat            (lat) int64 10 20
          * lon            (lon) int64 150 160
        Data variables:
            temperature_c  (lat, lon) float64 10.98 14.3 12.06 10.9
            precipitation  (lat, lon) float64 0.4237 0.6459 0.4376 0.8918

        See Also
        --------
        pandas.DataFrame.pipe
        """
        if isinstance(func, tuple):
            func, target = func
            if target in kwargs:
                raise ValueError(
                    f"{target} is both the pipe target and a keyword argument"
                )
            kwargs[target] = self
            return func(*args, **kwargs)
        else:
            return func(self, *args, **kwargs)

<<<<<<< HEAD
    def groupby(self, group, squeeze: bool = True, restore_coord_dims: bool = None):
        """Returns a GroupBy object for performing grouped operations.

        Parameters
        ----------
        group : str, DataArray or IndexVariable
            Array whose unique values should be used to group this array. If a
            string, must be the name of a variable contained in this dataset.
        squeeze : bool, optional
            If "group" is a dimension of any arrays in this dataset, `squeeze`
            controls whether the subarrays have a dimension of length 1 along
            that dimension or if the dimension is squeezed out.
        restore_coord_dims : bool, optional
            If True, also restore the dimension order of multi-dimensional
            coordinates.

        Returns
        -------
        grouped
            A `GroupBy` object patterned after `pandas.GroupBy` that can be
            iterated over in the form of `(unique_value, grouped_array)` pairs.

        Examples
        --------
        Calculate daily anomalies for daily data:

        >>> da = xr.DataArray(
        ...     np.linspace(0, 1826, num=1827),
        ...     coords=[pd.date_range("1/1/2000", "31/12/2004", freq="D")],
        ...     dims="time",
        ... )
        >>> da
        <xarray.DataArray (time: 1827)>
        array([0.000e+00, 1.000e+00, 2.000e+00, ..., 1.824e+03, 1.825e+03,
               1.826e+03])
        Coordinates:
          * time     (time) datetime64[ns] 2000-01-01 2000-01-02 ... 2004-12-31
        >>> da.groupby("time.dayofyear") - da.groupby("time.dayofyear").mean("time")
        <xarray.DataArray (time: 1827)>
        array([-730.8, -730.8, -730.8, ...,  730.2,  730.2,  730.5])
        Coordinates:
          * time       (time) datetime64[ns] 2000-01-01 2000-01-02 ... 2004-12-31
            dayofyear  (time) int64 1 2 3 4 5 6 7 8 ... 359 360 361 362 363 364 365 366

        See Also
        --------
        core.groupby.DataArrayGroupBy
        core.groupby.DatasetGroupBy
        """
        # While we don't generally check the type of every arg, passing
        # multiple dimensions as multiple arguments is common enough, and the
        # consequences hidden enough (strings evaluate as true) to warrant
        # checking here.
        # A future version could make squeeze kwarg only, but would face
        # backward-compat issues.
        if not isinstance(squeeze, bool):
            raise TypeError(
                f"`squeeze` must be True or False, but {squeeze} was supplied"
            )

        return self._groupby_cls(
            self, group, squeeze=squeeze, restore_coord_dims=restore_coord_dims
        )

    def groupby_bins(
        self,
        group,
        bins,
        right: bool = True,
        labels=None,
        precision: int = 3,
        include_lowest: bool = False,
        squeeze: bool = True,
        restore_coord_dims: bool = None,
    ):
        """Returns a GroupBy object for performing grouped operations.

        Rather than using all unique values of `group`, the values are discretized
        first by applying `pandas.cut` [1]_ to `group`.

        Parameters
        ----------
        group : str, DataArray or IndexVariable
            Array whose binned values should be used to group this array. If a
            string, must be the name of a variable contained in this dataset.
        bins : int or array-like
            If bins is an int, it defines the number of equal-width bins in the
            range of x. However, in this case, the range of x is extended by .1%
            on each side to include the min or max values of x. If bins is a
            sequence it defines the bin edges allowing for non-uniform bin
            width. No extension of the range of x is done in this case.
        right : bool, default: True
            Indicates whether the bins include the rightmost edge or not. If
            right == True (the default), then the bins [1,2,3,4] indicate
            (1,2], (2,3], (3,4].
        labels : array-like or bool, default: None
            Used as labels for the resulting bins. Must be of the same length as
            the resulting bins. If False, string bin labels are assigned by
            `pandas.cut`.
        precision : int
            The precision at which to store and display the bins labels.
        include_lowest : bool
            Whether the first interval should be left-inclusive or not.
        squeeze : bool, default: True
            If "group" is a dimension of any arrays in this dataset, `squeeze`
            controls whether the subarrays have a dimension of length 1 along
            that dimension or if the dimension is squeezed out.
        restore_coord_dims : bool, optional
            If True, also restore the dimension order of multi-dimensional
            coordinates.

        Returns
        -------
        grouped
            A `GroupBy` object patterned after `pandas.GroupBy` that can be
            iterated over in the form of `(unique_value, grouped_array)` pairs.
            The name of the group has the added suffix `_bins` in order to
            distinguish it from the original variable.

        References
        ----------
        .. [1] http://pandas.pydata.org/pandas-docs/stable/generated/pandas.cut.html
        """
        return self._groupby_cls(
            self,
            group,
            squeeze=squeeze,
            bins=bins,
            restore_coord_dims=restore_coord_dims,
            cut_kwargs={
                "right": right,
                "labels": labels,
                "precision": precision,
                "include_lowest": include_lowest,
            },
        )

    def weighted(
        self: T_DataWithCoords, weights: "DataArray"
    ) -> "Weighted[T_DataWithCoords]":
        """
        Weighted operations.

        Parameters
        ----------
        weights : DataArray
            An array of weights associated with the values in this Dataset.
            Each value in the data contributes to the reduction operation
            according to its associated weight.

        Notes
        -----
        ``weights`` must be a DataArray and cannot contain missing values.
        Missing values can be replaced by ``weights.fillna(0)``.
        """

        return self._weighted_cls(self, weights)

    def rolling(
        self,
        dim: Mapping[Hashable, int] = None,
        min_periods: int = None,
        center: Union[bool, Mapping[Hashable, bool]] = False,
        pad: Union[bool, Mapping[Hashable, bool]] = True,
        **window_kwargs: int,
    ):
        """
        Rolling window object.

        Parameters
        ----------
        dim : dict, optional
            Mapping from the dimension name to create the rolling iterator
            along (e.g. `time`) to its moving window size.
        min_periods : int, default: None
            Minimum number of observations in window required to have a value
            (otherwise result is NA). The default, None, is equivalent to
            setting min_periods equal to the size of the window.
        center : bool or mapping of hashable to bool, default: False
            Set the labels at the center of the window.
        pad : bool or mapping of hashable to bool, default: True
            Pad the sides of the window with ``NaN``.  For different
            padding, see ``DataArray.pad`` or ``Dataset.pad``.
        **window_kwargs : optional
            The keyword arguments form of ``dim``.
            One of dim or window_kwargs must be provided.

        Returns
        -------
        core.rolling.DataArrayRolling or core.rolling.DatasetRolling
            A rolling object (``DataArrayRolling`` for ``DataArray``,
            ``DatasetRolling`` for ``Dataset``)

        Examples
        --------
        Create rolling seasonal average of monthly data e.g. DJF, JFM, ..., SON:

        >>> da = xr.DataArray(
        ...     np.linspace(0, 11, num=12),
        ...     coords=[
        ...         pd.date_range(
        ...             "15/12/1999",
        ...             periods=12,
        ...             freq=pd.DateOffset(months=1),
        ...         )
        ...     ],
        ...     dims="time",
        ... )
        >>> da
        <xarray.DataArray (time: 12)>
        array([ 0.,  1.,  2.,  3.,  4.,  5.,  6.,  7.,  8.,  9., 10., 11.])
        Coordinates:
          * time     (time) datetime64[ns] 1999-12-15 2000-01-15 ... 2000-11-15
        >>> da.rolling(time=3, center=True).mean()
        <xarray.DataArray (time: 12)>
        array([nan,  1.,  2.,  3.,  4.,  5.,  6.,  7.,  8.,  9., 10., nan])
        Coordinates:
          * time     (time) datetime64[ns] 1999-12-15 2000-01-15 ... 2000-11-15

        Remove the NaNs using ``dropna()``:

        >>> da.rolling(time=3, center=True).mean().dropna("time")
        <xarray.DataArray (time: 10)>
        array([ 1.,  2.,  3.,  4.,  5.,  6.,  7.,  8.,  9., 10.])
        Coordinates:
          * time     (time) datetime64[ns] 2000-01-15 2000-02-15 ... 2000-10-15

        See Also
        --------
        core.rolling.DataArrayRolling
        core.rolling.DatasetRolling
        DataArray.pad
        Dataset.pad
        """

        dim = either_dict_or_kwargs(dim, window_kwargs, "rolling")
        return self._rolling_cls(
            self,
            dim,
            min_periods=min_periods,
            center=center,
            pad=pad,
        )

=======
>>>>>>> a28e9b55
    def rolling_exp(
        self: T_DataWithCoords,
        window: Mapping[Any, int] | None = None,
        window_type: str = "span",
        **window_kwargs,
    ) -> RollingExp[T_DataWithCoords]:
        """
        Exponentially-weighted moving window.
        Similar to EWM in pandas

        Requires the optional Numbagg dependency.

        Parameters
        ----------
        window : mapping of hashable to int, optional
            A mapping from the name of the dimension to create the rolling
            exponential window along (e.g. `time`) to the size of the moving window.
        window_type : {"span", "com", "halflife", "alpha"}, default: "span"
            The format of the previously supplied window. Each is a simple
            numerical transformation of the others. Described in detail:
            https://pandas.pydata.org/pandas-docs/stable/reference/api/pandas.DataFrame.ewm.html
        **window_kwargs : optional
            The keyword arguments form of ``window``.
            One of window or window_kwargs must be provided.

        See Also
        --------
        core.rolling_exp.RollingExp
        """
        from xarray.core import rolling_exp

        if "keep_attrs" in window_kwargs:
            warnings.warn(
                "Passing ``keep_attrs`` to ``rolling_exp`` has no effect. Pass"
                " ``keep_attrs`` directly to the applied function, e.g."
                " ``rolling_exp(...).mean(keep_attrs=False)``."
            )

        window = either_dict_or_kwargs(window, window_kwargs, "rolling_exp")

        return rolling_exp.RollingExp(self, window, window_type)

    def _resample(
        self,
        resample_cls: type[T_Resample],
        indexer: Mapping[Any, str] | None,
        skipna: bool | None,
        closed: SideOptions | None,
        label: SideOptions | None,
        base: int | None,
        offset: pd.Timedelta | datetime.timedelta | str | None,
        origin: str | DatetimeLike,
        keep_attrs: bool | None,
        loffset: datetime.timedelta | str | None,
        restore_coord_dims: bool | None,
        **indexer_kwargs: str,
    ) -> T_Resample:
        """Returns a Resample object for performing resampling operations.

        Handles both downsampling and upsampling. The resampled
        dimension must be a datetime-like coordinate. If any intervals
        contain no values from the original object, they will be given
        the value ``NaN``.

        Parameters
        ----------
        indexer : {dim: freq}, optional
            Mapping from the dimension name to resample frequency [1]_. The
            dimension must be datetime-like.
        skipna : bool, optional
            Whether to skip missing values when aggregating in downsampling.
        closed : {"left", "right"}, optional
            Side of each interval to treat as closed.
        label : {"left", "right"}, optional
            Side of each interval to use for labeling.
        base : int, optional
            For frequencies that evenly subdivide 1 day, the "origin" of the
            aggregated intervals. For example, for "24H" frequency, base could
            range from 0 through 23.

            .. deprecated:: 2023.03.0
                Following pandas, the ``base`` parameter is deprecated in favor
                of the ``origin`` and ``offset`` parameters, and will be removed
                in a future version of xarray.

        origin : {'epoch', 'start', 'start_day', 'end', 'end_day'}, pd.Timestamp, datetime.datetime, np.datetime64, or cftime.datetime, default 'start_day'
            The datetime on which to adjust the grouping. The timezone of origin
            must match the timezone of the index.

            If a datetime is not used, these values are also supported:
            - 'epoch': `origin` is 1970-01-01
            - 'start': `origin` is the first value of the timeseries
            - 'start_day': `origin` is the first day at midnight of the timeseries
            - 'end': `origin` is the last value of the timeseries
            - 'end_day': `origin` is the ceiling midnight of the last day
        offset : pd.Timedelta, datetime.timedelta, or str, default is None
            An offset timedelta added to the origin.
        loffset : timedelta or str, optional
            Offset used to adjust the resampled time labels. Some pandas date
            offset strings are supported.

            .. deprecated:: 2023.03.0
                Following pandas, the ``loffset`` parameter is deprecated in favor
                of using time offset arithmetic, and will be removed in a future
                version of xarray.

        restore_coord_dims : bool, optional
            If True, also restore the dimension order of multi-dimensional
            coordinates.
        **indexer_kwargs : {dim: freq}
            The keyword arguments form of ``indexer``.
            One of indexer or indexer_kwargs must be provided.

        Returns
        -------
        resampled : same type as caller
            This object resampled.

        Examples
        --------
        Downsample monthly time-series data to seasonal data:

        >>> da = xr.DataArray(
        ...     np.linspace(0, 11, num=12),
        ...     coords=[
        ...         pd.date_range(
        ...             "1999-12-15",
        ...             periods=12,
        ...             freq=pd.DateOffset(months=1),
        ...         )
        ...     ],
        ...     dims="time",
        ... )
        >>> da
        <xarray.DataArray (time: 12)>
        array([ 0.,  1.,  2.,  3.,  4.,  5.,  6.,  7.,  8.,  9., 10., 11.])
        Coordinates:
          * time     (time) datetime64[ns] 1999-12-15 2000-01-15 ... 2000-11-15
        >>> da.resample(time="QS-DEC").mean()
        <xarray.DataArray (time: 4)>
        array([ 1.,  4.,  7., 10.])
        Coordinates:
          * time     (time) datetime64[ns] 1999-12-01 2000-03-01 2000-06-01 2000-09-01

        Upsample monthly time-series data to daily data:

        >>> da.resample(time="1D").interpolate("linear")  # +doctest: ELLIPSIS
        <xarray.DataArray (time: 337)>
        array([ 0.        ,  0.03225806,  0.06451613,  0.09677419,  0.12903226,
                0.16129032,  0.19354839,  0.22580645,  0.25806452,  0.29032258,
                0.32258065,  0.35483871,  0.38709677,  0.41935484,  0.4516129 ,
        ...
               10.80645161, 10.83870968, 10.87096774, 10.90322581, 10.93548387,
               10.96774194, 11.        ])
        Coordinates:
          * time     (time) datetime64[ns] 1999-12-15 1999-12-16 ... 2000-11-15

        Limit scope of upsampling method

        >>> da.resample(time="1D").nearest(tolerance="1D")
        <xarray.DataArray (time: 337)>
        array([ 0.,  0., nan, ..., nan, 11., 11.])
        Coordinates:
          * time     (time) datetime64[ns] 1999-12-15 1999-12-16 ... 2000-11-15

        See Also
        --------
        pandas.Series.resample
        pandas.DataFrame.resample

        References
        ----------
        .. [1] https://pandas.pydata.org/docs/user_guide/timeseries.html#dateoffset-objects
        """
        # TODO support non-string indexer after removing the old API.

        from xarray.core.dataarray import DataArray
        from xarray.core.groupby import TimeResampleGrouper
        from xarray.core.resample import RESAMPLE_DIM

        if keep_attrs is not None:
            warnings.warn(
                "Passing ``keep_attrs`` to ``resample`` has no effect and will raise an"
                " error in xarray 0.20. Pass ``keep_attrs`` directly to the applied"
                " function, e.g. ``resample(...).mean(keep_attrs=True)``."
            )

        # note: the second argument (now 'skipna') use to be 'dim'
        if (
            (skipna is not None and not isinstance(skipna, bool))
            or ("how" in indexer_kwargs and "how" not in self.dims)
            or ("dim" in indexer_kwargs and "dim" not in self.dims)
        ):
            raise TypeError(
                "resample() no longer supports the `how` or "
                "`dim` arguments. Instead call methods on resample "
                "objects, e.g., data.resample(time='1D').mean()"
            )

        indexer = either_dict_or_kwargs(indexer, indexer_kwargs, "resample")
        if len(indexer) != 1:
            raise ValueError("Resampling only supported along single dimensions.")
        dim, freq = next(iter(indexer.items()))

        dim_name: Hashable = dim
        dim_coord = self[dim]

        if loffset is not None:
            emit_user_level_warning(
                "Following pandas, the `loffset` parameter to resample will be deprecated "
                "in a future version of xarray.  Switch to using time offset arithmetic.",
                FutureWarning,
            )

        if base is not None:
            emit_user_level_warning(
                "Following pandas, the `base` parameter to resample will be deprecated in "
                "a future version of xarray.  Switch to using `origin` or `offset` instead.",
                FutureWarning,
            )

        if base is not None and offset is not None:
            raise ValueError("base and offset cannot be present at the same time")

        if base is not None:
            index = self._indexes[dim_name].to_pandas_index()
            offset = _convert_base_to_offset(base, freq, index)

        grouper = TimeResampleGrouper(
            freq=freq,
            closed=closed,
            label=label,
            origin=origin,
            offset=offset,
            loffset=loffset,
        )

        group = DataArray(
            dim_coord, coords=dim_coord.coords, dims=dim_coord.dims, name=RESAMPLE_DIM
        )
        return resample_cls(
            self,
            group=group,
            dim=dim_name,
            grouper=grouper,
            resample_dim=RESAMPLE_DIM,
            restore_coord_dims=restore_coord_dims,
        )

    def where(
        self: T_DataWithCoords, cond: Any, other: Any = dtypes.NA, drop: bool = False
    ) -> T_DataWithCoords:
        """Filter elements from this object according to a condition.

        This operation follows the normal broadcasting and alignment rules that
        xarray uses for binary arithmetic.

        Parameters
        ----------
        cond : DataArray, Dataset, or callable
            Locations at which to preserve this object's values. dtype must be `bool`.
            If a callable, it must expect this object as its only parameter.
        other : scalar, DataArray or Dataset, optional
            Value to use for locations in this object where ``cond`` is False.
            By default, these locations filled with NA.
        drop : bool, default: False
            If True, coordinate labels that only correspond to False values of
            the condition are dropped from the result.

        Returns
        -------
        DataArray or Dataset
            Same xarray type as caller, with dtype float64.

        Examples
        --------
        >>> a = xr.DataArray(np.arange(25).reshape(5, 5), dims=("x", "y"))
        >>> a
        <xarray.DataArray (x: 5, y: 5)>
        array([[ 0,  1,  2,  3,  4],
               [ 5,  6,  7,  8,  9],
               [10, 11, 12, 13, 14],
               [15, 16, 17, 18, 19],
               [20, 21, 22, 23, 24]])
        Dimensions without coordinates: x, y

        >>> a.where(a.x + a.y < 4)
        <xarray.DataArray (x: 5, y: 5)>
        array([[ 0.,  1.,  2.,  3., nan],
               [ 5.,  6.,  7., nan, nan],
               [10., 11., nan, nan, nan],
               [15., nan, nan, nan, nan],
               [nan, nan, nan, nan, nan]])
        Dimensions without coordinates: x, y

        >>> a.where(a.x + a.y < 5, -1)
        <xarray.DataArray (x: 5, y: 5)>
        array([[ 0,  1,  2,  3,  4],
               [ 5,  6,  7,  8, -1],
               [10, 11, 12, -1, -1],
               [15, 16, -1, -1, -1],
               [20, -1, -1, -1, -1]])
        Dimensions without coordinates: x, y

        >>> a.where(a.x + a.y < 4, drop=True)
        <xarray.DataArray (x: 4, y: 4)>
        array([[ 0.,  1.,  2.,  3.],
               [ 5.,  6.,  7., nan],
               [10., 11., nan, nan],
               [15., nan, nan, nan]])
        Dimensions without coordinates: x, y

        >>> a.where(lambda x: x.x + x.y < 4, drop=True)
        <xarray.DataArray (x: 4, y: 4)>
        array([[ 0.,  1.,  2.,  3.],
               [ 5.,  6.,  7., nan],
               [10., 11., nan, nan],
               [15., nan, nan, nan]])
        Dimensions without coordinates: x, y

        >>> a.where(a.x + a.y < 4, -1, drop=True)
        <xarray.DataArray (x: 4, y: 4)>
        array([[ 0,  1,  2,  3],
               [ 5,  6,  7, -1],
               [10, 11, -1, -1],
               [15, -1, -1, -1]])
        Dimensions without coordinates: x, y

        See Also
        --------
        numpy.where : corresponding numpy function
        where : equivalent function
        """
        from xarray.core.alignment import align
        from xarray.core.dataarray import DataArray
        from xarray.core.dataset import Dataset

        if callable(cond):
            cond = cond(self)

        if drop:
            if not isinstance(cond, (Dataset, DataArray)):
                raise TypeError(
                    f"cond argument is {cond!r} but must be a {Dataset!r} or {DataArray!r}"
                )

            self, cond = align(self, cond)  # type: ignore[assignment]

            def _dataarray_indexer(dim: Hashable) -> DataArray:
                return cond.any(dim=(d for d in cond.dims if d != dim))

            def _dataset_indexer(dim: Hashable) -> DataArray:
                cond_wdim = cond.drop_vars(
                    var for var in cond if dim not in cond[var].dims
                )
                keepany = cond_wdim.any(dim=(d for d in cond.dims.keys() if d != dim))
                return keepany.to_array().any("variable")

            _get_indexer = (
                _dataarray_indexer if isinstance(cond, DataArray) else _dataset_indexer
            )

            indexers = {}
            for dim in cond.sizes.keys():
                indexers[dim] = _get_indexer(dim)

            self = self.isel(**indexers)
            cond = cond.isel(**indexers)

        return ops.where_method(self, cond, other)

    def set_close(self, close: Callable[[], None] | None) -> None:
        """Register the function that releases any resources linked to this object.

        This method controls how xarray cleans up resources associated
        with this object when the ``.close()`` method is called. It is mostly
        intended for backend developers and it is rarely needed by regular
        end-users.

        Parameters
        ----------
        close : callable
            The function that when called like ``close()`` releases
            any resources linked to this object.
        """
        self._close = close

    def close(self) -> None:
        """Release any resources linked to this object."""
        if self._close is not None:
            self._close()
        self._close = None

    def isnull(
        self: T_DataWithCoords, keep_attrs: bool | None = None
    ) -> T_DataWithCoords:
        """Test each value in the array for whether it is a missing value.

        Parameters
        ----------
        keep_attrs : bool or None, optional
            If True, the attributes (`attrs`) will be copied from
            the original object to the new one. If False, the new
            object will be returned without attributes.

        Returns
        -------
        isnull : DataArray or Dataset
            Same type and shape as object, but the dtype of the data is bool.

        See Also
        --------
        pandas.isnull

        Examples
        --------
        >>> array = xr.DataArray([1, np.nan, 3], dims="x")
        >>> array
        <xarray.DataArray (x: 3)>
        array([ 1., nan,  3.])
        Dimensions without coordinates: x
        >>> array.isnull()
        <xarray.DataArray (x: 3)>
        array([False,  True, False])
        Dimensions without coordinates: x
        """
        from xarray.core.computation import apply_ufunc

        if keep_attrs is None:
            keep_attrs = _get_keep_attrs(default=False)

        return apply_ufunc(
            duck_array_ops.isnull,
            self,
            dask="allowed",
            keep_attrs=keep_attrs,
        )

    def notnull(
        self: T_DataWithCoords, keep_attrs: bool | None = None
    ) -> T_DataWithCoords:
        """Test each value in the array for whether it is not a missing value.

        Parameters
        ----------
        keep_attrs : bool or None, optional
            If True, the attributes (`attrs`) will be copied from
            the original object to the new one. If False, the new
            object will be returned without attributes.

        Returns
        -------
        notnull : DataArray or Dataset
            Same type and shape as object, but the dtype of the data is bool.

        See Also
        --------
        pandas.notnull

        Examples
        --------
        >>> array = xr.DataArray([1, np.nan, 3], dims="x")
        >>> array
        <xarray.DataArray (x: 3)>
        array([ 1., nan,  3.])
        Dimensions without coordinates: x
        >>> array.notnull()
        <xarray.DataArray (x: 3)>
        array([ True, False,  True])
        Dimensions without coordinates: x
        """
        from xarray.core.computation import apply_ufunc

        if keep_attrs is None:
            keep_attrs = _get_keep_attrs(default=False)

        return apply_ufunc(
            duck_array_ops.notnull,
            self,
            dask="allowed",
            keep_attrs=keep_attrs,
        )

    def isin(self: T_DataWithCoords, test_elements: Any) -> T_DataWithCoords:
        """Tests each value in the array for whether it is in test elements.

        Parameters
        ----------
        test_elements : array_like
            The values against which to test each value of `element`.
            This argument is flattened if an array or array_like.
            See numpy notes for behavior with non-array-like parameters.

        Returns
        -------
        isin : DataArray or Dataset
            Has the same type and shape as this object, but with a bool dtype.

        Examples
        --------
        >>> array = xr.DataArray([1, 2, 3], dims="x")
        >>> array.isin([1, 3])
        <xarray.DataArray (x: 3)>
        array([ True, False,  True])
        Dimensions without coordinates: x

        See Also
        --------
        numpy.isin
        """
        from xarray.core.computation import apply_ufunc
        from xarray.core.dataarray import DataArray
        from xarray.core.dataset import Dataset
        from xarray.core.variable import Variable

        if isinstance(test_elements, Dataset):
            raise TypeError(
                "isin() argument must be convertible to an array: {}".format(
                    test_elements
                )
            )
        elif isinstance(test_elements, (Variable, DataArray)):
            # need to explicitly pull out data to support dask arrays as the
            # second argument
            test_elements = test_elements.data

        return apply_ufunc(
            duck_array_ops.isin,
            self,
            kwargs=dict(test_elements=test_elements),
            dask="allowed",
        )

    def astype(
        self: T_DataWithCoords,
        dtype,
        *,
        order=None,
        casting=None,
        subok=None,
        copy=None,
        keep_attrs=True,
    ) -> T_DataWithCoords:
        """
        Copy of the xarray object, with data cast to a specified type.
        Leaves coordinate dtype unchanged.

        Parameters
        ----------
        dtype : str or dtype
            Typecode or data-type to which the array is cast.
        order : {'C', 'F', 'A', 'K'}, optional
            Controls the memory layout order of the result. ‘C’ means C order,
            ‘F’ means Fortran order, ‘A’ means ‘F’ order if all the arrays are
            Fortran contiguous, ‘C’ order otherwise, and ‘K’ means as close to
            the order the array elements appear in memory as possible.
        casting : {'no', 'equiv', 'safe', 'same_kind', 'unsafe'}, optional
            Controls what kind of data casting may occur.

            * 'no' means the data types should not be cast at all.
            * 'equiv' means only byte-order changes are allowed.
            * 'safe' means only casts which can preserve values are allowed.
            * 'same_kind' means only safe casts or casts within a kind,
              like float64 to float32, are allowed.
            * 'unsafe' means any data conversions may be done.
        subok : bool, optional
            If True, then sub-classes will be passed-through, otherwise the
            returned array will be forced to be a base-class array.
        copy : bool, optional
            By default, astype always returns a newly allocated array. If this
            is set to False and the `dtype` requirement is satisfied, the input
            array is returned instead of a copy.
        keep_attrs : bool, optional
            By default, astype keeps attributes. Set to False to remove
            attributes in the returned object.

        Returns
        -------
        out : same as object
            New object with data cast to the specified type.

        Notes
        -----
        The ``order``, ``casting``, ``subok`` and ``copy`` arguments are only passed
        through to the ``astype`` method of the underlying array when a value
        different than ``None`` is supplied.
        Make sure to only supply these arguments if the underlying array class
        supports them.

        See Also
        --------
        numpy.ndarray.astype
        dask.array.Array.astype
        sparse.COO.astype
        """
        from xarray.core.computation import apply_ufunc

        kwargs = dict(order=order, casting=casting, subok=subok, copy=copy)
        kwargs = {k: v for k, v in kwargs.items() if v is not None}

        return apply_ufunc(
            duck_array_ops.astype,
            self,
            dtype,
            kwargs=kwargs,
            keep_attrs=keep_attrs,
            dask="allowed",
        )

    def __enter__(self: T_DataWithCoords) -> T_DataWithCoords:
        return self

    def __exit__(self, exc_type, exc_value, traceback) -> None:
        self.close()

    def __getitem__(self, value):
        # implementations of this class should implement this method
        raise NotImplementedError()


@overload
def full_like(
    other: DataArray, fill_value: Any, dtype: DTypeLikeSave = None
) -> DataArray:
    ...


@overload
def full_like(
    other: Dataset, fill_value: Any, dtype: DTypeMaybeMapping = None
) -> Dataset:
    ...


@overload
def full_like(
    other: Variable, fill_value: Any, dtype: DTypeLikeSave = None
) -> Variable:
    ...


@overload
def full_like(
    other: Dataset | DataArray, fill_value: Any, dtype: DTypeMaybeMapping = None
) -> Dataset | DataArray:
    ...


@overload
def full_like(
    other: Dataset | DataArray | Variable,
    fill_value: Any,
    dtype: DTypeMaybeMapping = None,
) -> Dataset | DataArray | Variable:
    ...


def full_like(
    other: Dataset | DataArray | Variable,
    fill_value: Any,
    dtype: DTypeMaybeMapping = None,
) -> Dataset | DataArray | Variable:
    """Return a new object with the same shape and type as a given object.

    Parameters
    ----------
    other : DataArray, Dataset or Variable
        The reference object in input
    fill_value : scalar or dict-like
        Value to fill the new object with before returning it. If
        other is a Dataset, may also be a dict-like mapping data
        variables to fill values.
    dtype : dtype or dict-like of dtype, optional
        dtype of the new array. If a dict-like, maps dtypes to
        variables. If omitted, it defaults to other.dtype.

    Returns
    -------
    out : same as object
        New object with the same shape and type as other, with the data
        filled with fill_value. Coords will be copied from other.
        If other is based on dask, the new one will be as well, and will be
        split in the same chunks.

    Examples
    --------
    >>> x = xr.DataArray(
    ...     np.arange(6).reshape(2, 3),
    ...     dims=["lat", "lon"],
    ...     coords={"lat": [1, 2], "lon": [0, 1, 2]},
    ... )
    >>> x
    <xarray.DataArray (lat: 2, lon: 3)>
    array([[0, 1, 2],
           [3, 4, 5]])
    Coordinates:
      * lat      (lat) int64 1 2
      * lon      (lon) int64 0 1 2

    >>> xr.full_like(x, 1)
    <xarray.DataArray (lat: 2, lon: 3)>
    array([[1, 1, 1],
           [1, 1, 1]])
    Coordinates:
      * lat      (lat) int64 1 2
      * lon      (lon) int64 0 1 2

    >>> xr.full_like(x, 0.5)
    <xarray.DataArray (lat: 2, lon: 3)>
    array([[0, 0, 0],
           [0, 0, 0]])
    Coordinates:
      * lat      (lat) int64 1 2
      * lon      (lon) int64 0 1 2

    >>> xr.full_like(x, 0.5, dtype=np.double)
    <xarray.DataArray (lat: 2, lon: 3)>
    array([[0.5, 0.5, 0.5],
           [0.5, 0.5, 0.5]])
    Coordinates:
      * lat      (lat) int64 1 2
      * lon      (lon) int64 0 1 2

    >>> xr.full_like(x, np.nan, dtype=np.double)
    <xarray.DataArray (lat: 2, lon: 3)>
    array([[nan, nan, nan],
           [nan, nan, nan]])
    Coordinates:
      * lat      (lat) int64 1 2
      * lon      (lon) int64 0 1 2

    >>> ds = xr.Dataset(
    ...     {"a": ("x", [3, 5, 2]), "b": ("x", [9, 1, 0])}, coords={"x": [2, 4, 6]}
    ... )
    >>> ds
    <xarray.Dataset>
    Dimensions:  (x: 3)
    Coordinates:
      * x        (x) int64 2 4 6
    Data variables:
        a        (x) int64 3 5 2
        b        (x) int64 9 1 0
    >>> xr.full_like(ds, fill_value={"a": 1, "b": 2})
    <xarray.Dataset>
    Dimensions:  (x: 3)
    Coordinates:
      * x        (x) int64 2 4 6
    Data variables:
        a        (x) int64 1 1 1
        b        (x) int64 2 2 2
    >>> xr.full_like(ds, fill_value={"a": 1, "b": 2}, dtype={"a": bool, "b": float})
    <xarray.Dataset>
    Dimensions:  (x: 3)
    Coordinates:
      * x        (x) int64 2 4 6
    Data variables:
        a        (x) bool True True True
        b        (x) float64 2.0 2.0 2.0

    See Also
    --------
    zeros_like
    ones_like

    """
    from xarray.core.dataarray import DataArray
    from xarray.core.dataset import Dataset
    from xarray.core.variable import Variable

    if not is_scalar(fill_value) and not (
        isinstance(other, Dataset) and isinstance(fill_value, dict)
    ):
        raise ValueError(
            f"fill_value must be scalar or, for datasets, a dict-like. Received {fill_value} instead."
        )

    if isinstance(other, Dataset):
        if not isinstance(fill_value, dict):
            fill_value = {k: fill_value for k in other.data_vars.keys()}

        dtype_: Mapping[Any, DTypeLikeSave]
        if not isinstance(dtype, Mapping):
            dtype_ = {k: dtype for k in other.data_vars.keys()}
        else:
            dtype_ = dtype

        data_vars = {
            k: _full_like_variable(
                v.variable, fill_value.get(k, dtypes.NA), dtype_.get(k, None)
            )
            for k, v in other.data_vars.items()
        }
        return Dataset(data_vars, coords=other.coords, attrs=other.attrs)
    elif isinstance(other, DataArray):
        if isinstance(dtype, Mapping):
            raise ValueError("'dtype' cannot be dict-like when passing a DataArray")
        return DataArray(
            _full_like_variable(other.variable, fill_value, dtype),
            dims=other.dims,
            coords=other.coords,
            attrs=other.attrs,
            name=other.name,
        )
    elif isinstance(other, Variable):
        if isinstance(dtype, Mapping):
            raise ValueError("'dtype' cannot be dict-like when passing a Variable")
        return _full_like_variable(other, fill_value, dtype)
    else:
        raise TypeError("Expected DataArray, Dataset, or Variable")


def _full_like_variable(
    other: Variable, fill_value: Any, dtype: DTypeLike = None
) -> Variable:
    """Inner function of full_like, where other must be a variable"""
    from xarray.core.variable import Variable

    if fill_value is dtypes.NA:
        fill_value = dtypes.get_fill_value(dtype if dtype is not None else other.dtype)

    if is_duck_dask_array(other.data):
        import dask.array

        if dtype is None:
            dtype = other.dtype
        data = dask.array.full(
            other.shape, fill_value, dtype=dtype, chunks=other.data.chunks
        )
    else:
        data = np.full_like(other.data, fill_value, dtype=dtype)

    return Variable(dims=other.dims, data=data, attrs=other.attrs)


@overload
def zeros_like(other: DataArray, dtype: DTypeLikeSave = None) -> DataArray:
    ...


@overload
def zeros_like(other: Dataset, dtype: DTypeMaybeMapping = None) -> Dataset:
    ...


@overload
def zeros_like(other: Variable, dtype: DTypeLikeSave = None) -> Variable:
    ...


@overload
def zeros_like(
    other: Dataset | DataArray, dtype: DTypeMaybeMapping = None
) -> Dataset | DataArray:
    ...


@overload
def zeros_like(
    other: Dataset | DataArray | Variable, dtype: DTypeMaybeMapping = None
) -> Dataset | DataArray | Variable:
    ...


def zeros_like(
    other: Dataset | DataArray | Variable, dtype: DTypeMaybeMapping = None
) -> Dataset | DataArray | Variable:
    """Return a new object of zeros with the same shape and
    type as a given dataarray or dataset.

    Parameters
    ----------
    other : DataArray, Dataset or Variable
        The reference object. The output will have the same dimensions and coordinates as this object.
    dtype : dtype, optional
        dtype of the new array. If omitted, it defaults to other.dtype.

    Returns
    -------
    out : DataArray, Dataset or Variable
        New object of zeros with the same shape and type as other.

    Examples
    --------
    >>> x = xr.DataArray(
    ...     np.arange(6).reshape(2, 3),
    ...     dims=["lat", "lon"],
    ...     coords={"lat": [1, 2], "lon": [0, 1, 2]},
    ... )
    >>> x
    <xarray.DataArray (lat: 2, lon: 3)>
    array([[0, 1, 2],
           [3, 4, 5]])
    Coordinates:
      * lat      (lat) int64 1 2
      * lon      (lon) int64 0 1 2

    >>> xr.zeros_like(x)
    <xarray.DataArray (lat: 2, lon: 3)>
    array([[0, 0, 0],
           [0, 0, 0]])
    Coordinates:
      * lat      (lat) int64 1 2
      * lon      (lon) int64 0 1 2

    >>> xr.zeros_like(x, dtype=float)
    <xarray.DataArray (lat: 2, lon: 3)>
    array([[0., 0., 0.],
           [0., 0., 0.]])
    Coordinates:
      * lat      (lat) int64 1 2
      * lon      (lon) int64 0 1 2

    See Also
    --------
    ones_like
    full_like

    """
    return full_like(other, 0, dtype)


@overload
def ones_like(other: DataArray, dtype: DTypeLikeSave = None) -> DataArray:
    ...


@overload
def ones_like(other: Dataset, dtype: DTypeMaybeMapping = None) -> Dataset:
    ...


@overload
def ones_like(other: Variable, dtype: DTypeLikeSave = None) -> Variable:
    ...


@overload
def ones_like(
    other: Dataset | DataArray, dtype: DTypeMaybeMapping = None
) -> Dataset | DataArray:
    ...


@overload
def ones_like(
    other: Dataset | DataArray | Variable, dtype: DTypeMaybeMapping = None
) -> Dataset | DataArray | Variable:
    ...


def ones_like(
    other: Dataset | DataArray | Variable, dtype: DTypeMaybeMapping = None
) -> Dataset | DataArray | Variable:
    """Return a new object of ones with the same shape and
    type as a given dataarray or dataset.

    Parameters
    ----------
    other : DataArray, Dataset, or Variable
        The reference object. The output will have the same dimensions and coordinates as this object.
    dtype : dtype, optional
        dtype of the new array. If omitted, it defaults to other.dtype.

    Returns
    -------
    out : same as object
        New object of ones with the same shape and type as other.

    Examples
    --------
    >>> x = xr.DataArray(
    ...     np.arange(6).reshape(2, 3),
    ...     dims=["lat", "lon"],
    ...     coords={"lat": [1, 2], "lon": [0, 1, 2]},
    ... )
    >>> x
    <xarray.DataArray (lat: 2, lon: 3)>
    array([[0, 1, 2],
           [3, 4, 5]])
    Coordinates:
      * lat      (lat) int64 1 2
      * lon      (lon) int64 0 1 2

    >>> xr.ones_like(x)
    <xarray.DataArray (lat: 2, lon: 3)>
    array([[1, 1, 1],
           [1, 1, 1]])
    Coordinates:
      * lat      (lat) int64 1 2
      * lon      (lon) int64 0 1 2

    See Also
    --------
    zeros_like
    full_like

    """
    return full_like(other, 1, dtype)


def get_chunksizes(
    variables: Iterable[Variable],
) -> Mapping[Any, tuple[int, ...]]:
    chunks: dict[Any, tuple[int, ...]] = {}
    for v in variables:
        if hasattr(v._data, "chunks"):
            for dim, c in v.chunksizes.items():
                if dim in chunks and c != chunks[dim]:
                    raise ValueError(
                        f"Object has inconsistent chunks along dimension {dim}. "
                        "This can be fixed by calling unify_chunks()."
                    )
                chunks[dim] = c
    return Frozen(chunks)


def is_np_datetime_like(dtype: DTypeLike) -> bool:
    """Check if a dtype is a subclass of the numpy datetime types"""
    return np.issubdtype(dtype, np.datetime64) or np.issubdtype(dtype, np.timedelta64)


def is_np_timedelta_like(dtype: DTypeLike) -> bool:
    """Check whether dtype is of the timedelta64 dtype."""
    return np.issubdtype(dtype, np.timedelta64)


def _contains_cftime_datetimes(array: Any) -> bool:
    """Check if a array inside a Variable contains cftime.datetime objects"""
    if cftime is None:
        return False

    if array.dtype == np.dtype("O") and array.size > 0:
        first_idx = (0,) * array.ndim
        if isinstance(array, ExplicitlyIndexed):
            first_idx = BasicIndexer(first_idx)
        sample = array[first_idx]
        return isinstance(np.asarray(sample).item(), cftime.datetime)

    return False


def contains_cftime_datetimes(var: T_Variable) -> bool:
    """Check if an xarray.Variable contains cftime.datetime objects"""
    return _contains_cftime_datetimes(var._data)


def _contains_datetime_like_objects(var: T_Variable) -> bool:
    """Check if a variable contains datetime like objects (either
    np.datetime64, np.timedelta64, or cftime.datetime)
    """
    return is_np_datetime_like(var.dtype) or contains_cftime_datetimes(var)<|MERGE_RESOLUTION|>--- conflicted
+++ resolved
@@ -772,253 +772,6 @@
         else:
             return func(self, *args, **kwargs)
 
-<<<<<<< HEAD
-    def groupby(self, group, squeeze: bool = True, restore_coord_dims: bool = None):
-        """Returns a GroupBy object for performing grouped operations.
-
-        Parameters
-        ----------
-        group : str, DataArray or IndexVariable
-            Array whose unique values should be used to group this array. If a
-            string, must be the name of a variable contained in this dataset.
-        squeeze : bool, optional
-            If "group" is a dimension of any arrays in this dataset, `squeeze`
-            controls whether the subarrays have a dimension of length 1 along
-            that dimension or if the dimension is squeezed out.
-        restore_coord_dims : bool, optional
-            If True, also restore the dimension order of multi-dimensional
-            coordinates.
-
-        Returns
-        -------
-        grouped
-            A `GroupBy` object patterned after `pandas.GroupBy` that can be
-            iterated over in the form of `(unique_value, grouped_array)` pairs.
-
-        Examples
-        --------
-        Calculate daily anomalies for daily data:
-
-        >>> da = xr.DataArray(
-        ...     np.linspace(0, 1826, num=1827),
-        ...     coords=[pd.date_range("1/1/2000", "31/12/2004", freq="D")],
-        ...     dims="time",
-        ... )
-        >>> da
-        <xarray.DataArray (time: 1827)>
-        array([0.000e+00, 1.000e+00, 2.000e+00, ..., 1.824e+03, 1.825e+03,
-               1.826e+03])
-        Coordinates:
-          * time     (time) datetime64[ns] 2000-01-01 2000-01-02 ... 2004-12-31
-        >>> da.groupby("time.dayofyear") - da.groupby("time.dayofyear").mean("time")
-        <xarray.DataArray (time: 1827)>
-        array([-730.8, -730.8, -730.8, ...,  730.2,  730.2,  730.5])
-        Coordinates:
-          * time       (time) datetime64[ns] 2000-01-01 2000-01-02 ... 2004-12-31
-            dayofyear  (time) int64 1 2 3 4 5 6 7 8 ... 359 360 361 362 363 364 365 366
-
-        See Also
-        --------
-        core.groupby.DataArrayGroupBy
-        core.groupby.DatasetGroupBy
-        """
-        # While we don't generally check the type of every arg, passing
-        # multiple dimensions as multiple arguments is common enough, and the
-        # consequences hidden enough (strings evaluate as true) to warrant
-        # checking here.
-        # A future version could make squeeze kwarg only, but would face
-        # backward-compat issues.
-        if not isinstance(squeeze, bool):
-            raise TypeError(
-                f"`squeeze` must be True or False, but {squeeze} was supplied"
-            )
-
-        return self._groupby_cls(
-            self, group, squeeze=squeeze, restore_coord_dims=restore_coord_dims
-        )
-
-    def groupby_bins(
-        self,
-        group,
-        bins,
-        right: bool = True,
-        labels=None,
-        precision: int = 3,
-        include_lowest: bool = False,
-        squeeze: bool = True,
-        restore_coord_dims: bool = None,
-    ):
-        """Returns a GroupBy object for performing grouped operations.
-
-        Rather than using all unique values of `group`, the values are discretized
-        first by applying `pandas.cut` [1]_ to `group`.
-
-        Parameters
-        ----------
-        group : str, DataArray or IndexVariable
-            Array whose binned values should be used to group this array. If a
-            string, must be the name of a variable contained in this dataset.
-        bins : int or array-like
-            If bins is an int, it defines the number of equal-width bins in the
-            range of x. However, in this case, the range of x is extended by .1%
-            on each side to include the min or max values of x. If bins is a
-            sequence it defines the bin edges allowing for non-uniform bin
-            width. No extension of the range of x is done in this case.
-        right : bool, default: True
-            Indicates whether the bins include the rightmost edge or not. If
-            right == True (the default), then the bins [1,2,3,4] indicate
-            (1,2], (2,3], (3,4].
-        labels : array-like or bool, default: None
-            Used as labels for the resulting bins. Must be of the same length as
-            the resulting bins. If False, string bin labels are assigned by
-            `pandas.cut`.
-        precision : int
-            The precision at which to store and display the bins labels.
-        include_lowest : bool
-            Whether the first interval should be left-inclusive or not.
-        squeeze : bool, default: True
-            If "group" is a dimension of any arrays in this dataset, `squeeze`
-            controls whether the subarrays have a dimension of length 1 along
-            that dimension or if the dimension is squeezed out.
-        restore_coord_dims : bool, optional
-            If True, also restore the dimension order of multi-dimensional
-            coordinates.
-
-        Returns
-        -------
-        grouped
-            A `GroupBy` object patterned after `pandas.GroupBy` that can be
-            iterated over in the form of `(unique_value, grouped_array)` pairs.
-            The name of the group has the added suffix `_bins` in order to
-            distinguish it from the original variable.
-
-        References
-        ----------
-        .. [1] http://pandas.pydata.org/pandas-docs/stable/generated/pandas.cut.html
-        """
-        return self._groupby_cls(
-            self,
-            group,
-            squeeze=squeeze,
-            bins=bins,
-            restore_coord_dims=restore_coord_dims,
-            cut_kwargs={
-                "right": right,
-                "labels": labels,
-                "precision": precision,
-                "include_lowest": include_lowest,
-            },
-        )
-
-    def weighted(
-        self: T_DataWithCoords, weights: "DataArray"
-    ) -> "Weighted[T_DataWithCoords]":
-        """
-        Weighted operations.
-
-        Parameters
-        ----------
-        weights : DataArray
-            An array of weights associated with the values in this Dataset.
-            Each value in the data contributes to the reduction operation
-            according to its associated weight.
-
-        Notes
-        -----
-        ``weights`` must be a DataArray and cannot contain missing values.
-        Missing values can be replaced by ``weights.fillna(0)``.
-        """
-
-        return self._weighted_cls(self, weights)
-
-    def rolling(
-        self,
-        dim: Mapping[Hashable, int] = None,
-        min_periods: int = None,
-        center: Union[bool, Mapping[Hashable, bool]] = False,
-        pad: Union[bool, Mapping[Hashable, bool]] = True,
-        **window_kwargs: int,
-    ):
-        """
-        Rolling window object.
-
-        Parameters
-        ----------
-        dim : dict, optional
-            Mapping from the dimension name to create the rolling iterator
-            along (e.g. `time`) to its moving window size.
-        min_periods : int, default: None
-            Minimum number of observations in window required to have a value
-            (otherwise result is NA). The default, None, is equivalent to
-            setting min_periods equal to the size of the window.
-        center : bool or mapping of hashable to bool, default: False
-            Set the labels at the center of the window.
-        pad : bool or mapping of hashable to bool, default: True
-            Pad the sides of the window with ``NaN``.  For different
-            padding, see ``DataArray.pad`` or ``Dataset.pad``.
-        **window_kwargs : optional
-            The keyword arguments form of ``dim``.
-            One of dim or window_kwargs must be provided.
-
-        Returns
-        -------
-        core.rolling.DataArrayRolling or core.rolling.DatasetRolling
-            A rolling object (``DataArrayRolling`` for ``DataArray``,
-            ``DatasetRolling`` for ``Dataset``)
-
-        Examples
-        --------
-        Create rolling seasonal average of monthly data e.g. DJF, JFM, ..., SON:
-
-        >>> da = xr.DataArray(
-        ...     np.linspace(0, 11, num=12),
-        ...     coords=[
-        ...         pd.date_range(
-        ...             "15/12/1999",
-        ...             periods=12,
-        ...             freq=pd.DateOffset(months=1),
-        ...         )
-        ...     ],
-        ...     dims="time",
-        ... )
-        >>> da
-        <xarray.DataArray (time: 12)>
-        array([ 0.,  1.,  2.,  3.,  4.,  5.,  6.,  7.,  8.,  9., 10., 11.])
-        Coordinates:
-          * time     (time) datetime64[ns] 1999-12-15 2000-01-15 ... 2000-11-15
-        >>> da.rolling(time=3, center=True).mean()
-        <xarray.DataArray (time: 12)>
-        array([nan,  1.,  2.,  3.,  4.,  5.,  6.,  7.,  8.,  9., 10., nan])
-        Coordinates:
-          * time     (time) datetime64[ns] 1999-12-15 2000-01-15 ... 2000-11-15
-
-        Remove the NaNs using ``dropna()``:
-
-        >>> da.rolling(time=3, center=True).mean().dropna("time")
-        <xarray.DataArray (time: 10)>
-        array([ 1.,  2.,  3.,  4.,  5.,  6.,  7.,  8.,  9., 10.])
-        Coordinates:
-          * time     (time) datetime64[ns] 2000-01-15 2000-02-15 ... 2000-10-15
-
-        See Also
-        --------
-        core.rolling.DataArrayRolling
-        core.rolling.DatasetRolling
-        DataArray.pad
-        Dataset.pad
-        """
-
-        dim = either_dict_or_kwargs(dim, window_kwargs, "rolling")
-        return self._rolling_cls(
-            self,
-            dim,
-            min_periods=min_periods,
-            center=center,
-            pad=pad,
-        )
-
-=======
->>>>>>> a28e9b55
     def rolling_exp(
         self: T_DataWithCoords,
         window: Mapping[Any, int] | None = None,
