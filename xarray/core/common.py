--- conflicted
+++ resolved
@@ -504,13 +504,8 @@
         ...     coords=dict(
         ...         lon=(["x", "y"], [[260.17, 260.68], [260.21, 260.77]]),
         ...         lat=(["x", "y"], [[42.25, 42.21], [42.63, 42.59]]),
-<<<<<<< HEAD
-        ...         time = pd.date_range("2014-09-06", periods=4),
-        ...         reference_time = pd.Timestamp("2014-09-05")
-=======
         ...         time=pd.date_range("2014-09-06", periods=3),
         ...         reference_time=pd.Timestamp("2014-09-05"),
->>>>>>> 3aa2ebb7
         ...     ),
         ...     attrs=dict(description="Weather-related data"),
         ... )
