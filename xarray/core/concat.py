--- conflicted
+++ resolved
@@ -160,9 +160,6 @@
     See also
     --------
     merge
-<<<<<<< HEAD
-=======
-    auto_combine
 
     Examples
     --------
@@ -210,7 +207,6 @@
         x        (new_dim) <U1 'a' 'b'
       * y        (y) int64 10 20 30
       * new_dim  (new_dim) int64 -90 -100
->>>>>>> c45415a2
     """
     # TODO: add ignore_index arguments copied from pandas.concat
     # TODO: support concatenating scalar coordinates even if the concatenated
