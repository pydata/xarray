from __future__ import annotations

from collections import defaultdict
from typing import (
    TYPE_CHECKING,
    AbstractSet,
    Any,
    Hashable,
    Iterable,
    Mapping,
    NamedTuple,
    Optional,
    Sequence,
    Tuple,
    Union,
)

import pandas as pd

from . import dtypes
from .alignment import deep_align
from .duck_array_ops import lazy_array_equiv
from .indexes import (
    Index,
    Indexes,
    create_default_index_implicit,
    filter_indexes_from_coords,
    indexes_equal,
)
from .utils import Frozen, compat_dict_union, dict_equiv, equivalent
from .variable import Variable, as_variable, calculate_dimensions

if TYPE_CHECKING:
    from .coordinates import Coordinates
    from .dataarray import DataArray
    from .dataset import Dataset

    DimsLike = Union[Hashable, Sequence[Hashable]]
    ArrayLike = Any
    VariableLike = Union[
        ArrayLike,
        Tuple[DimsLike, ArrayLike],
        Tuple[DimsLike, ArrayLike, Mapping],
        Tuple[DimsLike, ArrayLike, Mapping, Mapping],
    ]
    XarrayValue = Union[DataArray, Variable, VariableLike]
    DatasetLike = Union[Dataset, Mapping[Any, XarrayValue]]
    CoercibleValue = Union[XarrayValue, pd.Series, pd.DataFrame]
    CoercibleMapping = Union[Dataset, Mapping[Any, CoercibleValue]]


PANDAS_TYPES = (pd.Series, pd.DataFrame)

_VALID_COMPAT = Frozen(
    {
        "identical": 0,
        "equals": 1,
        "broadcast_equals": 2,
        "minimal": 3,
        "no_conflicts": 4,
        "override": 5,
    }
)


class Context:
    """object carrying the information of a call"""

    def __init__(self, func):
        self.func = func


def broadcast_dimension_size(variables: list[Variable]) -> dict[Hashable, int]:
    """Extract dimension sizes from a dictionary of variables.

    Raises ValueError if any dimensions have different sizes.
    """
    dims: dict[Hashable, int] = {}
    for var in variables:
        for dim, size in zip(var.dims, var.shape):
            if dim in dims and size != dims[dim]:
                raise ValueError(f"index {dim!r} not aligned")
            dims[dim] = size
    return dims


class MergeError(ValueError):
    """Error class for merge failures due to incompatible arguments."""

    # inherits from ValueError for backward compatibility
    # TODO: move this to an xarray.exceptions module?


def unique_variable(
    name: Hashable,
    variables: list[Variable],
    compat: str = "broadcast_equals",
    equals: bool = None,
) -> Variable:
    """Return the unique variable from a list of variables or raise MergeError.

    Parameters
    ----------
    name : hashable
        Name for this variable.
    variables : list of Variable
        List of Variable objects, all of which go by the same name in different
        inputs.
    compat : {"identical", "equals", "broadcast_equals", "no_conflicts", "override"}, optional
        Type of equality check to use.
    equals : None or bool, optional
        corresponding to result of compat test

    Returns
    -------
    Variable to use in the result.

    Raises
    ------
    MergeError: if any of the variables are not equal.
    """
    out = variables[0]

    if len(variables) == 1 or compat == "override":
        return out

    combine_method = None

    if compat == "minimal":
        compat = "broadcast_equals"

    if compat == "broadcast_equals":
        dim_lengths = broadcast_dimension_size(variables)
        out = out.set_dims(dim_lengths)

    if compat == "no_conflicts":
        combine_method = "fillna"

    if equals is None:
        # first check without comparing values i.e. no computes
        for var in variables[1:]:
            equals = getattr(out, compat)(var, equiv=lazy_array_equiv)
            if equals is not True:
                break

        if equals is None:
            # now compare values with minimum number of computes
            out = out.compute()
            for var in variables[1:]:
                equals = getattr(out, compat)(var)
                if not equals:
                    break

    if not equals:
        raise MergeError(
            f"conflicting values for variable {name!r} on objects to be combined. "
            "You can skip this check by specifying compat='override'."
        )

    if combine_method:
        for var in variables[1:]:
            out = getattr(out, combine_method)(var)

    return out


def _assert_compat_valid(compat):
    if compat not in _VALID_COMPAT:
        raise ValueError(f"compat={compat!r} invalid: must be {set(_VALID_COMPAT)}")


MergeElement = Tuple[Variable, Optional[Index]]


def _assert_prioritized_valid(
    grouped: Dict[Hashable, List[MergeElement]],
    prioritized: Mapping[Any, MergeElement],
) -> None:
    """Make sure that elements given in prioritized will not corrupt any
    index given in grouped.

    """
    prioritized_names = set(prioritized)
    grouped_by_index: Dict[int, List[Hashable]] = defaultdict(list)
    indexes: Dict[int, Index] = {}

    for name, elements_list in grouped.items():
        for (_, index) in elements_list:
            if index is not None:
                grouped_by_index[id(index)].append(name)
                indexes[id(index)] = index

    # An index may be corrupted when the set of its corresponding coordinate name(s)
    # partially overlaps the set of names given in prioritized
    for index_id, index_coord_names in grouped_by_index.items():
        index_names = set(index_coord_names)
        common_names = index_names & prioritized_names
        if common_names and len(common_names) != len(index_names):
            common_names_str = ", ".join(f"{k!r}" for k in common_names)
            index_names_str = ", ".join(f"{k!r}" for k in index_coord_names)
            raise ValueError(
                f"cannot set or update variable(s) {common_names_str}, which would corrupt "
                f"the following index built from coordinates {index_names_str}:\n"
                f"{indexes[index_id]!r}"
            )


def merge_collected(
    grouped: dict[Hashable, list[MergeElement]],
    prioritized: Mapping[Any, MergeElement] = None,
    compat: str = "minimal",
    combine_attrs="override",
) -> tuple[dict[Hashable, Variable], dict[Hashable, Index]]:
    """Merge dicts of variables, while resolving conflicts appropriately.

    Parameters
    ----------
    grouped : mapping
    prioritized : mapping
    compat : str
        Type of equality check to use when checking for conflicts.

    Returns
    -------
    Dict with keys taken by the union of keys on list_of_mappings,
    and Variable values corresponding to those that should be found on the
    merged result.
    """
    if prioritized is None:
        prioritized = {}

    _assert_compat_valid(compat)
    _assert_prioritized_valid(grouped, prioritized)

<<<<<<< HEAD
    merged_vars: Dict[Hashable, Variable] = {}
    merged_indexes: Dict[Hashable, Index] = {}
    index_cmp_cache: Dict[Tuple[int, int], Union[bool, None]] = {}
=======
    merged_vars: dict[Hashable, Variable] = {}
    merged_indexes: dict[Hashable, Index] = {}
>>>>>>> 86328a1c

    for name, elements_list in grouped.items():
        if name in prioritized:
            variable, index = prioritized[name]
            merged_vars[name] = variable
            if index is not None:
                merged_indexes[name] = index
        else:
            indexed_elements = [
                (variable, index)
                for variable, index in elements_list
                if index is not None
            ]
            if indexed_elements:
                # TODO(shoyer): consider adjusting this logic. Are we really
                # OK throwing away variable without an index in favor of
                # indexed variables, without even checking if values match?
                variable, index = indexed_elements[0]
                for other_var, other_index in indexed_elements[1:]:
                    if not indexes_equal(
                        index, other_index, variable, other_var, index_cmp_cache
                    ):
                        raise MergeError(
                            f"conflicting values/indexes on objects to be combined fo coordinate {name!r}\n"
                            f"first index: {index!r}\nsecond index: {other_index!r}\n"
                            f"first variable: {variable!r}\nsecond variable: {other_var!r}\n"
                        )
                if compat == "identical":
                    for other_variable, _ in indexed_elements[1:]:
                        if not dict_equiv(variable.attrs, other_variable.attrs):
                            raise MergeError(
                                "conflicting attribute values on combined "
                                f"variable {name!r}:\nfirst value: {variable.attrs!r}\nsecond value: {other_variable.attrs!r}"
                            )
                merged_vars[name] = variable
                merged_vars[name].attrs = merge_attrs(
                    [var.attrs for var, _ in indexed_elements],
                    combine_attrs=combine_attrs,
                )
                merged_indexes[name] = index
            else:
                variables = [variable for variable, _ in elements_list]
                try:
                    merged_vars[name] = unique_variable(name, variables, compat)
                except MergeError:
                    if compat != "minimal":
                        # we need more than "minimal" compatibility (for which
                        # we drop conflicting coordinates)
                        raise

                if name in merged_vars:
                    merged_vars[name].attrs = merge_attrs(
                        [var.attrs for var in variables], combine_attrs=combine_attrs
                    )

    return merged_vars, merged_indexes


def collect_variables_and_indexes(
<<<<<<< HEAD
    list_of_mappings: List[DatasetLike],
    indexes: Optional[Mapping[Any, Any]] = None,
) -> Dict[Hashable, List[MergeElement]]:
=======
    list_of_mappings: list[DatasetLike],
) -> dict[Hashable, list[MergeElement]]:
>>>>>>> 86328a1c
    """Collect variables and indexes from list of mappings of xarray objects.

    Mappings must either be Dataset objects, or have values of one of the
    following types:
    - an xarray.Variable
    - a tuple `(dims, data[, attrs[, encoding]])` that can be converted in
      an xarray.Variable
    - or an xarray.DataArray

    If a mapping of indexes is given, those indexes are assigned to all variables
    with a matching key/name.

    """
    from .dataarray import DataArray
    from .dataset import Dataset

<<<<<<< HEAD
    if indexes is None:
        indexes = {}

    grouped: Dict[Hashable, List[MergeElement]] = defaultdict(list)
=======
    grouped: dict[Hashable, list[tuple[Variable, Index | None]]] = {}
>>>>>>> 86328a1c

    def append(name, variable, index):
        grouped[name].append((variable, index))

    def append_all(variables, indexes):
        for name, variable in variables.items():
            append(name, variable, indexes.get(name))

    for mapping in list_of_mappings:
        if isinstance(mapping, Dataset):
            append_all(mapping.variables, mapping.xindexes)
            continue

        for name, variable in mapping.items():
            if isinstance(variable, DataArray):
                coords = variable._coords.copy()  # use private API for speed
                indexes = dict(variable.xindexes)
                # explicitly overwritten variables should take precedence
                coords.pop(name, None)
                indexes.pop(name, None)
                append_all(coords, indexes)

            variable = as_variable(variable, name=name)
            if name in indexes:
                append(name, variable, indexes[name])
            elif variable.dims == (name,):
                idx, idx_vars = create_default_index_implicit(variable)
                append_all(idx_vars, {k: idx for k in idx_vars})
            else:
                append(name, variable, None)

    return grouped


def collect_from_coordinates(
    list_of_coords: list[Coordinates],
) -> dict[Hashable, list[MergeElement]]:
    """Collect variables and indexes to be merged from Coordinate objects."""
<<<<<<< HEAD
    grouped: Dict[Hashable, List[Tuple[Variable, Optional[Index]]]] = defaultdict(list)
=======
    grouped: dict[Hashable, list[tuple[Variable, Index | None]]] = {}
>>>>>>> 86328a1c

    for coords in list_of_coords:
        variables = coords.variables
        indexes = coords.xindexes
        for name, variable in variables.items():
            grouped[name].append((variable, indexes.get(name)))

    return grouped


def merge_coordinates_without_align(
    objects: list[Coordinates],
    prioritized: Mapping[Any, MergeElement] = None,
    exclude_dims: AbstractSet = frozenset(),
    combine_attrs: str = "override",
) -> tuple[dict[Hashable, Variable], dict[Hashable, Index]]:
    """Merge variables/indexes from coordinates without automatic alignments.

    This function is used for merging coordinate from pre-existing xarray
    objects.
    """
    collected = collect_from_coordinates(objects)

    if exclude_dims:
        filtered: dict[Hashable, list[MergeElement]] = {}
        for name, elements in collected.items():
            new_elements = [
                (variable, index)
                for variable, index in elements
                if exclude_dims.isdisjoint(variable.dims)
            ]
            if new_elements:
                filtered[name] = new_elements
    else:
        filtered = collected

    # TODO: indexes should probably be filtered in collected elements
    # before merging them
    merged_coords, merged_indexes = merge_collected(
        filtered, prioritized, combine_attrs=combine_attrs
    )
    merged_indexes = filter_indexes_from_coords(merged_indexes, set(merged_coords))

    return merged_coords, merged_indexes


def determine_coords(
    list_of_mappings: Iterable[DatasetLike],
) -> tuple[set[Hashable], set[Hashable]]:
    """Given a list of dicts with xarray object values, identify coordinates.

    Parameters
    ----------
    list_of_mappings : list of dict or list of Dataset
        Of the same form as the arguments to expand_variable_dicts.

    Returns
    -------
    coord_names : set of variable names
    noncoord_names : set of variable names
        All variable found in the input should appear in either the set of
        coordinate or non-coordinate names.
    """
    from .dataarray import DataArray
    from .dataset import Dataset

    coord_names: set[Hashable] = set()
    noncoord_names: set[Hashable] = set()

    for mapping in list_of_mappings:
        if isinstance(mapping, Dataset):
            coord_names.update(mapping.coords)
            noncoord_names.update(mapping.data_vars)
        else:
            for name, var in mapping.items():
                if isinstance(var, DataArray):
                    coords = set(var._coords)  # use private API for speed
                    # explicitly overwritten variables should take precedence
                    coords.discard(name)
                    coord_names.update(coords)

    return coord_names, noncoord_names


def coerce_pandas_values(objects: Iterable[CoercibleMapping]) -> list[DatasetLike]:
    """Convert pandas values found in a list of labeled objects.

    Parameters
    ----------
    objects : list of Dataset or mapping
        The mappings may contain any sort of objects coercible to
        xarray.Variables as keys, including pandas objects.

    Returns
    -------
    List of Dataset or dictionary objects. Any inputs or values in the inputs
    that were pandas objects have been converted into native xarray objects.
    """
    from .dataarray import DataArray
    from .dataset import Dataset

    out = []
    for obj in objects:
        if isinstance(obj, Dataset):
            variables: DatasetLike = obj
        else:
            variables = {}
            if isinstance(obj, PANDAS_TYPES):
                obj = dict(obj.iteritems())
            for k, v in obj.items():
                if isinstance(v, PANDAS_TYPES):
                    v = DataArray(v)
                variables[k] = v
        out.append(variables)
    return out


def _get_priority_vars_and_indexes(
    objects: list[DatasetLike], priority_arg: int | None, compat: str = "equals"
) -> dict[Hashable, MergeElement]:
    """Extract the priority variable from a list of mappings.

    We need this method because in some cases the priority argument itself
    might have conflicting values (e.g., if it is a dict with two DataArray
    values with conflicting coordinate values).

    Parameters
    ----------
    objects : list of dict-like of Variable
        Dictionaries in which to find the priority variables.
    priority_arg : int or None
        Integer object whose variable should take priority.
    compat : {"identical", "equals", "broadcast_equals", "no_conflicts"}, optional
        Compatibility checks to use when merging variables.

    Returns
    -------
    A dictionary of variables and associated indexes (if any) to prioritize.
    """
    if priority_arg is None:
        return {}

    collected = collect_variables_and_indexes([objects[priority_arg]])
    variables, indexes = merge_collected(collected, compat=compat)
    grouped: dict[Hashable, MergeElement] = {}
    for name, variable in variables.items():
        grouped[name] = (variable, indexes.get(name))
    return grouped


def merge_coords(
    objects: Iterable[CoercibleMapping],
    compat: str = "minimal",
    join: str = "outer",
    priority_arg: int | None = None,
    indexes: Mapping[Any, Index] | None = None,
    fill_value: object = dtypes.NA,
) -> tuple[dict[Hashable, Variable], dict[Hashable, Index]]:
    """Merge coordinate variables.

    See merge_core below for argument descriptions. This works similarly to
    merge_core, except everything we don't worry about whether variables are
    coordinates or not.
    """
    _assert_compat_valid(compat)
    coerced = coerce_pandas_values(objects)
    aligned = deep_align(
        coerced, join=join, copy=False, indexes=indexes, fill_value=fill_value
    )
    collected = collect_variables_and_indexes(aligned)
    prioritized = _get_priority_vars_and_indexes(aligned, priority_arg, compat=compat)
    variables, out_indexes = merge_collected(collected, prioritized, compat=compat)
    return variables, out_indexes


def merge_data_and_coords(data_vars, coords, compat="broadcast_equals", join="outer"):
    """Used in Dataset.__init__."""
    indexes, coords = _create_indexes_from_coords(coords, data_vars)
    objects = [data_vars, coords]
    explicit_coords = coords.keys()
    return merge_core(
        objects,
        compat,
        join,
        explicit_coords=explicit_coords,
        indexes=Indexes(indexes, coords),
    )


def _create_indexes_from_coords(coords, data_vars=None):
    """Maybe create default indexes from a mapping of coordinates.

    Return those indexes and updated coordinates.
    """
    all_variables = dict(coords)
    if data_vars is not None:
        all_variables.update(data_vars)

    indexes = {}
    updated_coords = {}

    for name, obj in coords.items():
        variable = as_variable(obj, name=name)

        if variable.dims == (name,):
            idx, idx_vars = create_default_index_implicit(variable, all_variables)
            indexes.update({k: idx for k in idx_vars})
            updated_coords.update(idx_vars)
            all_variables.update(idx_vars)
        else:
            updated_coords[name] = obj

    return indexes, updated_coords


def assert_valid_explicit_coords(variables, dims, explicit_coords):
    """Validate explicit coordinate names/dims.

    Raise a MergeError if an explicit coord shares a name with a dimension
    but is comprised of arbitrary dimensions.
    """
    for coord_name in explicit_coords:
        if coord_name in dims and variables[coord_name].dims != (coord_name,):
            raise MergeError(
                f"coordinate {coord_name} shares a name with a dataset dimension, but is "
                "not a 1D variable along that dimension. This is disallowed "
                "by the xarray data model."
            )


def merge_attrs(variable_attrs, combine_attrs, context=None):
    """Combine attributes from different variables according to combine_attrs"""
    if not variable_attrs:
        # no attributes to merge
        return None

    if callable(combine_attrs):
        return combine_attrs(variable_attrs, context=context)
    elif combine_attrs == "drop":
        return {}
    elif combine_attrs == "override":
        return dict(variable_attrs[0])
    elif combine_attrs == "no_conflicts":
        result = dict(variable_attrs[0])
        for attrs in variable_attrs[1:]:
            try:
                result = compat_dict_union(result, attrs)
            except ValueError as e:
                raise MergeError(
                    "combine_attrs='no_conflicts', but some values are not "
                    f"the same. Merging {str(result)} with {str(attrs)}"
                ) from e
        return result
    elif combine_attrs == "drop_conflicts":
        result = {}
        dropped_keys = set()
        for attrs in variable_attrs:
            result.update(
                {
                    key: value
                    for key, value in attrs.items()
                    if key not in result and key not in dropped_keys
                }
            )
            result = {
                key: value
                for key, value in result.items()
                if key not in attrs or equivalent(attrs[key], value)
            }
            dropped_keys |= {key for key in attrs if key not in result}
        return result
    elif combine_attrs == "identical":
        result = dict(variable_attrs[0])
        for attrs in variable_attrs[1:]:
            if not dict_equiv(result, attrs):
                raise MergeError(
                    f"combine_attrs='identical', but attrs differ. First is {str(result)} "
                    f", other is {str(attrs)}."
                )
        return result
    else:
        raise ValueError(f"Unrecognised value for combine_attrs={combine_attrs}")


class _MergeResult(NamedTuple):
    variables: dict[Hashable, Variable]
    coord_names: set[Hashable]
    dims: dict[Hashable, int]
    indexes: dict[Hashable, pd.Index]
    attrs: dict[Hashable, Any]


def merge_core(
    objects: Iterable[CoercibleMapping],
    compat: str = "broadcast_equals",
    join: str = "outer",
    combine_attrs: str | None = "override",
    priority_arg: int | None = None,
    explicit_coords: Sequence | None = None,
    indexes: Mapping[Any, Any] | None = None,
    fill_value: object = dtypes.NA,
) -> _MergeResult:
    """Core logic for merging labeled objects.

    This is not public API.

    Parameters
    ----------
    objects : list of mapping
        All values must be convertable to labeled arrays.
    compat : {"identical", "equals", "broadcast_equals", "no_conflicts", "override"}, optional
        Compatibility checks to use when merging variables.
    join : {"outer", "inner", "left", "right"}, optional
        How to combine objects with different indexes.
    combine_attrs : {"drop", "identical", "no_conflicts", "drop_conflicts", \
                     "override"} or callable, default: "override"
        How to combine attributes of objects
    priority_arg : int, optional
        Optional argument in `objects` that takes precedence over the others.
    explicit_coords : set, optional
        An explicit list of variables from `objects` that are coordinates.
    indexes : dict, optional
        Dictionary with values given by xarray.Index objects or anything that
        may be cast to pandas.Index objects.
    fill_value : scalar, optional
        Value to use for newly missing values

    Returns
    -------
    variables : dict
        Dictionary of Variable objects.
    coord_names : set
        Set of coordinate names.
    dims : dict
        Dictionary mapping from dimension names to sizes.
    attrs : dict
        Dictionary of attributes

    Raises
    ------
    MergeError if the merge cannot be done successfully.
    """
    from .dataarray import DataArray
    from .dataset import Dataset

    _assert_compat_valid(compat)

    coerced = coerce_pandas_values(objects)
    aligned = deep_align(
        coerced, join=join, copy=False, indexes=indexes, fill_value=fill_value
    )
    collected = collect_variables_and_indexes(aligned, indexes=indexes)
    prioritized = _get_priority_vars_and_indexes(aligned, priority_arg, compat=compat)
    variables, out_indexes = merge_collected(
        collected, prioritized, compat=compat, combine_attrs=combine_attrs
    )

    dims = calculate_dimensions(variables)

    coord_names, noncoord_names = determine_coords(coerced)
    if explicit_coords is not None:
        assert_valid_explicit_coords(variables, dims, explicit_coords)
        coord_names.update(explicit_coords)
    for dim, size in dims.items():
        if dim in variables:
            coord_names.add(dim)
    ambiguous_coords = coord_names.intersection(noncoord_names)
    if ambiguous_coords:
        raise MergeError(
            "unable to determine if these variables should be "
            f"coordinates or not in the merged result: {ambiguous_coords}"
        )

    attrs = merge_attrs(
        [var.attrs for var in coerced if isinstance(var, (Dataset, DataArray))],
        combine_attrs,
    )

    return _MergeResult(variables, coord_names, dims, out_indexes, attrs)


def merge(
    objects: Iterable[DataArray | CoercibleMapping],
    compat: str = "no_conflicts",
    join: str = "outer",
    fill_value: object = dtypes.NA,
    combine_attrs: str = "override",
) -> Dataset:
    """Merge any number of xarray objects into a single Dataset as variables.

    Parameters
    ----------
    objects : iterable of Dataset or iterable of DataArray or iterable of dict-like
        Merge together all variables from these objects. If any of them are
        DataArray objects, they must have a name.
    compat : {"identical", "equals", "broadcast_equals", "no_conflicts", "override"}, optional
        String indicating how to compare variables of the same name for
        potential conflicts:

        - "broadcast_equals": all values must be equal when variables are
          broadcast against each other to ensure common dimensions.
        - "equals": all values and dimensions must be the same.
        - "identical": all values, dimensions and attributes must be the
          same.
        - "no_conflicts": only values which are not null in both datasets
          must be equal. The returned dataset then contains the combination
          of all non-null values.
        - "override": skip comparing and pick variable from first dataset
    join : {"outer", "inner", "left", "right", "exact"}, optional
        String indicating how to combine differing indexes in objects.

        - "outer": use the union of object indexes
        - "inner": use the intersection of object indexes
        - "left": use indexes from the first object with each dimension
        - "right": use indexes from the last object with each dimension
        - "exact": instead of aligning, raise `ValueError` when indexes to be
          aligned are not equal
        - "override": if indexes are of same size, rewrite indexes to be
          those of the first object with that dimension. Indexes for the same
          dimension must have the same size in all objects.
    fill_value : scalar or dict-like, optional
        Value to use for newly missing values. If a dict-like, maps
        variable names to fill values. Use a data array's name to
        refer to its values.
    combine_attrs : {"drop", "identical", "no_conflicts", "drop_conflicts", \
                    "override"} or callable, default: "override"
        A callable or a string indicating how to combine attrs of the objects being
        merged:

        - "drop": empty attrs on returned Dataset.
        - "identical": all attrs must be the same on every object.
        - "no_conflicts": attrs from all objects are combined, any that have
          the same name must also have the same value.
        - "drop_conflicts": attrs from all objects are combined, any that have
          the same name but different values are dropped.
        - "override": skip comparing and copy attrs from the first dataset to
          the result.

        If a callable, it must expect a sequence of ``attrs`` dicts and a context object
        as its only parameters.

    Returns
    -------
    Dataset
        Dataset with combined variables from each object.

    Examples
    --------
    >>> x = xr.DataArray(
    ...     [[1.0, 2.0], [3.0, 5.0]],
    ...     dims=("lat", "lon"),
    ...     coords={"lat": [35.0, 40.0], "lon": [100.0, 120.0]},
    ...     name="var1",
    ... )
    >>> y = xr.DataArray(
    ...     [[5.0, 6.0], [7.0, 8.0]],
    ...     dims=("lat", "lon"),
    ...     coords={"lat": [35.0, 42.0], "lon": [100.0, 150.0]},
    ...     name="var2",
    ... )
    >>> z = xr.DataArray(
    ...     [[0.0, 3.0], [4.0, 9.0]],
    ...     dims=("time", "lon"),
    ...     coords={"time": [30.0, 60.0], "lon": [100.0, 150.0]},
    ...     name="var3",
    ... )

    >>> x
    <xarray.DataArray 'var1' (lat: 2, lon: 2)>
    array([[1., 2.],
           [3., 5.]])
    Coordinates:
      * lat      (lat) float64 35.0 40.0
      * lon      (lon) float64 100.0 120.0

    >>> y
    <xarray.DataArray 'var2' (lat: 2, lon: 2)>
    array([[5., 6.],
           [7., 8.]])
    Coordinates:
      * lat      (lat) float64 35.0 42.0
      * lon      (lon) float64 100.0 150.0

    >>> z
    <xarray.DataArray 'var3' (time: 2, lon: 2)>
    array([[0., 3.],
           [4., 9.]])
    Coordinates:
      * time     (time) float64 30.0 60.0
      * lon      (lon) float64 100.0 150.0

    >>> xr.merge([x, y, z])
    <xarray.Dataset>
    Dimensions:  (lat: 3, lon: 3, time: 2)
    Coordinates:
      * lat      (lat) float64 35.0 40.0 42.0
      * lon      (lon) float64 100.0 120.0 150.0
      * time     (time) float64 30.0 60.0
    Data variables:
        var1     (lat, lon) float64 1.0 2.0 nan 3.0 5.0 nan nan nan nan
        var2     (lat, lon) float64 5.0 nan 6.0 nan nan nan 7.0 nan 8.0
        var3     (time, lon) float64 0.0 nan 3.0 4.0 nan 9.0

    >>> xr.merge([x, y, z], compat="identical")
    <xarray.Dataset>
    Dimensions:  (lat: 3, lon: 3, time: 2)
    Coordinates:
      * lat      (lat) float64 35.0 40.0 42.0
      * lon      (lon) float64 100.0 120.0 150.0
      * time     (time) float64 30.0 60.0
    Data variables:
        var1     (lat, lon) float64 1.0 2.0 nan 3.0 5.0 nan nan nan nan
        var2     (lat, lon) float64 5.0 nan 6.0 nan nan nan 7.0 nan 8.0
        var3     (time, lon) float64 0.0 nan 3.0 4.0 nan 9.0

    >>> xr.merge([x, y, z], compat="equals")
    <xarray.Dataset>
    Dimensions:  (lat: 3, lon: 3, time: 2)
    Coordinates:
      * lat      (lat) float64 35.0 40.0 42.0
      * lon      (lon) float64 100.0 120.0 150.0
      * time     (time) float64 30.0 60.0
    Data variables:
        var1     (lat, lon) float64 1.0 2.0 nan 3.0 5.0 nan nan nan nan
        var2     (lat, lon) float64 5.0 nan 6.0 nan nan nan 7.0 nan 8.0
        var3     (time, lon) float64 0.0 nan 3.0 4.0 nan 9.0

    >>> xr.merge([x, y, z], compat="equals", fill_value=-999.0)
    <xarray.Dataset>
    Dimensions:  (lat: 3, lon: 3, time: 2)
    Coordinates:
      * lat      (lat) float64 35.0 40.0 42.0
      * lon      (lon) float64 100.0 120.0 150.0
      * time     (time) float64 30.0 60.0
    Data variables:
        var1     (lat, lon) float64 1.0 2.0 -999.0 3.0 ... -999.0 -999.0 -999.0
        var2     (lat, lon) float64 5.0 -999.0 6.0 -999.0 ... -999.0 7.0 -999.0 8.0
        var3     (time, lon) float64 0.0 -999.0 3.0 4.0 -999.0 9.0

    >>> xr.merge([x, y, z], join="override")
    <xarray.Dataset>
    Dimensions:  (lat: 2, lon: 2, time: 2)
    Coordinates:
      * lat      (lat) float64 35.0 40.0
      * lon      (lon) float64 100.0 120.0
      * time     (time) float64 30.0 60.0
    Data variables:
        var1     (lat, lon) float64 1.0 2.0 3.0 5.0
        var2     (lat, lon) float64 5.0 6.0 7.0 8.0
        var3     (time, lon) float64 0.0 3.0 4.0 9.0

    >>> xr.merge([x, y, z], join="inner")
    <xarray.Dataset>
    Dimensions:  (lat: 1, lon: 1, time: 2)
    Coordinates:
      * lat      (lat) float64 35.0
      * lon      (lon) float64 100.0
      * time     (time) float64 30.0 60.0
    Data variables:
        var1     (lat, lon) float64 1.0
        var2     (lat, lon) float64 5.0
        var3     (time, lon) float64 0.0 4.0

    >>> xr.merge([x, y, z], compat="identical", join="inner")
    <xarray.Dataset>
    Dimensions:  (lat: 1, lon: 1, time: 2)
    Coordinates:
      * lat      (lat) float64 35.0
      * lon      (lon) float64 100.0
      * time     (time) float64 30.0 60.0
    Data variables:
        var1     (lat, lon) float64 1.0
        var2     (lat, lon) float64 5.0
        var3     (time, lon) float64 0.0 4.0

    >>> xr.merge([x, y, z], compat="broadcast_equals", join="outer")
    <xarray.Dataset>
    Dimensions:  (lat: 3, lon: 3, time: 2)
    Coordinates:
      * lat      (lat) float64 35.0 40.0 42.0
      * lon      (lon) float64 100.0 120.0 150.0
      * time     (time) float64 30.0 60.0
    Data variables:
        var1     (lat, lon) float64 1.0 2.0 nan 3.0 5.0 nan nan nan nan
        var2     (lat, lon) float64 5.0 nan 6.0 nan nan nan 7.0 nan 8.0
        var3     (time, lon) float64 0.0 nan 3.0 4.0 nan 9.0

    >>> xr.merge([x, y, z], join="exact")
    Traceback (most recent call last):
    ...
    ValueError: indexes along dimension 'lat' are not equal

    Raises
    ------
    xarray.MergeError
        If any variables with the same name have conflicting values.

    See also
    --------
    concat
    combine_nested
    combine_by_coords
    """
    from .dataarray import DataArray
    from .dataset import Dataset

    dict_like_objects = []
    for obj in objects:
        if not isinstance(obj, (DataArray, Dataset, dict)):
            raise TypeError(
                "objects must be an iterable containing only "
                "Dataset(s), DataArray(s), and dictionaries."
            )

        obj = obj.to_dataset(promote_attrs=True) if isinstance(obj, DataArray) else obj
        dict_like_objects.append(obj)

    merge_result = merge_core(
        dict_like_objects,
        compat,
        join,
        combine_attrs=combine_attrs,
        fill_value=fill_value,
    )
    return Dataset._construct_direct(**merge_result._asdict())


def dataset_merge_method(
    dataset: Dataset,
    other: CoercibleMapping,
    overwrite_vars: Hashable | Iterable[Hashable],
    compat: str,
    join: str,
    fill_value: Any,
    combine_attrs: str,
) -> _MergeResult:
    """Guts of the Dataset.merge method."""
    # we are locked into supporting overwrite_vars for the Dataset.merge
    # method due for backwards compatibility
    # TODO: consider deprecating it?

    if isinstance(overwrite_vars, Iterable) and not isinstance(overwrite_vars, str):
        overwrite_vars = set(overwrite_vars)
    else:
        overwrite_vars = {overwrite_vars}

    if not overwrite_vars:
        objs = [dataset, other]
        priority_arg = None
    elif overwrite_vars == set(other):
        objs = [dataset, other]
        priority_arg = 1
    else:
        other_overwrite: dict[Hashable, CoercibleValue] = {}
        other_no_overwrite: dict[Hashable, CoercibleValue] = {}
        for k, v in other.items():
            if k in overwrite_vars:
                other_overwrite[k] = v
            else:
                other_no_overwrite[k] = v
        objs = [dataset, other_no_overwrite, other_overwrite]
        priority_arg = 2

    return merge_core(
        objs,
        compat,
        join,
        priority_arg=priority_arg,
        fill_value=fill_value,
        combine_attrs=combine_attrs,
    )


def dataset_update_method(dataset: Dataset, other: CoercibleMapping) -> _MergeResult:
    """Guts of the Dataset.update method.

    This drops a duplicated coordinates from `other` if `other` is not an
    `xarray.Dataset`, e.g., if it's a dict with DataArray values (GH2068,
    GH2180).
    """
    from .dataarray import DataArray
    from .dataset import Dataset

    if not isinstance(other, Dataset):
        other = dict(other)
        for key, value in other.items():
            if isinstance(value, DataArray):
                # drop conflicting coordinates
                coord_names = [
                    c
                    for c in value.coords
                    if c not in value.dims and c in dataset.coords
                ]
                if coord_names:
                    other[key] = value.drop_vars(coord_names)

    return merge_core(
        [dataset, other],
        priority_arg=1,
        indexes=dataset.xindexes,
        combine_attrs="override",
    )<|MERGE_RESOLUTION|>--- conflicted
+++ resolved
@@ -11,7 +11,6 @@
     NamedTuple,
     Optional,
     Sequence,
-    Tuple,
     Union,
 )
 
@@ -39,9 +38,9 @@
     ArrayLike = Any
     VariableLike = Union[
         ArrayLike,
-        Tuple[DimsLike, ArrayLike],
-        Tuple[DimsLike, ArrayLike, Mapping],
-        Tuple[DimsLike, ArrayLike, Mapping, Mapping],
+        tuple[DimsLike, ArrayLike],
+        tuple[DimsLike, ArrayLike, Mapping],
+        tuple[DimsLike, ArrayLike, Mapping, Mapping],
     ]
     XarrayValue = Union[DataArray, Variable, VariableLike]
     DatasetLike = Union[Dataset, Mapping[Any, XarrayValue]]
@@ -169,11 +168,11 @@
         raise ValueError(f"compat={compat!r} invalid: must be {set(_VALID_COMPAT)}")
 
 
-MergeElement = Tuple[Variable, Optional[Index]]
+MergeElement = tuple[Variable, Optional[Index]]
 
 
 def _assert_prioritized_valid(
-    grouped: Dict[Hashable, List[MergeElement]],
+    grouped: dict[Hashable, list[MergeElement]],
     prioritized: Mapping[Any, MergeElement],
 ) -> None:
     """Make sure that elements given in prioritized will not corrupt any
@@ -181,8 +180,8 @@
 
     """
     prioritized_names = set(prioritized)
-    grouped_by_index: Dict[int, List[Hashable]] = defaultdict(list)
-    indexes: Dict[int, Index] = {}
+    grouped_by_index: dict[int, list[Hashable]] = defaultdict(list)
+    indexes: dict[int, Index] = {}
 
     for name, elements_list in grouped.items():
         for (_, index) in elements_list:
@@ -232,14 +231,9 @@
     _assert_compat_valid(compat)
     _assert_prioritized_valid(grouped, prioritized)
 
-<<<<<<< HEAD
-    merged_vars: Dict[Hashable, Variable] = {}
-    merged_indexes: Dict[Hashable, Index] = {}
-    index_cmp_cache: Dict[Tuple[int, int], Union[bool, None]] = {}
-=======
     merged_vars: dict[Hashable, Variable] = {}
     merged_indexes: dict[Hashable, Index] = {}
->>>>>>> 86328a1c
+    index_cmp_cache: dict[tuple[int, int], bool | None] = {}
 
     for name, elements_list in grouped.items():
         if name in prioritized:
@@ -299,14 +293,9 @@
 
 
 def collect_variables_and_indexes(
-<<<<<<< HEAD
-    list_of_mappings: List[DatasetLike],
-    indexes: Optional[Mapping[Any, Any]] = None,
-) -> Dict[Hashable, List[MergeElement]]:
-=======
     list_of_mappings: list[DatasetLike],
+    indexes: Mapping[Any, Any] | None = None,
 ) -> dict[Hashable, list[MergeElement]]:
->>>>>>> 86328a1c
     """Collect variables and indexes from list of mappings of xarray objects.
 
     Mappings must either be Dataset objects, or have values of one of the
@@ -323,14 +312,10 @@
     from .dataarray import DataArray
     from .dataset import Dataset
 
-<<<<<<< HEAD
     if indexes is None:
         indexes = {}
 
-    grouped: Dict[Hashable, List[MergeElement]] = defaultdict(list)
-=======
-    grouped: dict[Hashable, list[tuple[Variable, Index | None]]] = {}
->>>>>>> 86328a1c
+    grouped: dict[Hashable, list[MergeElement]] = defaultdict(list)
 
     def append(name, variable, index):
         grouped[name].append((variable, index))
@@ -369,11 +354,7 @@
     list_of_coords: list[Coordinates],
 ) -> dict[Hashable, list[MergeElement]]:
     """Collect variables and indexes to be merged from Coordinate objects."""
-<<<<<<< HEAD
-    grouped: Dict[Hashable, List[Tuple[Variable, Optional[Index]]]] = defaultdict(list)
-=======
-    grouped: dict[Hashable, list[tuple[Variable, Index | None]]] = {}
->>>>>>> 86328a1c
+    grouped: dict[Hashable, list[MergeElement]] = defaultdict(list)
 
     for coords in list_of_coords:
         variables = coords.variables
