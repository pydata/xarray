--- conflicted
+++ resolved
@@ -819,15 +819,11 @@
         objs = [dataset, other]
         priority_arg = 1
     else:
-<<<<<<< HEAD
-        other_overwrite: "MutableDatasetLike" = OrderedDict()
-        other_no_overwrite: "MutableDatasetLike" = OrderedDict()
-=======
+        other_overwrite = OrderedDict()  # type: OrderedDict[Hashable, CoercibleValue]
         other_overwrite = OrderedDict()  # type: OrderedDict[Hashable, CoercibleValue]
         other_no_overwrite = (
             OrderedDict()
         )  # type: OrderedDict[Hashable, CoercibleValue]
->>>>>>> dfdeef79
         for k, v in other.items():
             if k in overwrite_vars:
                 other_overwrite[k] = v
