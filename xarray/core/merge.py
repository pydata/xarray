from typing import (
    TYPE_CHECKING,
    AbstractSet,
    Any,
    Dict,
    Hashable,
    Iterable,
    List,
    Mapping,
    NamedTuple,
    Optional,
    Sequence,
    Set,
    Tuple,
    Union,
)

import pandas as pd

from . import dtypes, pdcompat
from .alignment import deep_align
from .duck_array_ops import lazy_array_equiv
from .indexes import Index, PandasIndex
from .utils import Frozen, compat_dict_union, dict_equiv, equivalent
from .variable import Variable, as_variable, assert_unique_multiindex_level_names

if TYPE_CHECKING:
    from .coordinates import Coordinates
    from .dataarray import DataArray
    from .dataset import Dataset

    DimsLike = Union[Hashable, Sequence[Hashable]]
    ArrayLike = Any
    VariableLike = Union[
        ArrayLike,
        Tuple[DimsLike, ArrayLike],
        Tuple[DimsLike, ArrayLike, Mapping],
        Tuple[DimsLike, ArrayLike, Mapping, Mapping],
    ]
    XarrayValue = Union[DataArray, Variable, VariableLike]
    DatasetLike = Union[Dataset, Mapping[Hashable, XarrayValue]]
    CoercibleValue = Union[XarrayValue, pd.Series, pd.DataFrame]
    CoercibleMapping = Union[Dataset, Mapping[Hashable, CoercibleValue]]


PANDAS_TYPES = (pd.Series, pd.DataFrame, pdcompat.Panel)

_VALID_COMPAT = Frozen(
    {
        "identical": 0,
        "equals": 1,
        "broadcast_equals": 2,
        "minimal": 3,
        "no_conflicts": 4,
        "override": 5,
    }
)


def broadcast_dimension_size(variables: List[Variable]) -> Dict[Hashable, int]:
    """Extract dimension sizes from a dictionary of variables.

    Raises ValueError if any dimensions have different sizes.
    """
    dims: Dict[Hashable, int] = {}
    for var in variables:
        for dim, size in zip(var.dims, var.shape):
            if dim in dims and size != dims[dim]:
                raise ValueError("index %r not aligned" % dim)
            dims[dim] = size
    return dims


class MergeError(ValueError):
    """Error class for merge failures due to incompatible arguments."""

    # inherits from ValueError for backward compatibility
    # TODO: move this to an xarray.exceptions module?


def unique_variable(
    name: Hashable,
    variables: List[Variable],
    compat: str = "broadcast_equals",
    equals: bool = None,
) -> Variable:
    """Return the unique variable from a list of variables or raise MergeError.

    Parameters
    ----------
    name : hashable
        Name for this variable.
    variables : list of Variable
        List of Variable objects, all of which go by the same name in different
        inputs.
    compat : {"identical", "equals", "broadcast_equals", "no_conflicts", "override"}, optional
        Type of equality check to use.
    equals : None or bool, optional
        corresponding to result of compat test

    Returns
    -------
    Variable to use in the result.

    Raises
    ------
    MergeError: if any of the variables are not equal.
    """
    out = variables[0]

    if len(variables) == 1 or compat == "override":
        return out

    combine_method = None

    if compat == "minimal":
        compat = "broadcast_equals"

    if compat == "broadcast_equals":
        dim_lengths = broadcast_dimension_size(variables)
        out = out.set_dims(dim_lengths)

    if compat == "no_conflicts":
        combine_method = "fillna"

    if equals is None:
        # first check without comparing values i.e. no computes
        for var in variables[1:]:
            equals = getattr(out, compat)(var, equiv=lazy_array_equiv)
            if equals is not True:
                break

        if equals is None:
            # now compare values with minimum number of computes
            out = out.compute()
            for var in variables[1:]:
                equals = getattr(out, compat)(var)
                if not equals:
                    break

    if not equals:
        raise MergeError(
            f"conflicting values for variable {name!r} on objects to be combined. "
            "You can skip this check by specifying compat='override'."
        )

    if combine_method:
        for var in variables[1:]:
            out = getattr(out, combine_method)(var)

    return out


def _assert_compat_valid(compat):
    if compat not in _VALID_COMPAT:
        raise ValueError(
            "compat={!r} invalid: must be {}".format(compat, set(_VALID_COMPAT))
        )


MergeElement = Tuple[Variable, Optional[Index]]


def merge_collected(
    grouped: Dict[Hashable, List[MergeElement]],
    prioritized: Mapping[Hashable, MergeElement] = None,
    compat: str = "minimal",
<<<<<<< HEAD
) -> Tuple[Dict[Hashable, Variable], Dict[Hashable, Index]]:
=======
    combine_attrs="override",
) -> Tuple[Dict[Hashable, Variable], Dict[Hashable, pd.Index]]:
>>>>>>> 234b40a3
    """Merge dicts of variables, while resolving conflicts appropriately.

    Parameters
    ----------
    grouped : mapping
    prioritized : mapping
    compat : str
        Type of equality check to use when checking for conflicts.

    Returns
    -------
    Dict with keys taken by the union of keys on list_of_mappings,
    and Variable values corresponding to those that should be found on the
    merged result.
    """
    if prioritized is None:
        prioritized = {}

    _assert_compat_valid(compat)

    merged_vars: Dict[Hashable, Variable] = {}
    merged_indexes: Dict[Hashable, Index] = {}

    for name, elements_list in grouped.items():
        if name in prioritized:
            variable, index = prioritized[name]
            merged_vars[name] = variable
            if index is not None:
                merged_indexes[name] = index
        else:
            indexed_elements = [
                (variable, index)
                for variable, index in elements_list
                if index is not None
            ]

            if indexed_elements:
                # TODO(shoyer): consider adjusting this logic. Are we really
                # OK throwing away variable without an index in favor of
                # indexed variables, without even checking if values match?
                variable, index = indexed_elements[0]
                for _, other_index in indexed_elements[1:]:
                    if not index.equals(other_index):
                        raise MergeError(
                            "conflicting values for index %r on objects to be "
                            "combined:\nfirst value: %r\nsecond value: %r"
                            % (name, index, other_index)
                        )
                if compat == "identical":
                    for other_variable, _ in indexed_elements[1:]:
                        if not dict_equiv(variable.attrs, other_variable.attrs):
                            raise MergeError(
                                "conflicting attribute values on combined "
                                "variable %r:\nfirst value: %r\nsecond value: %r"
                                % (name, variable.attrs, other_variable.attrs)
                            )
                merged_vars[name] = variable
                merged_vars[name].attrs = merge_attrs(
                    [var.attrs for var, _ in indexed_elements],
                    combine_attrs=combine_attrs,
                )
                merged_indexes[name] = index
            else:
                variables = [variable for variable, _ in elements_list]
                try:
                    merged_vars[name] = unique_variable(name, variables, compat)
                except MergeError:
                    if compat != "minimal":
                        # we need more than "minimal" compatibility (for which
                        # we drop conflicting coordinates)
                        raise

                if name in merged_vars:
                    merged_vars[name].attrs = merge_attrs(
                        [var.attrs for var in variables], combine_attrs=combine_attrs
                    )

    return merged_vars, merged_indexes


def collect_variables_and_indexes(
    list_of_mappings: "List[DatasetLike]",
) -> Dict[Hashable, List[MergeElement]]:
    """Collect variables and indexes from list of mappings of xarray objects.

    Mappings must either be Dataset objects, or have values of one of the
    following types:
    - an xarray.Variable
    - a tuple `(dims, data[, attrs[, encoding]])` that can be converted in
      an xarray.Variable
    - or an xarray.DataArray
    """
    from .dataarray import DataArray
    from .dataset import Dataset

    grouped: Dict[Hashable, List[Tuple[Variable, Optional[Index]]]] = {}

    def append(name, variable, index):
        values = grouped.setdefault(name, [])
        values.append((variable, index))

    def append_all(variables, indexes):
        for name, variable in variables.items():
            append(name, variable, indexes.get(name))

    for mapping in list_of_mappings:
        if isinstance(mapping, Dataset):
            append_all(mapping.variables, mapping.xindexes)
            continue

        for name, variable in mapping.items():
            if isinstance(variable, DataArray):
                coords = variable._coords.copy()  # use private API for speed
                indexes = dict(variable.xindexes)
                # explicitly overwritten variables should take precedence
                coords.pop(name, None)
                indexes.pop(name, None)
                append_all(coords, indexes)

            variable = as_variable(variable, name=name)
            if variable.dims == (name,):
                variable = variable.to_index_variable()
                index = variable._to_xindex()
            else:
                index = None
            append(name, variable, index)

    return grouped


def collect_from_coordinates(
    list_of_coords: "List[Coordinates]",
) -> Dict[Hashable, List[MergeElement]]:
    """Collect variables and indexes to be merged from Coordinate objects."""
    grouped: Dict[Hashable, List[Tuple[Variable, Optional[Index]]]] = {}

    for coords in list_of_coords:
        variables = coords.variables
        indexes = coords.xindexes
        for name, variable in variables.items():
            value = grouped.setdefault(name, [])
            value.append((variable, indexes.get(name)))
    return grouped


def merge_coordinates_without_align(
    objects: "List[Coordinates]",
    prioritized: Mapping[Hashable, MergeElement] = None,
    exclude_dims: AbstractSet = frozenset(),
) -> Tuple[Dict[Hashable, Variable], Dict[Hashable, Index]]:
    """Merge variables/indexes from coordinates without automatic alignments.

    This function is used for merging coordinate from pre-existing xarray
    objects.
    """
    collected = collect_from_coordinates(objects)

    if exclude_dims:
        filtered: Dict[Hashable, List[MergeElement]] = {}
        for name, elements in collected.items():
            new_elements = [
                (variable, index)
                for variable, index in elements
                if exclude_dims.isdisjoint(variable.dims)
            ]
            if new_elements:
                filtered[name] = new_elements
    else:
        filtered = collected

    return merge_collected(filtered, prioritized)


def determine_coords(
    list_of_mappings: Iterable["DatasetLike"],
) -> Tuple[Set[Hashable], Set[Hashable]]:
    """Given a list of dicts with xarray object values, identify coordinates.

    Parameters
    ----------
    list_of_mappings : list of dict or list of Dataset
        Of the same form as the arguments to expand_variable_dicts.

    Returns
    -------
    coord_names : set of variable names
    noncoord_names : set of variable names
        All variable found in the input should appear in either the set of
        coordinate or non-coordinate names.
    """
    from .dataarray import DataArray
    from .dataset import Dataset

    coord_names: Set[Hashable] = set()
    noncoord_names: Set[Hashable] = set()

    for mapping in list_of_mappings:
        if isinstance(mapping, Dataset):
            coord_names.update(mapping.coords)
            noncoord_names.update(mapping.data_vars)
        else:
            for name, var in mapping.items():
                if isinstance(var, DataArray):
                    coords = set(var._coords)  # use private API for speed
                    # explicitly overwritten variables should take precedence
                    coords.discard(name)
                    coord_names.update(coords)

    return coord_names, noncoord_names


def coerce_pandas_values(objects: Iterable["CoercibleMapping"]) -> List["DatasetLike"]:
    """Convert pandas values found in a list of labeled objects.

    Parameters
    ----------
    objects : list of Dataset or mapping
        The mappings may contain any sort of objects coercible to
        xarray.Variables as keys, including pandas objects.

    Returns
    -------
    List of Dataset or dictionary objects. Any inputs or values in the inputs
    that were pandas objects have been converted into native xarray objects.
    """
    from .dataarray import DataArray
    from .dataset import Dataset

    out = []
    for obj in objects:
        if isinstance(obj, Dataset):
            variables: "DatasetLike" = obj
        else:
            variables = {}
            if isinstance(obj, PANDAS_TYPES):
                obj = dict(obj.iteritems())
            for k, v in obj.items():
                if isinstance(v, PANDAS_TYPES):
                    v = DataArray(v)
                variables[k] = v
        out.append(variables)
    return out


def _get_priority_vars_and_indexes(
    objects: List["DatasetLike"], priority_arg: Optional[int], compat: str = "equals"
) -> Dict[Hashable, MergeElement]:
    """Extract the priority variable from a list of mappings.

    We need this method because in some cases the priority argument itself
    might have conflicting values (e.g., if it is a dict with two DataArray
    values with conflicting coordinate values).

    Parameters
    ----------
    objects : list of dict-like of Variable
        Dictionaries in which to find the priority variables.
    priority_arg : int or None
        Integer object whose variable should take priority.
    compat : {"identical", "equals", "broadcast_equals", "no_conflicts"}, optional
        Compatibility checks to use when merging variables.

    Returns
    -------
    A dictionary of variables and associated indexes (if any) to prioritize.
    """
    if priority_arg is None:
        return {}

    collected = collect_variables_and_indexes([objects[priority_arg]])
    variables, indexes = merge_collected(collected, compat=compat)
    grouped: Dict[Hashable, MergeElement] = {}
    for name, variable in variables.items():
        grouped[name] = (variable, indexes.get(name))
    return grouped


def merge_coords(
    objects: Iterable["CoercibleMapping"],
    compat: str = "minimal",
    join: str = "outer",
    priority_arg: Optional[int] = None,
    indexes: Optional[Mapping[Hashable, Index]] = None,
    fill_value: object = dtypes.NA,
) -> Tuple[Dict[Hashable, Variable], Dict[Hashable, Index]]:
    """Merge coordinate variables.

    See merge_core below for argument descriptions. This works similarly to
    merge_core, except everything we don't worry about whether variables are
    coordinates or not.
    """
    _assert_compat_valid(compat)
    coerced = coerce_pandas_values(objects)
    aligned = deep_align(
        coerced, join=join, copy=False, indexes=indexes, fill_value=fill_value
    )
    collected = collect_variables_and_indexes(aligned)
    prioritized = _get_priority_vars_and_indexes(aligned, priority_arg, compat=compat)
    variables, out_indexes = merge_collected(collected, prioritized, compat=compat)
    assert_unique_multiindex_level_names(variables)
    return variables, out_indexes


def merge_data_and_coords(data, coords, compat="broadcast_equals", join="outer"):
    """Used in Dataset.__init__."""
    objects = [data, coords]
    explicit_coords = coords.keys()
    indexes = dict(_extract_indexes_from_coords(coords))
    return merge_core(
        objects, compat, join, explicit_coords=explicit_coords, indexes=indexes
    )


def _extract_indexes_from_coords(coords):
    """Yields the name & index of valid indexes from a mapping of coords"""
    for name, variable in coords.items():
        variable = as_variable(variable, name=name)
        if variable.dims == (name,):
            yield name, variable._to_xindex()


def assert_valid_explicit_coords(variables, dims, explicit_coords):
    """Validate explicit coordinate names/dims.

    Raise a MergeError if an explicit coord shares a name with a dimension
    but is comprised of arbitrary dimensions.
    """
    for coord_name in explicit_coords:
        if coord_name in dims and variables[coord_name].dims != (coord_name,):
            raise MergeError(
                "coordinate %s shares a name with a dataset dimension, but is "
                "not a 1D variable along that dimension. This is disallowed "
                "by the xarray data model." % coord_name
            )


def merge_attrs(variable_attrs, combine_attrs):
    """Combine attributes from different variables according to combine_attrs"""
    if not variable_attrs:
        # no attributes to merge
        return None

    if combine_attrs == "drop":
        return {}
    elif combine_attrs == "override":
        return dict(variable_attrs[0])
    elif combine_attrs == "no_conflicts":
        result = dict(variable_attrs[0])
        for attrs in variable_attrs[1:]:
            try:
                result = compat_dict_union(result, attrs)
            except ValueError as e:
                raise MergeError(
                    "combine_attrs='no_conflicts', but some values are not "
                    "the same. Merging %s with %s" % (str(result), str(attrs))
                ) from e
        return result
    elif combine_attrs == "drop_conflicts":
        result = {}
        dropped_keys = set()
        for attrs in variable_attrs:
            result.update(
                {
                    key: value
                    for key, value in attrs.items()
                    if key not in result and key not in dropped_keys
                }
            )
            result = {
                key: value
                for key, value in result.items()
                if key not in attrs or equivalent(attrs[key], value)
            }
            dropped_keys |= {key for key in attrs if key not in result}
        return result
    elif combine_attrs == "identical":
        result = dict(variable_attrs[0])
        for attrs in variable_attrs[1:]:
            if not dict_equiv(result, attrs):
                raise MergeError(
                    "combine_attrs='identical', but attrs differ. First is %s "
                    ", other is %s." % (str(result), str(attrs))
                )
        return result
    else:
        raise ValueError("Unrecognised value for combine_attrs=%s" % combine_attrs)


class _MergeResult(NamedTuple):
    variables: Dict[Hashable, Variable]
    coord_names: Set[Hashable]
    dims: Dict[Hashable, int]
    indexes: Dict[Hashable, pd.Index]
    attrs: Dict[Hashable, Any]


def merge_core(
    objects: Iterable["CoercibleMapping"],
    compat: str = "broadcast_equals",
    join: str = "outer",
    combine_attrs: Optional[str] = "override",
    priority_arg: Optional[int] = None,
    explicit_coords: Optional[Sequence] = None,
    indexes: Optional[Mapping[Hashable, Index]] = None,
    fill_value: object = dtypes.NA,
) -> _MergeResult:
    """Core logic for merging labeled objects.

    This is not public API.

    Parameters
    ----------
    objects : list of mapping
        All values must be convertable to labeled arrays.
    compat : {"identical", "equals", "broadcast_equals", "no_conflicts", "override"}, optional
        Compatibility checks to use when merging variables.
    join : {"outer", "inner", "left", "right"}, optional
        How to combine objects with different indexes.
    combine_attrs : {"drop", "identical", "no_conflicts", "drop_conflicts", \
                     "override"}, optional
        How to combine attributes of objects
    priority_arg : int, optional
        Optional argument in `objects` that takes precedence over the others.
    explicit_coords : set, optional
        An explicit list of variables from `objects` that are coordinates.
    indexes : dict, optional
        Dictionary with values given by pandas.Index objects.
    fill_value : scalar, optional
        Value to use for newly missing values

    Returns
    -------
    variables : dict
        Dictionary of Variable objects.
    coord_names : set
        Set of coordinate names.
    dims : dict
        Dictionary mapping from dimension names to sizes.
    attrs : dict
        Dictionary of attributes

    Raises
    ------
    MergeError if the merge cannot be done successfully.
    """
    from .dataarray import DataArray
    from .dataset import Dataset, calculate_dimensions

    _assert_compat_valid(compat)

    coerced = coerce_pandas_values(objects)
    aligned = deep_align(
        coerced, join=join, copy=False, indexes=indexes, fill_value=fill_value
    )
    collected = collect_variables_and_indexes(aligned)

    prioritized = _get_priority_vars_and_indexes(aligned, priority_arg, compat=compat)
    variables, out_indexes = merge_collected(
        collected, prioritized, compat=compat, combine_attrs=combine_attrs
    )
    assert_unique_multiindex_level_names(variables)

    dims = calculate_dimensions(variables)

    coord_names, noncoord_names = determine_coords(coerced)
    if explicit_coords is not None:
        assert_valid_explicit_coords(variables, dims, explicit_coords)
        coord_names.update(explicit_coords)
    for dim, size in dims.items():
        if dim in variables:
            coord_names.add(dim)
    ambiguous_coords = coord_names.intersection(noncoord_names)
    if ambiguous_coords:
        raise MergeError(
            "unable to determine if these variables should be "
            "coordinates or not in the merged result: %s" % ambiguous_coords
        )

    attrs = merge_attrs(
        [
            var.attrs
            for var in coerced
            if isinstance(var, Dataset) or isinstance(var, DataArray)
        ],
        combine_attrs,
    )

    return _MergeResult(variables, coord_names, dims, out_indexes, attrs)


def merge(
    objects: Iterable[Union["DataArray", "CoercibleMapping"]],
    compat: str = "no_conflicts",
    join: str = "outer",
    fill_value: object = dtypes.NA,
    combine_attrs: str = "override",
) -> "Dataset":
    """Merge any number of xarray objects into a single Dataset as variables.

    Parameters
    ----------
    objects : iterable of Dataset or iterable of DataArray or iterable of dict-like
        Merge together all variables from these objects. If any of them are
        DataArray objects, they must have a name.
    compat : {"identical", "equals", "broadcast_equals", "no_conflicts", "override"}, optional
        String indicating how to compare variables of the same name for
        potential conflicts:

        - "broadcast_equals": all values must be equal when variables are
          broadcast against each other to ensure common dimensions.
        - "equals": all values and dimensions must be the same.
        - "identical": all values, dimensions and attributes must be the
          same.
        - "no_conflicts": only values which are not null in both datasets
          must be equal. The returned dataset then contains the combination
          of all non-null values.
        - "override": skip comparing and pick variable from first dataset
    join : {"outer", "inner", "left", "right", "exact"}, optional
        String indicating how to combine differing indexes in objects.

        - "outer": use the union of object indexes
        - "inner": use the intersection of object indexes
        - "left": use indexes from the first object with each dimension
        - "right": use indexes from the last object with each dimension
        - "exact": instead of aligning, raise `ValueError` when indexes to be
          aligned are not equal
        - "override": if indexes are of same size, rewrite indexes to be
          those of the first object with that dimension. Indexes for the same
          dimension must have the same size in all objects.
    fill_value : scalar or dict-like, optional
        Value to use for newly missing values. If a dict-like, maps
        variable names to fill values. Use a data array's name to
        refer to its values.
    combine_attrs : {"drop", "identical", "no_conflicts", "drop_conflicts", \
                     "override"}, default: "override"
        String indicating how to combine attrs of the objects being merged:

        - "drop": empty attrs on returned Dataset.
        - "identical": all attrs must be the same on every object.
        - "no_conflicts": attrs from all objects are combined, any that have
          the same name must also have the same value.
        - "drop_conflicts": attrs from all objects are combined, any that have
          the same name but different values are dropped.
        - "override": skip comparing and copy attrs from the first dataset to
          the result.

    Returns
    -------
    Dataset
        Dataset with combined variables from each object.

    Examples
    --------
    >>> import xarray as xr
    >>> x = xr.DataArray(
    ...     [[1.0, 2.0], [3.0, 5.0]],
    ...     dims=("lat", "lon"),
    ...     coords={"lat": [35.0, 40.0], "lon": [100.0, 120.0]},
    ...     name="var1",
    ... )
    >>> y = xr.DataArray(
    ...     [[5.0, 6.0], [7.0, 8.0]],
    ...     dims=("lat", "lon"),
    ...     coords={"lat": [35.0, 42.0], "lon": [100.0, 150.0]},
    ...     name="var2",
    ... )
    >>> z = xr.DataArray(
    ...     [[0.0, 3.0], [4.0, 9.0]],
    ...     dims=("time", "lon"),
    ...     coords={"time": [30.0, 60.0], "lon": [100.0, 150.0]},
    ...     name="var3",
    ... )

    >>> x
    <xarray.DataArray 'var1' (lat: 2, lon: 2)>
    array([[1., 2.],
           [3., 5.]])
    Coordinates:
      * lat      (lat) float64 35.0 40.0
      * lon      (lon) float64 100.0 120.0

    >>> y
    <xarray.DataArray 'var2' (lat: 2, lon: 2)>
    array([[5., 6.],
           [7., 8.]])
    Coordinates:
      * lat      (lat) float64 35.0 42.0
      * lon      (lon) float64 100.0 150.0

    >>> z
    <xarray.DataArray 'var3' (time: 2, lon: 2)>
    array([[0., 3.],
           [4., 9.]])
    Coordinates:
      * time     (time) float64 30.0 60.0
      * lon      (lon) float64 100.0 150.0

    >>> xr.merge([x, y, z])
    <xarray.Dataset>
    Dimensions:  (lat: 3, lon: 3, time: 2)
    Coordinates:
      * lat      (lat) float64 35.0 40.0 42.0
      * lon      (lon) float64 100.0 120.0 150.0
      * time     (time) float64 30.0 60.0
    Data variables:
        var1     (lat, lon) float64 1.0 2.0 nan 3.0 5.0 nan nan nan nan
        var2     (lat, lon) float64 5.0 nan 6.0 nan nan nan 7.0 nan 8.0
        var3     (time, lon) float64 0.0 nan 3.0 4.0 nan 9.0

    >>> xr.merge([x, y, z], compat="identical")
    <xarray.Dataset>
    Dimensions:  (lat: 3, lon: 3, time: 2)
    Coordinates:
      * lat      (lat) float64 35.0 40.0 42.0
      * lon      (lon) float64 100.0 120.0 150.0
      * time     (time) float64 30.0 60.0
    Data variables:
        var1     (lat, lon) float64 1.0 2.0 nan 3.0 5.0 nan nan nan nan
        var2     (lat, lon) float64 5.0 nan 6.0 nan nan nan 7.0 nan 8.0
        var3     (time, lon) float64 0.0 nan 3.0 4.0 nan 9.0

    >>> xr.merge([x, y, z], compat="equals")
    <xarray.Dataset>
    Dimensions:  (lat: 3, lon: 3, time: 2)
    Coordinates:
      * lat      (lat) float64 35.0 40.0 42.0
      * lon      (lon) float64 100.0 120.0 150.0
      * time     (time) float64 30.0 60.0
    Data variables:
        var1     (lat, lon) float64 1.0 2.0 nan 3.0 5.0 nan nan nan nan
        var2     (lat, lon) float64 5.0 nan 6.0 nan nan nan 7.0 nan 8.0
        var3     (time, lon) float64 0.0 nan 3.0 4.0 nan 9.0

    >>> xr.merge([x, y, z], compat="equals", fill_value=-999.0)
    <xarray.Dataset>
    Dimensions:  (lat: 3, lon: 3, time: 2)
    Coordinates:
      * lat      (lat) float64 35.0 40.0 42.0
      * lon      (lon) float64 100.0 120.0 150.0
      * time     (time) float64 30.0 60.0
    Data variables:
        var1     (lat, lon) float64 1.0 2.0 -999.0 3.0 ... -999.0 -999.0 -999.0
        var2     (lat, lon) float64 5.0 -999.0 6.0 -999.0 ... -999.0 7.0 -999.0 8.0
        var3     (time, lon) float64 0.0 -999.0 3.0 4.0 -999.0 9.0

    >>> xr.merge([x, y, z], join="override")
    <xarray.Dataset>
    Dimensions:  (lat: 2, lon: 2, time: 2)
    Coordinates:
      * lat      (lat) float64 35.0 40.0
      * lon      (lon) float64 100.0 120.0
      * time     (time) float64 30.0 60.0
    Data variables:
        var1     (lat, lon) float64 1.0 2.0 3.0 5.0
        var2     (lat, lon) float64 5.0 6.0 7.0 8.0
        var3     (time, lon) float64 0.0 3.0 4.0 9.0

    >>> xr.merge([x, y, z], join="inner")
    <xarray.Dataset>
    Dimensions:  (lat: 1, lon: 1, time: 2)
    Coordinates:
      * lat      (lat) float64 35.0
      * lon      (lon) float64 100.0
      * time     (time) float64 30.0 60.0
    Data variables:
        var1     (lat, lon) float64 1.0
        var2     (lat, lon) float64 5.0
        var3     (time, lon) float64 0.0 4.0

    >>> xr.merge([x, y, z], compat="identical", join="inner")
    <xarray.Dataset>
    Dimensions:  (lat: 1, lon: 1, time: 2)
    Coordinates:
      * lat      (lat) float64 35.0
      * lon      (lon) float64 100.0
      * time     (time) float64 30.0 60.0
    Data variables:
        var1     (lat, lon) float64 1.0
        var2     (lat, lon) float64 5.0
        var3     (time, lon) float64 0.0 4.0

    >>> xr.merge([x, y, z], compat="broadcast_equals", join="outer")
    <xarray.Dataset>
    Dimensions:  (lat: 3, lon: 3, time: 2)
    Coordinates:
      * lat      (lat) float64 35.0 40.0 42.0
      * lon      (lon) float64 100.0 120.0 150.0
      * time     (time) float64 30.0 60.0
    Data variables:
        var1     (lat, lon) float64 1.0 2.0 nan 3.0 5.0 nan nan nan nan
        var2     (lat, lon) float64 5.0 nan 6.0 nan nan nan 7.0 nan 8.0
        var3     (time, lon) float64 0.0 nan 3.0 4.0 nan 9.0

    >>> xr.merge([x, y, z], join="exact")
    Traceback (most recent call last):
    ...
    ValueError: indexes along dimension 'lat' are not equal

    Raises
    ------
    xarray.MergeError
        If any variables with the same name have conflicting values.

    See also
    --------
    concat
    """
    from .dataarray import DataArray
    from .dataset import Dataset

    dict_like_objects = []
    for obj in objects:
        if not isinstance(obj, (DataArray, Dataset, dict)):
            raise TypeError(
                "objects must be an iterable containing only "
                "Dataset(s), DataArray(s), and dictionaries."
            )

        obj = obj.to_dataset(promote_attrs=True) if isinstance(obj, DataArray) else obj
        dict_like_objects.append(obj)

    merge_result = merge_core(
        dict_like_objects,
        compat,
        join,
        combine_attrs=combine_attrs,
        fill_value=fill_value,
    )
    merged = Dataset._construct_direct(**merge_result._asdict())
    return merged


def dataset_merge_method(
    dataset: "Dataset",
    other: "CoercibleMapping",
    overwrite_vars: Union[Hashable, Iterable[Hashable]],
    compat: str,
    join: str,
    fill_value: Any,
    combine_attrs: str,
) -> _MergeResult:
    """Guts of the Dataset.merge method."""
    # we are locked into supporting overwrite_vars for the Dataset.merge
    # method due for backwards compatibility
    # TODO: consider deprecating it?

    if isinstance(overwrite_vars, Iterable) and not isinstance(overwrite_vars, str):
        overwrite_vars = set(overwrite_vars)
    else:
        overwrite_vars = {overwrite_vars}

    if not overwrite_vars:
        objs = [dataset, other]
        priority_arg = None
    elif overwrite_vars == set(other):
        objs = [dataset, other]
        priority_arg = 1
    else:
        other_overwrite: Dict[Hashable, CoercibleValue] = {}
        other_no_overwrite: Dict[Hashable, CoercibleValue] = {}
        for k, v in other.items():
            if k in overwrite_vars:
                other_overwrite[k] = v
            else:
                other_no_overwrite[k] = v
        objs = [dataset, other_no_overwrite, other_overwrite]
        priority_arg = 2

    return merge_core(
        objs,
        compat,
        join,
        priority_arg=priority_arg,
        fill_value=fill_value,
        combine_attrs=combine_attrs,
    )


def dataset_update_method(
    dataset: "Dataset", other: "CoercibleMapping"
) -> _MergeResult:
    """Guts of the Dataset.update method.

    This drops a duplicated coordinates from `other` if `other` is not an
    `xarray.Dataset`, e.g., if it's a dict with DataArray values (GH2068,
    GH2180).
    """
    from .dataarray import DataArray
    from .dataset import Dataset

    if not isinstance(other, Dataset):
        other = dict(other)
        for key, value in other.items():
            if isinstance(value, DataArray):
                # drop conflicting coordinates
                coord_names = [
                    c
                    for c in value.coords
                    if c not in value.dims and c in dataset.coords
                ]
                if coord_names:
                    other[key] = value.drop_vars(coord_names)

    # use ds.coords and not ds.indexes, else str coords are cast to object
    # TODO: benbovy - flexible indexes: fix this (it only works with pandas indexes)
    indexes = {key: PandasIndex(dataset.coords[key]) for key in dataset.xindexes.keys()}
    return merge_core(
        [dataset, other],
        priority_arg=1,
        indexes=indexes,  # type: ignore
        combine_attrs="override",
    )<|MERGE_RESOLUTION|>--- conflicted
+++ resolved
@@ -165,12 +165,8 @@
     grouped: Dict[Hashable, List[MergeElement]],
     prioritized: Mapping[Hashable, MergeElement] = None,
     compat: str = "minimal",
-<<<<<<< HEAD
+    combine_attrs="override",
 ) -> Tuple[Dict[Hashable, Variable], Dict[Hashable, Index]]:
-=======
-    combine_attrs="override",
-) -> Tuple[Dict[Hashable, Variable], Dict[Hashable, pd.Index]]:
->>>>>>> 234b40a3
     """Merge dicts of variables, while resolving conflicts appropriately.
 
     Parameters
