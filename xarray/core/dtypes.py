import numpy as np
import functools

from . import utils


# Use as a sentinel value to indicate a dtype appropriate NA value.
NA = utils.ReprObject('<NA>')


<<<<<<< HEAD
@functools.total_ordering
class AlwaysGreaterThan(object):
    def __gt__(self, other):
        return True

    def __eq__(self, other):
        return isinstance(other, type(self))


@functools.total_ordering
class AlwaysLessThan(object):
    def __lt__(self, other):
        return True

    def __eq__(self, other):
        return isinstance(other, type(self))


# Equivalence to np.inf (-np.inf) for object-type
INF = AlwaysGreaterThan()
NINF = AlwaysLessThan()
=======
# Pairs of types that, if both found, should be promoted to object dtype
# instead of following NumPy's own type-promotion rules. These type promotion
# rules match pandas instead. For reference, see the NumPy type hierarchy:
# https://docs.scipy.org/doc/numpy-1.13.0/reference/arrays.scalars.html
PROMOTE_TO_OBJECT = [
    {np.number, np.character},  # numpy promotes to character
    {np.bool_, np.character},  # numpy promotes to character
    {np.bytes_, np.unicode_},  # numpy promotes to unicode
]
>>>>>>> 2aa5b8a5


def maybe_promote(dtype):
    """Simpler equivalent of pandas.core.common._maybe_promote

    Parameters
    ----------
    dtype : np.dtype

    Returns
    -------
    dtype : Promoted dtype that can hold missing values.
    fill_value : Valid missing value for the promoted dtype.
    """
    # N.B. these casting rules should match pandas
    if np.issubdtype(dtype, np.floating):
        fill_value = np.nan
    elif np.issubdtype(dtype, np.integer):
        if dtype.itemsize <= 2:
            dtype = np.float32
        else:
            dtype = np.float64
        fill_value = np.nan
    elif np.issubdtype(dtype, np.complexfloating):
        fill_value = np.nan + np.nan * 1j
    elif np.issubdtype(dtype, np.datetime64):
        fill_value = np.datetime64('NaT')
    elif np.issubdtype(dtype, np.timedelta64):
        fill_value = np.timedelta64('NaT')
    else:
        dtype = object
        fill_value = np.nan
    return np.dtype(dtype), fill_value


def get_fill_value(dtype):
    """Return an appropriate fill value for this dtype.

    Parameters
    ----------
    dtype : np.dtype

    Returns
    -------
    fill_value : Missing value corresponding to this dtype.
    """
    _, fill_value = maybe_promote(dtype)
    return fill_value


def get_pos_infinity(dtype):
    """Return an appropriate positive infinity for this dtype.

    Parameters
    ----------
    dtype : np.dtype

    Returns
    -------
    fill_value : positive infinity value corresponding to this dtype.
    """
    if np.issubdtype(dtype, np.floating):
        return np.inf

    return INF


def get_neg_infinity(dtype):
    """Return an appropriate positive infinity for this dtype.

    Parameters
    ----------
    dtype : np.dtype

    Returns
    -------
    fill_value : positive infinity value corresponding to this dtype.
    """
    if np.issubdtype(dtype, np.floating):
        return -np.inf

    return NINF


def is_datetime_like(dtype):
    """Check if a dtype is a subclass of the numpy datetime types
    """
    return (np.issubdtype(dtype, np.datetime64) or
            np.issubdtype(dtype, np.timedelta64))


def result_type(*arrays_and_dtypes):
    """Like np.result_type, but with type promotion rules matching pandas.

    Examples of changed behavior:
    number + string -> object (not string)
    bytes + unicode -> object (not unicode)

    Parameters
    ----------
    *arrays_and_dtypes : list of arrays and dtypes
        The dtype is extracted from both numpy and dask arrays.

    Returns
    -------
    numpy.dtype for the result.
    """
    types = {np.result_type(t).type for t in arrays_and_dtypes}

    for left, right in PROMOTE_TO_OBJECT:
        if (any(issubclass(t, left) for t in types) and
                any(issubclass(t, right) for t in types)):
            return np.dtype(object)

    return np.result_type(*arrays_and_dtypes)<|MERGE_RESOLUTION|>--- conflicted
+++ resolved
@@ -8,29 +8,6 @@
 NA = utils.ReprObject('<NA>')
 
 
-<<<<<<< HEAD
-@functools.total_ordering
-class AlwaysGreaterThan(object):
-    def __gt__(self, other):
-        return True
-
-    def __eq__(self, other):
-        return isinstance(other, type(self))
-
-
-@functools.total_ordering
-class AlwaysLessThan(object):
-    def __lt__(self, other):
-        return True
-
-    def __eq__(self, other):
-        return isinstance(other, type(self))
-
-
-# Equivalence to np.inf (-np.inf) for object-type
-INF = AlwaysGreaterThan()
-NINF = AlwaysLessThan()
-=======
 # Pairs of types that, if both found, should be promoted to object dtype
 # instead of following NumPy's own type-promotion rules. These type promotion
 # rules match pandas instead. For reference, see the NumPy type hierarchy:
@@ -40,7 +17,6 @@
     {np.bool_, np.character},  # numpy promotes to character
     {np.bytes_, np.unicode_},  # numpy promotes to unicode
 ]
->>>>>>> 2aa5b8a5
 
 
 def maybe_promote(dtype):
