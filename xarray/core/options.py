--- conflicted
+++ resolved
@@ -9,13 +9,10 @@
 ENABLE_CFTIMEINDEX = "enable_cftimeindex"
 FILE_CACHE_MAXSIZE = "file_cache_maxsize"
 KEEP_ATTRS = "keep_attrs"
-<<<<<<< HEAD
 DISPLAY_STYLE = "display_style"
 NUMPY_GROUPIES = "numpy_groupies"
-=======
 WARN_FOR_UNCLOSED_FILES = "warn_for_unclosed_files"
 
->>>>>>> a0c71c15
 
 OPTIONS = {
     ARITHMETIC_JOIN: "inner",
@@ -27,12 +24,9 @@
     ENABLE_CFTIMEINDEX: True,
     FILE_CACHE_MAXSIZE: 128,
     KEEP_ATTRS: "default",
-<<<<<<< HEAD
     DISPLAY_STYLE: "html",
     NUMPY_GROUPIES: True,
-=======
     WARN_FOR_UNCLOSED_FILES: False,
->>>>>>> a0c71c15
 }
 
 _JOIN_OPTIONS = frozenset(["inner", "outer", "left", "right", "exact"])
