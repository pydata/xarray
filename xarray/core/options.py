--- conflicted
+++ resolved
@@ -1,12 +1,8 @@
-<<<<<<< HEAD
-OPTIONS = {'display_width': 80,
-           'arithmetic_join': "inner"}
-=======
 from __future__ import absolute_import
 from __future__ import division
 from __future__ import print_function
-OPTIONS = {'display_width': 80}
->>>>>>> 1ff3a0bd
+OPTIONS = {'display_width': 80,
+           'arithmetic_join': "inner"}
 
 
 class set_options(object):
