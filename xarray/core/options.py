from __future__ import annotations

import warnings
from typing import TYPE_CHECKING, Literal, TypedDict

from .utils import FrozenDict

if TYPE_CHECKING:
    try:
        from matplotlib.colors import Colormap
    except ImportError:
        Colormap = str
    Options = Literal[
        "arithmetic_join",
        "cmap_divergent",
        "cmap_sequential",
        "display_max_rows",
        "display_values_threshold",
        "display_style",
        "display_width",
        "display_expand_attrs",
        "display_expand_coords",
        "display_expand_data_vars",
        "display_expand_data",
        "enable_cftimeindex",
        "file_cache_maxsize",
        "keep_attrs",
        "warn_for_unclosed_files",
        "use_bottleneck",
        "use_flox",
    ]

    class T_Options(TypedDict):
        arithmetic_join: Literal["inner", "outer", "left", "right", "exact"]
        cmap_divergent: str | Colormap
        cmap_sequential: str | Colormap
        display_max_rows: int
        display_values_threshold: int
        display_style: Literal["text", "html"]
        display_width: int
        display_expand_attrs: Literal["default", True, False]
        display_expand_coords: Literal["default", True, False]
        display_expand_data_vars: Literal["default", True, False]
        display_expand_data: Literal["default", True, False]
        enable_cftimeindex: bool
        file_cache_maxsize: int
        keep_attrs: Literal["default", True, False]
        warn_for_unclosed_files: bool
        use_bottleneck: bool
        use_flox: bool


OPTIONS: T_Options = {
    "arithmetic_join": "inner",
    "cmap_divergent": "RdBu_r",
    "cmap_sequential": "viridis",
    "display_max_rows": 12,
    "display_values_threshold": 200,
    "display_style": "html",
    "display_width": 80,
    "display_expand_attrs": "default",
    "display_expand_coords": "default",
    "display_expand_data_vars": "default",
    "display_expand_data": "default",
    "enable_cftimeindex": True,
    "file_cache_maxsize": 128,
    "keep_attrs": "default",
    "warn_for_unclosed_files": False,
    "use_bottleneck": True,
    "use_flox": True,
}

_JOIN_OPTIONS = frozenset(["inner", "outer", "left", "right", "exact"])
_DISPLAY_OPTIONS = frozenset(["text", "html"])


def _positive_integer(value: int) -> bool:
    return isinstance(value, int) and value > 0


_VALIDATORS = {
<<<<<<< HEAD
    ARITHMETIC_JOIN: _JOIN_OPTIONS.__contains__,
    DISPLAY_MAX_ROWS: _positive_integer,
    DISPLAY_STYLE: _DISPLAY_OPTIONS.__contains__,
    DISPLAY_WIDTH: _positive_integer,
    DISPLAY_EXPAND_ATTRS: lambda choice: choice in [True, False, "default"],
    DISPLAY_EXPAND_COORDS: lambda choice: choice in [True, False, "default"],
    DISPLAY_EXPAND_DATA_VARS: lambda choice: choice in [True, False, "default"],
    DISPLAY_EXPAND_DATA: lambda choice: choice in [True, False, "default"],
    ENABLE_CFTIMEINDEX: lambda value: isinstance(value, bool),
    FILE_CACHE_MAXSIZE: _positive_integer,
    KEEP_ATTRS: lambda choice: choice in [True, False, "default"] or callable(choice),
    WARN_FOR_UNCLOSED_FILES: lambda value: isinstance(value, bool),
=======
    "arithmetic_join": _JOIN_OPTIONS.__contains__,
    "display_max_rows": _positive_integer,
    "display_values_threshold": _positive_integer,
    "display_style": _DISPLAY_OPTIONS.__contains__,
    "display_width": _positive_integer,
    "display_expand_attrs": lambda choice: choice in [True, False, "default"],
    "display_expand_coords": lambda choice: choice in [True, False, "default"],
    "display_expand_data_vars": lambda choice: choice in [True, False, "default"],
    "display_expand_data": lambda choice: choice in [True, False, "default"],
    "enable_cftimeindex": lambda value: isinstance(value, bool),
    "file_cache_maxsize": _positive_integer,
    "keep_attrs": lambda choice: choice in [True, False, "default"],
    "use_bottleneck": lambda value: isinstance(value, bool),
    "use_flox": lambda value: isinstance(value, bool),
    "warn_for_unclosed_files": lambda value: isinstance(value, bool),
>>>>>>> a2edbe4b
}


def _set_file_cache_maxsize(value) -> None:
    from ..backends.file_manager import FILE_CACHE

    FILE_CACHE.maxsize = value


def _warn_on_setting_enable_cftimeindex(enable_cftimeindex):
    warnings.warn(
        "The enable_cftimeindex option is now a no-op "
        "and will be removed in a future version of xarray.",
        FutureWarning,
    )


_SETTERS = {
    "enable_cftimeindex": _warn_on_setting_enable_cftimeindex,
    "file_cache_maxsize": _set_file_cache_maxsize,
}


def _get_boolean_with_default(option: Options, default: bool) -> bool:
    global_choice = OPTIONS[option]

    if global_choice == "default":
        return default
<<<<<<< HEAD
    elif global_choice in [True, False] or callable(global_choice):
        return global_choice
    elif callable(global_choice):
=======
    elif isinstance(global_choice, bool):
>>>>>>> a2edbe4b
        return global_choice
    else:
        raise ValueError(
            f"The global option {option} must be one of True, False or 'default' or a callable."
        )


def _get_keep_attrs(default: bool) -> bool:
    return _get_boolean_with_default("keep_attrs", default)


class set_options:
    """
    Set options for xarray in a controlled context.

    Parameters
    ----------
    arithmetic_join : {"inner", "outer", "left", "right", "exact"}, default: "inner"
        DataArray/Dataset alignment in binary operations.
    cmap_divergent : str or matplotlib.colors.Colormap, default: "RdBu_r"
        Colormap to use for divergent data plots. If string, must be
        matplotlib built-in colormap. Can also be a Colormap object
        (e.g. mpl.cm.magma)
    cmap_sequential : str or matplotlib.colors.Colormap, default: "viridis"
        Colormap to use for nondivergent data plots. If string, must be
        matplotlib built-in colormap. Can also be a Colormap object
        (e.g. mpl.cm.magma)
    display_expand_attrs : {"default", True, False}:
        Whether to expand the attributes section for display of
        ``DataArray`` or ``Dataset`` objects. Can be

        * ``True`` : to always expand attrs
        * ``False`` : to always collapse attrs
        * ``default`` : to expand unless over a pre-defined limit
    display_expand_coords : {"default", True, False}:
        Whether to expand the coordinates section for display of
        ``DataArray`` or ``Dataset`` objects. Can be

        * ``True`` : to always expand coordinates
        * ``False`` : to always collapse coordinates
        * ``default`` : to expand unless over a pre-defined limit
    display_expand_data : {"default", True, False}:
        Whether to expand the data section for display of ``DataArray``
        objects. Can be

        * ``True`` : to always expand data
        * ``False`` : to always collapse data
        * ``default`` : to expand unless over a pre-defined limit
    display_expand_data_vars : {"default", True, False}:
        Whether to expand the data variables section for display of
        ``Dataset`` objects. Can be

        * ``True`` : to always expand data variables
        * ``False`` : to always collapse data variables
        * ``default`` : to expand unless over a pre-defined limit
    display_max_rows : int, default: 12
        Maximum display rows.
    display_values_threshold : int, default: 200
        Total number of array elements which trigger summarization rather
        than full repr for variable data views (numpy arrays).
    display_style : {"text", "html"}, default: "html"
        Display style to use in jupyter for xarray objects.
    display_width : int, default: 80
        Maximum display width for ``repr`` on xarray objects.
    file_cache_maxsize : int, default: 128
        Maximum number of open files to hold in xarray's
        global least-recently-usage cached. This should be smaller than
        your system's per-process file descriptor limit, e.g.,
        ``ulimit -n`` on Linux.
    keep_attrs : {"default", True, False}
        Whether to keep attributes on xarray Datasets/dataarrays after
        operations. Can be

        * ``True`` : to always keep attrs
        * ``False`` : to always discard attrs
        * ``default`` : to use original logic that attrs should only
          be kept in unambiguous circumstances
    use_bottleneck : bool, default: True
        Whether to use ``bottleneck`` to accelerate 1D reductions and
        1D rolling reduction operations.
    use_flox : bool, default: True
        Whether to use ``numpy_groupies`` and `flox`` to
        accelerate groupby and resampling reductions.
    warn_for_unclosed_files : bool, default: False
        Whether or not to issue a warning when unclosed files are
        deallocated. This is mostly useful for debugging.

    Examples
    --------
    It is possible to use ``set_options`` either as a context manager:

    >>> ds = xr.Dataset({"x": np.arange(1000)})
    >>> with xr.set_options(display_width=40):
    ...     print(ds)
    ...
    <xarray.Dataset>
    Dimensions:  (x: 1000)
    Coordinates:
      * x        (x) int64 0 1 2 ... 998 999
    Data variables:
        *empty*

    Or to set global options:

    >>> xr.set_options(display_width=80)  # doctest: +ELLIPSIS
    <xarray.core.options.set_options object at 0x...>
    """

    def __init__(self, **kwargs):
        self.old = {}
        for k, v in kwargs.items():
            if k not in OPTIONS:
                raise ValueError(
                    f"argument name {k!r} is not in the set of valid options {set(OPTIONS)!r}"
                )
            if k in _VALIDATORS and not _VALIDATORS[k](v):
                if k == "arithmetic_join":
                    expected = f"Expected one of {_JOIN_OPTIONS!r}"
                elif k == "display_style":
                    expected = f"Expected one of {_DISPLAY_OPTIONS!r}"
                else:
                    expected = ""
                raise ValueError(
                    f"option {k!r} given an invalid value: {v!r}. " + expected
                )
            self.old[k] = OPTIONS[k]
        self._apply_update(kwargs)

    def _apply_update(self, options_dict):
        for k, v in options_dict.items():
            if k in _SETTERS:
                _SETTERS[k](v)
        OPTIONS.update(options_dict)

    def __enter__(self):
        return

    def __exit__(self, type, value, traceback):
        self._apply_update(self.old)


def get_options():
    """
    Get options for xarray.

    See Also
    ----------
    set_options

    """
    return FrozenDict(OPTIONS)<|MERGE_RESOLUTION|>--- conflicted
+++ resolved
@@ -1,7 +1,7 @@
 from __future__ import annotations
 
 import warnings
-from typing import TYPE_CHECKING, Literal, TypedDict
+from typing import TYPE_CHECKING, Callable, Literal, TypedDict
 
 from .utils import FrozenDict
 
@@ -79,20 +79,6 @@
 
 
 _VALIDATORS = {
-<<<<<<< HEAD
-    ARITHMETIC_JOIN: _JOIN_OPTIONS.__contains__,
-    DISPLAY_MAX_ROWS: _positive_integer,
-    DISPLAY_STYLE: _DISPLAY_OPTIONS.__contains__,
-    DISPLAY_WIDTH: _positive_integer,
-    DISPLAY_EXPAND_ATTRS: lambda choice: choice in [True, False, "default"],
-    DISPLAY_EXPAND_COORDS: lambda choice: choice in [True, False, "default"],
-    DISPLAY_EXPAND_DATA_VARS: lambda choice: choice in [True, False, "default"],
-    DISPLAY_EXPAND_DATA: lambda choice: choice in [True, False, "default"],
-    ENABLE_CFTIMEINDEX: lambda value: isinstance(value, bool),
-    FILE_CACHE_MAXSIZE: _positive_integer,
-    KEEP_ATTRS: lambda choice: choice in [True, False, "default"] or callable(choice),
-    WARN_FOR_UNCLOSED_FILES: lambda value: isinstance(value, bool),
-=======
     "arithmetic_join": _JOIN_OPTIONS.__contains__,
     "display_max_rows": _positive_integer,
     "display_values_threshold": _positive_integer,
@@ -104,11 +90,10 @@
     "display_expand_data": lambda choice: choice in [True, False, "default"],
     "enable_cftimeindex": lambda value: isinstance(value, bool),
     "file_cache_maxsize": _positive_integer,
-    "keep_attrs": lambda choice: choice in [True, False, "default"],
+    "keep_attrs": lambda choice: choice in [True, False, "default"] or callable(choice),
     "use_bottleneck": lambda value: isinstance(value, bool),
     "use_flox": lambda value: isinstance(value, bool),
     "warn_for_unclosed_files": lambda value: isinstance(value, bool),
->>>>>>> a2edbe4b
 }
 
 
@@ -137,22 +122,26 @@
 
     if global_choice == "default":
         return default
-<<<<<<< HEAD
-    elif global_choice in [True, False] or callable(global_choice):
-        return global_choice
-    elif callable(global_choice):
-=======
     elif isinstance(global_choice, bool):
->>>>>>> a2edbe4b
         return global_choice
     else:
         raise ValueError(
-            f"The global option {option} must be one of True, False or 'default' or a callable."
+            f"The global option {option} must be one of True, False or 'default'."
         )
 
 
-def _get_keep_attrs(default: bool) -> bool:
-    return _get_boolean_with_default("keep_attrs", default)
+def _get_keep_attrs(default: bool | Callable) -> bool | Callable:
+    global_choice = OPTIONS["keep_attrs"]
+
+    if global_choice == "default":
+        return default
+    elif isinstance(global_choice, bool) or callable(global_choice):
+        return global_choice
+    else:
+        raise ValueError(
+            "The the global option 'keep_attrs' must be one of"
+            " True, False or 'default', or a callable."
+        )
 
 
 class set_options:
@@ -213,7 +202,7 @@
         global least-recently-usage cached. This should be smaller than
         your system's per-process file descriptor limit, e.g.,
         ``ulimit -n`` on Linux.
-    keep_attrs : {"default", True, False}
+    keep_attrs : {"default", True, False} or callable
         Whether to keep attributes on xarray Datasets/dataarrays after
         operations. Can be
 
@@ -221,6 +210,7 @@
         * ``False`` : to always discard attrs
         * ``default`` : to use original logic that attrs should only
           be kept in unambiguous circumstances
+        * callable: a function that decides what to do.
     use_bottleneck : bool, default: True
         Whether to use ``bottleneck`` to accelerate 1D reductions and
         1D rolling reduction operations.
