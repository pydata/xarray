--- conflicted
+++ resolved
@@ -2,11 +2,7 @@
 from __future__ import division
 from __future__ import print_function
 
-<<<<<<< HEAD
 from .common import is_np_datetime_like, _contains_datetime_like_objects
-=======
-from .dtypes import is_datetime_like
->>>>>>> bcd60810
 from .pycompat import dask_array_type
 
 import numpy as np
