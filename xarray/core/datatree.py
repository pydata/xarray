from __future__ import annotations

import itertools
import textwrap
from collections import ChainMap
<<<<<<< HEAD
from collections.abc import Hashable, Iterable, Iterator, Mapping
=======
from collections.abc import (
    Callable,
    Hashable,
    Iterable,
    Iterator,
    Mapping,
    MutableMapping,
)
>>>>>>> 28dfea76
from html import escape
from typing import (
    TYPE_CHECKING,
    Any,
    Generic,
    Literal,
    NoReturn,
    Union,
    overload,
)

from xarray.core import utils
from xarray.core.alignment import align
from xarray.core.common import TreeAttrAccessMixin
from xarray.core.coordinates import DatasetCoordinates
from xarray.core.dataarray import DataArray
from xarray.core.dataset import Dataset, DataVariables
from xarray.core.datatree_mapping import (
    TreeIsomorphismError,
    check_isomorphic,
    map_over_subtree,
)
from xarray.core.datatree_ops import (
    DataTreeArithmeticMixin,
    MappedDatasetMethodsMixin,
    MappedDataWithCoords,
)
from xarray.core.datatree_render import RenderDataTree
from xarray.core.formatting import datatree_repr, dims_and_coords_repr
from xarray.core.formatting_html import (
    datatree_repr as datatree_repr_html,
)
from xarray.core.indexes import Index, Indexes
from xarray.core.merge import dataset_update_method
from xarray.core.options import OPTIONS as XR_OPTS
from xarray.core.treenode import NamedNode, NodePath, Tree
from xarray.core.utils import (
    Default,
    Frozen,
    HybridMappingProxy,
    _default,
    either_dict_or_kwargs,
    maybe_wrap_array,
)
from xarray.core.variable import Variable

try:
    from xarray.core.variable import calculate_dimensions
except ImportError:
    # for xarray versions 2022.03.0 and earlier
    from xarray.core.dataset import calculate_dimensions

if TYPE_CHECKING:
    import pandas as pd

    from xarray.core.datatree_io import T_DataTreeNetcdfEngine, T_DataTreeNetcdfTypes
    from xarray.core.merge import CoercibleMapping, CoercibleValue
    from xarray.core.types import ErrorOptions, NetcdfWriteModes, ZarrWriteModes

# """
# DEVELOPERS' NOTE
# ----------------
# The idea of this module is to create a `DataTree` class which inherits the tree structure from TreeNode, and also copies
# the entire API of `xarray.Dataset`, but with certain methods decorated to instead map the dataset function over every
# node in the tree. As this API is copied without directly subclassing `xarray.Dataset` we instead create various Mixin
# classes (in ops.py) which each define part of `xarray.Dataset`'s extensive API.
#
# Some of these methods must be wrapped to map over all nodes in the subtree. Others are fine to inherit unaltered
# (normally because they (a) only call dataset properties and (b) don't return a dataset that should be nested into a new
# tree) and some will get overridden by the class definition of DataTree.
# """


T_Path = Union[str, NodePath]


def _collect_data_and_coord_variables(
    data: Dataset,
) -> tuple[dict[Hashable, Variable], dict[Hashable, Variable]]:
    data_variables = {}
    coord_variables = {}
    for k, v in data.variables.items():
        if k in data._coord_names:
            coord_variables[k] = v
        else:
            data_variables[k] = v
    return data_variables, coord_variables


def _coerce_to_dataset(data: Dataset | DataArray | None) -> Dataset:
    if isinstance(data, DataArray):
        ds = data.to_dataset()
    elif isinstance(data, Dataset):
        ds = data.copy(deep=False)
    elif data is None:
        ds = Dataset()
    else:
        raise TypeError(
            f"data object is not an xarray Dataset, DataArray, or None, it is of type {type(data)}"
        )
    return ds


def _join_path(root: str, name: str) -> str:
    return str(NodePath(root) / name)


def _inherited_dataset(ds: Dataset, parent: Dataset) -> Dataset:
    return Dataset._construct_direct(
        variables=parent._variables | ds._variables,
        coord_names=parent._coord_names | ds._coord_names,
        dims=parent._dims | ds._dims,
        attrs=ds._attrs,
        indexes=parent._indexes | ds._indexes,
        encoding=ds._encoding,
        close=ds._close,
    )


def _without_header(text: str) -> str:
    return "\n".join(text.split("\n")[1:])


def _indented(text: str) -> str:
    return textwrap.indent(text, prefix="    ")


def _check_alignment(
    path: str,
    node_ds: Dataset,
    parent_ds: Dataset | None,
    children: Mapping[str, DataTree],
) -> None:
    if parent_ds is not None:
        try:
            align(node_ds, parent_ds, join="exact")
        except ValueError as e:
            node_repr = _indented(_without_header(repr(node_ds)))
            parent_repr = _indented(dims_and_coords_repr(parent_ds))
            raise ValueError(
                f"group {path!r} is not aligned with its parents:\n"
                f"Group:\n{node_repr}\nFrom parents:\n{parent_repr}"
            ) from e

    if children:
        if parent_ds is not None:
            base_ds = _inherited_dataset(node_ds, parent_ds)
        else:
            base_ds = node_ds

        for child_name, child in children.items():
            child_path = str(NodePath(path) / child_name)
            child_ds = child.to_dataset(inherited=False)
            _check_alignment(child_path, child_ds, base_ds, child.children)


class DatasetView(Dataset):
    """
    An immutable Dataset-like view onto the data in a single DataTree node.

    In-place operations modifying this object should raise an AttributeError.
    This requires overriding all inherited constructors.

    Operations returning a new result will return a new xarray.Dataset object.
    This includes all API on Dataset, which will be inherited.
    """

    # TODO what happens if user alters (in-place) a DataArray they extracted from this object?

    __slots__ = (
        "_attrs",
        "_cache",  # used by _CachedAccessor
        "_coord_names",
        "_dims",
        "_encoding",
        "_close",
        "_indexes",
        "_variables",
    )

    def __init__(
        self,
        data_vars: Mapping[Any, Any] | None = None,
        coords: Mapping[Any, Any] | None = None,
        attrs: Mapping[Any, Any] | None = None,
    ):
        raise AttributeError("DatasetView objects are not to be initialized directly")

    @classmethod
    def _constructor(
        cls,
        variables: dict[Any, Variable],
        coord_names: set[Hashable],
        dims: dict[Any, int],
        attrs: dict | None,
        indexes: dict[Any, Index],
        encoding: dict | None,
        close: Callable[[], None] | None,
    ) -> DatasetView:
        """Private constructor, from Dataset attributes."""
        # We override Dataset._construct_direct below, so we need a new
        # constructor for creating DatasetView objects.
        obj: DatasetView = object.__new__(cls)
        obj._variables = variables
        obj._coord_names = coord_names
        obj._dims = dims
        obj._indexes = indexes
        obj._attrs = attrs
        obj._close = close
        obj._encoding = encoding
        return obj

    def __setitem__(self, key, val) -> None:
        raise AttributeError(
            "Mutation of the DatasetView is not allowed, please use `.__setitem__` on the wrapping DataTree node, "
            "or use `dt.to_dataset()` if you want a mutable dataset. If calling this from within `map_over_subtree`,"
            "use `.copy()` first to get a mutable version of the input dataset."
        )

    def update(self, other) -> NoReturn:
        raise AttributeError(
            "Mutation of the DatasetView is not allowed, please use `.update` on the wrapping DataTree node, "
            "or use `dt.to_dataset()` if you want a mutable dataset. If calling this from within `map_over_subtree`,"
            "use `.copy()` first to get a mutable version of the input dataset."
        )

    # FIXME https://github.com/python/mypy/issues/7328
    @overload  # type: ignore[override]
    def __getitem__(self, key: Mapping) -> Dataset:  # type: ignore[overload-overlap]
        ...

    @overload
    def __getitem__(self, key: Hashable) -> DataArray:  # type: ignore[overload-overlap]
        ...

    # See: https://github.com/pydata/xarray/issues/8855
    @overload
    def __getitem__(self, key: Any) -> Dataset: ...

    def __getitem__(self, key) -> DataArray | Dataset:
        # TODO call the `_get_item` method of DataTree to allow path-like access to contents of other nodes
        # For now just call Dataset.__getitem__
        return Dataset.__getitem__(self, key)

    @classmethod
    def _construct_direct(  # type: ignore[override]
        cls,
        variables: dict[Any, Variable],
        coord_names: set[Hashable],
        dims: dict[Any, int] | None = None,
        attrs: dict | None = None,
        indexes: dict[Any, Index] | None = None,
        encoding: dict | None = None,
        close: Callable[[], None] | None = None,
    ) -> Dataset:
        """
        Overriding this method (along with ._replace) and modifying it to return a Dataset object
        should hopefully ensure that the return type of any method on this object is a Dataset.
        """
        if dims is None:
            dims = calculate_dimensions(variables)
        if indexes is None:
            indexes = {}
        obj = object.__new__(Dataset)
        obj._variables = variables
        obj._coord_names = coord_names
        obj._dims = dims
        obj._indexes = indexes
        obj._attrs = attrs
        obj._close = close
        obj._encoding = encoding
        return obj

    def _replace(  # type: ignore[override]
        self,
        variables: dict[Hashable, Variable] | None = None,
        coord_names: set[Hashable] | None = None,
        dims: dict[Any, int] | None = None,
        attrs: dict[Hashable, Any] | None | Default = _default,
        indexes: dict[Hashable, Index] | None = None,
        encoding: dict | None | Default = _default,
        inplace: bool = False,
    ) -> Dataset:
        """
        Overriding this method (along with ._construct_direct) and modifying it to return a Dataset object
        should hopefully ensure that the return type of any method on this object is a Dataset.
        """

        if inplace:
            raise AttributeError("In-place mutation of the DatasetView is not allowed")

        return Dataset._replace(
            self,
            variables=variables,
            coord_names=coord_names,
            dims=dims,
            attrs=attrs,
            indexes=indexes,
            encoding=encoding,
            inplace=inplace,
        )

    def map(  # type: ignore[override]
        self,
        func: Callable,
        keep_attrs: bool | None = None,
        args: Iterable[Any] = (),
        **kwargs: Any,
    ) -> Dataset:
        """Apply a function to each data variable in this dataset

        Parameters
        ----------
        func : callable
            Function which can be called in the form `func(x, *args, **kwargs)`
            to transform each DataArray `x` in this dataset into another
            DataArray.
        keep_attrs : bool | None, optional
            If True, both the dataset's and variables' attributes (`attrs`) will be
            copied from the original objects to the new ones. If False, the new dataset
            and variables will be returned without copying the attributes.
        args : iterable, optional
            Positional arguments passed on to `func`.
        **kwargs : Any
            Keyword arguments passed on to `func`.

        Returns
        -------
        applied : Dataset
            Resulting dataset from applying ``func`` to each data variable.

        Examples
        --------
        >>> da = xr.DataArray(np.random.randn(2, 3))
        >>> ds = xr.Dataset({"foo": da, "bar": ("x", [-1, 2])})
        >>> ds
        <xarray.Dataset> Size: 64B
        Dimensions:  (dim_0: 2, dim_1: 3, x: 2)
        Dimensions without coordinates: dim_0, dim_1, x
        Data variables:
            foo      (dim_0, dim_1) float64 48B 1.764 0.4002 0.9787 2.241 1.868 -0.9773
            bar      (x) int64 16B -1 2
        >>> ds.map(np.fabs)
        <xarray.Dataset> Size: 64B
        Dimensions:  (dim_0: 2, dim_1: 3, x: 2)
        Dimensions without coordinates: dim_0, dim_1, x
        Data variables:
            foo      (dim_0, dim_1) float64 48B 1.764 0.4002 0.9787 2.241 1.868 0.9773
            bar      (x) float64 16B 1.0 2.0
        """

        # Copied from xarray.Dataset so as not to call type(self), which causes problems (see https://github.com/xarray-contrib/datatree/issues/188).
        # TODO Refactor xarray upstream to avoid needing to overwrite this.
        # TODO This copied version will drop all attrs - the keep_attrs stuff should be re-instated
        variables = {
            k: maybe_wrap_array(v, func(v, *args, **kwargs))
            for k, v in self.data_vars.items()
        }
        # return type(self)(variables, attrs=attrs)
        return Dataset(variables)


class DataTree(
    NamedNode,
    MappedDatasetMethodsMixin,
    MappedDataWithCoords,
    DataTreeArithmeticMixin,
    TreeAttrAccessMixin,
    Generic[Tree],
    Mapping,
):
    """
    A tree-like hierarchical collection of xarray objects.

    Attempts to present an API like that of xarray.Dataset, but methods are wrapped to also update all the tree's child nodes.
    """

    # TODO Some way of sorting children by depth

    # TODO do we need a watch out for if methods intended only for root nodes are called on non-root nodes?

    # TODO dataset methods which should not or cannot act over the whole tree, such as .to_array

    # TODO .loc method

    # TODO a lot of properties like .variables could be defined in a DataMapping class which both Dataset and DataTree inherit from

    # TODO all groupby classes

    # TODO a lot of properties like .variables could be defined in a DataMapping class which both Dataset and DataTree inherit from

    # TODO all groupby classes

    _name: str | None
    _parent: DataTree | None
    _children: dict[str, DataTree]
    _cache: dict[str, Any]  # used by _CachedAccessor
    _data_variables: dict[Hashable, Variable]
    _node_coord_variables: dict[Hashable, Variable]
    _node_dims: dict[Hashable, int]
    _node_indexes: dict[Hashable, Index]
    _attrs: dict[Hashable, Any] | None
    _encoding: dict[Hashable, Any] | None
    _close: Callable[[], None] | None

    __slots__ = (
        "_name",
        "_parent",
        "_children",
        "_cache",  # used by _CachedAccessor
        "_data_variables",
        "_node_coord_variables",
        "_node_dims",
        "_node_indexes",
        "_attrs",
        "_encoding",
        "_close",
    )

    def __init__(
        self,
        data: Dataset | DataArray | None = None,
        parent: DataTree | None = None,
        children: Mapping[str, DataTree] | None = None,
        name: str | None = None,
    ):
        """
        Create a single node of a DataTree.

        The node may optionally contain data in the form of data and coordinate
        variables, stored in the same way as data is stored in an
        xarray.Dataset.

        Parameters
        ----------
        data : Dataset, DataArray, or None, optional
            Data to store under the .ds attribute of this node. DataArrays will
            be promoted to Datasets. Default is None.
        parent : DataTree, optional
            Parent node to this node. Default is None.
        children : Mapping[str, DataTree], optional
            Any child nodes of this node. Default is None.
        name : str, optional
            Name for this node of the tree. Default is None.

        Returns
        -------
        DataTree

        See Also
        --------
        DataTree.from_dict
        """
        if children is None:
            children = {}

        super().__init__(name=name)
        self._set_node_data(_coerce_to_dataset(data))
        self.parent = parent
        self.children = children

    def _set_node_data(self, ds: Dataset):
        data_vars, coord_vars = _collect_data_and_coord_variables(ds)
        self._data_variables = data_vars
        self._node_coord_variables = coord_vars
        self._node_dims = ds._dims
        self._node_indexes = ds._indexes
        self._encoding = ds._encoding
        self._attrs = ds._attrs
        self._close = ds._close

    def _pre_attach(self: DataTree, parent: DataTree, name: str) -> None:
        super()._pre_attach(parent, name)
        if name in parent.ds.variables:
            raise KeyError(
                f"parent {parent.name} already contains a variable named {name}"
            )
        path = str(NodePath(parent.path) / name)
        node_ds = self.to_dataset(inherited=False)
        parent_ds = parent._to_dataset_view(rebuild_dims=False)
        _check_alignment(path, node_ds, parent_ds, self.children)

    @property
    def _coord_variables(self) -> ChainMap[Hashable, Variable]:
        return ChainMap(
            self._node_coord_variables, *(p._node_coord_variables for p in self.parents)
        )

    @property
    def _dims(self) -> ChainMap[Hashable, int]:
        return ChainMap(self._node_dims, *(p._node_dims for p in self.parents))

    @property
    def _indexes(self) -> ChainMap[Hashable, Index]:
        return ChainMap(self._node_indexes, *(p._node_indexes for p in self.parents))

    @property
    def parent(self: DataTree) -> DataTree | None:
        """Parent of this node."""
        return self._parent

    @parent.setter
    def parent(self: DataTree, new_parent: DataTree) -> None:
        if new_parent and self.name is None:
            raise ValueError("Cannot set an unnamed node as a child of another node")
        self._set_parent(new_parent, self.name)

    def _to_dataset_view(self, rebuild_dims: bool) -> DatasetView:
        variables = dict(self._data_variables)
        variables |= self._coord_variables
        if rebuild_dims:
            dims = calculate_dimensions(variables)
        else:
            # Note: rebuild_dims=False can create technically invalid Dataset
            # objects because it may not contain all dimensions on its direct
            # member variables, e.g., consider:
            #     tree = DataTree.from_dict(
            #         {
            #             "/": xr.Dataset({"a": (("x",), [1, 2])}),  # x has size 2
            #             "/b/c": xr.Dataset({"d": (("x",), [3])}),  # x has size1
            #         }
            #     )
            # However, they are fine for internal use cases, for align() or
            # building a repr().
            dims = dict(self._dims)
        return DatasetView._constructor(
            variables=variables,
            coord_names=set(self._coord_variables),
            dims=dims,
            attrs=self._attrs,
            indexes=dict(self._indexes),
            encoding=self._encoding,
            close=None,
        )

    @property
    def ds(self) -> DatasetView:
        """
        An immutable Dataset-like view onto the data in this node.

        Includes inherited coordinates and indexes from parent nodes.

        For a mutable Dataset containing the same data as in this node, use
        `.to_dataset()` instead.

        See Also
        --------
        DataTree.to_dataset
        """
        return self._to_dataset_view(rebuild_dims=True)

    @ds.setter
    def ds(self, data: Dataset | DataArray | None = None) -> None:
        ds = _coerce_to_dataset(data)
        self._replace_node(ds)

    def to_dataset(self, inherited: bool = True) -> Dataset:
        """
        Return the data in this node as a new xarray.Dataset object.

        Parameters
        ----------
        inherited : bool, optional
            If False, only include coordinates and indexes defined at the level
            of this DataTree node, excluding inherited coordinates.

        See Also
        --------
        DataTree.ds
        """
        coord_vars = self._coord_variables if inherited else self._node_coord_variables
        variables = dict(self._data_variables)
        variables |= coord_vars
        dims = calculate_dimensions(variables) if inherited else dict(self._node_dims)
        return Dataset._construct_direct(
            variables,
            set(coord_vars),
            dims,
            None if self._attrs is None else dict(self._attrs),
            dict(self._indexes if inherited else self._node_indexes),
            None if self._encoding is None else dict(self._encoding),
            self._close,
        )

    @property
    def has_data(self) -> bool:
        """Whether or not there are any variables in this node."""
        return bool(self._data_variables or self._node_coord_variables)

    @property
    def has_attrs(self) -> bool:
        """Whether or not there are any metadata attributes in this node."""
        return len(self.attrs.keys()) > 0

    @property
    def is_empty(self) -> bool:
        """False if node contains any data or attrs. Does not look at children."""
        return not (self.has_data or self.has_attrs)

    @property
    def is_hollow(self) -> bool:
        """True if only leaf nodes contain data."""
        return not any(node.has_data for node in self.subtree if not node.is_leaf)

    @property
    def variables(self) -> Mapping[Hashable, Variable]:
        """Low level interface to node contents as dict of Variable objects.

        This dictionary is frozen to prevent mutation that could violate
        Dataset invariants. It contains all variable objects constituting this
        DataTree node, including both data variables and coordinates.
        """
        return Frozen(self._data_variables | self._coord_variables)

    @property
    def attrs(self) -> dict[Hashable, Any]:
        """Dictionary of global attributes on this node object."""
        if self._attrs is None:
            self._attrs = {}
        return self._attrs

    @attrs.setter
    def attrs(self, value: Mapping[Any, Any]) -> None:
        self._attrs = dict(value)

    @property
    def encoding(self) -> dict:
        """Dictionary of global encoding attributes on this node object."""
        if self._encoding is None:
            self._encoding = {}
        return self._encoding

    @encoding.setter
    def encoding(self, value: Mapping) -> None:
        self._encoding = dict(value)

    @property
    def dims(self) -> Mapping[Hashable, int]:
        """Mapping from dimension names to lengths.

        Cannot be modified directly, but is updated when adding new variables.

        Note that type of this object differs from `DataArray.dims`.
        See `DataTree.sizes`, `Dataset.sizes`, and `DataArray.sizes` for consistently named
        properties.
        """
        return Frozen(self._dims)

    @property
    def sizes(self) -> Mapping[Hashable, int]:
        """Mapping from dimension names to lengths.

        Cannot be modified directly, but is updated when adding new variables.

        This is an alias for `DataTree.dims` provided for the benefit of
        consistency with `DataArray.sizes`.

        See Also
        --------
        DataArray.sizes
        """
        return self.dims

    @property
    def _attr_sources(self) -> Iterable[Mapping[Hashable, Any]]:
        """Places to look-up items for attribute-style access"""
        yield from self._item_sources
        yield self.attrs

    @property
    def _item_sources(self) -> Iterable[Mapping[Any, Any]]:
        """Places to look-up items for key-completion"""
        yield self.data_vars
        yield HybridMappingProxy(keys=self._coord_variables, mapping=self.coords)

        # virtual coordinates
        yield HybridMappingProxy(keys=self.dims, mapping=self)

        # immediate child nodes
        yield self.children

    def _ipython_key_completions_(self) -> list[str]:
        """Provide method for the key-autocompletions in IPython.
        See http://ipython.readthedocs.io/en/stable/config/integrating.html#tab-completion
        For the details.
        """

        # TODO allow auto-completing relative string paths, e.g. `dt['path/to/../ <tab> node'`
        # Would require changes to ipython's autocompleter, see https://github.com/ipython/ipython/issues/12420
        # Instead for now we only list direct paths to all node in subtree explicitly

        items_on_this_node = self._item_sources
        full_file_like_paths_to_all_nodes_in_subtree = {
            node.path[1:]: node for node in self.subtree
        }

        all_item_sources = itertools.chain(
            items_on_this_node, [full_file_like_paths_to_all_nodes_in_subtree]
        )

        items = {
            item
            for source in all_item_sources
            for item in source
            if isinstance(item, str)
        }
        return list(items)

    def __contains__(self, key: object) -> bool:
        """The 'in' operator will return true or false depending on whether
        'key' is either an array stored in the datatree or a child node, or neither.
        """
        return key in self.variables or key in self.children

    def __bool__(self) -> bool:
        return bool(self._data_variables) or bool(self._children)

    def __iter__(self) -> Iterator[Hashable]:
        return itertools.chain(self._data_variables, self._children)

    def __array__(self, dtype=None, copy=None):
        raise TypeError(
            "cannot directly convert a DataTree into a "
            "numpy array. Instead, create an xarray.DataArray "
            "first, either with indexing on the DataTree or by "
            "invoking the `to_array()` method."
        )

    def __repr__(self) -> str:  # type: ignore[override]
        return datatree_repr(self)

    def __str__(self) -> str:
        return datatree_repr(self)

    def _repr_html_(self):
        """Make html representation of datatree object"""
        if XR_OPTS["display_style"] == "text":
            return f"<pre>{escape(repr(self))}</pre>"
        return datatree_repr_html(self)

    def _replace_node(
        self: DataTree,
        data: Dataset | Default = _default,
        children: dict[str, DataTree] | Default = _default,
    ) -> None:

        ds = self.to_dataset(inherited=False) if data is _default else data

        if children is _default:
            children = self._children

        for child_name in children:
            if child_name in ds.variables:
                raise ValueError(f"node already contains a variable named {child_name}")

        parent_ds = (
            self.parent._to_dataset_view(rebuild_dims=False)
            if self.parent is not None
            else None
        )
        _check_alignment(self.path, ds, parent_ds, children)

        if data is not _default:
            self._set_node_data(ds)

        self.children = children

    def copy(
        self: DataTree,
        deep: bool = False,
    ) -> DataTree:
        """
        Returns a copy of this subtree.

        Copies this node and all child nodes.

        If `deep=True`, a deep copy is made of each of the component variables.
        Otherwise, a shallow copy of each of the component variable is made, so
        that the underlying memory region of the new datatree is the same as in
        the original datatree.

        Parameters
        ----------
        deep : bool, default: False
            Whether each component variable is loaded into memory and copied onto
            the new object. Default is False.

        Returns
        -------
        object : DataTree
            New object with dimensions, attributes, coordinates, name, encoding,
            and data of this node and all child nodes copied from original.

        See Also
        --------
        xarray.Dataset.copy
        pandas.DataFrame.copy
        """
        return self._copy_subtree(deep=deep)

    def _copy_subtree(
        self: DataTree,
        deep: bool = False,
        memo: dict[int, Any] | None = None,
    ) -> DataTree:
        """Copy entire subtree"""
        new_tree = self._copy_node(deep=deep)
        for node in self.descendants:
            path = node.relative_to(self)
            new_tree[path] = node._copy_node(deep=deep)
        return new_tree

    def _copy_node(
        self: DataTree,
        deep: bool = False,
    ) -> DataTree:
        """Copy just one node of a tree"""
        data = self.ds.copy(deep=deep)
        new_node: DataTree = DataTree(data, name=self.name)
        return new_node

    def __copy__(self: DataTree) -> DataTree:
        return self._copy_subtree(deep=False)

    def __deepcopy__(self: DataTree, memo: dict[int, Any] | None = None) -> DataTree:
        return self._copy_subtree(deep=True, memo=memo)

    def get(  # type: ignore[override]
        self: DataTree, key: str, default: DataTree | DataArray | None = None
    ) -> DataTree | DataArray | None:
        """
        Access child nodes, variables, or coordinates stored in this node.

        Returned object will be either a DataTree or DataArray object depending on whether the key given points to a
        child or variable.

        Parameters
        ----------
        key : str
            Name of variable / child within this node. Must lie in this immediate node (not elsewhere in the tree).
        default : DataTree | DataArray | None, optional
            A value to return if the specified key does not exist. Default return value is None.
        """
        if key in self.children:
            return self.children[key]
        elif key in self.ds:
            return self.ds[key]
        else:
            return default

    def __getitem__(self: DataTree, key: str) -> DataTree | DataArray:
        """
        Access child nodes, variables, or coordinates stored anywhere in this tree.

        Returned object will be either a DataTree or DataArray object depending on whether the key given points to a
        child or variable.

        Parameters
        ----------
        key : str
            Name of variable / child within this node, or unix-like path to variable / child within another node.

        Returns
        -------
        DataTree | DataArray
        """

        # Either:
        if utils.is_dict_like(key):
            # dict-like indexing
            raise NotImplementedError("Should this index over whole tree?")
        elif isinstance(key, str):
            # TODO should possibly deal with hashables in general?
            # path-like: a name of a node/variable, or path to a node/variable
            path = NodePath(key)
            return self._get_item(path)
        elif utils.is_list_like(key):
            # iterable of variable names
            raise NotImplementedError(
                "Selecting via tags is deprecated, and selecting multiple items should be "
                "implemented via .subset"
            )
        else:
            raise ValueError(f"Invalid format for key: {key}")

    def _set(self, key: str, val: DataTree | CoercibleValue) -> None:
        """
        Set the child node or variable with the specified key to value.

        Counterpart to the public .get method, and also only works on the immediate node, not other nodes in the tree.
        """
        if isinstance(val, DataTree):
            # create and assign a shallow copy here so as not to alter original name of node in grafted tree
            new_node = val.copy(deep=False)
            new_node.name = key
            new_node.parent = self
        else:
            if not isinstance(val, DataArray | Variable):
                # accommodate other types that can be coerced into Variables
                val = DataArray(val)

            self.update({key: val})

    def __setitem__(
        self,
        key: str,
        value: Any,
    ) -> None:
        """
        Add either a child node or an array to the tree, at any position.

        Data can be added anywhere, and new nodes will be created to cross the path to the new location if necessary.

        If there is already a node at the given location, then if value is a Node class or Dataset it will overwrite the
        data already present at that node, and if value is a single array, it will be merged with it.
        """
        # TODO xarray.Dataset accepts other possibilities, how do we exactly replicate all the behaviour?
        if utils.is_dict_like(key):
            raise NotImplementedError
        elif isinstance(key, str):
            # TODO should possibly deal with hashables in general?
            # path-like: a name of a node/variable, or path to a node/variable
            path = NodePath(key)
            return self._set_item(path, value, new_nodes_along_path=True)
        else:
            raise ValueError("Invalid format for key")

    @overload
    def update(self, other: Dataset) -> None: ...

    @overload
    def update(self, other: Mapping[Hashable, DataArray | Variable]) -> None: ...

    @overload
    def update(self, other: Mapping[str, DataTree | DataArray | Variable]) -> None: ...

    def update(
        self,
        other: (
            Dataset
            | Mapping[Hashable, DataArray | Variable]
            | Mapping[str, DataTree | DataArray | Variable]
        ),
    ) -> None:
        """
        Update this node's children and / or variables.

        Just like `dict.update` this is an in-place operation.
        """
        new_children: dict[str, DataTree] = {}
        new_variables: CoercibleMapping

        if isinstance(other, Dataset):
            new_variables = other
        else:
            new_variables = {}
            for k, v in other.items():
                if isinstance(v, DataTree):
                    # avoid named node being stored under inconsistent key
                    new_child: DataTree = v.copy()
                    # Datatree's name is always a string until we fix that (#8836)
                    new_child.name = str(k)
                    new_children[str(k)] = new_child
                elif isinstance(v, DataArray | Variable):
                    # TODO this should also accommodate other types that can be coerced into Variables
                    new_variables[k] = v
                else:
                    raise TypeError(f"Type {type(v)} cannot be assigned to a DataTree")

        vars_merge_result = dataset_update_method(
            self.to_dataset(inherited=False), new_variables
        )
        data = Dataset._construct_direct(**vars_merge_result._asdict())

        # TODO are there any subtleties with preserving order of children like this?
        merged_children = {**self.children, **new_children}

        self._replace_node(data, children=merged_children)

    def assign(
        self, items: Mapping[Any, Any] | None = None, **items_kwargs: Any
    ) -> DataTree:
        """
        Assign new data variables or child nodes to a DataTree, returning a new object
        with all the original items in addition to the new ones.

        Parameters
        ----------
        items : mapping of hashable to Any
            Mapping from variable or child node names to the new values. If the new values
            are callable, they are computed on the Dataset and assigned to new
            data variables. If the values are not callable, (e.g. a DataTree, DataArray,
            scalar, or array), they are simply assigned.
        **items_kwargs
            The keyword arguments form of ``variables``.
            One of variables or variables_kwargs must be provided.

        Returns
        -------
        dt : DataTree
            A new DataTree with the new variables or children in addition to all the
            existing items.

        Notes
        -----
        Since ``kwargs`` is a dictionary, the order of your arguments may not
        be preserved, and so the order of the new variables is not well-defined.
        Assigning multiple items within the same ``assign`` is
        possible, but you cannot reference other variables created within the
        same ``assign`` call.

        See Also
        --------
        xarray.Dataset.assign
        pandas.DataFrame.assign
        """
        items = either_dict_or_kwargs(items, items_kwargs, "assign")
        dt = self.copy()
        dt.update(items)
        return dt

    def drop_nodes(
        self: DataTree, names: str | Iterable[str], *, errors: ErrorOptions = "raise"
    ) -> DataTree:
        """
        Drop child nodes from this node.

        Parameters
        ----------
        names : str or iterable of str
            Name(s) of nodes to drop.
        errors : {"raise", "ignore"}, default: "raise"
            If 'raise', raises a KeyError if any of the node names
            passed are not present as children of this node. If 'ignore',
            any given names that are present are dropped and no error is raised.

        Returns
        -------
        dropped : DataTree
            A copy of the node with the specified children dropped.
        """
        # the Iterable check is required for mypy
        if isinstance(names, str) or not isinstance(names, Iterable):
            names = {names}
        else:
            names = set(names)

        if errors == "raise":
            extra = names - set(self.children)
            if extra:
                raise KeyError(f"Cannot drop all nodes - nodes {extra} not present")

        result = self.copy()
        children_to_keep = {
            name: child for name, child in result.children.items() if name not in names
        }
        result._replace_node(children=children_to_keep)
        return result

    @classmethod
    def from_dict(
        cls,
        d: Mapping[str, Dataset | DataArray | DataTree | None],
        name: str | None = None,
    ) -> DataTree:
        """
        Create a datatree from a dictionary of data objects, organised by paths into the tree.

        Parameters
        ----------
        d : dict-like
            A mapping from path names to xarray.Dataset, xarray.DataArray, or DataTree objects.

            Path names are to be given as unix-like path. If path names containing more than one part are given, new
            tree nodes will be constructed as necessary.

            To assign data to the root node of the tree use "/" as the path.
        name : Hashable | None, optional
            Name for the root node of the tree. Default is None.

        Returns
        -------
        DataTree

        Notes
        -----
        If your dictionary is nested you will need to flatten it before using this method.
        """

        # First create the root node
        d_cast = dict(d)
        root_data = d_cast.pop("/", None)
        if isinstance(root_data, DataTree):
            obj = root_data.copy()
            obj.orphan()
        else:
            obj = cls(name=name, data=root_data, parent=None, children=None)

        def depth(item) -> int:
            pathstr, _ = item
            return len(NodePath(pathstr).parts)

        if d:
            # Populate tree with children determined from data_objects mapping
            # Sort keys by depth so as to insert nodes from root first (see GH issue #9276)
            for path, data in sorted(d.items(), key=depth):
                # Create and set new node
                node_name = NodePath(path).name
                if isinstance(data, DataTree):
                    new_node = data.copy()
                    new_node.orphan()
                else:
                    new_node = cls(name=node_name, data=data)
                obj._set_item(
                    path,
                    new_node,
                    allow_overwrite=False,
                    new_nodes_along_path=True,
                )

        return obj

    def to_dict(self) -> dict[str, Dataset]:
        """
        Create a dictionary mapping of absolute node paths to the data contained in those nodes.

        Returns
        -------
        dict[str, Dataset]
        """
        return {node.path: node.to_dataset() for node in self.subtree}

    @property
    def nbytes(self) -> int:
        return sum(node.to_dataset().nbytes for node in self.subtree)

    def __len__(self) -> int:
        return len(self.children) + len(self.data_vars)

    @property
    def indexes(self) -> Indexes[pd.Index]:
        """Mapping of pandas.Index objects used for label based indexing.

        Raises an error if this DataTree node has indexes that cannot be coerced
        to pandas.Index objects.

        See Also
        --------
        DataTree.xindexes
        """
        return self.xindexes.to_pandas_indexes()

    @property
    def xindexes(self) -> Indexes[Index]:
        """Mapping of xarray Index objects used for label based indexing."""
        return Indexes(
            self._indexes, {k: self._coord_variables[k] for k in self._indexes}
        )

    @property
    def coords(self) -> DatasetCoordinates:
        """Dictionary of xarray.DataArray objects corresponding to coordinate
        variables
        """
        return DatasetCoordinates(self.to_dataset())

    @property
    def data_vars(self) -> DataVariables:
        """Dictionary of DataArray objects corresponding to data variables"""
        return DataVariables(self.to_dataset())

    def isomorphic(
        self,
        other: DataTree,
        from_root: bool = False,
        strict_names: bool = False,
    ) -> bool:
        """
        Two DataTrees are considered isomorphic if every node has the same number of children.

        Nothing about the data in each node is checked.

        Isomorphism is a necessary condition for two trees to be used in a nodewise binary operation,
        such as ``tree1 + tree2``.

        By default this method does not check any part of the tree above the given node.
        Therefore this method can be used as default to check that two subtrees are isomorphic.

        Parameters
        ----------
        other : DataTree
            The other tree object to compare to.
        from_root : bool, optional, default is False
            Whether or not to first traverse to the root of the two trees before checking for isomorphism.
            If neither tree has a parent then this has no effect.
        strict_names : bool, optional, default is False
            Whether or not to also check that every node in the tree has the same name as its counterpart in the other
            tree.

        See Also
        --------
        DataTree.equals
        DataTree.identical
        """
        try:
            check_isomorphic(
                self,
                other,
                require_names_equal=strict_names,
                check_from_root=from_root,
            )
            return True
        except (TypeError, TreeIsomorphismError):
            return False

    def equals(self, other: DataTree, from_root: bool = True) -> bool:
        """
        Two DataTrees are equal if they have isomorphic node structures, with matching node names,
        and if they have matching variables and coordinates, all of which are equal.

        By default this method will check the whole tree above the given node.

        Parameters
        ----------
        other : DataTree
            The other tree object to compare to.
        from_root : bool, optional, default is True
            Whether or not to first traverse to the root of the two trees before checking for isomorphism.
            If neither tree has a parent then this has no effect.

        See Also
        --------
        Dataset.equals
        DataTree.isomorphic
        DataTree.identical
        """
        if not self.isomorphic(other, from_root=from_root, strict_names=True):
            return False

        return all(
            [
                node.ds.equals(other_node.ds)
                for node, other_node in zip(self.subtree, other.subtree)
            ]
        )

    def identical(self, other: DataTree, from_root=True) -> bool:
        """
        Like equals, but will also check all dataset attributes and the attributes on
        all variables and coordinates.

        By default this method will check the whole tree above the given node.

        Parameters
        ----------
        other : DataTree
            The other tree object to compare to.
        from_root : bool, optional, default is True
            Whether or not to first traverse to the root of the two trees before checking for isomorphism.
            If neither tree has a parent then this has no effect.

        See Also
        --------
        Dataset.identical
        DataTree.isomorphic
        DataTree.equals
        """
        if not self.isomorphic(other, from_root=from_root, strict_names=True):
            return False

        return all(
            node.ds.identical(other_node.ds)
            for node, other_node in zip(self.subtree, other.subtree)
        )

    def filter(self: DataTree, filterfunc: Callable[[DataTree], bool]) -> DataTree:
        """
        Filter nodes according to a specified condition.

        Returns a new tree containing only the nodes in the original tree for which `fitlerfunc(node)` is True.
        Will also contain empty nodes at intermediate positions if required to support leaves.

        Parameters
        ----------
        filterfunc: function
            A function which accepts only one DataTree - the node on which filterfunc will be called.

        Returns
        -------
        DataTree

        See Also
        --------
        match
        pipe
        map_over_subtree
        """
        filtered_nodes = {
            node.path: node.ds for node in self.subtree if filterfunc(node)
        }
        return DataTree.from_dict(filtered_nodes, name=self.root.name)

    def match(self, pattern: str) -> DataTree:
        """
        Return nodes with paths matching pattern.

        Uses unix glob-like syntax for pattern-matching.

        Parameters
        ----------
        pattern: str
            A pattern to match each node path against.

        Returns
        -------
        DataTree

        See Also
        --------
        filter
        pipe
        map_over_subtree

        Examples
        --------
        >>> dt = DataTree.from_dict(
        ...     {
        ...         "/a/A": None,
        ...         "/a/B": None,
        ...         "/b/A": None,
        ...         "/b/B": None,
        ...     }
        ... )
        >>> dt.match("*/B")
        <xarray.DataTree>
        Group: /
        ├── Group: /a
        │   └── Group: /a/B
        └── Group: /b
            └── Group: /b/B
        """
        matching_nodes = {
            node.path: node.ds
            for node in self.subtree
            if NodePath(node.path).match(pattern)
        }
        return DataTree.from_dict(matching_nodes, name=self.root.name)

    def map_over_subtree(
        self,
        func: Callable,
        *args: Iterable[Any],
        **kwargs: Any,
    ) -> DataTree | tuple[DataTree]:
        """
        Apply a function to every dataset in this subtree, returning a new tree which stores the results.

        The function will be applied to any dataset stored in this node, as well as any dataset stored in any of the
        descendant nodes. The returned tree will have the same structure as the original subtree.

        func needs to return a Dataset in order to rebuild the subtree.

        Parameters
        ----------
        func : callable
            Function to apply to datasets with signature:
            `func(node.ds, *args, **kwargs) -> Dataset`.

            Function will not be applied to any nodes without datasets.
        *args : tuple, optional
            Positional arguments passed on to `func`.
        **kwargs : Any
            Keyword arguments passed on to `func`.

        Returns
        -------
        subtrees : DataTree, tuple of DataTrees
            One or more subtrees containing results from applying ``func`` to the data at each node.
        """
        # TODO this signature means that func has no way to know which node it is being called upon - change?

        # TODO fix this typing error
        return map_over_subtree(func)(self, *args, **kwargs)

    def map_over_subtree_inplace(
        self,
        func: Callable,
        *args: Iterable[Any],
        **kwargs: Any,
    ) -> None:
        """
        Apply a function to every dataset in this subtree, updating data in place.

        Parameters
        ----------
        func : callable
            Function to apply to datasets with signature:
            `func(node.ds, *args, **kwargs) -> Dataset`.

            Function will not be applied to any nodes without datasets,
        *args : tuple, optional
            Positional arguments passed on to `func`.
        **kwargs : Any
            Keyword arguments passed on to `func`.
        """

        # TODO if func fails on some node then the previous nodes will still have been updated...

        for node in self.subtree:
            if node.has_data:
                node.ds = func(node.ds, *args, **kwargs)

    def pipe(
        self, func: Callable | tuple[Callable, str], *args: Any, **kwargs: Any
    ) -> Any:
        """Apply ``func(self, *args, **kwargs)``

        This method replicates the pandas method of the same name.

        Parameters
        ----------
        func : callable
            function to apply to this xarray object (Dataset/DataArray).
            ``args``, and ``kwargs`` are passed into ``func``.
            Alternatively a ``(callable, data_keyword)`` tuple where
            ``data_keyword`` is a string indicating the keyword of
            ``callable`` that expects the xarray object.
        *args
            positional arguments passed into ``func``.
        **kwargs
            a dictionary of keyword arguments passed into ``func``.

        Returns
        -------
        object : Any
            the return type of ``func``.

        Notes
        -----
        Use ``.pipe`` when chaining together functions that expect
        xarray or pandas objects, e.g., instead of writing

        .. code:: python

            f(g(h(dt), arg1=a), arg2=b, arg3=c)

        You can write

        .. code:: python

            (dt.pipe(h).pipe(g, arg1=a).pipe(f, arg2=b, arg3=c))

        If you have a function that takes the data as (say) the second
        argument, pass a tuple indicating which keyword expects the
        data. For example, suppose ``f`` takes its data as ``arg2``:

        .. code:: python

            (dt.pipe(h).pipe(g, arg1=a).pipe((f, "arg2"), arg1=a, arg3=c))

        """
        if isinstance(func, tuple):
            func, target = func
            if target in kwargs:
                raise ValueError(
                    f"{target} is both the pipe target and a keyword argument"
                )
            kwargs[target] = self
        else:
            args = (self,) + args
        return func(*args, **kwargs)

    def render(self):
        """Print tree structure, including any data stored at each node."""
        for pre, fill, node in RenderDataTree(self):
            print(f"{pre}DataTree('{self.name}')")
            for ds_line in repr(node.ds)[1:]:
                print(f"{fill}{ds_line}")

    def merge(self, datatree: DataTree) -> DataTree:
        """Merge all the leaves of a second DataTree into this one."""
        raise NotImplementedError

    def merge_child_nodes(self, *paths, new_path: T_Path) -> DataTree:
        """Merge a set of child nodes into a single new node."""
        raise NotImplementedError

    # TODO some kind of .collapse() or .flatten() method to merge a subtree

    def to_dataarray(self) -> DataArray:
        return self.ds.to_dataarray()

    @property
    def groups(self):
        """Return all netCDF4 groups in the tree, given as a tuple of path-like strings."""
        return tuple(node.path for node in self.subtree)

    def to_netcdf(
        self,
        filepath,
        mode: NetcdfWriteModes = "w",
        encoding=None,
        unlimited_dims=None,
        format: T_DataTreeNetcdfTypes | None = None,
        engine: T_DataTreeNetcdfEngine | None = None,
        group: str | None = None,
        compute: bool = True,
        **kwargs,
    ):
        """
        Write datatree contents to a netCDF file.

        Parameters
        ----------
        filepath : str or Path
            Path to which to save this datatree.
        mode : {"w", "a"}, default: "w"
            Write ('w') or append ('a') mode. If mode='w', any existing file at
            this location will be overwritten. If mode='a', existing variables
            will be overwritten. Only appies to the root group.
        encoding : dict, optional
            Nested dictionary with variable names as keys and dictionaries of
            variable specific encodings as values, e.g.,
            ``{"root/set1": {"my_variable": {"dtype": "int16", "scale_factor": 0.1,
            "zlib": True}, ...}, ...}``. See ``xarray.Dataset.to_netcdf`` for available
            options.
        unlimited_dims : dict, optional
            Mapping of unlimited dimensions per group that that should be serialized as unlimited dimensions.
            By default, no dimensions are treated as unlimited dimensions.
            Note that unlimited_dims may also be set via
            ``dataset.encoding["unlimited_dims"]``.
        format : {"NETCDF4", }, optional
            File format for the resulting netCDF file:

            * NETCDF4: Data is stored in an HDF5 file, using netCDF4 API features.
        engine : {"netcdf4", "h5netcdf"}, optional
            Engine to use when writing netCDF files. If not provided, the
            default engine is chosen based on available dependencies, with a
            preference for "netcdf4" if writing to a file on disk.
        group : str, optional
            Path to the netCDF4 group in the given file to open as the root group
            of the ``DataTree``. Currently, specifying a group is not supported.
        compute : bool, default: True
            If true compute immediately, otherwise return a
            ``dask.delayed.Delayed`` object that can be computed later.
            Currently, ``compute=False`` is not supported.
        kwargs :
            Additional keyword arguments to be passed to ``xarray.Dataset.to_netcdf``

        Note
        ----
            Due to file format specifications the on-disk root group name
            is always ``"/"`` overriding any given ``DataTree`` root node name.
        """
        from xarray.core.datatree_io import _datatree_to_netcdf

        _datatree_to_netcdf(
            self,
            filepath,
            mode=mode,
            encoding=encoding,
            unlimited_dims=unlimited_dims,
            format=format,
            engine=engine,
            group=group,
            compute=compute,
            **kwargs,
        )

    def to_zarr(
        self,
        store,
        mode: ZarrWriteModes = "w-",
        encoding=None,
        consolidated: bool = True,
        group: str | None = None,
        compute: Literal[True] = True,
        **kwargs,
    ):
        """
        Write datatree contents to a Zarr store.

        Parameters
        ----------
        store : MutableMapping, str or Path, optional
            Store or path to directory in file system
        mode : {{"w", "w-", "a", "r+", None}, default: "w-"
            Persistence mode: “w” means create (overwrite if exists); “w-” means create (fail if exists);
            “a” means override existing variables (create if does not exist); “r+” means modify existing
            array values only (raise an error if any metadata or shapes would change). The default mode
            is “w-”.
        encoding : dict, optional
            Nested dictionary with variable names as keys and dictionaries of
            variable specific encodings as values, e.g.,
            ``{"root/set1": {"my_variable": {"dtype": "int16", "scale_factor": 0.1}, ...}, ...}``.
            See ``xarray.Dataset.to_zarr`` for available options.
        consolidated : bool
            If True, apply zarr's `consolidate_metadata` function to the store
            after writing metadata for all groups.
        group : str, optional
            Group path. (a.k.a. `path` in zarr terminology.)
        compute : bool, default: True
            If true compute immediately, otherwise return a
            ``dask.delayed.Delayed`` object that can be computed later. Metadata
            is always updated eagerly. Currently, ``compute=False`` is not
            supported.
        kwargs :
            Additional keyword arguments to be passed to ``xarray.Dataset.to_zarr``

        Note
        ----
            Due to file format specifications the on-disk root group name
            is always ``"/"`` overriding any given ``DataTree`` root node name.
        """
        from xarray.core.datatree_io import _datatree_to_zarr

        _datatree_to_zarr(
            self,
            store,
            mode=mode,
            encoding=encoding,
            consolidated=consolidated,
            group=group,
            compute=compute,
            **kwargs,
        )

    def plot(self):
        raise NotImplementedError<|MERGE_RESOLUTION|>--- conflicted
+++ resolved
@@ -3,9 +3,7 @@
 import itertools
 import textwrap
 from collections import ChainMap
-<<<<<<< HEAD
-from collections.abc import Hashable, Iterable, Iterator, Mapping
-=======
+
 from collections.abc import (
     Callable,
     Hashable,
@@ -14,7 +12,7 @@
     Mapping,
     MutableMapping,
 )
->>>>>>> 28dfea76
+
 from html import escape
 from typing import (
     TYPE_CHECKING,
