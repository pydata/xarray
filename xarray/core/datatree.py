--- conflicted
+++ resolved
@@ -418,12 +418,8 @@
 
     def __init__(
         self,
-<<<<<<< HEAD
         data: Dataset | None = None,
         parent: DataTree | None = None,
-=======
-        data: Dataset | DataArray | None = None,
->>>>>>> a74a6050
         children: Mapping[str, DataTree] | None = None,
         name: str | None = None,
     ):
@@ -436,16 +432,8 @@
 
         Parameters
         ----------
-<<<<<<< HEAD
         data : Dataset, optional
             Data to store under the .ds attribute of this node.
-        parent : DataTree, optional
-            Parent node to this node. Default is None.
-=======
-        data : Dataset, DataArray, or None, optional
-            Data to store under the .ds attribute of this node. DataArrays will
-            be promoted to Datasets. Default is None.
->>>>>>> a74a6050
         children : Mapping[str, DataTree], optional
             Any child nodes of this node. Default is None.
         name : str, optional
@@ -463,16 +451,10 @@
             children = {}
 
         super().__init__(name=name)
-<<<<<<< HEAD
         self._set_node_data(_to_new_dataset(data))
-        self.parent = parent
-        self.children = children
-=======
-        self._set_node_data(_coerce_to_dataset(data))
 
         # shallow copy to avoid modifying arguments in-place (see GH issue #9196)
         self.children = {name: child.copy() for name, child in children.items()}
->>>>>>> a74a6050
 
     def _set_node_data(self, ds: Dataset):
         data_vars, coord_vars = _collect_data_and_coord_variables(ds)
@@ -1097,17 +1079,12 @@
         if isinstance(root_data, DataTree):
             obj = root_data.copy()
             obj.orphan()
-<<<<<<< HEAD
         elif root_data is None or isinstance(root_data, Dataset):
-            obj = cls(name=name, data=root_data, parent=None, children=None)
+            obj = cls(name=name, data=root_data, children=None)
         else:
             raise TypeError(
                 f'root node data (at "/") must be a Dataset or DataTree, got {type(root_data)}'
             )
-=======
-        else:
-            obj = cls(name=name, data=root_data, children=None)
->>>>>>> a74a6050
 
         def depth(item) -> int:
             pathstr, _ = item
