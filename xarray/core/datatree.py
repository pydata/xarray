--- conflicted
+++ resolved
@@ -1046,12 +1046,8 @@
     @classmethod
     def from_dict(
         cls,
-<<<<<<< HEAD
-        d: Mapping[str, Dataset | DataArray | DataTree | None],
+        d: Mapping[str, Dataset | DataTree | None],
         /,
-=======
-        d: Mapping[str, Dataset | DataTree | None],
->>>>>>> 12c690f4
         name: str | None = None,
     ) -> DataTree:
         """
