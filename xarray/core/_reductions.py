--- conflicted
+++ resolved
@@ -14,11 +14,7 @@
 try:
     import flox
 except ImportError:
-<<<<<<< HEAD
-    flox = None
-=======
     flox = None  # type: ignore
->>>>>>> b080349c
 
 
 class DatasetReductions:
