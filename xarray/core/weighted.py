from __future__ import annotations

from collections.abc import Hashable, Iterable, Sequence
from typing import TYPE_CHECKING, Generic, Literal, cast

import numpy as np
from numpy.typing import ArrayLike

from xarray.core import duck_array_ops, utils
from xarray.core.alignment import align, broadcast
from xarray.core.computation import apply_ufunc, dot
from xarray.core.pycompat import is_duck_dask_array
from xarray.core.types import Dims, T_Xarray

# Weighted quantile methods are a subset of the numpy supported quantile methods.
QUANTILE_METHODS = Literal[
    "linear",
    "interpolated_inverted_cdf",
    "hazen",
    "weibull",
    "median_unbiased",
    "normal_unbiased",
]

_WEIGHTED_REDUCE_DOCSTRING_TEMPLATE = """
    Reduce this {cls}'s data by a weighted ``{fcn}`` along some dimension(s).

    Parameters
    ----------
    dim : Hashable or Iterable of Hashable, optional
        Dimension(s) over which to apply the weighted ``{fcn}``.
    skipna : bool or None, optional
        If True, skip missing values (as marked by NaN). By default, only
        skips missing values for float dtypes; other dtypes either do not
        have a sentinel missing value (int) or skipna=True has not been
        implemented (object, datetime64 or timedelta64).
    keep_attrs : bool or None, optional
        If True, the attributes (``attrs``) will be copied from the original
        object to the new one.  If False (default), the new object will be
        returned without attributes.

    Returns
    -------
    reduced : {cls}
        New {cls} object with weighted ``{fcn}`` applied to its data and
        the indicated dimension(s) removed.

    Notes
    -----
        Returns {on_zero} if the ``weights`` sum to 0.0 along the reduced
        dimension(s).
    """

_SUM_OF_WEIGHTS_DOCSTRING = """
    Calculate the sum of weights, accounting for missing values in the data.

    Parameters
    ----------
    dim : str or sequence of str, optional
        Dimension(s) over which to sum the weights.
    keep_attrs : bool, optional
        If True, the attributes (``attrs``) will be copied from the original
        object to the new one.  If False (default), the new object will be
        returned without attributes.

    Returns
    -------
    reduced : {cls}
        New {cls} object with the sum of the weights over the given dimension.
    """

_WEIGHTED_QUANTILE_DOCSTRING_TEMPLATE = """
    Apply a weighted ``quantile`` to this {cls}'s data along some dimension(s).

    Weights are interpreted as *sampling weights* (or probability weights) and
    describe how a sample is scaled to the whole population [1]_. There are
    other possible interpretations for weights, *precision weights* describing the
    precision of observations, or *frequency weights* counting the number of identical
    observations, however, they are not implemented here.

    For compatibility with NumPy's non-weighted ``quantile`` (which is used by
    ``DataArray.quantile`` and ``Dataset.quantile``), the only interpolation
    method supported by this weighted version corresponds to the default "linear"
    option of ``numpy.quantile``. This is "Type 7" option, described in Hyndman
    and Fan (1996) [2]_. The implementation is largely inspired by a blog post
    from A. Akinshin's [3]_.

    Parameters
    ----------
    q : float or sequence of float
        Quantile to compute, which must be between 0 and 1 inclusive.
    dim : str or sequence of str, optional
        Dimension(s) over which to apply the weighted ``quantile``.
    skipna : bool, optional
        If True, skip missing values (as marked by NaN). By default, only
        skips missing values for float dtypes; other dtypes either do not
        have a sentinel missing value (int) or skipna=True has not been
        implemented (object, datetime64 or timedelta64).
    keep_attrs : bool, optional
        If True, the attributes (``attrs``) will be copied from the original
        object to the new one.  If False (default), the new object will be
        returned without attributes.

    Returns
    -------
    quantiles : {cls}
        New {cls} object with weighted ``quantile`` applied to its data and
        the indicated dimension(s) removed.

    See Also
    --------
    numpy.nanquantile, pandas.Series.quantile, Dataset.quantile, DataArray.quantile

    Notes
    -----
    Returns NaN if the ``weights`` sum to 0.0 along the reduced
    dimension(s).

    References
    ----------
    .. [1] https://notstatschat.rbind.io/2020/08/04/weights-in-statistics/
    .. [2] Hyndman, R. J. & Fan, Y. (1996). Sample Quantiles in Statistical Packages.
           The American Statistician, 50(4), 361–365. https://doi.org/10.2307/2684934
    .. [3] https://aakinshin.net/posts/weighted-quantiles
    """


if TYPE_CHECKING:
    from xarray.core.dataarray import DataArray
    from xarray.core.dataset import Dataset


class Weighted(Generic[T_Xarray]):
    """An object that implements weighted operations.

    You should create a Weighted object by using the ``DataArray.weighted`` or
    ``Dataset.weighted`` methods.

    See Also
    --------
    Dataset.weighted
    DataArray.weighted
    """

    __slots__ = ("obj", "weights")

    def __init__(self, obj: T_Xarray, weights: DataArray) -> None:
        """
        Create a Weighted object

        Parameters
        ----------
        obj : DataArray or Dataset
            Object over which the weighted reduction operation is applied.
        weights : DataArray
            An array of weights associated with the values in the obj.
            Each value in the obj contributes to the reduction operation
            according to its associated weight.

        Notes
        -----
        ``weights`` must be a ``DataArray`` and cannot contain missing values.
        Missing values can be replaced by ``weights.fillna(0)``.
        """

        from xarray.core.dataarray import DataArray

        if not isinstance(weights, DataArray):
            raise ValueError("`weights` must be a DataArray")

        def _weight_check(w):
            # Ref https://github.com/pydata/xarray/pull/4559/files#r515968670
            if duck_array_ops.isnull(w).any():
                raise ValueError(
                    "`weights` cannot contain missing values. "
                    "Missing values can be replaced by `weights.fillna(0)`."
                )
            return w

        if is_duck_dask_array(weights.data):
            # assign to copy - else the check is not triggered
            weights = weights.copy(
                data=weights.data.map_blocks(_weight_check, dtype=weights.dtype),
                deep=False,
            )

        else:
            _weight_check(weights.data)

        self.obj: T_Xarray = obj
        self.weights: DataArray = weights

    def _check_dim(self, dim: Dims):
        """raise an error if any dimension is missing"""

        dims: list[Hashable]
        if isinstance(dim, str) or not isinstance(dim, Iterable):
            dims = [dim] if dim else []
        else:
            dims = list(dim)
        all_dims = set(self.obj.dims).union(set(self.weights.dims))
        missing_dims = set(dims) - all_dims
        if missing_dims:
            raise ValueError(
                f"Dimensions {tuple(missing_dims)} not found in {self.__class__.__name__} dimensions {tuple(all_dims)}"
            )

    @staticmethod
    def _reduce(
        da: DataArray,
        weights: DataArray,
        dim: Dims = None,
        skipna: bool | None = None,
    ) -> DataArray:
        """reduce using dot; equivalent to (da * weights).sum(dim, skipna)

        for internal use only
        """

        # need to infer dims as we use `dot`
        if dim is None:
            dim = ...

        # need to mask invalid values in da, as `dot` does not implement skipna
        if skipna or (skipna is None and da.dtype.kind in "cfO"):
            da = da.fillna(0.0)

        # `dot` does not broadcast arrays, so this avoids creating a large
        # DataArray (if `weights` has additional dimensions)
        return dot(da, weights, dims=dim)

    def _sum_of_weights(self, da: DataArray, dim: Dims = None) -> DataArray:
        """Calculate the sum of weights, accounting for missing values"""

        # we need to mask data values that are nan; else the weights are wrong
        mask = da.notnull()

        # bool -> int, because ``xr.dot([True, True], [True, True])`` -> True
        # (and not 2); GH4074
        if self.weights.dtype == bool:
            sum_of_weights = self._reduce(
                mask,
                duck_array_ops.astype(self.weights, dtype=int),
                dim=dim,
                skipna=False,
            )
        else:
            sum_of_weights = self._reduce(mask, self.weights, dim=dim, skipna=False)

        # 0-weights are not valid
        valid_weights = sum_of_weights != 0.0

        return sum_of_weights.where(valid_weights)

    def _sum_of_squares(
        self,
        da: DataArray,
        dim: Dims = None,
        skipna: bool | None = None,
    ) -> DataArray:
        """Reduce a DataArray by a weighted ``sum_of_squares`` along some dimension(s)."""

        demeaned = da - da.weighted(self.weights).mean(dim=dim)

        return self._reduce((demeaned**2), self.weights, dim=dim, skipna=skipna)

    def _weighted_sum(
        self,
        da: DataArray,
        dim: Dims = None,
        skipna: bool | None = None,
    ) -> DataArray:
        """Reduce a DataArray by a weighted ``sum`` along some dimension(s)."""

        return self._reduce(da, self.weights, dim=dim, skipna=skipna)

    def _weighted_mean(
        self,
        da: DataArray,
        dim: Dims = None,
        skipna: bool | None = None,
    ) -> DataArray:
        """Reduce a DataArray by a weighted ``mean`` along some dimension(s)."""

        weighted_sum = self._weighted_sum(da, dim=dim, skipna=skipna)

        sum_of_weights = self._sum_of_weights(da, dim=dim)

        return weighted_sum / sum_of_weights

    def _weighted_var(
        self,
        da: DataArray,
        dim: Dims = None,
        skipna: bool | None = None,
    ) -> DataArray:
        """Reduce a DataArray by a weighted ``var`` along some dimension(s)."""

        sum_of_squares = self._sum_of_squares(da, dim=dim, skipna=skipna)

        sum_of_weights = self._sum_of_weights(da, dim=dim)

        return sum_of_squares / sum_of_weights

    def _weighted_std(
        self,
        da: DataArray,
        dim: Dims = None,
        skipna: bool | None = None,
    ) -> DataArray:
        """Reduce a DataArray by a weighted ``std`` along some dimension(s)."""

        return cast("DataArray", np.sqrt(self._weighted_var(da, dim, skipna)))

    def _weighted_quantile(
        self,
        da: DataArray,
        q: ArrayLike,
        dim: Dims = None,
        skipna: bool | None = None,
    ) -> DataArray:
        """Apply a weighted ``quantile`` to a DataArray along some dimension(s)."""

        def _get_h(n: float, q: np.ndarray, method: QUANTILE_METHODS) -> np.ndarray:
            """Return the interpolation parameter."""
            # Note that options are not yet exposed in the public API.
            h: np.ndarray
            if method == "linear":
                h = (n - 1) * q + 1
            elif method == "interpolated_inverted_cdf":
                h = n * q
            elif method == "hazen":
                h = n * q + 0.5
            elif method == "weibull":
                h = (n + 1) * q
            elif method == "median_unbiased":
                h = (n + 1 / 3) * q + 1 / 3
            elif method == "normal_unbiased":
                h = (n + 1 / 4) * q + 3 / 8
            else:
                raise ValueError(f"Invalid method: {method}.")
            return h.clip(1, n)

        def _weighted_quantile_1d(
            data: np.ndarray,
            weights: np.ndarray,
            q: np.ndarray,
            skipna: bool,
            method: QUANTILE_METHODS = "linear",
        ) -> np.ndarray:
            # This algorithm has been adapted from:
            #   https://aakinshin.net/posts/weighted-quantiles/#reference-implementation
            is_nan = np.isnan(data)
            if skipna:
                # Remove nans from data and weights
                not_nan = ~is_nan
                data = data[not_nan]
                weights = weights[not_nan]
            elif is_nan.any():
                # Return nan if data contains any nan
                return np.full(q.size, np.nan)

            # Filter out data (and weights) associated with zero weights, which also flattens them
            nonzero_weights = weights != 0
            data = data[nonzero_weights]
            weights = weights[nonzero_weights]
            n = data.size

            if n == 0:
                # Possibly empty after nan or zero weight filtering above
                return np.full(q.size, np.nan)

            # Kish's effective sample size
            nw = weights.sum() ** 2 / (weights**2).sum()

            # Sort data and weights
            sorter = np.argsort(data)
            data = data[sorter]
            weights = weights[sorter]

            # Normalize and sum the weights
            weights = weights / weights.sum()
            weights_cum = np.append(0, weights.cumsum())

            # Vectorize the computation by transposing q with respect to weights
            q = np.atleast_2d(q).T

            # Get the interpolation parameter for each q
            h = _get_h(nw, q, method)

            # Find the samples contributing to the quantile computation (at *positions* between (h-1)/nw and h/nw)
            u = np.maximum((h - 1) / nw, np.minimum(h / nw, weights_cum))

            # Compute their relative weight
            v = u * nw - h + 1
            w = np.diff(v)

            # Apply the weights
            return (data * w).sum(axis=1)

        if skipna is None and da.dtype.kind in "cfO":
            skipna = True

        q = np.atleast_1d(np.asarray(q, dtype=np.float64))

        if q.ndim > 1:
            raise ValueError("q must be a scalar or 1d")

        if np.any((q < 0) | (q > 1)):
            raise ValueError("q values must be between 0 and 1")

        if dim is None:
            dim = da.dims

        if utils.is_scalar(dim):
            dim = [dim]

        # To satisfy mypy
        dim = cast(Sequence, dim)

        # need to align *and* broadcast
        # - `_weighted_quantile_1d` requires arrays with the same shape
        # - broadcast does an outer join, which can introduce NaN to weights
        # - therefore we first need to do align(..., join="inner")

        # TODO: use broadcast(..., join="inner") once available
        # see https://github.com/pydata/xarray/issues/6304

        da, weights = align(da, self.weights, join="inner")
        da, weights = broadcast(da, weights)

        result = apply_ufunc(
            _weighted_quantile_1d,
            da,
            weights,
            input_core_dims=[dim, dim],
            output_core_dims=[["quantile"]],
            output_dtypes=[np.float64],
            dask_gufunc_kwargs=dict(output_sizes={"quantile": len(q)}),
            dask="parallelized",
            vectorize=True,
            kwargs={"q": q, "skipna": skipna},
        )

        result = result.transpose("quantile", ...)
        result = result.assign_coords(quantile=q).squeeze()

        return result

    def _implementation(self, func, dim, **kwargs):
        raise NotImplementedError("Use `Dataset.weighted` or `DataArray.weighted`")

    def sum_of_weights(
        self,
<<<<<<< HEAD
        dim: Hashable | Iterable[Hashable] | None = None,
        *,
=======
        dim: Dims = None,
>>>>>>> f8ab40c5
        keep_attrs: bool | None = None,
    ) -> T_Xarray:
        return self._implementation(
            self._sum_of_weights, dim=dim, keep_attrs=keep_attrs
        )

    def sum_of_squares(
        self,
<<<<<<< HEAD
        dim: Hashable | Iterable[Hashable] | None = None,
        *,
=======
        dim: Dims = None,
>>>>>>> f8ab40c5
        skipna: bool | None = None,
        keep_attrs: bool | None = None,
    ) -> T_Xarray:
        return self._implementation(
            self._sum_of_squares, dim=dim, skipna=skipna, keep_attrs=keep_attrs
        )

    def sum(
        self,
<<<<<<< HEAD
        dim: Hashable | Iterable[Hashable] | None = None,
        *,
=======
        dim: Dims = None,
>>>>>>> f8ab40c5
        skipna: bool | None = None,
        keep_attrs: bool | None = None,
    ) -> T_Xarray:
        return self._implementation(
            self._weighted_sum, dim=dim, skipna=skipna, keep_attrs=keep_attrs
        )

    def mean(
        self,
<<<<<<< HEAD
        dim: Hashable | Iterable[Hashable] | None = None,
        *,
=======
        dim: Dims = None,
>>>>>>> f8ab40c5
        skipna: bool | None = None,
        keep_attrs: bool | None = None,
    ) -> T_Xarray:
        return self._implementation(
            self._weighted_mean, dim=dim, skipna=skipna, keep_attrs=keep_attrs
        )

    def var(
        self,
<<<<<<< HEAD
        dim: Hashable | Iterable[Hashable] | None = None,
        *,
=======
        dim: Dims = None,
>>>>>>> f8ab40c5
        skipna: bool | None = None,
        keep_attrs: bool | None = None,
    ) -> T_Xarray:
        return self._implementation(
            self._weighted_var, dim=dim, skipna=skipna, keep_attrs=keep_attrs
        )

    def std(
        self,
<<<<<<< HEAD
        dim: Hashable | Iterable[Hashable] | None = None,
        *,
=======
        dim: Dims = None,
>>>>>>> f8ab40c5
        skipna: bool | None = None,
        keep_attrs: bool | None = None,
    ) -> T_Xarray:
        return self._implementation(
            self._weighted_std, dim=dim, skipna=skipna, keep_attrs=keep_attrs
        )

    def quantile(
        self,
        q: ArrayLike,
        *,
        dim: Dims = None,
        keep_attrs: bool | None = None,
        skipna: bool = True,
    ) -> T_Xarray:
        return self._implementation(
            self._weighted_quantile, q=q, dim=dim, skipna=skipna, keep_attrs=keep_attrs
        )

    def __repr__(self) -> str:
        """provide a nice str repr of our Weighted object"""

        klass = self.__class__.__name__
        weight_dims = ", ".join(map(str, self.weights.dims))
        return f"{klass} with weights along dimensions: {weight_dims}"


class DataArrayWeighted(Weighted["DataArray"]):
    def _implementation(self, func, dim, **kwargs) -> DataArray:
        self._check_dim(dim)

        dataset = self.obj._to_temp_dataset()
        dataset = dataset.map(func, dim=dim, **kwargs)
        return self.obj._from_temp_dataset(dataset)


class DatasetWeighted(Weighted["Dataset"]):
    def _implementation(self, func, dim, **kwargs) -> Dataset:
        self._check_dim(dim)

        return self.obj.map(func, dim=dim, **kwargs)


def _inject_docstring(cls, cls_name):
    cls.sum_of_weights.__doc__ = _SUM_OF_WEIGHTS_DOCSTRING.format(cls=cls_name)

    cls.sum.__doc__ = _WEIGHTED_REDUCE_DOCSTRING_TEMPLATE.format(
        cls=cls_name, fcn="sum", on_zero="0"
    )

    cls.mean.__doc__ = _WEIGHTED_REDUCE_DOCSTRING_TEMPLATE.format(
        cls=cls_name, fcn="mean", on_zero="NaN"
    )

    cls.sum_of_squares.__doc__ = _WEIGHTED_REDUCE_DOCSTRING_TEMPLATE.format(
        cls=cls_name, fcn="sum_of_squares", on_zero="0"
    )

    cls.var.__doc__ = _WEIGHTED_REDUCE_DOCSTRING_TEMPLATE.format(
        cls=cls_name, fcn="var", on_zero="NaN"
    )

    cls.std.__doc__ = _WEIGHTED_REDUCE_DOCSTRING_TEMPLATE.format(
        cls=cls_name, fcn="std", on_zero="NaN"
    )

    cls.quantile.__doc__ = _WEIGHTED_QUANTILE_DOCSTRING_TEMPLATE.format(cls=cls_name)


_inject_docstring(DataArrayWeighted, "DataArray")
_inject_docstring(DatasetWeighted, "Dataset")<|MERGE_RESOLUTION|>--- conflicted
+++ resolved
@@ -452,12 +452,8 @@
 
     def sum_of_weights(
         self,
-<<<<<<< HEAD
-        dim: Hashable | Iterable[Hashable] | None = None,
-        *,
-=======
-        dim: Dims = None,
->>>>>>> f8ab40c5
+        dim: Dims = None,
+        *,
         keep_attrs: bool | None = None,
     ) -> T_Xarray:
         return self._implementation(
@@ -466,12 +462,8 @@
 
     def sum_of_squares(
         self,
-<<<<<<< HEAD
-        dim: Hashable | Iterable[Hashable] | None = None,
-        *,
-=======
-        dim: Dims = None,
->>>>>>> f8ab40c5
+        dim: Dims = None,
+        *,
         skipna: bool | None = None,
         keep_attrs: bool | None = None,
     ) -> T_Xarray:
@@ -481,12 +473,8 @@
 
     def sum(
         self,
-<<<<<<< HEAD
-        dim: Hashable | Iterable[Hashable] | None = None,
-        *,
-=======
-        dim: Dims = None,
->>>>>>> f8ab40c5
+        dim: Dims = None,
+        *,
         skipna: bool | None = None,
         keep_attrs: bool | None = None,
     ) -> T_Xarray:
@@ -496,12 +484,8 @@
 
     def mean(
         self,
-<<<<<<< HEAD
-        dim: Hashable | Iterable[Hashable] | None = None,
-        *,
-=======
-        dim: Dims = None,
->>>>>>> f8ab40c5
+        dim: Dims = None,
+        *,
         skipna: bool | None = None,
         keep_attrs: bool | None = None,
     ) -> T_Xarray:
@@ -511,12 +495,8 @@
 
     def var(
         self,
-<<<<<<< HEAD
-        dim: Hashable | Iterable[Hashable] | None = None,
-        *,
-=======
-        dim: Dims = None,
->>>>>>> f8ab40c5
+        dim: Dims = None,
+        *,
         skipna: bool | None = None,
         keep_attrs: bool | None = None,
     ) -> T_Xarray:
@@ -526,12 +506,8 @@
 
     def std(
         self,
-<<<<<<< HEAD
-        dim: Hashable | Iterable[Hashable] | None = None,
-        *,
-=======
-        dim: Dims = None,
->>>>>>> f8ab40c5
+        dim: Dims = None,
+        *,
         skipna: bool | None = None,
         keep_attrs: bool | None = None,
     ) -> T_Xarray:
