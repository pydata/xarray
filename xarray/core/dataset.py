--- conflicted
+++ resolved
@@ -6018,14 +6018,7 @@
             if dim not in da.dims:
                 continue
 
-<<<<<<< HEAD
-            if skipna is None:
-                if is_duck_dask_array(da.data):
-                    skipna_da = True
-                else:
-                    skipna_da = np.any(da.isnull())
-=======
-            if isinstance(da.data, dask_array_type) and (
+            if is_duck_dask_array(da.data) and (
                 rank != order or full or skipna is None
             ):
                 # Current algorithm with dask and skipna=False neither supports
@@ -6033,7 +6026,6 @@
                 skipna_da = True
             elif skipna is None:
                 skipna_da = np.any(da.isnull())
->>>>>>> 43a2a4bd
 
             dims_to_stack = [dimname for dimname in da.dims if dimname != dim]
             stacked_coords: Dict[Hashable, DataArray] = {}
