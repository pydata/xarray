--- conflicted
+++ resolved
@@ -4179,31 +4179,6 @@
 
         result = self.copy(deep=False)
 
-<<<<<<< HEAD
-            if (
-                # Dask arrays don't support assignment by index, which the fast unstack
-                # function requires.
-                # https://github.com/pydata/xarray/pull/4746#issuecomment-753282125
-                any(is_duck_dask_array(v.data) for v in self.variables.values())
-                # sparse.COO doesn't currently support assignment
-                or any(
-                    isinstance(v.data, sparse_array_type)
-                    for v in self.variables.values()
-                )
-                # Until https://github.com/pydata/xarray/pull/4751 is resolved,
-                # we check explicitly whether it's a numpy array. Once that is
-                # resolved, explicitly exclude pint arrays.
-                # pint doesn't implement `np.full_like` in a way that's
-                # currently compatible.
-                # https://github.com/pydata/xarray/pull/4746#issuecomment-753425173
-                # or any(
-                #     isinstance(v.data, pint_array_type) for v in self.variables.values()
-                # )
-                or any(
-                    not isinstance(v.data, np.ndarray) for v in self.variables.values()
-                )
-            ):
-=======
         # we want to avoid allocating an object-dtype ndarray for a MultiIndex,
         # so we can't just access self.variables[v].data for every variable.
         # We only check the non-index variables.
@@ -4222,7 +4197,7 @@
         #    Once that is resolved, explicitly exclude pint arrays.
         #    pint doesn't implement `np.full_like` in a way that's
         #    currently compatible.
-        needs_full_reindex = sparse or any(
+        needs_full_reindex = any(
             is_duck_dask_array(v.data)
             or isinstance(v.data, sparse_array_type)
             or not isinstance(v.data, np.ndarray)
@@ -4231,7 +4206,6 @@
 
         for dim in dims:
             if needs_full_reindex:
->>>>>>> 5db40465
                 result = result._unstack_full_reindex(dim, fill_value, sparse)
             else:
                 result = result._unstack_once(dim, fill_value, sparse)
