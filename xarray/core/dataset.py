--- conflicted
+++ resolved
@@ -17,17 +17,11 @@
     rolling, utils)
 from .. import conventions
 from .alignment import align
-<<<<<<< HEAD
-from .coordinates import (DatasetCoordinates, LevelCoordinatesSource, Indexes,
-                          assert_coordinate_consistent, remap_label_indexers)
-from .common import (ImplementsDatasetReduce, BaseDataObject,
+from .common import (BaseDataObject, ImplementsDatasetReduce,
                      _contains_datetime_like_objects)
-=======
-from .common import BaseDataObject, ImplementsDatasetReduce
 from .coordinates import (
     DatasetCoordinates, Indexes, LevelCoordinatesSource,
     assert_coordinate_consistent, remap_label_indexers)
->>>>>>> dc3eebf3
 from .dtypes import is_datetime_like
 from .merge import (
     dataset_merge_method, dataset_update_method, merge_data_and_coords,
