from __future__ import annotations

import copy
import datetime
import math
import sys
import warnings
from collections import defaultdict
from collections.abc import (
    Callable,
    Collection,
    Hashable,
    Iterable,
    Iterator,
    Mapping,
    MutableMapping,
    Sequence,
)
from functools import partial
from html import escape
from numbers import Number
from operator import methodcaller
from os import PathLike
from types import EllipsisType
from typing import IO, TYPE_CHECKING, Any, Literal, cast, overload

import numpy as np
from pandas.api.types import is_extension_array_dtype

from xarray.core.chunk import _maybe_chunk
from xarray.core.dataset_utils import _get_virtual_variable, _LocIndexer
from xarray.core.dataset_variables import DataVariables

# remove once numpy 2.0 is the oldest supported version
try:
    from numpy.exceptions import RankWarning
except ImportError:
    from numpy import RankWarning  # type: ignore[no-redef,attr-defined,unused-ignore]

import pandas as pd

from xarray.coding.calendar_ops import convert_calendar, interp_calendar
from xarray.coding.cftimeindex import CFTimeIndex, _parse_array_of_cftime_strings
from xarray.core import (
    alignment,
    duck_array_ops,
    formatting,
    formatting_html,
    ops,
    utils,
)
from xarray.core import dtypes as xrdtypes
from xarray.core._aggregations import DatasetAggregations
from xarray.core.alignment import (
    _broadcast_helper,
    _get_broadcast_dims_map_common_coords,
    align,
)
from xarray.core.arithmetic import DatasetArithmetic
from xarray.core.array_api_compat import to_like_array
from xarray.core.common import (
    DataWithCoords,
    _contains_datetime_like_objects,
    get_chunksizes,
)
from xarray.core.computation import _ensure_numeric, unify_chunks
from xarray.core.coordinates import (
    Coordinates,
    DatasetCoordinates,
    assert_coordinate_consistent,
)
from xarray.core.duck_array_ops import datetime_to_numeric
from xarray.core.indexes import (
    Index,
    Indexes,
    PandasIndex,
    PandasMultiIndex,
    assert_no_index_corrupted,
    create_default_index_implicit,
    filter_indexes_from_coords,
    isel_indexes,
    remove_unused_levels_categories,
    roll_indexes,
)
from xarray.core.indexing import is_fancy_indexer, map_index_queries
from xarray.core.merge import (
    dataset_merge_method,
    dataset_update_method,
    merge_coordinates_without_align,
    merge_data_and_coords,
)
from xarray.core.options import OPTIONS, _get_keep_attrs
from xarray.core.types import (
    Bins,
    NetcdfWriteModes,
    QuantileMethods,
    Self,
    T_ChunkDim,
    T_ChunksFreq,
    T_DataArray,
    T_DataArrayOrSet,
    ZarrWriteModes,
)
from xarray.core.utils import (
    Default,
    FilteredMapping,
    Frozen,
    FrozenMappingWarningOnValuesAccess,
    OrderedSet,
    _default,
    _get_func_args,
    decode_numpy_dict_values,
    drop_dims_from_indexers,
    either_dict_or_kwargs,
    emit_user_level_warning,
    infix_dims,
    is_dict_like,
    is_duck_array,
    is_duck_dask_array,
    is_scalar,
    maybe_wrap_array,
    parse_dims_as_set,
)
from xarray.core.variable import (
    IndexVariable,
    Variable,
    as_variable,
    broadcast_variables,
    calculate_dimensions,
)
from xarray.namedarray.parallelcompat import get_chunked_array_type, guess_chunkmanager
from xarray.namedarray.pycompat import array_type, is_chunked_array, to_numpy
from xarray.plot.accessor import DatasetPlotAccessor
from xarray.util.deprecation_helpers import (
    _COMPAT_DEFAULT,
    _JOIN_DEFAULT,
    CombineKwargDefault,
    _deprecate_positional_args,
    deprecate_dims,
)

if TYPE_CHECKING:
    from dask.dataframe import DataFrame as DaskDataFrame
    from dask.delayed import Delayed
    from numpy.typing import ArrayLike

    from xarray.backends import AbstractDataStore, ZarrStore
    from xarray.backends.api import T_NetcdfEngine, T_NetcdfTypes
    from xarray.core.dataarray import DataArray
    from xarray.core.groupby import DatasetGroupBy
    from xarray.core.merge import CoercibleMapping, CoercibleValue
    from xarray.core.resample import DatasetResample
    from xarray.core.rolling import DatasetCoarsen, DatasetRolling
    from xarray.core.types import (
        CFCalendar,
        CoarsenBoundaryOptions,
        CombineAttrsOptions,
        CompatOptions,
        DataVars,
        DatetimeLike,
        DatetimeUnitOptions,
        Dims,
        DsCompatible,
        ErrorOptions,
        ErrorOptionsWithWarn,
        GroupIndices,
        GroupInput,
        InterpOptions,
        JoinOptions,
        PadModeOptions,
        PadReflectOptions,
        QueryEngineOptions,
        QueryParserOptions,
        ReindexMethodOptions,
        ResampleCompatible,
        SideOptions,
        T_ChunkDimFreq,
        T_Chunks,
        T_DatasetPadConstantValues,
        T_Xarray,
    )
    from xarray.core.weighted import DatasetWeighted
    from xarray.groupers import Grouper, Resampler
    from xarray.namedarray.parallelcompat import ChunkManagerEntrypoint


# list of attributes of pd.DatetimeIndex that are ndarrays of time info
_DATETIMEINDEX_COMPONENTS = [
    "year",
    "month",
    "day",
    "hour",
    "minute",
    "second",
    "microsecond",
    "nanosecond",
    "date",
    "time",
    "dayofyear",
    "weekofyear",
    "dayofweek",
    "quarter",
]


def _initialize_curvefit_params(params, p0, bounds, func_args):
    """Set initial guess and bounds for curvefit.
    Priority: 1) passed args 2) func signature 3) scipy defaults
    """
    from xarray.core.computation import where

    def _initialize_feasible(lb, ub):
        # Mimics functionality of scipy.optimize.minpack._initialize_feasible
        lb_finite = np.isfinite(lb)
        ub_finite = np.isfinite(ub)
        p0 = where(
            lb_finite,
            where(
                ub_finite,
                0.5 * (lb + ub),  # both bounds finite
                lb + 1,  # lower bound finite, upper infinite
            ),
            where(
                ub_finite,
                ub - 1,  # lower bound infinite, upper finite
                0,  # both bounds infinite
            ),
        )
        return p0

    param_defaults = {p: 1 for p in params}
    bounds_defaults = {p: (-np.inf, np.inf) for p in params}
    for p in params:
        if p in func_args and func_args[p].default is not func_args[p].empty:
            param_defaults[p] = func_args[p].default
        if p in bounds:
            lb, ub = bounds[p]
            bounds_defaults[p] = (lb, ub)
            param_defaults[p] = where(
                (param_defaults[p] < lb) | (param_defaults[p] > ub),
                _initialize_feasible(lb, ub),
                param_defaults[p],
            )
        if p in p0:
            param_defaults[p] = p0[p]
    return param_defaults, bounds_defaults


<<<<<<< HEAD
def merge_data_and_coords(data_vars: DataVars, coords) -> _MergeResult:
    """Used in Dataset.__init__."""
    if isinstance(coords, Coordinates):
        coords = coords.copy()
    else:
        coords = create_coords_with_default_indexes(coords, data_vars)

    # exclude coords from alignment (all variables in a Coordinates object should
    # already be aligned together) and use coordinates' indexes to align data_vars
    return merge_core(
        [data_vars, coords],
        compat="broadcast_equals",
        join="outer",
        combine_attrs="override",
        explicit_coords=tuple(coords),
        indexes=coords.xindexes,
        priority_arg=1,
        skip_align_args=[1],
    )


=======
>>>>>>> 4c2540de
class Dataset(
    DataWithCoords,
    DatasetAggregations,
    DatasetArithmetic,
    Mapping[Hashable, "DataArray"],
):
    """A multi-dimensional, in memory, array database.

    A dataset resembles an in-memory representation of a NetCDF file,
    and consists of variables, coordinates and attributes which
    together form a self describing dataset.

    Dataset implements the mapping interface with keys given by variable
    names and values given by DataArray objects for each variable name.

    By default, pandas indexes are created for one dimensional variables with
    name equal to their dimension (i.e., :term:`Dimension coordinate`) so those
    variables can be readily used as coordinates for label based indexing. When a
    :py:class:`~xarray.Coordinates` object is passed to ``coords``, any existing
    index(es) built from those coordinates will be added to the Dataset.

    To load data from a file or file-like object, use the `open_dataset`
    function.

    Parameters
    ----------
    data_vars : dict-like, optional
        A mapping from variable names to :py:class:`~xarray.DataArray`
        objects, :py:class:`~xarray.Variable` objects or to tuples of
        the form ``(dims, data[, attrs])`` which can be used as
        arguments to create a new ``Variable``. Each dimension must
        have the same length in all variables in which it appears.

        The following notations are accepted:

        - mapping {var name: DataArray}
        - mapping {var name: Variable}
        - mapping {var name: (dimension name, array-like)}
        - mapping {var name: (tuple of dimension names, array-like)}
        - mapping {dimension name: array-like}
          (if array-like is not a scalar it will be automatically moved to coords,
          see below)

        Each dimension must have the same length in all variables in
        which it appears.
    coords : :py:class:`~xarray.Coordinates` or dict-like, optional
        A :py:class:`~xarray.Coordinates` object or another mapping in
        similar form as the `data_vars` argument, except that each item
        is saved on the dataset as a "coordinate".
        These variables have an associated meaning: they describe
        constant/fixed/independent quantities, unlike the
        varying/measured/dependent quantities that belong in
        `variables`.

        The following notations are accepted for arbitrary mappings:

        - mapping {coord name: DataArray}
        - mapping {coord name: Variable}
        - mapping {coord name: (dimension name, array-like)}
        - mapping {coord name: (tuple of dimension names, array-like)}
        - mapping {dimension name: array-like}
          (the dimension name is implicitly set to be the same as the
          coord name)

        The last notation implies either that the coordinate value is a scalar
        or that it is a 1-dimensional array and the coord name is the same as
        the dimension name (i.e., a :term:`Dimension coordinate`). In the latter
        case, the 1-dimensional array will be assumed to give index values
        along the dimension with the same name.

        Alternatively, a :py:class:`~xarray.Coordinates` object may be used in
        order to explicitly pass indexes (e.g., a multi-index or any custom
        Xarray index) or to bypass the creation of a default index for any
        :term:`Dimension coordinate` included in that object.

    attrs : dict-like, optional
        Global attributes to save on this dataset.
        (see FAQ, :ref:`approach to metadata`)

    Examples
    --------
    In this example dataset, we will represent measurements of the temperature
    and pressure that were made under various conditions:

    * the measurements were made on four different days;
    * they were made at two separate locations, which we will represent using
      their latitude and longitude; and
    * they were made using three instrument developed by three different
      manufacturers, which we will refer to using the strings `'manufac1'`,
      `'manufac2'`, and `'manufac3'`.

    >>> np.random.seed(0)
    >>> temperature = 15 + 8 * np.random.randn(2, 3, 4)
    >>> precipitation = 10 * np.random.rand(2, 3, 4)
    >>> lon = [-99.83, -99.32]
    >>> lat = [42.25, 42.21]
    >>> instruments = ["manufac1", "manufac2", "manufac3"]
    >>> time = pd.date_range("2014-09-06", periods=4)
    >>> reference_time = pd.Timestamp("2014-09-05")

    Here, we initialize the dataset with multiple dimensions. We use the string
    `"loc"` to represent the location dimension of the data, the string
    `"instrument"` to represent the instrument manufacturer dimension, and the
    string `"time"` for the time dimension.

    >>> ds = xr.Dataset(
    ...     data_vars=dict(
    ...         temperature=(["loc", "instrument", "time"], temperature),
    ...         precipitation=(["loc", "instrument", "time"], precipitation),
    ...     ),
    ...     coords=dict(
    ...         lon=("loc", lon),
    ...         lat=("loc", lat),
    ...         instrument=instruments,
    ...         time=time,
    ...         reference_time=reference_time,
    ...     ),
    ...     attrs=dict(description="Weather related data."),
    ... )
    >>> ds
    <xarray.Dataset> Size: 552B
    Dimensions:         (loc: 2, instrument: 3, time: 4)
    Coordinates:
        lon             (loc) float64 16B -99.83 -99.32
        lat             (loc) float64 16B 42.25 42.21
      * instrument      (instrument) <U8 96B 'manufac1' 'manufac2' 'manufac3'
      * time            (time) datetime64[ns] 32B 2014-09-06 ... 2014-09-09
        reference_time  datetime64[ns] 8B 2014-09-05
    Dimensions without coordinates: loc
    Data variables:
        temperature     (loc, instrument, time) float64 192B 29.11 18.2 ... 9.063
        precipitation   (loc, instrument, time) float64 192B 4.562 5.684 ... 1.613
    Attributes:
        description:  Weather related data.

    Find out where the coldest temperature was and what values the
    other variables had:

    >>> ds.isel(ds.temperature.argmin(...))
    <xarray.Dataset> Size: 80B
    Dimensions:         ()
    Coordinates:
        lon             float64 8B -99.32
        lat             float64 8B 42.21
        instrument      <U8 32B 'manufac3'
        time            datetime64[ns] 8B 2014-09-06
        reference_time  datetime64[ns] 8B 2014-09-05
    Data variables:
        temperature     float64 8B -5.424
        precipitation   float64 8B 9.884
    Attributes:
        description:  Weather related data.

    """

    _attrs: dict[Hashable, Any] | None
    _cache: dict[str, Any]
    _coord_names: set[Hashable]
    _dims: dict[Hashable, int]
    _encoding: dict[Hashable, Any] | None
    _close: Callable[[], None] | None
    _indexes: dict[Hashable, Index]
    _variables: dict[Hashable, Variable]

    __slots__ = (
        "__weakref__",
        "_attrs",
        "_cache",
        "_close",
        "_coord_names",
        "_dims",
        "_encoding",
        "_indexes",
        "_variables",
    )

    def __init__(
        self,
        # could make a VariableArgs to use more generally, and refine these
        # categories
        data_vars: DataVars | None = None,
        coords: Mapping[Any, Any] | None = None,
        attrs: Mapping[Any, Any] | None = None,
    ) -> None:
        if data_vars is None:
            data_vars = {}
        if coords is None:
            coords = {}

        both_data_and_coords = set(data_vars) & set(coords)
        if both_data_and_coords:
            raise ValueError(
                f"variables {both_data_and_coords!r} are found in both data_vars and coords"
            )

        if isinstance(coords, Dataset):
            coords = coords._variables

        variables, coord_names, dims, indexes, _ = merge_data_and_coords(
            data_vars, coords
        )

        self._attrs = dict(attrs) if attrs else None
        self._close = None
        self._encoding = None
        self._variables = variables
        self._coord_names = coord_names
        self._dims = dims
        self._indexes = indexes

    # TODO: dirty workaround for mypy 1.5 error with inherited DatasetOpsMixin vs. Mapping
    # related to https://github.com/python/mypy/issues/9319?
    def __eq__(self, other: DsCompatible) -> Self:  # type: ignore[override]
        return super().__eq__(other)

    @classmethod
    def load_store(cls, store, decoder=None) -> Self:
        """Create a new dataset from the contents of a backends.*DataStore
        object
        """
        variables, attributes = store.load()
        if decoder:
            variables, attributes = decoder(variables, attributes)
        obj = cls(variables, attrs=attributes)
        obj.set_close(store.close)
        return obj

    @property
    def variables(self) -> Frozen[Hashable, Variable]:
        """Low level interface to Dataset contents as dict of Variable objects.

        This ordered dictionary is frozen to prevent mutation that could
        violate Dataset invariants. It contains all variable objects
        constituting the Dataset, including both data variables and
        coordinates.
        """
        return Frozen(self._variables)

    @property
    def attrs(self) -> dict[Any, Any]:
        """Dictionary of global attributes on this dataset"""
        if self._attrs is None:
            self._attrs = {}
        return self._attrs

    @attrs.setter
    def attrs(self, value: Mapping[Any, Any]) -> None:
        self._attrs = dict(value) if value else None

    @property
    def encoding(self) -> dict[Any, Any]:
        """Dictionary of global encoding attributes on this dataset"""
        if self._encoding is None:
            self._encoding = {}
        return self._encoding

    @encoding.setter
    def encoding(self, value: Mapping[Any, Any]) -> None:
        self._encoding = dict(value)

    def reset_encoding(self) -> Self:
        warnings.warn(
            "reset_encoding is deprecated since 2023.11, use `drop_encoding` instead",
            stacklevel=2,
        )
        return self.drop_encoding()

    def drop_encoding(self) -> Self:
        """Return a new Dataset without encoding on the dataset or any of its
        variables/coords."""
        variables = {k: v.drop_encoding() for k, v in self.variables.items()}
        return self._replace(variables=variables, encoding={})

    @property
    def dims(self) -> Frozen[Hashable, int]:
        """Mapping from dimension names to lengths.

        Cannot be modified directly, but is updated when adding new variables.

        Note that type of this object differs from `DataArray.dims`.
        See `Dataset.sizes` and `DataArray.sizes` for consistently named
        properties. This property will be changed to return a type more consistent with
        `DataArray.dims` in the future, i.e. a set of dimension names.

        See Also
        --------
        Dataset.sizes
        DataArray.dims
        """
        return FrozenMappingWarningOnValuesAccess(self._dims)

    @property
    def sizes(self) -> Frozen[Hashable, int]:
        """Mapping from dimension names to lengths.

        Cannot be modified directly, but is updated when adding new variables.

        This is an alias for `Dataset.dims` provided for the benefit of
        consistency with `DataArray.sizes`.

        See Also
        --------
        DataArray.sizes
        """
        return Frozen(self._dims)

    @property
    def dtypes(self) -> Frozen[Hashable, np.dtype]:
        """Mapping from data variable names to dtypes.

        Cannot be modified directly, but is updated when adding new variables.

        See Also
        --------
        DataArray.dtype
        """
        return Frozen(
            {
                n: v.dtype
                for n, v in self._variables.items()
                if n not in self._coord_names
            }
        )

    def load(self, **kwargs) -> Self:
        """Manually trigger loading and/or computation of this dataset's data
        from disk or a remote source into memory and return this dataset.
        Unlike compute, the original dataset is modified and returned.

        Normally, it should not be necessary to call this method in user code,
        because all xarray functions should either work on deferred data or
        load data automatically. However, this method can be necessary when
        working with many file objects on disk.

        Parameters
        ----------
        **kwargs : dict
            Additional keyword arguments passed on to ``dask.compute``.

        See Also
        --------
        dask.compute
        """
        # access .data to coerce everything to numpy or dask arrays
        lazy_data = {
            k: v._data for k, v in self.variables.items() if is_chunked_array(v._data)
        }
        if lazy_data:
            chunkmanager = get_chunked_array_type(*lazy_data.values())

            # evaluate all the chunked arrays simultaneously
            evaluated_data: tuple[np.ndarray[Any, Any], ...] = chunkmanager.compute(
                *lazy_data.values(), **kwargs
            )

            for k, data in zip(lazy_data, evaluated_data, strict=False):
                self.variables[k].data = data

        # load everything else sequentially
        for k, v in self.variables.items():
            if k not in lazy_data:
                v.load()

        return self

    def __dask_tokenize__(self) -> object:
        from dask.base import normalize_token

        return normalize_token(
            (type(self), self._variables, self._coord_names, self._attrs or None)
        )

    def __dask_graph__(self):
        graphs = {k: v.__dask_graph__() for k, v in self.variables.items()}
        graphs = {k: v for k, v in graphs.items() if v is not None}
        if not graphs:
            return None
        else:
            try:
                from dask.highlevelgraph import HighLevelGraph

                return HighLevelGraph.merge(*graphs.values())
            except ImportError:
                from dask import sharedict

                return sharedict.merge(*graphs.values())

    def __dask_keys__(self):
        import dask

        return [
            v.__dask_keys__()
            for v in self.variables.values()
            if dask.is_dask_collection(v)
        ]

    def __dask_layers__(self):
        import dask

        return sum(
            (
                v.__dask_layers__()
                for v in self.variables.values()
                if dask.is_dask_collection(v)
            ),
            (),
        )

    @property
    def __dask_optimize__(self):
        import dask.array as da

        return da.Array.__dask_optimize__

    @property
    def __dask_scheduler__(self):
        import dask.array as da

        return da.Array.__dask_scheduler__

    def __dask_postcompute__(self):
        return self._dask_postcompute, ()

    def __dask_postpersist__(self):
        return self._dask_postpersist, ()

    def _dask_postcompute(self, results: Iterable[Variable]) -> Self:
        import dask

        variables = {}
        results_iter = iter(results)

        for k, v in self._variables.items():
            if dask.is_dask_collection(v):
                rebuild, args = v.__dask_postcompute__()
                v = rebuild(next(results_iter), *args)
            variables[k] = v

        return type(self)._construct_direct(
            variables,
            self._coord_names,
            self._dims,
            self._attrs,
            self._indexes,
            self._encoding,
            self._close,
        )

    def _dask_postpersist(
        self, dsk: Mapping, *, rename: Mapping[str, str] | None = None
    ) -> Self:
        from dask import is_dask_collection
        from dask.highlevelgraph import HighLevelGraph
        from dask.optimization import cull

        variables = {}

        for k, v in self._variables.items():
            if not is_dask_collection(v):
                variables[k] = v
                continue

            if isinstance(dsk, HighLevelGraph):
                # dask >= 2021.3
                # __dask_postpersist__() was called by dask.highlevelgraph.
                # Don't use dsk.cull(), as we need to prevent partial layers:
                # https://github.com/dask/dask/issues/7137
                layers = v.__dask_layers__()
                if rename:
                    layers = [rename.get(k, k) for k in layers]
                dsk2 = dsk.cull_layers(layers)
            elif rename:  # pragma: nocover
                # At the moment of writing, this is only for forward compatibility.
                # replace_name_in_key requires dask >= 2021.3.
                from dask.base import flatten, replace_name_in_key

                keys = [
                    replace_name_in_key(k, rename) for k in flatten(v.__dask_keys__())
                ]
                dsk2, _ = cull(dsk, keys)
            else:
                # __dask_postpersist__() was called by dask.optimize or dask.persist
                dsk2, _ = cull(dsk, v.__dask_keys__())

            rebuild, args = v.__dask_postpersist__()
            # rename was added in dask 2021.3
            kwargs = {"rename": rename} if rename else {}
            variables[k] = rebuild(dsk2, *args, **kwargs)

        return type(self)._construct_direct(
            variables,
            self._coord_names,
            self._dims,
            self._attrs,
            self._indexes,
            self._encoding,
            self._close,
        )

    def compute(self, **kwargs) -> Self:
        """Manually trigger loading and/or computation of this dataset's data
        from disk or a remote source into memory and return a new dataset.
        Unlike load, the original dataset is left unaltered.

        Normally, it should not be necessary to call this method in user code,
        because all xarray functions should either work on deferred data or
        load data automatically. However, this method can be necessary when
        working with many file objects on disk.

        Parameters
        ----------
        **kwargs : dict
            Additional keyword arguments passed on to ``dask.compute``.

        Returns
        -------
        object : Dataset
            New object with lazy data variables and coordinates as in-memory arrays.

        See Also
        --------
        dask.compute
        """
        new = self.copy(deep=False)
        return new.load(**kwargs)

    def _persist_inplace(self, **kwargs) -> Self:
        """Persist all chunked arrays in memory."""
        # access .data to coerce everything to numpy or dask arrays
        lazy_data = {
            k: v._data for k, v in self.variables.items() if is_chunked_array(v._data)
        }
        if lazy_data:
            chunkmanager = get_chunked_array_type(*lazy_data.values())

            # evaluate all the dask arrays simultaneously
            evaluated_data = chunkmanager.persist(*lazy_data.values(), **kwargs)

            for k, data in zip(lazy_data, evaluated_data, strict=False):
                self.variables[k].data = data

        return self

    def persist(self, **kwargs) -> Self:
        """Trigger computation, keeping data as chunked arrays.

        This operation can be used to trigger computation on underlying dask
        arrays, similar to ``.compute()`` or ``.load()``.  However this
        operation keeps the data as dask arrays. This is particularly useful
        when using the dask.distributed scheduler and you want to load a large
        amount of data into distributed memory.
        Like compute (but unlike load), the original dataset is left unaltered.

        Parameters
        ----------
        **kwargs : dict
            Additional keyword arguments passed on to ``dask.persist``.

        Returns
        -------
        object : Dataset
            New object with all dask-backed coordinates and data variables as persisted dask arrays.

        See Also
        --------
        dask.persist
        """
        new = self.copy(deep=False)
        return new._persist_inplace(**kwargs)

    @classmethod
    def _construct_direct(
        cls,
        variables: dict[Any, Variable],
        coord_names: set[Hashable],
        dims: dict[Any, int] | None = None,
        attrs: dict | None = None,
        indexes: dict[Any, Index] | None = None,
        encoding: dict | None = None,
        close: Callable[[], None] | None = None,
    ) -> Self:
        """Shortcut around __init__ for internal use when we want to skip
        costly validation
        """
        if dims is None:
            dims = calculate_dimensions(variables)
        if indexes is None:
            indexes = {}
        obj = object.__new__(cls)
        obj._variables = variables
        obj._coord_names = coord_names
        obj._dims = dims
        obj._indexes = indexes
        obj._attrs = attrs
        obj._close = close
        obj._encoding = encoding
        return obj

    def _replace(
        self,
        variables: dict[Hashable, Variable] | None = None,
        coord_names: set[Hashable] | None = None,
        dims: dict[Any, int] | None = None,
        attrs: dict[Hashable, Any] | None | Default = _default,
        indexes: dict[Hashable, Index] | None = None,
        encoding: dict | None | Default = _default,
        inplace: bool = False,
    ) -> Self:
        """Fastpath constructor for internal use.

        Returns an object with optionally with replaced attributes.

        Explicitly passed arguments are *not* copied when placed on the new
        dataset. It is up to the caller to ensure that they have the right type
        and are not used elsewhere.
        """
        if inplace:
            if variables is not None:
                self._variables = variables
            if coord_names is not None:
                self._coord_names = coord_names
            if dims is not None:
                self._dims = dims
            if attrs is not _default:
                self._attrs = attrs
            if indexes is not None:
                self._indexes = indexes
            if encoding is not _default:
                self._encoding = encoding
            obj = self
        else:
            if variables is None:
                variables = self._variables.copy()
            if coord_names is None:
                coord_names = self._coord_names.copy()
            if dims is None:
                dims = self._dims.copy()
            if attrs is _default:
                attrs = copy.copy(self._attrs)
            if indexes is None:
                indexes = self._indexes.copy()
            if encoding is _default:
                encoding = copy.copy(self._encoding)
            obj = self._construct_direct(
                variables, coord_names, dims, attrs, indexes, encoding
            )
        return obj

    def _replace_with_new_dims(
        self,
        variables: dict[Hashable, Variable],
        coord_names: set | None = None,
        attrs: dict[Hashable, Any] | None | Default = _default,
        indexes: dict[Hashable, Index] | None = None,
        inplace: bool = False,
    ) -> Self:
        """Replace variables with recalculated dimensions."""
        dims = calculate_dimensions(variables)
        return self._replace(
            variables, coord_names, dims, attrs, indexes, inplace=inplace
        )

    def _replace_vars_and_dims(
        self,
        variables: dict[Hashable, Variable],
        coord_names: set | None = None,
        dims: dict[Hashable, int] | None = None,
        attrs: dict[Hashable, Any] | None | Default = _default,
        inplace: bool = False,
    ) -> Self:
        """Deprecated version of _replace_with_new_dims().

        Unlike _replace_with_new_dims(), this method always recalculates
        indexes from variables.
        """
        if dims is None:
            dims = calculate_dimensions(variables)
        return self._replace(
            variables, coord_names, dims, attrs, indexes=None, inplace=inplace
        )

    def _overwrite_indexes(
        self,
        indexes: Mapping[Hashable, Index],
        variables: Mapping[Hashable, Variable] | None = None,
        drop_variables: list[Hashable] | None = None,
        drop_indexes: list[Hashable] | None = None,
        rename_dims: Mapping[Hashable, Hashable] | None = None,
    ) -> Self:
        """Maybe replace indexes.

        This function may do a lot more depending on index query
        results.

        """
        if not indexes:
            return self

        if variables is None:
            variables = {}
        if drop_variables is None:
            drop_variables = []
        if drop_indexes is None:
            drop_indexes = []

        new_variables = self._variables.copy()
        new_coord_names = self._coord_names.copy()
        new_indexes = dict(self._indexes)

        index_variables = {}
        no_index_variables = {}
        for name, var in variables.items():
            old_var = self._variables.get(name)
            if old_var is not None:
                var.attrs.update(old_var.attrs)
                var.encoding.update(old_var.encoding)
            if name in indexes:
                index_variables[name] = var
            else:
                no_index_variables[name] = var

        for name in indexes:
            new_indexes[name] = indexes[name]

        for name, var in index_variables.items():
            new_coord_names.add(name)
            new_variables[name] = var

        # append no-index variables at the end
        for k in no_index_variables:
            new_variables.pop(k)
        new_variables.update(no_index_variables)

        for name in drop_indexes:
            new_indexes.pop(name)

        for name in drop_variables:
            new_variables.pop(name)
            new_indexes.pop(name, None)
            new_coord_names.remove(name)

        replaced = self._replace(
            variables=new_variables, coord_names=new_coord_names, indexes=new_indexes
        )

        if rename_dims:
            # skip rename indexes: they should already have the right name(s)
            dims = replaced._rename_dims(rename_dims)
            new_variables, new_coord_names = replaced._rename_vars({}, rename_dims)
            return replaced._replace(
                variables=new_variables, coord_names=new_coord_names, dims=dims
            )
        else:
            return replaced

    def copy(self, deep: bool = False, data: DataVars | None = None) -> Self:
        """Returns a copy of this dataset.

        If `deep=True`, a deep copy is made of each of the component variables.
        Otherwise, a shallow copy of each of the component variable is made, so
        that the underlying memory region of the new dataset is the same as in
        the original dataset.

        Use `data` to create a new object with the same structure as
        original but entirely new data.

        Parameters
        ----------
        deep : bool, default: False
            Whether each component variable is loaded into memory and copied onto
            the new object. Default is False.
        data : dict-like or None, optional
            Data to use in the new object. Each item in `data` must have same
            shape as corresponding data variable in original. When `data` is
            used, `deep` is ignored for the data variables and only used for
            coords.

        Returns
        -------
        object : Dataset
            New object with dimensions, attributes, coordinates, name, encoding,
            and optionally data copied from original.

        Examples
        --------
        Shallow copy versus deep copy

        >>> da = xr.DataArray(np.random.randn(2, 3))
        >>> ds = xr.Dataset(
        ...     {"foo": da, "bar": ("x", [-1, 2])},
        ...     coords={"x": ["one", "two"]},
        ... )
        >>> ds.copy()
        <xarray.Dataset> Size: 88B
        Dimensions:  (dim_0: 2, dim_1: 3, x: 2)
        Coordinates:
          * x        (x) <U3 24B 'one' 'two'
        Dimensions without coordinates: dim_0, dim_1
        Data variables:
            foo      (dim_0, dim_1) float64 48B 1.764 0.4002 0.9787 2.241 1.868 -0.9773
            bar      (x) int64 16B -1 2

        >>> ds_0 = ds.copy(deep=False)
        >>> ds_0["foo"][0, 0] = 7
        >>> ds_0
        <xarray.Dataset> Size: 88B
        Dimensions:  (dim_0: 2, dim_1: 3, x: 2)
        Coordinates:
          * x        (x) <U3 24B 'one' 'two'
        Dimensions without coordinates: dim_0, dim_1
        Data variables:
            foo      (dim_0, dim_1) float64 48B 7.0 0.4002 0.9787 2.241 1.868 -0.9773
            bar      (x) int64 16B -1 2

        >>> ds
        <xarray.Dataset> Size: 88B
        Dimensions:  (dim_0: 2, dim_1: 3, x: 2)
        Coordinates:
          * x        (x) <U3 24B 'one' 'two'
        Dimensions without coordinates: dim_0, dim_1
        Data variables:
            foo      (dim_0, dim_1) float64 48B 7.0 0.4002 0.9787 2.241 1.868 -0.9773
            bar      (x) int64 16B -1 2

        Changing the data using the ``data`` argument maintains the
        structure of the original object, but with the new data. Original
        object is unaffected.

        >>> ds.copy(data={"foo": np.arange(6).reshape(2, 3), "bar": ["a", "b"]})
        <xarray.Dataset> Size: 80B
        Dimensions:  (dim_0: 2, dim_1: 3, x: 2)
        Coordinates:
          * x        (x) <U3 24B 'one' 'two'
        Dimensions without coordinates: dim_0, dim_1
        Data variables:
            foo      (dim_0, dim_1) int64 48B 0 1 2 3 4 5
            bar      (x) <U1 8B 'a' 'b'

        >>> ds
        <xarray.Dataset> Size: 88B
        Dimensions:  (dim_0: 2, dim_1: 3, x: 2)
        Coordinates:
          * x        (x) <U3 24B 'one' 'two'
        Dimensions without coordinates: dim_0, dim_1
        Data variables:
            foo      (dim_0, dim_1) float64 48B 7.0 0.4002 0.9787 2.241 1.868 -0.9773
            bar      (x) int64 16B -1 2

        See Also
        --------
        pandas.DataFrame.copy
        """
        return self._copy(deep=deep, data=data)

    def _copy(
        self,
        deep: bool = False,
        data: DataVars | None = None,
        memo: dict[int, Any] | None = None,
    ) -> Self:
        if data is None:
            data = {}
        elif not utils.is_dict_like(data):
            raise ValueError("Data must be dict-like")

        if data:
            var_keys = set(self.data_vars.keys())
            data_keys = set(data.keys())
            keys_not_in_vars = data_keys - var_keys
            if keys_not_in_vars:
                raise ValueError(
                    "Data must only contain variables in original "
                    f"dataset. Extra variables: {keys_not_in_vars}"
                )
            keys_missing_from_data = var_keys - data_keys
            if keys_missing_from_data:
                raise ValueError(
                    "Data must contain all variables in original "
                    f"dataset. Data is missing {keys_missing_from_data}"
                )

        indexes, index_vars = self.xindexes.copy_indexes(deep=deep)

        variables = {}
        for k, v in self._variables.items():
            if k in index_vars:
                variables[k] = index_vars[k]
            else:
                variables[k] = v._copy(deep=deep, data=data.get(k), memo=memo)

        attrs = copy.deepcopy(self._attrs, memo) if deep else copy.copy(self._attrs)
        encoding = (
            copy.deepcopy(self._encoding, memo) if deep else copy.copy(self._encoding)
        )

        return self._replace(variables, indexes=indexes, attrs=attrs, encoding=encoding)

    def __copy__(self) -> Self:
        return self._copy(deep=False)

    def __deepcopy__(self, memo: dict[int, Any] | None = None) -> Self:
        return self._copy(deep=True, memo=memo)

    def as_numpy(self) -> Self:
        """
        Coerces wrapped data and coordinates into numpy arrays, returning a Dataset.

        See also
        --------
        DataArray.as_numpy
        DataArray.to_numpy : Returns only the data as a numpy.ndarray object.
        """
        numpy_variables = {k: v.as_numpy() for k, v in self.variables.items()}
        return self._replace(variables=numpy_variables)

    def _copy_listed(self, names: Iterable[Hashable]) -> Self:
        """Create a new Dataset with the listed variables from this dataset and
        the all relevant coordinates. Skips all validation.
        """
        variables: dict[Hashable, Variable] = {}
        coord_names = set()
        indexes: dict[Hashable, Index] = {}

        for name in names:
            try:
                variables[name] = self._variables[name]
            except KeyError:
                ref_name, var_name, var = _get_virtual_variable(
                    self._variables, name, self.sizes
                )
                variables[var_name] = var
                if ref_name in self._coord_names or ref_name in self.dims:
                    coord_names.add(var_name)
                if (var_name,) == var.dims:
                    index, index_vars = create_default_index_implicit(var, names)
                    indexes.update({k: index for k in index_vars})
                    variables.update(index_vars)
                    coord_names.update(index_vars)

        needed_dims: OrderedSet[Hashable] = OrderedSet()
        for v in variables.values():
            needed_dims.update(v.dims)

        dims = {k: self.sizes[k] for k in needed_dims}

        # preserves ordering of coordinates
        for k in self._variables:
            if k not in self._coord_names:
                continue

            if set(self.variables[k].dims) <= needed_dims:
                variables[k] = self._variables[k]
                coord_names.add(k)

        indexes.update(filter_indexes_from_coords(self._indexes, coord_names))

        return self._replace(variables, coord_names, dims, indexes=indexes)

    def _construct_dataarray(self, name: Hashable) -> DataArray:
        """Construct a DataArray by indexing this dataset"""
        from xarray.core.dataarray import DataArray

        try:
            variable = self._variables[name]
        except KeyError:
            _, name, variable = _get_virtual_variable(self._variables, name, self.sizes)

        needed_dims = set(variable.dims)

        coords: dict[Hashable, Variable] = {}
        # preserve ordering
        for k in self._variables:
            if k in self._coord_names and set(self._variables[k].dims) <= needed_dims:
                coords[k] = self._variables[k]

        indexes = filter_indexes_from_coords(self._indexes, set(coords))

        return DataArray(variable, coords, name=name, indexes=indexes, fastpath=True)

    @property
    def _attr_sources(self) -> Iterable[Mapping[Hashable, Any]]:
        """Places to look-up items for attribute-style access"""
        yield from self._item_sources
        yield self.attrs

    @property
    def _item_sources(self) -> Iterable[Mapping[Hashable, Any]]:
        """Places to look-up items for key-completion"""
        yield self.data_vars
        yield FilteredMapping(keys=self._coord_names, mapping=self.coords)

        # virtual coordinates
        yield FilteredMapping(keys=self.sizes, mapping=self)

    def __contains__(self, key: object) -> bool:
        """The 'in' operator will return true or false depending on whether
        'key' is an array in the dataset or not.
        """
        return key in self._variables

    def __len__(self) -> int:
        return len(self.data_vars)

    def __bool__(self) -> bool:
        return bool(self.data_vars)

    def __iter__(self) -> Iterator[Hashable]:
        return iter(self.data_vars)

    if TYPE_CHECKING:
        # needed because __getattr__ is returning Any and otherwise
        # this class counts as part of the SupportsArray Protocol
        __array__ = None  # type: ignore[var-annotated,unused-ignore]

    else:

        def __array__(self, dtype=None, copy=None):
            raise TypeError(
                "cannot directly convert an xarray.Dataset into a "
                "numpy array. Instead, create an xarray.DataArray "
                "first, either with indexing on the Dataset or by "
                "invoking the `to_dataarray()` method."
            )

    @property
    def nbytes(self) -> int:
        """
        Total bytes consumed by the data arrays of all variables in this dataset.

        If the backend array for any variable does not include ``nbytes``, estimates
        the total bytes for that array based on the ``size`` and ``dtype``.
        """
        return sum(v.nbytes for v in self.variables.values())

    @property
    def loc(self) -> _LocIndexer[Self]:
        """Attribute for location based indexing. Only supports __getitem__,
        and only when the key is a dict of the form {dim: labels}.
        """
        return _LocIndexer(self)

    @overload
    def __getitem__(self, key: Hashable) -> DataArray: ...

    # Mapping is Iterable
    @overload
    def __getitem__(self, key: Iterable[Hashable]) -> Self: ...

    def __getitem__(
        self, key: Mapping[Any, Any] | Hashable | Iterable[Hashable]
    ) -> Self | DataArray:
        """Access variables or coordinates of this dataset as a
        :py:class:`~xarray.DataArray` or a subset of variables or a indexed dataset.

        Indexing with a list of names will return a new ``Dataset`` object.
        """
        from xarray.core.formatting import shorten_list_repr

        if utils.is_dict_like(key):
            return self.isel(**key)
        if utils.hashable(key):
            try:
                return self._construct_dataarray(key)
            except KeyError as e:
                message = f"No variable named {key!r}."

                best_guess = utils.did_you_mean(key, self.variables.keys())
                if best_guess:
                    message += f" {best_guess}"
                else:
                    message += f" Variables on the dataset include {shorten_list_repr(list(self.variables.keys()), max_items=10)}"

                # If someone attempts `ds['foo' , 'bar']` instead of `ds[['foo', 'bar']]`
                if isinstance(key, tuple):
                    message += f"\nHint: use a list to select multiple variables, for example `ds[{list(key)}]`"
                raise KeyError(message) from e

        if utils.iterable_of_hashable(key):
            return self._copy_listed(key)
        raise ValueError(f"Unsupported key-type {type(key)}")

    def __setitem__(
        self, key: Hashable | Iterable[Hashable] | Mapping, value: Any
    ) -> None:
        """Add an array to this dataset.
        Multiple arrays can be added at the same time, in which case each of
        the following operations is applied to the respective value.

        If key is dict-like, update all variables in the dataset
        one by one with the given value at the given location.
        If the given value is also a dataset, select corresponding variables
        in the given value and in the dataset to be changed.

        If value is a `
        from .dataarray import DataArray`, call its `select_vars()` method, rename it
        to `key` and merge the contents of the resulting dataset into this
        dataset.

        If value is a `Variable` object (or tuple of form
        ``(dims, data[, attrs])``), add it to this dataset as a new
        variable.
        """
        from xarray.core.dataarray import DataArray

        if utils.is_dict_like(key):
            # check for consistency and convert value to dataset
            value = self._setitem_check(key, value)
            # loop over dataset variables and set new values
            processed = []
            for name, var in self.items():
                try:
                    var[key] = value[name]
                    processed.append(name)
                except Exception as e:
                    if processed:
                        raise RuntimeError(
                            "An error occurred while setting values of the"
                            f" variable '{name}'. The following variables have"
                            f" been successfully updated:\n{processed}"
                        ) from e
                    else:
                        raise e

        elif utils.hashable(key):
            if isinstance(value, Dataset):
                raise TypeError(
                    "Cannot assign a Dataset to a single key - only a DataArray or Variable "
                    "object can be stored under a single key."
                )
            self.update({key: value})

        elif utils.iterable_of_hashable(key):
            keylist = list(key)
            if len(keylist) == 0:
                raise ValueError("Empty list of variables to be set")
            if len(keylist) == 1:
                self.update({keylist[0]: value})
            else:
                if len(keylist) != len(value):
                    raise ValueError(
                        f"Different lengths of variables to be set "
                        f"({len(keylist)}) and data used as input for "
                        f"setting ({len(value)})"
                    )
                if isinstance(value, Dataset):
                    self.update(
                        dict(zip(keylist, value.data_vars.values(), strict=True))
                    )
                elif isinstance(value, DataArray):
                    raise ValueError("Cannot assign single DataArray to multiple keys")
                else:
                    self.update(dict(zip(keylist, value, strict=True)))

        else:
            raise ValueError(f"Unsupported key-type {type(key)}")

    def _setitem_check(self, key, value):
        """Consistency check for __setitem__

        When assigning values to a subset of a Dataset, do consistency check beforehand
        to avoid leaving the dataset in a partially updated state when an error occurs.
        """
        from xarray.core.alignment import align
        from xarray.core.dataarray import DataArray

        if isinstance(value, Dataset):
            missing_vars = [
                name for name in value.data_vars if name not in self.data_vars
            ]
            if missing_vars:
                raise ValueError(
                    f"Variables {missing_vars} in new values"
                    f" not available in original dataset:\n{self}"
                )
        elif not any(isinstance(value, t) for t in [DataArray, Number, str]):
            raise TypeError(
                "Dataset assignment only accepts DataArrays, Datasets, and scalars."
            )

        new_value = Dataset()
        for name, var in self.items():
            # test indexing
            try:
                var_k = var[key]
            except Exception as e:
                raise ValueError(
                    f"Variable '{name}': indexer {key} not available"
                ) from e

            if isinstance(value, Dataset):
                val = value[name]
            else:
                val = value

            if isinstance(val, DataArray):
                # check consistency of dimensions
                for dim in val.dims:
                    if dim not in var_k.dims:
                        raise KeyError(
                            f"Variable '{name}': dimension '{dim}' appears in new values "
                            f"but not in the indexed original data"
                        )
                dims = tuple(dim for dim in var_k.dims if dim in val.dims)
                if dims != val.dims:
                    raise ValueError(
                        f"Variable '{name}': dimension order differs between"
                        f" original and new data:\n{dims}\nvs.\n{val.dims}"
                    )
            else:
                val = np.array(val)

            # type conversion
            new_value[name] = duck_array_ops.astype(val, dtype=var_k.dtype, copy=False)

        # check consistency of dimension sizes and dimension coordinates
        if isinstance(value, DataArray | Dataset):
            align(self[key], value, join="exact", copy=False)

        return new_value

    def __delitem__(self, key: Hashable) -> None:
        """Remove a variable from this dataset."""
        assert_no_index_corrupted(self.xindexes, {key})

        if key in self._indexes:
            del self._indexes[key]
        del self._variables[key]
        self._coord_names.discard(key)
        self._dims = calculate_dimensions(self._variables)

    # mutable objects should not be hashable
    # https://github.com/python/mypy/issues/4266
    __hash__ = None  # type: ignore[assignment]

    def _all_compat(self, other: Self, compat_str: str) -> bool:
        """Helper function for equals and identical"""

        # some stores (e.g., scipy) do not seem to preserve order, so don't
        # require matching order for equality
        def compat(x: Variable, y: Variable) -> bool:
            return getattr(x, compat_str)(y)

        return self._coord_names == other._coord_names and utils.dict_equiv(
            self._variables, other._variables, compat=compat
        )

    def broadcast_equals(self, other: Self) -> bool:
        """Two Datasets are broadcast equal if they are equal after
        broadcasting all variables against each other.

        For example, variables that are scalar in one dataset but non-scalar in
        the other dataset can still be broadcast equal if the the non-scalar
        variable is a constant.

        Examples
        --------

        # 2D array with shape (1, 3)

        >>> data = np.array([[1, 2, 3]])
        >>> a = xr.Dataset(
        ...     {"variable_name": (("space", "time"), data)},
        ...     coords={"space": [0], "time": [0, 1, 2]},
        ... )
        >>> a
        <xarray.Dataset> Size: 56B
        Dimensions:        (space: 1, time: 3)
        Coordinates:
          * space          (space) int64 8B 0
          * time           (time) int64 24B 0 1 2
        Data variables:
            variable_name  (space, time) int64 24B 1 2 3

        # 2D array with shape (3, 1)

        >>> data = np.array([[1], [2], [3]])
        >>> b = xr.Dataset(
        ...     {"variable_name": (("time", "space"), data)},
        ...     coords={"time": [0, 1, 2], "space": [0]},
        ... )
        >>> b
        <xarray.Dataset> Size: 56B
        Dimensions:        (time: 3, space: 1)
        Coordinates:
          * time           (time) int64 24B 0 1 2
          * space          (space) int64 8B 0
        Data variables:
            variable_name  (time, space) int64 24B 1 2 3

        .equals returns True if two Datasets have the same values, dimensions, and coordinates. .broadcast_equals returns True if the
        results of broadcasting two Datasets against each other have the same values, dimensions, and coordinates.

        >>> a.equals(b)
        False

        >>> a.broadcast_equals(b)
        True

        >>> a2, b2 = xr.broadcast(a, b)
        >>> a2.equals(b2)
        True

        See Also
        --------
        Dataset.equals
        Dataset.identical
        Dataset.broadcast
        """
        try:
            return self._all_compat(other, "broadcast_equals")
        except (TypeError, AttributeError):
            return False

    def equals(self, other: Self) -> bool:
        """Two Datasets are equal if they have matching variables and
        coordinates, all of which are equal.

        Datasets can still be equal (like pandas objects) if they have NaN
        values in the same locations.

        This method is necessary because `v1 == v2` for ``Dataset``
        does element-wise comparisons (like numpy.ndarrays).

        Examples
        --------

        # 2D array with shape (1, 3)

        >>> data = np.array([[1, 2, 3]])
        >>> dataset1 = xr.Dataset(
        ...     {"variable_name": (("space", "time"), data)},
        ...     coords={"space": [0], "time": [0, 1, 2]},
        ... )
        >>> dataset1
        <xarray.Dataset> Size: 56B
        Dimensions:        (space: 1, time: 3)
        Coordinates:
          * space          (space) int64 8B 0
          * time           (time) int64 24B 0 1 2
        Data variables:
            variable_name  (space, time) int64 24B 1 2 3

        # 2D array with shape (3, 1)

        >>> data = np.array([[1], [2], [3]])
        >>> dataset2 = xr.Dataset(
        ...     {"variable_name": (("time", "space"), data)},
        ...     coords={"time": [0, 1, 2], "space": [0]},
        ... )
        >>> dataset2
        <xarray.Dataset> Size: 56B
        Dimensions:        (time: 3, space: 1)
        Coordinates:
          * time           (time) int64 24B 0 1 2
          * space          (space) int64 8B 0
        Data variables:
            variable_name  (time, space) int64 24B 1 2 3
        >>> dataset1.equals(dataset2)
        False

        >>> dataset1.broadcast_equals(dataset2)
        True

        .equals returns True if two Datasets have the same values, dimensions, and coordinates. .broadcast_equals returns True if the
        results of broadcasting two Datasets against each other have the same values, dimensions, and coordinates.

        Similar for missing values too:

        >>> ds1 = xr.Dataset(
        ...     {
        ...         "temperature": (["x", "y"], [[1, np.nan], [3, 4]]),
        ...     },
        ...     coords={"x": [0, 1], "y": [0, 1]},
        ... )

        >>> ds2 = xr.Dataset(
        ...     {
        ...         "temperature": (["x", "y"], [[1, np.nan], [3, 4]]),
        ...     },
        ...     coords={"x": [0, 1], "y": [0, 1]},
        ... )
        >>> ds1.equals(ds2)
        True

        See Also
        --------
        Dataset.broadcast_equals
        Dataset.identical
        """
        try:
            return self._all_compat(other, "equals")
        except (TypeError, AttributeError):
            return False

    def identical(self, other: Self) -> bool:
        """Like equals, but also checks all dataset attributes and the
        attributes on all variables and coordinates.

        Example
        -------

        >>> a = xr.Dataset(
        ...     {"Width": ("X", [1, 2, 3])},
        ...     coords={"X": [1, 2, 3]},
        ...     attrs={"units": "m"},
        ... )
        >>> b = xr.Dataset(
        ...     {"Width": ("X", [1, 2, 3])},
        ...     coords={"X": [1, 2, 3]},
        ...     attrs={"units": "m"},
        ... )
        >>> c = xr.Dataset(
        ...     {"Width": ("X", [1, 2, 3])},
        ...     coords={"X": [1, 2, 3]},
        ...     attrs={"units": "ft"},
        ... )
        >>> a
        <xarray.Dataset> Size: 48B
        Dimensions:  (X: 3)
        Coordinates:
          * X        (X) int64 24B 1 2 3
        Data variables:
            Width    (X) int64 24B 1 2 3
        Attributes:
            units:    m

        >>> b
        <xarray.Dataset> Size: 48B
        Dimensions:  (X: 3)
        Coordinates:
          * X        (X) int64 24B 1 2 3
        Data variables:
            Width    (X) int64 24B 1 2 3
        Attributes:
            units:    m

        >>> c
        <xarray.Dataset> Size: 48B
        Dimensions:  (X: 3)
        Coordinates:
          * X        (X) int64 24B 1 2 3
        Data variables:
            Width    (X) int64 24B 1 2 3
        Attributes:
            units:    ft

        >>> a.equals(b)
        True

        >>> a.identical(b)
        True

        >>> a.equals(c)
        True

        >>> a.identical(c)
        False

        See Also
        --------
        Dataset.broadcast_equals
        Dataset.equals
        """
        try:
            return utils.dict_equiv(self.attrs, other.attrs) and self._all_compat(
                other, "identical"
            )
        except (TypeError, AttributeError):
            return False

    @property
    def indexes(self) -> Indexes[pd.Index]:
        """Mapping of pandas.Index objects used for label based indexing.

        Raises an error if this Dataset has indexes that cannot be coerced
        to pandas.Index objects.

        See Also
        --------
        Dataset.xindexes

        """
        return self.xindexes.to_pandas_indexes()

    @property
    def xindexes(self) -> Indexes[Index]:
        """Mapping of :py:class:`~xarray.indexes.Index` objects
        used for label based indexing.
        """
        return Indexes(self._indexes, {k: self._variables[k] for k in self._indexes})

    @property
    def coords(self) -> DatasetCoordinates:
        """Mapping of :py:class:`~xarray.DataArray` objects corresponding to
        coordinate variables.

        See Also
        --------
        Coordinates
        """
        return DatasetCoordinates(self)

    @property
    def data_vars(self) -> DataVariables:
        """Dictionary of DataArray objects corresponding to data variables"""
        return DataVariables(self)

    def set_coords(self, names: Hashable | Iterable[Hashable]) -> Self:
        """Given names of one or more variables, set them as coordinates

        Parameters
        ----------
        names : hashable or iterable of hashable
            Name(s) of variables in this dataset to convert into coordinates.

        Examples
        --------
        >>> dataset = xr.Dataset(
        ...     {
        ...         "pressure": ("time", [1.013, 1.2, 3.5]),
        ...         "time": pd.date_range("2023-01-01", periods=3),
        ...     }
        ... )
        >>> dataset
        <xarray.Dataset> Size: 48B
        Dimensions:   (time: 3)
        Coordinates:
          * time      (time) datetime64[ns] 24B 2023-01-01 2023-01-02 2023-01-03
        Data variables:
            pressure  (time) float64 24B 1.013 1.2 3.5

        >>> dataset.set_coords("pressure")
        <xarray.Dataset> Size: 48B
        Dimensions:   (time: 3)
        Coordinates:
            pressure  (time) float64 24B 1.013 1.2 3.5
          * time      (time) datetime64[ns] 24B 2023-01-01 2023-01-02 2023-01-03
        Data variables:
            *empty*

        On calling ``set_coords`` , these data variables are converted to coordinates, as shown in the final dataset.

        Returns
        -------
        Dataset

        See Also
        --------
        Dataset.swap_dims
        Dataset.assign_coords
        """
        # TODO: allow inserting new coordinates with this method, like
        # DataFrame.set_index?
        # nb. check in self._variables, not self.data_vars to insure that the
        # operation is idempotent
        if isinstance(names, str) or not isinstance(names, Iterable):
            names = [names]
        else:
            names = list(names)
        self._assert_all_in_dataset(names)
        obj = self.copy()
        obj._coord_names.update(names)
        return obj

    def reset_coords(
        self,
        names: Dims = None,
        drop: bool = False,
    ) -> Self:
        """Given names of coordinates, reset them to become variables

        Parameters
        ----------
        names : str, Iterable of Hashable or None, optional
            Name(s) of non-index coordinates in this dataset to reset into
            variables. By default, all non-index coordinates are reset.
        drop : bool, default: False
            If True, remove coordinates instead of converting them into
            variables.

        Examples
        --------
        >>> dataset = xr.Dataset(
        ...     {
        ...         "temperature": (
        ...             ["time", "lat", "lon"],
        ...             [[[25, 26], [27, 28]], [[29, 30], [31, 32]]],
        ...         ),
        ...         "precipitation": (
        ...             ["time", "lat", "lon"],
        ...             [[[0.5, 0.8], [0.2, 0.4]], [[0.3, 0.6], [0.7, 0.9]]],
        ...         ),
        ...     },
        ...     coords={
        ...         "time": pd.date_range(start="2023-01-01", periods=2),
        ...         "lat": [40, 41],
        ...         "lon": [-80, -79],
        ...         "altitude": 1000,
        ...     },
        ... )

        # Dataset before resetting coordinates

        >>> dataset
        <xarray.Dataset> Size: 184B
        Dimensions:        (time: 2, lat: 2, lon: 2)
        Coordinates:
          * time           (time) datetime64[ns] 16B 2023-01-01 2023-01-02
          * lat            (lat) int64 16B 40 41
          * lon            (lon) int64 16B -80 -79
            altitude       int64 8B 1000
        Data variables:
            temperature    (time, lat, lon) int64 64B 25 26 27 28 29 30 31 32
            precipitation  (time, lat, lon) float64 64B 0.5 0.8 0.2 0.4 0.3 0.6 0.7 0.9

        # Reset the 'altitude' coordinate

        >>> dataset_reset = dataset.reset_coords("altitude")

        # Dataset after resetting coordinates

        >>> dataset_reset
        <xarray.Dataset> Size: 184B
        Dimensions:        (time: 2, lat: 2, lon: 2)
        Coordinates:
          * time           (time) datetime64[ns] 16B 2023-01-01 2023-01-02
          * lat            (lat) int64 16B 40 41
          * lon            (lon) int64 16B -80 -79
        Data variables:
            temperature    (time, lat, lon) int64 64B 25 26 27 28 29 30 31 32
            precipitation  (time, lat, lon) float64 64B 0.5 0.8 0.2 0.4 0.3 0.6 0.7 0.9
            altitude       int64 8B 1000

        Returns
        -------
        Dataset

        See Also
        --------
        Dataset.set_coords
        """
        if names is None:
            names = self._coord_names - set(self._indexes)
        else:
            if isinstance(names, str) or not isinstance(names, Iterable):
                names = [names]
            else:
                names = list(names)
            self._assert_all_in_dataset(names)
            bad_coords = set(names) & set(self._indexes)
            if bad_coords:
                raise ValueError(
                    f"cannot remove index coordinates with reset_coords: {bad_coords}"
                )
        obj = self.copy()
        obj._coord_names.difference_update(names)
        if drop:
            for name in names:
                del obj._variables[name]
        return obj

    def dump_to_store(self, store: AbstractDataStore, **kwargs) -> None:
        """Store dataset contents to a backends.*DataStore object."""
        from xarray.backends.api import dump_to_store

        # TODO: rename and/or cleanup this method to make it more consistent
        # with to_netcdf()
        dump_to_store(self, store, **kwargs)

    # path=None writes to bytes
    @overload
    def to_netcdf(
        self,
        path: None = None,
        mode: NetcdfWriteModes = "w",
        format: T_NetcdfTypes | None = None,
        group: str | None = None,
        engine: T_NetcdfEngine | None = None,
        encoding: Mapping[Any, Mapping[str, Any]] | None = None,
        unlimited_dims: Iterable[Hashable] | None = None,
        compute: bool = True,
        invalid_netcdf: bool = False,
        auto_complex: bool | None = None,
    ) -> bytes: ...

    # compute=False returns dask.Delayed
    @overload
    def to_netcdf(
        self,
        path: str | PathLike,
        mode: NetcdfWriteModes = "w",
        format: T_NetcdfTypes | None = None,
        group: str | None = None,
        engine: T_NetcdfEngine | None = None,
        encoding: Mapping[Any, Mapping[str, Any]] | None = None,
        unlimited_dims: Iterable[Hashable] | None = None,
        *,
        compute: Literal[False],
        invalid_netcdf: bool = False,
        auto_complex: bool | None = None,
    ) -> Delayed: ...

    # default return None
    @overload
    def to_netcdf(
        self,
        path: str | PathLike,
        mode: NetcdfWriteModes = "w",
        format: T_NetcdfTypes | None = None,
        group: str | None = None,
        engine: T_NetcdfEngine | None = None,
        encoding: Mapping[Any, Mapping[str, Any]] | None = None,
        unlimited_dims: Iterable[Hashable] | None = None,
        compute: Literal[True] = True,
        invalid_netcdf: bool = False,
        auto_complex: bool | None = None,
    ) -> None: ...

    # if compute cannot be evaluated at type check time
    # we may get back either Delayed or None
    @overload
    def to_netcdf(
        self,
        path: str | PathLike,
        mode: NetcdfWriteModes = "w",
        format: T_NetcdfTypes | None = None,
        group: str | None = None,
        engine: T_NetcdfEngine | None = None,
        encoding: Mapping[Any, Mapping[str, Any]] | None = None,
        unlimited_dims: Iterable[Hashable] | None = None,
        compute: bool = True,
        invalid_netcdf: bool = False,
        auto_complex: bool | None = None,
    ) -> Delayed | None: ...

    def to_netcdf(
        self,
        path: str | PathLike | None = None,
        mode: NetcdfWriteModes = "w",
        format: T_NetcdfTypes | None = None,
        group: str | None = None,
        engine: T_NetcdfEngine | None = None,
        encoding: Mapping[Any, Mapping[str, Any]] | None = None,
        unlimited_dims: Iterable[Hashable] | None = None,
        compute: bool = True,
        invalid_netcdf: bool = False,
        auto_complex: bool | None = None,
    ) -> bytes | Delayed | None:
        """Write dataset contents to a netCDF file.

        Parameters
        ----------
        path : str, path-like or file-like, optional
            Path to which to save this dataset. File-like objects are only
            supported by the scipy engine. If no path is provided, this
            function returns the resulting netCDF file as bytes; in this case,
            we need to use scipy, which does not support netCDF version 4 (the
            default format becomes NETCDF3_64BIT).
        mode : {"w", "a"}, default: "w"
            Write ('w') or append ('a') mode. If mode='w', any existing file at
            this location will be overwritten. If mode='a', existing variables
            will be overwritten.
        format : {"NETCDF4", "NETCDF4_CLASSIC", "NETCDF3_64BIT", \
                  "NETCDF3_CLASSIC"}, optional
            File format for the resulting netCDF file:

            * NETCDF4: Data is stored in an HDF5 file, using netCDF4 API
              features.
            * NETCDF4_CLASSIC: Data is stored in an HDF5 file, using only
              netCDF 3 compatible API features.
            * NETCDF3_64BIT: 64-bit offset version of the netCDF 3 file format,
              which fully supports 2+ GB files, but is only compatible with
              clients linked against netCDF version 3.6.0 or later.
            * NETCDF3_CLASSIC: The classic netCDF 3 file format. It does not
              handle 2+ GB files very well.

            All formats are supported by the netCDF4-python library.
            scipy.io.netcdf only supports the last two formats.

            The default format is NETCDF4 if you are saving a file to disk and
            have the netCDF4-python library available. Otherwise, xarray falls
            back to using scipy to write netCDF files and defaults to the
            NETCDF3_64BIT format (scipy does not support netCDF4).
        group : str, optional
            Path to the netCDF4 group in the given file to open (only works for
            format='NETCDF4'). The group(s) will be created if necessary.
        engine : {"netcdf4", "scipy", "h5netcdf"}, optional
            Engine to use when writing netCDF files. If not provided, the
            default engine is chosen based on available dependencies, with a
            preference for 'netcdf4' if writing to a file on disk.
        encoding : dict, optional
            Nested dictionary with variable names as keys and dictionaries of
            variable specific encodings as values, e.g.,
            ``{"my_variable": {"dtype": "int16", "scale_factor": 0.1,
            "zlib": True}, ...}``.
            If ``encoding`` is specified the original encoding of the variables of
            the dataset is ignored.

            The `h5netcdf` engine supports both the NetCDF4-style compression
            encoding parameters ``{"zlib": True, "complevel": 9}`` and the h5py
            ones ``{"compression": "gzip", "compression_opts": 9}``.
            This allows using any compression plugin installed in the HDF5
            library, e.g. LZF.

        unlimited_dims : iterable of hashable, optional
            Dimension(s) that should be serialized as unlimited dimensions.
            By default, no dimensions are treated as unlimited dimensions.
            Note that unlimited_dims may also be set via
            ``dataset.encoding["unlimited_dims"]``.
        compute: bool, default: True
            If true compute immediately, otherwise return a
            ``dask.delayed.Delayed`` object that can be computed later.
        invalid_netcdf: bool, default: False
            Only valid along with ``engine="h5netcdf"``. If True, allow writing
            hdf5 files which are invalid netcdf as described in
            https://github.com/h5netcdf/h5netcdf.

        Returns
        -------
            * ``bytes`` if path is None
            * ``dask.delayed.Delayed`` if compute is False
            * None otherwise

        See Also
        --------
        DataArray.to_netcdf
        """
        if encoding is None:
            encoding = {}
        from xarray.backends.api import to_netcdf

        return to_netcdf(  # type: ignore[return-value]  # mypy cannot resolve the overloads:(
            self,
            path,
            mode=mode,
            format=format,
            group=group,
            engine=engine,
            encoding=encoding,
            unlimited_dims=unlimited_dims,
            compute=compute,
            multifile=False,
            invalid_netcdf=invalid_netcdf,
            auto_complex=auto_complex,
        )

    # compute=True (default) returns ZarrStore
    @overload
    def to_zarr(
        self,
        store: MutableMapping | str | PathLike[str] | None = None,
        chunk_store: MutableMapping | str | PathLike | None = None,
        mode: ZarrWriteModes | None = None,
        synchronizer=None,
        group: str | None = None,
        encoding: Mapping | None = None,
        *,
        compute: Literal[True] = True,
        consolidated: bool | None = None,
        append_dim: Hashable | None = None,
        region: Mapping[str, slice | Literal["auto"]] | Literal["auto"] | None = None,
        safe_chunks: bool = True,
        storage_options: dict[str, str] | None = None,
        zarr_version: int | None = None,
        zarr_format: int | None = None,
        write_empty_chunks: bool | None = None,
        chunkmanager_store_kwargs: dict[str, Any] | None = None,
    ) -> ZarrStore: ...

    # compute=False returns dask.Delayed
    @overload
    def to_zarr(
        self,
        store: MutableMapping | str | PathLike[str] | None = None,
        chunk_store: MutableMapping | str | PathLike | None = None,
        mode: ZarrWriteModes | None = None,
        synchronizer=None,
        group: str | None = None,
        encoding: Mapping | None = None,
        *,
        compute: Literal[False],
        consolidated: bool | None = None,
        append_dim: Hashable | None = None,
        region: Mapping[str, slice | Literal["auto"]] | Literal["auto"] | None = None,
        safe_chunks: bool = True,
        storage_options: dict[str, str] | None = None,
        zarr_version: int | None = None,
        zarr_format: int | None = None,
        write_empty_chunks: bool | None = None,
        chunkmanager_store_kwargs: dict[str, Any] | None = None,
    ) -> Delayed: ...

    def to_zarr(
        self,
        store: MutableMapping | str | PathLike[str] | None = None,
        chunk_store: MutableMapping | str | PathLike | None = None,
        mode: ZarrWriteModes | None = None,
        synchronizer=None,
        group: str | None = None,
        encoding: Mapping | None = None,
        *,
        compute: bool = True,
        consolidated: bool | None = None,
        append_dim: Hashable | None = None,
        region: Mapping[str, slice | Literal["auto"]] | Literal["auto"] | None = None,
        safe_chunks: bool = True,
        storage_options: dict[str, str] | None = None,
        zarr_version: int | None = None,
        zarr_format: int | None = None,
        write_empty_chunks: bool | None = None,
        chunkmanager_store_kwargs: dict[str, Any] | None = None,
    ) -> ZarrStore | Delayed:
        """Write dataset contents to a zarr group.

        Zarr chunks are determined in the following way:

        - From the ``chunks`` attribute in each variable's ``encoding``
          (can be set via `Dataset.chunk`).
        - If the variable is a Dask array, from the dask chunks
        - If neither Dask chunks nor encoding chunks are present, chunks will
          be determined automatically by Zarr
        - If both Dask chunks and encoding chunks are present, encoding chunks
          will be used, provided that there is a many-to-one relationship between
          encoding chunks and dask chunks (i.e. Dask chunks are bigger than and
          evenly divide encoding chunks); otherwise raise a ``ValueError``.
          This restriction ensures that no synchronization / locks are required
          when writing. To disable this restriction, use ``safe_chunks=False``.

        Parameters
        ----------
        store : MutableMapping, str or path-like, optional
            Store or path to directory in local or remote file system.
        chunk_store : MutableMapping, str or path-like, optional
            Store or path to directory in local or remote file system only for Zarr
            array chunks. Requires zarr-python v2.4.0 or later.
        mode : {"w", "w-", "a", "a-", r+", None}, optional
            Persistence mode: "w" means create (overwrite if exists);
            "w-" means create (fail if exists);
            "a" means override all existing variables including dimension coordinates (create if does not exist);
            "a-" means only append those variables that have ``append_dim``.
            "r+" means modify existing array *values* only (raise an error if
            any metadata or shapes would change).
            The default mode is "a" if ``append_dim`` is set. Otherwise, it is
            "r+" if ``region`` is set and ``w-`` otherwise.
        synchronizer : object, optional
            Zarr array synchronizer.
        group : str, optional
            Group path. (a.k.a. `path` in zarr terminology.)
        encoding : dict, optional
            Nested dictionary with variable names as keys and dictionaries of
            variable specific encodings as values, e.g.,
            ``{"my_variable": {"dtype": "int16", "scale_factor": 0.1,}, ...}``
        compute : bool, default: True
            If True write array data immediately, otherwise return a
            ``dask.delayed.Delayed`` object that can be computed to write
            array data later. Metadata is always updated eagerly.
        consolidated : bool, optional
            If True, apply :func:`zarr.convenience.consolidate_metadata`
            after writing metadata and read existing stores with consolidated
            metadata; if False, do not. The default (`consolidated=None`) means
            write consolidated metadata and attempt to read consolidated
            metadata for existing stores (falling back to non-consolidated).

            When the experimental ``zarr_version=3``, ``consolidated`` must be
            either be ``None`` or ``False``.
        append_dim : hashable, optional
            If set, the dimension along which the data will be appended. All
            other dimensions on overridden variables must remain the same size.
        region : dict or "auto", optional
            Optional mapping from dimension names to either a) ``"auto"``, or b) integer
            slices, indicating the region of existing zarr array(s) in which to write
            this dataset's data.

            If ``"auto"`` is provided the existing store will be opened and the region
            inferred by matching indexes. ``"auto"`` can be used as a single string,
            which will automatically infer the region for all dimensions, or as
            dictionary values for specific dimensions mixed together with explicit
            slices for other dimensions.

            Alternatively integer slices can be provided; for example, ``{'x': slice(0,
            1000), 'y': slice(10000, 11000)}`` would indicate that values should be
            written to the region ``0:1000`` along ``x`` and ``10000:11000`` along
            ``y``.

            Two restrictions apply to the use of ``region``:

            - If ``region`` is set, _all_ variables in a dataset must have at
              least one dimension in common with the region. Other variables
              should be written in a separate single call to ``to_zarr()``.
            - Dimensions cannot be included in both ``region`` and
              ``append_dim`` at the same time. To create empty arrays to fill
              in with ``region``, use a separate call to ``to_zarr()`` with
              ``compute=False``. See "Appending to existing Zarr stores" in
              the reference documentation for full details.

            Users are expected to ensure that the specified region aligns with
            Zarr chunk boundaries, and that dask chunks are also aligned.
            Xarray makes limited checks that these multiple chunk boundaries line up.
            It is possible to write incomplete chunks and corrupt the data with this
            option if you are not careful.
        safe_chunks : bool, default: True
            If True, only allow writes to when there is a many-to-one relationship
            between Zarr chunks (specified in encoding) and Dask chunks.
            Set False to override this restriction; however, data may become corrupted
            if Zarr arrays are written in parallel. This option may be useful in combination
            with ``compute=False`` to initialize a Zarr from an existing
            Dataset with arbitrary chunk structure.
            In addition to the many-to-one relationship validation, it also detects partial
            chunks writes when using the region parameter,
            these partial chunks are considered unsafe in the mode "r+" but safe in
            the mode "a".
            Note: Even with these validations it can still be unsafe to write
            two or more chunked arrays in the same location in parallel if they are
            not writing in independent regions, for those cases it is better to use
            a synchronizer.
        storage_options : dict, optional
            Any additional parameters for the storage backend (ignored for local
            paths).
        zarr_version : int or None, optional

            .. deprecated:: 2024.9.1
            Use ``zarr_format`` instead.

        zarr_format : int or None, optional
            The desired zarr format to target (currently 2 or 3). The default
            of None will attempt to determine the zarr version from ``store`` when
            possible, otherwise defaulting to the default version used by
            the zarr-python library installed.
        write_empty_chunks : bool or None, optional
            If True, all chunks will be stored regardless of their
            contents. If False, each chunk is compared to the array's fill value
            prior to storing. If a chunk is uniformly equal to the fill value, then
            that chunk is not be stored, and the store entry for that chunk's key
            is deleted. This setting enables sparser storage, as only chunks with
            non-fill-value data are stored, at the expense of overhead associated
            with checking the data of each chunk. If None (default) fall back to
            specification(s) in ``encoding`` or Zarr defaults. A ``ValueError``
            will be raised if the value of this (if not None) differs with
            ``encoding``.
        chunkmanager_store_kwargs : dict, optional
            Additional keyword arguments passed on to the `ChunkManager.store` method used to store
            chunked arrays. For example for a dask array additional kwargs will be passed eventually to
            :py:func:`dask.array.store()`. Experimental API that should not be relied upon.

        Returns
        -------
            * ``dask.delayed.Delayed`` if compute is False
            * ZarrStore otherwise

        References
        ----------
        https://zarr.readthedocs.io/

        Notes
        -----
        Zarr chunking behavior:
            If chunks are found in the encoding argument or attribute
            corresponding to any DataArray, those chunks are used.
            If a DataArray is a dask array, it is written with those chunks.
            If not other chunks are found, Zarr uses its own heuristics to
            choose automatic chunk sizes.

        encoding:
            The encoding attribute (if exists) of the DataArray(s) will be
            used. Override any existing encodings by providing the ``encoding`` kwarg.

        ``fill_value`` handling:
            There exists a subtlety in interpreting zarr's ``fill_value`` property. For zarr v2 format
            arrays, ``fill_value`` is *always* interpreted as an invalid value similar to the ``_FillValue`` attribute
            in CF/netCDF. For Zarr v3 format arrays, only an explicit ``_FillValue`` attribute will be used
            to mask the data if requested using ``mask_and_scale=True``. See this `Github issue <https://github.com/pydata/xarray/issues/5475>`_
            for more.

        See Also
        --------
        :ref:`io.zarr`
            The I/O user guide, with more details and examples.
        """
        from xarray.backends.api import to_zarr

        return to_zarr(  # type: ignore[call-overload,misc]
            self,
            store=store,
            chunk_store=chunk_store,
            storage_options=storage_options,
            mode=mode,
            synchronizer=synchronizer,
            group=group,
            encoding=encoding,
            compute=compute,
            consolidated=consolidated,
            append_dim=append_dim,
            region=region,
            safe_chunks=safe_chunks,
            zarr_version=zarr_version,
            zarr_format=zarr_format,
            write_empty_chunks=write_empty_chunks,
            chunkmanager_store_kwargs=chunkmanager_store_kwargs,
        )

    def __repr__(self) -> str:
        return formatting.dataset_repr(self)

    def _repr_html_(self) -> str:
        if OPTIONS["display_style"] == "text":
            return f"<pre>{escape(repr(self))}</pre>"
        return formatting_html.dataset_repr(self)

    def info(self, buf: IO | None = None) -> None:
        """
        Concise summary of a Dataset variables and attributes.

        Parameters
        ----------
        buf : file-like, default: sys.stdout
            writable buffer

        See Also
        --------
        pandas.DataFrame.assign
        ncdump : netCDF's ncdump
        """
        if buf is None:  # pragma: no cover
            buf = sys.stdout

        lines = []
        lines.append("xarray.Dataset {")
        lines.append("dimensions:")
        for name, size in self.sizes.items():
            lines.append(f"\t{name} = {size} ;")
        lines.append("\nvariables:")
        for name, da in self.variables.items():
            dims = ", ".join(map(str, da.dims))
            lines.append(f"\t{da.dtype} {name}({dims}) ;")
            for k, v in da.attrs.items():
                lines.append(f"\t\t{name}:{k} = {v} ;")
        lines.append("\n// global attributes:")
        for k, v in self.attrs.items():
            lines.append(f"\t:{k} = {v} ;")
        lines.append("}")

        buf.write("\n".join(lines))

    @property
    def chunks(self) -> Mapping[Hashable, tuple[int, ...]]:
        """
        Mapping from dimension names to block lengths for this dataset's data.

        If this dataset does not contain chunked arrays, the mapping will be empty.

        Cannot be modified directly, but can be modified by calling .chunk().

        Same as Dataset.chunksizes, but maintained for backwards compatibility.

        See Also
        --------
        Dataset.chunk
        Dataset.chunksizes
        xarray.unify_chunks
        """
        return get_chunksizes(self.variables.values())

    @property
    def chunksizes(self) -> Mapping[Hashable, tuple[int, ...]]:
        """
        Mapping from dimension names to block lengths for this dataset's data.

        If this dataset does not contain chunked arrays, the mapping will be empty.

        Cannot be modified directly, but can be modified by calling .chunk().

        Same as Dataset.chunks.

        See Also
        --------
        Dataset.chunk
        Dataset.chunks
        xarray.unify_chunks
        """
        return get_chunksizes(self.variables.values())

    def chunk(
        self,
        chunks: T_ChunksFreq = {},  # noqa: B006  # {} even though it's technically unsafe, is being used intentionally here (#4667)
        name_prefix: str = "xarray-",
        token: str | None = None,
        lock: bool = False,
        inline_array: bool = False,
        chunked_array_type: str | ChunkManagerEntrypoint | None = None,
        from_array_kwargs=None,
        **chunks_kwargs: T_ChunkDimFreq,
    ) -> Self:
        """Coerce all arrays in this dataset into dask arrays with the given
        chunks.

        Non-dask arrays in this dataset will be converted to dask arrays. Dask
        arrays will be rechunked to the given chunk sizes.

        If neither chunks is not provided for one or more dimensions, chunk
        sizes along that dimension will not be updated; non-dask arrays will be
        converted into dask arrays with a single block.

        Along datetime-like dimensions, a :py:class:`groupers.TimeResampler` object is also accepted.

        Parameters
        ----------
        chunks : int, tuple of int, "auto" or mapping of hashable to int or a TimeResampler, optional
            Chunk sizes along each dimension, e.g., ``5``, ``"auto"``, or
            ``{"x": 5, "y": 5}`` or ``{"x": 5, "time": TimeResampler(freq="YE")}``.
        name_prefix : str, default: "xarray-"
            Prefix for the name of any new dask arrays.
        token : str, optional
            Token uniquely identifying this dataset.
        lock : bool, default: False
            Passed on to :py:func:`dask.array.from_array`, if the array is not
            already as dask array.
        inline_array: bool, default: False
            Passed on to :py:func:`dask.array.from_array`, if the array is not
            already as dask array.
        chunked_array_type: str, optional
            Which chunked array type to coerce this datasets' arrays to.
            Defaults to 'dask' if installed, else whatever is registered via the `ChunkManagerEntryPoint` system.
            Experimental API that should not be relied upon.
        from_array_kwargs: dict, optional
            Additional keyword arguments passed on to the `ChunkManagerEntrypoint.from_array` method used to create
            chunked arrays, via whichever chunk manager is specified through the `chunked_array_type` kwarg.
            For example, with dask as the default chunked array type, this method would pass additional kwargs
            to :py:func:`dask.array.from_array`. Experimental API that should not be relied upon.
        **chunks_kwargs : {dim: chunks, ...}, optional
            The keyword arguments form of ``chunks``.
            One of chunks or chunks_kwargs must be provided

        Returns
        -------
        chunked : xarray.Dataset

        See Also
        --------
        Dataset.chunks
        Dataset.chunksizes
        xarray.unify_chunks
        dask.array.from_array
        """
        from xarray.core.dataarray import DataArray
        from xarray.groupers import TimeResampler

        if chunks is None and not chunks_kwargs:
            warnings.warn(
                "None value for 'chunks' is deprecated. "
                "It will raise an error in the future. Use instead '{}'",
                category=DeprecationWarning,
                stacklevel=2,
            )
            chunks = {}
        chunks_mapping: Mapping[Any, Any]
        if not isinstance(chunks, Mapping) and chunks is not None:
            if isinstance(chunks, tuple | list):
                utils.emit_user_level_warning(
                    "Supplying chunks as dimension-order tuples is deprecated. "
                    "It will raise an error in the future. Instead use a dict with dimensions as keys.",
                    category=DeprecationWarning,
                )
            chunks_mapping = dict.fromkeys(self.dims, chunks)
        else:
            chunks_mapping = either_dict_or_kwargs(chunks, chunks_kwargs, "chunk")

        bad_dims = chunks_mapping.keys() - self.sizes.keys()
        if bad_dims:
            raise ValueError(
                f"chunks keys {tuple(bad_dims)} not found in data dimensions {tuple(self.sizes.keys())}"
            )

        def _resolve_frequency(
            name: Hashable, resampler: TimeResampler
        ) -> tuple[int, ...]:
            variable = self._variables.get(name, None)
            if variable is None:
                raise ValueError(
                    f"Cannot chunk by resampler {resampler!r} for virtual variables."
                )
            elif not _contains_datetime_like_objects(variable):
                raise ValueError(
                    f"chunks={resampler!r} only supported for datetime variables. "
                    f"Received variable {name!r} with dtype {variable.dtype!r} instead."
                )

            assert variable.ndim == 1
            chunks = (
                DataArray(
                    np.ones(variable.shape, dtype=int),
                    dims=(name,),
                    coords={name: variable},
                )
                .resample({name: resampler})
                .sum()
            )
            # When bins (binning) or time periods are missing (resampling)
            # we can end up with NaNs. Drop them.
            if chunks.dtype.kind == "f":
                chunks = chunks.dropna(name).astype(int)
            chunks_tuple: tuple[int, ...] = tuple(chunks.data.tolist())
            return chunks_tuple

        chunks_mapping_ints: Mapping[Any, T_ChunkDim] = {
            name: (
                _resolve_frequency(name, chunks)
                if isinstance(chunks, TimeResampler)
                else chunks
            )
            for name, chunks in chunks_mapping.items()
        }

        chunkmanager = guess_chunkmanager(chunked_array_type)
        if from_array_kwargs is None:
            from_array_kwargs = {}

        variables = {
            k: _maybe_chunk(
                k,
                v,
                chunks_mapping_ints,
                token,
                lock,
                name_prefix,
                inline_array=inline_array,
                chunked_array_type=chunkmanager,
                from_array_kwargs=from_array_kwargs.copy(),
            )
            for k, v in self.variables.items()
        }
        return self._replace(variables)

    def _validate_indexers(
        self, indexers: Mapping[Any, Any], missing_dims: ErrorOptionsWithWarn = "raise"
    ) -> Iterator[tuple[Hashable, int | slice | np.ndarray | Variable]]:
        """Here we make sure
        + indexer has a valid keys
        + indexer is in a valid data type
        + string indexers are cast to the appropriate date type if the
          associated index is a DatetimeIndex or CFTimeIndex
        """
        from xarray.coding.cftimeindex import CFTimeIndex
        from xarray.core.dataarray import DataArray

        indexers = drop_dims_from_indexers(indexers, self.dims, missing_dims)

        # all indexers should be int, slice, np.ndarrays, or Variable
        for k, v in indexers.items():
            if isinstance(v, int | slice | Variable):
                yield k, v
            elif isinstance(v, DataArray):
                yield k, v.variable
            elif isinstance(v, tuple):
                yield k, as_variable(v)
            elif isinstance(v, Dataset):
                raise TypeError("cannot use a Dataset as an indexer")
            elif isinstance(v, Sequence) and len(v) == 0:
                yield k, np.empty((0,), dtype="int64")
            else:
                if not is_duck_array(v):
                    v = np.asarray(v)

                if v.dtype.kind in "US":
                    index = self._indexes[k].to_pandas_index()
                    if isinstance(index, pd.DatetimeIndex):
                        v = duck_array_ops.astype(v, dtype="datetime64[ns]")
                    elif isinstance(index, CFTimeIndex):
                        v = _parse_array_of_cftime_strings(v, index.date_type)

                if v.ndim > 1:
                    raise IndexError(
                        "Unlabeled multi-dimensional array cannot be "
                        f"used for indexing: {k}"
                    )
                yield k, v

    def _validate_interp_indexers(
        self, indexers: Mapping[Any, Any]
    ) -> Iterator[tuple[Hashable, Variable]]:
        """Variant of _validate_indexers to be used for interpolation"""
        for k, v in self._validate_indexers(indexers):
            if isinstance(v, Variable):
                yield k, v
            elif is_scalar(v):
                yield k, Variable((), v, attrs=self.coords[k].attrs)
            elif isinstance(v, np.ndarray):
                yield k, Variable(dims=(k,), data=v, attrs=self.coords[k].attrs)
            else:
                raise TypeError(type(v))

    def _get_indexers_coords_and_indexes(self, indexers):
        """Extract coordinates and indexes from indexers.

        Only coordinate with a name different from any of self.variables will
        be attached.
        """
        from xarray.core.dataarray import DataArray

        coords_list = []
        for k, v in indexers.items():
            if isinstance(v, DataArray):
                if v.dtype.kind == "b":
                    if v.ndim != 1:  # we only support 1-d boolean array
                        raise ValueError(
                            f"{v.ndim:d}d-boolean array is used for indexing along "
                            f"dimension {k!r}, but only 1d boolean arrays are "
                            "supported."
                        )
                    # Make sure in case of boolean DataArray, its
                    # coordinate also should be indexed.
                    v_coords = v[v.values.nonzero()[0]].coords
                else:
                    v_coords = v.coords
                coords_list.append(v_coords)

        # we don't need to call align() explicitly or check indexes for
        # alignment, because merge_variables already checks for exact alignment
        # between dimension coordinates
        coords, indexes = merge_coordinates_without_align(coords_list)
        assert_coordinate_consistent(self, coords)

        # silently drop the conflicted variables.
        attached_coords = {k: v for k, v in coords.items() if k not in self._variables}
        attached_indexes = {
            k: v for k, v in indexes.items() if k not in self._variables
        }
        return attached_coords, attached_indexes

    def isel(
        self,
        indexers: Mapping[Any, Any] | None = None,
        drop: bool = False,
        missing_dims: ErrorOptionsWithWarn = "raise",
        **indexers_kwargs: Any,
    ) -> Self:
        """Returns a new dataset with each array indexed along the specified
        dimension(s).

        This method selects values from each array using its `__getitem__`
        method, except this method does not require knowing the order of
        each array's dimensions.

        Parameters
        ----------
        indexers : dict, optional
            A dict with keys matching dimensions and values given
            by integers, slice objects or arrays.
            indexer can be a integer, slice, array-like or DataArray.
            If DataArrays are passed as indexers, xarray-style indexing will be
            carried out. See :ref:`indexing` for the details.
            One of indexers or indexers_kwargs must be provided.
        drop : bool, default: False
            If ``drop=True``, drop coordinates variables indexed by integers
            instead of making them scalar.
        missing_dims : {"raise", "warn", "ignore"}, default: "raise"
            What to do if dimensions that should be selected from are not present in the
            Dataset:
            - "raise": raise an exception
            - "warn": raise a warning, and ignore the missing dimensions
            - "ignore": ignore the missing dimensions

        **indexers_kwargs : {dim: indexer, ...}, optional
            The keyword arguments form of ``indexers``.
            One of indexers or indexers_kwargs must be provided.

        Returns
        -------
        obj : Dataset
            A new Dataset with the same contents as this dataset, except each
            array and dimension is indexed by the appropriate indexers.
            If indexer DataArrays have coordinates that do not conflict with
            this object, then these coordinates will be attached.
            In general, each array's data will be a view of the array's data
            in this dataset, unless vectorized indexing was triggered by using
            an array indexer, in which case the data will be a copy.

        Examples
        --------

        >>> dataset = xr.Dataset(
        ...     {
        ...         "math_scores": (
        ...             ["student", "test"],
        ...             [[90, 85, 92], [78, 80, 85], [95, 92, 98]],
        ...         ),
        ...         "english_scores": (
        ...             ["student", "test"],
        ...             [[88, 90, 92], [75, 82, 79], [93, 96, 91]],
        ...         ),
        ...     },
        ...     coords={
        ...         "student": ["Alice", "Bob", "Charlie"],
        ...         "test": ["Test 1", "Test 2", "Test 3"],
        ...     },
        ... )

        # A specific element from the dataset is selected

        >>> dataset.isel(student=1, test=0)
        <xarray.Dataset> Size: 68B
        Dimensions:         ()
        Coordinates:
            student         <U7 28B 'Bob'
            test            <U6 24B 'Test 1'
        Data variables:
            math_scores     int64 8B 78
            english_scores  int64 8B 75

        # Indexing with a slice using isel

        >>> slice_of_data = dataset.isel(student=slice(0, 2), test=slice(0, 2))
        >>> slice_of_data
        <xarray.Dataset> Size: 168B
        Dimensions:         (student: 2, test: 2)
        Coordinates:
          * student         (student) <U7 56B 'Alice' 'Bob'
          * test            (test) <U6 48B 'Test 1' 'Test 2'
        Data variables:
            math_scores     (student, test) int64 32B 90 85 78 80
            english_scores  (student, test) int64 32B 88 90 75 82

        >>> index_array = xr.DataArray([0, 2], dims="student")
        >>> indexed_data = dataset.isel(student=index_array)
        >>> indexed_data
        <xarray.Dataset> Size: 224B
        Dimensions:         (student: 2, test: 3)
        Coordinates:
          * student         (student) <U7 56B 'Alice' 'Charlie'
          * test            (test) <U6 72B 'Test 1' 'Test 2' 'Test 3'
        Data variables:
            math_scores     (student, test) int64 48B 90 85 92 95 92 98
            english_scores  (student, test) int64 48B 88 90 92 93 96 91

        See Also
        --------
        :func:`Dataset.sel <Dataset.sel>`
        :func:`DataArray.isel <DataArray.isel>`

        :doc:`xarray-tutorial:intermediate/indexing/indexing`
            Tutorial material on indexing with Xarray objects

        :doc:`xarray-tutorial:fundamentals/02.1_indexing_Basic`
            Tutorial material on basics of indexing

        """
        indexers = either_dict_or_kwargs(indexers, indexers_kwargs, "isel")
        if any(is_fancy_indexer(idx) for idx in indexers.values()):
            return self._isel_fancy(indexers, drop=drop, missing_dims=missing_dims)

        # Much faster algorithm for when all indexers are ints, slices, one-dimensional
        # lists, or zero or one-dimensional np.ndarray's
        indexers = drop_dims_from_indexers(indexers, self.dims, missing_dims)

        variables = {}
        dims: dict[Hashable, int] = {}
        coord_names = self._coord_names.copy()

        indexes, index_variables = isel_indexes(self.xindexes, indexers)

        for name, var in self._variables.items():
            # preserve variable order
            if name in index_variables:
                var = index_variables[name]
            else:
                var_indexers = {k: v for k, v in indexers.items() if k in var.dims}
                if var_indexers:
                    var = var.isel(var_indexers)
                    if drop and var.ndim == 0 and name in coord_names:
                        coord_names.remove(name)
                        continue
            variables[name] = var
            dims.update(zip(var.dims, var.shape, strict=True))

        return self._construct_direct(
            variables=variables,
            coord_names=coord_names,
            dims=dims,
            attrs=self._attrs,
            indexes=indexes,
            encoding=self._encoding,
            close=self._close,
        )

    def _isel_fancy(
        self,
        indexers: Mapping[Any, Any],
        *,
        drop: bool,
        missing_dims: ErrorOptionsWithWarn = "raise",
    ) -> Self:
        valid_indexers = dict(self._validate_indexers(indexers, missing_dims))

        variables: dict[Hashable, Variable] = {}
        indexes, index_variables = isel_indexes(self.xindexes, valid_indexers)

        for name, var in self.variables.items():
            if name in index_variables:
                new_var = index_variables[name]
            else:
                var_indexers = {
                    k: v for k, v in valid_indexers.items() if k in var.dims
                }
                if var_indexers:
                    new_var = var.isel(indexers=var_indexers)
                    # drop scalar coordinates
                    # https://github.com/pydata/xarray/issues/6554
                    if name in self.coords and drop and new_var.ndim == 0:
                        continue
                else:
                    new_var = var.copy(deep=False)
                if name not in indexes:
                    new_var = new_var.to_base_variable()
            variables[name] = new_var

        coord_names = self._coord_names & variables.keys()
        selected = self._replace_with_new_dims(variables, coord_names, indexes)

        # Extract coordinates from indexers
        coord_vars, new_indexes = selected._get_indexers_coords_and_indexes(indexers)
        variables.update(coord_vars)
        indexes.update(new_indexes)
        coord_names = self._coord_names & variables.keys() | coord_vars.keys()
        return self._replace_with_new_dims(variables, coord_names, indexes=indexes)

    def sel(
        self,
        indexers: Mapping[Any, Any] | None = None,
        method: str | None = None,
        tolerance: int | float | Iterable[int | float] | None = None,
        drop: bool = False,
        **indexers_kwargs: Any,
    ) -> Self:
        """Returns a new dataset with each array indexed by tick labels
        along the specified dimension(s).

        In contrast to `Dataset.isel`, indexers for this method should use
        labels instead of integers.

        Under the hood, this method is powered by using pandas's powerful Index
        objects. This makes label based indexing essentially just as fast as
        using integer indexing.

        It also means this method uses pandas's (well documented) logic for
        indexing. This means you can use string shortcuts for datetime indexes
        (e.g., '2000-01' to select all values in January 2000). It also means
        that slices are treated as inclusive of both the start and stop values,
        unlike normal Python indexing.

        Parameters
        ----------
        indexers : dict, optional
            A dict with keys matching dimensions and values given
            by scalars, slices or arrays of tick labels. For dimensions with
            multi-index, the indexer may also be a dict-like object with keys
            matching index level names.
            If DataArrays are passed as indexers, xarray-style indexing will be
            carried out. See :ref:`indexing` for the details.
            One of indexers or indexers_kwargs must be provided.
        method : {None, "nearest", "pad", "ffill", "backfill", "bfill"}, optional
            Method to use for inexact matches:

            * None (default): only exact matches
            * pad / ffill: propagate last valid index value forward
            * backfill / bfill: propagate next valid index value backward
            * nearest: use nearest valid index value
        tolerance : optional
            Maximum distance between original and new labels for inexact
            matches. The values of the index at the matching locations must
            satisfy the equation ``abs(index[indexer] - target) <= tolerance``.
        drop : bool, optional
            If ``drop=True``, drop coordinates variables in `indexers` instead
            of making them scalar.
        **indexers_kwargs : {dim: indexer, ...}, optional
            The keyword arguments form of ``indexers``.
            One of indexers or indexers_kwargs must be provided.

        Returns
        -------
        obj : Dataset
            A new Dataset with the same contents as this dataset, except each
            variable and dimension is indexed by the appropriate indexers.
            If indexer DataArrays have coordinates that do not conflict with
            this object, then these coordinates will be attached.
            In general, each array's data will be a view of the array's data
            in this dataset, unless vectorized indexing was triggered by using
            an array indexer, in which case the data will be a copy.

        See Also
        --------
        :func:`Dataset.isel <Dataset.isel>`
        :func:`DataArray.sel <DataArray.sel>`

        :doc:`xarray-tutorial:intermediate/indexing/indexing`
            Tutorial material on indexing with Xarray objects

        :doc:`xarray-tutorial:fundamentals/02.1_indexing_Basic`
            Tutorial material on basics of indexing

        """
        indexers = either_dict_or_kwargs(indexers, indexers_kwargs, "sel")
        query_results = map_index_queries(
            self, indexers=indexers, method=method, tolerance=tolerance
        )

        if drop:
            no_scalar_variables = {}
            for k, v in query_results.variables.items():
                if v.dims:
                    no_scalar_variables[k] = v
                else:
                    if k in self._coord_names:
                        query_results.drop_coords.append(k)
            query_results.variables = no_scalar_variables

        result = self.isel(indexers=query_results.dim_indexers, drop=drop)
        return result._overwrite_indexes(*query_results.as_tuple()[1:])

    def _shuffle(self, dim, *, indices: GroupIndices, chunks: T_Chunks) -> Self:
        # Shuffling is only different from `isel` for chunked arrays.
        # Extract them out, and treat them specially. The rest, we route through isel.
        # This makes it easy to ensure correct handling of indexes.
        is_chunked = {
            name: var
            for name, var in self._variables.items()
            if is_chunked_array(var._data)
        }
        subset = self[[name for name in self._variables if name not in is_chunked]]

        no_slices: list[list[int]] = [
            (
                list(range(*idx.indices(self.sizes[dim])))
                if isinstance(idx, slice)
                else idx
            )
            for idx in indices
        ]
        no_slices = [idx for idx in no_slices if idx]

        shuffled = (
            subset
            if dim not in subset.dims
            else subset.isel({dim: np.concatenate(no_slices)})
        )
        for name, var in is_chunked.items():
            shuffled[name] = var._shuffle(
                indices=no_slices,
                dim=dim,
                chunks=chunks,
            )
        return shuffled

    def head(
        self,
        indexers: Mapping[Any, int] | int | None = None,
        **indexers_kwargs: Any,
    ) -> Self:
        """Returns a new dataset with the first `n` values of each array
        for the specified dimension(s).

        Parameters
        ----------
        indexers : dict or int, default: 5
            A dict with keys matching dimensions and integer values `n`
            or a single integer `n` applied over all dimensions.
            One of indexers or indexers_kwargs must be provided.
        **indexers_kwargs : {dim: n, ...}, optional
            The keyword arguments form of ``indexers``.
            One of indexers or indexers_kwargs must be provided.

        Examples
        --------
        >>> dates = pd.date_range(start="2023-01-01", periods=5)
        >>> pageviews = [1200, 1500, 900, 1800, 2000]
        >>> visitors = [800, 1000, 600, 1200, 1500]
        >>> dataset = xr.Dataset(
        ...     {
        ...         "pageviews": (("date"), pageviews),
        ...         "visitors": (("date"), visitors),
        ...     },
        ...     coords={"date": dates},
        ... )
        >>> busiest_days = dataset.sortby("pageviews", ascending=False)
        >>> busiest_days.head()
        <xarray.Dataset> Size: 120B
        Dimensions:    (date: 5)
        Coordinates:
          * date       (date) datetime64[ns] 40B 2023-01-05 2023-01-04 ... 2023-01-03
        Data variables:
            pageviews  (date) int64 40B 2000 1800 1500 1200 900
            visitors   (date) int64 40B 1500 1200 1000 800 600

        # Retrieve the 3 most busiest days in terms of pageviews

        >>> busiest_days.head(3)
        <xarray.Dataset> Size: 72B
        Dimensions:    (date: 3)
        Coordinates:
          * date       (date) datetime64[ns] 24B 2023-01-05 2023-01-04 2023-01-02
        Data variables:
            pageviews  (date) int64 24B 2000 1800 1500
            visitors   (date) int64 24B 1500 1200 1000

        # Using a dictionary to specify the number of elements for specific dimensions

        >>> busiest_days.head({"date": 3})
        <xarray.Dataset> Size: 72B
        Dimensions:    (date: 3)
        Coordinates:
          * date       (date) datetime64[ns] 24B 2023-01-05 2023-01-04 2023-01-02
        Data variables:
            pageviews  (date) int64 24B 2000 1800 1500
            visitors   (date) int64 24B 1500 1200 1000

        See Also
        --------
        Dataset.tail
        Dataset.thin
        DataArray.head
        """
        if not indexers_kwargs:
            if indexers is None:
                indexers = 5
            if not isinstance(indexers, int) and not is_dict_like(indexers):
                raise TypeError("indexers must be either dict-like or a single integer")
        if isinstance(indexers, int):
            indexers = {dim: indexers for dim in self.dims}
        indexers = either_dict_or_kwargs(indexers, indexers_kwargs, "head")
        for k, v in indexers.items():
            if not isinstance(v, int):
                raise TypeError(
                    "expected integer type indexer for "
                    f"dimension {k!r}, found {type(v)!r}"
                )
            elif v < 0:
                raise ValueError(
                    "expected positive integer as indexer "
                    f"for dimension {k!r}, found {v}"
                )
        indexers_slices = {k: slice(val) for k, val in indexers.items()}
        return self.isel(indexers_slices)

    def tail(
        self,
        indexers: Mapping[Any, int] | int | None = None,
        **indexers_kwargs: Any,
    ) -> Self:
        """Returns a new dataset with the last `n` values of each array
        for the specified dimension(s).

        Parameters
        ----------
        indexers : dict or int, default: 5
            A dict with keys matching dimensions and integer values `n`
            or a single integer `n` applied over all dimensions.
            One of indexers or indexers_kwargs must be provided.
        **indexers_kwargs : {dim: n, ...}, optional
            The keyword arguments form of ``indexers``.
            One of indexers or indexers_kwargs must be provided.

        Examples
        --------
        >>> activity_names = ["Walking", "Running", "Cycling", "Swimming", "Yoga"]
        >>> durations = [30, 45, 60, 45, 60]  # in minutes
        >>> energies = [150, 300, 250, 400, 100]  # in calories
        >>> dataset = xr.Dataset(
        ...     {
        ...         "duration": (["activity"], durations),
        ...         "energy_expenditure": (["activity"], energies),
        ...     },
        ...     coords={"activity": activity_names},
        ... )
        >>> sorted_dataset = dataset.sortby("energy_expenditure", ascending=False)
        >>> sorted_dataset
        <xarray.Dataset> Size: 240B
        Dimensions:             (activity: 5)
        Coordinates:
          * activity            (activity) <U8 160B 'Swimming' 'Running' ... 'Yoga'
        Data variables:
            duration            (activity) int64 40B 45 45 60 30 60
            energy_expenditure  (activity) int64 40B 400 300 250 150 100

        # Activities with the least energy expenditures using tail()

        >>> sorted_dataset.tail(3)
        <xarray.Dataset> Size: 144B
        Dimensions:             (activity: 3)
        Coordinates:
          * activity            (activity) <U8 96B 'Cycling' 'Walking' 'Yoga'
        Data variables:
            duration            (activity) int64 24B 60 30 60
            energy_expenditure  (activity) int64 24B 250 150 100

        >>> sorted_dataset.tail({"activity": 3})
        <xarray.Dataset> Size: 144B
        Dimensions:             (activity: 3)
        Coordinates:
          * activity            (activity) <U8 96B 'Cycling' 'Walking' 'Yoga'
        Data variables:
            duration            (activity) int64 24B 60 30 60
            energy_expenditure  (activity) int64 24B 250 150 100

        See Also
        --------
        Dataset.head
        Dataset.thin
        DataArray.tail
        """
        if not indexers_kwargs:
            if indexers is None:
                indexers = 5
            if not isinstance(indexers, int) and not is_dict_like(indexers):
                raise TypeError("indexers must be either dict-like or a single integer")
        if isinstance(indexers, int):
            indexers = {dim: indexers for dim in self.dims}
        indexers = either_dict_or_kwargs(indexers, indexers_kwargs, "tail")
        for k, v in indexers.items():
            if not isinstance(v, int):
                raise TypeError(
                    "expected integer type indexer for "
                    f"dimension {k!r}, found {type(v)!r}"
                )
            elif v < 0:
                raise ValueError(
                    "expected positive integer as indexer "
                    f"for dimension {k!r}, found {v}"
                )
        indexers_slices = {
            k: slice(-val, None) if val != 0 else slice(val)
            for k, val in indexers.items()
        }
        return self.isel(indexers_slices)

    def thin(
        self,
        indexers: Mapping[Any, int] | int | None = None,
        **indexers_kwargs: Any,
    ) -> Self:
        """Returns a new dataset with each array indexed along every `n`-th
        value for the specified dimension(s)

        Parameters
        ----------
        indexers : dict or int
            A dict with keys matching dimensions and integer values `n`
            or a single integer `n` applied over all dimensions.
            One of indexers or indexers_kwargs must be provided.
        **indexers_kwargs : {dim: n, ...}, optional
            The keyword arguments form of ``indexers``.
            One of indexers or indexers_kwargs must be provided.

        Examples
        --------
        >>> x_arr = np.arange(0, 26)
        >>> x_arr
        array([ 0,  1,  2,  3,  4,  5,  6,  7,  8,  9, 10, 11, 12, 13, 14, 15, 16,
               17, 18, 19, 20, 21, 22, 23, 24, 25])
        >>> x = xr.DataArray(
        ...     np.reshape(x_arr, (2, 13)),
        ...     dims=("x", "y"),
        ...     coords={"x": [0, 1], "y": np.arange(0, 13)},
        ... )
        >>> x_ds = xr.Dataset({"foo": x})
        >>> x_ds
        <xarray.Dataset> Size: 328B
        Dimensions:  (x: 2, y: 13)
        Coordinates:
          * x        (x) int64 16B 0 1
          * y        (y) int64 104B 0 1 2 3 4 5 6 7 8 9 10 11 12
        Data variables:
            foo      (x, y) int64 208B 0 1 2 3 4 5 6 7 8 ... 17 18 19 20 21 22 23 24 25

        >>> x_ds.thin(3)
        <xarray.Dataset> Size: 88B
        Dimensions:  (x: 1, y: 5)
        Coordinates:
          * x        (x) int64 8B 0
          * y        (y) int64 40B 0 3 6 9 12
        Data variables:
            foo      (x, y) int64 40B 0 3 6 9 12
        >>> x.thin({"x": 2, "y": 5})
        <xarray.DataArray (x: 1, y: 3)> Size: 24B
        array([[ 0,  5, 10]])
        Coordinates:
          * x        (x) int64 8B 0
          * y        (y) int64 24B 0 5 10

        See Also
        --------
        Dataset.head
        Dataset.tail
        DataArray.thin
        """
        if (
            not indexers_kwargs
            and not isinstance(indexers, int)
            and not is_dict_like(indexers)
        ):
            raise TypeError("indexers must be either dict-like or a single integer")
        if isinstance(indexers, int):
            indexers = {dim: indexers for dim in self.dims}
        indexers = either_dict_or_kwargs(indexers, indexers_kwargs, "thin")
        for k, v in indexers.items():
            if not isinstance(v, int):
                raise TypeError(
                    "expected integer type indexer for "
                    f"dimension {k!r}, found {type(v)!r}"
                )
            elif v < 0:
                raise ValueError(
                    "expected positive integer as indexer "
                    f"for dimension {k!r}, found {v}"
                )
            elif v == 0:
                raise ValueError("step cannot be zero")
        indexers_slices = {k: slice(None, None, val) for k, val in indexers.items()}
        return self.isel(indexers_slices)

    def broadcast_like(
        self,
        other: T_DataArrayOrSet,
        exclude: Iterable[Hashable] | None = None,
    ) -> Self:
        """Broadcast this DataArray against another Dataset or DataArray.
        This is equivalent to xr.broadcast(other, self)[1]

        Parameters
        ----------
        other : Dataset or DataArray
            Object against which to broadcast this array.
        exclude : iterable of hashable, optional
            Dimensions that must not be broadcasted

        """
        if exclude is None:
            exclude = set()
        else:
            exclude = set(exclude)
        args = align(other, self, join="outer", copy=False, exclude=exclude)

        dims_map, common_coords = _get_broadcast_dims_map_common_coords(args, exclude)

        return _broadcast_helper(args[1], exclude, dims_map, common_coords)

    def _reindex_callback(
        self,
        aligner: alignment.Aligner,
        dim_pos_indexers: dict[Hashable, Any],
        variables: dict[Hashable, Variable],
        indexes: dict[Hashable, Index],
        fill_value: Any,
        exclude_dims: frozenset[Hashable],
        exclude_vars: frozenset[Hashable],
    ) -> Self:
        """Callback called from ``Aligner`` to create a new reindexed Dataset."""

        new_variables = variables.copy()
        new_indexes = indexes.copy()

        # re-assign variable metadata
        for name, new_var in new_variables.items():
            var = self._variables.get(name)
            if var is not None:
                new_var.attrs = var.attrs
                new_var.encoding = var.encoding

        # pass through indexes from excluded dimensions
        # no extra check needed for multi-coordinate indexes, potential conflicts
        # should already have been detected when aligning the indexes
        for name, idx in self._indexes.items():
            var = self._variables[name]
            if set(var.dims) <= exclude_dims:
                new_indexes[name] = idx
                new_variables[name] = var

        if not dim_pos_indexers:
            # fast path for no reindexing necessary
            if set(new_indexes) - set(self._indexes):
                # this only adds new indexes and their coordinate variables
                reindexed = self._overwrite_indexes(new_indexes, new_variables)
            else:
                reindexed = self.copy(deep=aligner.copy)
        else:
            to_reindex = {
                k: v
                for k, v in self.variables.items()
                if k not in variables and k not in exclude_vars
            }
            reindexed_vars = alignment.reindex_variables(
                to_reindex,
                dim_pos_indexers,
                copy=aligner.copy,
                fill_value=fill_value,
                sparse=aligner.sparse,
            )
            new_variables.update(reindexed_vars)
            new_coord_names = self._coord_names | set(new_indexes)
            reindexed = self._replace_with_new_dims(
                new_variables, new_coord_names, indexes=new_indexes
            )

        reindexed.encoding = self.encoding

        return reindexed

    def reindex_like(
        self,
        other: T_Xarray,
        method: ReindexMethodOptions = None,
        tolerance: float | Iterable[float] | str | None = None,
        copy: bool = True,
        fill_value: Any = xrdtypes.NA,
    ) -> Self:
        """
        Conform this object onto the indexes of another object, for indexes which the
        objects share. Missing values are filled with ``fill_value``. The default fill
        value is NaN.

        Parameters
        ----------
        other : Dataset or DataArray
            Object with an 'indexes' attribute giving a mapping from dimension
            names to pandas.Index objects, which provides coordinates upon
            which to index the variables in this dataset. The indexes on this
            other object need not be the same as the indexes on this
            dataset. Any mismatched index values will be filled in with
            NaN, and any mismatched dimension names will simply be ignored.
        method : {None, "nearest", "pad", "ffill", "backfill", "bfill", None}, optional
            Method to use for filling index values from other not found in this
            dataset:

            - None (default): don't fill gaps
            - "pad" / "ffill": propagate last valid index value forward
            - "backfill" / "bfill": propagate next valid index value backward
            - "nearest": use nearest valid index value

        tolerance : float | Iterable[float] | str | None, default: None
            Maximum distance between original and new labels for inexact
            matches. The values of the index at the matching locations must
            satisfy the equation ``abs(index[indexer] - target) <= tolerance``.
            Tolerance may be a scalar value, which applies the same tolerance
            to all values, or list-like, which applies variable tolerance per
            element. List-like must be the same size as the index and its dtype
            must exactly match the index’s type.
        copy : bool, default: True
            If ``copy=True``, data in the return value is always copied. If
            ``copy=False`` and reindexing is unnecessary, or can be performed
            with only slice operations, then the output may share memory with
            the input. In either case, a new xarray object is always returned.
        fill_value : scalar or dict-like, optional
            Value to use for newly missing values. If a dict-like maps
            variable names to fill values.

        Returns
        -------
        reindexed : Dataset
            Another dataset, with this dataset's data but coordinates from the
            other object.

        See Also
        --------
        Dataset.reindex
        DataArray.reindex_like
        align

        """
        return alignment.reindex_like(
            self,
            other=other,
            method=method,
            tolerance=tolerance,
            copy=copy,
            fill_value=fill_value,
        )

    def reindex(
        self,
        indexers: Mapping[Any, Any] | None = None,
        method: ReindexMethodOptions = None,
        tolerance: float | Iterable[float] | str | None = None,
        copy: bool = True,
        fill_value: Any = xrdtypes.NA,
        **indexers_kwargs: Any,
    ) -> Self:
        """Conform this object onto a new set of indexes, filling in
        missing values with ``fill_value``. The default fill value is NaN.

        Parameters
        ----------
        indexers : dict, optional
            Dictionary with keys given by dimension names and values given by
            arrays of coordinates tick labels. Any mismatched coordinate
            values will be filled in with NaN, and any mismatched dimension
            names will simply be ignored.
            One of indexers or indexers_kwargs must be provided.
        method : {None, "nearest", "pad", "ffill", "backfill", "bfill", None}, optional
            Method to use for filling index values in ``indexers`` not found in
            this dataset:

            - None (default): don't fill gaps
            - "pad" / "ffill": propagate last valid index value forward
            - "backfill" / "bfill": propagate next valid index value backward
            - "nearest": use nearest valid index value

        tolerance : float | Iterable[float] | str | None, default: None
            Maximum distance between original and new labels for inexact
            matches. The values of the index at the matching locations must
            satisfy the equation ``abs(index[indexer] - target) <= tolerance``.
            Tolerance may be a scalar value, which applies the same tolerance
            to all values, or list-like, which applies variable tolerance per
            element. List-like must be the same size as the index and its dtype
            must exactly match the index’s type.
        copy : bool, default: True
            If ``copy=True``, data in the return value is always copied. If
            ``copy=False`` and reindexing is unnecessary, or can be performed
            with only slice operations, then the output may share memory with
            the input. In either case, a new xarray object is always returned.
        fill_value : scalar or dict-like, optional
            Value to use for newly missing values. If a dict-like,
            maps variable names (including coordinates) to fill values.
        sparse : bool, default: False
            use sparse-array.
        **indexers_kwargs : {dim: indexer, ...}, optional
            Keyword arguments in the same form as ``indexers``.
            One of indexers or indexers_kwargs must be provided.

        Returns
        -------
        reindexed : Dataset
            Another dataset, with this dataset's data but replaced coordinates.

        See Also
        --------
        Dataset.reindex_like
        align
        pandas.Index.get_indexer

        Examples
        --------
        Create a dataset with some fictional data.

        >>> x = xr.Dataset(
        ...     {
        ...         "temperature": ("station", 20 * np.random.rand(4)),
        ...         "pressure": ("station", 500 * np.random.rand(4)),
        ...     },
        ...     coords={"station": ["boston", "nyc", "seattle", "denver"]},
        ... )
        >>> x
        <xarray.Dataset> Size: 176B
        Dimensions:      (station: 4)
        Coordinates:
          * station      (station) <U7 112B 'boston' 'nyc' 'seattle' 'denver'
        Data variables:
            temperature  (station) float64 32B 10.98 14.3 12.06 10.9
            pressure     (station) float64 32B 211.8 322.9 218.8 445.9
        >>> x.indexes
        Indexes:
            station  Index(['boston', 'nyc', 'seattle', 'denver'], dtype='object', name='station')

        Create a new index and reindex the dataset. By default values in the new index that
        do not have corresponding records in the dataset are assigned `NaN`.

        >>> new_index = ["boston", "austin", "seattle", "lincoln"]
        >>> x.reindex({"station": new_index})
        <xarray.Dataset> Size: 176B
        Dimensions:      (station: 4)
        Coordinates:
          * station      (station) <U7 112B 'boston' 'austin' 'seattle' 'lincoln'
        Data variables:
            temperature  (station) float64 32B 10.98 nan 12.06 nan
            pressure     (station) float64 32B 211.8 nan 218.8 nan

        We can fill in the missing values by passing a value to the keyword `fill_value`.

        >>> x.reindex({"station": new_index}, fill_value=0)
        <xarray.Dataset> Size: 176B
        Dimensions:      (station: 4)
        Coordinates:
          * station      (station) <U7 112B 'boston' 'austin' 'seattle' 'lincoln'
        Data variables:
            temperature  (station) float64 32B 10.98 0.0 12.06 0.0
            pressure     (station) float64 32B 211.8 0.0 218.8 0.0

        We can also use different fill values for each variable.

        >>> x.reindex(
        ...     {"station": new_index}, fill_value={"temperature": 0, "pressure": 100}
        ... )
        <xarray.Dataset> Size: 176B
        Dimensions:      (station: 4)
        Coordinates:
          * station      (station) <U7 112B 'boston' 'austin' 'seattle' 'lincoln'
        Data variables:
            temperature  (station) float64 32B 10.98 0.0 12.06 0.0
            pressure     (station) float64 32B 211.8 100.0 218.8 100.0

        Because the index is not monotonically increasing or decreasing, we cannot use arguments
        to the keyword method to fill the `NaN` values.

        >>> x.reindex({"station": new_index}, method="nearest")
        Traceback (most recent call last):
        ...
            raise ValueError('index must be monotonic increasing or decreasing')
        ValueError: index must be monotonic increasing or decreasing

        To further illustrate the filling functionality in reindex, we will create a
        dataset with a monotonically increasing index (for example, a sequence of dates).

        >>> x2 = xr.Dataset(
        ...     {
        ...         "temperature": (
        ...             "time",
        ...             [15.57, 12.77, np.nan, 0.3081, 16.59, 15.12],
        ...         ),
        ...         "pressure": ("time", 500 * np.random.rand(6)),
        ...     },
        ...     coords={"time": pd.date_range("01/01/2019", periods=6, freq="D")},
        ... )
        >>> x2
        <xarray.Dataset> Size: 144B
        Dimensions:      (time: 6)
        Coordinates:
          * time         (time) datetime64[ns] 48B 2019-01-01 2019-01-02 ... 2019-01-06
        Data variables:
            temperature  (time) float64 48B 15.57 12.77 nan 0.3081 16.59 15.12
            pressure     (time) float64 48B 481.8 191.7 395.9 264.4 284.0 462.8

        Suppose we decide to expand the dataset to cover a wider date range.

        >>> time_index2 = pd.date_range("12/29/2018", periods=10, freq="D")
        >>> x2.reindex({"time": time_index2})
        <xarray.Dataset> Size: 240B
        Dimensions:      (time: 10)
        Coordinates:
          * time         (time) datetime64[ns] 80B 2018-12-29 2018-12-30 ... 2019-01-07
        Data variables:
            temperature  (time) float64 80B nan nan nan 15.57 ... 0.3081 16.59 15.12 nan
            pressure     (time) float64 80B nan nan nan 481.8 ... 264.4 284.0 462.8 nan

        The index entries that did not have a value in the original data frame (for example, `2018-12-29`)
        are by default filled with NaN. If desired, we can fill in the missing values using one of several options.

        For example, to back-propagate the last valid value to fill the `NaN` values,
        pass `bfill` as an argument to the `method` keyword.

        >>> x3 = x2.reindex({"time": time_index2}, method="bfill")
        >>> x3
        <xarray.Dataset> Size: 240B
        Dimensions:      (time: 10)
        Coordinates:
          * time         (time) datetime64[ns] 80B 2018-12-29 2018-12-30 ... 2019-01-07
        Data variables:
            temperature  (time) float64 80B 15.57 15.57 15.57 15.57 ... 16.59 15.12 nan
            pressure     (time) float64 80B 481.8 481.8 481.8 481.8 ... 284.0 462.8 nan

        Please note that the `NaN` value present in the original dataset (at index value `2019-01-03`)
        will not be filled by any of the value propagation schemes.

        >>> x2.where(x2.temperature.isnull(), drop=True)
        <xarray.Dataset> Size: 24B
        Dimensions:      (time: 1)
        Coordinates:
          * time         (time) datetime64[ns] 8B 2019-01-03
        Data variables:
            temperature  (time) float64 8B nan
            pressure     (time) float64 8B 395.9
        >>> x3.where(x3.temperature.isnull(), drop=True)
        <xarray.Dataset> Size: 48B
        Dimensions:      (time: 2)
        Coordinates:
          * time         (time) datetime64[ns] 16B 2019-01-03 2019-01-07
        Data variables:
            temperature  (time) float64 16B nan nan
            pressure     (time) float64 16B 395.9 nan

        This is because filling while reindexing does not look at dataset values, but only compares
        the original and desired indexes. If you do want to fill in the `NaN` values present in the
        original dataset, use the :py:meth:`~Dataset.fillna()` method.

        """
        indexers = utils.either_dict_or_kwargs(indexers, indexers_kwargs, "reindex")
        return alignment.reindex(
            self,
            indexers=indexers,
            method=method,
            tolerance=tolerance,
            copy=copy,
            fill_value=fill_value,
        )

    def _reindex(
        self,
        indexers: Mapping[Any, Any] | None = None,
        method: str | None = None,
        tolerance: int | float | Iterable[int | float] | None = None,
        copy: bool = True,
        fill_value: Any = xrdtypes.NA,
        sparse: bool = False,
        **indexers_kwargs: Any,
    ) -> Self:
        """
        Same as reindex but supports sparse option.
        """
        indexers = utils.either_dict_or_kwargs(indexers, indexers_kwargs, "reindex")
        return alignment.reindex(
            self,
            indexers=indexers,
            method=method,
            tolerance=tolerance,
            copy=copy,
            fill_value=fill_value,
            sparse=sparse,
        )

    def interp(
        self,
        coords: Mapping[Any, Any] | None = None,
        method: InterpOptions = "linear",
        assume_sorted: bool = False,
        kwargs: Mapping[str, Any] | None = None,
        method_non_numeric: str = "nearest",
        **coords_kwargs: Any,
    ) -> Self:
        """
        Interpolate a Dataset onto new coordinates.

        Performs univariate or multivariate interpolation of a Dataset onto new coordinates,
        utilizing either NumPy or SciPy interpolation routines.

        Out-of-range values are filled with NaN, unless specified otherwise via `kwargs` to the numpy/scipy interpolant.

        Parameters
        ----------
        coords : dict, optional
            Mapping from dimension names to the new coordinates.
            New coordinate can be a scalar, array-like or DataArray.
            If DataArrays are passed as new coordinates, their dimensions are
            used for the broadcasting. Missing values are skipped.
        method : { "linear", "nearest", "zero", "slinear", "quadratic", "cubic", \
            "quintic", "polynomial", "pchip", "barycentric", "krogh", "akima", "makima" }
            Interpolation method to use (see descriptions above).
        assume_sorted : bool, default: False
            If False, values of coordinates that are interpolated over can be
            in any order and they are sorted first. If True, interpolated
            coordinates are assumed to be an array of monotonically increasing
            values.
        kwargs : dict, optional
            Additional keyword arguments passed to the interpolator. Valid
            options and their behavior depend which interpolant is used.
        method_non_numeric : {"nearest", "pad", "ffill", "backfill", "bfill"}, optional
            Method for non-numeric types. Passed on to :py:meth:`Dataset.reindex`.
            ``"nearest"`` is used by default.
        **coords_kwargs : {dim: coordinate, ...}, optional
            The keyword arguments form of ``coords``.
            One of coords or coords_kwargs must be provided.


        Returns
        -------
        interpolated : Dataset
            New dataset on the new coordinates.

        Notes
        -----
        - SciPy is required for certain interpolation methods.
        - When interpolating along multiple dimensions with methods `linear` and `nearest`,
            the process attempts to decompose the interpolation into independent interpolations
            along one dimension at a time.
        - The specific interpolation method and dimensionality determine which
            interpolant is used:

            1. **Interpolation along one dimension of 1D data (`method='linear'`)**
                - Uses :py:func:`numpy.interp`, unless `fill_value='extrapolate'` is provided via `kwargs`.

            2. **Interpolation along one dimension of N-dimensional data (N ≥ 1)**
                - Methods {"linear", "nearest", "zero", "slinear", "quadratic", "cubic", "quintic", "polynomial"}
                    use :py:func:`scipy.interpolate.interp1d`, unless conditions permit the use of :py:func:`numpy.interp`
                    (as in the case of `method='linear'` for 1D data).
                - If `method='polynomial'`, the `order` keyword argument must also be provided.

            3. **Special interpolants for interpolation along one dimension of N-dimensional data (N ≥ 1)**
                - Depending on the `method`, the following interpolants from :py:class:`scipy.interpolate` are used:
                    - `"pchip"`: :py:class:`scipy.interpolate.PchipInterpolator`
                    - `"barycentric"`: :py:class:`scipy.interpolate.BarycentricInterpolator`
                    - `"krogh"`: :py:class:`scipy.interpolate.KroghInterpolator`
                    - `"akima"` or `"makima"`: :py:class:`scipy.interpolate.Akima1dInterpolator`
                        (`makima` is handled by passing the `makima` flag).

            4. **Interpolation along multiple dimensions of multi-dimensional data**
                - Uses :py:func:`scipy.interpolate.interpn` for methods {"linear", "nearest", "slinear",
                    "cubic", "quintic", "pchip"}.

        See Also
        --------
        :mod:`scipy.interpolate`

        :doc:`xarray-tutorial:fundamentals/02.2_manipulating_dimensions`
            Tutorial material on manipulating data resolution using :py:func:`~xarray.Dataset.interp`

        Examples
        --------
        >>> ds = xr.Dataset(
        ...     data_vars={
        ...         "a": ("x", [5, 7, 4]),
        ...         "b": (
        ...             ("x", "y"),
        ...             [[1, 4, 2, 9], [2, 7, 6, np.nan], [6, np.nan, 5, 8]],
        ...         ),
        ...     },
        ...     coords={"x": [0, 1, 2], "y": [10, 12, 14, 16]},
        ... )
        >>> ds
        <xarray.Dataset> Size: 176B
        Dimensions:  (x: 3, y: 4)
        Coordinates:
          * x        (x) int64 24B 0 1 2
          * y        (y) int64 32B 10 12 14 16
        Data variables:
            a        (x) int64 24B 5 7 4
            b        (x, y) float64 96B 1.0 4.0 2.0 9.0 2.0 7.0 6.0 nan 6.0 nan 5.0 8.0

        1D interpolation with the default method (linear):

        >>> ds.interp(x=[0, 0.75, 1.25, 1.75])
        <xarray.Dataset> Size: 224B
        Dimensions:  (x: 4, y: 4)
        Coordinates:
          * y        (y) int64 32B 10 12 14 16
          * x        (x) float64 32B 0.0 0.75 1.25 1.75
        Data variables:
            a        (x) float64 32B 5.0 6.5 6.25 4.75
            b        (x, y) float64 128B 1.0 4.0 2.0 nan 1.75 ... nan 5.0 nan 5.25 nan

        1D interpolation with a different method:

        >>> ds.interp(x=[0, 0.75, 1.25, 1.75], method="nearest")
        <xarray.Dataset> Size: 224B
        Dimensions:  (x: 4, y: 4)
        Coordinates:
          * y        (y) int64 32B 10 12 14 16
          * x        (x) float64 32B 0.0 0.75 1.25 1.75
        Data variables:
            a        (x) float64 32B 5.0 7.0 7.0 4.0
            b        (x, y) float64 128B 1.0 4.0 2.0 9.0 2.0 7.0 ... nan 6.0 nan 5.0 8.0

        1D extrapolation:

        >>> ds.interp(
        ...     x=[1, 1.5, 2.5, 3.5],
        ...     method="linear",
        ...     kwargs={"fill_value": "extrapolate"},
        ... )
        <xarray.Dataset> Size: 224B
        Dimensions:  (x: 4, y: 4)
        Coordinates:
          * y        (y) int64 32B 10 12 14 16
          * x        (x) float64 32B 1.0 1.5 2.5 3.5
        Data variables:
            a        (x) float64 32B 7.0 5.5 2.5 -0.5
            b        (x, y) float64 128B 2.0 7.0 6.0 nan 4.0 ... nan 12.0 nan 3.5 nan

        2D interpolation:

        >>> ds.interp(x=[0, 0.75, 1.25, 1.75], y=[11, 13, 15], method="linear")
        <xarray.Dataset> Size: 184B
        Dimensions:  (x: 4, y: 3)
        Coordinates:
          * x        (x) float64 32B 0.0 0.75 1.25 1.75
          * y        (y) int64 24B 11 13 15
        Data variables:
            a        (x) float64 32B 5.0 6.5 6.25 4.75
            b        (x, y) float64 96B 2.5 3.0 nan 4.0 5.625 ... nan nan nan nan nan
        """
        from xarray.core import missing

        if kwargs is None:
            kwargs = {}

        coords = either_dict_or_kwargs(coords, coords_kwargs, "interp")
        indexers = dict(self._validate_interp_indexers(coords))
        obj = self if assume_sorted else self.sortby(list(coords))

        def maybe_variable(obj, k):
            # workaround to get variable for dimension without coordinate.
            try:
                return obj._variables[k]
            except KeyError:
                return as_variable((k, range(obj.sizes[k])))

        def _validate_interp_indexer(x, new_x):
            # In the case of datetimes, the restrictions placed on indexers
            # used with interp are stronger than those which are placed on
            # isel, so we need an additional check after _validate_indexers.
            if _contains_datetime_like_objects(
                x
            ) and not _contains_datetime_like_objects(new_x):
                raise TypeError(
                    "When interpolating over a datetime-like "
                    "coordinate, the coordinates to "
                    "interpolate to must be either datetime "
                    "strings or datetimes. "
                    f"Instead got\n{new_x}"
                )
            return x, new_x

        validated_indexers = {
            k: _validate_interp_indexer(maybe_variable(obj, k), v)
            for k, v in indexers.items()
        }

        has_chunked_array = bool(
            any(is_chunked_array(v._data) for v in obj._variables.values())
        )
        if has_chunked_array:
            # optimization: subset to coordinate range of the target index
            if method in ["linear", "nearest"]:
                for k, v in validated_indexers.items():
                    obj, newidx = missing._localize(obj, {k: v})
                    validated_indexers[k] = newidx[k]
            # optimization: create dask coordinate arrays once per Dataset
            # rather than once per Variable when dask.array.unify_chunks is called later
            # GH4739
            dask_indexers = {
                k: (index.to_base_variable().chunk(), dest.to_base_variable().chunk())
                for k, (index, dest) in validated_indexers.items()
            }

        variables: dict[Hashable, Variable] = {}
        reindex_vars: list[Hashable] = []
        for name, var in obj._variables.items():
            if name in indexers:
                continue

            use_indexers = (
                dask_indexers if is_duck_dask_array(var.data) else validated_indexers
            )

            dtype_kind = var.dtype.kind
            if dtype_kind in "uifc":
                # For normal number types do the interpolation:
                var_indexers = {k: v for k, v in use_indexers.items() if k in var.dims}
                variables[name] = missing.interp(var, var_indexers, method, **kwargs)
            elif dtype_kind in "ObU" and (use_indexers.keys() & var.dims):
                # For types that we do not understand do stepwise
                # interpolation to avoid modifying the elements.
                # reindex the variable instead because it supports
                # booleans and objects and retains the dtype but inside
                # this loop there might be some duplicate code that slows it
                # down, therefore collect these signals and run it later:
                reindex_vars.append(name)
            elif all(d not in indexers for d in var.dims):
                # For anything else we can only keep variables if they
                # are not dependent on any coords that are being
                # interpolated along:
                variables[name] = var

        if reindex_vars and (
            reindex_indexers := {
                k: v for k, (_, v) in validated_indexers.items() if v.dims == (k,)
            }
        ):
            reindexed = alignment.reindex(
                obj[reindex_vars],
                indexers=reindex_indexers,
                method=method_non_numeric,
                exclude_vars=variables.keys(),
            )
            indexes = dict(reindexed._indexes)
            variables.update(reindexed.variables)
        else:
            # Get the indexes that are not being interpolated along
            indexes = {k: v for k, v in obj._indexes.items() if k not in indexers}

        # Get the coords that also exist in the variables:
        coord_names = obj._coord_names & variables.keys()
        selected = self._replace_with_new_dims(
            variables.copy(), coord_names, indexes=indexes
        )

        # Attach indexer as coordinate
        for k, v in indexers.items():
            assert isinstance(v, Variable)
            if v.dims == (k,):
                index = PandasIndex(v, k, coord_dtype=v.dtype)
                index_vars = index.create_variables({k: v})
                indexes[k] = index
                variables.update(index_vars)
            else:
                variables[k] = v

        # Extract coordinates from indexers
        coord_vars, new_indexes = selected._get_indexers_coords_and_indexes(coords)
        variables.update(coord_vars)
        indexes.update(new_indexes)

        coord_names = obj._coord_names & variables.keys() | coord_vars.keys()
        return self._replace_with_new_dims(variables, coord_names, indexes=indexes)

    def interp_like(
        self,
        other: T_Xarray,
        method: InterpOptions = "linear",
        assume_sorted: bool = False,
        kwargs: Mapping[str, Any] | None = None,
        method_non_numeric: str = "nearest",
    ) -> Self:
        """Interpolate this object onto the coordinates of another object.

        Performs univariate or multivariate interpolation of a Dataset onto new coordinates,
        utilizing either NumPy or SciPy interpolation routines.

        Out-of-range values are filled with NaN, unless specified otherwise via `kwargs` to the numpy/scipy interpolant.

        Parameters
        ----------
        other : Dataset or DataArray
            Object with an 'indexes' attribute giving a mapping from dimension
            names to an 1d array-like, which provides coordinates upon
            which to index the variables in this dataset. Missing values are skipped.
        method : { "linear", "nearest", "zero", "slinear", "quadratic", "cubic", \
            "quintic", "polynomial", "pchip", "barycentric", "krogh", "akima", "makima" }
            Interpolation method to use (see descriptions above).
        assume_sorted : bool, default: False
            If False, values of coordinates that are interpolated over can be
            in any order and they are sorted first. If True, interpolated
            coordinates are assumed to be an array of monotonically increasing
            values.
        kwargs : dict, optional
            Additional keyword arguments passed to the interpolator. Valid
            options and their behavior depend which interpolant is use
        method_non_numeric : {"nearest", "pad", "ffill", "backfill", "bfill"}, optional
            Method for non-numeric types. Passed on to :py:meth:`Dataset.reindex`.
            ``"nearest"`` is used by default.

        Returns
        -------
        interpolated : Dataset
            Another dataset by interpolating this dataset's data along the
            coordinates of the other object.

        Notes
        -----
        - scipy is required.
        - If the dataset has object-type coordinates, reindex is used for these
            coordinates instead of the interpolation.
        - When interpolating along multiple dimensions with methods `linear` and `nearest`,
            the process attempts to decompose the interpolation into independent interpolations
            along one dimension at a time.
        - The specific interpolation method and dimensionality determine which
            interpolant is used:

            1. **Interpolation along one dimension of 1D data (`method='linear'`)**
                - Uses :py:func:`numpy.interp`, unless `fill_value='extrapolate'` is provided via `kwargs`.

            2. **Interpolation along one dimension of N-dimensional data (N ≥ 1)**
                - Methods {"linear", "nearest", "zero", "slinear", "quadratic", "cubic", "quintic", "polynomial"}
                    use :py:func:`scipy.interpolate.interp1d`, unless conditions permit the use of :py:func:`numpy.interp`
                    (as in the case of `method='linear'` for 1D data).
                - If `method='polynomial'`, the `order` keyword argument must also be provided.

            3. **Special interpolants for interpolation along one dimension of N-dimensional data (N ≥ 1)**
                - Depending on the `method`, the following interpolants from :py:class:`scipy.interpolate` are used:
                    - `"pchip"`: :py:class:`scipy.interpolate.PchipInterpolator`
                    - `"barycentric"`: :py:class:`scipy.interpolate.BarycentricInterpolator`
                    - `"krogh"`: :py:class:`scipy.interpolate.KroghInterpolator`
                    - `"akima"` or `"makima"`: :py:class:`scipy.interpolate.Akima1dInterpolator`
                        (`makima` is handled by passing the `makima` flag).

            4. **Interpolation along multiple dimensions of multi-dimensional data**
                - Uses :py:func:`scipy.interpolate.interpn` for methods {"linear", "nearest", "slinear",
                    "cubic", "quintic", "pchip"}.

        See Also
        --------
        :func:`Dataset.interp`
        :func:`Dataset.reindex_like`
        :mod:`scipy.interpolate`
        """
        if kwargs is None:
            kwargs = {}

        # pick only dimension coordinates with a single index
        coords: dict[Hashable, Variable] = {}
        other_indexes = other.xindexes
        for dim in self.dims:
            other_dim_coords = other_indexes.get_all_coords(dim, errors="ignore")
            if len(other_dim_coords) == 1:
                coords[dim] = other_dim_coords[dim]

        numeric_coords: dict[Hashable, Variable] = {}
        object_coords: dict[Hashable, Variable] = {}
        for k, v in coords.items():
            if v.dtype.kind in "uifcMm":
                numeric_coords[k] = v
            else:
                object_coords[k] = v

        ds = self
        if object_coords:
            # We do not support interpolation along object coordinate.
            # reindex instead.
            ds = self.reindex(object_coords)
        return ds.interp(
            coords=numeric_coords,
            method=method,
            assume_sorted=assume_sorted,
            kwargs=kwargs,
            method_non_numeric=method_non_numeric,
        )

    # Helper methods for rename()
    def _rename_vars(
        self, name_dict, dims_dict
    ) -> tuple[dict[Hashable, Variable], set[Hashable]]:
        variables = {}
        coord_names = set()
        for k, v in self.variables.items():
            var = v.copy(deep=False)
            var.dims = tuple(dims_dict.get(dim, dim) for dim in v.dims)
            name = name_dict.get(k, k)
            if name in variables:
                raise ValueError(f"the new name {name!r} conflicts")
            variables[name] = var
            if k in self._coord_names:
                coord_names.add(name)
        return variables, coord_names

    def _rename_dims(self, name_dict: Mapping[Any, Hashable]) -> dict[Hashable, int]:
        return {name_dict.get(k, k): v for k, v in self.sizes.items()}

    def _rename_indexes(
        self, name_dict: Mapping[Any, Hashable], dims_dict: Mapping[Any, Hashable]
    ) -> tuple[dict[Hashable, Index], dict[Hashable, Variable]]:
        if not self._indexes:
            return {}, {}

        indexes = {}
        variables = {}

        for index, coord_names in self.xindexes.group_by_index():
            new_index = index.rename(name_dict, dims_dict)
            new_coord_names = [name_dict.get(k, k) for k in coord_names]
            indexes.update({k: new_index for k in new_coord_names})
            new_index_vars = new_index.create_variables(
                {
                    new: self._variables[old]
                    for old, new in zip(coord_names, new_coord_names, strict=True)
                }
            )
            variables.update(new_index_vars)

        return indexes, variables

    def _rename_all(
        self, name_dict: Mapping[Any, Hashable], dims_dict: Mapping[Any, Hashable]
    ) -> tuple[
        dict[Hashable, Variable],
        set[Hashable],
        dict[Hashable, int],
        dict[Hashable, Index],
    ]:
        variables, coord_names = self._rename_vars(name_dict, dims_dict)
        dims = self._rename_dims(dims_dict)

        indexes, index_vars = self._rename_indexes(name_dict, dims_dict)
        variables = {k: index_vars.get(k, v) for k, v in variables.items()}

        return variables, coord_names, dims, indexes

    def _rename(
        self,
        name_dict: Mapping[Any, Hashable] | None = None,
        **names: Hashable,
    ) -> Self:
        """Also used internally by DataArray so that the warning (if any)
        is raised at the right stack level.
        """
        name_dict = either_dict_or_kwargs(name_dict, names, "rename")
        for k in name_dict.keys():
            if k not in self and k not in self.dims:
                raise ValueError(
                    f"cannot rename {k!r} because it is not a "
                    "variable or dimension in this dataset"
                )

            create_dim_coord = False
            new_k = name_dict[k]

            if k == new_k:
                continue  # Same name, nothing to do

            if k in self.dims and new_k in self._coord_names:
                coord_dims = self._variables[name_dict[k]].dims
                if coord_dims == (k,):
                    create_dim_coord = True
            elif k in self._coord_names and new_k in self.dims:
                coord_dims = self._variables[k].dims
                if coord_dims == (new_k,):
                    create_dim_coord = True

            if create_dim_coord:
                warnings.warn(
                    f"rename {k!r} to {name_dict[k]!r} does not create an index "
                    "anymore. Try using swap_dims instead or use set_index "
                    "after rename to create an indexed coordinate.",
                    UserWarning,
                    stacklevel=3,
                )

        variables, coord_names, dims, indexes = self._rename_all(
            name_dict=name_dict, dims_dict=name_dict
        )
        return self._replace(variables, coord_names, dims=dims, indexes=indexes)

    def rename(
        self,
        name_dict: Mapping[Any, Hashable] | None = None,
        **names: Hashable,
    ) -> Self:
        """Returns a new object with renamed variables, coordinates and dimensions.

        Parameters
        ----------
        name_dict : dict-like, optional
            Dictionary whose keys are current variable, coordinate or dimension names and
            whose values are the desired names.
        **names : optional
            Keyword form of ``name_dict``.
            One of name_dict or names must be provided.

        Returns
        -------
        renamed : Dataset
            Dataset with renamed variables, coordinates and dimensions.

        See Also
        --------
        Dataset.swap_dims
        Dataset.rename_vars
        Dataset.rename_dims
        DataArray.rename
        """
        return self._rename(name_dict=name_dict, **names)

    def rename_dims(
        self,
        dims_dict: Mapping[Any, Hashable] | None = None,
        **dims: Hashable,
    ) -> Self:
        """Returns a new object with renamed dimensions only.

        Parameters
        ----------
        dims_dict : dict-like, optional
            Dictionary whose keys are current dimension names and
            whose values are the desired names. The desired names must
            not be the name of an existing dimension or Variable in the Dataset.
        **dims : optional
            Keyword form of ``dims_dict``.
            One of dims_dict or dims must be provided.

        Returns
        -------
        renamed : Dataset
            Dataset with renamed dimensions.

        See Also
        --------
        Dataset.swap_dims
        Dataset.rename
        Dataset.rename_vars
        DataArray.rename
        """
        dims_dict = either_dict_or_kwargs(dims_dict, dims, "rename_dims")
        for k, v in dims_dict.items():
            if k not in self.dims:
                raise ValueError(
                    f"cannot rename {k!r} because it is not found "
                    f"in the dimensions of this dataset {tuple(self.dims)}"
                )
            if v in self.dims or v in self:
                raise ValueError(
                    f"Cannot rename {k} to {v} because {v} already exists. "
                    "Try using swap_dims instead."
                )

        variables, coord_names, sizes, indexes = self._rename_all(
            name_dict={}, dims_dict=dims_dict
        )
        return self._replace(variables, coord_names, dims=sizes, indexes=indexes)

    def rename_vars(
        self,
        name_dict: Mapping[Any, Hashable] | None = None,
        **names: Hashable,
    ) -> Self:
        """Returns a new object with renamed variables including coordinates

        Parameters
        ----------
        name_dict : dict-like, optional
            Dictionary whose keys are current variable or coordinate names and
            whose values are the desired names.
        **names : optional
            Keyword form of ``name_dict``.
            One of name_dict or names must be provided.

        Returns
        -------
        renamed : Dataset
            Dataset with renamed variables including coordinates

        See Also
        --------
        Dataset.swap_dims
        Dataset.rename
        Dataset.rename_dims
        DataArray.rename
        """
        name_dict = either_dict_or_kwargs(name_dict, names, "rename_vars")
        for k in name_dict:
            if k not in self:
                raise ValueError(
                    f"cannot rename {k!r} because it is not a "
                    "variable or coordinate in this dataset"
                )
        variables, coord_names, dims, indexes = self._rename_all(
            name_dict=name_dict, dims_dict={}
        )
        return self._replace(variables, coord_names, dims=dims, indexes=indexes)

    def swap_dims(
        self, dims_dict: Mapping[Any, Hashable] | None = None, **dims_kwargs
    ) -> Self:
        """Returns a new object with swapped dimensions.

        Parameters
        ----------
        dims_dict : dict-like
            Dictionary whose keys are current dimension names and whose values
            are new names.
        **dims_kwargs : {existing_dim: new_dim, ...}, optional
            The keyword arguments form of ``dims_dict``.
            One of dims_dict or dims_kwargs must be provided.

        Returns
        -------
        swapped : Dataset
            Dataset with swapped dimensions.

        Examples
        --------
        >>> ds = xr.Dataset(
        ...     data_vars={"a": ("x", [5, 7]), "b": ("x", [0.1, 2.4])},
        ...     coords={"x": ["a", "b"], "y": ("x", [0, 1])},
        ... )
        >>> ds
        <xarray.Dataset> Size: 56B
        Dimensions:  (x: 2)
        Coordinates:
          * x        (x) <U1 8B 'a' 'b'
            y        (x) int64 16B 0 1
        Data variables:
            a        (x) int64 16B 5 7
            b        (x) float64 16B 0.1 2.4

        >>> ds.swap_dims({"x": "y"})
        <xarray.Dataset> Size: 56B
        Dimensions:  (y: 2)
        Coordinates:
            x        (y) <U1 8B 'a' 'b'
          * y        (y) int64 16B 0 1
        Data variables:
            a        (y) int64 16B 5 7
            b        (y) float64 16B 0.1 2.4

        >>> ds.swap_dims({"x": "z"})
        <xarray.Dataset> Size: 56B
        Dimensions:  (z: 2)
        Coordinates:
            x        (z) <U1 8B 'a' 'b'
            y        (z) int64 16B 0 1
        Dimensions without coordinates: z
        Data variables:
            a        (z) int64 16B 5 7
            b        (z) float64 16B 0.1 2.4

        See Also
        --------
        Dataset.rename
        DataArray.swap_dims
        """
        # TODO: deprecate this method in favor of a (less confusing)
        # rename_dims() method that only renames dimensions.

        dims_dict = either_dict_or_kwargs(dims_dict, dims_kwargs, "swap_dims")
        for current_name, new_name in dims_dict.items():
            if current_name not in self.dims:
                raise ValueError(
                    f"cannot swap from dimension {current_name!r} because it is "
                    f"not one of the dimensions of this dataset {tuple(self.dims)}"
                )
            if new_name in self.variables and self.variables[new_name].dims != (
                current_name,
            ):
                raise ValueError(
                    f"replacement dimension {new_name!r} is not a 1D "
                    f"variable along the old dimension {current_name!r}"
                )

        result_dims = {dims_dict.get(dim, dim) for dim in self.dims}

        coord_names = self._coord_names.copy()
        coord_names.update({dim for dim in dims_dict.values() if dim in self.variables})

        variables: dict[Hashable, Variable] = {}
        indexes: dict[Hashable, Index] = {}
        for current_name, current_variable in self.variables.items():
            dims = tuple(dims_dict.get(dim, dim) for dim in current_variable.dims)
            var: Variable
            if current_name in result_dims:
                var = current_variable.to_index_variable()
                var.dims = dims
                if current_name in self._indexes:
                    indexes[current_name] = self._indexes[current_name]
                    variables[current_name] = var
                else:
                    index, index_vars = create_default_index_implicit(var)
                    indexes.update({name: index for name in index_vars})
                    variables.update(index_vars)
                    coord_names.update(index_vars)
            else:
                var = current_variable.to_base_variable()
                var.dims = dims
                variables[current_name] = var

        return self._replace_with_new_dims(variables, coord_names, indexes=indexes)

    def expand_dims(
        self,
        dim: None | Hashable | Sequence[Hashable] | Mapping[Any, Any] = None,
        axis: None | int | Sequence[int] = None,
        create_index_for_new_dim: bool = True,
        **dim_kwargs: Any,
    ) -> Self:
        """Return a new object with an additional axis (or axes) inserted at
        the corresponding position in the array shape.  The new object is a
        view into the underlying array, not a copy.

        If dim is already a scalar coordinate, it will be promoted to a 1D
        coordinate consisting of a single value.

        The automatic creation of indexes to back new 1D coordinate variables
        controlled by the create_index_for_new_dim kwarg.

        Parameters
        ----------
        dim : hashable, sequence of hashable, mapping, or None
            Dimensions to include on the new variable. If provided as hashable
            or sequence of hashable, then dimensions are inserted with length
            1. If provided as a mapping, then the keys are the new dimensions
            and the values are either integers (giving the length of the new
            dimensions) or array-like (giving the coordinates of the new
            dimensions).
        axis : int, sequence of int, or None, default: None
            Axis position(s) where new axis is to be inserted (position(s) on
            the result array). If a sequence of integers is passed,
            multiple axes are inserted. In this case, dim arguments should be
            same length list. If axis=None is passed, all the axes will be
            inserted to the start of the result array.
        create_index_for_new_dim : bool, default: True
            Whether to create new ``PandasIndex`` objects when the object being expanded contains scalar variables with names in ``dim``.
        **dim_kwargs : int or sequence or ndarray
            The keywords are arbitrary dimensions being inserted and the values
            are either the lengths of the new dims (if int is given), or their
            coordinates. Note, this is an alternative to passing a dict to the
            dim kwarg and will only be used if dim is None.

        Returns
        -------
        expanded : Dataset
            This object, but with additional dimension(s).

        Examples
        --------
        >>> dataset = xr.Dataset({"temperature": ([], 25.0)})
        >>> dataset
        <xarray.Dataset> Size: 8B
        Dimensions:      ()
        Data variables:
            temperature  float64 8B 25.0

        # Expand the dataset with a new dimension called "time"

        >>> dataset.expand_dims(dim="time")
        <xarray.Dataset> Size: 8B
        Dimensions:      (time: 1)
        Dimensions without coordinates: time
        Data variables:
            temperature  (time) float64 8B 25.0

        # 1D data

        >>> temperature_1d = xr.DataArray([25.0, 26.5, 24.8], dims="x")
        >>> dataset_1d = xr.Dataset({"temperature": temperature_1d})
        >>> dataset_1d
        <xarray.Dataset> Size: 24B
        Dimensions:      (x: 3)
        Dimensions without coordinates: x
        Data variables:
            temperature  (x) float64 24B 25.0 26.5 24.8

        # Expand the dataset with a new dimension called "time" using axis argument

        >>> dataset_1d.expand_dims(dim="time", axis=0)
        <xarray.Dataset> Size: 24B
        Dimensions:      (time: 1, x: 3)
        Dimensions without coordinates: time, x
        Data variables:
            temperature  (time, x) float64 24B 25.0 26.5 24.8

        # 2D data

        >>> temperature_2d = xr.DataArray(np.random.rand(3, 4), dims=("y", "x"))
        >>> dataset_2d = xr.Dataset({"temperature": temperature_2d})
        >>> dataset_2d
        <xarray.Dataset> Size: 96B
        Dimensions:      (y: 3, x: 4)
        Dimensions without coordinates: y, x
        Data variables:
            temperature  (y, x) float64 96B 0.5488 0.7152 0.6028 ... 0.7917 0.5289

        # Expand the dataset with a new dimension called "time" using axis argument

        >>> dataset_2d.expand_dims(dim="time", axis=2)
        <xarray.Dataset> Size: 96B
        Dimensions:      (y: 3, x: 4, time: 1)
        Dimensions without coordinates: y, x, time
        Data variables:
            temperature  (y, x, time) float64 96B 0.5488 0.7152 0.6028 ... 0.7917 0.5289

        # Expand a scalar variable along a new dimension of the same name with and without creating a new index

        >>> ds = xr.Dataset(coords={"x": 0})
        >>> ds
        <xarray.Dataset> Size: 8B
        Dimensions:  ()
        Coordinates:
            x        int64 8B 0
        Data variables:
            *empty*

        >>> ds.expand_dims("x")
        <xarray.Dataset> Size: 8B
        Dimensions:  (x: 1)
        Coordinates:
          * x        (x) int64 8B 0
        Data variables:
            *empty*

        >>> ds.expand_dims("x").indexes
        Indexes:
            x        Index([0], dtype='int64', name='x')

        >>> ds.expand_dims("x", create_index_for_new_dim=False).indexes
        Indexes:
            *empty*

        See Also
        --------
        DataArray.expand_dims
        """
        if dim is None:
            pass
        elif isinstance(dim, Mapping):
            # We're later going to modify dim in place; don't tamper with
            # the input
            dim = dict(dim)
        elif isinstance(dim, int):
            raise TypeError(
                "dim should be hashable or sequence of hashables or mapping"
            )
        elif isinstance(dim, str) or not isinstance(dim, Sequence):
            dim = {dim: 1}
        elif isinstance(dim, Sequence):
            if len(dim) != len(set(dim)):
                raise ValueError("dims should not contain duplicate values.")
            dim = {d: 1 for d in dim}

        dim = either_dict_or_kwargs(dim, dim_kwargs, "expand_dims")
        assert isinstance(dim, MutableMapping)

        if axis is None:
            axis = list(range(len(dim)))
        elif not isinstance(axis, Sequence):
            axis = [axis]

        if len(dim) != len(axis):
            raise ValueError("lengths of dim and axis should be identical.")
        for d in dim:
            if d in self.dims:
                raise ValueError(f"Dimension {d} already exists.")
            if d in self._variables and not utils.is_scalar(self._variables[d]):
                raise ValueError(f"{d} already exists as coordinate or variable name.")

        variables: dict[Hashable, Variable] = {}
        indexes: dict[Hashable, Index] = dict(self._indexes)
        coord_names = self._coord_names.copy()
        # If dim is a dict, then ensure that the values are either integers
        # or iterables.
        for k, v in dim.items():
            if hasattr(v, "__iter__"):
                # If the value for the new dimension is an iterable, then
                # save the coordinates to the variables dict, and set the
                # value within the dim dict to the length of the iterable
                # for later use.

                if create_index_for_new_dim:
                    index = PandasIndex(v, k)
                    indexes[k] = index
                    name_and_new_1d_var = index.create_variables()
                else:
                    name_and_new_1d_var = {k: Variable(data=v, dims=k)}
                variables.update(name_and_new_1d_var)
                coord_names.add(k)
                dim[k] = variables[k].size
            elif isinstance(v, int):
                pass  # Do nothing if the dimensions value is just an int
            else:
                raise TypeError(
                    f"The value of new dimension {k} must be an iterable or an int"
                )

        for k, v in self._variables.items():
            if k not in dim:
                if k in coord_names:  # Do not change coordinates
                    variables[k] = v
                else:
                    result_ndim = len(v.dims) + len(axis)
                    for a in axis:
                        if a < -result_ndim or result_ndim - 1 < a:
                            raise IndexError(
                                f"Axis {a} of variable {k} is out of bounds of the "
                                f"expanded dimension size {result_ndim}"
                            )

                    axis_pos = [a if a >= 0 else result_ndim + a for a in axis]
                    if len(axis_pos) != len(set(axis_pos)):
                        raise ValueError("axis should not contain duplicate values")
                    # We need to sort them to make sure `axis` equals to the
                    # axis positions of the result array.
                    zip_axis_dim = sorted(zip(axis_pos, dim.items(), strict=True))

                    all_dims = list(zip(v.dims, v.shape, strict=True))
                    for d, c in zip_axis_dim:
                        all_dims.insert(d, c)
                    variables[k] = v.set_dims(dict(all_dims))
            else:
                if k not in variables:
                    if k in coord_names and create_index_for_new_dim:
                        # If dims includes a label of a non-dimension coordinate,
                        # it will be promoted to a 1D coordinate with a single value.
                        index, index_vars = create_default_index_implicit(v.set_dims(k))
                        indexes[k] = index
                        variables.update(index_vars)
                    else:
                        if create_index_for_new_dim:
                            warnings.warn(
                                f"No index created for dimension {k} because variable {k} is not a coordinate. "
                                f"To create an index for {k}, please first call `.set_coords('{k}')` on this object.",
                                UserWarning,
                                stacklevel=2,
                            )

                        # create 1D variable without creating a new index
                        new_1d_var = v.set_dims(k)
                        variables.update({k: new_1d_var})

        return self._replace_with_new_dims(
            variables, coord_names=coord_names, indexes=indexes
        )

    def set_index(
        self,
        indexes: Mapping[Any, Hashable | Sequence[Hashable]] | None = None,
        append: bool = False,
        **indexes_kwargs: Hashable | Sequence[Hashable],
    ) -> Self:
        """Set Dataset (multi-)indexes using one or more existing coordinates
        or variables.

        This legacy method is limited to pandas (multi-)indexes and
        1-dimensional "dimension" coordinates. See
        :py:meth:`~Dataset.set_xindex` for setting a pandas or a custom
        Xarray-compatible index from one or more arbitrary coordinates.

        Parameters
        ----------
        indexes : {dim: index, ...}
            Mapping from names matching dimensions and values given
            by (lists of) the names of existing coordinates or variables to set
            as new (multi-)index.
        append : bool, default: False
            If True, append the supplied index(es) to the existing index(es).
            Otherwise replace the existing index(es) (default).
        **indexes_kwargs : optional
            The keyword arguments form of ``indexes``.
            One of indexes or indexes_kwargs must be provided.

        Returns
        -------
        obj : Dataset
            Another dataset, with this dataset's data but replaced coordinates.

        Examples
        --------
        >>> arr = xr.DataArray(
        ...     data=np.ones((2, 3)),
        ...     dims=["x", "y"],
        ...     coords={"x": range(2), "y": range(3), "a": ("x", [3, 4])},
        ... )
        >>> ds = xr.Dataset({"v": arr})
        >>> ds
        <xarray.Dataset> Size: 104B
        Dimensions:  (x: 2, y: 3)
        Coordinates:
          * x        (x) int64 16B 0 1
          * y        (y) int64 24B 0 1 2
            a        (x) int64 16B 3 4
        Data variables:
            v        (x, y) float64 48B 1.0 1.0 1.0 1.0 1.0 1.0
        >>> ds.set_index(x="a")
        <xarray.Dataset> Size: 88B
        Dimensions:  (x: 2, y: 3)
        Coordinates:
          * x        (x) int64 16B 3 4
          * y        (y) int64 24B 0 1 2
        Data variables:
            v        (x, y) float64 48B 1.0 1.0 1.0 1.0 1.0 1.0

        See Also
        --------
        Dataset.reset_index
        Dataset.set_xindex
        Dataset.swap_dims
        """
        dim_coords = either_dict_or_kwargs(indexes, indexes_kwargs, "set_index")

        new_indexes: dict[Hashable, Index] = {}
        new_variables: dict[Hashable, Variable] = {}
        drop_indexes: set[Hashable] = set()
        drop_variables: set[Hashable] = set()
        replace_dims: dict[Hashable, Hashable] = {}
        all_var_names: set[Hashable] = set()

        for dim, _var_names in dim_coords.items():
            if isinstance(_var_names, str) or not isinstance(_var_names, Sequence):
                var_names = [_var_names]
            else:
                var_names = list(_var_names)

            invalid_vars = set(var_names) - set(self._variables)
            if invalid_vars:
                raise ValueError(
                    ", ".join([str(v) for v in invalid_vars])
                    + " variable(s) do not exist"
                )

            all_var_names.update(var_names)
            drop_variables.update(var_names)

            # drop any pre-existing index involved and its corresponding coordinates
            index_coord_names = self.xindexes.get_all_coords(dim, errors="ignore")
            all_index_coord_names = set(index_coord_names)
            for k in var_names:
                all_index_coord_names.update(
                    self.xindexes.get_all_coords(k, errors="ignore")
                )

            drop_indexes.update(all_index_coord_names)
            drop_variables.update(all_index_coord_names)

            if len(var_names) == 1 and (not append or dim not in self._indexes):
                var_name = var_names[0]
                var = self._variables[var_name]
                # an error with a better message will be raised for scalar variables
                # when creating the PandasIndex
                if var.ndim > 0 and var.dims != (dim,):
                    raise ValueError(
                        f"dimension mismatch: try setting an index for dimension {dim!r} with "
                        f"variable {var_name!r} that has dimensions {var.dims}"
                    )
                idx = PandasIndex.from_variables({dim: var}, options={})
                idx_vars = idx.create_variables({var_name: var})

                # trick to preserve coordinate order in this case
                if dim in self._coord_names:
                    drop_variables.remove(dim)
            else:
                if append:
                    current_variables = {
                        k: self._variables[k] for k in index_coord_names
                    }
                else:
                    current_variables = {}
                idx, idx_vars = PandasMultiIndex.from_variables_maybe_expand(
                    dim,
                    current_variables,
                    {k: self._variables[k] for k in var_names},
                )
                for n in idx.index.names:
                    replace_dims[n] = dim

            new_indexes.update({k: idx for k in idx_vars})
            new_variables.update(idx_vars)

        # re-add deindexed coordinates (convert to base variables)
        for k in drop_variables:
            if (
                k not in new_variables
                and k not in all_var_names
                and k in self._coord_names
            ):
                new_variables[k] = self._variables[k].to_base_variable()

        indexes_: dict[Any, Index] = {
            k: v for k, v in self._indexes.items() if k not in drop_indexes
        }
        indexes_.update(new_indexes)

        variables = {
            k: v for k, v in self._variables.items() if k not in drop_variables
        }
        variables.update(new_variables)

        # update dimensions if necessary, GH: 3512
        for k, v in variables.items():
            if any(d in replace_dims for d in v.dims):
                new_dims = [replace_dims.get(d, d) for d in v.dims]
                variables[k] = v._replace(dims=new_dims)

        coord_names = self._coord_names - drop_variables | set(new_variables)

        return self._replace_with_new_dims(
            variables, coord_names=coord_names, indexes=indexes_
        )

    def reset_index(
        self,
        dims_or_levels: Hashable | Sequence[Hashable],
        *,
        drop: bool = False,
    ) -> Self:
        """Reset the specified index(es) or multi-index level(s).

        This legacy method is specific to pandas (multi-)indexes and
        1-dimensional "dimension" coordinates. See the more generic
        :py:meth:`~Dataset.drop_indexes` and :py:meth:`~Dataset.set_xindex`
        method to respectively drop and set pandas or custom indexes for
        arbitrary coordinates.

        Parameters
        ----------
        dims_or_levels : Hashable or Sequence of Hashable
            Name(s) of the dimension(s) and/or multi-index level(s) that will
            be reset.
        drop : bool, default: False
            If True, remove the specified indexes and/or multi-index levels
            instead of extracting them as new coordinates (default: False).

        Returns
        -------
        obj : Dataset
            Another dataset, with this dataset's data but replaced coordinates.

        See Also
        --------
        Dataset.set_index
        Dataset.set_xindex
        Dataset.drop_indexes
        """
        if isinstance(dims_or_levels, str) or not isinstance(dims_or_levels, Sequence):
            dims_or_levels = [dims_or_levels]

        invalid_coords = set(dims_or_levels) - set(self._indexes)
        if invalid_coords:
            raise ValueError(
                f"{tuple(invalid_coords)} are not coordinates with an index"
            )

        drop_indexes: set[Hashable] = set()
        drop_variables: set[Hashable] = set()
        seen: set[Index] = set()
        new_indexes: dict[Hashable, Index] = {}
        new_variables: dict[Hashable, Variable] = {}

        def drop_or_convert(var_names):
            if drop:
                drop_variables.update(var_names)
            else:
                base_vars = {
                    k: self._variables[k].to_base_variable() for k in var_names
                }
                new_variables.update(base_vars)

        for name in dims_or_levels:
            index = self._indexes[name]

            if index in seen:
                continue
            seen.add(index)

            idx_var_names = set(self.xindexes.get_all_coords(name))
            drop_indexes.update(idx_var_names)

            if isinstance(index, PandasMultiIndex):
                # special case for pd.MultiIndex
                level_names = index.index.names
                keep_level_vars = {
                    k: self._variables[k]
                    for k in level_names
                    if k not in dims_or_levels
                }

                if index.dim not in dims_or_levels and keep_level_vars:
                    # do not drop the multi-index completely
                    # instead replace it by a new (multi-)index with dropped level(s)
                    idx = index.keep_levels(keep_level_vars)
                    idx_vars = idx.create_variables(keep_level_vars)
                    new_indexes.update({k: idx for k in idx_vars})
                    new_variables.update(idx_vars)
                    if not isinstance(idx, PandasMultiIndex):
                        # multi-index reduced to single index
                        # backward compatibility: unique level coordinate renamed to dimension
                        drop_variables.update(keep_level_vars)
                    drop_or_convert(
                        [k for k in level_names if k not in keep_level_vars]
                    )
                else:
                    # always drop the multi-index dimension variable
                    drop_variables.add(index.dim)
                    drop_or_convert(level_names)
            else:
                drop_or_convert(idx_var_names)

        indexes = {k: v for k, v in self._indexes.items() if k not in drop_indexes}
        indexes.update(new_indexes)

        variables = {
            k: v for k, v in self._variables.items() if k not in drop_variables
        }
        variables.update(new_variables)

        coord_names = self._coord_names - drop_variables

        return self._replace_with_new_dims(
            variables, coord_names=coord_names, indexes=indexes
        )

    def set_xindex(
        self,
        coord_names: str | Sequence[Hashable],
        index_cls: type[Index] | None = None,
        **options,
    ) -> Self:
        """Set a new, Xarray-compatible index from one or more existing
        coordinate(s).

        Parameters
        ----------
        coord_names : str or list
            Name(s) of the coordinate(s) used to build the index.
            If several names are given, their order matters.
        index_cls : subclass of :class:`~xarray.indexes.Index`, optional
            The type of index to create. By default, try setting
            a ``PandasIndex`` if ``len(coord_names) == 1``,
            otherwise a ``PandasMultiIndex``.
        **options
            Options passed to the index constructor.

        Returns
        -------
        obj : Dataset
            Another dataset, with this dataset's data and with a new index.

        """
        # the Sequence check is required for mypy
        if is_scalar(coord_names) or not isinstance(coord_names, Sequence):
            coord_names = [coord_names]

        if index_cls is None:
            if len(coord_names) == 1:
                index_cls = PandasIndex
            else:
                index_cls = PandasMultiIndex
        else:
            if not issubclass(index_cls, Index):
                raise TypeError(f"{index_cls} is not a subclass of xarray.Index")

        invalid_coords = set(coord_names) - self._coord_names

        if invalid_coords:
            msg = ["invalid coordinate(s)"]
            no_vars = invalid_coords - set(self._variables)
            data_vars = invalid_coords - no_vars
            if no_vars:
                msg.append(f"those variables don't exist: {no_vars}")
            if data_vars:
                msg.append(
                    f"those variables are data variables: {data_vars}, use `set_coords` first"
                )
            raise ValueError("\n".join(msg))

        # we could be more clever here (e.g., drop-in index replacement if index
        # coordinates do not conflict), but let's not allow this for now
        indexed_coords = set(coord_names) & set(self._indexes)

        if indexed_coords:
            raise ValueError(
                f"those coordinates already have an index: {indexed_coords}"
            )

        coord_vars = {name: self._variables[name] for name in coord_names}

        index = index_cls.from_variables(coord_vars, options=options)

        new_coord_vars = index.create_variables(coord_vars)

        # special case for setting a pandas multi-index from level coordinates
        # TODO: remove it once we depreciate pandas multi-index dimension (tuple
        # elements) coordinate
        if isinstance(index, PandasMultiIndex):
            coord_names = [index.dim] + list(coord_names)

        variables: dict[Hashable, Variable]
        indexes: dict[Hashable, Index]

        if len(coord_names) == 1:
            variables = self._variables.copy()
            indexes = self._indexes.copy()

            name = list(coord_names).pop()
            if name in new_coord_vars:
                variables[name] = new_coord_vars[name]
            indexes[name] = index
        else:
            # reorder variables and indexes so that coordinates having the same
            # index are next to each other
            variables = {}
            for name, var in self._variables.items():
                if name not in coord_names:
                    variables[name] = var

            indexes = {}
            for name, idx in self._indexes.items():
                if name not in coord_names:
                    indexes[name] = idx

            for name in coord_names:
                try:
                    variables[name] = new_coord_vars[name]
                except KeyError:
                    variables[name] = self._variables[name]
                indexes[name] = index

        return self._replace(
            variables=variables,
            coord_names=self._coord_names | set(coord_names),
            indexes=indexes,
        )

    def reorder_levels(
        self,
        dim_order: Mapping[Any, Sequence[int | Hashable]] | None = None,
        **dim_order_kwargs: Sequence[int | Hashable],
    ) -> Self:
        """Rearrange index levels using input order.

        Parameters
        ----------
        dim_order : dict-like of Hashable to Sequence of int or Hashable, optional
            Mapping from names matching dimensions and values given
            by lists representing new level orders. Every given dimension
            must have a multi-index.
        **dim_order_kwargs : Sequence of int or Hashable, optional
            The keyword arguments form of ``dim_order``.
            One of dim_order or dim_order_kwargs must be provided.

        Returns
        -------
        obj : Dataset
            Another dataset, with this dataset's data but replaced
            coordinates.
        """
        dim_order = either_dict_or_kwargs(dim_order, dim_order_kwargs, "reorder_levels")
        variables = self._variables.copy()
        indexes = dict(self._indexes)
        new_indexes: dict[Hashable, Index] = {}
        new_variables: dict[Hashable, IndexVariable] = {}

        for dim, order in dim_order.items():
            index = self._indexes[dim]

            if not isinstance(index, PandasMultiIndex):
                raise ValueError(f"coordinate {dim} has no MultiIndex")

            level_vars = {k: self._variables[k] for k in order}
            idx = index.reorder_levels(level_vars)
            idx_vars = idx.create_variables(level_vars)
            new_indexes.update({k: idx for k in idx_vars})
            new_variables.update(idx_vars)

        indexes = {k: v for k, v in self._indexes.items() if k not in new_indexes}
        indexes.update(new_indexes)

        variables = {k: v for k, v in self._variables.items() if k not in new_variables}
        variables.update(new_variables)

        return self._replace(variables, indexes=indexes)

    def _get_stack_index(
        self,
        dim,
        multi=False,
        create_index=False,
    ) -> tuple[Index | None, dict[Hashable, Variable]]:
        """Used by stack and unstack to get one pandas (multi-)index among
        the indexed coordinates along dimension `dim`.

        If exactly one index is found, return it with its corresponding
        coordinate variables(s), otherwise return None and an empty dict.

        If `create_index=True`, create a new index if none is found or raise
        an error if multiple indexes are found.

        """
        stack_index: Index | None = None
        stack_coords: dict[Hashable, Variable] = {}

        for name, index in self._indexes.items():
            var = self._variables[name]
            if (
                var.ndim == 1
                and var.dims[0] == dim
                and (
                    # stack: must be a single coordinate index
                    (not multi and not self.xindexes.is_multi(name))
                    # unstack: must be an index that implements .unstack
                    or (multi and type(index).unstack is not Index.unstack)
                )
            ):
                if stack_index is not None and index is not stack_index:
                    # more than one index found, stop
                    if create_index:
                        raise ValueError(
                            f"cannot stack dimension {dim!r} with `create_index=True` "
                            "and with more than one index found along that dimension"
                        )
                    return None, {}
                stack_index = index
                stack_coords[name] = var

        if create_index and stack_index is None:
            if dim in self._variables:
                var = self._variables[dim]
            else:
                _, _, var = _get_virtual_variable(self._variables, dim, self.sizes)
            # dummy index (only `stack_coords` will be used to construct the multi-index)
            stack_index = PandasIndex([0], dim)
            stack_coords = {dim: var}

        return stack_index, stack_coords

    def _stack_once(
        self,
        dims: Sequence[Hashable | EllipsisType],
        new_dim: Hashable,
        index_cls: type[Index],
        create_index: bool | None = True,
    ) -> Self:
        if dims == ...:
            raise ValueError("Please use [...] for dims, rather than just ...")
        if ... in dims:
            dims = list(infix_dims(dims, self.dims))

        new_variables: dict[Hashable, Variable] = {}
        stacked_var_names: list[Hashable] = []
        drop_indexes: list[Hashable] = []

        for name, var in self.variables.items():
            if any(d in var.dims for d in dims):
                add_dims = [d for d in dims if d not in var.dims]
                vdims = list(var.dims) + add_dims
                shape = [self.sizes[d] for d in vdims]
                exp_var = var.set_dims(vdims, shape)
                stacked_var = exp_var.stack(**{new_dim: dims})
                new_variables[name] = stacked_var
                stacked_var_names.append(name)
            else:
                new_variables[name] = var.copy(deep=False)

        # drop indexes of stacked coordinates (if any)
        for name in stacked_var_names:
            drop_indexes += list(self.xindexes.get_all_coords(name, errors="ignore"))

        new_indexes = {}
        new_coord_names = set(self._coord_names)
        if create_index or create_index is None:
            product_vars: dict[Any, Variable] = {}
            for dim in dims:
                idx, idx_vars = self._get_stack_index(dim, create_index=create_index)
                if idx is not None:
                    product_vars.update(idx_vars)

            if len(product_vars) == len(dims):
                idx = index_cls.stack(product_vars, new_dim)
                new_indexes[new_dim] = idx
                new_indexes.update({k: idx for k in product_vars})
                idx_vars = idx.create_variables(product_vars)
                # keep consistent multi-index coordinate order
                for k in idx_vars:
                    new_variables.pop(k, None)
                new_variables.update(idx_vars)
                new_coord_names.update(idx_vars)

        indexes = {k: v for k, v in self._indexes.items() if k not in drop_indexes}
        indexes.update(new_indexes)

        return self._replace_with_new_dims(
            new_variables, coord_names=new_coord_names, indexes=indexes
        )

    @partial(deprecate_dims, old_name="dimensions")
    def stack(
        self,
        dim: Mapping[Any, Sequence[Hashable | EllipsisType]] | None = None,
        create_index: bool | None = True,
        index_cls: type[Index] = PandasMultiIndex,
        **dim_kwargs: Sequence[Hashable | EllipsisType],
    ) -> Self:
        """
        Stack any number of existing dimensions into a single new dimension.

        New dimensions will be added at the end, and by default the corresponding
        coordinate variables will be combined into a MultiIndex.

        Parameters
        ----------
        dim : mapping of hashable to sequence of hashable
            Mapping of the form `new_name=(dim1, dim2, ...)`. Names of new
            dimensions, and the existing dimensions that they replace. An
            ellipsis (`...`) will be replaced by all unlisted dimensions.
            Passing a list containing an ellipsis (`stacked_dim=[...]`) will stack over
            all dimensions.
        create_index : bool or None, default: True

            - True: create a multi-index for each of the stacked dimensions.
            - False: don't create any index.
            - None. create a multi-index only if exactly one single (1-d) coordinate
              index is found for every dimension to stack.

        index_cls: Index-class, default: PandasMultiIndex
            Can be used to pass a custom multi-index type (must be an Xarray index that
            implements `.stack()`). By default, a pandas multi-index wrapper is used.
        **dim_kwargs
            The keyword arguments form of ``dim``.
            One of dim or dim_kwargs must be provided.

        Returns
        -------
        stacked : Dataset
            Dataset with stacked data.

        See Also
        --------
        Dataset.unstack
        """
        dim = either_dict_or_kwargs(dim, dim_kwargs, "stack")
        result = self
        for new_dim, dims in dim.items():
            result = result._stack_once(dims, new_dim, index_cls, create_index)
        return result

    def to_stacked_array(
        self,
        new_dim: Hashable,
        sample_dims: Collection[Hashable],
        variable_dim: Hashable = "variable",
        name: Hashable | None = None,
    ) -> DataArray:
        """Combine variables of differing dimensionality into a DataArray
        without broadcasting.

        This method is similar to Dataset.to_dataarray but does not broadcast the
        variables.

        Parameters
        ----------
        new_dim : hashable
            Name of the new stacked coordinate
        sample_dims : Collection of hashables
            List of dimensions that **will not** be stacked. Each array in the
            dataset must share these dimensions. For machine learning
            applications, these define the dimensions over which samples are
            drawn.
        variable_dim : hashable, default: "variable"
            Name of the level in the stacked coordinate which corresponds to
            the variables.
        name : hashable, optional
            Name of the new data array.

        Returns
        -------
        stacked : DataArray
            DataArray with the specified dimensions and data variables
            stacked together. The stacked coordinate is named ``new_dim``
            and represented by a MultiIndex object with a level containing the
            data variable names. The name of this level is controlled using
            the ``variable_dim`` argument.

        See Also
        --------
        Dataset.to_dataarray
        Dataset.stack
        DataArray.to_unstacked_dataset

        Examples
        --------
        >>> data = xr.Dataset(
        ...     data_vars={
        ...         "a": (("x", "y"), [[0, 1, 2], [3, 4, 5]]),
        ...         "b": ("x", [6, 7]),
        ...     },
        ...     coords={"y": ["u", "v", "w"]},
        ... )

        >>> data
        <xarray.Dataset> Size: 76B
        Dimensions:  (x: 2, y: 3)
        Coordinates:
          * y        (y) <U1 12B 'u' 'v' 'w'
        Dimensions without coordinates: x
        Data variables:
            a        (x, y) int64 48B 0 1 2 3 4 5
            b        (x) int64 16B 6 7

        >>> data.to_stacked_array("z", sample_dims=["x"])
        <xarray.DataArray 'a' (x: 2, z: 4)> Size: 64B
        array([[0, 1, 2, 6],
               [3, 4, 5, 7]])
        Coordinates:
          * z         (z) object 32B MultiIndex
          * variable  (z) <U1 16B 'a' 'a' 'a' 'b'
          * y         (z) object 32B 'u' 'v' 'w' nan
        Dimensions without coordinates: x

        """
        from xarray.core.concat import concat

        stacking_dims = tuple(dim for dim in self.dims if dim not in sample_dims)

        for key, da in self.data_vars.items():
            missing_sample_dims = set(sample_dims) - set(da.dims)
            if missing_sample_dims:
                raise ValueError(
                    "Variables in the dataset must contain all ``sample_dims`` "
                    f"({sample_dims!r}) but '{key}' misses {sorted(map(str, missing_sample_dims))}"
                )

        def stack_dataarray(da):
            # add missing dims/ coords and the name of the variable

            missing_stack_coords = {variable_dim: da.name}
            for dim in set(stacking_dims) - set(da.dims):
                missing_stack_coords[dim] = None

            missing_stack_dims = list(missing_stack_coords)

            return (
                da.assign_coords(**missing_stack_coords)
                .expand_dims(missing_stack_dims)
                .stack({new_dim: (variable_dim,) + stacking_dims})
            )

        # concatenate the arrays
        stackable_vars = [stack_dataarray(da) for da in self.data_vars.values()]
        data_array = concat(
            stackable_vars,
            dim=new_dim,
            data_vars="all",
            coords="different",
            compat="equals",
            join="outer",
        )

        if name is not None:
            data_array.name = name

        return data_array

    def _unstack_once(
        self,
        dim: Hashable,
        index_and_vars: tuple[Index, dict[Hashable, Variable]],
        fill_value,
        sparse: bool = False,
    ) -> Self:
        index, index_vars = index_and_vars
        variables: dict[Hashable, Variable] = {}
        indexes = {k: v for k, v in self._indexes.items() if k != dim}

        new_indexes, clean_index = index.unstack()
        indexes.update(new_indexes)

        for idx in new_indexes.values():
            variables.update(idx.create_variables(index_vars))

        for name, var in self.variables.items():
            if name not in index_vars:
                if dim in var.dims:
                    if isinstance(fill_value, Mapping):
                        fill_value_ = fill_value[name]
                    else:
                        fill_value_ = fill_value

                    variables[name] = var._unstack_once(
                        index=clean_index,
                        dim=dim,
                        fill_value=fill_value_,
                        sparse=sparse,
                    )
                else:
                    variables[name] = var

        coord_names = set(self._coord_names) - {dim} | set(new_indexes)

        return self._replace_with_new_dims(
            variables, coord_names=coord_names, indexes=indexes
        )

    def _unstack_full_reindex(
        self,
        dim: Hashable,
        index_and_vars: tuple[Index, dict[Hashable, Variable]],
        fill_value,
        sparse: bool,
    ) -> Self:
        index, index_vars = index_and_vars
        variables: dict[Hashable, Variable] = {}
        indexes = {k: v for k, v in self._indexes.items() if k != dim}

        new_indexes, clean_index = index.unstack()
        indexes.update(new_indexes)

        new_index_variables = {}
        for idx in new_indexes.values():
            new_index_variables.update(idx.create_variables(index_vars))

        new_dim_sizes = {k: v.size for k, v in new_index_variables.items()}
        variables.update(new_index_variables)

        # take a shortcut in case the MultiIndex was not modified.
        full_idx = pd.MultiIndex.from_product(
            clean_index.levels, names=clean_index.names
        )
        if clean_index.equals(full_idx):
            obj = self
        else:
            # TODO: we may depreciate implicit re-indexing with a pandas.MultiIndex
            xr_full_idx = PandasMultiIndex(full_idx, dim)
            indexers = Indexes(
                {k: xr_full_idx for k in index_vars},
                xr_full_idx.create_variables(index_vars),
            )
            obj = self._reindex(
                indexers, copy=False, fill_value=fill_value, sparse=sparse
            )

        for name, var in obj.variables.items():
            if name not in index_vars:
                if dim in var.dims:
                    variables[name] = var.unstack({dim: new_dim_sizes})
                else:
                    variables[name] = var

        coord_names = set(self._coord_names) - {dim} | set(new_dim_sizes)

        return self._replace_with_new_dims(
            variables, coord_names=coord_names, indexes=indexes
        )

    def unstack(
        self,
        dim: Dims = None,
        *,
        fill_value: Any = xrdtypes.NA,
        sparse: bool = False,
    ) -> Self:
        """
        Unstack existing dimensions corresponding to MultiIndexes into
        multiple new dimensions.

        New dimensions will be added at the end.

        Parameters
        ----------
        dim : str, Iterable of Hashable or None, optional
            Dimension(s) over which to unstack. By default unstacks all
            MultiIndexes.
        fill_value : scalar or dict-like, default: nan
            value to be filled. If a dict-like, maps variable names to
            fill values. If not provided or if the dict-like does not
            contain all variables, the dtype's NA value will be used.
        sparse : bool, default: False
            use sparse-array if True

        Returns
        -------
        unstacked : Dataset
            Dataset with unstacked data.

        See Also
        --------
        Dataset.stack
        """

        if dim is None:
            dims = list(self.dims)
        else:
            if isinstance(dim, str) or not isinstance(dim, Iterable):
                dims = [dim]
            else:
                dims = list(dim)

            missing_dims = set(dims) - set(self.dims)
            if missing_dims:
                raise ValueError(
                    f"Dimensions {tuple(missing_dims)} not found in data dimensions {tuple(self.dims)}"
                )

        # each specified dimension must have exactly one multi-index
        stacked_indexes: dict[Any, tuple[Index, dict[Hashable, Variable]]] = {}
        for d in dims:
            idx, idx_vars = self._get_stack_index(d, multi=True)
            if idx is not None:
                stacked_indexes[d] = idx, idx_vars

        if dim is None:
            dims = list(stacked_indexes)
        else:
            non_multi_dims = set(dims) - set(stacked_indexes)
            if non_multi_dims:
                raise ValueError(
                    "cannot unstack dimensions that do not "
                    f"have exactly one multi-index: {tuple(non_multi_dims)}"
                )

        result = self.copy(deep=False)

        # we want to avoid allocating an object-dtype ndarray for a MultiIndex,
        # so we can't just access self.variables[v].data for every variable.
        # We only check the non-index variables.
        # https://github.com/pydata/xarray/issues/5902
        nonindexes = [
            self.variables[k] for k in set(self.variables) - set(self._indexes)
        ]
        # Notes for each of these cases:
        # 1. Dask arrays don't support assignment by index, which the fast unstack
        #    function requires.
        #    https://github.com/pydata/xarray/pull/4746#issuecomment-753282125
        # 2. Sparse doesn't currently support (though we could special-case it)
        #    https://github.com/pydata/sparse/issues/422
        # 3. pint requires checking if it's a NumPy array until
        #    https://github.com/pydata/xarray/pull/4751 is resolved,
        #    Once that is resolved, explicitly exclude pint arrays.
        #    pint doesn't implement `np.full_like` in a way that's
        #    currently compatible.
        sparse_array_type = array_type("sparse")
        needs_full_reindex = any(
            is_duck_dask_array(v.data)
            or isinstance(v.data, sparse_array_type)
            or not isinstance(v.data, np.ndarray)
            for v in nonindexes
        )

        for d in dims:
            if needs_full_reindex:
                result = result._unstack_full_reindex(
                    d, stacked_indexes[d], fill_value, sparse
                )
            else:
                result = result._unstack_once(d, stacked_indexes[d], fill_value, sparse)
        return result

    def update(self, other: CoercibleMapping) -> Self:
        """Update this dataset's variables with those from another dataset.

        Just like :py:meth:`dict.update` this is a in-place operation.
        For a non-inplace version, see :py:meth:`Dataset.merge`.

        Parameters
        ----------
        other : Dataset or mapping
            Variables with which to update this dataset. One of:

            - Dataset
            - mapping {var name: DataArray}
            - mapping {var name: Variable}
            - mapping {var name: (dimension name, array-like)}
            - mapping {var name: (tuple of dimension names, array-like)}

        Returns
        -------
        updated : Dataset
            Updated dataset. Note that since the update is in-place this is the input
            dataset.

            It is deprecated since version 0.17 and scheduled to be removed in 0.21.

        Raises
        ------
        ValueError
            If any dimensions would have inconsistent sizes in the updated
            dataset.

        See Also
        --------
        Dataset.assign
        Dataset.merge
        """
        merge_result = dataset_update_method(self, other)
        return self._replace(inplace=True, **merge_result._asdict())

    def merge(
        self,
        other: CoercibleMapping | DataArray,
        overwrite_vars: Hashable | Iterable[Hashable] = frozenset(),
        compat: CompatOptions | CombineKwargDefault = _COMPAT_DEFAULT,
        join: JoinOptions | CombineKwargDefault = _JOIN_DEFAULT,
        fill_value: Any = xrdtypes.NA,
        combine_attrs: CombineAttrsOptions = "override",
    ) -> Self:
        """Merge the arrays of two datasets into a single dataset.

        This method generally does not allow for overriding data, with the
        exception of attributes, which are ignored on the second dataset.
        Variables with the same name are checked for conflicts via the equals
        or identical methods.

        Parameters
        ----------
        other : Dataset or mapping
            Dataset or variables to merge with this dataset.
        overwrite_vars : hashable or iterable of hashable, optional
            If provided, update variables of these name(s) without checking for
            conflicts in this dataset.
        compat : {"identical", "equals", "broadcast_equals", \
                  "no_conflicts", "override", "minimal"}, default: "no_conflicts"
            String indicating how to compare variables of the same name for
            potential conflicts:

            - 'identical': all values, dimensions and attributes must be the
              same.
            - 'equals': all values and dimensions must be the same.
            - 'broadcast_equals': all values must be equal when variables are
              broadcast against each other to ensure common dimensions.
            - 'no_conflicts': only values which are not null in both datasets
              must be equal. The returned dataset then contains the combination
              of all non-null values.
            - 'override': skip comparing and pick variable from first dataset
            - 'minimal': drop conflicting coordinates

        join : {"outer", "inner", "left", "right", "exact", "override"}, \
               default: "outer"
            Method for joining ``self`` and ``other`` along shared dimensions:

            - 'outer': use the union of the indexes
            - 'inner': use the intersection of the indexes
            - 'left': use indexes from ``self``
            - 'right': use indexes from ``other``
            - 'exact': error instead of aligning non-equal indexes
            - 'override': use indexes from ``self`` that are the same size
              as those of ``other`` in that dimension

        fill_value : scalar or dict-like, optional
            Value to use for newly missing values. If a dict-like, maps
            variable names (including coordinates) to fill values.
        combine_attrs : {"drop", "identical", "no_conflicts", "drop_conflicts", \
                         "override"} or callable, default: "override"
            A callable or a string indicating how to combine attrs of the objects being
            merged:

            - "drop": empty attrs on returned Dataset.
            - "identical": all attrs must be the same on every object.
            - "no_conflicts": attrs from all objects are combined, any that have
              the same name must also have the same value.
            - "drop_conflicts": attrs from all objects are combined, any that have
              the same name but different values are dropped.
            - "override": skip comparing and copy attrs from the first dataset to
              the result.

            If a callable, it must expect a sequence of ``attrs`` dicts and a context object
            as its only parameters.

        Returns
        -------
        merged : Dataset
            Merged dataset.

        Raises
        ------
        MergeError
            If any variables conflict (see ``compat``).

        See Also
        --------
        Dataset.update
        """
        from xarray.core.dataarray import DataArray

        other = other.to_dataset() if isinstance(other, DataArray) else other
        merge_result = dataset_merge_method(
            self,
            other,
            overwrite_vars=overwrite_vars,
            compat=compat,
            join=join,
            fill_value=fill_value,
            combine_attrs=combine_attrs,
        )
        return self._replace(**merge_result._asdict())

    def _assert_all_in_dataset(
        self, names: Iterable[Hashable], virtual_okay: bool = False
    ) -> None:
        bad_names = set(names) - set(self._variables)
        if virtual_okay:
            bad_names -= self.virtual_variables
        if bad_names:
            ordered_bad_names = [name for name in names if name in bad_names]
            raise ValueError(
                f"These variables cannot be found in this dataset: {ordered_bad_names}"
            )

    def drop_vars(
        self,
        names: str | Iterable[Hashable] | Callable[[Self], str | Iterable[Hashable]],
        *,
        errors: ErrorOptions = "raise",
    ) -> Self:
        """Drop variables from this dataset.

        Parameters
        ----------
        names : Hashable or iterable of Hashable or Callable
            Name(s) of variables to drop. If a Callable, this object is passed as its
            only argument and its result is used.
        errors : {"raise", "ignore"}, default: "raise"
            If 'raise', raises a ValueError error if any of the variable
            passed are not in the dataset. If 'ignore', any given names that are in the
            dataset are dropped and no error is raised.

        Examples
        --------

        >>> dataset = xr.Dataset(
        ...     {
        ...         "temperature": (
        ...             ["time", "latitude", "longitude"],
        ...             [[[25.5, 26.3], [27.1, 28.0]]],
        ...         ),
        ...         "humidity": (
        ...             ["time", "latitude", "longitude"],
        ...             [[[65.0, 63.8], [58.2, 59.6]]],
        ...         ),
        ...         "wind_speed": (
        ...             ["time", "latitude", "longitude"],
        ...             [[[10.2, 8.5], [12.1, 9.8]]],
        ...         ),
        ...     },
        ...     coords={
        ...         "time": pd.date_range("2023-07-01", periods=1),
        ...         "latitude": [40.0, 40.2],
        ...         "longitude": [-75.0, -74.8],
        ...     },
        ... )
        >>> dataset
        <xarray.Dataset> Size: 136B
        Dimensions:      (time: 1, latitude: 2, longitude: 2)
        Coordinates:
          * time         (time) datetime64[ns] 8B 2023-07-01
          * latitude     (latitude) float64 16B 40.0 40.2
          * longitude    (longitude) float64 16B -75.0 -74.8
        Data variables:
            temperature  (time, latitude, longitude) float64 32B 25.5 26.3 27.1 28.0
            humidity     (time, latitude, longitude) float64 32B 65.0 63.8 58.2 59.6
            wind_speed   (time, latitude, longitude) float64 32B 10.2 8.5 12.1 9.8

        Drop the 'humidity' variable

        >>> dataset.drop_vars(["humidity"])
        <xarray.Dataset> Size: 104B
        Dimensions:      (time: 1, latitude: 2, longitude: 2)
        Coordinates:
          * time         (time) datetime64[ns] 8B 2023-07-01
          * latitude     (latitude) float64 16B 40.0 40.2
          * longitude    (longitude) float64 16B -75.0 -74.8
        Data variables:
            temperature  (time, latitude, longitude) float64 32B 25.5 26.3 27.1 28.0
            wind_speed   (time, latitude, longitude) float64 32B 10.2 8.5 12.1 9.8

        Drop the 'humidity', 'temperature' variables

        >>> dataset.drop_vars(["humidity", "temperature"])
        <xarray.Dataset> Size: 72B
        Dimensions:     (time: 1, latitude: 2, longitude: 2)
        Coordinates:
          * time        (time) datetime64[ns] 8B 2023-07-01
          * latitude    (latitude) float64 16B 40.0 40.2
          * longitude   (longitude) float64 16B -75.0 -74.8
        Data variables:
            wind_speed  (time, latitude, longitude) float64 32B 10.2 8.5 12.1 9.8

        Drop all indexes

        >>> dataset.drop_vars(lambda x: x.indexes)
        <xarray.Dataset> Size: 96B
        Dimensions:      (time: 1, latitude: 2, longitude: 2)
        Dimensions without coordinates: time, latitude, longitude
        Data variables:
            temperature  (time, latitude, longitude) float64 32B 25.5 26.3 27.1 28.0
            humidity     (time, latitude, longitude) float64 32B 65.0 63.8 58.2 59.6
            wind_speed   (time, latitude, longitude) float64 32B 10.2 8.5 12.1 9.8

        Attempt to drop non-existent variable with errors="ignore"

        >>> dataset.drop_vars(["pressure"], errors="ignore")
        <xarray.Dataset> Size: 136B
        Dimensions:      (time: 1, latitude: 2, longitude: 2)
        Coordinates:
          * time         (time) datetime64[ns] 8B 2023-07-01
          * latitude     (latitude) float64 16B 40.0 40.2
          * longitude    (longitude) float64 16B -75.0 -74.8
        Data variables:
            temperature  (time, latitude, longitude) float64 32B 25.5 26.3 27.1 28.0
            humidity     (time, latitude, longitude) float64 32B 65.0 63.8 58.2 59.6
            wind_speed   (time, latitude, longitude) float64 32B 10.2 8.5 12.1 9.8

        Attempt to drop non-existent variable with errors="raise"

        >>> dataset.drop_vars(["pressure"], errors="raise")
        Traceback (most recent call last):
        ValueError: These variables cannot be found in this dataset: ['pressure']

        Raises
        ------
        ValueError
             Raised if you attempt to drop a variable which is not present, and the kwarg ``errors='raise'``.

        Returns
        -------
        dropped : Dataset

        See Also
        --------
        DataArray.drop_vars

        """
        if callable(names):
            names = names(self)
        # the Iterable check is required for mypy
        if is_scalar(names) or not isinstance(names, Iterable):
            names_set = {names}
        else:
            names_set = set(names)
        if errors == "raise":
            self._assert_all_in_dataset(names_set)

        # GH6505
        other_names = set()
        for var in names_set:
            maybe_midx = self._indexes.get(var, None)
            if isinstance(maybe_midx, PandasMultiIndex):
                idx_coord_names = set(list(maybe_midx.index.names) + [maybe_midx.dim])
                idx_other_names = idx_coord_names - set(names_set)
                other_names.update(idx_other_names)
        if other_names:
            names_set |= set(other_names)
            warnings.warn(
                f"Deleting a single level of a MultiIndex is deprecated. Previously, this deleted all levels of a MultiIndex. "
                f"Please also drop the following variables: {other_names!r} to avoid an error in the future.",
                DeprecationWarning,
                stacklevel=2,
            )

        assert_no_index_corrupted(self.xindexes, names_set)

        variables = {k: v for k, v in self._variables.items() if k not in names_set}
        coord_names = {k for k in self._coord_names if k in variables}
        indexes = {k: v for k, v in self._indexes.items() if k not in names_set}
        return self._replace_with_new_dims(
            variables, coord_names=coord_names, indexes=indexes
        )

    def drop_indexes(
        self,
        coord_names: Hashable | Iterable[Hashable],
        *,
        errors: ErrorOptions = "raise",
    ) -> Self:
        """Drop the indexes assigned to the given coordinates.

        Parameters
        ----------
        coord_names : hashable or iterable of hashable
            Name(s) of the coordinate(s) for which to drop the index.
        errors : {"raise", "ignore"}, default: "raise"
            If 'raise', raises a ValueError error if any of the coordinates
            passed have no index or are not in the dataset.
            If 'ignore', no error is raised.

        Returns
        -------
        dropped : Dataset
            A new dataset with dropped indexes.

        """
        # the Iterable check is required for mypy
        if is_scalar(coord_names) or not isinstance(coord_names, Iterable):
            coord_names = {coord_names}
        else:
            coord_names = set(coord_names)

        if errors == "raise":
            invalid_coords = coord_names - self._coord_names
            if invalid_coords:
                raise ValueError(
                    f"The coordinates {tuple(invalid_coords)} are not found in the "
                    f"dataset coordinates {tuple(self.coords.keys())}"
                )

            unindexed_coords = set(coord_names) - set(self._indexes)
            if unindexed_coords:
                raise ValueError(
                    f"those coordinates do not have an index: {unindexed_coords}"
                )

        assert_no_index_corrupted(self.xindexes, coord_names, action="remove index(es)")

        variables = {}
        for name, var in self._variables.items():
            if name in coord_names:
                variables[name] = var.to_base_variable()
            else:
                variables[name] = var

        indexes = {k: v for k, v in self._indexes.items() if k not in coord_names}

        return self._replace(variables=variables, indexes=indexes)

    def drop(
        self,
        labels=None,
        dim=None,
        *,
        errors: ErrorOptions = "raise",
        **labels_kwargs,
    ) -> Self:
        """Backward compatible method based on `drop_vars` and `drop_sel`

        Using either `drop_vars` or `drop_sel` is encouraged

        See Also
        --------
        Dataset.drop_vars
        Dataset.drop_sel
        """
        if errors not in ["raise", "ignore"]:
            raise ValueError('errors must be either "raise" or "ignore"')

        if is_dict_like(labels) and not isinstance(labels, dict):
            emit_user_level_warning(
                "dropping coordinates using `drop` is deprecated; use drop_vars.",
                DeprecationWarning,
            )
            return self.drop_vars(labels, errors=errors)

        if labels_kwargs or isinstance(labels, dict):
            if dim is not None:
                raise ValueError("cannot specify dim and dict-like arguments.")
            labels = either_dict_or_kwargs(labels, labels_kwargs, "drop")

        if dim is None and (is_scalar(labels) or isinstance(labels, Iterable)):
            emit_user_level_warning(
                "dropping variables using `drop` is deprecated; use drop_vars.",
                DeprecationWarning,
            )
            # for mypy
            if is_scalar(labels):
                labels = [labels]
            return self.drop_vars(labels, errors=errors)
        if dim is not None:
            warnings.warn(
                "dropping labels using list-like labels is deprecated; using "
                "dict-like arguments with `drop_sel`, e.g. `ds.drop_sel(dim=[labels]).",
                DeprecationWarning,
                stacklevel=2,
            )
            return self.drop_sel({dim: labels}, errors=errors, **labels_kwargs)

        emit_user_level_warning(
            "dropping labels using `drop` is deprecated; use `drop_sel` instead.",
            DeprecationWarning,
        )
        return self.drop_sel(labels, errors=errors)

    def drop_sel(
        self, labels=None, *, errors: ErrorOptions = "raise", **labels_kwargs
    ) -> Self:
        """Drop index labels from this dataset.

        Parameters
        ----------
        labels : mapping of hashable to Any
            Index labels to drop
        errors : {"raise", "ignore"}, default: "raise"
            If 'raise', raises a ValueError error if
            any of the index labels passed are not
            in the dataset. If 'ignore', any given labels that are in the
            dataset are dropped and no error is raised.
        **labels_kwargs : {dim: label, ...}, optional
            The keyword arguments form of ``dim`` and ``labels``

        Returns
        -------
        dropped : Dataset

        Examples
        --------
        >>> data = np.arange(6).reshape(2, 3)
        >>> labels = ["a", "b", "c"]
        >>> ds = xr.Dataset({"A": (["x", "y"], data), "y": labels})
        >>> ds
        <xarray.Dataset> Size: 60B
        Dimensions:  (x: 2, y: 3)
        Coordinates:
          * y        (y) <U1 12B 'a' 'b' 'c'
        Dimensions without coordinates: x
        Data variables:
            A        (x, y) int64 48B 0 1 2 3 4 5
        >>> ds.drop_sel(y=["a", "c"])
        <xarray.Dataset> Size: 20B
        Dimensions:  (x: 2, y: 1)
        Coordinates:
          * y        (y) <U1 4B 'b'
        Dimensions without coordinates: x
        Data variables:
            A        (x, y) int64 16B 1 4
        >>> ds.drop_sel(y="b")
        <xarray.Dataset> Size: 40B
        Dimensions:  (x: 2, y: 2)
        Coordinates:
          * y        (y) <U1 8B 'a' 'c'
        Dimensions without coordinates: x
        Data variables:
            A        (x, y) int64 32B 0 2 3 5
        """
        if errors not in ["raise", "ignore"]:
            raise ValueError('errors must be either "raise" or "ignore"')

        labels = either_dict_or_kwargs(labels, labels_kwargs, "drop_sel")

        ds = self
        for dim, labels_for_dim in labels.items():
            # Don't cast to set, as it would harm performance when labels
            # is a large numpy array
            if utils.is_scalar(labels_for_dim):
                labels_for_dim = [labels_for_dim]
            labels_for_dim = np.asarray(labels_for_dim)
            try:
                index = self.get_index(dim)
            except KeyError as err:
                raise ValueError(
                    f"dimension {dim!r} does not have coordinate labels"
                ) from err
            new_index = index.drop(labels_for_dim, errors=errors)
            ds = ds.loc[{dim: new_index}]
        return ds

    def drop_isel(self, indexers=None, **indexers_kwargs) -> Self:
        """Drop index positions from this Dataset.

        Parameters
        ----------
        indexers : mapping of hashable to Any
            Index locations to drop
        **indexers_kwargs : {dim: position, ...}, optional
            The keyword arguments form of ``dim`` and ``positions``

        Returns
        -------
        dropped : Dataset

        Raises
        ------
        IndexError

        Examples
        --------
        >>> data = np.arange(6).reshape(2, 3)
        >>> labels = ["a", "b", "c"]
        >>> ds = xr.Dataset({"A": (["x", "y"], data), "y": labels})
        >>> ds
        <xarray.Dataset> Size: 60B
        Dimensions:  (x: 2, y: 3)
        Coordinates:
          * y        (y) <U1 12B 'a' 'b' 'c'
        Dimensions without coordinates: x
        Data variables:
            A        (x, y) int64 48B 0 1 2 3 4 5
        >>> ds.drop_isel(y=[0, 2])
        <xarray.Dataset> Size: 20B
        Dimensions:  (x: 2, y: 1)
        Coordinates:
          * y        (y) <U1 4B 'b'
        Dimensions without coordinates: x
        Data variables:
            A        (x, y) int64 16B 1 4
        >>> ds.drop_isel(y=1)
        <xarray.Dataset> Size: 40B
        Dimensions:  (x: 2, y: 2)
        Coordinates:
          * y        (y) <U1 8B 'a' 'c'
        Dimensions without coordinates: x
        Data variables:
            A        (x, y) int64 32B 0 2 3 5
        """

        indexers = either_dict_or_kwargs(indexers, indexers_kwargs, "drop_isel")

        ds = self
        dimension_index = {}
        for dim, pos_for_dim in indexers.items():
            # Don't cast to set, as it would harm performance when labels
            # is a large numpy array
            if utils.is_scalar(pos_for_dim):
                pos_for_dim = [pos_for_dim]
            pos_for_dim = np.asarray(pos_for_dim)
            index = self.get_index(dim)
            new_index = index.delete(pos_for_dim)
            dimension_index[dim] = new_index
        ds = ds.loc[dimension_index]
        return ds

    def drop_dims(
        self,
        drop_dims: str | Iterable[Hashable],
        *,
        errors: ErrorOptions = "raise",
    ) -> Self:
        """Drop dimensions and associated variables from this dataset.

        Parameters
        ----------
        drop_dims : str or Iterable of Hashable
            Dimension or dimensions to drop.
        errors : {"raise", "ignore"}, default: "raise"
            If 'raise', raises a ValueError error if any of the
            dimensions passed are not in the dataset. If 'ignore', any given
            dimensions that are in the dataset are dropped and no error is raised.

        Returns
        -------
        obj : Dataset
            The dataset without the given dimensions (or any variables
            containing those dimensions).
        """
        if errors not in ["raise", "ignore"]:
            raise ValueError('errors must be either "raise" or "ignore"')

        if isinstance(drop_dims, str) or not isinstance(drop_dims, Iterable):
            drop_dims = {drop_dims}
        else:
            drop_dims = set(drop_dims)

        if errors == "raise":
            missing_dims = drop_dims - set(self.dims)
            if missing_dims:
                raise ValueError(
                    f"Dimensions {tuple(missing_dims)} not found in data dimensions {tuple(self.dims)}"
                )

        drop_vars = {k for k, v in self._variables.items() if set(v.dims) & drop_dims}
        return self.drop_vars(drop_vars)

    @deprecate_dims
    def transpose(
        self,
        *dim: Hashable,
        missing_dims: ErrorOptionsWithWarn = "raise",
    ) -> Self:
        """Return a new Dataset object with all array dimensions transposed.

        Although the order of dimensions on each array will change, the dataset
        dimensions themselves will remain in fixed (sorted) order.

        Parameters
        ----------
        *dim : hashable, optional
            By default, reverse the dimensions on each array. Otherwise,
            reorder the dimensions to this order.
        missing_dims : {"raise", "warn", "ignore"}, default: "raise"
            What to do if dimensions that should be selected from are not present in the
            Dataset:
            - "raise": raise an exception
            - "warn": raise a warning, and ignore the missing dimensions
            - "ignore": ignore the missing dimensions

        Returns
        -------
        transposed : Dataset
            Each array in the dataset (including) coordinates will be
            transposed to the given order.

        Notes
        -----
        This operation returns a view of each array's data. It is
        lazy for dask-backed DataArrays but not for numpy-backed DataArrays
        -- the data will be fully loaded into memory.

        See Also
        --------
        numpy.transpose
        DataArray.transpose
        """
        # Raise error if list is passed as dim
        if (len(dim) > 0) and (isinstance(dim[0], list)):
            list_fix = [f"{x!r}" if isinstance(x, str) else f"{x}" for x in dim[0]]
            raise TypeError(
                f"transpose requires dim to be passed as multiple arguments. Expected `{', '.join(list_fix)}`. Received `{dim[0]}` instead"
            )

        # Use infix_dims to check once for missing dimensions
        if len(dim) != 0:
            _ = list(infix_dims(dim, self.dims, missing_dims))

        ds = self.copy()
        for name, var in self._variables.items():
            var_dims = tuple(d for d in dim if d in (var.dims + (...,)))
            ds._variables[name] = var.transpose(*var_dims)
        return ds

    def dropna(
        self,
        dim: Hashable,
        *,
        how: Literal["any", "all"] = "any",
        thresh: int | None = None,
        subset: Iterable[Hashable] | None = None,
    ) -> Self:
        """Returns a new dataset with dropped labels for missing values along
        the provided dimension.

        Parameters
        ----------
        dim : hashable
            Dimension along which to drop missing values. Dropping along
            multiple dimensions simultaneously is not yet supported.
        how : {"any", "all"}, default: "any"
            - any : if any NA values are present, drop that label
            - all : if all values are NA, drop that label

        thresh : int or None, optional
            If supplied, require this many non-NA values (summed over all the subset variables).
        subset : iterable of hashable or None, optional
            Which variables to check for missing values. By default, all
            variables in the dataset are checked.

        Examples
        --------
        >>> dataset = xr.Dataset(
        ...     {
        ...         "temperature": (
        ...             ["time", "location"],
        ...             [[23.4, 24.1], [np.nan, 22.1], [21.8, 24.2], [20.5, 25.3]],
        ...         )
        ...     },
        ...     coords={"time": [1, 2, 3, 4], "location": ["A", "B"]},
        ... )
        >>> dataset
        <xarray.Dataset> Size: 104B
        Dimensions:      (time: 4, location: 2)
        Coordinates:
          * time         (time) int64 32B 1 2 3 4
          * location     (location) <U1 8B 'A' 'B'
        Data variables:
            temperature  (time, location) float64 64B 23.4 24.1 nan ... 24.2 20.5 25.3

        Drop NaN values from the dataset

        >>> dataset.dropna(dim="time")
        <xarray.Dataset> Size: 80B
        Dimensions:      (time: 3, location: 2)
        Coordinates:
          * time         (time) int64 24B 1 3 4
          * location     (location) <U1 8B 'A' 'B'
        Data variables:
            temperature  (time, location) float64 48B 23.4 24.1 21.8 24.2 20.5 25.3

        Drop labels with any NaN values

        >>> dataset.dropna(dim="time", how="any")
        <xarray.Dataset> Size: 80B
        Dimensions:      (time: 3, location: 2)
        Coordinates:
          * time         (time) int64 24B 1 3 4
          * location     (location) <U1 8B 'A' 'B'
        Data variables:
            temperature  (time, location) float64 48B 23.4 24.1 21.8 24.2 20.5 25.3

        Drop labels with all NAN values

        >>> dataset.dropna(dim="time", how="all")
        <xarray.Dataset> Size: 104B
        Dimensions:      (time: 4, location: 2)
        Coordinates:
          * time         (time) int64 32B 1 2 3 4
          * location     (location) <U1 8B 'A' 'B'
        Data variables:
            temperature  (time, location) float64 64B 23.4 24.1 nan ... 24.2 20.5 25.3

        Drop labels with less than 2 non-NA values

        >>> dataset.dropna(dim="time", thresh=2)
        <xarray.Dataset> Size: 80B
        Dimensions:      (time: 3, location: 2)
        Coordinates:
          * time         (time) int64 24B 1 3 4
          * location     (location) <U1 8B 'A' 'B'
        Data variables:
            temperature  (time, location) float64 48B 23.4 24.1 21.8 24.2 20.5 25.3

        Returns
        -------
        Dataset

        See Also
        --------
        DataArray.dropna
        pandas.DataFrame.dropna
        """
        # TODO: consider supporting multiple dimensions? Or not, given that
        # there are some ugly edge cases, e.g., pandas's dropna differs
        # depending on the order of the supplied axes.

        if dim not in self.dims:
            raise ValueError(
                f"Dimension {dim!r} not found in data dimensions {tuple(self.dims)}"
            )

        if subset is None:
            subset = iter(self.data_vars)

        count = np.zeros(self.sizes[dim], dtype=np.int64)
        size = np.int_(0)  # for type checking

        for k in subset:
            array = self._variables[k]
            if dim in array.dims:
                dims = [d for d in array.dims if d != dim]
                count += to_numpy(array.count(dims).data)
                size += math.prod([self.sizes[d] for d in dims])

        if thresh is not None:
            mask = count >= thresh
        elif how == "any":
            mask = count == size
        elif how == "all":
            mask = count > 0
        elif how is not None:
            raise ValueError(f"invalid how option: {how}")
        else:
            raise TypeError("must specify how or thresh")

        return self.isel({dim: mask})

    def fillna(self, value: Any) -> Self:
        """Fill missing values in this object.

        This operation follows the normal broadcasting and alignment rules that
        xarray uses for binary arithmetic, except the result is aligned to this
        object (``join='left'``) instead of aligned to the intersection of
        index coordinates (``join='inner'``).

        Parameters
        ----------
        value : scalar, ndarray, DataArray, dict or Dataset
            Used to fill all matching missing values in this dataset's data
            variables. Scalars, ndarrays or DataArrays arguments are used to
            fill all data with aligned coordinates (for DataArrays).
            Dictionaries or datasets match data variables and then align
            coordinates if necessary.

        Returns
        -------
        Dataset

        Examples
        --------
        >>> ds = xr.Dataset(
        ...     {
        ...         "A": ("x", [np.nan, 2, np.nan, 0]),
        ...         "B": ("x", [3, 4, np.nan, 1]),
        ...         "C": ("x", [np.nan, np.nan, np.nan, 5]),
        ...         "D": ("x", [np.nan, 3, np.nan, 4]),
        ...     },
        ...     coords={"x": [0, 1, 2, 3]},
        ... )
        >>> ds
        <xarray.Dataset> Size: 160B
        Dimensions:  (x: 4)
        Coordinates:
          * x        (x) int64 32B 0 1 2 3
        Data variables:
            A        (x) float64 32B nan 2.0 nan 0.0
            B        (x) float64 32B 3.0 4.0 nan 1.0
            C        (x) float64 32B nan nan nan 5.0
            D        (x) float64 32B nan 3.0 nan 4.0

        Replace all `NaN` values with 0s.

        >>> ds.fillna(0)
        <xarray.Dataset> Size: 160B
        Dimensions:  (x: 4)
        Coordinates:
          * x        (x) int64 32B 0 1 2 3
        Data variables:
            A        (x) float64 32B 0.0 2.0 0.0 0.0
            B        (x) float64 32B 3.0 4.0 0.0 1.0
            C        (x) float64 32B 0.0 0.0 0.0 5.0
            D        (x) float64 32B 0.0 3.0 0.0 4.0

        Replace all `NaN` elements in column ‘A’, ‘B’, ‘C’, and ‘D’, with 0, 1, 2, and 3 respectively.

        >>> values = {"A": 0, "B": 1, "C": 2, "D": 3}
        >>> ds.fillna(value=values)
        <xarray.Dataset> Size: 160B
        Dimensions:  (x: 4)
        Coordinates:
          * x        (x) int64 32B 0 1 2 3
        Data variables:
            A        (x) float64 32B 0.0 2.0 0.0 0.0
            B        (x) float64 32B 3.0 4.0 1.0 1.0
            C        (x) float64 32B 2.0 2.0 2.0 5.0
            D        (x) float64 32B 3.0 3.0 3.0 4.0
        """
        if utils.is_dict_like(value):
            value_keys = getattr(value, "data_vars", value).keys()
            if not set(value_keys) <= set(self.data_vars.keys()):
                raise ValueError(
                    "all variables in the argument to `fillna` "
                    "must be contained in the original dataset"
                )
        out = ops.fillna(self, value)
        return out

    def interpolate_na(
        self,
        dim: Hashable | None = None,
        method: InterpOptions = "linear",
        limit: int | None = None,
        use_coordinate: bool | Hashable = True,
        max_gap: (
            int
            | float
            | str
            | pd.Timedelta
            | np.timedelta64
            | datetime.timedelta
            | None
        ) = None,
        **kwargs: Any,
    ) -> Self:
        """Fill in NaNs by interpolating according to different methods.

        Parameters
        ----------
        dim : Hashable or None, optional
            Specifies the dimension along which to interpolate.
        method : {"linear", "nearest", "zero", "slinear", "quadratic", "cubic", "polynomial", \
            "barycentric", "krogh", "pchip", "spline", "akima"}, default: "linear"
            String indicating which method to use for interpolation:

            - 'linear': linear interpolation. Additional keyword
              arguments are passed to :py:func:`numpy.interp`
            - 'nearest', 'zero', 'slinear', 'quadratic', 'cubic', 'polynomial':
              are passed to :py:func:`scipy.interpolate.interp1d`. If
              ``method='polynomial'``, the ``order`` keyword argument must also be
              provided.
            - 'barycentric', 'krogh', 'pchip', 'spline', 'akima': use their
              respective :py:class:`scipy.interpolate` classes.

        use_coordinate : bool or Hashable, default: True
            Specifies which index to use as the x values in the interpolation
            formulated as `y = f(x)`. If False, values are treated as if
            equally-spaced along ``dim``. If True, the IndexVariable `dim` is
            used. If ``use_coordinate`` is a string, it specifies the name of a
            coordinate variable to use as the index.
        limit : int, default: None
            Maximum number of consecutive NaNs to fill. Must be greater than 0
            or None for no limit. This filling is done regardless of the size of
            the gap in the data. To only interpolate over gaps less than a given length,
            see ``max_gap``.
        max_gap : int, float, str, pandas.Timedelta, numpy.timedelta64, datetime.timedelta \
            or None, default: None
            Maximum size of gap, a continuous sequence of NaNs, that will be filled.
            Use None for no limit. When interpolating along a datetime64 dimension
            and ``use_coordinate=True``, ``max_gap`` can be one of the following:

            - a string that is valid input for pandas.to_timedelta
            - a :py:class:`numpy.timedelta64` object
            - a :py:class:`pandas.Timedelta` object
            - a :py:class:`datetime.timedelta` object

            Otherwise, ``max_gap`` must be an int or a float. Use of ``max_gap`` with unlabeled
            dimensions has not been implemented yet. Gap length is defined as the difference
            between coordinate values at the first data point after a gap and the last value
            before a gap. For gaps at the beginning (end), gap length is defined as the difference
            between coordinate values at the first (last) valid data point and the first (last) NaN.
            For example, consider::

                <xarray.DataArray (x: 9)>
                array([nan, nan, nan,  1., nan, nan,  4., nan, nan])
                Coordinates:
                  * x        (x) int64 0 1 2 3 4 5 6 7 8

            The gap lengths are 3-0 = 3; 6-3 = 3; and 8-6 = 2 respectively
        **kwargs : dict, optional
            parameters passed verbatim to the underlying interpolation function

        Returns
        -------
        interpolated: Dataset
            Filled in Dataset.

        Warning
        --------
        When passing fill_value as a keyword argument with method="linear", it does not use
        ``numpy.interp`` but it uses ``scipy.interpolate.interp1d``, which provides the fill_value parameter.

        See Also
        --------
        numpy.interp
        scipy.interpolate

        Examples
        --------
        >>> ds = xr.Dataset(
        ...     {
        ...         "A": ("x", [np.nan, 2, 3, np.nan, 0]),
        ...         "B": ("x", [3, 4, np.nan, 1, 7]),
        ...         "C": ("x", [np.nan, np.nan, np.nan, 5, 0]),
        ...         "D": ("x", [np.nan, 3, np.nan, -1, 4]),
        ...     },
        ...     coords={"x": [0, 1, 2, 3, 4]},
        ... )
        >>> ds
        <xarray.Dataset> Size: 200B
        Dimensions:  (x: 5)
        Coordinates:
          * x        (x) int64 40B 0 1 2 3 4
        Data variables:
            A        (x) float64 40B nan 2.0 3.0 nan 0.0
            B        (x) float64 40B 3.0 4.0 nan 1.0 7.0
            C        (x) float64 40B nan nan nan 5.0 0.0
            D        (x) float64 40B nan 3.0 nan -1.0 4.0

        >>> ds.interpolate_na(dim="x", method="linear")
        <xarray.Dataset> Size: 200B
        Dimensions:  (x: 5)
        Coordinates:
          * x        (x) int64 40B 0 1 2 3 4
        Data variables:
            A        (x) float64 40B nan 2.0 3.0 1.5 0.0
            B        (x) float64 40B 3.0 4.0 2.5 1.0 7.0
            C        (x) float64 40B nan nan nan 5.0 0.0
            D        (x) float64 40B nan 3.0 1.0 -1.0 4.0

        >>> ds.interpolate_na(dim="x", method="linear", fill_value="extrapolate")
        <xarray.Dataset> Size: 200B
        Dimensions:  (x: 5)
        Coordinates:
          * x        (x) int64 40B 0 1 2 3 4
        Data variables:
            A        (x) float64 40B 1.0 2.0 3.0 1.5 0.0
            B        (x) float64 40B 3.0 4.0 2.5 1.0 7.0
            C        (x) float64 40B 20.0 15.0 10.0 5.0 0.0
            D        (x) float64 40B 5.0 3.0 1.0 -1.0 4.0
        """
        from xarray.core.missing import _apply_over_vars_with_dim, interp_na

        new = _apply_over_vars_with_dim(
            interp_na,
            self,
            dim=dim,
            method=method,
            limit=limit,
            use_coordinate=use_coordinate,
            max_gap=max_gap,
            **kwargs,
        )
        return new

    def ffill(self, dim: Hashable, limit: int | None = None) -> Self:
        """Fill NaN values by propagating values forward

        *Requires bottleneck.*

        Parameters
        ----------
        dim : Hashable
            Specifies the dimension along which to propagate values when filling.
        limit : int or None, optional
            The maximum number of consecutive NaN values to forward fill. In
            other words, if there is a gap with more than this number of
            consecutive NaNs, it will only be partially filled. Must be greater
            than 0 or None for no limit. Must be None or greater than or equal
            to axis length if filling along chunked axes (dimensions).

        Examples
        --------
        >>> time = pd.date_range("2023-01-01", periods=10, freq="D")
        >>> data = np.array(
        ...     [1, np.nan, np.nan, np.nan, 5, np.nan, np.nan, 8, np.nan, 10]
        ... )
        >>> dataset = xr.Dataset({"data": (("time",), data)}, coords={"time": time})
        >>> dataset
        <xarray.Dataset> Size: 160B
        Dimensions:  (time: 10)
        Coordinates:
          * time     (time) datetime64[ns] 80B 2023-01-01 2023-01-02 ... 2023-01-10
        Data variables:
            data     (time) float64 80B 1.0 nan nan nan 5.0 nan nan 8.0 nan 10.0

        # Perform forward fill (ffill) on the dataset

        >>> dataset.ffill(dim="time")
        <xarray.Dataset> Size: 160B
        Dimensions:  (time: 10)
        Coordinates:
          * time     (time) datetime64[ns] 80B 2023-01-01 2023-01-02 ... 2023-01-10
        Data variables:
            data     (time) float64 80B 1.0 1.0 1.0 1.0 5.0 5.0 5.0 8.0 8.0 10.0

        # Limit the forward filling to a maximum of 2 consecutive NaN values

        >>> dataset.ffill(dim="time", limit=2)
        <xarray.Dataset> Size: 160B
        Dimensions:  (time: 10)
        Coordinates:
          * time     (time) datetime64[ns] 80B 2023-01-01 2023-01-02 ... 2023-01-10
        Data variables:
            data     (time) float64 80B 1.0 1.0 1.0 nan 5.0 5.0 5.0 8.0 8.0 10.0

        Returns
        -------
        Dataset

        See Also
        --------
        Dataset.bfill
        """
        from xarray.core.missing import _apply_over_vars_with_dim, ffill

        new = _apply_over_vars_with_dim(ffill, self, dim=dim, limit=limit)
        return new

    def bfill(self, dim: Hashable, limit: int | None = None) -> Self:
        """Fill NaN values by propagating values backward

        *Requires bottleneck.*

        Parameters
        ----------
        dim : Hashable
            Specifies the dimension along which to propagate values when
            filling.
        limit : int or None, optional
            The maximum number of consecutive NaN values to backward fill. In
            other words, if there is a gap with more than this number of
            consecutive NaNs, it will only be partially filled. Must be greater
            than 0 or None for no limit. Must be None or greater than or equal
            to axis length if filling along chunked axes (dimensions).

        Examples
        --------
        >>> time = pd.date_range("2023-01-01", periods=10, freq="D")
        >>> data = np.array(
        ...     [1, np.nan, np.nan, np.nan, 5, np.nan, np.nan, 8, np.nan, 10]
        ... )
        >>> dataset = xr.Dataset({"data": (("time",), data)}, coords={"time": time})
        >>> dataset
        <xarray.Dataset> Size: 160B
        Dimensions:  (time: 10)
        Coordinates:
          * time     (time) datetime64[ns] 80B 2023-01-01 2023-01-02 ... 2023-01-10
        Data variables:
            data     (time) float64 80B 1.0 nan nan nan 5.0 nan nan 8.0 nan 10.0

        # filled dataset, fills NaN values by propagating values backward

        >>> dataset.bfill(dim="time")
        <xarray.Dataset> Size: 160B
        Dimensions:  (time: 10)
        Coordinates:
          * time     (time) datetime64[ns] 80B 2023-01-01 2023-01-02 ... 2023-01-10
        Data variables:
            data     (time) float64 80B 1.0 5.0 5.0 5.0 5.0 8.0 8.0 8.0 10.0 10.0

        # Limit the backward filling to a maximum of 2 consecutive NaN values

        >>> dataset.bfill(dim="time", limit=2)
        <xarray.Dataset> Size: 160B
        Dimensions:  (time: 10)
        Coordinates:
          * time     (time) datetime64[ns] 80B 2023-01-01 2023-01-02 ... 2023-01-10
        Data variables:
            data     (time) float64 80B 1.0 nan 5.0 5.0 5.0 8.0 8.0 8.0 10.0 10.0

        Returns
        -------
        Dataset

        See Also
        --------
        Dataset.ffill
        """
        from xarray.core.missing import _apply_over_vars_with_dim, bfill

        new = _apply_over_vars_with_dim(bfill, self, dim=dim, limit=limit)
        return new

    def combine_first(self, other: Self) -> Self:
        """Combine two Datasets, default to data_vars of self.

        The new coordinates follow the normal broadcasting and alignment rules
        of ``join='outer'``.  Vacant cells in the expanded coordinates are
        filled with np.nan.

        Parameters
        ----------
        other : Dataset
            Used to fill all matching missing values in this array.

        Returns
        -------
        Dataset
        """
        out = ops.fillna(self, other, join="outer", dataset_join="outer")
        return out

    def reduce(
        self,
        func: Callable,
        dim: Dims = None,
        *,
        keep_attrs: bool | None = None,
        keepdims: bool = False,
        numeric_only: bool = False,
        **kwargs: Any,
    ) -> Self:
        """Reduce this dataset by applying `func` along some dimension(s).

        Parameters
        ----------
        func : callable
            Function which can be called in the form
            `f(x, axis=axis, **kwargs)` to return the result of reducing an
            np.ndarray over an integer valued axis.
        dim : str, Iterable of Hashable or None, optional
            Dimension(s) over which to apply `func`. By default `func` is
            applied over all dimensions.
        keep_attrs : bool or None, optional
            If True, the dataset's attributes (`attrs`) will be copied from
            the original object to the new one.  If False (default), the new
            object will be returned without attributes.
        keepdims : bool, default: False
            If True, the dimensions which are reduced are left in the result
            as dimensions of size one. Coordinates that use these dimensions
            are removed.
        numeric_only : bool, default: False
            If True, only apply ``func`` to variables with a numeric dtype.
        **kwargs : Any
            Additional keyword arguments passed on to ``func``.

        Returns
        -------
        reduced : Dataset
            Dataset with this object's DataArrays replaced with new DataArrays
            of summarized data and the indicated dimension(s) removed.

        Examples
        --------

        >>> dataset = xr.Dataset(
        ...     {
        ...         "math_scores": (
        ...             ["student", "test"],
        ...             [[90, 85, 92], [78, 80, 85], [95, 92, 98]],
        ...         ),
        ...         "english_scores": (
        ...             ["student", "test"],
        ...             [[88, 90, 92], [75, 82, 79], [93, 96, 91]],
        ...         ),
        ...     },
        ...     coords={
        ...         "student": ["Alice", "Bob", "Charlie"],
        ...         "test": ["Test 1", "Test 2", "Test 3"],
        ...     },
        ... )

        # Calculate the 75th percentile of math scores for each student using np.percentile

        >>> percentile_scores = dataset.reduce(np.percentile, q=75, dim="test")
        >>> percentile_scores
        <xarray.Dataset> Size: 132B
        Dimensions:         (student: 3)
        Coordinates:
          * student         (student) <U7 84B 'Alice' 'Bob' 'Charlie'
        Data variables:
            math_scores     (student) float64 24B 91.0 82.5 96.5
            english_scores  (student) float64 24B 91.0 80.5 94.5
        """
        if kwargs.get("axis") is not None:
            raise ValueError(
                "passing 'axis' to Dataset reduce methods is ambiguous."
                " Please use 'dim' instead."
            )

        dims = parse_dims_as_set(dim, set(self._dims.keys()))

        if keep_attrs is None:
            keep_attrs = _get_keep_attrs(default=False)

        variables: dict[Hashable, Variable] = {}
        for name, var in self._variables.items():
            reduce_dims = [d for d in var.dims if d in dims]
            if name in self.coords:
                if not reduce_dims:
                    variables[name] = var
            else:
                if (
                    # Some reduction functions (e.g. std, var) need to run on variables
                    # that don't have the reduce dims: PR5393
                    not is_extension_array_dtype(var.dtype)
                    and (
                        not reduce_dims
                        or not numeric_only
                        or np.issubdtype(var.dtype, np.number)
                        or (var.dtype == np.bool_)
                    )
                ):
                    # prefer to aggregate over axis=None rather than
                    # axis=(0, 1) if they will be equivalent, because
                    # the former is often more efficient
                    # keep single-element dims as list, to support Hashables
                    reduce_maybe_single = (
                        None
                        if len(reduce_dims) == var.ndim and var.ndim != 1
                        else reduce_dims
                    )
                    variables[name] = var.reduce(
                        func,
                        dim=reduce_maybe_single,
                        keep_attrs=keep_attrs,
                        keepdims=keepdims,
                        **kwargs,
                    )

        coord_names = {k for k in self.coords if k in variables}
        indexes = {k: v for k, v in self._indexes.items() if k in variables}
        attrs = self.attrs if keep_attrs else None
        return self._replace_with_new_dims(
            variables, coord_names=coord_names, attrs=attrs, indexes=indexes
        )

    def map(
        self,
        func: Callable,
        keep_attrs: bool | None = None,
        args: Iterable[Any] = (),
        **kwargs: Any,
    ) -> Self:
        """Apply a function to each data variable in this dataset

        Parameters
        ----------
        func : callable
            Function which can be called in the form `func(x, *args, **kwargs)`
            to transform each DataArray `x` in this dataset into another
            DataArray.
        keep_attrs : bool or None, optional
            If True, both the dataset's and variables' attributes (`attrs`) will be
            copied from the original objects to the new ones. If False, the new dataset
            and variables will be returned without copying the attributes.
        args : iterable, optional
            Positional arguments passed on to `func`.
        **kwargs : Any
            Keyword arguments passed on to `func`.

        Returns
        -------
        applied : Dataset
            Resulting dataset from applying ``func`` to each data variable.

        Examples
        --------
        >>> da = xr.DataArray(np.random.randn(2, 3))
        >>> ds = xr.Dataset({"foo": da, "bar": ("x", [-1, 2])})
        >>> ds
        <xarray.Dataset> Size: 64B
        Dimensions:  (dim_0: 2, dim_1: 3, x: 2)
        Dimensions without coordinates: dim_0, dim_1, x
        Data variables:
            foo      (dim_0, dim_1) float64 48B 1.764 0.4002 0.9787 2.241 1.868 -0.9773
            bar      (x) int64 16B -1 2
        >>> ds.map(np.fabs)
        <xarray.Dataset> Size: 64B
        Dimensions:  (dim_0: 2, dim_1: 3, x: 2)
        Dimensions without coordinates: dim_0, dim_1, x
        Data variables:
            foo      (dim_0, dim_1) float64 48B 1.764 0.4002 0.9787 2.241 1.868 0.9773
            bar      (x) float64 16B 1.0 2.0
        """
        if keep_attrs is None:
            keep_attrs = _get_keep_attrs(default=False)
        variables = {
            k: maybe_wrap_array(v, func(v, *args, **kwargs))
            for k, v in self.data_vars.items()
        }
        if keep_attrs:
            for k, v in variables.items():
                v._copy_attrs_from(self.data_vars[k])
        attrs = self.attrs if keep_attrs else None
        return type(self)(variables, attrs=attrs)

    def apply(
        self,
        func: Callable,
        keep_attrs: bool | None = None,
        args: Iterable[Any] = (),
        **kwargs: Any,
    ) -> Self:
        """
        Backward compatible implementation of ``map``

        See Also
        --------
        Dataset.map
        """
        warnings.warn(
            "Dataset.apply may be deprecated in the future. Using Dataset.map is encouraged",
            PendingDeprecationWarning,
            stacklevel=2,
        )
        return self.map(func, keep_attrs, args, **kwargs)

    def assign(
        self,
        variables: Mapping[Any, Any] | None = None,
        **variables_kwargs: Any,
    ) -> Self:
        """Assign new data variables to a Dataset, returning a new object
        with all the original variables in addition to the new ones.

        Parameters
        ----------
        variables : mapping of hashable to Any
            Mapping from variables names to the new values. If the new values
            are callable, they are computed on the Dataset and assigned to new
            data variables. If the values are not callable, (e.g. a DataArray,
            scalar, or array), they are simply assigned.
        **variables_kwargs
            The keyword arguments form of ``variables``.
            One of variables or variables_kwargs must be provided.

        Returns
        -------
        ds : Dataset
            A new Dataset with the new variables in addition to all the
            existing variables.

        Notes
        -----
        Since ``kwargs`` is a dictionary, the order of your arguments may not
        be preserved, and so the order of the new variables is not well
        defined. Assigning multiple variables within the same ``assign`` is
        possible, but you cannot reference other variables created within the
        same ``assign`` call.

        The new assigned variables that replace existing coordinates in the
        original dataset are still listed as coordinates in the returned
        Dataset.

        See Also
        --------
        pandas.DataFrame.assign

        Examples
        --------
        >>> x = xr.Dataset(
        ...     {
        ...         "temperature_c": (
        ...             ("lat", "lon"),
        ...             20 * np.random.rand(4).reshape(2, 2),
        ...         ),
        ...         "precipitation": (("lat", "lon"), np.random.rand(4).reshape(2, 2)),
        ...     },
        ...     coords={"lat": [10, 20], "lon": [150, 160]},
        ... )
        >>> x
        <xarray.Dataset> Size: 96B
        Dimensions:        (lat: 2, lon: 2)
        Coordinates:
          * lat            (lat) int64 16B 10 20
          * lon            (lon) int64 16B 150 160
        Data variables:
            temperature_c  (lat, lon) float64 32B 10.98 14.3 12.06 10.9
            precipitation  (lat, lon) float64 32B 0.4237 0.6459 0.4376 0.8918

        Where the value is a callable, evaluated on dataset:

        >>> x.assign(temperature_f=lambda x: x.temperature_c * 9 / 5 + 32)
        <xarray.Dataset> Size: 128B
        Dimensions:        (lat: 2, lon: 2)
        Coordinates:
          * lat            (lat) int64 16B 10 20
          * lon            (lon) int64 16B 150 160
        Data variables:
            temperature_c  (lat, lon) float64 32B 10.98 14.3 12.06 10.9
            precipitation  (lat, lon) float64 32B 0.4237 0.6459 0.4376 0.8918
            temperature_f  (lat, lon) float64 32B 51.76 57.75 53.7 51.62

        Alternatively, the same behavior can be achieved by directly referencing an existing dataarray:

        >>> x.assign(temperature_f=x["temperature_c"] * 9 / 5 + 32)
        <xarray.Dataset> Size: 128B
        Dimensions:        (lat: 2, lon: 2)
        Coordinates:
          * lat            (lat) int64 16B 10 20
          * lon            (lon) int64 16B 150 160
        Data variables:
            temperature_c  (lat, lon) float64 32B 10.98 14.3 12.06 10.9
            precipitation  (lat, lon) float64 32B 0.4237 0.6459 0.4376 0.8918
            temperature_f  (lat, lon) float64 32B 51.76 57.75 53.7 51.62

        """
        variables = either_dict_or_kwargs(variables, variables_kwargs, "assign")
        data = self.copy()

        # do all calculations first...
        results: CoercibleMapping = data._calc_assign_results(variables)

        # split data variables to add/replace vs. coordinates to replace
        results_data_vars: dict[Hashable, CoercibleValue] = {}
        results_coords: dict[Hashable, CoercibleValue] = {}
        for k, v in results.items():
            if k in data._coord_names:
                results_coords[k] = v
            else:
                results_data_vars[k] = v

        # ... and then assign
        data.coords.update(results_coords)
        data.update(results_data_vars)

        return data

    def to_dataarray(
        self, dim: Hashable = "variable", name: Hashable | None = None
    ) -> DataArray:
        """Convert this dataset into an xarray.DataArray

        The data variables of this dataset will be broadcast against each other
        and stacked along the first axis of the new array. All coordinates of
        this dataset will remain coordinates.

        Parameters
        ----------
        dim : Hashable, default: "variable"
            Name of the new dimension.
        name : Hashable or None, optional
            Name of the new data array.

        Returns
        -------
        array : xarray.DataArray
        """
        from xarray.core.dataarray import DataArray

        data_vars = [self.variables[k] for k in self.data_vars]
        broadcast_vars = broadcast_variables(*data_vars)
        data = duck_array_ops.stack([b.data for b in broadcast_vars], axis=0)

        dims = (dim,) + broadcast_vars[0].dims
        variable = Variable(dims, data, self.attrs, fastpath=True)

        coords = {k: v.variable for k, v in self.coords.items()}
        indexes = filter_indexes_from_coords(self._indexes, set(coords))
        new_dim_index = PandasIndex(list(self.data_vars), dim)
        indexes[dim] = new_dim_index
        coords.update(new_dim_index.create_variables())

        return DataArray._construct_direct(variable, coords, name, indexes)

    def to_array(
        self, dim: Hashable = "variable", name: Hashable | None = None
    ) -> DataArray:
        """Deprecated version of to_dataarray"""
        return self.to_dataarray(dim=dim, name=name)

    def _normalize_dim_order(
        self, dim_order: Sequence[Hashable] | None = None
    ) -> dict[Hashable, int]:
        """
        Check the validity of the provided dimensions if any and return the mapping
        between dimension name and their size.

        Parameters
        ----------
        dim_order: Sequence of Hashable or None, optional
            Dimension order to validate (default to the alphabetical order if None).

        Returns
        -------
        result : dict[Hashable, int]
            Validated dimensions mapping.

        """
        if dim_order is None:
            dim_order = list(self.dims)
        elif set(dim_order) != set(self.dims):
            raise ValueError(
                f"dim_order {dim_order} does not match the set of dimensions of this "
                f"Dataset: {list(self.dims)}"
            )

        ordered_dims = {k: self.sizes[k] for k in dim_order}

        return ordered_dims

    def to_pandas(self) -> pd.Series | pd.DataFrame:
        """Convert this dataset into a pandas object without changing the number of dimensions.

        The type of the returned object depends on the number of Dataset
        dimensions:

        * 0D -> `pandas.Series`
        * 1D -> `pandas.DataFrame`

        Only works for Datasets with 1 or fewer dimensions.
        """
        if len(self.dims) == 0:
            return pd.Series({k: v.item() for k, v in self.items()})
        if len(self.dims) == 1:
            return self.to_dataframe()
        raise ValueError(
            f"cannot convert Datasets with {len(self.dims)} dimensions into "
            "pandas objects without changing the number of dimensions. "
            "Please use Dataset.to_dataframe() instead."
        )

    def _to_dataframe(self, ordered_dims: Mapping[Any, int]):
        columns_in_order = [k for k in self.variables if k not in self.dims]
        non_extension_array_columns = [
            k
            for k in columns_in_order
            if not is_extension_array_dtype(self.variables[k].data)
        ]
        extension_array_columns = [
            k
            for k in columns_in_order
            if is_extension_array_dtype(self.variables[k].data)
        ]
        data = [
            self._variables[k].set_dims(ordered_dims).values.reshape(-1)
            for k in non_extension_array_columns
        ]
        index = self.coords.to_index([*ordered_dims])
        broadcasted_df = pd.DataFrame(
            dict(zip(non_extension_array_columns, data, strict=True)), index=index
        )
        for extension_array_column in extension_array_columns:
            extension_array = self.variables[extension_array_column].data.array
            index = self[self.variables[extension_array_column].dims[0]].data
            extension_array_df = pd.DataFrame(
                {extension_array_column: extension_array},
                index=self[self.variables[extension_array_column].dims[0]].data,
            )
            extension_array_df.index.name = self.variables[extension_array_column].dims[
                0
            ]
            broadcasted_df = broadcasted_df.join(extension_array_df)
        return broadcasted_df[columns_in_order]

    def to_dataframe(self, dim_order: Sequence[Hashable] | None = None) -> pd.DataFrame:
        """Convert this dataset into a pandas.DataFrame.

        Non-index variables in this dataset form the columns of the
        DataFrame. The DataFrame is indexed by the Cartesian product of
        this dataset's indices.

        Parameters
        ----------
        dim_order: Sequence of Hashable or None, optional
            Hierarchical dimension order for the resulting dataframe. All
            arrays are transposed to this order and then written out as flat
            vectors in contiguous order, so the last dimension in this list
            will be contiguous in the resulting DataFrame. This has a major
            influence on which operations are efficient on the resulting
            dataframe.

            If provided, must include all dimensions of this dataset. By
            default, dimensions are in the same order as in `Dataset.sizes`.

        Returns
        -------
        result : DataFrame
            Dataset as a pandas DataFrame.

        """

        ordered_dims = self._normalize_dim_order(dim_order=dim_order)

        return self._to_dataframe(ordered_dims=ordered_dims)

    def _set_sparse_data_from_dataframe(
        self, idx: pd.Index, arrays: list[tuple[Hashable, np.ndarray]], dims: tuple
    ) -> None:
        from sparse import COO

        if isinstance(idx, pd.MultiIndex):
            coords = np.stack([np.asarray(code) for code in idx.codes], axis=0)
            is_sorted = idx.is_monotonic_increasing
            shape = tuple(lev.size for lev in idx.levels)
        else:
            coords = np.arange(idx.size).reshape(1, -1)
            is_sorted = True
            shape = (idx.size,)

        for name, values in arrays:
            # In virtually all real use cases, the sparse array will now have
            # missing values and needs a fill_value. For consistency, don't
            # special case the rare exceptions (e.g., dtype=int without a
            # MultiIndex).
            dtype, fill_value = xrdtypes.maybe_promote(values.dtype)
            values = np.asarray(values, dtype=dtype)

            data = COO(
                coords,
                values,
                shape,
                has_duplicates=False,
                sorted=is_sorted,
                fill_value=fill_value,
            )
            self[name] = (dims, data)

    def _set_numpy_data_from_dataframe(
        self, idx: pd.Index, arrays: list[tuple[Hashable, np.ndarray]], dims: tuple
    ) -> None:
        if not isinstance(idx, pd.MultiIndex):
            for name, values in arrays:
                self[name] = (dims, values)
            return

        # NB: similar, more general logic, now exists in
        # variable.unstack_once; we could consider combining them at some
        # point.

        shape = tuple(lev.size for lev in idx.levels)
        indexer = tuple(idx.codes)

        # We already verified that the MultiIndex has all unique values, so
        # there are missing values if and only if the size of output arrays is
        # larger that the index.
        missing_values = math.prod(shape) > idx.shape[0]

        for name, values in arrays:
            # NumPy indexing is much faster than using DataFrame.reindex() to
            # fill in missing values:
            # https://stackoverflow.com/a/35049899/809705
            if missing_values:
                dtype, fill_value = xrdtypes.maybe_promote(values.dtype)
                data = np.full(shape, fill_value, dtype)
            else:
                # If there are no missing values, keep the existing dtype
                # instead of promoting to support NA, e.g., keep integer
                # columns as integers.
                # TODO: consider removing this special case, which doesn't
                # exist for sparse=True.
                data = np.zeros(shape, values.dtype)
            data[indexer] = values
            self[name] = (dims, data)

    @classmethod
    def from_dataframe(cls, dataframe: pd.DataFrame, sparse: bool = False) -> Self:
        """Convert a pandas.DataFrame into an xarray.Dataset

        Each column will be converted into an independent variable in the
        Dataset. If the dataframe's index is a MultiIndex, it will be expanded
        into a tensor product of one-dimensional indices (filling in missing
        values with NaN). If you rather preserve the MultiIndex use
        `xr.Dataset(df)`. This method will produce a Dataset very similar to
        that on which the 'to_dataframe' method was called, except with
        possibly redundant dimensions (since all dataset variables will have
        the same dimensionality).

        Parameters
        ----------
        dataframe : DataFrame
            DataFrame from which to copy data and indices.
        sparse : bool, default: False
            If true, create a sparse arrays instead of dense numpy arrays. This
            can potentially save a large amount of memory if the DataFrame has
            a MultiIndex. Requires the sparse package (sparse.pydata.org).

        Returns
        -------
        New Dataset.

        See Also
        --------
        xarray.DataArray.from_series
        pandas.DataFrame.to_xarray
        """
        # TODO: Add an option to remove dimensions along which the variables
        # are constant, to enable consistent serialization to/from a dataframe,
        # even if some variables have different dimensionality.

        if not dataframe.columns.is_unique:
            raise ValueError("cannot convert DataFrame with non-unique columns")

        idx = remove_unused_levels_categories(dataframe.index)

        if isinstance(idx, pd.MultiIndex) and not idx.is_unique:
            raise ValueError(
                "cannot convert a DataFrame with a non-unique MultiIndex into xarray"
            )

        arrays = []
        extension_arrays = []
        for k, v in dataframe.items():
            if not is_extension_array_dtype(v) or isinstance(
                v.array, pd.arrays.DatetimeArray | pd.arrays.TimedeltaArray
            ):
                arrays.append((k, np.asarray(v)))
            else:
                extension_arrays.append((k, v))

        indexes: dict[Hashable, Index] = {}
        index_vars: dict[Hashable, Variable] = {}

        if isinstance(idx, pd.MultiIndex):
            dims = tuple(
                name if name is not None else f"level_{n}"  # type: ignore[redundant-expr]
                for n, name in enumerate(idx.names)
            )
            for dim, lev in zip(dims, idx.levels, strict=True):
                xr_idx = PandasIndex(lev, dim)
                indexes[dim] = xr_idx
                index_vars.update(xr_idx.create_variables())
            arrays += [(k, np.asarray(v)) for k, v in extension_arrays]
            extension_arrays = []
        else:
            index_name = idx.name if idx.name is not None else "index"
            dims = (index_name,)
            xr_idx = PandasIndex(idx, index_name)
            indexes[index_name] = xr_idx
            index_vars.update(xr_idx.create_variables())

        obj = cls._construct_direct(index_vars, set(index_vars), indexes=indexes)

        if sparse:
            obj._set_sparse_data_from_dataframe(idx, arrays, dims)
        else:
            obj._set_numpy_data_from_dataframe(idx, arrays, dims)
        for name, extension_array in extension_arrays:
            obj[name] = (dims, extension_array)
        return obj[dataframe.columns] if len(dataframe.columns) else obj

    def to_dask_dataframe(
        self, dim_order: Sequence[Hashable] | None = None, set_index: bool = False
    ) -> DaskDataFrame:
        """
        Convert this dataset into a dask.dataframe.DataFrame.

        The dimensions, coordinates and data variables in this dataset form
        the columns of the DataFrame.

        Parameters
        ----------
        dim_order : list, optional
            Hierarchical dimension order for the resulting dataframe. All
            arrays are transposed to this order and then written out as flat
            vectors in contiguous order, so the last dimension in this list
            will be contiguous in the resulting DataFrame. This has a major
            influence on which operations are efficient on the resulting dask
            dataframe.

            If provided, must include all dimensions of this dataset. By
            default, dimensions are sorted alphabetically.
        set_index : bool, default: False
            If set_index=True, the dask DataFrame is indexed by this dataset's
            coordinate. Since dask DataFrames do not support multi-indexes,
            set_index only works if the dataset only contains one dimension.

        Returns
        -------
        dask.dataframe.DataFrame
        """

        import dask.array as da
        import dask.dataframe as dd

        ordered_dims = self._normalize_dim_order(dim_order=dim_order)

        columns = list(ordered_dims)
        columns.extend(k for k in self.coords if k not in self.dims)
        columns.extend(self.data_vars)

        ds_chunks = self.chunks

        series_list = []
        df_meta = pd.DataFrame()
        for name in columns:
            try:
                var = self.variables[name]
            except KeyError:
                # dimension without a matching coordinate
                size = self.sizes[name]
                data = da.arange(size, chunks=size, dtype=np.int64)
                var = Variable((name,), data)

            # IndexVariable objects have a dummy .chunk() method
            if isinstance(var, IndexVariable):
                var = var.to_base_variable()

            # Make sure var is a dask array, otherwise the array can become too large
            # when it is broadcasted to several dimensions:
            if not is_duck_dask_array(var._data):
                var = var.chunk()

            # Broadcast then flatten the array:
            var_new_dims = var.set_dims(ordered_dims).chunk(ds_chunks)
            dask_array = var_new_dims._data.reshape(-1)

            series = dd.from_dask_array(dask_array, columns=name, meta=df_meta)
            series_list.append(series)

        df = dd.concat(series_list, axis=1)

        if set_index:
            dim_order = [*ordered_dims]

            if len(dim_order) == 1:
                (dim,) = dim_order
                df = df.set_index(dim)
            else:
                # triggers an error about multi-indexes, even if only one
                # dimension is passed
                df = df.set_index(dim_order)

        return df

    def to_dict(
        self, data: bool | Literal["list", "array"] = "list", encoding: bool = False
    ) -> dict[str, Any]:
        """
        Convert this dataset to a dictionary following xarray naming
        conventions.

        Converts all variables and attributes to native Python objects
        Useful for converting to json. To avoid datetime incompatibility
        use decode_times=False kwarg in xarrray.open_dataset.

        Parameters
        ----------
        data : bool or {"list", "array"}, default: "list"
            Whether to include the actual data in the dictionary. When set to
            False, returns just the schema. If set to "array", returns data as
            underlying array type. If set to "list" (or True for backwards
            compatibility), returns data in lists of Python data types. Note
            that for obtaining the "list" output efficiently, use
            `ds.compute().to_dict(data="list")`.

        encoding : bool, default: False
            Whether to include the Dataset's encoding in the dictionary.

        Returns
        -------
        d : dict
            Dict with keys: "coords", "attrs", "dims", "data_vars" and optionally
            "encoding".

        See Also
        --------
        Dataset.from_dict
        DataArray.to_dict
        """
        d: dict = {
            "coords": {},
            "attrs": decode_numpy_dict_values(self.attrs),
            "dims": dict(self.sizes),
            "data_vars": {},
        }
        for k in self.coords:
            d["coords"].update(
                {k: self[k].variable.to_dict(data=data, encoding=encoding)}
            )
        for k in self.data_vars:
            d["data_vars"].update(
                {k: self[k].variable.to_dict(data=data, encoding=encoding)}
            )
        if encoding:
            d["encoding"] = dict(self.encoding)
        return d

    @classmethod
    def from_dict(cls, d: Mapping[Any, Any]) -> Self:
        """Convert a dictionary into an xarray.Dataset.

        Parameters
        ----------
        d : dict-like
            Mapping with a minimum structure of
                ``{"var_0": {"dims": [..], "data": [..]}, \
                            ...}``

        Returns
        -------
        obj : Dataset

        See also
        --------
        Dataset.to_dict
        DataArray.from_dict

        Examples
        --------
        >>> d = {
        ...     "t": {"dims": ("t"), "data": [0, 1, 2]},
        ...     "a": {"dims": ("t"), "data": ["a", "b", "c"]},
        ...     "b": {"dims": ("t"), "data": [10, 20, 30]},
        ... }
        >>> ds = xr.Dataset.from_dict(d)
        >>> ds
        <xarray.Dataset> Size: 60B
        Dimensions:  (t: 3)
        Coordinates:
          * t        (t) int64 24B 0 1 2
        Data variables:
            a        (t) <U1 12B 'a' 'b' 'c'
            b        (t) int64 24B 10 20 30

        >>> d = {
        ...     "coords": {
        ...         "t": {"dims": "t", "data": [0, 1, 2], "attrs": {"units": "s"}}
        ...     },
        ...     "attrs": {"title": "air temperature"},
        ...     "dims": "t",
        ...     "data_vars": {
        ...         "a": {"dims": "t", "data": [10, 20, 30]},
        ...         "b": {"dims": "t", "data": ["a", "b", "c"]},
        ...     },
        ... }
        >>> ds = xr.Dataset.from_dict(d)
        >>> ds
        <xarray.Dataset> Size: 60B
        Dimensions:  (t: 3)
        Coordinates:
          * t        (t) int64 24B 0 1 2
        Data variables:
            a        (t) int64 24B 10 20 30
            b        (t) <U1 12B 'a' 'b' 'c'
        Attributes:
            title:    air temperature

        """

        variables: Iterable[tuple[Hashable, Any]]
        if not {"coords", "data_vars"}.issubset(set(d)):
            variables = d.items()
        else:
            import itertools

            variables = itertools.chain(
                d.get("coords", {}).items(), d.get("data_vars", {}).items()
            )
        try:
            variable_dict = {
                k: (v["dims"], v["data"], v.get("attrs"), v.get("encoding"))
                for k, v in variables
            }
        except KeyError as e:
            raise ValueError(
                f"cannot convert dict without the key '{e.args[0]}'"
            ) from e
        obj = cls(variable_dict)

        # what if coords aren't dims?
        coords = set(d.get("coords", {})) - set(d.get("dims", {}))
        obj = obj.set_coords(coords)

        obj.attrs.update(d.get("attrs", {}))
        obj.encoding.update(d.get("encoding", {}))

        return obj

    def _unary_op(self, f, *args, **kwargs) -> Self:
        variables = {}
        keep_attrs = kwargs.pop("keep_attrs", None)
        if keep_attrs is None:
            keep_attrs = _get_keep_attrs(default=True)
        for k, v in self._variables.items():
            if k in self._coord_names:
                variables[k] = v
            else:
                variables[k] = f(v, *args, **kwargs)
                if keep_attrs:
                    variables[k]._attrs = v._attrs
        attrs = self._attrs if keep_attrs else None
        return self._replace_with_new_dims(variables, attrs=attrs)

    def _binary_op(self, other, f, reflexive=False, join=None) -> Dataset:
        from xarray.core.dataarray import DataArray
        from xarray.core.datatree import DataTree
        from xarray.core.groupby import GroupBy

        if isinstance(other, DataTree | GroupBy):
            return NotImplemented
        align_type = OPTIONS["arithmetic_join"] if join is None else join
        if isinstance(other, DataArray | Dataset):
            self, other = align(self, other, join=align_type, copy=False)
        g = f if not reflexive else lambda x, y: f(y, x)
        ds = self._calculate_binary_op(g, other, join=align_type)
        keep_attrs = _get_keep_attrs(default=False)
        if keep_attrs:
            ds.attrs = self.attrs
        return ds

    def _inplace_binary_op(self, other, f) -> Self:
        from xarray.core.dataarray import DataArray
        from xarray.core.groupby import GroupBy

        if isinstance(other, GroupBy):
            raise TypeError(
                "in-place operations between a Dataset and "
                "a grouped object are not permitted"
            )
        # we don't actually modify arrays in-place with in-place Dataset
        # arithmetic -- this lets us automatically align things
        if isinstance(other, DataArray | Dataset):
            other = other.reindex_like(self, copy=False)
        g = ops.inplace_to_noninplace_op(f)
        ds = self._calculate_binary_op(g, other, inplace=True)
        self._replace_with_new_dims(
            ds._variables,
            ds._coord_names,
            attrs=ds._attrs,
            indexes=ds._indexes,
            inplace=True,
        )
        return self

    def _calculate_binary_op(
        self, f, other, join="inner", inplace: bool = False
    ) -> Dataset:
        def apply_over_both(lhs_data_vars, rhs_data_vars, lhs_vars, rhs_vars):
            if inplace and set(lhs_data_vars) != set(rhs_data_vars):
                raise ValueError(
                    "datasets must have the same data variables "
                    f"for in-place arithmetic operations: {list(lhs_data_vars)}, {list(rhs_data_vars)}"
                )

            dest_vars = {}

            for k in lhs_data_vars:
                if k in rhs_data_vars:
                    dest_vars[k] = f(lhs_vars[k], rhs_vars[k])
                elif join in ["left", "outer"]:
                    dest_vars[k] = f(lhs_vars[k], np.nan)
            for k in rhs_data_vars:
                if k not in dest_vars and join in ["right", "outer"]:
                    dest_vars[k] = f(rhs_vars[k], np.nan)
            return dest_vars

        if utils.is_dict_like(other) and not isinstance(other, Dataset):
            # can't use our shortcut of doing the binary operation with
            # Variable objects, so apply over our data vars instead.
            new_data_vars = apply_over_both(
                self.data_vars, other, self.data_vars, other
            )
            return type(self)(new_data_vars)

        other_coords: Coordinates | None = getattr(other, "coords", None)
        ds = self.coords.merge(other_coords)

        if isinstance(other, Dataset):
            new_vars = apply_over_both(
                self.data_vars, other.data_vars, self.variables, other.variables
            )
        else:
            other_variable = getattr(other, "variable", other)
            new_vars = {k: f(self.variables[k], other_variable) for k in self.data_vars}
        ds._variables.update(new_vars)
        ds._dims = calculate_dimensions(ds._variables)
        return ds

    def _copy_attrs_from(self, other):
        self.attrs = other.attrs
        for v in other.variables:
            if v in self.variables:
                self.variables[v].attrs = other.variables[v].attrs

    def diff(
        self,
        dim: Hashable,
        n: int = 1,
        *,
        label: Literal["upper", "lower"] = "upper",
    ) -> Self:
        """Calculate the n-th order discrete difference along given axis.

        Parameters
        ----------
        dim : Hashable
            Dimension over which to calculate the finite difference.
        n : int, default: 1
            The number of times values are differenced.
        label : {"upper", "lower"}, default: "upper"
            The new coordinate in dimension ``dim`` will have the
            values of either the minuend's or subtrahend's coordinate
            for values 'upper' and 'lower', respectively.

        Returns
        -------
        difference : Dataset
            The n-th order finite difference of this object.

        Notes
        -----
        `n` matches numpy's behavior and is different from pandas' first argument named
        `periods`.

        Examples
        --------
        >>> ds = xr.Dataset({"foo": ("x", [5, 5, 6, 6])})
        >>> ds.diff("x")
        <xarray.Dataset> Size: 24B
        Dimensions:  (x: 3)
        Dimensions without coordinates: x
        Data variables:
            foo      (x) int64 24B 0 1 0
        >>> ds.diff("x", 2)
        <xarray.Dataset> Size: 16B
        Dimensions:  (x: 2)
        Dimensions without coordinates: x
        Data variables:
            foo      (x) int64 16B 1 -1

        See Also
        --------
        Dataset.differentiate
        """
        if n == 0:
            return self
        if n < 0:
            raise ValueError(f"order `n` must be non-negative but got {n}")

        # prepare slices
        slice_start = {dim: slice(None, -1)}
        slice_end = {dim: slice(1, None)}

        # prepare new coordinate
        if label == "upper":
            slice_new = slice_end
        elif label == "lower":
            slice_new = slice_start
        else:
            raise ValueError("The 'label' argument has to be either 'upper' or 'lower'")

        indexes, index_vars = isel_indexes(self.xindexes, slice_new)
        variables = {}

        for name, var in self.variables.items():
            if name in index_vars:
                variables[name] = index_vars[name]
            elif dim in var.dims:
                if name in self.data_vars:
                    variables[name] = var.isel(slice_end) - var.isel(slice_start)
                else:
                    variables[name] = var.isel(slice_new)
            else:
                variables[name] = var

        difference = self._replace_with_new_dims(variables, indexes=indexes)

        if n > 1:
            return difference.diff(dim, n - 1)
        else:
            return difference

    def shift(
        self,
        shifts: Mapping[Any, int] | None = None,
        fill_value: Any = xrdtypes.NA,
        **shifts_kwargs: int,
    ) -> Self:
        """Shift this dataset by an offset along one or more dimensions.

        Only data variables are moved; coordinates stay in place. This is
        consistent with the behavior of ``shift`` in pandas.

        Values shifted from beyond array bounds will appear at one end of
        each dimension, which are filled according to `fill_value`. For periodic
        offsets instead see `roll`.

        Parameters
        ----------
        shifts : mapping of hashable to int
            Integer offset to shift along each of the given dimensions.
            Positive offsets shift to the right; negative offsets shift to the
            left.
        fill_value : scalar or dict-like, optional
            Value to use for newly missing values. If a dict-like, maps
            variable names (including coordinates) to fill values.
        **shifts_kwargs
            The keyword arguments form of ``shifts``.
            One of shifts or shifts_kwargs must be provided.

        Returns
        -------
        shifted : Dataset
            Dataset with the same coordinates and attributes but shifted data
            variables.

        See Also
        --------
        roll

        Examples
        --------
        >>> ds = xr.Dataset({"foo": ("x", list("abcde"))})
        >>> ds.shift(x=2)
        <xarray.Dataset> Size: 40B
        Dimensions:  (x: 5)
        Dimensions without coordinates: x
        Data variables:
            foo      (x) object 40B nan nan 'a' 'b' 'c'
        """
        shifts = either_dict_or_kwargs(shifts, shifts_kwargs, "shift")
        invalid = tuple(k for k in shifts if k not in self.dims)
        if invalid:
            raise ValueError(
                f"Dimensions {invalid} not found in data dimensions {tuple(self.dims)}"
            )

        variables = {}
        for name, var in self.variables.items():
            if name in self.data_vars:
                fill_value_ = (
                    fill_value.get(name, xrdtypes.NA)
                    if isinstance(fill_value, dict)
                    else fill_value
                )

                var_shifts = {k: v for k, v in shifts.items() if k in var.dims}
                variables[name] = var.shift(fill_value=fill_value_, shifts=var_shifts)
            else:
                variables[name] = var

        return self._replace(variables)

    def roll(
        self,
        shifts: Mapping[Any, int] | None = None,
        roll_coords: bool = False,
        **shifts_kwargs: int,
    ) -> Self:
        """Roll this dataset by an offset along one or more dimensions.

        Unlike shift, roll treats the given dimensions as periodic, so will not
        create any missing values to be filled.

        Also unlike shift, roll may rotate all variables, including coordinates
        if specified. The direction of rotation is consistent with
        :py:func:`numpy.roll`.

        Parameters
        ----------
        shifts : mapping of hashable to int, optional
            A dict with keys matching dimensions and values given
            by integers to rotate each of the given dimensions. Positive
            offsets roll to the right; negative offsets roll to the left.
        roll_coords : bool, default: False
            Indicates whether to roll the coordinates by the offset too.
        **shifts_kwargs : {dim: offset, ...}, optional
            The keyword arguments form of ``shifts``.
            One of shifts or shifts_kwargs must be provided.

        Returns
        -------
        rolled : Dataset
            Dataset with the same attributes but rolled data and coordinates.

        See Also
        --------
        shift

        Examples
        --------
        >>> ds = xr.Dataset({"foo": ("x", list("abcde"))}, coords={"x": np.arange(5)})
        >>> ds.roll(x=2)
        <xarray.Dataset> Size: 60B
        Dimensions:  (x: 5)
        Coordinates:
          * x        (x) int64 40B 0 1 2 3 4
        Data variables:
            foo      (x) <U1 20B 'd' 'e' 'a' 'b' 'c'

        >>> ds.roll(x=2, roll_coords=True)
        <xarray.Dataset> Size: 60B
        Dimensions:  (x: 5)
        Coordinates:
          * x        (x) int64 40B 3 4 0 1 2
        Data variables:
            foo      (x) <U1 20B 'd' 'e' 'a' 'b' 'c'

        """
        shifts = either_dict_or_kwargs(shifts, shifts_kwargs, "roll")
        invalid = [k for k in shifts if k not in self.dims]
        if invalid:
            raise ValueError(
                f"Dimensions {invalid} not found in data dimensions {tuple(self.dims)}"
            )

        unrolled_vars: tuple[Hashable, ...]

        if roll_coords:
            indexes, index_vars = roll_indexes(self.xindexes, shifts)
            unrolled_vars = ()
        else:
            indexes = dict(self._indexes)
            index_vars = dict(self.xindexes.variables)
            unrolled_vars = tuple(self.coords)

        variables = {}
        for k, var in self.variables.items():
            if k in index_vars:
                variables[k] = index_vars[k]
            elif k not in unrolled_vars:
                variables[k] = var.roll(
                    shifts={k: s for k, s in shifts.items() if k in var.dims}
                )
            else:
                variables[k] = var

        return self._replace(variables, indexes=indexes)

    def sortby(
        self,
        variables: (
            Hashable
            | DataArray
            | Sequence[Hashable | DataArray]
            | Callable[[Self], Hashable | DataArray | list[Hashable | DataArray]]
        ),
        ascending: bool = True,
    ) -> Self:
        """
        Sort object by labels or values (along an axis).

        Sorts the dataset, either along specified dimensions,
        or according to values of 1-D dataarrays that share dimension
        with calling object.

        If the input variables are dataarrays, then the dataarrays are aligned
        (via left-join) to the calling object prior to sorting by cell values.
        NaNs are sorted to the end, following Numpy convention.

        If multiple sorts along the same dimension is
        given, numpy's lexsort is performed along that dimension:
        https://numpy.org/doc/stable/reference/generated/numpy.lexsort.html
        and the FIRST key in the sequence is used as the primary sort key,
        followed by the 2nd key, etc.

        Parameters
        ----------
        variables : Hashable, DataArray, sequence of Hashable or DataArray, or Callable
            1D DataArray objects or name(s) of 1D variable(s) in coords whose values are
            used to sort this array. If a callable, the callable is passed this object,
            and the result is used as the value for cond.
        ascending : bool, default: True
            Whether to sort by ascending or descending order.

        Returns
        -------
        sorted : Dataset
            A new dataset where all the specified dims are sorted by dim
            labels.

        See Also
        --------
        DataArray.sortby
        numpy.sort
        pandas.sort_values
        pandas.sort_index

        Examples
        --------
        >>> ds = xr.Dataset(
        ...     {
        ...         "A": (("x", "y"), [[1, 2], [3, 4]]),
        ...         "B": (("x", "y"), [[5, 6], [7, 8]]),
        ...     },
        ...     coords={"x": ["b", "a"], "y": [1, 0]},
        ... )
        >>> ds.sortby("x")
        <xarray.Dataset> Size: 88B
        Dimensions:  (x: 2, y: 2)
        Coordinates:
          * x        (x) <U1 8B 'a' 'b'
          * y        (y) int64 16B 1 0
        Data variables:
            A        (x, y) int64 32B 3 4 1 2
            B        (x, y) int64 32B 7 8 5 6
        >>> ds.sortby(lambda x: -x["y"])
        <xarray.Dataset> Size: 88B
        Dimensions:  (x: 2, y: 2)
        Coordinates:
          * x        (x) <U1 8B 'b' 'a'
          * y        (y) int64 16B 1 0
        Data variables:
            A        (x, y) int64 32B 1 2 3 4
            B        (x, y) int64 32B 5 6 7 8
        """
        from xarray.core.dataarray import DataArray

        if callable(variables):
            variables = variables(self)
        if not isinstance(variables, list):
            variables = [variables]
        else:
            variables = variables
        arrays = [v if isinstance(v, DataArray) else self[v] for v in variables]
        aligned_vars = align(self, *arrays, join="left")
        aligned_self = cast("Self", aligned_vars[0])
        aligned_other_vars = cast(tuple[DataArray, ...], aligned_vars[1:])
        vars_by_dim = defaultdict(list)
        for data_array in aligned_other_vars:
            if data_array.ndim != 1:
                raise ValueError("Input DataArray is not 1-D.")
            (key,) = data_array.dims
            vars_by_dim[key].append(data_array)

        indices = {}
        for key, arrays in vars_by_dim.items():
            order = np.lexsort(tuple(reversed(arrays)))
            indices[key] = order if ascending else order[::-1]
        return aligned_self.isel(indices)

    def quantile(
        self,
        q: ArrayLike,
        dim: Dims = None,
        *,
        method: QuantileMethods = "linear",
        numeric_only: bool = False,
        keep_attrs: bool | None = None,
        skipna: bool | None = None,
        interpolation: QuantileMethods | None = None,
    ) -> Self:
        """Compute the qth quantile of the data along the specified dimension.

        Returns the qth quantiles(s) of the array elements for each variable
        in the Dataset.

        Parameters
        ----------
        q : float or array-like of float
            Quantile to compute, which must be between 0 and 1 inclusive.
        dim : str or Iterable of Hashable, optional
            Dimension(s) over which to apply quantile.
        method : str, default: "linear"
            This optional parameter specifies the interpolation method to use when the
            desired quantile lies between two data points. The options sorted by their R
            type as summarized in the H&F paper [1]_ are:

                1. "inverted_cdf"
                2. "averaged_inverted_cdf"
                3. "closest_observation"
                4. "interpolated_inverted_cdf"
                5. "hazen"
                6. "weibull"
                7. "linear"  (default)
                8. "median_unbiased"
                9. "normal_unbiased"

            The first three methods are discontiuous.  The following discontinuous
            variations of the default "linear" (7.) option are also available:

                * "lower"
                * "higher"
                * "midpoint"
                * "nearest"

            See :py:func:`numpy.quantile` or [1]_ for details. The "method" argument
            was previously called "interpolation", renamed in accordance with numpy
            version 1.22.0.

        keep_attrs : bool, optional
            If True, the dataset's attributes (`attrs`) will be copied from
            the original object to the new one.  If False (default), the new
            object will be returned without attributes.
        numeric_only : bool, optional
            If True, only apply ``func`` to variables with a numeric dtype.
        skipna : bool, optional
            If True, skip missing values (as marked by NaN). By default, only
            skips missing values for float dtypes; other dtypes either do not
            have a sentinel missing value (int) or skipna=True has not been
            implemented (object, datetime64 or timedelta64).

        Returns
        -------
        quantiles : Dataset
            If `q` is a single quantile, then the result is a scalar for each
            variable in data_vars. If multiple percentiles are given, first
            axis of the result corresponds to the quantile and a quantile
            dimension is added to the return Dataset. The other dimensions are
            the dimensions that remain after the reduction of the array.

        See Also
        --------
        numpy.nanquantile, numpy.quantile, pandas.Series.quantile, DataArray.quantile

        Examples
        --------
        >>> ds = xr.Dataset(
        ...     {"a": (("x", "y"), [[0.7, 4.2, 9.4, 1.5], [6.5, 7.3, 2.6, 1.9]])},
        ...     coords={"x": [7, 9], "y": [1, 1.5, 2, 2.5]},
        ... )
        >>> ds.quantile(0)  # or ds.quantile(0, dim=...)
        <xarray.Dataset> Size: 16B
        Dimensions:   ()
        Coordinates:
            quantile  float64 8B 0.0
        Data variables:
            a         float64 8B 0.7
        >>> ds.quantile(0, dim="x")
        <xarray.Dataset> Size: 72B
        Dimensions:   (y: 4)
        Coordinates:
          * y         (y) float64 32B 1.0 1.5 2.0 2.5
            quantile  float64 8B 0.0
        Data variables:
            a         (y) float64 32B 0.7 4.2 2.6 1.5
        >>> ds.quantile([0, 0.5, 1])
        <xarray.Dataset> Size: 48B
        Dimensions:   (quantile: 3)
        Coordinates:
          * quantile  (quantile) float64 24B 0.0 0.5 1.0
        Data variables:
            a         (quantile) float64 24B 0.7 3.4 9.4
        >>> ds.quantile([0, 0.5, 1], dim="x")
        <xarray.Dataset> Size: 152B
        Dimensions:   (quantile: 3, y: 4)
        Coordinates:
          * y         (y) float64 32B 1.0 1.5 2.0 2.5
          * quantile  (quantile) float64 24B 0.0 0.5 1.0
        Data variables:
            a         (quantile, y) float64 96B 0.7 4.2 2.6 1.5 3.6 ... 6.5 7.3 9.4 1.9

        References
        ----------
        .. [1] R. J. Hyndman and Y. Fan,
           "Sample quantiles in statistical packages,"
           The American Statistician, 50(4), pp. 361-365, 1996
        """

        # interpolation renamed to method in version 0.21.0
        # check here and in variable to avoid repeated warnings
        if interpolation is not None:
            warnings.warn(
                "The `interpolation` argument to quantile was renamed to `method`.",
                FutureWarning,
                stacklevel=2,
            )

            if method != "linear":
                raise TypeError("Cannot pass interpolation and method keywords!")

            method = interpolation

        dims: set[Hashable]
        if isinstance(dim, str):
            dims = {dim}
        elif dim is None or dim is ...:
            dims = set(self.dims)
        else:
            dims = set(dim)

        invalid_dims = set(dims) - set(self.dims)
        if invalid_dims:
            raise ValueError(
                f"Dimensions {tuple(invalid_dims)} not found in data dimensions {tuple(self.dims)}"
            )

        q = np.asarray(q, dtype=np.float64)

        variables = {}
        for name, var in self.variables.items():
            reduce_dims = [d for d in var.dims if d in dims]
            if reduce_dims or not var.dims:
                if name not in self.coords:
                    if (
                        not numeric_only
                        or np.issubdtype(var.dtype, np.number)
                        or var.dtype == np.bool_
                    ):
                        variables[name] = var.quantile(
                            q,
                            dim=reduce_dims,
                            method=method,
                            keep_attrs=keep_attrs,
                            skipna=skipna,
                        )

            else:
                variables[name] = var

        # construct the new dataset
        coord_names = {k for k in self.coords if k in variables}
        indexes = {k: v for k, v in self._indexes.items() if k in variables}
        if keep_attrs is None:
            keep_attrs = _get_keep_attrs(default=False)
        attrs = self.attrs if keep_attrs else None
        new = self._replace_with_new_dims(
            variables, coord_names=coord_names, attrs=attrs, indexes=indexes
        )
        return new.assign_coords(quantile=q)

    def rank(
        self,
        dim: Hashable,
        *,
        pct: bool = False,
        keep_attrs: bool | None = None,
    ) -> Self:
        """Ranks the data.

        Equal values are assigned a rank that is the average of the ranks that
        would have been otherwise assigned to all of the values within
        that set.
        Ranks begin at 1, not 0. If pct is True, computes percentage ranks.

        NaNs in the input array are returned as NaNs.

        The `bottleneck` library is required.

        Parameters
        ----------
        dim : Hashable
            Dimension over which to compute rank.
        pct : bool, default: False
            If True, compute percentage ranks, otherwise compute integer ranks.
        keep_attrs : bool or None, optional
            If True, the dataset's attributes (`attrs`) will be copied from
            the original object to the new one.  If False, the new
            object will be returned without attributes.

        Returns
        -------
        ranked : Dataset
            Variables that do not depend on `dim` are dropped.
        """
        if not OPTIONS["use_bottleneck"]:
            raise RuntimeError(
                "rank requires bottleneck to be enabled."
                " Call `xr.set_options(use_bottleneck=True)` to enable it."
            )

        if dim not in self.dims:
            raise ValueError(
                f"Dimension {dim!r} not found in data dimensions {tuple(self.dims)}"
            )

        variables = {}
        for name, var in self.variables.items():
            if name in self.data_vars:
                if dim in var.dims:
                    variables[name] = var.rank(dim, pct=pct)
            else:
                variables[name] = var

        coord_names = set(self.coords)
        if keep_attrs is None:
            keep_attrs = _get_keep_attrs(default=False)
        attrs = self.attrs if keep_attrs else None
        return self._replace(variables, coord_names, attrs=attrs)

    def differentiate(
        self,
        coord: Hashable,
        edge_order: Literal[1, 2] = 1,
        datetime_unit: DatetimeUnitOptions | None = None,
    ) -> Self:
        """Differentiate with the second order accurate central
        differences.

        .. note::
            This feature is limited to simple cartesian geometry, i.e. coord
            must be one dimensional.

        Parameters
        ----------
        coord : Hashable
            The coordinate to be used to compute the gradient.
        edge_order : {1, 2}, default: 1
            N-th order accurate differences at the boundaries.
        datetime_unit : None or {"Y", "M", "W", "D", "h", "m", "s", "ms", \
            "us", "ns", "ps", "fs", "as", None}, default: None
            Unit to compute gradient. Only valid for datetime coordinate.

        Returns
        -------
        differentiated: Dataset

        See also
        --------
        numpy.gradient: corresponding numpy function
        """
        from xarray.core.variable import Variable

        if coord not in self.variables and coord not in self.dims:
            variables_and_dims = tuple(set(self.variables.keys()).union(self.dims))
            raise ValueError(
                f"Coordinate {coord!r} not found in variables or dimensions {variables_and_dims}."
            )

        coord_var = self[coord].variable
        if coord_var.ndim != 1:
            raise ValueError(
                f"Coordinate {coord} must be 1 dimensional but is {coord_var.ndim}"
                " dimensional"
            )

        dim = coord_var.dims[0]
        if _contains_datetime_like_objects(coord_var):
            if coord_var.dtype.kind in "mM" and datetime_unit is None:
                datetime_unit = cast(
                    "DatetimeUnitOptions", np.datetime_data(coord_var.dtype)[0]
                )
            elif datetime_unit is None:
                datetime_unit = "s"  # Default to seconds for cftime objects
            coord_var = coord_var._to_numeric(datetime_unit=datetime_unit)

        variables = {}
        for k, v in self.variables.items():
            if k in self.data_vars and dim in v.dims and k not in self.coords:
                if _contains_datetime_like_objects(v):
                    v = v._to_numeric(datetime_unit=datetime_unit)
                grad = duck_array_ops.gradient(
                    v.data,
                    coord_var.data,
                    edge_order=edge_order,
                    axis=v.get_axis_num(dim),
                )
                variables[k] = Variable(v.dims, grad)
            else:
                variables[k] = v
        return self._replace(variables)

    def integrate(
        self,
        coord: Hashable | Sequence[Hashable],
        datetime_unit: DatetimeUnitOptions = None,
    ) -> Self:
        """Integrate along the given coordinate using the trapezoidal rule.

        .. note::
            This feature is limited to simple cartesian geometry, i.e. coord
            must be one dimensional.

        Parameters
        ----------
        coord : hashable, or sequence of hashable
            Coordinate(s) used for the integration.
        datetime_unit : {'Y', 'M', 'W', 'D', 'h', 'm', 's', 'ms', 'us', 'ns', \
                        'ps', 'fs', 'as', None}, optional
            Specify the unit if datetime coordinate is used.

        Returns
        -------
        integrated : Dataset

        See also
        --------
        DataArray.integrate
        numpy.trapz : corresponding numpy function

        Examples
        --------
        >>> ds = xr.Dataset(
        ...     data_vars={"a": ("x", [5, 5, 6, 6]), "b": ("x", [1, 2, 1, 0])},
        ...     coords={"x": [0, 1, 2, 3], "y": ("x", [1, 7, 3, 5])},
        ... )
        >>> ds
        <xarray.Dataset> Size: 128B
        Dimensions:  (x: 4)
        Coordinates:
          * x        (x) int64 32B 0 1 2 3
            y        (x) int64 32B 1 7 3 5
        Data variables:
            a        (x) int64 32B 5 5 6 6
            b        (x) int64 32B 1 2 1 0
        >>> ds.integrate("x")
        <xarray.Dataset> Size: 16B
        Dimensions:  ()
        Data variables:
            a        float64 8B 16.5
            b        float64 8B 3.5
        >>> ds.integrate("y")
        <xarray.Dataset> Size: 16B
        Dimensions:  ()
        Data variables:
            a        float64 8B 20.0
            b        float64 8B 4.0
        """
        if not isinstance(coord, list | tuple):
            coord = (coord,)
        result = self
        for c in coord:
            result = result._integrate_one(c, datetime_unit=datetime_unit)
        return result

    def _integrate_one(self, coord, datetime_unit=None, cumulative=False):
        from xarray.core.variable import Variable

        if coord not in self.variables and coord not in self.dims:
            variables_and_dims = tuple(set(self.variables.keys()).union(self.dims))
            raise ValueError(
                f"Coordinate {coord!r} not found in variables or dimensions {variables_and_dims}."
            )

        coord_var = self[coord].variable
        if coord_var.ndim != 1:
            raise ValueError(
                f"Coordinate {coord} must be 1 dimensional but is {coord_var.ndim}"
                " dimensional"
            )

        dim = coord_var.dims[0]
        if _contains_datetime_like_objects(coord_var):
            if coord_var.dtype.kind in "mM" and datetime_unit is None:
                datetime_unit, _ = np.datetime_data(coord_var.dtype)
            elif datetime_unit is None:
                datetime_unit = "s"  # Default to seconds for cftime objects
            coord_var = coord_var._replace(
                data=datetime_to_numeric(coord_var.data, datetime_unit=datetime_unit)
            )

        variables = {}
        coord_names = set()
        for k, v in self.variables.items():
            if k in self.coords:
                if dim not in v.dims or cumulative:
                    variables[k] = v
                    coord_names.add(k)
            else:
                if k in self.data_vars and dim in v.dims:
                    coord_data = to_like_array(coord_var.data, like=v.data)
                    if _contains_datetime_like_objects(v):
                        v = datetime_to_numeric(v, datetime_unit=datetime_unit)
                    if cumulative:
                        integ = duck_array_ops.cumulative_trapezoid(
                            v.data, coord_data, axis=v.get_axis_num(dim)
                        )
                        v_dims = v.dims
                    else:
                        integ = duck_array_ops.trapz(
                            v.data, coord_data, axis=v.get_axis_num(dim)
                        )
                        v_dims = list(v.dims)
                        v_dims.remove(dim)
                    variables[k] = Variable(v_dims, integ)
                else:
                    variables[k] = v
        indexes = {k: v for k, v in self._indexes.items() if k in variables}
        return self._replace_with_new_dims(
            variables, coord_names=coord_names, indexes=indexes
        )

    def cumulative_integrate(
        self,
        coord: Hashable | Sequence[Hashable],
        datetime_unit: DatetimeUnitOptions = None,
    ) -> Self:
        """Integrate along the given coordinate using the trapezoidal rule.

        .. note::
            This feature is limited to simple cartesian geometry, i.e. coord
            must be one dimensional.

            The first entry of the cumulative integral of each variable is always 0, in
            order to keep the length of the dimension unchanged between input and
            output.

        Parameters
        ----------
        coord : hashable, or sequence of hashable
            Coordinate(s) used for the integration.
        datetime_unit : {'Y', 'M', 'W', 'D', 'h', 'm', 's', 'ms', 'us', 'ns', \
                        'ps', 'fs', 'as', None}, optional
            Specify the unit if datetime coordinate is used.

        Returns
        -------
        integrated : Dataset

        See also
        --------
        DataArray.cumulative_integrate
        scipy.integrate.cumulative_trapezoid : corresponding scipy function

        Examples
        --------
        >>> ds = xr.Dataset(
        ...     data_vars={"a": ("x", [5, 5, 6, 6]), "b": ("x", [1, 2, 1, 0])},
        ...     coords={"x": [0, 1, 2, 3], "y": ("x", [1, 7, 3, 5])},
        ... )
        >>> ds
        <xarray.Dataset> Size: 128B
        Dimensions:  (x: 4)
        Coordinates:
          * x        (x) int64 32B 0 1 2 3
            y        (x) int64 32B 1 7 3 5
        Data variables:
            a        (x) int64 32B 5 5 6 6
            b        (x) int64 32B 1 2 1 0
        >>> ds.cumulative_integrate("x")
        <xarray.Dataset> Size: 128B
        Dimensions:  (x: 4)
        Coordinates:
          * x        (x) int64 32B 0 1 2 3
            y        (x) int64 32B 1 7 3 5
        Data variables:
            a        (x) float64 32B 0.0 5.0 10.5 16.5
            b        (x) float64 32B 0.0 1.5 3.0 3.5
        >>> ds.cumulative_integrate("y")
        <xarray.Dataset> Size: 128B
        Dimensions:  (x: 4)
        Coordinates:
          * x        (x) int64 32B 0 1 2 3
            y        (x) int64 32B 1 7 3 5
        Data variables:
            a        (x) float64 32B 0.0 30.0 8.0 20.0
            b        (x) float64 32B 0.0 9.0 3.0 4.0
        """
        if not isinstance(coord, list | tuple):
            coord = (coord,)
        result = self
        for c in coord:
            result = result._integrate_one(
                c, datetime_unit=datetime_unit, cumulative=True
            )
        return result

    @property
    def real(self) -> Self:
        """
        The real part of each data variable.

        See Also
        --------
        numpy.ndarray.real
        """
        return self.map(lambda x: x.real, keep_attrs=True)

    @property
    def imag(self) -> Self:
        """
        The imaginary part of each data variable.

        See Also
        --------
        numpy.ndarray.imag
        """
        return self.map(lambda x: x.imag, keep_attrs=True)

    plot = utils.UncachedAccessor(DatasetPlotAccessor)

    def filter_by_attrs(self, **kwargs) -> Self:
        """Returns a ``Dataset`` with variables that match specific conditions.

        Can pass in ``key=value`` or ``key=callable``.  A Dataset is returned
        containing only the variables for which all the filter tests pass.
        These tests are either ``key=value`` for which the attribute ``key``
        has the exact value ``value`` or the callable passed into
        ``key=callable`` returns True. The callable will be passed a single
        value, either the value of the attribute ``key`` or ``None`` if the
        DataArray does not have an attribute with the name ``key``.

        Parameters
        ----------
        **kwargs
            key : str
                Attribute name.
            value : callable or obj
                If value is a callable, it should return a boolean in the form
                of bool = func(attr) where attr is da.attrs[key].
                Otherwise, value will be compared to the each
                DataArray's attrs[key].

        Returns
        -------
        new : Dataset
            New dataset with variables filtered by attribute.

        Examples
        --------
        >>> temp = 15 + 8 * np.random.randn(2, 2, 3)
        >>> precip = 10 * np.random.rand(2, 2, 3)
        >>> lon = [[-99.83, -99.32], [-99.79, -99.23]]
        >>> lat = [[42.25, 42.21], [42.63, 42.59]]
        >>> dims = ["x", "y", "time"]
        >>> temp_attr = dict(standard_name="air_potential_temperature")
        >>> precip_attr = dict(standard_name="convective_precipitation_flux")

        >>> ds = xr.Dataset(
        ...     dict(
        ...         temperature=(dims, temp, temp_attr),
        ...         precipitation=(dims, precip, precip_attr),
        ...     ),
        ...     coords=dict(
        ...         lon=(["x", "y"], lon),
        ...         lat=(["x", "y"], lat),
        ...         time=pd.date_range("2014-09-06", periods=3),
        ...         reference_time=pd.Timestamp("2014-09-05"),
        ...     ),
        ... )

        Get variables matching a specific standard_name:

        >>> ds.filter_by_attrs(standard_name="convective_precipitation_flux")
        <xarray.Dataset> Size: 192B
        Dimensions:         (x: 2, y: 2, time: 3)
        Coordinates:
            lon             (x, y) float64 32B -99.83 -99.32 -99.79 -99.23
            lat             (x, y) float64 32B 42.25 42.21 42.63 42.59
          * time            (time) datetime64[ns] 24B 2014-09-06 2014-09-07 2014-09-08
            reference_time  datetime64[ns] 8B 2014-09-05
        Dimensions without coordinates: x, y
        Data variables:
            precipitation   (x, y, time) float64 96B 5.68 9.256 0.7104 ... 4.615 7.805

        Get all variables that have a standard_name attribute:

        >>> standard_name = lambda v: v is not None
        >>> ds.filter_by_attrs(standard_name=standard_name)
        <xarray.Dataset> Size: 288B
        Dimensions:         (x: 2, y: 2, time: 3)
        Coordinates:
            lon             (x, y) float64 32B -99.83 -99.32 -99.79 -99.23
            lat             (x, y) float64 32B 42.25 42.21 42.63 42.59
          * time            (time) datetime64[ns] 24B 2014-09-06 2014-09-07 2014-09-08
            reference_time  datetime64[ns] 8B 2014-09-05
        Dimensions without coordinates: x, y
        Data variables:
            temperature     (x, y, time) float64 96B 29.11 18.2 22.83 ... 16.15 26.63
            precipitation   (x, y, time) float64 96B 5.68 9.256 0.7104 ... 4.615 7.805

        """
        selection = []
        for var_name, variable in self.variables.items():
            has_value_flag = False
            for attr_name, pattern in kwargs.items():
                attr_value = variable.attrs.get(attr_name)
                if (callable(pattern) and pattern(attr_value)) or attr_value == pattern:
                    has_value_flag = True
                else:
                    has_value_flag = False
                    break
            if has_value_flag is True:
                selection.append(var_name)
        return self[selection]

    def unify_chunks(self) -> Self:
        """Unify chunk size along all chunked dimensions of this Dataset.

        Returns
        -------
        Dataset with consistent chunk sizes for all dask-array variables

        See Also
        --------
        dask.array.core.unify_chunks
        """

        return unify_chunks(self)[0]

    def map_blocks(
        self,
        func: Callable[..., T_Xarray],
        args: Sequence[Any] = (),
        kwargs: Mapping[str, Any] | None = None,
        template: DataArray | Dataset | None = None,
    ) -> T_Xarray:
        """
        Apply a function to each block of this Dataset.

        .. warning::
            This method is experimental and its signature may change.

        Parameters
        ----------
        func : callable
            User-provided function that accepts a Dataset as its first
            parameter. The function will receive a subset or 'block' of this Dataset (see below),
            corresponding to one chunk along each chunked dimension. ``func`` will be
            executed as ``func(subset_dataset, *subset_args, **kwargs)``.

            This function must return either a single DataArray or a single Dataset.

            This function cannot add a new chunked dimension.
        args : sequence
            Passed to func after unpacking and subsetting any xarray objects by blocks.
            xarray objects in args must be aligned with obj, otherwise an error is raised.
        kwargs : Mapping or None
            Passed verbatim to func after unpacking. xarray objects, if any, will not be
            subset to blocks. Passing dask collections in kwargs is not allowed.
        template : DataArray, Dataset or None, optional
            xarray object representing the final result after compute is called. If not provided,
            the function will be first run on mocked-up data, that looks like this object but
            has sizes 0, to determine properties of the returned object such as dtype,
            variable names, attributes, new dimensions and new indexes (if any).
            ``template`` must be provided if the function changes the size of existing dimensions.
            When provided, ``attrs`` on variables in `template` are copied over to the result. Any
            ``attrs`` set by ``func`` will be ignored.

        Returns
        -------
        A single DataArray or Dataset with dask backend, reassembled from the outputs of the
        function.

        Notes
        -----
        This function is designed for when ``func`` needs to manipulate a whole xarray object
        subset to each block. Each block is loaded into memory. In the more common case where
        ``func`` can work on numpy arrays, it is recommended to use ``apply_ufunc``.

        If none of the variables in this object is backed by dask arrays, calling this function is
        equivalent to calling ``func(obj, *args, **kwargs)``.

        See Also
        --------
        :func:`dask.array.map_blocks <dask.array.map_blocks>`
        :func:`xarray.apply_ufunc <apply_ufunc>`
        :func:`xarray.DataArray.map_blocks <xarray.DataArray.map_blocks>`

        :doc:`xarray-tutorial:advanced/map_blocks/map_blocks`
            Advanced Tutorial on map_blocks with dask


        Examples
        --------
        Calculate an anomaly from climatology using ``.groupby()``. Using
        ``xr.map_blocks()`` allows for parallel operations with knowledge of ``xarray``,
        its indices, and its methods like ``.groupby()``.

        >>> def calculate_anomaly(da, groupby_type="time.month"):
        ...     gb = da.groupby(groupby_type)
        ...     clim = gb.mean(dim="time")
        ...     return gb - clim
        ...
        >>> time = xr.date_range("1990-01", "1992-01", freq="ME", use_cftime=True)
        >>> month = xr.DataArray(time.month, coords={"time": time}, dims=["time"])
        >>> np.random.seed(123)
        >>> array = xr.DataArray(
        ...     np.random.rand(len(time)),
        ...     dims=["time"],
        ...     coords={"time": time, "month": month},
        ... ).chunk()
        >>> ds = xr.Dataset({"a": array})
        >>> ds.map_blocks(calculate_anomaly, template=ds).compute()
        <xarray.Dataset> Size: 576B
        Dimensions:  (time: 24)
        Coordinates:
          * time     (time) object 192B 1990-01-31 00:00:00 ... 1991-12-31 00:00:00
            month    (time) int64 192B 1 2 3 4 5 6 7 8 9 10 ... 3 4 5 6 7 8 9 10 11 12
        Data variables:
            a        (time) float64 192B 0.1289 0.1132 -0.0856 ... 0.1906 -0.05901

        Note that one must explicitly use ``args=[]`` and ``kwargs={}`` to pass arguments
        to the function being applied in ``xr.map_blocks()``:

        >>> ds.map_blocks(
        ...     calculate_anomaly,
        ...     kwargs={"groupby_type": "time.year"},
        ...     template=ds,
        ... )
        <xarray.Dataset> Size: 576B
        Dimensions:  (time: 24)
        Coordinates:
          * time     (time) object 192B 1990-01-31 00:00:00 ... 1991-12-31 00:00:00
            month    (time) int64 192B dask.array<chunksize=(24,), meta=np.ndarray>
        Data variables:
            a        (time) float64 192B dask.array<chunksize=(24,), meta=np.ndarray>
        """
        from xarray.core.parallel import map_blocks

        return map_blocks(func, self, args, kwargs, template)

    def polyfit(
        self,
        dim: Hashable,
        deg: int,
        skipna: bool | None = None,
        rcond: float | None = None,
        w: Hashable | Any = None,
        full: bool = False,
        cov: bool | Literal["unscaled"] = False,
    ) -> Self:
        """
        Least squares polynomial fit.

        This replicates the behaviour of `numpy.polyfit` but differs by skipping
        invalid values when `skipna = True`.

        Parameters
        ----------
        dim : hashable
            Coordinate along which to fit the polynomials.
        deg : int
            Degree of the fitting polynomial.
        skipna : bool or None, optional
            If True, removes all invalid values before fitting each 1D slices of the array.
            Default is True if data is stored in a dask.array or if there is any
            invalid values, False otherwise.
        rcond : float or None, optional
            Relative condition number to the fit.
        w : hashable or Any, optional
            Weights to apply to the y-coordinate of the sample points.
            Can be an array-like object or the name of a coordinate in the dataset.
        full : bool, default: False
            Whether to return the residuals, matrix rank and singular values in addition
            to the coefficients.
        cov : bool or "unscaled", default: False
            Whether to return to the covariance matrix in addition to the coefficients.
            The matrix is not scaled if `cov='unscaled'`.

        Returns
        -------
        polyfit_results : Dataset
            A single dataset which contains (for each "var" in the input dataset):

            [var]_polyfit_coefficients
                The coefficients of the best fit for each variable in this dataset.
            [var]_polyfit_residuals
                The residuals of the least-square computation for each variable (only included if `full=True`)
                When the matrix rank is deficient, np.nan is returned.
            [dim]_matrix_rank
                The effective rank of the scaled Vandermonde coefficient matrix (only included if `full=True`)
                The rank is computed ignoring the NaN values that might be skipped.
            [dim]_singular_values
                The singular values of the scaled Vandermonde coefficient matrix (only included if `full=True`)
            [var]_polyfit_covariance
                The covariance matrix of the polynomial coefficient estimates (only included if `full=False` and `cov=True`)

        Warns
        -----
        RankWarning
            The rank of the coefficient matrix in the least-squares fit is deficient.
            The warning is not raised with in-memory (not dask) data and `full=True`.

        See Also
        --------
        numpy.polyfit
        numpy.polyval
        xarray.polyval
        """
        variables: dict[Hashable, Variable] = {}
        skipna_da = skipna

        x = np.asarray(_ensure_numeric(self.coords[dim]).astype(np.float64))

        xname = f"{self[dim].name}_"
        order = int(deg) + 1
        degree_coord_values = np.arange(order)[::-1]
        lhs = np.vander(x, order)

        if rcond is None:
            rcond = x.shape[0] * np.finfo(x.dtype).eps

        # Weights:
        if w is not None:
            if isinstance(w, Hashable):
                w = self.coords[w]
            w = np.asarray(w)
            if w.ndim != 1:
                raise TypeError("Expected a 1-d array for weights.")
            if w.shape[0] != lhs.shape[0]:
                raise TypeError(f"Expected w and {dim} to have the same length")
            lhs *= w[:, np.newaxis]

        # Scaling
        scale = np.sqrt((lhs * lhs).sum(axis=0))
        lhs /= scale

        degree_dim = utils.get_temp_dimname(self.dims, "degree")

        rank = np.linalg.matrix_rank(lhs)

        if full:
            rank = Variable(dims=(), data=rank)
            variables[xname + "matrix_rank"] = rank
            _sing = np.linalg.svd(lhs, compute_uv=False)
            variables[xname + "singular_values"] = Variable(
                dims=(degree_dim,),
                data=np.concatenate([np.full((order - rank.data,), np.nan), _sing]),
            )

        # If we have a coordinate get its underlying dimension.
        (true_dim,) = self.coords[dim].dims

        other_coords = {
            dim: self._variables[dim]
            for dim in set(self.dims) - {true_dim}
            if dim in self._variables
        }
        present_dims: set[Hashable] = set()
        for name, var in self._variables.items():
            if name in self._coord_names or name in self.dims:
                continue
            if true_dim not in var.dims:
                continue

            if is_duck_dask_array(var._data) and (
                rank != order or full or skipna is None
            ):
                # Current algorithm with dask and skipna=False neither supports
                # deficient ranks nor does it output the "full" info (issue dask/dask#6516)
                skipna_da = True
            elif skipna is None:
                skipna_da = bool(np.any(var.isnull()))

            if var.ndim > 1:
                rhs = var.transpose(true_dim, ...)
                other_dims = rhs.dims[1:]
                scale_da = scale.reshape(-1, *((1,) * len(other_dims)))
            else:
                rhs = var
                scale_da = scale
                other_dims = ()

            present_dims.update(other_dims)
            if w is not None:
                rhs = rhs * w.reshape(-1, *((1,) * len(other_dims)))

            with warnings.catch_warnings():
                if full:  # Copy np.polyfit behavior
                    warnings.simplefilter("ignore", RankWarning)
                else:  # Raise only once per variable
                    warnings.simplefilter("once", RankWarning)

                coeffs, residuals = duck_array_ops.least_squares(
                    lhs, rhs.data, rcond=rcond, skipna=skipna_da
                )

            if isinstance(name, str):
                name = f"{name}_"
            else:
                # Thus a ReprObject => polyfit was called on a DataArray
                name = ""

            variables[name + "polyfit_coefficients"] = Variable(
                data=coeffs / scale_da, dims=(degree_dim,) + other_dims
            )

            if full or (cov is True):
                variables[name + "polyfit_residuals"] = Variable(
                    data=residuals if var.ndim > 1 else residuals.squeeze(),
                    dims=other_dims,
                )

            if cov:
                Vbase = np.linalg.inv(np.dot(lhs.T, lhs))
                Vbase /= np.outer(scale, scale)
                if TYPE_CHECKING:
                    fac: int | Variable
                if cov == "unscaled":
                    fac = 1
                else:
                    if x.shape[0] <= order:
                        raise ValueError(
                            "The number of data points must exceed order to scale the covariance matrix."
                        )
                    fac = variables[name + "polyfit_residuals"] / (x.shape[0] - order)
                variables[name + "polyfit_covariance"] = (
                    Variable(data=Vbase, dims=("cov_i", "cov_j")) * fac
                )

        return type(self)(
            data_vars=variables,
            coords={
                degree_dim: degree_coord_values,
                **{
                    name: coord
                    for name, coord in other_coords.items()
                    if name in present_dims
                },
            },
            attrs=self.attrs.copy(),
        )

    def pad(
        self,
        pad_width: Mapping[Any, int | tuple[int, int]] | None = None,
        mode: PadModeOptions = "constant",
        stat_length: (
            int | tuple[int, int] | Mapping[Any, tuple[int, int]] | None
        ) = None,
        constant_values: T_DatasetPadConstantValues | None = None,
        end_values: int | tuple[int, int] | Mapping[Any, tuple[int, int]] | None = None,
        reflect_type: PadReflectOptions = None,
        keep_attrs: bool | None = None,
        **pad_width_kwargs: Any,
    ) -> Self:
        """Pad this dataset along one or more dimensions.

        .. warning::
            This function is experimental and its behaviour is likely to change
            especially regarding padding of dimension coordinates (or IndexVariables).

        When using one of the modes ("edge", "reflect", "symmetric", "wrap"),
        coordinates will be padded with the same mode, otherwise coordinates
        are padded using the "constant" mode with fill_value dtypes.NA.

        Parameters
        ----------
        pad_width : mapping of hashable to tuple of int
            Mapping with the form of {dim: (pad_before, pad_after)}
            describing the number of values padded along each dimension.
            {dim: pad} is a shortcut for pad_before = pad_after = pad
        mode : {"constant", "edge", "linear_ramp", "maximum", "mean", "median", \
            "minimum", "reflect", "symmetric", "wrap"}, default: "constant"
            How to pad the DataArray (taken from numpy docs):

            - "constant": Pads with a constant value.
            - "edge": Pads with the edge values of array.
            - "linear_ramp": Pads with the linear ramp between end_value and the
              array edge value.
            - "maximum": Pads with the maximum value of all or part of the
              vector along each axis.
            - "mean": Pads with the mean value of all or part of the
              vector along each axis.
            - "median": Pads with the median value of all or part of the
              vector along each axis.
            - "minimum": Pads with the minimum value of all or part of the
              vector along each axis.
            - "reflect": Pads with the reflection of the vector mirrored on
              the first and last values of the vector along each axis.
            - "symmetric": Pads with the reflection of the vector mirrored
              along the edge of the array.
            - "wrap": Pads with the wrap of the vector along the axis.
              The first values are used to pad the end and the
              end values are used to pad the beginning.

        stat_length : int, tuple or mapping of hashable to tuple, default: None
            Used in 'maximum', 'mean', 'median', and 'minimum'.  Number of
            values at edge of each axis used to calculate the statistic value.
            {dim_1: (before_1, after_1), ... dim_N: (before_N, after_N)} unique
            statistic lengths along each dimension.
            ((before, after),) yields same before and after statistic lengths
            for each dimension.
            (stat_length,) or int is a shortcut for before = after = statistic
            length for all axes.
            Default is ``None``, to use the entire axis.
        constant_values : scalar, tuple, mapping of dim name to scalar or tuple, or \
            mapping of var name to scalar, tuple or to mapping of dim name to scalar or tuple, default: None
            Used in 'constant'. The values to set the padded values for each data variable / axis.
            ``{var_1: {dim_1: (before_1, after_1), ... dim_N: (before_N, after_N)}, ...
            var_M: (before, after)}`` unique pad constants per data variable.
            ``{dim_1: (before_1, after_1), ... dim_N: (before_N, after_N)}`` unique
            pad constants along each dimension.
            ``((before, after),)`` yields same before and after constants for each
            dimension.
            ``(constant,)`` or ``constant`` is a shortcut for ``before = after = constant`` for
            all dimensions.
            Default is ``None``, pads with ``np.nan``.
        end_values : scalar, tuple or mapping of hashable to tuple, default: None
            Used in 'linear_ramp'.  The values used for the ending value of the
            linear_ramp and that will form the edge of the padded array.
            ``{dim_1: (before_1, after_1), ... dim_N: (before_N, after_N)}`` unique
            end values along each dimension.
            ``((before, after),)`` yields same before and after end values for each
            axis.
            ``(constant,)`` or ``constant`` is a shortcut for ``before = after = constant`` for
            all axes.
            Default is None.
        reflect_type : {"even", "odd", None}, optional
            Used in "reflect", and "symmetric".  The "even" style is the
            default with an unaltered reflection around the edge value.  For
            the "odd" style, the extended part of the array is created by
            subtracting the reflected values from two times the edge value.
        keep_attrs : bool or None, optional
            If True, the attributes (``attrs``) will be copied from the
            original object to the new one. If False, the new object
            will be returned without attributes.
        **pad_width_kwargs
            The keyword arguments form of ``pad_width``.
            One of ``pad_width`` or ``pad_width_kwargs`` must be provided.

        Returns
        -------
        padded : Dataset
            Dataset with the padded coordinates and data.

        See Also
        --------
        Dataset.shift, Dataset.roll, Dataset.bfill, Dataset.ffill, numpy.pad, dask.array.pad

        Notes
        -----
        By default when ``mode="constant"`` and ``constant_values=None``, integer types will be
        promoted to ``float`` and padded with ``np.nan``. To avoid type promotion
        specify ``constant_values=np.nan``

        Padding coordinates will drop their corresponding index (if any) and will reset default
        indexes for dimension coordinates.

        Examples
        --------
        >>> ds = xr.Dataset({"foo": ("x", range(5))})
        >>> ds.pad(x=(1, 2))
        <xarray.Dataset> Size: 64B
        Dimensions:  (x: 8)
        Dimensions without coordinates: x
        Data variables:
            foo      (x) float64 64B nan 0.0 1.0 2.0 3.0 4.0 nan nan
        """
        pad_width = either_dict_or_kwargs(pad_width, pad_width_kwargs, "pad")

        if mode in ("edge", "reflect", "symmetric", "wrap"):
            coord_pad_mode = mode
            coord_pad_options = {
                "stat_length": stat_length,
                "constant_values": constant_values,
                "end_values": end_values,
                "reflect_type": reflect_type,
            }
        else:
            coord_pad_mode = "constant"
            coord_pad_options = {}

        if keep_attrs is None:
            keep_attrs = _get_keep_attrs(default=True)

        variables = {}

        # keep indexes that won't be affected by pad and drop all other indexes
        xindexes = self.xindexes
        pad_dims = set(pad_width)
        indexes = {
            k: idx
            for k, idx in xindexes.items()
            if not pad_dims.intersection(xindexes.get_all_dims(k))
        }

        for name, var in self.variables.items():
            var_pad_width = {k: v for k, v in pad_width.items() if k in var.dims}
            if not var_pad_width:
                variables[name] = var
            elif name in self.data_vars:
                if utils.is_dict_like(constant_values):
                    if name in constant_values.keys():
                        filtered_constant_values = constant_values[name]
                    elif not set(var.dims).isdisjoint(constant_values.keys()):
                        filtered_constant_values = {
                            k: v for k, v in constant_values.items() if k in var.dims
                        }
                    else:
                        filtered_constant_values = 0  # TODO: https://github.com/pydata/xarray/pull/9353#discussion_r1724018352
                else:
                    filtered_constant_values = constant_values
                variables[name] = var.pad(
                    pad_width=var_pad_width,
                    mode=mode,
                    stat_length=stat_length,
                    constant_values=filtered_constant_values,
                    end_values=end_values,
                    reflect_type=reflect_type,
                    keep_attrs=keep_attrs,
                )
            else:
                variables[name] = var.pad(
                    pad_width=var_pad_width,
                    mode=coord_pad_mode,
                    keep_attrs=keep_attrs,
                    **coord_pad_options,  # type: ignore[arg-type]
                )
                # reset default index of dimension coordinates
                if (name,) == var.dims:
                    dim_var = {name: variables[name]}
                    index = PandasIndex.from_variables(dim_var, options={})
                    index_vars = index.create_variables(dim_var)
                    indexes[name] = index
                    variables[name] = index_vars[name]

        attrs = self._attrs if keep_attrs else None
        return self._replace_with_new_dims(variables, indexes=indexes, attrs=attrs)

    def idxmin(
        self,
        dim: Hashable | None = None,
        *,
        skipna: bool | None = None,
        fill_value: Any = xrdtypes.NA,
        keep_attrs: bool | None = None,
    ) -> Self:
        """Return the coordinate label of the minimum value along a dimension.

        Returns a new `Dataset` named after the dimension with the values of
        the coordinate labels along that dimension corresponding to minimum
        values along that dimension.

        In comparison to :py:meth:`~Dataset.argmin`, this returns the
        coordinate label while :py:meth:`~Dataset.argmin` returns the index.

        Parameters
        ----------
        dim : Hashable, optional
            Dimension over which to apply `idxmin`.  This is optional for 1D
            variables, but required for variables with 2 or more dimensions.
        skipna : bool or None, optional
            If True, skip missing values (as marked by NaN). By default, only
            skips missing values for ``float``, ``complex``, and ``object``
            dtypes; other dtypes either do not have a sentinel missing value
            (``int``) or ``skipna=True`` has not been implemented
            (``datetime64`` or ``timedelta64``).
        fill_value : Any, default: NaN
            Value to be filled in case all of the values along a dimension are
            null.  By default this is NaN.  The fill value and result are
            automatically converted to a compatible dtype if possible.
            Ignored if ``skipna`` is False.
        keep_attrs : bool or None, optional
            If True, the attributes (``attrs``) will be copied from the
            original object to the new one. If False, the new object
            will be returned without attributes.

        Returns
        -------
        reduced : Dataset
            New `Dataset` object with `idxmin` applied to its data and the
            indicated dimension removed.

        See Also
        --------
        DataArray.idxmin, Dataset.idxmax, Dataset.min, Dataset.argmin

        Examples
        --------
        >>> array1 = xr.DataArray(
        ...     [0, 2, 1, 0, -2], dims="x", coords={"x": ["a", "b", "c", "d", "e"]}
        ... )
        >>> array2 = xr.DataArray(
        ...     [
        ...         [2.0, 1.0, 2.0, 0.0, -2.0],
        ...         [-4.0, np.nan, 2.0, np.nan, -2.0],
        ...         [np.nan, np.nan, 1.0, np.nan, np.nan],
        ...     ],
        ...     dims=["y", "x"],
        ...     coords={"y": [-1, 0, 1], "x": ["a", "b", "c", "d", "e"]},
        ... )
        >>> ds = xr.Dataset({"int": array1, "float": array2})
        >>> ds.min(dim="x")
        <xarray.Dataset> Size: 56B
        Dimensions:  (y: 3)
        Coordinates:
          * y        (y) int64 24B -1 0 1
        Data variables:
            int      int64 8B -2
            float    (y) float64 24B -2.0 -4.0 1.0
        >>> ds.argmin(dim="x")
        <xarray.Dataset> Size: 56B
        Dimensions:  (y: 3)
        Coordinates:
          * y        (y) int64 24B -1 0 1
        Data variables:
            int      int64 8B 4
            float    (y) int64 24B 4 0 2
        >>> ds.idxmin(dim="x")
        <xarray.Dataset> Size: 52B
        Dimensions:  (y: 3)
        Coordinates:
          * y        (y) int64 24B -1 0 1
        Data variables:
            int      <U1 4B 'e'
            float    (y) object 24B 'e' 'a' 'c'
        """
        return self.map(
            methodcaller(
                "idxmin",
                dim=dim,
                skipna=skipna,
                fill_value=fill_value,
                keep_attrs=keep_attrs,
            )
        )

    def idxmax(
        self,
        dim: Hashable | None = None,
        *,
        skipna: bool | None = None,
        fill_value: Any = xrdtypes.NA,
        keep_attrs: bool | None = None,
    ) -> Self:
        """Return the coordinate label of the maximum value along a dimension.

        Returns a new `Dataset` named after the dimension with the values of
        the coordinate labels along that dimension corresponding to maximum
        values along that dimension.

        In comparison to :py:meth:`~Dataset.argmax`, this returns the
        coordinate label while :py:meth:`~Dataset.argmax` returns the index.

        Parameters
        ----------
        dim : str, optional
            Dimension over which to apply `idxmax`.  This is optional for 1D
            variables, but required for variables with 2 or more dimensions.
        skipna : bool or None, optional
            If True, skip missing values (as marked by NaN). By default, only
            skips missing values for ``float``, ``complex``, and ``object``
            dtypes; other dtypes either do not have a sentinel missing value
            (``int``) or ``skipna=True`` has not been implemented
            (``datetime64`` or ``timedelta64``).
        fill_value : Any, default: NaN
            Value to be filled in case all of the values along a dimension are
            null.  By default this is NaN.  The fill value and result are
            automatically converted to a compatible dtype if possible.
            Ignored if ``skipna`` is False.
        keep_attrs : bool or None, optional
            If True, the attributes (``attrs``) will be copied from the
            original object to the new one. If False, the new object
            will be returned without attributes.

        Returns
        -------
        reduced : Dataset
            New `Dataset` object with `idxmax` applied to its data and the
            indicated dimension removed.

        See Also
        --------
        DataArray.idxmax, Dataset.idxmin, Dataset.max, Dataset.argmax

        Examples
        --------
        >>> array1 = xr.DataArray(
        ...     [0, 2, 1, 0, -2], dims="x", coords={"x": ["a", "b", "c", "d", "e"]}
        ... )
        >>> array2 = xr.DataArray(
        ...     [
        ...         [2.0, 1.0, 2.0, 0.0, -2.0],
        ...         [-4.0, np.nan, 2.0, np.nan, -2.0],
        ...         [np.nan, np.nan, 1.0, np.nan, np.nan],
        ...     ],
        ...     dims=["y", "x"],
        ...     coords={"y": [-1, 0, 1], "x": ["a", "b", "c", "d", "e"]},
        ... )
        >>> ds = xr.Dataset({"int": array1, "float": array2})
        >>> ds.max(dim="x")
        <xarray.Dataset> Size: 56B
        Dimensions:  (y: 3)
        Coordinates:
          * y        (y) int64 24B -1 0 1
        Data variables:
            int      int64 8B 2
            float    (y) float64 24B 2.0 2.0 1.0
        >>> ds.argmax(dim="x")
        <xarray.Dataset> Size: 56B
        Dimensions:  (y: 3)
        Coordinates:
          * y        (y) int64 24B -1 0 1
        Data variables:
            int      int64 8B 1
            float    (y) int64 24B 0 2 2
        >>> ds.idxmax(dim="x")
        <xarray.Dataset> Size: 52B
        Dimensions:  (y: 3)
        Coordinates:
          * y        (y) int64 24B -1 0 1
        Data variables:
            int      <U1 4B 'b'
            float    (y) object 24B 'a' 'c' 'c'
        """
        return self.map(
            methodcaller(
                "idxmax",
                dim=dim,
                skipna=skipna,
                fill_value=fill_value,
                keep_attrs=keep_attrs,
            )
        )

    def argmin(self, dim: Hashable | None = None, **kwargs) -> Self:
        """Indices of the minima of the member variables.

        If there are multiple minima, the indices of the first one found will be
        returned.

        Parameters
        ----------
        dim : Hashable, optional
            The dimension over which to find the minimum. By default, finds minimum over
            all dimensions - for now returning an int for backward compatibility, but
            this is deprecated, in future will be an error, since DataArray.argmin will
            return a dict with indices for all dimensions, which does not make sense for
            a Dataset.
        keep_attrs : bool, optional
            If True, the attributes (`attrs`) will be copied from the original
            object to the new one.  If False (default), the new object will be
            returned without attributes.
        skipna : bool, optional
            If True, skip missing values (as marked by NaN). By default, only
            skips missing values for float dtypes; other dtypes either do not
            have a sentinel missing value (int) or skipna=True has not been
            implemented (object, datetime64 or timedelta64).

        Returns
        -------
        result : Dataset

        Examples
        --------
        >>> dataset = xr.Dataset(
        ...     {
        ...         "math_scores": (
        ...             ["student", "test"],
        ...             [[90, 85, 79], [78, 80, 85], [95, 92, 98]],
        ...         ),
        ...         "english_scores": (
        ...             ["student", "test"],
        ...             [[88, 90, 92], [75, 82, 79], [39, 96, 78]],
        ...         ),
        ...     },
        ...     coords={
        ...         "student": ["Alice", "Bob", "Charlie"],
        ...         "test": ["Test 1", "Test 2", "Test 3"],
        ...     },
        ... )

        # Indices of the minimum values along the 'student' dimension are calculated

        >>> argmin_indices = dataset.argmin(dim="student")

        >>> min_score_in_math = dataset["student"].isel(
        ...     student=argmin_indices["math_scores"]
        ... )
        >>> min_score_in_math
        <xarray.DataArray 'student' (test: 3)> Size: 84B
        array(['Bob', 'Bob', 'Alice'], dtype='<U7')
        Coordinates:
            student  (test) <U7 84B 'Bob' 'Bob' 'Alice'
          * test     (test) <U6 72B 'Test 1' 'Test 2' 'Test 3'

        >>> min_score_in_english = dataset["student"].isel(
        ...     student=argmin_indices["english_scores"]
        ... )
        >>> min_score_in_english
        <xarray.DataArray 'student' (test: 3)> Size: 84B
        array(['Charlie', 'Bob', 'Charlie'], dtype='<U7')
        Coordinates:
            student  (test) <U7 84B 'Charlie' 'Bob' 'Charlie'
          * test     (test) <U6 72B 'Test 1' 'Test 2' 'Test 3'

        See Also
        --------
        Dataset.idxmin
        DataArray.argmin
        """
        if dim is None:
            warnings.warn(
                "Once the behaviour of DataArray.argmin() and Variable.argmin() without "
                "dim changes to return a dict of indices of each dimension, for "
                "consistency it will be an error to call Dataset.argmin() with no argument,"
                "since we don't return a dict of Datasets.",
                DeprecationWarning,
                stacklevel=2,
            )
        if (
            dim is None
            or (not isinstance(dim, Sequence) and dim is not ...)
            or isinstance(dim, str)
        ):
            # Return int index if single dimension is passed, and is not part of a
            # sequence
            argmin_func = duck_array_ops.argmin
            return self.reduce(
                argmin_func, dim=None if dim is None else [dim], **kwargs
            )
        else:
            raise ValueError(
                "When dim is a sequence or ..., DataArray.argmin() returns a dict. "
                "dicts cannot be contained in a Dataset, so cannot call "
                "Dataset.argmin() with a sequence or ... for dim"
            )

    def argmax(self, dim: Hashable | None = None, **kwargs) -> Self:
        """Indices of the maxima of the member variables.

        If there are multiple maxima, the indices of the first one found will be
        returned.

        Parameters
        ----------
        dim : str, optional
            The dimension over which to find the maximum. By default, finds maximum over
            all dimensions - for now returning an int for backward compatibility, but
            this is deprecated, in future will be an error, since DataArray.argmax will
            return a dict with indices for all dimensions, which does not make sense for
            a Dataset.
        keep_attrs : bool, optional
            If True, the attributes (`attrs`) will be copied from the original
            object to the new one.  If False (default), the new object will be
            returned without attributes.
        skipna : bool, optional
            If True, skip missing values (as marked by NaN). By default, only
            skips missing values for float dtypes; other dtypes either do not
            have a sentinel missing value (int) or skipna=True has not been
            implemented (object, datetime64 or timedelta64).

        Returns
        -------
        result : Dataset

        Examples
        --------

        >>> dataset = xr.Dataset(
        ...     {
        ...         "math_scores": (
        ...             ["student", "test"],
        ...             [[90, 85, 92], [78, 80, 85], [95, 92, 98]],
        ...         ),
        ...         "english_scores": (
        ...             ["student", "test"],
        ...             [[88, 90, 92], [75, 82, 79], [93, 96, 91]],
        ...         ),
        ...     },
        ...     coords={
        ...         "student": ["Alice", "Bob", "Charlie"],
        ...         "test": ["Test 1", "Test 2", "Test 3"],
        ...     },
        ... )

        # Indices of the maximum values along the 'student' dimension are calculated

        >>> argmax_indices = dataset.argmax(dim="test")

        >>> argmax_indices
        <xarray.Dataset> Size: 132B
        Dimensions:         (student: 3)
        Coordinates:
          * student         (student) <U7 84B 'Alice' 'Bob' 'Charlie'
        Data variables:
            math_scores     (student) int64 24B 2 2 2
            english_scores  (student) int64 24B 2 1 1

        See Also
        --------
        DataArray.argmax

        """
        if dim is None:
            warnings.warn(
                "Once the behaviour of DataArray.argmin() and Variable.argmin() without "
                "dim changes to return a dict of indices of each dimension, for "
                "consistency it will be an error to call Dataset.argmin() with no argument,"
                "since we don't return a dict of Datasets.",
                DeprecationWarning,
                stacklevel=2,
            )
        if (
            dim is None
            or (not isinstance(dim, Sequence) and dim is not ...)
            or isinstance(dim, str)
        ):
            # Return int index if single dimension is passed, and is not part of a
            # sequence
            argmax_func = duck_array_ops.argmax
            return self.reduce(
                argmax_func, dim=None if dim is None else [dim], **kwargs
            )
        else:
            raise ValueError(
                "When dim is a sequence or ..., DataArray.argmin() returns a dict. "
                "dicts cannot be contained in a Dataset, so cannot call "
                "Dataset.argmin() with a sequence or ... for dim"
            )

    def eval(
        self,
        statement: str,
        *,
        parser: QueryParserOptions = "pandas",
    ) -> Self | T_DataArray:
        """
        Calculate an expression supplied as a string in the context of the dataset.

        This is currently experimental; the API may change particularly around
        assignments, which currently return a ``Dataset`` with the additional variable.
        Currently only the ``python`` engine is supported, which has the same
        performance as executing in python.

        Parameters
        ----------
        statement : str
            String containing the Python-like expression to evaluate.

        Returns
        -------
        result : Dataset or DataArray, depending on whether ``statement`` contains an
        assignment.

        Examples
        --------
        >>> ds = xr.Dataset(
        ...     {"a": ("x", np.arange(0, 5, 1)), "b": ("x", np.linspace(0, 1, 5))}
        ... )
        >>> ds
        <xarray.Dataset> Size: 80B
        Dimensions:  (x: 5)
        Dimensions without coordinates: x
        Data variables:
            a        (x) int64 40B 0 1 2 3 4
            b        (x) float64 40B 0.0 0.25 0.5 0.75 1.0

        >>> ds.eval("a + b")
        <xarray.DataArray (x: 5)> Size: 40B
        array([0.  , 1.25, 2.5 , 3.75, 5.  ])
        Dimensions without coordinates: x

        >>> ds.eval("c = a + b")
        <xarray.Dataset> Size: 120B
        Dimensions:  (x: 5)
        Dimensions without coordinates: x
        Data variables:
            a        (x) int64 40B 0 1 2 3 4
            b        (x) float64 40B 0.0 0.25 0.5 0.75 1.0
            c        (x) float64 40B 0.0 1.25 2.5 3.75 5.0
        """

        return pd.eval(  # type: ignore[return-value]
            statement,
            resolvers=[self],
            target=self,
            parser=parser,
            # Because numexpr returns a numpy array, using that engine results in
            # different behavior. We'd be very open to a contribution handling this.
            engine="python",
        )

    def query(
        self,
        queries: Mapping[Any, Any] | None = None,
        parser: QueryParserOptions = "pandas",
        engine: QueryEngineOptions = None,
        missing_dims: ErrorOptionsWithWarn = "raise",
        **queries_kwargs: Any,
    ) -> Self:
        """Return a new dataset with each array indexed along the specified
        dimension(s), where the indexers are given as strings containing
        Python expressions to be evaluated against the data variables in the
        dataset.

        Parameters
        ----------
        queries : dict-like, optional
            A dict-like with keys matching dimensions and values given by strings
            containing Python expressions to be evaluated against the data variables
            in the dataset. The expressions will be evaluated using the pandas
            eval() function, and can contain any valid Python expressions but cannot
            contain any Python statements.
        parser : {"pandas", "python"}, default: "pandas"
            The parser to use to construct the syntax tree from the expression.
            The default of 'pandas' parses code slightly different than standard
            Python. Alternatively, you can parse an expression using the 'python'
            parser to retain strict Python semantics.
        engine : {"python", "numexpr", None}, default: None
            The engine used to evaluate the expression. Supported engines are:

            - None: tries to use numexpr, falls back to python
            - "numexpr": evaluates expressions using numexpr
            - "python": performs operations as if you had eval’d in top level python

        missing_dims : {"raise", "warn", "ignore"}, default: "raise"
            What to do if dimensions that should be selected from are not present in the
            Dataset:

            - "raise": raise an exception
            - "warn": raise a warning, and ignore the missing dimensions
            - "ignore": ignore the missing dimensions

        **queries_kwargs : {dim: query, ...}, optional
            The keyword arguments form of ``queries``.
            One of queries or queries_kwargs must be provided.

        Returns
        -------
        obj : Dataset
            A new Dataset with the same contents as this dataset, except each
            array and dimension is indexed by the results of the appropriate
            queries.

        See Also
        --------
        Dataset.isel
        pandas.eval

        Examples
        --------
        >>> a = np.arange(0, 5, 1)
        >>> b = np.linspace(0, 1, 5)
        >>> ds = xr.Dataset({"a": ("x", a), "b": ("x", b)})
        >>> ds
        <xarray.Dataset> Size: 80B
        Dimensions:  (x: 5)
        Dimensions without coordinates: x
        Data variables:
            a        (x) int64 40B 0 1 2 3 4
            b        (x) float64 40B 0.0 0.25 0.5 0.75 1.0
        >>> ds.query(x="a > 2")
        <xarray.Dataset> Size: 32B
        Dimensions:  (x: 2)
        Dimensions without coordinates: x
        Data variables:
            a        (x) int64 16B 3 4
            b        (x) float64 16B 0.75 1.0
        """

        # allow queries to be given either as a dict or as kwargs
        queries = either_dict_or_kwargs(queries, queries_kwargs, "query")

        # check queries
        for dim, expr in queries.items():
            if not isinstance(expr, str):
                msg = f"expr for dim {dim} must be a string to be evaluated, {type(expr)} given"
                raise ValueError(msg)

        # evaluate the queries to create the indexers
        indexers = {
            dim: pd.eval(expr, resolvers=[self], parser=parser, engine=engine)
            for dim, expr in queries.items()
        }

        # apply the selection
        return self.isel(indexers, missing_dims=missing_dims)

    def curvefit(
        self,
        coords: str | DataArray | Iterable[str | DataArray],
        func: Callable[..., Any],
        reduce_dims: Dims = None,
        skipna: bool = True,
        p0: Mapping[str, float | DataArray] | None = None,
        bounds: Mapping[str, tuple[float | DataArray, float | DataArray]] | None = None,
        param_names: Sequence[str] | None = None,
        errors: ErrorOptions = "raise",
        kwargs: dict[str, Any] | None = None,
    ) -> Self:
        """
        Curve fitting optimization for arbitrary functions.

        Wraps `scipy.optimize.curve_fit` with `apply_ufunc`.

        Parameters
        ----------
        coords : hashable, DataArray, or sequence of hashable or DataArray
            Independent coordinate(s) over which to perform the curve fitting. Must share
            at least one dimension with the calling object. When fitting multi-dimensional
            functions, supply `coords` as a sequence in the same order as arguments in
            `func`. To fit along existing dimensions of the calling object, `coords` can
            also be specified as a str or sequence of strs.
        func : callable
            User specified function in the form `f(x, *params)` which returns a numpy
            array of length `len(x)`. `params` are the fittable parameters which are optimized
            by scipy curve_fit. `x` can also be specified as a sequence containing multiple
            coordinates, e.g. `f((x0, x1), *params)`.
        reduce_dims : str, Iterable of Hashable or None, optional
            Additional dimension(s) over which to aggregate while fitting. For example,
            calling `ds.curvefit(coords='time', reduce_dims=['lat', 'lon'], ...)` will
            aggregate all lat and lon points and fit the specified function along the
            time dimension.
        skipna : bool, default: True
            Whether to skip missing values when fitting. Default is True.
        p0 : dict-like, optional
            Optional dictionary of parameter names to initial guesses passed to the
            `curve_fit` `p0` arg. If the values are DataArrays, they will be appropriately
            broadcast to the coordinates of the array. If none or only some parameters are
            passed, the rest will be assigned initial values following the default scipy
            behavior.
        bounds : dict-like, optional
            Optional dictionary of parameter names to tuples of bounding values passed to the
            `curve_fit` `bounds` arg. If any of the bounds are DataArrays, they will be
            appropriately broadcast to the coordinates of the array. If none or only some
            parameters are passed, the rest will be unbounded following the default scipy
            behavior.
        param_names : sequence of hashable, optional
            Sequence of names for the fittable parameters of `func`. If not supplied,
            this will be automatically determined by arguments of `func`. `param_names`
            should be manually supplied when fitting a function that takes a variable
            number of parameters.
        errors : {"raise", "ignore"}, default: "raise"
            If 'raise', any errors from the `scipy.optimize_curve_fit` optimization will
            raise an exception. If 'ignore', the coefficients and covariances for the
            coordinates where the fitting failed will be NaN.
        **kwargs : optional
            Additional keyword arguments to passed to scipy curve_fit.

        Returns
        -------
        curvefit_results : Dataset
            A single dataset which contains:

            [var]_curvefit_coefficients
                The coefficients of the best fit.
            [var]_curvefit_covariance
                The covariance matrix of the coefficient estimates.

        See Also
        --------
        Dataset.polyfit
        scipy.optimize.curve_fit
        """
        from scipy.optimize import curve_fit

        from xarray.core.alignment import broadcast
        from xarray.core.computation import apply_ufunc
        from xarray.core.dataarray import _THIS_ARRAY, DataArray

        if p0 is None:
            p0 = {}
        if bounds is None:
            bounds = {}
        if kwargs is None:
            kwargs = {}

        reduce_dims_: list[Hashable]
        if not reduce_dims:
            reduce_dims_ = []
        elif isinstance(reduce_dims, str) or not isinstance(reduce_dims, Iterable):
            reduce_dims_ = [reduce_dims]
        else:
            reduce_dims_ = list(reduce_dims)

        if isinstance(coords, str | DataArray) or not isinstance(coords, Iterable):
            coords = [coords]
        coords_: Sequence[DataArray] = [
            self[coord] if isinstance(coord, str) else coord for coord in coords
        ]

        # Determine whether any coords are dims on self
        for coord in coords_:
            reduce_dims_ += [c for c in self.dims if coord.equals(self[c])]
        reduce_dims_ = list(set(reduce_dims_))
        preserved_dims = list(set(self.dims) - set(reduce_dims_))
        if not reduce_dims_:
            raise ValueError(
                "No arguments to `coords` were identified as a dimension on the calling "
                "object, and no dims were supplied to `reduce_dims`. This would result "
                "in fitting on scalar data."
            )

        # Check that initial guess and bounds only contain coordinates that are in preserved_dims
        for param, guess in p0.items():
            if isinstance(guess, DataArray):
                unexpected = set(guess.dims) - set(preserved_dims)
                if unexpected:
                    raise ValueError(
                        f"Initial guess for '{param}' has unexpected dimensions "
                        f"{tuple(unexpected)}. It should only have dimensions that are in data "
                        f"dimensions {preserved_dims}."
                    )
        for param, (lb, ub) in bounds.items():
            for label, bound in zip(("Lower", "Upper"), (lb, ub), strict=True):
                if isinstance(bound, DataArray):
                    unexpected = set(bound.dims) - set(preserved_dims)
                    if unexpected:
                        raise ValueError(
                            f"{label} bound for '{param}' has unexpected dimensions "
                            f"{tuple(unexpected)}. It should only have dimensions that are in data "
                            f"dimensions {preserved_dims}."
                        )

        if errors not in ["raise", "ignore"]:
            raise ValueError('errors must be either "raise" or "ignore"')

        # Broadcast all coords with each other
        coords_ = broadcast(*coords_)
        coords_ = [
            coord.broadcast_like(self, exclude=preserved_dims) for coord in coords_
        ]
        n_coords = len(coords_)

        params, func_args = _get_func_args(func, param_names)
        param_defaults, bounds_defaults = _initialize_curvefit_params(
            params, p0, bounds, func_args
        )
        n_params = len(params)

        def _wrapper(Y, *args, **kwargs):
            # Wrap curve_fit with raveled coordinates and pointwise NaN handling
            # *args contains:
            #   - the coordinates
            #   - initial guess
            #   - lower bounds
            #   - upper bounds
            coords__ = args[:n_coords]
            p0_ = args[n_coords + 0 * n_params : n_coords + 1 * n_params]
            lb = args[n_coords + 1 * n_params : n_coords + 2 * n_params]
            ub = args[n_coords + 2 * n_params :]

            x = np.vstack([c.ravel() for c in coords__])
            y = Y.ravel()
            if skipna:
                mask = np.all([np.any(~np.isnan(x), axis=0), ~np.isnan(y)], axis=0)
                x = x[:, mask]
                y = y[mask]
                if not len(y):
                    popt = np.full([n_params], np.nan)
                    pcov = np.full([n_params, n_params], np.nan)
                    return popt, pcov
            x = np.squeeze(x)

            try:
                popt, pcov = curve_fit(func, x, y, p0=p0_, bounds=(lb, ub), **kwargs)
            except RuntimeError:
                if errors == "raise":
                    raise
                popt = np.full([n_params], np.nan)
                pcov = np.full([n_params, n_params], np.nan)

            return popt, pcov

        result = type(self)()
        for name, da in self.data_vars.items():
            if name is _THIS_ARRAY:
                name = ""
            else:
                name = f"{name}_"

            input_core_dims = [reduce_dims_ for _ in range(n_coords + 1)]
            input_core_dims.extend(
                [[] for _ in range(3 * n_params)]
            )  # core_dims for p0 and bounds

            popt, pcov = apply_ufunc(
                _wrapper,
                da,
                *coords_,
                *param_defaults.values(),
                *[b[0] for b in bounds_defaults.values()],
                *[b[1] for b in bounds_defaults.values()],
                vectorize=True,
                dask="parallelized",
                input_core_dims=input_core_dims,
                output_core_dims=[["param"], ["cov_i", "cov_j"]],
                dask_gufunc_kwargs={
                    "output_sizes": {
                        "param": n_params,
                        "cov_i": n_params,
                        "cov_j": n_params,
                    },
                },
                output_dtypes=(np.float64, np.float64),
                exclude_dims=set(reduce_dims_),
                kwargs=kwargs,
            )
            result[name + "curvefit_coefficients"] = popt
            result[name + "curvefit_covariance"] = pcov

        result = result.assign_coords(
            {"param": params, "cov_i": params, "cov_j": params}
        )
        result.attrs = self.attrs.copy()

        return result

    def drop_duplicates(
        self,
        dim: Hashable | Iterable[Hashable],
        *,
        keep: Literal["first", "last", False] = "first",
    ) -> Self:
        """Returns a new Dataset with duplicate dimension values removed.

        Parameters
        ----------
        dim : dimension label or labels
            Pass `...` to drop duplicates along all dimensions.
        keep : {"first", "last", False}, default: "first"
            Determines which duplicates (if any) to keep.
            - ``"first"`` : Drop duplicates except for the first occurrence.
            - ``"last"`` : Drop duplicates except for the last occurrence.
            - False : Drop all duplicates.

        Returns
        -------
        Dataset

        See Also
        --------
        DataArray.drop_duplicates
        """
        if isinstance(dim, str):
            dims: Iterable = (dim,)
        elif dim is ...:
            dims = self.dims
        elif not isinstance(dim, Iterable):
            dims = [dim]
        else:
            dims = dim

        missing_dims = set(dims) - set(self.dims)
        if missing_dims:
            raise ValueError(
                f"Dimensions {tuple(missing_dims)} not found in data dimensions {tuple(self.dims)}"
            )

        indexes = {dim: ~self.get_index(dim).duplicated(keep=keep) for dim in dims}
        return self.isel(indexes)

    def convert_calendar(
        self,
        calendar: CFCalendar,
        dim: Hashable = "time",
        align_on: Literal["date", "year", None] = None,
        missing: Any | None = None,
        use_cftime: bool | None = None,
    ) -> Self:
        """Convert the Dataset to another calendar.

        Only converts the individual timestamps, does not modify any data except
        in dropping invalid/surplus dates or inserting missing dates.

        If the source and target calendars are either no_leap, all_leap or a
        standard type, only the type of the time array is modified.
        When converting to a leap year from a non-leap year, the 29th of February
        is removed from the array. In the other direction the 29th of February
        will be missing in the output, unless `missing` is specified,
        in which case that value is inserted.

        For conversions involving `360_day` calendars, see Notes.

        This method is safe to use with sub-daily data as it doesn't touch the
        time part of the timestamps.

        Parameters
        ---------
        calendar : str
            The target calendar name.
        dim : Hashable, default: "time"
            Name of the time coordinate.
        align_on : {None, 'date', 'year'}, optional
            Must be specified when either source or target is a `360_day` calendar,
            ignored otherwise. See Notes.
        missing : Any or None, optional
            By default, i.e. if the value is None, this method will simply attempt
            to convert the dates in the source calendar to the same dates in the
            target calendar, and drop any of those that are not possible to
            represent.  If a value is provided, a new time coordinate will be
            created in the target calendar with the same frequency as the original
            time coordinate; for any dates that are not present in the source, the
            data will be filled with this value.  Note that using this mode requires
            that the source data have an inferable frequency; for more information
            see :py:func:`xarray.infer_freq`.  For certain frequency, source, and
            target calendar combinations, this could result in many missing values, see notes.
        use_cftime : bool or None, optional
            Whether to use cftime objects in the output, only used if `calendar`
            is one of {"proleptic_gregorian", "gregorian" or "standard"}.
            If True, the new time axis uses cftime objects.
            If None (default), it uses :py:class:`numpy.datetime64` values if the
            date range permits it, and :py:class:`cftime.datetime` objects if not.
            If False, it uses :py:class:`numpy.datetime64`  or fails.

        Returns
        -------
        Dataset
            Copy of the dataarray with the time coordinate converted to the
            target calendar. If 'missing' was None (default), invalid dates in
            the new calendar are dropped, but missing dates are not inserted.
            If `missing` was given, the new data is reindexed to have a time axis
            with the same frequency as the source, but in the new calendar; any
            missing datapoints are filled with `missing`.

        Notes
        -----
        Passing a value to `missing` is only usable if the source's time coordinate as an
        inferable frequencies (see :py:func:`~xarray.infer_freq`) and is only appropriate
        if the target coordinate, generated from this frequency, has dates equivalent to the
        source. It is usually **not** appropriate to use this mode with:

        - Period-end frequencies : 'A', 'Y', 'Q' or 'M', in opposition to 'AS' 'YS', 'QS' and 'MS'
        - Sub-monthly frequencies that do not divide a day evenly : 'W', 'nD' where `N != 1`
            or 'mH' where 24 % m != 0).

        If one of the source or target calendars is `"360_day"`, `align_on` must
        be specified and two options are offered.

        - "year"
            The dates are translated according to their relative position in the year,
            ignoring their original month and day information, meaning that the
            missing/surplus days are added/removed at regular intervals.

            From a `360_day` to a standard calendar, the output will be missing the
            following dates (day of year in parentheses):

            To a leap year:
                January 31st (31), March 31st (91), June 1st (153), July 31st (213),
                September 31st (275) and November 30th (335).
            To a non-leap year:
                February 6th (36), April 19th (109), July 2nd (183),
                September 12th (255), November 25th (329).

            From a standard calendar to a `"360_day"`, the following dates in the
            source array will be dropped:

            From a leap year:
                January 31st (31), April 1st (92), June 1st (153), August 1st (214),
                September 31st (275), December 1st (336)
            From a non-leap year:
                February 6th (37), April 20th (110), July 2nd (183),
                September 13th (256), November 25th (329)

            This option is best used on daily and subdaily data.

        - "date"
            The month/day information is conserved and invalid dates are dropped
            from the output. This means that when converting from a `"360_day"` to a
            standard calendar, all 31st (Jan, March, May, July, August, October and
            December) will be missing as there is no equivalent dates in the
            `"360_day"` calendar and the 29th (on non-leap years) and 30th of February
            will be dropped as there are no equivalent dates in a standard calendar.

            This option is best used with data on a frequency coarser than daily.
        """
        return convert_calendar(
            self,
            calendar,
            dim=dim,
            align_on=align_on,
            missing=missing,
            use_cftime=use_cftime,
        )

    def interp_calendar(
        self,
        target: pd.DatetimeIndex | CFTimeIndex | DataArray,
        dim: Hashable = "time",
    ) -> Self:
        """Interpolates the Dataset to another calendar based on decimal year measure.

        Each timestamp in `source` and `target` are first converted to their decimal
        year equivalent then `source` is interpolated on the target coordinate.
        The decimal year of a timestamp is its year plus its sub-year component
        converted to the fraction of its year. For example "2000-03-01 12:00" is
        2000.1653 in a standard calendar or 2000.16301 in a `"noleap"` calendar.

        This method should only be used when the time (HH:MM:SS) information of
        time coordinate is not important.

        Parameters
        ----------
        target: DataArray or DatetimeIndex or CFTimeIndex
            The target time coordinate of a valid dtype
            (np.datetime64 or cftime objects)
        dim : Hashable, default: "time"
            The time coordinate name.

        Return
        ------
        DataArray
            The source interpolated on the decimal years of target,
        """
        return interp_calendar(self, target, dim=dim)

    @_deprecate_positional_args("v2024.07.0")
    def groupby(
        self,
        group: GroupInput = None,
        *,
        squeeze: Literal[False] = False,
        restore_coord_dims: bool = False,
        eagerly_compute_group: bool = True,
        **groupers: Grouper,
    ) -> DatasetGroupBy:
        """Returns a DatasetGroupBy object for performing grouped operations.

        Parameters
        ----------
        group : str or DataArray or IndexVariable or sequence of hashable or mapping of hashable to Grouper
            Array whose unique values should be used to group this array. If a
            Hashable, must be the name of a coordinate contained in this dataarray. If a dictionary,
            must map an existing variable name to a :py:class:`Grouper` instance.
        squeeze : False
            This argument is deprecated.
        restore_coord_dims : bool, default: False
            If True, also restore the dimension order of multi-dimensional
            coordinates.
        eagerly_compute_group: bool
            Whether to eagerly compute ``group`` when it is a chunked array.
            This option is to maintain backwards compatibility. Set to False
            to opt-in to future behaviour, where ``group`` is not automatically loaded
            into memory.
        **groupers : Mapping of str to Grouper or Resampler
            Mapping of variable name to group by to :py:class:`Grouper` or :py:class:`Resampler` object.
            One of ``group`` or ``groupers`` must be provided.
            Only a single ``grouper`` is allowed at present.

        Returns
        -------
        grouped : DatasetGroupBy
            A `DatasetGroupBy` object patterned after `pandas.GroupBy` that can be
            iterated over in the form of `(unique_value, grouped_array)` pairs.

        Examples
        --------
        >>> ds = xr.Dataset(
        ...     {"foo": (("x", "y"), np.arange(12).reshape((4, 3)))},
        ...     coords={"x": [10, 20, 30, 40], "letters": ("x", list("abba"))},
        ... )

        Grouping by a single variable is easy

        >>> ds.groupby("letters")
        <DatasetGroupBy, grouped over 1 grouper(s), 2 groups in total:
            'letters': 2/2 groups present with labels 'a', 'b'>

        Execute a reduction

        >>> ds.groupby("letters").sum()
        <xarray.Dataset> Size: 64B
        Dimensions:  (letters: 2, y: 3)
        Coordinates:
          * letters  (letters) object 16B 'a' 'b'
        Dimensions without coordinates: y
        Data variables:
            foo      (letters, y) int64 48B 9 11 13 9 11 13

        Grouping by multiple variables

        >>> ds.groupby(["letters", "x"])
        <DatasetGroupBy, grouped over 2 grouper(s), 8 groups in total:
            'letters': 2/2 groups present with labels 'a', 'b'
            'x': 4/4 groups present with labels 10, 20, 30, 40>

        Use Grouper objects to express more complicated GroupBy operations

        >>> from xarray.groupers import BinGrouper, UniqueGrouper
        >>>
        >>> ds.groupby(x=BinGrouper(bins=[5, 15, 25]), letters=UniqueGrouper()).sum()
        <xarray.Dataset> Size: 128B
        Dimensions:  (y: 3, x_bins: 2, letters: 2)
        Coordinates:
          * x_bins   (x_bins) object 16B (5, 15] (15, 25]
          * letters  (letters) object 16B 'a' 'b'
        Dimensions without coordinates: y
        Data variables:
            foo      (y, x_bins, letters) float64 96B 0.0 nan nan 3.0 ... nan nan 5.0

        See Also
        --------
        :ref:`groupby`
            Users guide explanation of how to group and bin data.

        :doc:`xarray-tutorial:intermediate/01-high-level-computation-patterns`
            Tutorial on :py:func:`~xarray.Dataset.Groupby` for windowed computation.

        :doc:`xarray-tutorial:fundamentals/03.2_groupby_with_xarray`
            Tutorial on :py:func:`~xarray.Dataset.Groupby` demonstrating reductions, transformation and comparison with :py:func:`~xarray.Dataset.resample`.

        :external:py:meth:`pandas.DataFrame.groupby <pandas.DataFrame.groupby>`
        :func:`Dataset.groupby_bins <Dataset.groupby_bins>`
        :func:`DataArray.groupby <DataArray.groupby>`
        :class:`core.groupby.DatasetGroupBy`
        :func:`Dataset.coarsen <Dataset.coarsen>`
        :func:`Dataset.resample <Dataset.resample>`
        :func:`DataArray.resample <DataArray.resample>`
        """
        from xarray.core.groupby import (
            DatasetGroupBy,
            _parse_group_and_groupers,
            _validate_groupby_squeeze,
        )

        _validate_groupby_squeeze(squeeze)
        rgroupers = _parse_group_and_groupers(
            self, group, groupers, eagerly_compute_group=eagerly_compute_group
        )

        return DatasetGroupBy(self, rgroupers, restore_coord_dims=restore_coord_dims)

    @_deprecate_positional_args("v2024.07.0")
    def groupby_bins(
        self,
        group: Hashable | DataArray | IndexVariable,
        bins: Bins,
        right: bool = True,
        labels: ArrayLike | None = None,
        precision: int = 3,
        include_lowest: bool = False,
        squeeze: Literal[False] = False,
        restore_coord_dims: bool = False,
        duplicates: Literal["raise", "drop"] = "raise",
        eagerly_compute_group: bool = True,
    ) -> DatasetGroupBy:
        """Returns a DatasetGroupBy object for performing grouped operations.

        Rather than using all unique values of `group`, the values are discretized
        first by applying `pandas.cut` [1]_ to `group`.

        Parameters
        ----------
        group : Hashable, DataArray or IndexVariable
            Array whose binned values should be used to group this array. If a
            string, must be the name of a variable contained in this dataset.
        bins : int or array-like
            If bins is an int, it defines the number of equal-width bins in the
            range of x. However, in this case, the range of x is extended by .1%
            on each side to include the min or max values of x. If bins is a
            sequence it defines the bin edges allowing for non-uniform bin
            width. No extension of the range of x is done in this case.
        right : bool, default: True
            Indicates whether the bins include the rightmost edge or not. If
            right == True (the default), then the bins [1,2,3,4] indicate
            (1,2], (2,3], (3,4].
        labels : array-like or bool, default: None
            Used as labels for the resulting bins. Must be of the same length as
            the resulting bins. If False, string bin labels are assigned by
            `pandas.cut`.
        precision : int, default: 3
            The precision at which to store and display the bins labels.
        include_lowest : bool, default: False
            Whether the first interval should be left-inclusive or not.
        squeeze : False
            This argument is deprecated.
        restore_coord_dims : bool, default: False
            If True, also restore the dimension order of multi-dimensional
            coordinates.
        duplicates : {"raise", "drop"}, default: "raise"
            If bin edges are not unique, raise ValueError or drop non-uniques.
        eagerly_compute_group: bool
            Whether to eagerly compute ``group`` when it is a chunked array.
            This option is to maintain backwards compatibility. Set to False
            to opt-in to future behaviour, where ``group`` is not automatically loaded
            into memory.

        Returns
        -------
        grouped : DatasetGroupBy
            A `DatasetGroupBy` object patterned after `pandas.GroupBy` that can be
            iterated over in the form of `(unique_value, grouped_array)` pairs.
            The name of the group has the added suffix `_bins` in order to
            distinguish it from the original variable.

        See Also
        --------
        :ref:`groupby`
            Users guide explanation of how to group and bin data.
        Dataset.groupby
        DataArray.groupby_bins
        core.groupby.DatasetGroupBy
        pandas.DataFrame.groupby

        References
        ----------
        .. [1] https://pandas.pydata.org/pandas-docs/stable/reference/api/pandas.cut.html
        """
        from xarray.core.groupby import (
            DatasetGroupBy,
            ResolvedGrouper,
            _validate_groupby_squeeze,
        )
        from xarray.groupers import BinGrouper

        _validate_groupby_squeeze(squeeze)
        grouper = BinGrouper(
            bins=bins,
            right=right,
            labels=labels,
            precision=precision,
            include_lowest=include_lowest,
        )
        rgrouper = ResolvedGrouper(
            grouper, group, self, eagerly_compute_group=eagerly_compute_group
        )

        return DatasetGroupBy(
            self,
            (rgrouper,),
            restore_coord_dims=restore_coord_dims,
        )

    def weighted(self, weights: DataArray) -> DatasetWeighted:
        """
        Weighted Dataset operations.

        Parameters
        ----------
        weights : DataArray
            An array of weights associated with the values in this Dataset.
            Each value in the data contributes to the reduction operation
            according to its associated weight.

        Notes
        -----
        ``weights`` must be a DataArray and cannot contain missing values.
        Missing values can be replaced by ``weights.fillna(0)``.

        Returns
        -------
        core.weighted.DatasetWeighted

        See Also
        --------
        :func:`DataArray.weighted <DataArray.weighted>`

        :ref:`comput.weighted`
            User guide on weighted array reduction using :py:func:`~xarray.Dataset.weighted`

        :doc:`xarray-tutorial:fundamentals/03.4_weighted`
            Tutorial on Weighted Reduction using :py:func:`~xarray.Dataset.weighted`

        """
        from xarray.core.weighted import DatasetWeighted

        return DatasetWeighted(self, weights)

    def rolling(
        self,
        dim: Mapping[Any, int] | None = None,
        min_periods: int | None = None,
        center: bool | Mapping[Any, bool] = False,
        **window_kwargs: int,
    ) -> DatasetRolling:
        """
        Rolling window object for Datasets.

        Parameters
        ----------
        dim : dict, optional
            Mapping from the dimension name to create the rolling iterator
            along (e.g. `time`) to its moving window size.
        min_periods : int or None, default: None
            Minimum number of observations in window required to have a value
            (otherwise result is NA). The default, None, is equivalent to
            setting min_periods equal to the size of the window.
        center : bool or Mapping to int, default: False
            Set the labels at the center of the window. The default, False,
            sets the labels at the right edge of the window.
        **window_kwargs : optional
            The keyword arguments form of ``dim``.
            One of dim or window_kwargs must be provided.

        Returns
        -------
        core.rolling.DatasetRolling

        See Also
        --------
        Dataset.cumulative
        DataArray.rolling
        DataArray.rolling_exp
        """
        from xarray.core.rolling import DatasetRolling

        dim = either_dict_or_kwargs(dim, window_kwargs, "rolling")
        return DatasetRolling(self, dim, min_periods=min_periods, center=center)

    def cumulative(
        self,
        dim: str | Iterable[Hashable],
        min_periods: int = 1,
    ) -> DatasetRolling:
        """
        Accumulating object for Datasets

        Parameters
        ----------
        dims : iterable of hashable
            The name(s) of the dimensions to create the cumulative window along
        min_periods : int, default: 1
            Minimum number of observations in window required to have a value
            (otherwise result is NA). The default is 1 (note this is different
            from ``Rolling``, whose default is the size of the window).

        Returns
        -------
        core.rolling.DatasetRolling

        See Also
        --------
        DataArray.cumulative
        Dataset.rolling
        Dataset.rolling_exp
        """
        from xarray.core.rolling import DatasetRolling

        if isinstance(dim, str):
            if dim not in self.dims:
                raise ValueError(
                    f"Dimension {dim} not found in data dimensions: {self.dims}"
                )
            dim = {dim: self.sizes[dim]}
        else:
            missing_dims = set(dim) - set(self.dims)
            if missing_dims:
                raise ValueError(
                    f"Dimensions {missing_dims} not found in data dimensions: {self.dims}"
                )
            dim = {d: self.sizes[d] for d in dim}

        return DatasetRolling(self, dim, min_periods=min_periods, center=False)

    def coarsen(
        self,
        dim: Mapping[Any, int] | None = None,
        boundary: CoarsenBoundaryOptions = "exact",
        side: SideOptions | Mapping[Any, SideOptions] = "left",
        coord_func: str | Callable | Mapping[Any, str | Callable] = "mean",
        **window_kwargs: int,
    ) -> DatasetCoarsen:
        """
        Coarsen object for Datasets.

        Parameters
        ----------
        dim : mapping of hashable to int, optional
            Mapping from the dimension name to the window size.
        boundary : {"exact", "trim", "pad"}, default: "exact"
            If 'exact', a ValueError will be raised if dimension size is not a
            multiple of the window size. If 'trim', the excess entries are
            dropped. If 'pad', NA will be padded.
        side : {"left", "right"} or mapping of str to {"left", "right"}, default: "left"
        coord_func : str or mapping of hashable to str, default: "mean"
            function (name) that is applied to the coordinates,
            or a mapping from coordinate name to function (name).

        Returns
        -------
        core.rolling.DatasetCoarsen

        See Also
        --------
        :class:`core.rolling.DatasetCoarsen`
        :func:`DataArray.coarsen <DataArray.coarsen>`

        :ref:`reshape.coarsen`
            User guide describing :py:func:`~xarray.Dataset.coarsen`

        :ref:`compute.coarsen`
            User guide on block arrgragation :py:func:`~xarray.Dataset.coarsen`

        :doc:`xarray-tutorial:fundamentals/03.3_windowed`
            Tutorial on windowed computation using :py:func:`~xarray.Dataset.coarsen`

        """
        from xarray.core.rolling import DatasetCoarsen

        dim = either_dict_or_kwargs(dim, window_kwargs, "coarsen")
        return DatasetCoarsen(
            self,
            dim,
            boundary=boundary,
            side=side,
            coord_func=coord_func,
        )

    @_deprecate_positional_args("v2024.07.0")
    def resample(
        self,
        indexer: Mapping[Any, ResampleCompatible | Resampler] | None = None,
        *,
        skipna: bool | None = None,
        closed: SideOptions | None = None,
        label: SideOptions | None = None,
        offset: pd.Timedelta | datetime.timedelta | str | None = None,
        origin: str | DatetimeLike = "start_day",
        restore_coord_dims: bool | None = None,
        **indexer_kwargs: ResampleCompatible | Resampler,
    ) -> DatasetResample:
        """Returns a Resample object for performing resampling operations.

        Handles both downsampling and upsampling. The resampled
        dimension must be a datetime-like coordinate. If any intervals
        contain no values from the original object, they will be given
        the value ``NaN``.

        Parameters
        ----------
        indexer : Mapping of Hashable to str, datetime.timedelta, pd.Timedelta, pd.DateOffset, or Resampler, optional
            Mapping from the dimension name to resample frequency [1]_. The
            dimension must be datetime-like.
        skipna : bool, optional
            Whether to skip missing values when aggregating in downsampling.
        closed : {"left", "right"}, optional
            Side of each interval to treat as closed.
        label : {"left", "right"}, optional
            Side of each interval to use for labeling.
        origin : {'epoch', 'start', 'start_day', 'end', 'end_day'}, pd.Timestamp, datetime.datetime, np.datetime64, or cftime.datetime, default 'start_day'
            The datetime on which to adjust the grouping. The timezone of origin
            must match the timezone of the index.

            If a datetime is not used, these values are also supported:
            - 'epoch': `origin` is 1970-01-01
            - 'start': `origin` is the first value of the timeseries
            - 'start_day': `origin` is the first day at midnight of the timeseries
            - 'end': `origin` is the last value of the timeseries
            - 'end_day': `origin` is the ceiling midnight of the last day
        offset : pd.Timedelta, datetime.timedelta, or str, default is None
            An offset timedelta added to the origin.
        restore_coord_dims : bool, optional
            If True, also restore the dimension order of multi-dimensional
            coordinates.
        **indexer_kwargs : str, datetime.timedelta, pd.Timedelta, pd.DateOffset, or Resampler
            The keyword arguments form of ``indexer``.
            One of indexer or indexer_kwargs must be provided.

        Returns
        -------
        resampled : core.resample.DataArrayResample
            This object resampled.

        See Also
        --------
        DataArray.resample
        pandas.Series.resample
        pandas.DataFrame.resample
        Dataset.groupby
        DataArray.groupby

        References
        ----------
        .. [1] https://pandas.pydata.org/pandas-docs/stable/user_guide/timeseries.html#offset-aliases
        """
        from xarray.core.resample import DatasetResample

        return self._resample(
            resample_cls=DatasetResample,
            indexer=indexer,
            skipna=skipna,
            closed=closed,
            label=label,
            offset=offset,
            origin=origin,
            restore_coord_dims=restore_coord_dims,
            **indexer_kwargs,
        )

    def drop_attrs(self, *, deep: bool = True) -> Self:
        """
        Removes all attributes from the Dataset and its variables.

        Parameters
        ----------
        deep : bool, default True
            Removes attributes from all variables.

        Returns
        -------
        Dataset
        """
        # Remove attributes from the dataset
        self = self._replace(attrs={})

        if not deep:
            return self

        # Remove attributes from each variable in the dataset
        for var in self.variables:
            # variables don't have a `._replace` method, so we copy and then remove
            # attrs. If we added a `._replace` method, we could use that instead.
            if var not in self.indexes:
                self[var] = self[var].copy()
                self[var].attrs = {}

        new_idx_variables = {}
        # Not sure this is the most elegant way of doing this, but it works.
        # (Should we have a more general "map over all variables, including
        # indexes" approach?)
        for idx, idx_vars in self.xindexes.group_by_index():
            # copy each coordinate variable of an index and drop their attrs
            temp_idx_variables = {k: v.copy() for k, v in idx_vars.items()}
            for v in temp_idx_variables.values():
                v.attrs = {}
            # re-wrap the index object in new coordinate variables
            new_idx_variables.update(idx.create_variables(temp_idx_variables))
        self = self.assign(new_idx_variables)

        return self<|MERGE_RESOLUTION|>--- conflicted
+++ resolved
@@ -246,30 +246,6 @@
     return param_defaults, bounds_defaults
 
 
-<<<<<<< HEAD
-def merge_data_and_coords(data_vars: DataVars, coords) -> _MergeResult:
-    """Used in Dataset.__init__."""
-    if isinstance(coords, Coordinates):
-        coords = coords.copy()
-    else:
-        coords = create_coords_with_default_indexes(coords, data_vars)
-
-    # exclude coords from alignment (all variables in a Coordinates object should
-    # already be aligned together) and use coordinates' indexes to align data_vars
-    return merge_core(
-        [data_vars, coords],
-        compat="broadcast_equals",
-        join="outer",
-        combine_attrs="override",
-        explicit_coords=tuple(coords),
-        indexes=coords.xindexes,
-        priority_arg=1,
-        skip_align_args=[1],
-    )
-
-
-=======
->>>>>>> 4c2540de
 class Dataset(
     DataWithCoords,
     DatasetAggregations,
