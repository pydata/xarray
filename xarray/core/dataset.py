import copy
import functools
import sys
import warnings
from collections import OrderedDict, defaultdict
from distutils.version import LooseVersion
from numbers import Number
from pathlib import Path
from typing import (Any, DefaultDict, Dict, Hashable, Iterable, Iterator, List,
                    Mapping, MutableMapping, Optional, Sequence, Set, Tuple,
                    Union, cast, TYPE_CHECKING)

import numpy as np
import pandas as pd
import xarray as xr

from ..coding.cftimeindex import _parse_array_of_cftime_strings
from . import (alignment, dtypes, duck_array_ops, formatting, groupby,
               indexing, ops, pdcompat, resample, rolling, utils)
from .alignment import (align, _broadcast_helper,
                        _get_broadcast_dims_map_common_coords)
from .common import (ALL_DIMS, DataWithCoords, ImplementsDatasetReduce,
                     _contains_datetime_like_objects)
from .coordinates import (DatasetCoordinates, LevelCoordinatesSource,
                          assert_coordinate_consistent, remap_label_indexers)
from .duck_array_ops import datetime_to_numeric
from .indexes import (
    Indexes, default_indexes, isel_variable_and_index, roll_index,
)
from .merge import (
    dataset_merge_method, dataset_update_method, merge_data_and_coords,
    merge_variables)
from .options import OPTIONS, _get_keep_attrs
from .pycompat import dask_array_type
from .utils import (Frozen, SortedKeysDict, _check_inplace,
                    decode_numpy_dict_values, either_dict_or_kwargs, hashable,
                    maybe_wrap_array)
from .variable import IndexVariable, Variable, as_variable, broadcast_variables

if TYPE_CHECKING:
    from ..backends import AbstractDataStore, ZarrStore
    from .dataarray import DataArray
    from .merge import DatasetLike
    try:
        from dask.delayed import Delayed
    except ImportError:
        Delayed = None


# list of attributes of pd.DatetimeIndex that are ndarrays of time info
_DATETIMEINDEX_COMPONENTS = ['year', 'month', 'day', 'hour', 'minute',
                             'second', 'microsecond', 'nanosecond', 'date',
                             'time', 'dayofyear', 'weekofyear', 'dayofweek',
                             'quarter']


def _get_virtual_variable(variables, key: Hashable,
                          level_vars: Optional[Mapping] = None,
                          dim_sizes: Optional[Mapping] = None,
                          ) -> Tuple[Hashable, Hashable, Variable]:
    """Get a virtual variable (e.g., 'time.year' or a MultiIndex level)
    from a dict of xarray.Variable objects (if possible)
    """
    if level_vars is None:
        level_vars = {}
    if dim_sizes is None:
        dim_sizes = {}

    if key in dim_sizes:
        data = pd.Index(range(dim_sizes[key]), name=key)
        variable = IndexVariable((key,), data)
        return key, key, variable

    if not isinstance(key, str):
        raise KeyError(key)

    split_key = key.split('.', 1)
    if len(split_key) == 2:
        ref_name, var_name = split_key  # type: str, Optional[str]
    elif len(split_key) == 1:
        ref_name, var_name = key, None
    else:
        raise KeyError(key)

    if ref_name in level_vars:
        dim_var = variables[level_vars[ref_name]]
        ref_var = dim_var.to_index_variable().get_level_variable(ref_name)
    else:
        ref_var = variables[ref_name]

    if var_name is None:
        virtual_var = ref_var
        var_name = key
    else:
        if _contains_datetime_like_objects(ref_var):
            ref_var = xr.DataArray(ref_var)
            data = getattr(ref_var.dt, var_name).data
        else:
            data = getattr(ref_var, var_name).data
        virtual_var = Variable(ref_var.dims, data)

    return ref_name, var_name, virtual_var


def calculate_dimensions(
    variables: Mapping[Hashable, Variable]
) -> 'Dict[Any, int]':
    """Calculate the dimensions corresponding to a set of variables.

    Returns dictionary mapping from dimension names to sizes. Raises ValueError
    if any of the dimension sizes conflict.
    """
    dims = {}  # type: Dict[Any, int]
    last_used = {}
    scalar_vars = set(k for k, v in variables.items() if not v.dims)
    for k, var in variables.items():
        for dim, size in zip(var.dims, var.shape):
            if dim in scalar_vars:
                raise ValueError('dimension %r already exists as a scalar '
                                 'variable' % dim)
            if dim not in dims:
                dims[dim] = size
                last_used[dim] = k
            elif dims[dim] != size:
                raise ValueError('conflicting sizes for dimension %r: '
                                 'length %s on %r and length %s on %r' %
                                 (dim, size, k, dims[dim], last_used[dim]))
    return dims


def merge_indexes(
    indexes: Mapping[Hashable, Union[Hashable, Sequence[Hashable]]],
    variables: Mapping[Hashable, Variable],
    coord_names: Set[Hashable],
    append: bool = False
) -> 'Tuple[OrderedDict[Any, Variable], Set[Hashable]]':
    """Merge variables into multi-indexes.

    Not public API. Used in Dataset and DataArray set_index
    methods.
    """
    vars_to_replace = {}  # Dict[Any, Variable]
    vars_to_remove = []  # type: list

    for dim, var_names in indexes.items():
        if isinstance(var_names, str) or not isinstance(var_names, Sequence):
            var_names = [var_names]

        names, codes, levels = [], [], []  # type: (list, list, list)
        current_index_variable = variables.get(dim)

        for n in var_names:
            var = variables[n]
            if (current_index_variable is not None
                    and var.dims != current_index_variable.dims):
                raise ValueError(
                    "dimension mismatch between %r %s and %r %s"
                    % (dim, current_index_variable.dims, n, var.dims))

        if current_index_variable is not None and append:
            current_index = current_index_variable.to_index()
            if isinstance(current_index, pd.MultiIndex):
                try:
                    current_codes = current_index.codes
                except AttributeError:
                    # fpr pandas<0.24
                    current_codes = current_index.labels
                names.extend(current_index.names)
                codes.extend(current_codes)
                levels.extend(current_index.levels)
            else:
                names.append('%s_level_0' % dim)
                cat = pd.Categorical(current_index.values, ordered=True)
                codes.append(cat.codes)
                levels.append(cat.categories)

        if not len(names) and len(var_names) == 1:
            idx = pd.Index(variables[var_names[0]].values)

        else:
            for n in var_names:
                names.append(n)
                var = variables[n]
                cat = pd.Categorical(var.values, ordered=True)
                codes.append(cat.codes)
                levels.append(cat.categories)

            idx = pd.MultiIndex(levels, codes, names=names)

        vars_to_replace[dim] = IndexVariable(dim, idx)
        vars_to_remove.extend(var_names)

    new_variables = OrderedDict([(k, v) for k, v in variables.items()
                                 if k not in vars_to_remove])
    new_variables.update(vars_to_replace)
    new_coord_names = coord_names | set(vars_to_replace)
    new_coord_names -= set(vars_to_remove)

    return new_variables, new_coord_names


def split_indexes(
    dims_or_levels: Union[Hashable, Sequence[Hashable]],
    variables: Mapping[Hashable, Variable],
    coord_names: Set[Hashable],
    level_coords: Mapping[Hashable, Hashable],
    drop: bool = False,
) -> 'Tuple[OrderedDict[Any, Variable], Set[Hashable]]':
    """Extract (multi-)indexes (levels) as variables.

    Not public API. Used in Dataset and DataArray reset_index
    methods.
    """
    if (isinstance(dims_or_levels, str) or
            not isinstance(dims_or_levels, Sequence)):
        dims_or_levels = [dims_or_levels]

    dim_levels = defaultdict(list)  # type: DefaultDict[Any, List[Hashable]]
    dims = []
    for k in dims_or_levels:
        if k in level_coords:
            dim_levels[level_coords[k]].append(k)
        else:
            dims.append(k)

    vars_to_replace = {}
    vars_to_create = OrderedDict()  # type: OrderedDict[Any, Variable]
    vars_to_remove = []

    for d in dims:
        index = variables[d].to_index()
        if isinstance(index, pd.MultiIndex):
            dim_levels[d] = index.names
        else:
            vars_to_remove.append(d)
            if not drop:
                vars_to_create[str(d) + '_'] = Variable(d, index)

    for d, levs in dim_levels.items():
        index = variables[d].to_index()
        if len(levs) == index.nlevels:
            vars_to_remove.append(d)
        else:
            vars_to_replace[d] = IndexVariable(d, index.droplevel(levs))

        if not drop:
            for lev in levs:
                idx = index.get_level_values(lev)
                vars_to_create[idx.name] = Variable(d, idx)

    new_variables = OrderedDict(variables)
    for v in set(vars_to_remove):
        del new_variables[v]
    new_variables.update(vars_to_replace)
    new_variables.update(vars_to_create)
    new_coord_names = (coord_names | set(vars_to_create)) - set(vars_to_remove)

    return new_variables, new_coord_names


def _assert_empty(args: tuple, msg: str = '%s') -> None:
    if args:
        raise ValueError(msg % args)


def as_dataset(obj: Any) -> 'Dataset':
    """Cast the given object to a Dataset.

    Handles Datasets, DataArrays and dictionaries of variables. A new Dataset
    object is only created if the provided object is not already one.
    """
    if hasattr(obj, 'to_dataset'):
        obj = obj.to_dataset()
    if not isinstance(obj, Dataset):
        obj = Dataset(obj)
    return obj


class DataVariables(Mapping[Hashable, 'Union[DataArray, Dataset]']):
    def __init__(self, dataset: 'Dataset'):
        self._dataset = dataset

    def __iter__(self) -> Iterator[Hashable]:
        return (key for key in self._dataset._variables
                if key not in self._dataset._coord_names)

    def __len__(self) -> int:
        return len(self._dataset._variables) - len(self._dataset._coord_names)

    def __contains__(self, key) -> bool:
        return (key in self._dataset._variables
                and key not in self._dataset._coord_names)

    def __getitem__(self, key) -> 'Union[DataArray, Dataset]':
        if key not in self._dataset._coord_names:
            return self._dataset[key]
        else:
            raise KeyError(key)

    def __repr__(self) -> str:
        return formatting.data_vars_repr(self)

    @property
    def variables(self) -> Mapping[Hashable, Variable]:
        all_variables = self._dataset.variables
        return Frozen(OrderedDict((k, all_variables[k]) for k in self))

    def _ipython_key_completions_(self):
        """Provide method for the key-autocompletions in IPython. """
        return [key for key in self._dataset._ipython_key_completions_()
                if key not in self._dataset._coord_names]


class _LocIndexer:
    def __init__(self, dataset: 'Dataset'):
        self.dataset = dataset

    def __getitem__(self, key: Mapping[str, Any]) -> 'Dataset':
        if not utils.is_dict_like(key):
            raise TypeError('can only lookup dictionaries from Dataset.loc')
        return self.dataset.sel(**key)


class Dataset(Mapping, ImplementsDatasetReduce, DataWithCoords):
    """A multi-dimensional, in memory, array database.

    A dataset resembles an in-memory representation of a NetCDF file, and
    consists of variables, coordinates and attributes which together form a
    self describing dataset.

    Dataset implements the mapping interface with keys given by variable names
    and values given by DataArray objects for each variable name.

    One dimensional variables with name equal to their dimension are index
    coordinates used for label based indexing.
    """
    _groupby_cls = groupby.DatasetGroupBy
    _rolling_cls = rolling.DatasetRolling
    _coarsen_cls = rolling.DatasetCoarsen
    _resample_cls = resample.DatasetResample

    def __init__(
        self,
        # could make a VariableArgs to use more generally, and refine these
        # categories
        data_vars: Optional[Mapping[Hashable, Union[
            'DataArray',
            Variable,
            Tuple[Hashable, Any],
            Tuple[Sequence[Hashable], Any],
        ]]] = None,
        coords: Optional[Mapping[Hashable, Any]] = None,
        attrs: Optional[Mapping] = None,
        compat=None,
    ):
        """To load data from a file or file-like object, use the `open_dataset`
        function.

        Parameters
        ----------
        data_vars : dict-like, optional
            A mapping from variable names to :py:class:`~xarray.DataArray`
            objects, :py:class:`~xarray.Variable` objects or to tuples of the
            form ``(dims, data[, attrs])`` which can be used as arguments to
            create a new ``Variable``. Each dimension must have the same length
            in all variables in which it appears.

            The following notations are accepted:

            - mapping {var name: DataArray}
            - mapping {var name: Variable}
            - mapping {var name: (dimension name, array-like)}
            - mapping {var name: (tuple of dimension names, array-like)}

            Each dimension must have the same length in all variables in which
            it appears.
        coords : dict-like, optional
            Another mapping in similar form as the `data_vars` argument,
            except the each item is saved on the dataset as a "coordinate".
            These variables have an associated meaning: they describe
            constant/fixed/independent quantities, unlike the
            varying/measured/dependent quantities that belong in `variables`.
            Coordinates values may be given by 1-dimensional arrays or scalars,
            in which case `dims` do not need to be supplied: 1D arrays will be
            assumed to give index values along the dimension with the same
            name.

            The following notations are accepted:

            - mapping {coord name: DataArray}
            - mapping {coord name: Variable}
            - mapping {coord name: (dimension name, array-like)}
            - mapping {coord name: (tuple of dimension names, array-like)}
            - mapping {dimension name: array-like}

            The last notation implies that the coord name is the same as the
            dimension name.

        attrs : dict-like, optional
            Global attributes to save on this dataset.
        compat : deprecated
        """
        if compat is not None:
            warnings.warn(
                'The `compat` argument to Dataset is deprecated and will be '
                'removed in 0.13.'
                'Instead, use `merge` to control how variables are combined',
                FutureWarning, stacklevel=2)
        else:
            compat = 'broadcast_equals'

        self._variables = \
            OrderedDict()  # type: OrderedDict[Any, Variable]
        self._coord_names = set()  # type: Set[Hashable]
        self._dims = {}  # type: Dict[Any, int]
        self._attrs = None  # type: Optional[OrderedDict]
        self._file_obj = None
        if data_vars is None:
            data_vars = {}
        if coords is None:
            coords = {}
        self._set_init_vars_and_dims(data_vars, coords, compat)

        # TODO(shoyer): expose indexes as a public argument in __init__
        self._indexes = None  # type: Optional[OrderedDict[Any, pd.Index]]

        if attrs is not None:
            self.attrs = attrs
        self._encoding = None  # type: Optional[Dict]
        self._initialized = True

    def _set_init_vars_and_dims(self, data_vars, coords, compat):
        """Set the initial value of Dataset variables and dimensions
        """
        both_data_and_coords = [k for k in data_vars if k in coords]
        if both_data_and_coords:
            raise ValueError('variables %r are found in both data_vars and '
                             'coords' % both_data_and_coords)

        if isinstance(coords, Dataset):
            coords = coords.variables

        variables, coord_names, dims = merge_data_and_coords(
            data_vars, coords, compat=compat)

        self._variables = variables
        self._coord_names = coord_names
        self._dims = dims

    @classmethod
    def load_store(cls, store, decoder=None) -> 'Dataset':
        """Create a new dataset from the contents of a backends.*DataStore
        object
        """
        variables, attributes = store.load()
        if decoder:
            variables, attributes = decoder(variables, attributes)
        obj = cls(variables, attrs=attributes)
        obj._file_obj = store
        return obj

    @property
    def variables(self) -> Mapping[Hashable, Variable]:
        """Low level interface to Dataset contents as dict of Variable objects.

        This ordered dictionary is frozen to prevent mutation that could
        violate Dataset invariants. It contains all variable objects
        constituting the Dataset, including both data variables and
        coordinates.
        """
        return Frozen(self._variables)

    @property
    def attrs(self) -> 'OrderedDict[Any, Any]':
        """Dictionary of global attributes on this dataset
        """
        if self._attrs is None:
            self._attrs = OrderedDict()
        return self._attrs

    @attrs.setter
    def attrs(self, value: Mapping[Hashable, Any]) -> None:
        self._attrs = OrderedDict(value)

    @property
    def encoding(self) -> Dict:
        """Dictionary of global encoding attributes on this dataset
        """
        if self._encoding is None:
            self._encoding = {}
        return self._encoding

    @encoding.setter
    def encoding(self, value: Mapping) -> None:
        self._encoding = dict(value)

    @property
    def dims(self) -> Mapping[Hashable, int]:
        """Mapping from dimension names to lengths.

        Cannot be modified directly, but is updated when adding new variables.

        Note that type of this object differs from `DataArray.dims`.
        See `Dataset.sizes` and `DataArray.sizes` for consistently named
        properties.
        """
        return Frozen(SortedKeysDict(self._dims))

    @property
    def sizes(self) -> Mapping[Hashable, int]:
        """Mapping from dimension names to lengths.

        Cannot be modified directly, but is updated when adding new variables.

        This is an alias for `Dataset.dims` provided for the benefit of
        consistency with `DataArray.sizes`.

        See also
        --------
        DataArray.sizes
        """
        return self.dims

    def load(self, **kwargs) -> 'Dataset':
        """Manually trigger loading of this dataset's data from disk or a
        remote source into memory and return this dataset.

        Normally, it should not be necessary to call this method in user code,
        because all xarray functions should either work on deferred data or
        load data automatically. However, this method can be necessary when
        working with many file objects on disk.

        Parameters
        ----------
        **kwargs : dict
            Additional keyword arguments passed on to ``dask.array.compute``.

        See Also
        --------
        dask.array.compute
        """
        # access .data to coerce everything to numpy or dask arrays
        lazy_data = {k: v._data for k, v in self.variables.items()
                     if isinstance(v._data, dask_array_type)}
        if lazy_data:
            import dask.array as da

            # evaluate all the dask arrays simultaneously
            evaluated_data = da.compute(*lazy_data.values(), **kwargs)

            for k, data in zip(lazy_data, evaluated_data):
                self.variables[k].data = data

        # load everything else sequentially
        for k, v in self.variables.items():
            if k not in lazy_data:
                v.load()

        return self

    def __dask_graph__(self):
        graphs = {k: v.__dask_graph__() for k, v in self.variables.items()}
        graphs = {k: v for k, v in graphs.items() if v is not None}
        if not graphs:
            return None
        else:
            try:
                from dask.highlevelgraph import HighLevelGraph
                return HighLevelGraph.merge(*graphs.values())
            except ImportError:
                from dask import sharedict
                return sharedict.merge(*graphs.values())

    def __dask_keys__(self):
        import dask
        return [v.__dask_keys__() for v in self.variables.values()
                if dask.is_dask_collection(v)]

    def __dask_layers__(self):
        import dask
        return sum([v.__dask_layers__() for v in self.variables.values() if
                    dask.is_dask_collection(v)], ())

    @property
    def __dask_optimize__(self):
        import dask.array as da
        return da.Array.__dask_optimize__

    @property
    def __dask_scheduler__(self):
        import dask.array as da
        return da.Array.__dask_scheduler__

    def __dask_postcompute__(self):
        import dask
        info = [(True, k, v.__dask_postcompute__())
                if dask.is_dask_collection(v) else
                (False, k, v) for k, v in self._variables.items()]
        args = (
            info,
            self._coord_names,
            self._dims,
            self._attrs,
            self._indexes,
            self._encoding,
            self._file_obj,
        )
        return self._dask_postcompute, args

    def __dask_postpersist__(self):
        import dask
        info = [(True, k, v.__dask_postpersist__())
                if dask.is_dask_collection(v) else
                (False, k, v) for k, v in self._variables.items()]
        args = (
            info,
            self._coord_names,
            self._dims,
            self._attrs,
            self._indexes,
            self._encoding,
            self._file_obj,
        )
        return self._dask_postpersist, args

    @staticmethod
    def _dask_postcompute(results, info, *args):
        variables = OrderedDict()
        results2 = list(results[::-1])
        for is_dask, k, v in info:
            if is_dask:
                func, args2 = v
                r = results2.pop()
                result = func(r, *args2)
            else:
                result = v
            variables[k] = result

        final = Dataset._construct_direct(variables, *args)
        return final

    @staticmethod
    def _dask_postpersist(dsk, info, *args):
        variables = OrderedDict()
        for is_dask, k, v in info:
            if is_dask:
                func, args2 = v
                result = func(dsk, *args2)
            else:
                result = v
            variables[k] = result

        return Dataset._construct_direct(variables, *args)

    def compute(self, **kwargs) -> 'Dataset':
        """Manually trigger loading of this dataset's data from disk or a
        remote source into memory and return a new dataset. The original is
        left unaltered.

        Normally, it should not be necessary to call this method in user code,
        because all xarray functions should either work on deferred data or
        load data automatically. However, this method can be necessary when
        working with many file objects on disk.

        Parameters
        ----------
        **kwargs : dict
            Additional keyword arguments passed on to ``dask.array.compute``.

        See Also
        --------
        dask.array.compute
        """
        new = self.copy(deep=False)
        return new.load(**kwargs)

    def _persist_inplace(self, **kwargs) -> 'Dataset':
        """Persist all Dask arrays in memory
        """
        # access .data to coerce everything to numpy or dask arrays
        lazy_data = {k: v._data for k, v in self.variables.items()
                     if isinstance(v._data, dask_array_type)}
        if lazy_data:
            import dask

            # evaluate all the dask arrays simultaneously
            evaluated_data = dask.persist(*lazy_data.values(), **kwargs)

            for k, data in zip(lazy_data, evaluated_data):
                self.variables[k].data = data

        return self

    def persist(self, **kwargs) -> 'Dataset':
        """ Trigger computation, keeping data as dask arrays

        This operation can be used to trigger computation on underlying dask
        arrays, similar to ``.compute()``.  However this operation keeps the
        data as dask arrays.  This is particularly useful when using the
        dask.distributed scheduler and you want to load a large amount of data
        into distributed memory.

        Parameters
        ----------
        **kwargs : dict
            Additional keyword arguments passed on to ``dask.persist``.

        See Also
        --------
        dask.persist
        """
        new = self.copy(deep=False)
        return new._persist_inplace(**kwargs)

    @classmethod
    def _construct_direct(cls, variables, coord_names, dims, attrs=None,
                          indexes=None, encoding=None, file_obj=None):
        """Shortcut around __init__ for internal use when we want to skip
        costly validation
        """
        obj = object.__new__(cls)
        obj._variables = variables
        obj._coord_names = coord_names
        obj._dims = dims
        obj._indexes = indexes
        obj._attrs = attrs
        obj._file_obj = file_obj
        obj._encoding = encoding
        obj._initialized = True
        return obj

    __default = object()

    @classmethod
    def _from_vars_and_coord_names(cls, variables, coord_names, attrs=None):
        dims = calculate_dimensions(variables)
        return cls._construct_direct(variables, coord_names, dims, attrs)

    # TODO(shoyer): renable type checking on this signature when pytype has a
    # good way to handle defaulting arguments to a sentinel value:
    # https://github.com/python/mypy/issues/1803
    def _replace(  # type: ignore
        self,
        variables: 'OrderedDict[Any, Variable]' = None,
        coord_names: Optional[Set[Hashable]] = None,
        dims: Dict[Any, int] = None,
        attrs: 'Optional[OrderedDict]' = __default,
        indexes: 'Optional[OrderedDict[Any, pd.Index]]' = __default,
        encoding: Optional[dict] = __default,
        inplace: bool = False,
    ) -> 'Dataset':
        """Fastpath constructor for internal use.

        Returns an object with optionally with replaced attributes.

        Explicitly passed arguments are *not* copied when placed on the new
        dataset. It is up to the caller to ensure that they have the right type
        and are not used elsewhere.
        """
        if inplace:
            if variables is not None:
                self._variables = variables
            if coord_names is not None:
                self._coord_names = coord_names
            if dims is not None:
                self._dims = dims
            if attrs is not self.__default:
                self._attrs = attrs
            if indexes is not self.__default:
                self._indexes = indexes
            if encoding is not self.__default:
                self._encoding = encoding
            obj = self
        else:
            if variables is None:
                variables = self._variables.copy()
            if coord_names is None:
                coord_names = self._coord_names.copy()
            if dims is None:
                dims = self._dims.copy()
            if attrs is self.__default:
                attrs = copy.copy(self._attrs)
            if indexes is self.__default:
                indexes = copy.copy(self._indexes)
            if encoding is self.__default:
                encoding = copy.copy(self._encoding)
            obj = self._construct_direct(
                variables, coord_names, dims, attrs, indexes, encoding)
        return obj

    def _replace_with_new_dims(  # type: ignore
        self,
        variables: 'OrderedDict[Any, Variable]',
        coord_names: set = None,
        attrs: 'Optional[OrderedDict]' = __default,
        indexes: 'Optional[OrderedDict[Any, pd.Index]]' = __default,
        inplace: bool = False,
    ) -> 'Dataset':
        """Replace variables with recalculated dimensions."""
        dims = calculate_dimensions(variables)
        return self._replace(
            variables, coord_names, dims, attrs, indexes, inplace=inplace)

    def _replace_vars_and_dims(  # type: ignore
        self,
        variables: 'OrderedDict[Any, Variable]',
        coord_names: set = None,
        dims: 'Optional[Dict[Any, int]]' = None,
        attrs: 'Optional[OrderedDict]' = __default,
        inplace: bool = False,
    ) -> 'Dataset':
        """Deprecated version of _replace_with_new_dims().

        Unlike _replace_with_new_dims(), this method always recalculates
        indexes from variables.
        """
        if dims is None:
            dims = calculate_dimensions(variables)
        return self._replace(
            variables, coord_names, dims, attrs, indexes=None, inplace=inplace)

    def _overwrite_indexes(self, indexes: Mapping[Any, pd.Index]) -> 'Dataset':
        if not indexes:
            return self

        variables = self._variables.copy()
        new_indexes = OrderedDict(self.indexes)
        for name, idx in indexes.items():
            variables[name] = IndexVariable(name, idx)
            new_indexes[name] = idx
        obj = self._replace(variables, indexes=new_indexes)

        # switch from dimension to level names, if necessary
        dim_names = {}  # type: Dict[Hashable, str]
        for dim, idx in indexes.items():
            if not isinstance(idx, pd.MultiIndex) and idx.name != dim:
                dim_names[dim] = idx.name
        if dim_names:
            obj = obj.rename(dim_names)
        return obj

    def copy(self, deep: bool = False, data: Mapping = None) -> 'Dataset':
        """Returns a copy of this dataset.

        If `deep=True`, a deep copy is made of each of the component variables.
        Otherwise, a shallow copy of each of the component variable is made, so
        that the underlying memory region of the new dataset is the same as in
        the original dataset.

        Use `data` to create a new object with the same structure as
        original but entirely new data.

        Parameters
        ----------
        deep : bool, optional
            Whether each component variable is loaded into memory and copied onto
            the new object. Default is False.
        data : dict-like, optional
            Data to use in the new object. Each item in `data` must have same
            shape as corresponding data variable in original. When `data` is
            used, `deep` is ignored for the data variables and only used for
            coords.

        Returns
        -------
        object : Dataset
            New object with dimensions, attributes, coordinates, name, encoding,
            and optionally data copied from original.

        Examples
        --------

        Shallow copy versus deep copy

        >>> da = xr.DataArray(np.random.randn(2, 3))
        >>> ds = xr.Dataset({'foo': da, 'bar': ('x', [-1, 2])},
                            coords={'x': ['one', 'two']})
        >>> ds.copy()
        <xarray.Dataset>
        Dimensions:  (dim_0: 2, dim_1: 3, x: 2)
        Coordinates:
        * x        (x) <U3 'one' 'two'
        Dimensions without coordinates: dim_0, dim_1
        Data variables:
            foo      (dim_0, dim_1) float64 -0.8079 0.3897 -1.862 -0.6091 -1.051 -0.3003
            bar      (x) int64 -1 2
        >>> ds_0 = ds.copy(deep=False)
        >>> ds_0['foo'][0, 0] = 7
        >>> ds_0
        <xarray.Dataset>
        Dimensions:  (dim_0: 2, dim_1: 3, x: 2)
        Coordinates:
        * x        (x) <U3 'one' 'two'
        Dimensions without coordinates: dim_0, dim_1
        Data variables:
            foo      (dim_0, dim_1) float64 7.0 0.3897 -1.862 -0.6091 -1.051 -0.3003
            bar      (x) int64 -1 2
        >>> ds
        <xarray.Dataset>
        Dimensions:  (dim_0: 2, dim_1: 3, x: 2)
        Coordinates:
        * x        (x) <U3 'one' 'two'
        Dimensions without coordinates: dim_0, dim_1
        Data variables:
            foo      (dim_0, dim_1) float64 7.0 0.3897 -1.862 -0.6091 -1.051 -0.3003
            bar      (x) int64 -1 2

        Changing the data using the ``data`` argument maintains the
        structure of the original object, but with the new data. Original
        object is unaffected.

        >>> ds.copy(data={'foo': np.arange(6).reshape(2, 3), 'bar': ['a', 'b']})
        <xarray.Dataset>
        Dimensions:  (dim_0: 2, dim_1: 3, x: 2)
        Coordinates:
        * x        (x) <U3 'one' 'two'
        Dimensions without coordinates: dim_0, dim_1
        Data variables:
            foo      (dim_0, dim_1) int64 0 1 2 3 4 5
            bar      (x) <U1 'a' 'b'
        >>> ds
        <xarray.Dataset>
        Dimensions:  (dim_0: 2, dim_1: 3, x: 2)
        Coordinates:
        * x        (x) <U3 'one' 'two'
        Dimensions without coordinates: dim_0, dim_1
        Data variables:
            foo      (dim_0, dim_1) float64 7.0 0.3897 -1.862 -0.6091 -1.051 -0.3003
            bar      (x) int64 -1 2

        See Also
        --------
        pandas.DataFrame.copy
        """  # noqa
        if data is None:
            variables = OrderedDict((k, v.copy(deep=deep))
                                    for k, v in self._variables.items())
        elif not utils.is_dict_like(data):
            raise ValueError('Data must be dict-like')
        else:
            var_keys = set(self.data_vars.keys())
            data_keys = set(data.keys())
            keys_not_in_vars = data_keys - var_keys
            if keys_not_in_vars:
                raise ValueError(
                    'Data must only contain variables in original '
                    'dataset. Extra variables: {}'
                    .format(keys_not_in_vars))
            keys_missing_from_data = var_keys - data_keys
            if keys_missing_from_data:
                raise ValueError(
                    'Data must contain all variables in original '
                    'dataset. Data is missing {}'
                    .format(keys_missing_from_data))
            variables = OrderedDict((k, v.copy(deep=deep, data=data.get(k)))
                                    for k, v in self._variables.items())

        attrs = copy.deepcopy(self._attrs) if deep else copy.copy(self._attrs)

        return self._replace(variables, attrs=attrs)

    @property
    def _level_coords(self) -> 'OrderedDict[str, Hashable]':
        """Return a mapping of all MultiIndex levels and their corresponding
        coordinate name.
        """
        level_coords = OrderedDict()  # type: OrderedDict[str, Hashable]
        for name, index in self.indexes.items():
            if isinstance(index, pd.MultiIndex):
                level_names = index.names
                (dim,) = self.variables[name].dims
                level_coords.update({lname: dim for lname in level_names})
        return level_coords

    def _copy_listed(self, names: Iterable[Hashable]) -> 'Dataset':
        """Create a new Dataset with the listed variables from this dataset and
        the all relevant coordinates. Skips all validation.
        """
        variables = OrderedDict()  # type: OrderedDict[Any, Variable]
        coord_names = set()
        indexes = OrderedDict()  # type: OrderedDict[Any, pd.Index]

        for name in names:
            try:
                variables[name] = self._variables[name]
            except KeyError:
                ref_name, var_name, var = _get_virtual_variable(
                    self._variables, name, self._level_coords, self.dims)
                variables[var_name] = var
                if ref_name in self._coord_names or ref_name in self.dims:
                    coord_names.add(var_name)
                if (var_name,) == var.dims:
                    indexes[var_name] = var.to_index()

        needed_dims = set()  # type: set
        for v in variables.values():
            needed_dims.update(v.dims)

        dims = dict((k, self.dims[k]) for k in needed_dims)

        for k in self._coord_names:
            if set(self.variables[k].dims) <= needed_dims:
                variables[k] = self._variables[k]
                coord_names.add(k)
                if k in self.indexes:
                    indexes[k] = self.indexes[k]

        return self._replace(variables, coord_names, dims, indexes=indexes)

    def _construct_dataarray(self, name: Hashable) -> 'DataArray':
        """Construct a DataArray by indexing this dataset
        """
        from .dataarray import DataArray

        try:
            variable = self._variables[name]
        except KeyError:
            _, name, variable = _get_virtual_variable(
                self._variables, name, self._level_coords, self.dims)

        needed_dims = set(variable.dims)

        coords = OrderedDict()  # type: OrderedDict[Any, Variable]
        for k in self.coords:
            if set(self.variables[k].dims) <= needed_dims:
                coords[k] = self.variables[k]

        if self._indexes is None:
            indexes = None
        else:
            indexes = OrderedDict((k, v) for k, v in self._indexes.items()
                                  if k in coords)

        return DataArray(variable, coords, name=name, indexes=indexes,
                         fastpath=True)

    def __copy__(self) -> 'Dataset':
        return self.copy(deep=False)

    def __deepcopy__(self, memo=None) -> 'Dataset':
        # memo does nothing but is required for compatibility with
        # copy.deepcopy
        return self.copy(deep=True)

    @property
    def _attr_sources(self) -> List[Mapping[Hashable, Any]]:
        """List of places to look-up items for attribute-style access
        """
        return self._item_sources + [self.attrs]

    @property
    def _item_sources(self) -> List[Mapping[Hashable, Any]]:
        """List of places to look-up items for key-completion
        """
        return [self.data_vars, self.coords, {d: self[d] for d in self.dims},
                LevelCoordinatesSource(self)]

    def __contains__(self, key: object) -> bool:
        """The 'in' operator will return true or false depending on whether
        'key' is an array in the dataset or not.
        """
        return key in self._variables

    def __len__(self) -> int:
        return len(self.data_vars)

    def __bool__(self) -> bool:
        return bool(self.data_vars)

    def __iter__(self) -> Iterator[Hashable]:
        return iter(self.data_vars)

    def __array__(self, dtype=None):
        raise TypeError('cannot directly convert an xarray.Dataset into a '
                        'numpy array. Instead, create an xarray.DataArray '
                        'first, either with indexing on the Dataset or by '
                        'invoking the `to_array()` method.')

    @property
    def nbytes(self) -> int:
        return sum(v.nbytes for v in self.variables.values())

    @property
    def loc(self) -> _LocIndexer:
        """Attribute for location based indexing. Only supports __getitem__,
        and only when the key is a dict of the form {dim: labels}.
        """
        return _LocIndexer(self)

    def __getitem__(self, key: object) -> 'Union[DataArray, Dataset]':
        """Access variables or coordinates this dataset as a
        :py:class:`~xarray.DataArray`.

        Indexing with a list of names will return a new ``Dataset`` object.
        """
        if utils.is_dict_like(key):
            return self.isel(**cast(Mapping, key))

        if hashable(key):
            return self._construct_dataarray(key)
        else:
            return self._copy_listed(np.asarray(key))

    def __setitem__(self, key: Hashable, value) -> None:
        """Add an array to this dataset.

        If value is a `DataArray`, call its `select_vars()` method, rename it
        to `key` and merge the contents of the resulting dataset into this
        dataset.

        If value is an `Variable` object (or tuple of form
        ``(dims, data[, attrs])``), add it to this dataset as a new
        variable.
        """
        if utils.is_dict_like(key):
            raise NotImplementedError('cannot yet use a dictionary as a key '
                                      'to set Dataset values')

        self.update({key: value})

    def __delitem__(self, key: Hashable) -> None:
        """Remove a variable from this dataset.
        """
        del self._variables[key]
        self._coord_names.discard(key)
        self._dims = calculate_dimensions(self._variables)

    # mutable objects should not be hashable
    # https://github.com/python/mypy/issues/4266
    __hash__ = None  # type: ignore

    def _all_compat(self, other: 'Dataset', compat_str: str) -> bool:
        """Helper function for equals and identical
        """

        # some stores (e.g., scipy) do not seem to preserve order, so don't
        # require matching order for equality
        def compat(x: Variable, y: Variable) -> bool:
            return getattr(x, compat_str)(y)

        return (self._coord_names == other._coord_names and
                utils.dict_equiv(self._variables, other._variables,
                                 compat=compat))

    def broadcast_equals(self, other: 'Dataset') -> bool:
        """Two Datasets are broadcast equal if they are equal after
        broadcasting all variables against each other.

        For example, variables that are scalar in one dataset but non-scalar in
        the other dataset can still be broadcast equal if the the non-scalar
        variable is a constant.

        See Also
        --------
        Dataset.equals
        Dataset.identical
        """
        try:
            return self._all_compat(other, 'broadcast_equals')
        except (TypeError, AttributeError):
            return False

    def equals(self, other: 'Dataset') -> bool:
        """Two Datasets are equal if they have matching variables and
        coordinates, all of which are equal.

        Datasets can still be equal (like pandas objects) if they have NaN
        values in the same locations.

        This method is necessary because `v1 == v2` for ``Dataset``
        does element-wise comparisons (like numpy.ndarrays).

        See Also
        --------
        Dataset.broadcast_equals
        Dataset.identical
        """
        try:
            return self._all_compat(other, 'equals')
        except (TypeError, AttributeError):
            return False

    def identical(self, other: 'Dataset') -> bool:
        """Like equals, but also checks all dataset attributes and the
        attributes on all variables and coordinates.

        See Also
        --------
        Dataset.broadcast_equals
        Dataset.equals
        """
        try:
            return (utils.dict_equiv(self.attrs, other.attrs)
                    and self._all_compat(other, 'identical'))
        except (TypeError, AttributeError):
            return False

    @property
    def indexes(self) -> 'Mapping[Any, pd.Index]':
        """Mapping of pandas.Index objects used for label based indexing
        """
        if self._indexes is None:
            self._indexes = default_indexes(self._variables, self._dims)
        return Indexes(self._indexes)

    @property
    def coords(self) -> DatasetCoordinates:
        """Dictionary of xarray.DataArray objects corresponding to coordinate
        variables
        """
        return DatasetCoordinates(self)

    @property
    def data_vars(self) -> DataVariables:
        """Dictionary of DataArray objects corresponding to data variables
        """
        return DataVariables(self)

    def set_coords(
        self,
        names: 'Union[Hashable, Iterable[Hashable]]',
        inplace: bool = None
    ) -> 'Dataset':
        """Given names of one or more variables, set them as coordinates

        Parameters
        ----------
        names : hashable or iterable of hashables
            Name(s) of variables in this dataset to convert into coordinates.
        inplace : bool, optional
            If True, modify this dataset inplace. Otherwise, create a new
            object.

        Returns
        -------
        Dataset

        See also
        --------
        Dataset.swap_dims
        """
        # TODO: allow inserting new coordinates with this method, like
        # DataFrame.set_index?
        # nb. check in self._variables, not self.data_vars to insure that the
        # operation is idempotent
        inplace = _check_inplace(inplace)
        if isinstance(names, str) or not isinstance(names, Iterable):
            names = [names]
        else:
            names = list(names)
        self._assert_all_in_dataset(names)
        obj = self if inplace else self.copy()
        obj._coord_names.update(names)
        return obj

    def reset_coords(
        self,
        names: 'Union[Hashable, Iterable[Hashable], None]' = None,
        drop: bool = False,
        inplace: bool = None
    ) -> 'Dataset':
        """Given names of coordinates, reset them to become variables

        Parameters
        ----------
        names : hashable or iterable of hashables, optional
            Name(s) of non-index coordinates in this dataset to reset into
            variables. By default, all non-index coordinates are reset.
        drop : bool, optional
            If True, remove coordinates instead of converting them into
            variables.
        inplace : bool, optional
            If True, modify this dataset inplace. Otherwise, create a new
            object.

        Returns
        -------
        Dataset
        """
        inplace = _check_inplace(inplace)
        if names is None:
            names = self._coord_names - set(self.dims)
        else:
            if isinstance(names, str) or not isinstance(names, Iterable):
                names = [names]
            else:
                names = list(names)
            self._assert_all_in_dataset(names)
            bad_coords = set(names) & set(self.dims)
            if bad_coords:
                raise ValueError(
                    'cannot remove index coordinates with reset_coords: %s'
                    % bad_coords)
        obj = self if inplace else self.copy()
        obj._coord_names.difference_update(names)
        if drop:
            for name in names:
                del obj._variables[name]
        return obj

    def dump_to_store(self, store: 'AbstractDataStore', **kwargs) -> None:
        """Store dataset contents to a backends.*DataStore object.
        """
        from ..backends.api import dump_to_store
        # TODO: rename and/or cleanup this method to make it more consistent
        # with to_netcdf()
        dump_to_store(self, store, **kwargs)

    def to_netcdf(
        self,
        path=None,
        mode: str = 'w',
        format: str = None,
        group: str = None,
        engine: str = None,
        encoding: Mapping = None,
        unlimited_dims: Iterable[Hashable] = None,
        compute: bool = True,
    ) -> Union[bytes, 'Delayed', None]:
        """Write dataset contents to a netCDF file.

        Parameters
        ----------
        path : str, Path or file-like object, optional
            Path to which to save this dataset. File-like objects are only
            supported by the scipy engine. If no path is provided, this
            function returns the resulting netCDF file as bytes; in this case,
            we need to use scipy, which does not support netCDF version 4 (the
            default format becomes NETCDF3_64BIT).
        mode : {'w', 'a'}, optional
            Write ('w') or append ('a') mode. If mode='w', any existing file at
            this location will be overwritten. If mode='a', existing variables
            will be overwritten.
        format : {'NETCDF4', 'NETCDF4_CLASSIC', 'NETCDF3_64BIT',
                  'NETCDF3_CLASSIC'}, optional
            File format for the resulting netCDF file:

            * NETCDF4: Data is stored in an HDF5 file, using netCDF4 API
              features.
            * NETCDF4_CLASSIC: Data is stored in an HDF5 file, using only
              netCDF 3 compatible API features.
            * NETCDF3_64BIT: 64-bit offset version of the netCDF 3 file format,
              which fully supports 2+ GB files, but is only compatible with
              clients linked against netCDF version 3.6.0 or later.
            * NETCDF3_CLASSIC: The classic netCDF 3 file format. It does not
              handle 2+ GB files very well.

            All formats are supported by the netCDF4-python library.
            scipy.io.netcdf only supports the last two formats.

            The default format is NETCDF4 if you are saving a file to disk and
            have the netCDF4-python library available. Otherwise, xarray falls
            back to using scipy to write netCDF files and defaults to the
            NETCDF3_64BIT format (scipy does not support netCDF4).
        group : str, optional
            Path to the netCDF4 group in the given file to open (only works for
            format='NETCDF4'). The group(s) will be created if necessary.
        engine : {'netcdf4', 'scipy', 'h5netcdf'}, optional
            Engine to use when writing netCDF files. If not provided, the
            default engine is chosen based on available dependencies, with a
            preference for 'netcdf4' if writing to a file on disk.
        encoding : dict, optional
            Nested dictionary with variable names as keys and dictionaries of
            variable specific encodings as values, e.g.,
            ``{'my_variable': {'dtype': 'int16', 'scale_factor': 0.1,
                               'zlib': True}, ...}``

            The `h5netcdf` engine supports both the NetCDF4-style compression
            encoding parameters ``{'zlib': True, 'complevel': 9}`` and the h5py
            ones ``{'compression': 'gzip', 'compression_opts': 9}``.
            This allows using any compression plugin installed in the HDF5
            library, e.g. LZF.

        unlimited_dims : iterable of hashable, optional
            Dimension(s) that should be serialized as unlimited dimensions.
            By default, no dimensions are treated as unlimited dimensions.
            Note that unlimited_dims may also be set via
            ``dataset.encoding['unlimited_dims']``.
        compute: boolean
            If true compute immediately, otherwise return a
            ``dask.delayed.Delayed`` object that can be computed later.
        """
        if encoding is None:
            encoding = {}
        from ..backends.api import to_netcdf
        return to_netcdf(self, path, mode, format=format, group=group,
                         engine=engine, encoding=encoding,
                         unlimited_dims=unlimited_dims,
                         compute=compute)

    def to_zarr(
        self,
        store: Union[MutableMapping, str, Path] = None,
        mode: str = 'w-',
        synchronizer=None,
        group: str = None,
        encoding: Mapping = None,
        compute: bool = True,
        consolidated: bool = False,
        append_dim: Hashable = None
    ) -> 'ZarrStore':
        """Write dataset contents to a zarr group.

        .. note:: Experimental
                  The Zarr backend is new and experimental. Please report any
                  unexpected behavior via github issues.

        Parameters
        ----------
        store : MutableMapping, str or Path, optional
            Store or path to directory in file system.
        mode : {'w', 'w-', 'a'}
            Persistence mode: 'w' means create (overwrite if exists);
            'w-' means create (fail if exists);
            'a' means append (create if does not exist).
        synchronizer : object, optional
            Array synchronizer
        group : str, optional
            Group path. (a.k.a. `path` in zarr terminology.)
        encoding : dict, optional
            Nested dictionary with variable names as keys and dictionaries of
            variable specific encodings as values, e.g.,
            ``{'my_variable': {'dtype': 'int16', 'scale_factor': 0.1,}, ...}``
        compute: bool, optional
            If True compute immediately, otherwise return a
            ``dask.delayed.Delayed`` object that can be computed later.
        consolidated: bool, optional
            If True, apply zarr's `consolidate_metadata` function to the store
            after writing.
        append_dim: hashable, optional
            If mode='a', the dimension on which the data will be appended.

        References
        ----------
        https://zarr.readthedocs.io/
        """
        if encoding is None:
            encoding = {}
        if mode not in ['w', 'w-', 'a']:
            # TODO: figure out how to handle 'r+'
            raise ValueError("The only supported options for mode are 'w',"
                             "'w-' and 'a'.")
        from ..backends.api import to_zarr
        return to_zarr(self, store=store, mode=mode, synchronizer=synchronizer,
                       group=group, encoding=encoding, compute=compute,
                       consolidated=consolidated, append_dim=append_dim)

    def __repr__(self) -> str:
        return formatting.dataset_repr(self)

    def info(self, buf=None) -> None:
        """
        Concise summary of a Dataset variables and attributes.

        Parameters
        ----------
        buf : writable buffer, defaults to sys.stdout

        See Also
        --------
        pandas.DataFrame.assign
        ncdump: netCDF's ncdump
        """
        if buf is None:  # pragma: no cover
            buf = sys.stdout

        lines = []
        lines.append('xarray.Dataset {')
        lines.append('dimensions:')
        for name, size in self.dims.items():
            lines.append('\t{name} = {size} ;'.format(name=name, size=size))
        lines.append('\nvariables:')
        for name, da in self.variables.items():
            dims = ', '.join(da.dims)
            lines.append('\t{type} {name}({dims}) ;'.format(
                type=da.dtype, name=name, dims=dims))
            for k, v in da.attrs.items():
                lines.append('\t\t{name}:{k} = {v} ;'.format(name=name, k=k,
                                                             v=v))
        lines.append('\n// global attributes:')
        for k, v in self.attrs.items():
            lines.append('\t:{k} = {v} ;'.format(k=k, v=v))
        lines.append('}')

        buf.write('\n'.join(lines))

    @property
    def chunks(self) -> Mapping[Hashable, Tuple[int, ...]]:
        """Block dimensions for this dataset's data or None if it's not a dask
        array.
        """
        chunks = {}  # type: Dict[Hashable, Tuple[int, ...]]
        for v in self.variables.values():
            if v.chunks is not None:
                for dim, c in zip(v.dims, v.chunks):
                    if dim in chunks and c != chunks[dim]:
                        raise ValueError('inconsistent chunks')
                    chunks[dim] = c
        return Frozen(SortedKeysDict(chunks))

    def chunk(
        self,
        chunks: Union[
            None,
            Number,
            Mapping[Hashable, Union[None, Number, Tuple[Number, ...]]]
        ] = None,
        name_prefix: str = 'xarray-',
        token: str = None,
        lock: bool = False
    ) -> 'Dataset':
        """Coerce all arrays in this dataset into dask arrays with the given
        chunks.

        Non-dask arrays in this dataset will be converted to dask arrays. Dask
        arrays will be rechunked to the given chunk sizes.

        If neither chunks is not provided for one or more dimensions, chunk
        sizes along that dimension will not be updated; non-dask arrays will be
        converted into dask arrays with a single block.

        Parameters
        ----------
        chunks : int or mapping, optional
            Chunk sizes along each dimension, e.g., ``5`` or
            ``{'x': 5, 'y': 5}``.
        name_prefix : str, optional
            Prefix for the name of any new dask arrays.
        token : str, optional
            Token uniquely identifying this dataset.
        lock : optional
            Passed on to :py:func:`dask.array.from_array`, if the array is not
            already as dask array.

        Returns
        -------
        chunked : xarray.Dataset
        """
        try:
            from dask.base import tokenize
        except ImportError:
            # raise the usual error if dask is entirely missing
            import dask  # noqa
            raise ImportError('xarray requires dask version 0.9 or newer')

        if isinstance(chunks, Number):
            chunks = dict.fromkeys(self.dims, chunks)

        if chunks is not None:
            bad_dims = chunks.keys() - self.dims.keys()
            if bad_dims:
                raise ValueError('some chunks keys are not dimensions on this '
                                 'object: %s' % bad_dims)

        def selkeys(dict_, keys):
            if dict_ is None:
                return None
            return dict((d, dict_[d]) for d in keys if d in dict_)

        def maybe_chunk(name, var, chunks):
            chunks = selkeys(chunks, var.dims)
            if not chunks:
                chunks = None
            if var.ndim > 0:
                token2 = tokenize(name, token if token else var._data)
                name2 = '%s%s-%s' % (name_prefix, name, token2)
                return var.chunk(chunks, name=name2, lock=lock)
            else:
                return var

        variables = OrderedDict([(k, maybe_chunk(k, v, chunks))
                                 for k, v in self.variables.items()])
        return self._replace(variables)

    def _validate_indexers(
        self, indexers: Mapping,
    ) -> List[Tuple[Any, Union[slice, Variable]]]:
        """ Here we make sure
        + indexer has a valid keys
        + indexer is in a valid data type
        + string indexers are cast to the appropriate date type if the
          associated index is a DatetimeIndex or CFTimeIndex
        """
        from .dataarray import DataArray

        invalid = [k for k in indexers if k not in self.dims]
        if invalid:
            raise ValueError("dimensions %r do not exist" % invalid)

        # all indexers should be int, slice, np.ndarrays, or Variable
        indexers_list = []  # type: List[Tuple[Any, Union[slice, Variable]]]
        for k, v in indexers.items():
            if isinstance(v, slice):
                indexers_list.append((k, v))
                continue

            if isinstance(v, Variable):
                pass
            elif isinstance(v, DataArray):
                v = v.variable
            elif isinstance(v, tuple):
                v = as_variable(v)
            elif isinstance(v, Dataset):
                raise TypeError('cannot use a Dataset as an indexer')
            elif isinstance(v, Sequence) and len(v) == 0:
                v = IndexVariable((k, ), np.zeros((0,), dtype='int64'))
            else:
                v = np.asarray(v)

                if v.dtype.kind == 'U' or v.dtype.kind == 'S':
                    index = self.indexes[k]
                    if isinstance(index, pd.DatetimeIndex):
                        v = v.astype('datetime64[ns]')
                    elif isinstance(index, xr.CFTimeIndex):
                        v = _parse_array_of_cftime_strings(v, index.date_type)

                if v.ndim == 0:
                    v = Variable((), v)
                elif v.ndim == 1:
                    v = IndexVariable((k,), v)
                else:
                    raise IndexError(
                        "Unlabeled multi-dimensional array cannot be "
                        "used for indexing: {}".format(k))

            if v.ndim == 1:
                v = v.to_index_variable()

            indexers_list.append((k, v))

        return indexers_list

    def _get_indexers_coords_and_indexes(self, indexers):
        """  Extract coordinates from indexers.
        Returns an OrderedDict mapping from coordinate name to the
        coordinate variable.

        Only coordinate with a name different from any of self.variables will
        be attached.
        """
        from .dataarray import DataArray

        coord_list = []
        indexes = OrderedDict()
        for k, v in indexers.items():
            if isinstance(v, DataArray):
                v_coords = v.coords
                if v.dtype.kind == 'b':
                    if v.ndim != 1:  # we only support 1-d boolean array
                        raise ValueError(
                            '{:d}d-boolean array is used for indexing along '
                            'dimension {!r}, but only 1d boolean arrays are '
                            'supported.'.format(v.ndim, k))
                    # Make sure in case of boolean DataArray, its
                    # coordinate also should be indexed.
                    v_coords = v[v.values.nonzero()[0]].coords

                coord_list.append({d: v_coords[d].variable for d in v.coords})
                indexes.update(v.indexes)

        # we don't need to call align() explicitly or check indexes for
        # alignment, because merge_variables already checks for exact alignment
        # between dimension coordinates
        coords = merge_variables(coord_list)
        assert_coordinate_consistent(self, coords)

        # silently drop the conflicted variables.
        attached_coords = OrderedDict(
            (k, v) for k, v in coords.items() if k not in self._variables
        )
        attached_indexes = OrderedDict(
            (k, v) for k, v in indexes.items() if k not in self._variables
        )
        return attached_coords, attached_indexes

    def isel(
        self,
        indexers: Mapping[Hashable, Any] = None,
        drop: bool = False,
        **indexers_kwargs: Any
    ) -> 'Dataset':
        """Returns a new dataset with each array indexed along the specified
        dimension(s).

        This method selects values from each array using its `__getitem__`
        method, except this method does not require knowing the order of
        each array's dimensions.

        Parameters
        ----------
        indexers : dict, optional
            A dict with keys matching dimensions and values given
            by integers, slice objects or arrays.
            indexer can be a integer, slice, array-like or DataArray.
            If DataArrays are passed as indexers, xarray-style indexing will be
            carried out. See :ref:`indexing` for the details.
            One of indexers or indexers_kwargs must be provided.
        drop : bool, optional
            If ``drop=True``, drop coordinates variables indexed by integers
            instead of making them scalar.
        **indexers_kwarg : {dim: indexer, ...}, optional
            The keyword arguments form of ``indexers``.
            One of indexers or indexers_kwargs must be provided.

        Returns
        -------
        obj : Dataset
            A new Dataset with the same contents as this dataset, except each
            array and dimension is indexed by the appropriate indexers.
            If indexer DataArrays have coordinates that do not conflict with
            this object, then these coordinates will be attached.
            In general, each array's data will be a view of the array's data
            in this dataset, unless vectorized indexing was triggered by using
            an array indexer, in which case the data will be a copy.

        See Also
        --------
        Dataset.sel
        DataArray.isel
        """

        indexers = either_dict_or_kwargs(indexers, indexers_kwargs, 'isel')

        indexers_list = self._validate_indexers(indexers)

        variables = OrderedDict()  # type: OrderedDict[Hashable, Variable]
        indexes = OrderedDict()  # type: OrderedDict[Hashable, pd.Index]

        for name, var in self.variables.items():
            var_indexers = {k: v for k, v in indexers_list if k in var.dims}
            if drop and name in var_indexers:
                continue  # drop this variable

            if name in self.indexes:
                new_var, new_index = isel_variable_and_index(
                    name, var, self.indexes[name], var_indexers)
                if new_index is not None:
                    indexes[name] = new_index
            else:
                new_var = var.isel(indexers=var_indexers)

            variables[name] = new_var

        coord_names = set(variables).intersection(self._coord_names)
        selected = self._replace_with_new_dims(
            variables, coord_names, indexes)

        # Extract coordinates from indexers
        coord_vars, new_indexes = (
            selected._get_indexers_coords_and_indexes(indexers))
        variables.update(coord_vars)
        indexes.update(new_indexes)
        coord_names = (set(variables)
                       .intersection(self._coord_names)
                       .union(coord_vars))
        return self._replace_with_new_dims(
            variables, coord_names, indexes=indexes)

    def sel(
        self,
        indexers: Mapping[Hashable, Any] = None,
        method: Optional[str] = None,
        tolerance: Optional[Number] = None,
        drop: bool = False,
        **indexers_kwargs: Any
    ) -> 'Dataset':
        """Returns a new dataset with each array indexed by tick labels
        along the specified dimension(s).

        In contrast to `Dataset.isel`, indexers for this method should use
        labels instead of integers.

        Under the hood, this method is powered by using pandas's powerful Index
        objects. This makes label based indexing essentially just as fast as
        using integer indexing.

        It also means this method uses pandas's (well documented) logic for
        indexing. This means you can use string shortcuts for datetime indexes
        (e.g., '2000-01' to select all values in January 2000). It also means
        that slices are treated as inclusive of both the start and stop values,
        unlike normal Python indexing.

        Parameters
        ----------
        indexers : dict, optional
            A dict with keys matching dimensions and values given
            by scalars, slices or arrays of tick labels. For dimensions with
            multi-index, the indexer may also be a dict-like object with keys
            matching index level names.
            If DataArrays are passed as indexers, xarray-style indexing will be
            carried out. See :ref:`indexing` for the details.
            One of indexers or indexers_kwargs must be provided.
        method : {None, 'nearest', 'pad'/'ffill', 'backfill'/'bfill'}, optional
            Method to use for inexact matches (requires pandas>=0.16):

            * None (default): only exact matches
            * pad / ffill: propagate last valid index value forward
            * backfill / bfill: propagate next valid index value backward
            * nearest: use nearest valid index value
        tolerance : optional
            Maximum distance between original and new labels for inexact
            matches. The values of the index at the matching locations must
            satisfy the equation ``abs(index[indexer] - target) <= tolerance``.
            Requires pandas>=0.17.
        drop : bool, optional
            If ``drop=True``, drop coordinates variables in `indexers` instead
            of making them scalar.
        **indexers_kwarg : {dim: indexer, ...}, optional
            The keyword arguments form of ``indexers``.
            One of indexers or indexers_kwargs must be provided.

        Returns
        -------
        obj : Dataset
            A new Dataset with the same contents as this dataset, except each
            variable and dimension is indexed by the appropriate indexers.
            If indexer DataArrays have coordinates that do not conflict with
            this object, then these coordinates will be attached.
            In general, each array's data will be a view of the array's data
            in this dataset, unless vectorized indexing was triggered by using
            an array indexer, in which case the data will be a copy.


        See Also
        --------
        Dataset.isel
        DataArray.sel
        """
        indexers = either_dict_or_kwargs(indexers, indexers_kwargs, 'sel')
        pos_indexers, new_indexes = remap_label_indexers(
            self, indexers=indexers, method=method, tolerance=tolerance)
        result = self.isel(indexers=pos_indexers, drop=drop)
        return result._overwrite_indexes(new_indexes)

    def isel_points(self, dim: Any = 'points', **indexers: Any) -> 'Dataset':
        """Returns a new dataset with each array indexed pointwise along the
        specified dimension(s).

        This method selects pointwise values from each array and is akin to
        the NumPy indexing behavior of `arr[[0, 1], [0, 1]]`, except this
        method does not require knowing the order of each array's dimensions.

        Parameters
        ----------
        dim : hashable or DataArray or pandas.Index or other list-like object, 
              optional
            Name of the dimension to concatenate along. If dim is provided as a
            hashable, it must be a new dimension name, in which case it is added
            along axis=0. If dim is provided as a DataArray or Index or
            list-like object, its name, which must not be present in the
            dataset, is used as the dimension to concatenate along and the
            values are added as a coordinate.
        **indexers : {dim: indexer, ...}
            Keyword arguments with names matching dimensions and values given
            by array-like objects. All indexers must be the same length and
            1 dimensional.

        Returns
        -------
        obj : Dataset
            A new Dataset with the same contents as this dataset, except each
            array and dimension is indexed by the appropriate indexers. With
            pointwise indexing, the new Dataset will always be a copy of the
            original.

        See Also
        --------
        Dataset.sel
        Dataset.isel
        Dataset.sel_points
        DataArray.isel_points
        """  # noqa
        warnings.warn('Dataset.isel_points is deprecated: use Dataset.isel()'
                      'instead.', DeprecationWarning, stacklevel=2)

        indexer_dims = set(indexers)

        def take(variable, slices):
            # Note: remove helper function when once when numpy
            # supports vindex https://github.com/numpy/numpy/pull/6075
            if hasattr(variable.data, 'vindex'):
                # Special case for dask backed arrays to use vectorised list
                # indexing
                sel = variable.data.vindex[slices]
            else:
                # Otherwise assume backend is numpy array with 'fancy' indexing
                sel = variable.data[slices]
            return sel

        def relevant_keys(mapping):
            return [k for k, v in mapping.items()
                    if any(d in indexer_dims for d in v.dims)]

        coords = relevant_keys(self.coords)
        indexers = [(k, np.asarray(v))  # type: ignore
                    for k, v in indexers.items()]
        indexers_dict = dict(indexers)
        non_indexed_dims = set(self.dims) - indexer_dims
        non_indexed_coords = set(self.coords) - set(coords)

        # All the indexers should be iterables
        # Check that indexers are valid dims, integers, and 1D
        for k, v in indexers:
            if k not in self.dims:
                raise ValueError("dimension %s does not exist" % k)
            if v.dtype.kind != 'i':  # type: ignore
                raise TypeError('Indexers must be integers')
            if v.ndim != 1:  # type: ignore
                raise ValueError('Indexers must be 1 dimensional')

        # all the indexers should have the same length
        lengths = set(len(v) for k, v in indexers)
        if len(lengths) > 1:
            raise ValueError('All indexers must be the same length')

        # Existing dimensions are not valid choices for the dim argument
        if isinstance(dim, str):
            if dim in self.dims:
                # dim is an invalid string
                raise ValueError('Existing dimension names are not valid '
                                 'choices for the dim argument in sel_points')

        elif hasattr(dim, 'dims'):
            # dim is a DataArray or Coordinate
            if dim.name in self.dims:
                # dim already exists
                raise ValueError('Existing dimensions are not valid choices '
                                 'for the dim argument in sel_points')

        # Set the new dim_name, and optionally the new dim coordinate
        # dim is either an array-like or a string
        if not utils.is_scalar(dim):
            # dim is array like get name or assign 'points', get as variable
            dim_name = 'points' if not hasattr(dim, 'name') else dim.name
            dim_coord = as_variable(dim, name=dim_name)
        else:
            # dim is a string
            dim_name = dim
            dim_coord = None  # type: ignore

        reordered = self.transpose(
            *list(indexer_dims), *list(non_indexed_dims))

        variables = OrderedDict()  # type: ignore

        for name, var in reordered.variables.items():
            if name in indexers_dict or any(
                    d in indexer_dims for d in var.dims):
                # slice if var is an indexer or depends on an indexed dim
                slc = [indexers_dict[k]
                       if k in indexers_dict
                       else slice(None) for k in var.dims]

                var_dims = [dim_name] + [d for d in var.dims
                                         if d in non_indexed_dims]
                selection = take(var, tuple(slc))
                var_subset = type(var)(var_dims, selection, var.attrs)
                variables[name] = var_subset
            else:
                # If not indexed just add it back to variables or coordinates
                variables[name] = var

        coord_names = (set(coords) & set(variables)) | non_indexed_coords

        dset = self._replace_vars_and_dims(variables, coord_names=coord_names)
        # Add the dim coord to the new dset. Must be done after creation
        # because_replace_vars_and_dims can only access existing coords,
        # not add new ones
        if dim_coord is not None:
            dset.coords[dim_name] = dim_coord
        return dset

    def sel_points(self, dim: Any = 'points', method: Optional[str] = None,
                   tolerance: Optional[Number] = None,
                   **indexers: Any):
        """Returns a new dataset with each array indexed pointwise by tick
        labels along the specified dimension(s).

        In contrast to `Dataset.isel_points`, indexers for this method should
        use labels instead of integers.

        In contrast to `Dataset.sel`, this method selects points along the
        diagonal of multi-dimensional arrays, not the intersection.

        Parameters
        ----------
        dim : hashable or DataArray or pandas.Index or other list-like object, 
              optional
            Name of the dimension to concatenate along. If dim is provided as a
            hashable, it must be a new dimension name, in which case it is added
            along axis=0. If dim is provided as a DataArray or Index or
            list-like object, its name, which must not be present in the
            dataset, is used as the dimension to concatenate along and the
            values are added as a coordinate.
        method : {None, 'nearest', 'pad'/'ffill', 'backfill'/'bfill'}, optional
            Method to use for inexact matches (requires pandas>=0.16):

            * None (default): only exact matches
            * pad / ffill: propagate last valid index value forward
            * backfill / bfill: propagate next valid index value backward
            * nearest: use nearest valid index value
        tolerance : optional
            Maximum distance between original and new labels for inexact
            matches. The values of the index at the matching locations must
            satisfy the equation ``abs(index[indexer] - target) <= tolerance``.
            Requires pandas>=0.17.
        **indexers : {dim: indexer, ...}
            Keyword arguments with names matching dimensions and values given
            by array-like objects. All indexers must be the same length and
            1 dimensional.

        Returns
        -------
        obj : Dataset
            A new Dataset with the same contents as this dataset, except each
            array and dimension is indexed by the appropriate indexers. With
            pointwise indexing, the new Dataset will always be a copy of the
            original.

        See Also
        --------
        Dataset.sel
        Dataset.isel
        Dataset.isel_points
        DataArray.sel_points
        """  # noqa
        warnings.warn('Dataset.sel_points is deprecated: use Dataset.sel()'
                      'instead.', DeprecationWarning, stacklevel=2)

        pos_indexers, _ = indexing.remap_label_indexers(
            self, indexers, method=method, tolerance=tolerance
        )
        return self.isel_points(dim=dim, **pos_indexers)

<<<<<<< HEAD
    def reindex_like(
        self,
        other: Union['Dataset', 'DataArray'],
        method: Optional[str] = None,
        tolerance: Optional[Number] = None,
        copy: bool = True,
        fill_value: Any = dtypes.NA
    ) -> 'Dataset':
=======
    def broadcast_like(self,
                       other: Union['Dataset', 'DataArray'],
                       exclude=None) -> 'Dataset':
        """Broadcast this DataArray against another Dataset or DataArray.
        This is equivalent to xr.broadcast(other, self)[1]

        Parameters
        ----------
        other : Dataset or DataArray
            Object against which to broadcast this array.
        exclude : sequence of str, optional
            Dimensions that must not be broadcasted

        """

        if exclude is None:
            exclude = set()
        args = align(other, self, join='outer', copy=False, exclude=exclude)

        dims_map, common_coords = _get_broadcast_dims_map_common_coords(
            args, exclude)

        return _broadcast_helper(self, exclude, dims_map, common_coords)

    def reindex_like(self, other, method=None, tolerance=None, copy=True,
                     fill_value=dtypes.NA):
>>>>>>> 9438390d
        """Conform this object onto the indexes of another object, filling in
        missing values with ``fill_value``. The default fill value is NaN.

        Parameters
        ----------
        other : Dataset or DataArray
            Object with an 'indexes' attribute giving a mapping from dimension
            names to pandas.Index objects, which provides coordinates upon
            which to index the variables in this dataset. The indexes on this
            other object need not be the same as the indexes on this
            dataset. Any mis-matched index values will be filled in with
            NaN, and any mis-matched dimension names will simply be ignored.
        method : {None, 'nearest', 'pad'/'ffill', 'backfill'/'bfill'}, optional
            Method to use for filling index values from other not found in this
            dataset:

            * None (default): don't fill gaps
            * pad / ffill: propagate last valid index value forward
            * backfill / bfill: propagate next valid index value backward
            * nearest: use nearest valid index value (requires pandas>=0.16)
        tolerance : optional
            Maximum distance between original and new labels for inexact
            matches. The values of the index at the matching locations must
            satisfy the equation ``abs(index[indexer] - target) <= tolerance``.
            Requires pandas>=0.17.
        copy : bool, optional
            If ``copy=True``, data in the return value is always copied. If
            ``copy=False`` and reindexing is unnecessary, or can be performed
            with only slice operations, then the output may share memory with
            the input. In either case, a new xarray object is always returned.
        fill_value : scalar, optional
            Value to use for newly missing values

        Returns
        -------
        reindexed : Dataset
            Another dataset, with this dataset's data but coordinates from the
            other object.

        See Also
        --------
        Dataset.reindex
        align
        """
        indexers = alignment.reindex_like_indexers(self, other)
        return self.reindex(indexers=indexers, method=method, copy=copy,
                            fill_value=fill_value, tolerance=tolerance)

    def reindex(
        self,
        indexers: Mapping[Hashable, Any] = None,
        method: Optional[str] = None,
        tolerance: Optional[Number] = None,
        copy: bool = True,
        fill_value: Any = dtypes.NA,
        **indexers_kwargs: Any
    ) -> 'Dataset':
        """Conform this object onto a new set of indexes, filling in
        missing values with ``fill_value``. The default fill value is NaN.

        Parameters
        ----------
        indexers : dict. optional
            Dictionary with keys given by dimension names and values given by
            arrays of coordinates tick labels. Any mis-matched coordinate
            values will be filled in with NaN, and any mis-matched dimension
            names will simply be ignored.
            One of indexers or indexers_kwargs must be provided.
        method : {None, 'nearest', 'pad'/'ffill', 'backfill'/'bfill'}, optional
            Method to use for filling index values in ``indexers`` not found in
            this dataset:

            * None (default): don't fill gaps
            * pad / ffill: propagate last valid index value forward
            * backfill / bfill: propagate next valid index value backward
            * nearest: use nearest valid index value (requires pandas>=0.16)
        tolerance : optional
            Maximum distance between original and new labels for inexact
            matches. The values of the index at the matching locations must
            satisfy the equation ``abs(index[indexer] - target) <= tolerance``.
            Requires pandas>=0.17.
        copy : bool, optional
            If ``copy=True``, data in the return value is always copied. If
            ``copy=False`` and reindexing is unnecessary, or can be performed
            with only slice operations, then the output may share memory with
            the input. In either case, a new xarray object is always returned.
        fill_value : scalar, optional
            Value to use for newly missing values
        **indexers_kwarg : {dim: indexer, ...}, optional
            Keyword arguments in the same form as ``indexers``.
            One of indexers or indexers_kwargs must be provided.

        Returns
        -------
        reindexed : Dataset
            Another dataset, with this dataset's data but replaced coordinates.

        See Also
        --------
        Dataset.reindex_like
        align
        pandas.Index.get_indexer
        """
        indexers = utils.either_dict_or_kwargs(indexers, indexers_kwargs,
                                               'reindex')

        bad_dims = [d for d in indexers if d not in self.dims]
        if bad_dims:
            raise ValueError('invalid reindex dimensions: %s' % bad_dims)

        variables, indexes = alignment.reindex_variables(
            self.variables, self.sizes, self.indexes, indexers, method,
            tolerance, copy=copy, fill_value=fill_value)
        coord_names = set(self._coord_names)
        coord_names.update(indexers)
        return self._replace_with_new_dims(
            variables, coord_names, indexes=indexes)

    def interp(
        self,
        coords: Mapping[Hashable, Any] = None,
        method: str = 'linear',
        assume_sorted: bool = False,
        kwargs: Mapping[str, Any] = None,
        **coords_kwargs: Any
    ) -> 'Dataset':
        """ Multidimensional interpolation of Dataset.

        Parameters
        ----------
        coords : dict, optional
            Mapping from dimension names to the new coordinates.
            New coordinate can be a scalar, array-like or DataArray.
            If DataArrays are passed as new coordates, their dimensions are
            used for the broadcasting.
        method: string, optional.
            {'linear', 'nearest'} for multidimensional array,
            {'linear', 'nearest', 'zero', 'slinear', 'quadratic', 'cubic'}
            for 1-dimensional array. 'linear' is used by default.
        assume_sorted: boolean, optional
            If False, values of coordinates that are interpolated over can be
            in any order and they are sorted first. If True, interpolated
            coordinates are assumed to be an array of monotonically increasing
            values.
        kwargs: dictionary, optional
            Additional keyword passed to scipy's interpolator.
        **coords_kwarg : {dim: coordinate, ...}, optional
            The keyword arguments form of ``coords``.
            One of coords or coords_kwargs must be provided.

        Returns
        -------
        interpolated: xr.Dataset
            New dataset on the new coordinates.

        Notes
        -----
        scipy is required.

        See Also
        --------
        scipy.interpolate.interp1d
        scipy.interpolate.interpn
        """
        from . import missing

        if kwargs is None:
            kwargs = {}
        coords = either_dict_or_kwargs(coords, coords_kwargs, 'interp')
        indexers = OrderedDict(self._validate_indexers(coords))

        obj = self if assume_sorted else self.sortby([k for k in coords])

        def maybe_variable(obj, k):
            # workaround to get variable for dimension without coordinate.
            try:
                return obj._variables[k]
            except KeyError:
                return as_variable((k, range(obj.dims[k])))

        def _validate_interp_indexer(x, new_x):
            # In the case of datetimes, the restrictions placed on indexers
            # used with interp are stronger than those which are placed on
            # isel, so we need an additional check after _validate_indexers.
            if (_contains_datetime_like_objects(x)
                    and not _contains_datetime_like_objects(new_x)):
                raise TypeError('When interpolating over a datetime-like '
                                'coordinate, the coordinates to '
                                'interpolate to must be either datetime '
                                'strings or datetimes. '
                                'Instead got\n{}'.format(new_x))
            else:
                return (x, new_x)

        variables = OrderedDict()  # type: OrderedDict[Hashable, Variable]
        for name, var in obj._variables.items():
            if name not in indexers:
                if var.dtype.kind in 'uifc':
                    var_indexers = {
                        k: _validate_interp_indexer(maybe_variable(obj, k), v)
                        for k, v in indexers.items()
                        if k in var.dims
                    }
                    variables[name] = missing.interp(
                        var, var_indexers, method, **kwargs)
                elif all(d not in indexers for d in var.dims):
                    # keep unrelated object array
                    variables[name] = var

        coord_names = set(variables).intersection(obj._coord_names)
        indexes = OrderedDict(
            (k, v) for k, v in obj.indexes.items() if k not in indexers)
        selected = self._replace_with_new_dims(
            variables.copy(), coord_names, indexes=indexes)

        # attach indexer as coordinate
        variables.update(indexers)
        for k, v in indexers.items():
            assert isinstance(v, Variable)
            if v.dims == (k,):
                indexes[k] = v.to_index()

        # Extract coordinates from indexers
        coord_vars, new_indexes = (
            selected._get_indexers_coords_and_indexes(coords))
        variables.update(coord_vars)
        indexes.update(new_indexes)

        coord_names = (set(variables)
                       .intersection(obj._coord_names)
                       .union(coord_vars))
        return self._replace_with_new_dims(
            variables, coord_names, indexes=indexes)

    def interp_like(
        self,
        other: Union['Dataset', 'DataArray'],
        method: str = 'linear',
        assume_sorted: bool = False,
        kwargs: Mapping[str, Any] = None
    ) -> 'Dataset':
        """Interpolate this object onto the coordinates of another object,
        filling the out of range values with NaN.

        Parameters
        ----------
        other : Dataset or DataArray
            Object with an 'indexes' attribute giving a mapping from dimension
            names to an 1d array-like, which provides coordinates upon
            which to index the variables in this dataset.
        method: string, optional.
            {'linear', 'nearest'} for multidimensional array,
            {'linear', 'nearest', 'zero', 'slinear', 'quadratic', 'cubic'}
            for 1-dimensional array. 'linear' is used by default.
        assume_sorted: boolean, optional
            If False, values of coordinates that are interpolated over can be
            in any order and they are sorted first. If True, interpolated
            coordinates are assumed to be an array of monotonically increasing
            values.
        kwargs: dictionary, optional
            Additional keyword passed to scipy's interpolator.

        Returns
        -------
        interpolated: xr.Dataset
            Another dataset by interpolating this dataset's data along the
            coordinates of the other object.

        Notes
        -----
        scipy is required.
        If the dataset has object-type coordinates, reindex is used for these
        coordinates instead of the interpolation.

        See Also
        --------
        Dataset.interp
        Dataset.reindex_like
        """
        if kwargs is None:
            kwargs = {}
        coords = alignment.reindex_like_indexers(self, other)

        numeric_coords = OrderedDict()  # type: OrderedDict[Hashable, pd.Index]
        object_coords = OrderedDict()  # type: OrderedDict[Hashable, pd.Index]
        for k, v in coords.items():
            if v.dtype.kind in 'uifcMm':
                numeric_coords[k] = v
            else:
                object_coords[k] = v

        ds = self
        if object_coords:
            # We do not support interpolation along object coordinate.
            # reindex instead.
            ds = self.reindex(object_coords)
        return ds.interp(numeric_coords, method, assume_sorted, kwargs)

    # Helper methods for rename()
    def _rename_vars(self, name_dict, dims_dict):
        variables = OrderedDict()
        coord_names = set()
        for k, v in self.variables.items():
            var = v.copy(deep=False)
            var.dims = tuple(dims_dict.get(dim, dim) for dim in v.dims)
            name = name_dict.get(k, k)
            if name in variables:
                raise ValueError('the new name %r conflicts' % (name,))
            variables[name] = var
            if k in self._coord_names:
                coord_names.add(name)
        return variables, coord_names

    def _rename_dims(self, name_dict):
        return {name_dict.get(k, k): v for k, v in self.dims.items()}

    def _rename_indexes(self, name_dict):
        if self._indexes is None:
            return None
        indexes = OrderedDict()
        for k, v in self.indexes.items():
            new_name = name_dict.get(k, k)
            if isinstance(v, pd.MultiIndex):
                new_names = [name_dict.get(k, k) for k in v.names]
                index = pd.MultiIndex(v.levels, v.labels, v.sortorder,
                                      names=new_names, verify_integrity=False)
            else:
                index = pd.Index(v, name=new_name)
            indexes[new_name] = index
        return indexes

    def _rename_all(self, name_dict, dims_dict):
        variables, coord_names = self._rename_vars(name_dict, dims_dict)
        dims = self._rename_dims(dims_dict)
        indexes = self._rename_indexes(name_dict)
        return variables, coord_names, dims, indexes

    def rename(
        self,
        name_dict: Mapping[Hashable, Hashable] = None,
        inplace: bool = None,
        **names: Hashable
    ) -> 'Dataset':
        """Returns a new object with renamed variables and dimensions.

        Parameters
        ----------
        name_dict : dict-like, optional
            Dictionary whose keys are current variable or dimension names and
            whose values are the desired names.
        inplace : bool, optional
            If True, rename variables and dimensions in-place. Otherwise,
            return a new dataset object.
        **names, optional
            Keyword form of ``name_dict``.
            One of name_dict or names must be provided.

        Returns
        -------
        renamed : Dataset
            Dataset with renamed variables and dimensions.

        See Also
        --------
        Dataset.swap_dims
        Dataset.rename_vars
        Dataset.rename_dims
        DataArray.rename
        """
        inplace = _check_inplace(inplace)
        name_dict = either_dict_or_kwargs(name_dict, names, 'rename')
        for k in name_dict.keys():
            if k not in self and k not in self.dims:
                raise ValueError("cannot rename %r because it is not a "
                                 "variable or dimension in this dataset" % k)

        variables, coord_names, dims, indexes = self._rename_all(
            name_dict=name_dict, dims_dict=name_dict)
        return self._replace(variables, coord_names, dims=dims,
                             indexes=indexes, inplace=inplace)

    def rename_dims(
        self,
        dims_dict: Mapping[Hashable, Hashable] = None,
        **dims: Hashable
    ) -> 'Dataset':
        """Returns a new object with renamed dimensions only.

        Parameters
        ----------
        dims_dict : dict-like, optional
            Dictionary whose keys are current dimension names and
            whose values are the desired names.
        **dims, optional
            Keyword form of ``dims_dict``.
            One of dims_dict or dims must be provided.

        Returns
        -------
        renamed : Dataset
            Dataset with renamed dimensions.

        See Also
        --------
        Dataset.swap_dims
        Dataset.rename
        Dataset.rename_vars
        DataArray.rename
        """
        dims_dict = either_dict_or_kwargs(dims_dict, dims, 'rename_dims')
        for k in dims_dict:
            if k not in self.dims:
                raise ValueError("cannot rename %r because it is not a "
                                 "dimension in this dataset" % k)

        variables, coord_names, sizes, indexes = self._rename_all(
            name_dict={}, dims_dict=dims_dict)
        return self._replace(
            variables, coord_names, dims=sizes, indexes=indexes)

    def rename_vars(
        self,
        name_dict: Mapping[Hashable, Hashable] = None,
        **names: Hashable
    ) -> 'Dataset':
        """Returns a new object with renamed variables including coordinates

        Parameters
        ----------
        name_dict : dict-like, optional
            Dictionary whose keys are current variable or coordinate names and
            whose values are the desired names.
        **names, optional
            Keyword form of ``name_dict``.
            One of name_dict or names must be provided.

        Returns
        -------
        renamed : Dataset
            Dataset with renamed variables including coordinates

        See Also
        --------
        Dataset.swap_dims
        Dataset.rename
        Dataset.rename_dims
        DataArray.rename
        """
        name_dict = either_dict_or_kwargs(name_dict, names, 'rename_vars')
        for k in name_dict:
            if k not in self:
                raise ValueError("cannot rename %r because it is not a "
                                 "variable or coordinate in this dataset" % k)
        variables, coord_names, dims, indexes = self._rename_all(
            name_dict=name_dict, dims_dict={})
        return self._replace(variables, coord_names, dims=dims,
                             indexes=indexes)

    def swap_dims(
        self,
        dims_dict: Mapping[Hashable, Hashable],
        inplace: bool = None
    ) -> 'Dataset':
        """Returns a new object with swapped dimensions.

        Parameters
        ----------
        dims_dict : dict-like
            Dictionary whose keys are current dimension names and whose values
            are new names. Each value must already be a variable in the
            dataset.
        inplace : bool, optional
            If True, swap dimensions in-place. Otherwise, return a new dataset
            object.

        Returns
        -------
        renamed : Dataset
            Dataset with swapped dimensions.

        See Also
        --------

        Dataset.rename
        DataArray.swap_dims
        """
        # TODO: deprecate this method in favor of a (less confusing)
        # rename_dims() method that only renames dimensions.
        inplace = _check_inplace(inplace)
        for k, v in dims_dict.items():
            if k not in self.dims:
                raise ValueError('cannot swap from dimension %r because it is '
                                 'not an existing dimension' % k)
            if self.variables[v].dims != (k,):
                raise ValueError('replacement dimension %r is not a 1D '
                                 'variable along the old dimension %r'
                                 % (v, k))

        result_dims = set(dims_dict.get(dim, dim) for dim in self.dims)

        coord_names = self._coord_names.copy()
        coord_names.update(dims_dict.values())

        variables = OrderedDict()  # type: OrderedDict[Hashable, Variable]
        indexes = OrderedDict()  # type: OrderedDict[Hashable, pd.Index]
        for k, v in self.variables.items():
            dims = tuple(dims_dict.get(dim, dim) for dim in v.dims)
            if k in result_dims:
                var = v.to_index_variable()
                if k in self.indexes:
                    indexes[k] = self.indexes[k]
                else:
                    indexes[k] = var.to_index()
            else:
                var = v.to_base_variable()
            var.dims = dims
            variables[k] = var

        return self._replace_with_new_dims(variables, coord_names,
                                           indexes=indexes, inplace=inplace)

    def expand_dims(
        self,
        dim: Union[None, Hashable, Sequence[Hashable],
                   Mapping[Hashable, Any]] = None,
        axis: Union[None, int, Sequence[int]] = None,
        **dim_kwargs: Any
    ) -> 'Dataset':
        """Return a new object with an additional axis (or axes) inserted at
        the corresponding position in the array shape.  The new object is a
        view into the underlying array, not a copy.

        If dim is already a scalar coordinate, it will be promoted to a 1D
        coordinate consisting of a single value.

        Parameters
        ----------
        dim : hashable, sequence of hashable, mapping, or None
            Dimensions to include on the new variable. If provided as hashable
            or sequence of hashable, then dimensions are inserted with length
            1. If provided as a mapping, then the keys are the new dimensions
            and the values are either integers (giving the length of the new
            dimensions) or array-like (giving the coordinates of the new
            dimensions).

            .. note::

               For Python 3.5, if ``dim`` is a mapping, then it must be an
               ``OrderedDict``. This is to ensure that the order in which the
               dims are given is maintained.

        axis : integer, sequence of integers, or None
            Axis position(s) where new axis is to be inserted (position(s) on
            the result array). If a list (or tuple) of integers is passed,
            multiple axes are inserted. In this case, dim arguments should be
            same length list. If axis=None is passed, all the axes will be
            inserted to the start of the result array.
        **dim_kwargs : int or sequence/ndarray
            The keywords are arbitrary dimensions being inserted and the values
            are either the lengths of the new dims (if int is given), or their
            coordinates. Note, this is an alternative to passing a dict to the
            dim kwarg and will only be used if dim is None.

            .. note::

               For Python 3.5, ``dim_kwargs`` is not available.

        Returns
        -------
        expanded : same type as caller
            This object, but with an additional dimension(s).
        """
        # TODO: get rid of the below code block when python 3.5 is no longer
        #   supported.
        if sys.version < '3.6':
            if isinstance(dim, Mapping) and not isinstance(dim, OrderedDict):
                raise TypeError("dim must be an OrderedDict for python <3.6")
            if dim_kwargs:
                raise ValueError("dim_kwargs isn't available for python <3.6")

        if dim is None:
            pass
        elif isinstance(dim, Mapping):
            # We're later going to modify dim in place; don't tamper with
            # the input
            dim = OrderedDict(dim)
        elif isinstance(dim, int):
            raise TypeError(
                "dim should be hashable or sequence of hashables or mapping"
            )
        elif isinstance(dim, str) or not isinstance(dim, Sequence):
            dim = OrderedDict(((dim, 1),))
        elif isinstance(dim, Sequence):
            if len(dim) != len(set(dim)):
                raise ValueError('dims should not contain duplicate values.')
            dim = OrderedDict(((d, 1) for d in dim))

        dim = either_dict_or_kwargs(dim, dim_kwargs, 'expand_dims')
        assert isinstance(dim, MutableMapping)

        if axis is None:
            axis = list(range(len(dim)))
        elif not isinstance(axis, Sequence):
            axis = [axis]

        if len(dim) != len(axis):
            raise ValueError('lengths of dim and axis should be identical.')
        for d in dim:
            if d in self.dims:
                raise ValueError(
                    'Dimension {dim} already exists.'.format(dim=d))
            if (d in self._variables
                    and not utils.is_scalar(self._variables[d])):
                raise ValueError(
                    '{dim} already exists as coordinate or'
                    ' variable name.'.format(dim=d))

        variables = OrderedDict()  # type: OrderedDict[Hashable, Variable]
        coord_names = self._coord_names.copy()
        # If dim is a dict, then ensure that the values are either integers
        # or iterables.
        for k, v in dim.items():
            if hasattr(v, "__iter__"):
                # If the value for the new dimension is an iterable, then
                # save the coordinates to the variables dict, and set the
                # value within the dim dict to the length of the iterable
                # for later use.
                variables[k] = xr.IndexVariable((k,), v)
                coord_names.add(k)
                dim[k] = variables[k].size
            elif isinstance(v, int):
                pass  # Do nothing if the dimensions value is just an int
            else:
                raise TypeError('The value of new dimension {k} must be '
                                'an iterable or an int'.format(k=k))

        for k, v in self._variables.items():
            if k not in dim:
                if k in coord_names:  # Do not change coordinates
                    variables[k] = v
                else:
                    result_ndim = len(v.dims) + len(axis)
                    for a in axis:
                        if a < -result_ndim or result_ndim - 1 < a:
                            raise IndexError(
                                'Axis {a} is out of bounds of the expanded'
                                ' dimension size {dim}.'.format(
                                    a=a, v=k, dim=result_ndim))

                    axis_pos = [a if a >= 0 else result_ndim + a
                                for a in axis]
                    if len(axis_pos) != len(set(axis_pos)):
                        raise ValueError('axis should not contain duplicate'
                                         ' values.')
                    # We need to sort them to make sure `axis` equals to the
                    # axis positions of the result array.
                    zip_axis_dim = sorted(zip(axis_pos, dim.items()))

                    all_dims = list(zip(v.dims, v.shape))
                    for d, c in zip_axis_dim:
                        all_dims.insert(d, c)
                    variables[k] = v.set_dims(OrderedDict(all_dims))
            else:
                # If dims includes a label of a non-dimension coordinate,
                # it will be promoted to a 1D coordinate with a single value.
                variables[k] = v.set_dims(k).to_index_variable()

        new_dims = self._dims.copy()
        new_dims.update(dim)

        return self._replace_vars_and_dims(
            variables, dims=new_dims, coord_names=coord_names)

    def set_index(
        self,
        indexes: Mapping[Hashable, Union[Hashable, Sequence[Hashable]]] = None,
        append: bool = False,
        inplace: bool = None,
        **indexes_kwargs: Union[Hashable, Sequence[Hashable]]
    ) -> 'Dataset':
        """Set Dataset (multi-)indexes using one or more existing coordinates
        or variables.

        Parameters
        ----------
        indexes : {dim: index, ...}
            Mapping from names matching dimensions and values given
            by (lists of) the names of existing coordinates or variables to set
            as new (multi-)index.
        append : bool, optional
            If True, append the supplied index(es) to the existing index(es).
            Otherwise replace the existing index(es) (default).
        inplace : bool, optional
            If True, set new index(es) in-place. Otherwise, return a new
            Dataset object.
        **indexes_kwargs: optional
            The keyword arguments form of ``indexes``.
            One of indexes or indexes_kwargs must be provided.

        Returns
        -------
        obj : Dataset
            Another dataset, with this dataset's data but replaced coordinates.

        See Also
        --------
        Dataset.reset_index
        Dataset.swap_dims
        """
        inplace = _check_inplace(inplace)
        indexes = either_dict_or_kwargs(indexes, indexes_kwargs, 'set_index')
        variables, coord_names = merge_indexes(indexes, self._variables,
                                               self._coord_names,
                                               append=append)
        return self._replace_vars_and_dims(variables, coord_names=coord_names,
                                           inplace=inplace)

    def reset_index(
        self,
        dims_or_levels: Union[Hashable, Sequence[Hashable]],
        drop: bool = False,
        inplace: bool = None,
    ) -> 'Dataset':
        """Reset the specified index(es) or multi-index level(s).

        Parameters
        ----------
        dims_or_levels : str or list
            Name(s) of the dimension(s) and/or multi-index level(s) that will
            be reset.
        drop : bool, optional
            If True, remove the specified indexes and/or multi-index levels
            instead of extracting them as new coordinates (default: False).
        inplace : bool, optional
            If True, modify the dataset in-place. Otherwise, return a new
            Dataset object.

        Returns
        -------
        obj : Dataset
            Another dataset, with this dataset's data but replaced coordinates.

        See Also
        --------
        Dataset.set_index
        """
        inplace = _check_inplace(inplace)
        variables, coord_names = split_indexes(
            dims_or_levels,
            self._variables,
            self._coord_names,
            cast(Mapping[Hashable, Hashable], self._level_coords),
            drop=drop,
        )
        return self._replace_vars_and_dims(variables, coord_names=coord_names,
                                           inplace=inplace)

    def reorder_levels(
        self,
        dim_order: Mapping[Hashable, Sequence[int]] = None,
        inplace: bool = None,
        **dim_order_kwargs: Sequence[int]
    ) -> 'Dataset':
        """Rearrange index levels using input order.

        Parameters
        ----------
        dim_order : optional
            Mapping from names matching dimensions and values given
            by lists representing new level orders. Every given dimension
            must have a multi-index.
        inplace : bool, optional
            If True, modify the dataset in-place. Otherwise, return a new
            DataArray object.
        **dim_order_kwargs: optional
            The keyword arguments form of ``dim_order``.
            One of dim_order or dim_order_kwargs must be provided.

        Returns
        -------
        obj : Dataset
            Another dataset, with this dataset's data but replaced
            coordinates.
        """
        inplace = _check_inplace(inplace)
        dim_order = either_dict_or_kwargs(dim_order, dim_order_kwargs,
                                          'reorder_levels')
        variables = self._variables.copy()
        indexes = OrderedDict(self.indexes)
        for dim, order in dim_order.items():
            coord = self._variables[dim]
            index = self.indexes[dim]
            if not isinstance(index, pd.MultiIndex):
                raise ValueError("coordinate %r has no MultiIndex" % dim)
            new_index = index.reorder_levels(order)
            variables[dim] = IndexVariable(coord.dims, new_index)
            indexes[dim] = new_index

        return self._replace(variables, indexes=indexes, inplace=inplace)

    def _stack_once(self, dims, new_dim):
        variables = OrderedDict()
        for name, var in self.variables.items():
            if name not in dims:
                if any(d in var.dims for d in dims):
                    add_dims = [d for d in dims if d not in var.dims]
                    vdims = list(var.dims) + add_dims
                    shape = [self.dims[d] for d in vdims]
                    exp_var = var.set_dims(vdims, shape)
                    stacked_var = exp_var.stack(**{new_dim: dims})
                    variables[name] = stacked_var
                else:
                    variables[name] = var.copy(deep=False)

        # consider dropping levels that are unused?
        levels = [self.get_index(dim) for dim in dims]
        if LooseVersion(pd.__version__) < LooseVersion('0.19.0'):
            # RangeIndex levels in a MultiIndex are broken for appending in
            # pandas before v0.19.0
            levels = [pd.Int64Index(level)
                      if isinstance(level, pd.RangeIndex)
                      else level
                      for level in levels]
        idx = utils.multiindex_from_product_levels(levels, names=dims)
        variables[new_dim] = IndexVariable(new_dim, idx)

        coord_names = set(self._coord_names) - set(dims) | set([new_dim])

        indexes = OrderedDict((k, v) for k, v in self.indexes.items()
                              if k not in dims)
        indexes[new_dim] = idx

        return self._replace_with_new_dims(
            variables, coord_names=coord_names, indexes=indexes)

    def stack(
        self,
        dimensions: Mapping[Hashable, Sequence[Hashable]] = None,
        **dimensions_kwargs: Sequence[Hashable]
    ) -> 'Dataset':
        """
        Stack any number of existing dimensions into a single new dimension.

        New dimensions will be added at the end, and the corresponding
        coordinate variables will be combined into a MultiIndex.

        Parameters
        ----------
        dimensions : Mapping of the form new_name=(dim1, dim2, ...)
            Names of new dimensions, and the existing dimensions that they
            replace.
        **dimensions_kwargs:
            The keyword arguments form of ``dimensions``.
            One of dimensions or dimensions_kwargs must be provided.

        Returns
        -------
        stacked : Dataset
            Dataset with stacked data.

        See also
        --------
        Dataset.unstack
        """
        dimensions = either_dict_or_kwargs(dimensions, dimensions_kwargs,
                                           'stack')
        result = self
        for new_dim, dims in dimensions.items():
            result = result._stack_once(dims, new_dim)
        return result

    def to_stacked_array(
        self,
        new_dim: Hashable,
        sample_dims: Sequence[Hashable],
        variable_dim: str = 'variable',
        name: Hashable = None
    ) -> 'DataArray':
        """Combine variables of differing dimensionality into a DataArray
        without broadcasting.

        This method is similar to Dataset.to_array but does not broadcast the
        variables.

        Parameters
        ----------
        new_dim : Hashable
            Name of the new stacked coordinate
        sample_dims : Sequence[Hashable]
            Dimensions that **will not** be stacked. Each array in the dataset
            must share these dimensions. For machine learning applications,
            these define the dimensions over which samples are drawn.
        variable_dim : str, optional
            Name of the level in the stacked coordinate which corresponds to
            the variables.
        name : str, optional
            Name of the new data array.

        Returns
        -------
        stacked : DataArray
            DataArray with the specified dimensions and data variables
            stacked together. The stacked coordinate is named ``new_dim``
            and represented by a MultiIndex object with a level containing the
            data variable names. The name of this level is controlled using
            the ``variable_dim`` argument.

        See Also
        --------
        Dataset.to_array
        Dataset.stack
        DataArray.to_unstacked_dataset

        Examples
        --------
        >>> data = Dataset(
        ...     data_vars={'a': (('x', 'y'), [[0, 1, 2], [3, 4, 5]]),
        ...                'b': ('x', [6, 7])},
        ...     coords={'y': ['u', 'v', 'w']}
        ... )

        >>> data
        <xarray.Dataset>
        Dimensions:  (x: 2, y: 3)
        Coordinates:
        * y        (y) <U1 'u' 'v' 'w'
        Dimensions without coordinates: x
        Data variables:
            a        (x, y) int64 0 1 2 3 4 5
            b        (x) int64 6 7

        >>> data.to_stacked_array("z", sample_dims=['x'])
        <xarray.DataArray (x: 2, z: 4)>
        array([[0, 1, 2, 6],
            [3, 4, 5, 7]])
        Coordinates:
        * z         (z) MultiIndex
        - variable  (z) object 'a' 'a' 'a' 'b'
        - y         (z) object 'u' 'v' 'w' nan
        Dimensions without coordinates: x

        """
        stacking_dims = tuple(dim for dim in self.dims
                              if dim not in sample_dims)

        for variable in self:
            dims = self[variable].dims
            dims_include_sample_dims = set(sample_dims) <= set(dims)
            if not dims_include_sample_dims:
                raise ValueError(
                    "All variables in the dataset must contain the "
                    "dimensions {}.".format(dims)
                )

        def ensure_stackable(val):
            assign_coords = {variable_dim: val.name}
            for dim in stacking_dims:
                if dim not in val.dims:
                    assign_coords[dim] = None

            expand_dims = set(stacking_dims).difference(set(val.dims))
            expand_dims.add(variable_dim)
            # must be list for .expand_dims
            expand_dims = list(expand_dims)

            return (val.assign_coords(**assign_coords)
                    .expand_dims(expand_dims)
                    .stack({new_dim: (variable_dim,) + stacking_dims}))

        # concatenate the arrays
        stackable_vars = [ensure_stackable(self[key])
                          for key in self.data_vars]
        data_array = xr.concat(stackable_vars, dim=new_dim)

        # coerce the levels of the MultiIndex to have the same type as the
        # input dimensions. This code is messy, so it might be better to just
        # input a dummy value for the singleton dimension.
        idx = data_array.indexes[new_dim]
        levels = ([idx.levels[0]]
                  + [level.astype(self[level.name].dtype)
                     for level in idx.levels[1:]])
        new_idx = idx.set_levels(levels)
        data_array[new_dim] = IndexVariable(new_dim, new_idx)

        if name is not None:
            data_array.name = name

        return data_array

    def _unstack_once(self, dim: Hashable) -> 'Dataset':
        index = self.get_index(dim)
        # GH2619. For MultiIndex, we need to call remove_unused.
        if LooseVersion(pd.__version__) >= "0.20":
            index = index.remove_unused_levels()
        else:  # for pandas 0.19
            index = pdcompat.remove_unused_levels(index)

        full_idx = pd.MultiIndex.from_product(index.levels, names=index.names)

        # take a shortcut in case the MultiIndex was not modified.
        if index.equals(full_idx):
            obj = self
        else:
            obj = self.reindex({dim: full_idx}, copy=False)

        new_dim_names = index.names
        new_dim_sizes = [lev.size for lev in index.levels]

        variables = OrderedDict()  # type: OrderedDict[Hashable, Variable]
        indexes = OrderedDict(
            (k, v) for k, v in self.indexes.items() if k != dim)

        for name, var in obj.variables.items():
            if name != dim:
                if dim in var.dims:
                    new_dims = OrderedDict(zip(new_dim_names, new_dim_sizes))
                    variables[name] = var.unstack({dim: new_dims})
                else:
                    variables[name] = var

        for name, lev in zip(new_dim_names, index.levels):
            variables[name] = IndexVariable(name, lev)
            indexes[name] = lev

        coord_names = set(self._coord_names) - set([dim]) | set(new_dim_names)

        return self._replace_with_new_dims(
            variables, coord_names=coord_names, indexes=indexes)

    def unstack(
        self,
        dim: Union[Hashable, Iterable[Hashable]] = None
    ) -> 'Dataset':
        """
        Unstack existing dimensions corresponding to MultiIndexes into
        multiple new dimensions.

        New dimensions will be added at the end.

        Parameters
        ----------
        dim : Hashable or iterable of Hashable, optional
            Dimension(s) over which to unstack. By default unstacks all
            MultiIndexes.

        Returns
        -------
        unstacked : Dataset
            Dataset with unstacked data.

        See also
        --------
        Dataset.stack
        """
        if dim is None:
            dims = [
                d for d in self.dims
                if isinstance(self.get_index(d), pd.MultiIndex)
            ]
        else:
            if isinstance(dim, str) or not isinstance(dim, Iterable):
                dims = [dim]
            else:
                dims = list(dim)

            missing_dims = [d for d in dims if d not in self.dims]
            if missing_dims:
                raise ValueError('Dataset does not contain the dimensions: %s'
                                 % missing_dims)

            non_multi_dims = [d for d in dims if not
                              isinstance(self.get_index(d), pd.MultiIndex)]
            if non_multi_dims:
                raise ValueError('cannot unstack dimensions that do not '
                                 'have a MultiIndex: %s' % non_multi_dims)

        result = self.copy(deep=False)
        for dim in dims:
            result = result._unstack_once(dim)
        return result

    def update(self, other: 'DatasetLike', inplace: bool = None) -> 'Dataset':
        """Update this dataset's variables with those from another dataset.

        Parameters
        ----------
        other : Dataset or castable to Dataset
            Variables with which to update this dataset. One of:

            - Dataset
            - mapping {var name: DataArray}
            - mapping {var name: Variable}
            - mapping {var name: (dimension name, array-like)}
            - mapping {var name: (tuple of dimension names, array-like)}

        inplace : bool, optional
            If True, merge the other dataset into this dataset in-place.
            Otherwise, return a new dataset object.

        Returns
        -------
        updated : Dataset
            Updated dataset.

        Raises
        ------
        ValueError
            If any dimensions would have inconsistent sizes in the updated
            dataset.
        """
        inplace = _check_inplace(inplace, default=True)
        variables, coord_names, dims = dataset_update_method(self, other)

        return self._replace_vars_and_dims(variables, coord_names, dims,
                                           inplace=inplace)

    def merge(
        self,
        other: 'DatasetLike',
        inplace: bool = None,
        overwrite_vars: Union[Hashable, Iterable[Hashable]] = frozenset(),
        compat: str = 'no_conflicts',
        join: str = 'outer',
        fill_value: Any = dtypes.NA
    ) -> 'Dataset':
        """Merge the arrays of two datasets into a single dataset.

        This method generally does not allow for overriding data, with the
        exception of attributes, which are ignored on the second dataset.
        Variables with the same name are checked for conflicts via the equals
        or identical methods.

        Parameters
        ----------
        other : Dataset or castable to Dataset
            Dataset or variables to merge with this dataset.
        inplace : bool, optional
            If True, merge the other dataset into this dataset in-place.
            Otherwise, return a new dataset object.
        overwrite_vars : Hashable or iterable of Hashable, optional
            If provided, update variables of these name(s) without checking for
            conflicts in this dataset.
        compat : {'broadcast_equals', 'equals', 'identical',
                  'no_conflicts'}, optional
            String indicating how to compare variables of the same name for
            potential conflicts:
            - 'broadcast_equals': all values must be equal when variables are
              broadcast against each other to ensure common dimensions.
            - 'equals': all values and dimensions must be the same.
            - 'identical': all values, dimensions and attributes must be the
              same.
            - 'no_conflicts': only values which are not null in both datasets
              must be equal. The returned dataset then contains the combination
              of all non-null values.
        join : {'outer', 'inner', 'left', 'right', 'exact'}, optional
            Method for joining ``self`` and ``other`` along shared dimensions:

            - 'outer': use the union of the indexes
            - 'inner': use the intersection of the indexes
            - 'left': use indexes from ``self``
            - 'right': use indexes from ``other``
            - 'exact': error instead of aligning non-equal indexes
        fill_value: scalar, optional
            Value to use for newly missing values

        Returns
        -------
        merged : Dataset
            Merged dataset.

        Raises
        ------
        MergeError
            If any variables conflict (see ``compat``).
        """
        inplace = _check_inplace(inplace)
        variables, coord_names, dims = dataset_merge_method(
            self, other, overwrite_vars=overwrite_vars, compat=compat,
            join=join, fill_value=fill_value)

        return self._replace_vars_and_dims(variables, coord_names, dims,
                                           inplace=inplace)

    def _assert_all_in_dataset(self, names, virtual_okay=False):
        bad_names = set(names) - set(self._variables)
        if virtual_okay:
            bad_names -= self.virtual_variables
        if bad_names:
            raise ValueError('One or more of the specified variables '
                             'cannot be found in this dataset')

    def drop(self, labels, dim=None, *, errors='raise'):
        """Drop variables or index labels from this dataset.

        Parameters
        ----------
        labels : scalar or list of scalars
            Name(s) of variables or index labels to drop.
        dim : None or str, optional
            Dimension along which to drop index labels. By default (if
            ``dim is None``), drops variables rather than index labels.
        errors: {'raise', 'ignore'}, optional
            If 'raise' (default), raises a ValueError error if
            any of the variable or index labels passed are not
            in the dataset. If 'ignore', any given labels that are in the
            dataset are dropped and no error is raised.

        Returns
        -------
        dropped : Dataset
        """
        if errors not in ['raise', 'ignore']:
            raise ValueError('errors must be either "raise" or "ignore"')
        if utils.is_scalar(labels):
            labels = [labels]
        if dim is None:
            return self._drop_vars(labels, errors=errors)
        else:
            try:
                index = self.indexes[dim]
            except KeyError:
                raise ValueError(
                    'dimension %r does not have coordinate labels' % dim)
            new_index = index.drop(labels, errors=errors)
            return self.loc[{dim: new_index}]

    def _drop_vars(self, names, errors='raise'):
        if errors == 'raise':
            self._assert_all_in_dataset(names)
        drop = set(names)
        variables = OrderedDict((k, v) for k, v in self._variables.items()
                                if k not in drop)
        coord_names = set(k for k in self._coord_names if k in variables)
        indexes = OrderedDict((k, v) for k, v in self.indexes.items()
                              if k not in drop)
        return self._replace_with_new_dims(
            variables, coord_names=coord_names, indexes=indexes)

    def drop_dims(self, drop_dims, *, errors='raise'):
        """Drop dimensions and associated variables from this dataset.

        Parameters
        ----------
        drop_dims : str or list
            Dimension or dimensions to drop.

        Returns
        -------
        obj : Dataset
            The dataset without the given dimensions (or any variables
            containing those dimensions)
        errors: {'raise', 'ignore'}, optional
            If 'raise' (default), raises a ValueError error if
            any of the dimensions passed are not
            in the dataset. If 'ignore', any given dimensions that are in the
            dataset are dropped and no error is raised.
        """
        if errors not in ['raise', 'ignore']:
            raise ValueError('errors must be either "raise" or "ignore"')

        if utils.is_scalar(drop_dims):
            drop_dims = [drop_dims]

        if errors == 'raise':
            missing_dimensions = [d for d in drop_dims if d not in self.dims]
            if missing_dimensions:
                raise ValueError('Dataset does not contain the dimensions: %s'
                                 % missing_dimensions)

        drop_vars = set(k for k, v in self._variables.items()
                        for d in v.dims if d in drop_dims)
        return self._drop_vars(drop_vars)

    def transpose(self, *dims):
        """Return a new Dataset object with all array dimensions transposed.

        Although the order of dimensions on each array will change, the dataset
        dimensions themselves will remain in fixed (sorted) order.

        Parameters
        ----------
        *dims : str, optional
            By default, reverse the dimensions on each array. Otherwise,
            reorder the dimensions to this order.

        Returns
        -------
        transposed : Dataset
            Each array in the dataset (including) coordinates will be
            transposed to the given order.

        Notes
        -----
        This operation returns a view of each array's data. It is
        lazy for dask-backed DataArrays but not for numpy-backed DataArrays
        -- the data will be fully loaded into memory.

        See Also
        --------
        numpy.transpose
        DataArray.transpose
        """
        if dims:
            if set(dims) ^ set(self.dims):
                raise ValueError('arguments to transpose (%s) must be '
                                 'permuted dataset dimensions (%s)'
                                 % (dims, tuple(self.dims)))
        ds = self.copy()
        for name, var in self._variables.items():
            var_dims = tuple(dim for dim in dims if dim in var.dims)
            ds._variables[name] = var.transpose(*var_dims)
        return ds

    def dropna(self, dim, how='any', thresh=None, subset=None):
        """Returns a new dataset with dropped labels for missing values along
        the provided dimension.

        Parameters
        ----------
        dim : str
            Dimension along which to drop missing values. Dropping along
            multiple dimensions simultaneously is not yet supported.
        how : {'any', 'all'}, optional
            * any : if any NA values are present, drop that label
            * all : if all values are NA, drop that label
        thresh : int, default None
            If supplied, require this many non-NA values.
        subset : sequence, optional
            Subset of variables to check for missing values. By default, all
            variables in the dataset are checked.

        Returns
        -------
        Dataset
        """
        # TODO: consider supporting multiple dimensions? Or not, given that
        # there are some ugly edge cases, e.g., pandas's dropna differs
        # depending on the order of the supplied axes.

        if dim not in self.dims:
            raise ValueError('%s must be a single dataset dimension' % dim)

        if subset is None:
            subset = list(self.data_vars)

        count = np.zeros(self.dims[dim], dtype=np.int64)
        size = 0

        for k in subset:
            array = self._variables[k]
            if dim in array.dims:
                dims = [d for d in array.dims if d != dim]
                count += np.asarray(array.count(dims))
                size += np.prod([self.dims[d] for d in dims])

        if thresh is not None:
            mask = count >= thresh
        elif how == 'any':
            mask = count == size
        elif how == 'all':
            mask = count > 0
        elif how is not None:
            raise ValueError('invalid how option: %s' % how)
        else:
            raise TypeError('must specify how or thresh')

        return self.isel({dim: mask})

    def fillna(self, value):
        """Fill missing values in this object.

        This operation follows the normal broadcasting and alignment rules that
        xarray uses for binary arithmetic, except the result is aligned to this
        object (``join='left'``) instead of aligned to the intersection of
        index coordinates (``join='inner'``).

        Parameters
        ----------
        value : scalar, ndarray, DataArray, dict or Dataset
            Used to fill all matching missing values in this dataset's data
            variables. Scalars, ndarrays or DataArrays arguments are used to
            fill all data with aligned coordinates (for DataArrays).
            Dictionaries or datasets match data variables and then align
            coordinates if necessary.

        Returns
        -------
        Dataset
        """
        if utils.is_dict_like(value):
            value_keys = getattr(value, 'data_vars', value).keys()
            if not set(value_keys) <= set(self.data_vars.keys()):
                raise ValueError('all variables in the argument to `fillna` '
                                 'must be contained in the original dataset')
        out = ops.fillna(self, value)
        return out

    def interpolate_na(self, dim=None, method='linear', limit=None,
                       use_coordinate=True,
                       **kwargs):
        """Interpolate values according to different methods.

        Parameters
        ----------
        dim : str
            Specifies the dimension along which to interpolate.
        method : {'linear', 'nearest', 'zero', 'slinear', 'quadratic', 'cubic',
                  'polynomial', 'barycentric', 'krog', 'pchip',
                  'spline'}, optional
            String indicating which method to use for interpolation:

            - 'linear': linear interpolation (Default). Additional keyword
              arguments are passed to ``numpy.interp``
            - 'nearest', 'zero', 'slinear', 'quadratic', 'cubic',
              'polynomial': are passed to ``scipy.interpolate.interp1d``. If
              method=='polynomial', the ``order`` keyword argument must also be
              provided.
            - 'barycentric', 'krog', 'pchip', 'spline': use their respective
              ``scipy.interpolate`` classes.
        use_coordinate : boolean or str, default True
            Specifies which index to use as the x values in the interpolation
            formulated as `y = f(x)`. If False, values are treated as if
            eqaully-spaced along `dim`. If True, the IndexVariable `dim` is
            used. If use_coordinate is a string, it specifies the name of a
            coordinate variariable to use as the index.
        limit : int, default None
            Maximum number of consecutive NaNs to fill. Must be greater than 0
            or None for no limit.

        Returns
        -------
        Dataset

        See also
        --------
        numpy.interp
        scipy.interpolate
        """
        from .missing import interp_na, _apply_over_vars_with_dim

        new = _apply_over_vars_with_dim(interp_na, self, dim=dim,
                                        method=method, limit=limit,
                                        use_coordinate=use_coordinate,
                                        **kwargs)
        return new

    def ffill(self, dim, limit=None):
        '''Fill NaN values by propogating values forward

        *Requires bottleneck.*

        Parameters
        ----------
        dim : str
            Specifies the dimension along which to propagate values when
            filling.
        limit : int, default None
            The maximum number of consecutive NaN values to forward fill. In
            other words, if there is a gap with more than this number of
            consecutive NaNs, it will only be partially filled. Must be greater
            than 0 or None for no limit.

        Returns
        -------
        Dataset
        '''
        from .missing import ffill, _apply_over_vars_with_dim

        new = _apply_over_vars_with_dim(ffill, self, dim=dim, limit=limit)
        return new

    def bfill(self, dim, limit=None):
        '''Fill NaN values by propogating values backward

        *Requires bottleneck.*

        Parameters
        ----------
        dim : str
            Specifies the dimension along which to propagate values when
            filling.
        limit : int, default None
            The maximum number of consecutive NaN values to backward fill. In
            other words, if there is a gap with more than this number of
            consecutive NaNs, it will only be partially filled. Must be greater
            than 0 or None for no limit.

        Returns
        -------
        Dataset
        '''
        from .missing import bfill, _apply_over_vars_with_dim

        new = _apply_over_vars_with_dim(bfill, self, dim=dim, limit=limit)
        return new

    def combine_first(self, other):
        """Combine two Datasets, default to data_vars of self.

        The new coordinates follow the normal broadcasting and alignment rules
        of ``join='outer'``.  Vacant cells in the expanded coordinates are
        filled with np.nan.

        Parameters
        ----------
        other : DataArray
            Used to fill all matching missing values in this array.

        Returns
        -------
        DataArray
        """
        out = ops.fillna(self, other, join="outer", dataset_join="outer")
        return out

    def reduce(self, func, dim=None, keep_attrs=None, keepdims=False,
               numeric_only=False, allow_lazy=False, **kwargs):
        """Reduce this dataset by applying `func` along some dimension(s).

        Parameters
        ----------
        func : function
            Function which can be called in the form
            `f(x, axis=axis, **kwargs)` to return the result of reducing an
            np.ndarray over an integer valued axis.
        dim : str or sequence of str, optional
            Dimension(s) over which to apply `func`.  By default `func` is
            applied over all dimensions.
        keep_attrs : bool, optional
            If True, the dataset's attributes (`attrs`) will be copied from
            the original object to the new one.  If False (default), the new
            object will be returned without attributes.
        keepdims : bool, default False
            If True, the dimensions which are reduced are left in the result
            as dimensions of size one. Coordinates that use these dimensions
            are removed.
        numeric_only : bool, optional
            If True, only apply ``func`` to variables with a numeric dtype.
        **kwargs : dict
            Additional keyword arguments passed on to ``func``.

        Returns
        -------
        reduced : Dataset
            Dataset with this object's DataArrays replaced with new DataArrays
            of summarized data and the indicated dimension(s) removed.
        """
        if dim is ALL_DIMS:
            dim = None
        if isinstance(dim, str):
            dims = set([dim])
        elif dim is None:
            dims = set(self.dims)
        else:
            dims = set(dim)

        missing_dimensions = [d for d in dims if d not in self.dims]
        if missing_dimensions:
            raise ValueError('Dataset does not contain the dimensions: %s'
                             % missing_dimensions)

        if keep_attrs is None:
            keep_attrs = _get_keep_attrs(default=False)

        variables = OrderedDict()
        for name, var in self._variables.items():
            reduce_dims = [d for d in var.dims if d in dims]
            if name in self.coords:
                if not reduce_dims:
                    variables[name] = var
            else:
                if (not numeric_only
                        or np.issubdtype(var.dtype, np.number)
                        or (var.dtype == np.bool_)):
                    if len(reduce_dims) == 1:
                        # unpack dimensions for the benefit of functions
                        # like np.argmin which can't handle tuple arguments
                        reduce_dims, = reduce_dims
                    elif len(reduce_dims) == var.ndim:
                        # prefer to aggregate over axis=None rather than
                        # axis=(0, 1) if they will be equivalent, because
                        # the former is often more efficient
                        reduce_dims = None
                    variables[name] = var.reduce(func, dim=reduce_dims,
                                                 keep_attrs=keep_attrs,
                                                 keepdims=keepdims,
                                                 allow_lazy=allow_lazy,
                                                 **kwargs)

        coord_names = set(k for k in self.coords if k in variables)
        indexes = OrderedDict((k, v) for k, v in self.indexes.items()
                              if k in variables)
        attrs = self.attrs if keep_attrs else None
        return self._replace_with_new_dims(
            variables, coord_names=coord_names, attrs=attrs, indexes=indexes)

    def apply(self, func, keep_attrs=None, args=(), **kwargs):
        """Apply a function over the data variables in this dataset.

        Parameters
        ----------
        func : function
            Function which can be called in the form `func(x, *args, **kwargs)`
            to transform each DataArray `x` in this dataset into another
            DataArray.
        keep_attrs : bool, optional
            If True, the dataset's attributes (`attrs`) will be copied from
            the original object to the new one. If False, the new object will
            be returned without attributes.
        args : tuple, optional
            Positional arguments passed on to `func`.
        **kwargs : dict
            Keyword arguments passed on to `func`.

        Returns
        -------
        applied : Dataset
            Resulting dataset from applying ``func`` over each data variable.

        Examples
        --------
        >>> da = xr.DataArray(np.random.randn(2, 3))
        >>> ds = xr.Dataset({'foo': da, 'bar': ('x', [-1, 2])})
        >>> ds
        <xarray.Dataset>
        Dimensions:  (dim_0: 2, dim_1: 3, x: 2)
        Dimensions without coordinates: dim_0, dim_1, x
        Data variables:
            foo      (dim_0, dim_1) float64 -0.3751 -1.951 -1.945 0.2948 0.711 -0.3948
            bar      (x) int64 -1 2
        >>> ds.apply(np.fabs)
        <xarray.Dataset>
        Dimensions:  (dim_0: 2, dim_1: 3, x: 2)
        Dimensions without coordinates: dim_0, dim_1, x
        Data variables:
            foo      (dim_0, dim_1) float64 0.3751 1.951 1.945 0.2948 0.711 0.3948
            bar      (x) float64 1.0 2.0
        """  # noqa
        variables = OrderedDict(
            (k, maybe_wrap_array(v, func(v, *args, **kwargs)))
            for k, v in self.data_vars.items())
        if keep_attrs is None:
            keep_attrs = _get_keep_attrs(default=False)
        attrs = self.attrs if keep_attrs else None
        return type(self)(variables, attrs=attrs)

    def assign(self, variables=None, **variables_kwargs):
        """Assign new data variables to a Dataset, returning a new object
        with all the original variables in addition to the new ones.

        Parameters
        ----------
        variables : mapping, value pairs
            Mapping from variables names to the new values. If the new values
            are callable, they are computed on the Dataset and assigned to new
            data variables. If the values are not callable, (e.g. a DataArray,
            scalar, or array), they are simply assigned.
        **variables_kwargs:
            The keyword arguments form of ``variables``.
            One of variables or variables_kwarg must be provided.

        Returns
        -------
        ds : Dataset
            A new Dataset with the new variables in addition to all the
            existing variables.

        Notes
        -----
        Since ``kwargs`` is a dictionary, the order of your arguments may not
        be preserved, and so the order of the new variables is not well
        defined. Assigning multiple variables within the same ``assign`` is
        possible, but you cannot reference other variables created within the
        same ``assign`` call.

        See Also
        --------
        pandas.DataFrame.assign
        """
        variables = either_dict_or_kwargs(
            variables, variables_kwargs, 'assign')
        data = self.copy()
        # do all calculations first...
        results = data._calc_assign_results(variables)
        # ... and then assign
        data.update(results)
        return data

    def to_array(self, dim='variable', name=None):
        """Convert this dataset into an xarray.DataArray

        The data variables of this dataset will be broadcast against each other
        and stacked along the first axis of the new array. All coordinates of
        this dataset will remain coordinates.

        Parameters
        ----------
        dim : str, optional
            Name of the new dimension.
        name : str, optional
            Name of the new data array.

        Returns
        -------
        array : xarray.DataArray
        """
        from .dataarray import DataArray

        data_vars = [self.variables[k] for k in self.data_vars]
        broadcast_vars = broadcast_variables(*data_vars)
        data = duck_array_ops.stack([b.data for b in broadcast_vars], axis=0)

        coords = dict(self.coords)
        coords[dim] = list(self.data_vars)

        dims = (dim,) + broadcast_vars[0].dims

        return DataArray(data, coords, dims, attrs=self.attrs, name=name)

    def _to_dataframe(self, ordered_dims):
        columns = [k for k in self.variables if k not in self.dims]
        data = [self._variables[k].set_dims(ordered_dims).values.reshape(-1)
                for k in columns]
        index = self.coords.to_index(ordered_dims)
        return pd.DataFrame(OrderedDict(zip(columns, data)), index=index)

    def to_dataframe(self):
        """Convert this dataset into a pandas.DataFrame.

        Non-index variables in this dataset form the columns of the
        DataFrame. The DataFrame is be indexed by the Cartesian product of
        this dataset's indices.
        """
        return self._to_dataframe(self.dims)

    @classmethod
    def from_dataframe(cls, dataframe):
        """Convert a pandas.DataFrame into an xarray.Dataset

        Each column will be converted into an independent variable in the
        Dataset. If the dataframe's index is a MultiIndex, it will be expanded
        into a tensor product of one-dimensional indices (filling in missing
        values with NaN). This method will produce a Dataset very similar to
        that on which the 'to_dataframe' method was called, except with
        possibly redundant dimensions (since all dataset variables will have
        the same dimensionality).
        """
        # TODO: Add an option to remove dimensions along which the variables
        # are constant, to enable consistent serialization to/from a dataframe,
        # even if some variables have different dimensionality.

        if not dataframe.columns.is_unique:
            raise ValueError(
                'cannot convert DataFrame with non-unique columns')

        idx = dataframe.index
        obj = cls()

        if isinstance(idx, pd.MultiIndex):
            # it's a multi-index
            # expand the DataFrame to include the product of all levels
            full_idx = pd.MultiIndex.from_product(idx.levels, names=idx.names)
            dataframe = dataframe.reindex(full_idx)
            dims = [name if name is not None else 'level_%i' % n
                    for n, name in enumerate(idx.names)]
            for dim, lev in zip(dims, idx.levels):
                obj[dim] = (dim, lev)
            shape = [lev.size for lev in idx.levels]
        else:
            dims = (idx.name if idx.name is not None else 'index',)
            obj[dims[0]] = (dims, idx)
            shape = -1

        for name, series in dataframe.items():
            data = np.asarray(series).reshape(shape)
            obj[name] = (dims, data)
        return obj

    def to_dask_dataframe(self, dim_order=None, set_index=False):
        """
        Convert this dataset into a dask.dataframe.DataFrame.

        The dimensions, coordinates and data variables in this dataset form
        the columns of the DataFrame.

        Parameters
        ----------
        dim_order : list, optional
            Hierarchical dimension order for the resulting dataframe. All
            arrays are transposed to this order and then written out as flat
            vectors in contiguous order, so the last dimension in this list
            will be contiguous in the resulting DataFrame. This has a major
            influence on which operations are efficient on the resulting dask
            dataframe.

            If provided, must include all dimensions on this dataset. By
            default, dimensions are sorted alphabetically.
        set_index : bool, optional
            If set_index=True, the dask DataFrame is indexed by this dataset's
            coordinate. Since dask DataFrames to not support multi-indexes,
            set_index only works if the dataset only contains one dimension.

        Returns
        -------
        dask.dataframe.DataFrame
        """

        import dask.array as da
        import dask.dataframe as dd

        if dim_order is None:
            dim_order = list(self.dims)
        elif set(dim_order) != set(self.dims):
            raise ValueError(
                'dim_order {} does not match the set of dimensions on this '
                'Dataset: {}'.format(dim_order, list(self.dims)))

        ordered_dims = OrderedDict((k, self.dims[k]) for k in dim_order)

        columns = list(ordered_dims)
        columns.extend(k for k in self.coords if k not in self.dims)
        columns.extend(self.data_vars)

        series_list = []
        for name in columns:
            try:
                var = self.variables[name]
            except KeyError:
                # dimension without a matching coordinate
                size = self.dims[name]
                data = da.arange(size, chunks=size, dtype=np.int64)
                var = Variable((name,), data)

            # IndexVariable objects have a dummy .chunk() method
            if isinstance(var, IndexVariable):
                var = var.to_base_variable()

            dask_array = var.set_dims(ordered_dims).chunk(self.chunks).data
            series = dd.from_array(dask_array.reshape(-1), columns=[name])
            series_list.append(series)

        df = dd.concat(series_list, axis=1)

        if set_index:
            if len(dim_order) == 1:
                (dim,) = dim_order
                df = df.set_index(dim)
            else:
                # triggers an error about multi-indexes, even if only one
                # dimension is passed
                df = df.set_index(dim_order)

        return df

    def to_dict(self, data=True):
        """
        Convert this dataset to a dictionary following xarray naming
        conventions.

        Converts all variables and attributes to native Python objects
        Useful for coverting to json. To avoid datetime incompatibility
        use decode_times=False kwarg in xarrray.open_dataset.

        Parameters
        ----------
        data : bool, optional
            Whether to include the actual data in the dictionary. When set to
            False, returns just the schema.

        See also
        --------
        Dataset.from_dict
        """
        d = {'coords': {}, 'attrs': decode_numpy_dict_values(self.attrs),
             'dims': dict(self.dims), 'data_vars': {}}
        for k in self.coords:
            d['coords'].update({k: self[k].variable.to_dict(data=data)})
        for k in self.data_vars:
            d['data_vars'].update({k: self[k].variable.to_dict(data=data)})
        return d

    @classmethod
    def from_dict(cls, d):
        """
        Convert a dictionary into an xarray.Dataset.

        Input dict can take several forms::

            d = {'t': {'dims': ('t'), 'data': t},
                 'a': {'dims': ('t'), 'data': x},
                 'b': {'dims': ('t'), 'data': y}}

            d = {'coords': {'t': {'dims': 't', 'data': t,
                                  'attrs': {'units':'s'}}},
                 'attrs': {'title': 'air temperature'},
                 'dims': 't',
                 'data_vars': {'a': {'dims': 't', 'data': x, },
                               'b': {'dims': 't', 'data': y}}}

        where 't' is the name of the dimesion, 'a' and 'b' are names of data
        variables and t, x, and y are lists, numpy.arrays or pandas objects.

        Parameters
        ----------
        d : dict, with a minimum structure of {'var_0': {'dims': [..], \
                                                         'data': [..]}, \
                                               ...}

        Returns
        -------
        obj : xarray.Dataset

        See also
        --------
        Dataset.to_dict
        DataArray.from_dict
        """

        if not set(['coords', 'data_vars']).issubset(set(d)):
            variables = d.items()
        else:
            import itertools
            variables = itertools.chain(d.get('coords', {}).items(),
                                        d.get('data_vars', {}).items())
        try:
            variable_dict = OrderedDict([(k, (v['dims'],
                                              v['data'],
                                              v.get('attrs'))) for
                                         k, v in variables])
        except KeyError as e:
            raise ValueError(
                "cannot convert dict without the key "
                "'{dims_data}'".format(dims_data=str(e.args[0])))
        obj = cls(variable_dict)

        # what if coords aren't dims?
        coords = set(d.get('coords', {})) - set(d.get('dims', {}))
        obj = obj.set_coords(coords)

        obj.attrs.update(d.get('attrs', {}))

        return obj

    @staticmethod
    def _unary_op(f, keep_attrs=False):
        @functools.wraps(f)
        def func(self, *args, **kwargs):
            variables = OrderedDict()
            for k, v in self._variables.items():
                if k in self._coord_names:
                    variables[k] = v
                else:
                    variables[k] = f(v, *args, **kwargs)
            attrs = self._attrs if keep_attrs else None
            return self._replace_with_new_dims(variables, attrs=attrs)

        return func

    @staticmethod
    def _binary_op(f, reflexive=False, join=None):
        @functools.wraps(f)
        def func(self, other):
            from .dataarray import DataArray

            if isinstance(other, groupby.GroupBy):
                return NotImplemented
            align_type = OPTIONS['arithmetic_join'] if join is None else join
            if isinstance(other, (DataArray, Dataset)):
                self, other = align(self, other, join=align_type, copy=False)
            g = f if not reflexive else lambda x, y: f(y, x)
            ds = self._calculate_binary_op(g, other, join=align_type)
            return ds

        return func

    @staticmethod
    def _inplace_binary_op(f):
        @functools.wraps(f)
        def func(self, other):
            from .dataarray import DataArray

            if isinstance(other, groupby.GroupBy):
                raise TypeError('in-place operations between a Dataset and '
                                'a grouped object are not permitted')
            # we don't actually modify arrays in-place with in-place Dataset
            # arithmetic -- this lets us automatically align things
            if isinstance(other, (DataArray, Dataset)):
                other = other.reindex_like(self, copy=False)
            g = ops.inplace_to_noninplace_op(f)
            ds = self._calculate_binary_op(g, other, inplace=True)
            self._replace_with_new_dims(ds._variables, ds._coord_names,
                                        attrs=ds._attrs, indexes=ds._indexes,
                                        inplace=True)
            return self

        return func

    def _calculate_binary_op(self, f, other, join='inner',
                             inplace=False):
        def apply_over_both(lhs_data_vars, rhs_data_vars, lhs_vars, rhs_vars):
            if inplace and set(lhs_data_vars) != set(rhs_data_vars):
                raise ValueError('datasets must have the same data variables '
                                 'for in-place arithmetic operations: %s, %s'
                                 % (list(lhs_data_vars), list(rhs_data_vars)))

            dest_vars = OrderedDict()

            for k in lhs_data_vars:
                if k in rhs_data_vars:
                    dest_vars[k] = f(lhs_vars[k], rhs_vars[k])
                elif join in ["left", "outer"]:
                    dest_vars[k] = f(lhs_vars[k], np.nan)
            for k in rhs_data_vars:
                if k not in dest_vars and join in ["right", "outer"]:
                    dest_vars[k] = f(rhs_vars[k], np.nan)
            return dest_vars

        if utils.is_dict_like(other) and not isinstance(other, Dataset):
            # can't use our shortcut of doing the binary operation with
            # Variable objects, so apply over our data vars instead.
            new_data_vars = apply_over_both(self.data_vars, other,
                                            self.data_vars, other)
            return Dataset(new_data_vars)

        other_coords = getattr(other, 'coords', None)
        ds = self.coords.merge(other_coords)

        if isinstance(other, Dataset):
            new_vars = apply_over_both(self.data_vars, other.data_vars,
                                       self.variables, other.variables)
        else:
            other_variable = getattr(other, 'variable', other)
            new_vars = OrderedDict((k, f(self.variables[k], other_variable))
                                   for k in self.data_vars)
        ds._variables.update(new_vars)
        ds._dims = calculate_dimensions(ds._variables)
        return ds

    def _copy_attrs_from(self, other):
        self.attrs = other.attrs
        for v in other.variables:
            if v in self.variables:
                self.variables[v].attrs = other.variables[v].attrs

    def diff(self, dim, n=1, label='upper'):
        """Calculate the n-th order discrete difference along given axis.

        Parameters
        ----------
        dim : str, optional
            Dimension over which to calculate the finite difference.
        n : int, optional
            The number of times values are differenced.
        label : str, optional
            The new coordinate in dimension ``dim`` will have the
            values of either the minuend's or subtrahend's coordinate
            for values 'upper' and 'lower', respectively.  Other
            values are not supported.

        Returns
        -------
        difference : same type as caller
            The n-th order finite difference of this object.

        Examples
        --------
        >>> ds = xr.Dataset({'foo': ('x', [5, 5, 6, 6])})
        >>> ds.diff('x')
        <xarray.Dataset>
        Dimensions:  (x: 3)
        Coordinates:
          * x        (x) int64 1 2 3
        Data variables:
            foo      (x) int64 0 1 0
        >>> ds.diff('x', 2)
        <xarray.Dataset>
        Dimensions:  (x: 2)
        Coordinates:
        * x        (x) int64 2 3
        Data variables:
        foo      (x) int64 1 -1

        See Also
        --------
        Dataset.differentiate
        """
        if n == 0:
            return self
        if n < 0:
            raise ValueError('order `n` must be non-negative but got {0}'
                             ''.format(n))

        # prepare slices
        kwargs_start = {dim: slice(None, -1)}
        kwargs_end = {dim: slice(1, None)}

        # prepare new coordinate
        if label == 'upper':
            kwargs_new = kwargs_end
        elif label == 'lower':
            kwargs_new = kwargs_start
        else:
            raise ValueError('The \'label\' argument has to be either '
                             '\'upper\' or \'lower\'')

        variables = OrderedDict()

        for name, var in self.variables.items():
            if dim in var.dims:
                if name in self.data_vars:
                    variables[name] = (var.isel(**kwargs_end)
                                       - var.isel(**kwargs_start))
                else:
                    variables[name] = var.isel(**kwargs_new)
            else:
                variables[name] = var

        indexes = OrderedDict(self.indexes)
        if dim in indexes:
            indexes[dim] = indexes[dim][kwargs_new[dim]]

        difference = self._replace_with_new_dims(variables, indexes=indexes)

        if n > 1:
            return difference.diff(dim, n - 1)
        else:
            return difference

    def shift(self, shifts=None, fill_value=dtypes.NA, **shifts_kwargs):
        """Shift this dataset by an offset along one or more dimensions.

        Only data variables are moved; coordinates stay in place. This is
        consistent with the behavior of ``shift`` in pandas.

        Parameters
        ----------
        shifts : Mapping with the form of {dim: offset}
            Integer offset to shift along each of the given dimensions.
            Positive offsets shift to the right; negative offsets shift to the
            left.
        fill_value: scalar, optional
            Value to use for newly missing values
        **shifts_kwargs:
            The keyword arguments form of ``shifts``.
            One of shifts or shifts_kwarg must be provided.

        Returns
        -------
        shifted : Dataset
            Dataset with the same coordinates and attributes but shifted data
            variables.

        See also
        --------
        roll

        Examples
        --------

        >>> ds = xr.Dataset({'foo': ('x', list('abcde'))})
        >>> ds.shift(x=2)
        <xarray.Dataset>
        Dimensions:  (x: 5)
        Coordinates:
          * x        (x) int64 0 1 2 3 4
        Data variables:
            foo      (x) object nan nan 'a' 'b' 'c'
        """
        shifts = either_dict_or_kwargs(shifts, shifts_kwargs, 'shift')
        invalid = [k for k in shifts if k not in self.dims]
        if invalid:
            raise ValueError("dimensions %r do not exist" % invalid)

        variables = OrderedDict()
        for name, var in self.variables.items():
            if name in self.data_vars:
                var_shifts = {k: v for k, v in shifts.items()
                              if k in var.dims}
                variables[name] = var.shift(
                    fill_value=fill_value, shifts=var_shifts)
            else:
                variables[name] = var

        return self._replace(variables)

    def roll(self, shifts=None, roll_coords=None, **shifts_kwargs):
        """Roll this dataset by an offset along one or more dimensions.

        Unlike shift, roll may rotate all variables, including coordinates
        if specified. The direction of rotation is consistent with
        :py:func:`numpy.roll`.

        Parameters
        ----------

        shifts : dict, optional
            A dict with keys matching dimensions and values given
            by integers to rotate each of the given dimensions. Positive
            offsets roll to the right; negative offsets roll to the left.
        roll_coords : bool
            Indicates whether to  roll the coordinates by the offset
            The current default of roll_coords (None, equivalent to True) is
            deprecated and will change to False in a future version.
            Explicitly pass roll_coords to silence the warning.
        **shifts_kwargs : {dim: offset, ...}, optional
            The keyword arguments form of ``shifts``.
            One of shifts or shifts_kwargs must be provided.
        Returns
        -------
        rolled : Dataset
            Dataset with the same coordinates and attributes but rolled
            variables.

        See also
        --------
        shift

        Examples
        --------

        >>> ds = xr.Dataset({'foo': ('x', list('abcde'))})
        >>> ds.roll(x=2)
        <xarray.Dataset>
        Dimensions:  (x: 5)
        Coordinates:
          * x        (x) int64 3 4 0 1 2
        Data variables:
            foo      (x) object 'd' 'e' 'a' 'b' 'c'
        """
        shifts = either_dict_or_kwargs(shifts, shifts_kwargs, 'roll')
        invalid = [k for k in shifts if k not in self.dims]
        if invalid:
            raise ValueError("dimensions %r do not exist" % invalid)

        if roll_coords is None:
            warnings.warn("roll_coords will be set to False in the future."
                          " Explicitly set roll_coords to silence warning.",
                          FutureWarning, stacklevel=2)
            roll_coords = True

        unrolled_vars = () if roll_coords else self.coords

        variables = OrderedDict()
        for k, v in self.variables.items():
            if k not in unrolled_vars:
                variables[k] = v.roll(**{k: s for k, s in shifts.items()
                                         if k in v.dims})
            else:
                variables[k] = v

        if roll_coords:
            indexes = OrderedDict()
            for k, v in self.indexes.items():
                (dim,) = self.variables[k].dims
                if dim in shifts:
                    indexes[k] = roll_index(v, shifts[dim])
        else:
            indexes = OrderedDict(self.indexes)

        return self._replace(variables, indexes=indexes)

    def sortby(self, variables, ascending=True):
        """
        Sort object by labels or values (along an axis).

        Sorts the dataset, either along specified dimensions,
        or according to values of 1-D dataarrays that share dimension
        with calling object.

        If the input variables are dataarrays, then the dataarrays are aligned
        (via left-join) to the calling object prior to sorting by cell values.
        NaNs are sorted to the end, following Numpy convention.

        If multiple sorts along the same dimension is
        given, numpy's lexsort is performed along that dimension:
        https://docs.scipy.org/doc/numpy/reference/generated/numpy.lexsort.html
        and the FIRST key in the sequence is used as the primary sort key,
        followed by the 2nd key, etc.

        Parameters
        ----------
        variables: str, DataArray, or list of either
            1D DataArray objects or name(s) of 1D variable(s) in
            coords/data_vars whose values are used to sort the dataset.
        ascending: boolean, optional
            Whether to sort by ascending or descending order.

        Returns
        -------
        sorted: Dataset
            A new dataset where all the specified dims are sorted by dim
            labels.
        """
        from .dataarray import DataArray

        if not isinstance(variables, list):
            variables = [variables]
        else:
            variables = variables
        variables = [v if isinstance(v, DataArray) else self[v]
                     for v in variables]
        aligned_vars = align(self, *variables, join='left')
        aligned_self = aligned_vars[0]
        aligned_other_vars = aligned_vars[1:]
        vars_by_dim = defaultdict(list)
        for data_array in aligned_other_vars:
            if data_array.ndim != 1:
                raise ValueError("Input DataArray is not 1-D.")
            if (data_array.dtype == object
                    and LooseVersion(np.__version__) < LooseVersion('1.11.0')):
                raise NotImplementedError(
                    'sortby uses np.lexsort under the hood, which requires '
                    'numpy 1.11.0 or later to support object data-type.')
            (key,) = data_array.dims
            vars_by_dim[key].append(data_array)

        indices = {}
        for key, arrays in vars_by_dim.items():
            order = np.lexsort(tuple(reversed(arrays)))
            indices[key] = order if ascending else order[::-1]
        return aligned_self.isel(**indices)

    def quantile(self, q, dim=None, interpolation='linear',
                 numeric_only=False, keep_attrs=None):
        """Compute the qth quantile of the data along the specified dimension.

        Returns the qth quantiles(s) of the array elements for each variable
        in the Dataset.

        Parameters
        ----------
        q : float in range of [0,1] or array-like of floats
            Quantile to compute, which must be between 0 and 1 inclusive.
        dim : str or sequence of str, optional
            Dimension(s) over which to apply quantile.
        interpolation : {'linear', 'lower', 'higher', 'midpoint', 'nearest'}
            This optional parameter specifies the interpolation method to
            use when the desired quantile lies between two data points
            ``i < j``:

                * linear: ``i + (j - i) * fraction``, where ``fraction`` is
                  the fractional part of the index surrounded by ``i`` and
                  ``j``.
                * lower: ``i``.
                * higher: ``j``.
                * nearest: ``i`` or ``j``, whichever is nearest.
                * midpoint: ``(i + j) / 2``.
        keep_attrs : bool, optional
            If True, the dataset's attributes (`attrs`) will be copied from
            the original object to the new one.  If False (default), the new
            object will be returned without attributes.
        numeric_only : bool, optional
            If True, only apply ``func`` to variables with a numeric dtype.

        Returns
        -------
        quantiles : Dataset
            If `q` is a single quantile, then the result is a scalar for each
            variable in data_vars. If multiple percentiles are given, first
            axis of the result corresponds to the quantile and a quantile
            dimension is added to the return Dataset. The other dimensions are
            the dimensions that remain after the reduction of the array.

        See Also
        --------
        numpy.nanpercentile, pandas.Series.quantile, DataArray.quantile
        """

        if isinstance(dim, str):
            dims = set([dim])
        elif dim is None:
            dims = set(self.dims)
        else:
            dims = set(dim)

        _assert_empty([d for d in dims if d not in self.dims],
                      'Dataset does not contain the dimensions: %s')

        q = np.asarray(q, dtype=np.float64)

        variables = OrderedDict()
        for name, var in self.variables.items():
            reduce_dims = [d for d in var.dims if d in dims]
            if reduce_dims or not var.dims:
                if name not in self.coords:
                    if (not numeric_only
                        or np.issubdtype(var.dtype, np.number)
                            or var.dtype == np.bool_):
                        if len(reduce_dims) == var.ndim:
                            # prefer to aggregate over axis=None rather than
                            # axis=(0, 1) if they will be equivalent, because
                            # the former is often more efficient
                            reduce_dims = None
                        variables[name] = var.quantile(
                            q, dim=reduce_dims, interpolation=interpolation)

            else:
                variables[name] = var

        # construct the new dataset
        coord_names = set(k for k in self.coords if k in variables)
        indexes = OrderedDict(
            (k, v) for k, v in self.indexes.items() if k in variables
        )
        if keep_attrs is None:
            keep_attrs = _get_keep_attrs(default=False)
        attrs = self.attrs if keep_attrs else None
        new = self._replace_with_new_dims(
            variables, coord_names=coord_names, attrs=attrs, indexes=indexes)
        if 'quantile' in new.dims:
            new.coords['quantile'] = Variable('quantile', q)
        else:
            new.coords['quantile'] = q
        return new

    def rank(self, dim, pct=False, keep_attrs=None):
        """Ranks the data.

        Equal values are assigned a rank that is the average of the ranks that
        would have been otherwise assigned to all of the values within
        that set.
        Ranks begin at 1, not 0. If pct is True, computes percentage ranks.

        NaNs in the input array are returned as NaNs.

        The `bottleneck` library is required.

        Parameters
        ----------
        dim : str
            Dimension over which to compute rank.
        pct : bool, optional
            If True, compute percentage ranks, otherwise compute integer ranks.
        keep_attrs : bool, optional
            If True, the dataset's attributes (`attrs`) will be copied from
            the original object to the new one.  If False (default), the new
            object will be returned without attributes.

        Returns
        -------
        ranked : Dataset
            Variables that do not depend on `dim` are dropped.
        """
        if dim not in self.dims:
            raise ValueError(
                'Dataset does not contain the dimension: %s' % dim)

        variables = OrderedDict()
        for name, var in self.variables.items():
            if name in self.data_vars:
                if dim in var.dims:
                    variables[name] = var.rank(dim, pct=pct)
            else:
                variables[name] = var

        coord_names = set(self.coords)
        if keep_attrs is None:
            keep_attrs = _get_keep_attrs(default=False)
        attrs = self.attrs if keep_attrs else None
        return self._replace(variables, coord_names, attrs=attrs)

    def differentiate(self, coord, edge_order=1, datetime_unit=None):
        """ Differentiate with the second order accurate central
        differences.

        .. note::
            This feature is limited to simple cartesian geometry, i.e. coord
            must be one dimensional.

        Parameters
        ----------
        coord: str
            The coordinate to be used to compute the gradient.
        edge_order: 1 or 2. Default 1
            N-th order accurate differences at the boundaries.
        datetime_unit: None or any of {'Y', 'M', 'W', 'D', 'h', 'm', 's', 'ms',
            'us', 'ns', 'ps', 'fs', 'as'}
            Unit to compute gradient. Only valid for datetime coordinate.

        Returns
        -------
        differentiated: Dataset

        See also
        --------
        numpy.gradient: corresponding numpy function
        """
        from .variable import Variable

        if coord not in self.variables and coord not in self.dims:
            raise ValueError('Coordinate {} does not exist.'.format(coord))

        coord_var = self[coord].variable
        if coord_var.ndim != 1:
            raise ValueError('Coordinate {} must be 1 dimensional but is {}'
                             ' dimensional'.format(coord, coord_var.ndim))

        dim = coord_var.dims[0]
        if _contains_datetime_like_objects(coord_var):
            if coord_var.dtype.kind in 'mM' and datetime_unit is None:
                datetime_unit, _ = np.datetime_data(coord_var.dtype)
            elif datetime_unit is None:
                datetime_unit = 's'  # Default to seconds for cftime objects
            coord_var = coord_var._to_numeric(datetime_unit=datetime_unit)

        variables = OrderedDict()
        for k, v in self.variables.items():
            if (k in self.data_vars and dim in v.dims
                    and k not in self.coords):
                if _contains_datetime_like_objects(v):
                    v = v._to_numeric(datetime_unit=datetime_unit)
                grad = duck_array_ops.gradient(
                    v.data, coord_var, edge_order=edge_order,
                    axis=v.get_axis_num(dim))
                variables[k] = Variable(v.dims, grad)
            else:
                variables[k] = v
        return self._replace(variables)

    def integrate(self, coord, datetime_unit=None):
        """ integrate the array with the trapezoidal rule.

        .. note::
            This feature is limited to simple cartesian geometry, i.e. coord
            must be one dimensional.

        Parameters
        ----------
        dim: str, or a sequence of str
            Coordinate(s) used for the integration.
        datetime_unit
            Can be specify the unit if datetime coordinate is used. One of
            {'Y', 'M', 'W', 'D', 'h', 'm', 's', 'ms', 'us', 'ns', 'ps', 'fs',
             'as'}

        Returns
        -------
        integrated: Dataset

        See also
        --------
        DataArray.integrate
        numpy.trapz: corresponding numpy function
        """
        if not isinstance(coord, (list, tuple)):
            coord = (coord, )
        result = self
        for c in coord:
            result = result._integrate_one(c, datetime_unit=datetime_unit)
        return result

    def _integrate_one(self, coord, datetime_unit=None):
        from .variable import Variable

        if coord not in self.variables and coord not in self.dims:
            raise ValueError('Coordinate {} does not exist.'.format(coord))

        coord_var = self[coord].variable
        if coord_var.ndim != 1:
            raise ValueError('Coordinate {} must be 1 dimensional but is {}'
                             ' dimensional'.format(coord, coord_var.ndim))

        dim = coord_var.dims[0]
        if _contains_datetime_like_objects(coord_var):
            if coord_var.dtype.kind in 'mM' and datetime_unit is None:
                datetime_unit, _ = np.datetime_data(coord_var.dtype)
            elif datetime_unit is None:
                datetime_unit = 's'  # Default to seconds for cftime objects
            coord_var = datetime_to_numeric(
                coord_var, datetime_unit=datetime_unit)

        variables = OrderedDict()
        coord_names = set()
        for k, v in self.variables.items():
            if k in self.coords:
                if dim not in v.dims:
                    variables[k] = v
                    coord_names.add(k)
            else:
                if k in self.data_vars and dim in v.dims:
                    if _contains_datetime_like_objects(v):
                        v = datetime_to_numeric(v, datetime_unit=datetime_unit)
                    integ = duck_array_ops.trapz(
                        v.data, coord_var.data, axis=v.get_axis_num(dim))
                    v_dims = list(v.dims)
                    v_dims.remove(dim)
                    variables[k] = Variable(v_dims, integ)
                else:
                    variables[k] = v
        indexes = OrderedDict(
            (k, v) for k, v in self.indexes.items() if k in variables
        )
        return self._replace_with_new_dims(
            variables, coord_names=coord_names, indexes=indexes)

    @property
    def real(self):
        return self._unary_op(lambda x: x.real,
                              keep_attrs=True)(self)

    @property
    def imag(self):
        return self._unary_op(lambda x: x.imag,
                              keep_attrs=True)(self)

    def filter_by_attrs(self, **kwargs):
        """Returns a ``Dataset`` with variables that match specific conditions.

        Can pass in ``key=value`` or ``key=callable``.  A Dataset is returned
        containing only the variables for which all the filter tests pass.
        These tests are either ``key=value`` for which the attribute ``key``
        has the exact value ``value`` or the callable passed into
        ``key=callable`` returns True. The callable will be passed a single
        value, either the value of the attribute ``key`` or ``None`` if the
        DataArray does not have an attribute with the name ``key``.

        Parameters
        ----------
        **kwargs : key=value
            key : str
                Attribute name.
            value : callable or obj
                If value is a callable, it should return a boolean in the form
                of bool = func(attr) where attr is da.attrs[key].
                Otherwise, value will be compared to the each
                DataArray's attrs[key].

        Returns
        -------
        new : Dataset
            New dataset with variables filtered by attribute.

        Examples
        --------
        >>> # Create an example dataset:
        >>> import numpy as np
        >>> import pandas as pd
        >>> import xarray as xr
        >>> temp = 15 + 8 * np.random.randn(2, 2, 3)
        >>> precip = 10 * np.random.rand(2, 2, 3)
        >>> lon = [[-99.83, -99.32], [-99.79, -99.23]]
        >>> lat = [[42.25, 42.21], [42.63, 42.59]]
        >>> dims = ['x', 'y', 'time']
        >>> temp_attr = dict(standard_name='air_potential_temperature')
        >>> precip_attr = dict(standard_name='convective_precipitation_flux')
        >>> ds = xr.Dataset({
        ...         'temperature': (dims,  temp, temp_attr),
        ...         'precipitation': (dims, precip, precip_attr)},
        ...                 coords={
        ...         'lon': (['x', 'y'], lon),
        ...         'lat': (['x', 'y'], lat),
        ...         'time': pd.date_range('2014-09-06', periods=3),
        ...         'reference_time': pd.Timestamp('2014-09-05')})
        >>> # Get variables matching a specific standard_name.
        >>> ds.filter_by_attrs(standard_name='convective_precipitation_flux')
        <xarray.Dataset>
        Dimensions:         (time: 3, x: 2, y: 2)
        Coordinates:
          * x               (x) int64 0 1
          * time            (time) datetime64[ns] 2014-09-06 2014-09-07 2014-09-08
            lat             (x, y) float64 42.25 42.21 42.63 42.59
          * y               (y) int64 0 1
            reference_time  datetime64[ns] 2014-09-05
            lon             (x, y) float64 -99.83 -99.32 -99.79 -99.23
        Data variables:
            precipitation   (x, y, time) float64 4.178 2.307 6.041 6.046 0.06648 ...
        >>> # Get all variables that have a standard_name attribute.
        >>> standard_name = lambda v: v is not None
        >>> ds.filter_by_attrs(standard_name=standard_name)
        <xarray.Dataset>
        Dimensions:         (time: 3, x: 2, y: 2)
        Coordinates:
            lon             (x, y) float64 -99.83 -99.32 -99.79 -99.23
            lat             (x, y) float64 42.25 42.21 42.63 42.59
          * x               (x) int64 0 1
          * y               (y) int64 0 1
          * time            (time) datetime64[ns] 2014-09-06 2014-09-07 2014-09-08
            reference_time  datetime64[ns] 2014-09-05
        Data variables:
            temperature     (x, y, time) float64 25.86 20.82 6.954 23.13 10.25 11.68 ...
            precipitation   (x, y, time) float64 5.702 0.9422 2.075 1.178 3.284 ...

        """  # noqa
        selection = []
        for var_name, variable in self.data_vars.items():
            has_value_flag = False
            for attr_name, pattern in kwargs.items():
                attr_value = variable.attrs.get(attr_name)
                if ((callable(pattern) and pattern(attr_value))
                        or attr_value == pattern):
                    has_value_flag = True
                else:
                    has_value_flag = False
                    break
            if has_value_flag is True:
                selection.append(var_name)
        return self[selection]


ops.inject_all_ops_and_reduce_methods(Dataset, array_only=False)<|MERGE_RESOLUTION|>--- conflicted
+++ resolved
@@ -2032,16 +2032,6 @@
         )
         return self.isel_points(dim=dim, **pos_indexers)
 
-<<<<<<< HEAD
-    def reindex_like(
-        self,
-        other: Union['Dataset', 'DataArray'],
-        method: Optional[str] = None,
-        tolerance: Optional[Number] = None,
-        copy: bool = True,
-        fill_value: Any = dtypes.NA
-    ) -> 'Dataset':
-=======
     def broadcast_like(self,
                        other: Union['Dataset', 'DataArray'],
                        exclude=None) -> 'Dataset':
@@ -2068,7 +2058,6 @@
 
     def reindex_like(self, other, method=None, tolerance=None, copy=True,
                      fill_value=dtypes.NA):
->>>>>>> 9438390d
         """Conform this object onto the indexes of another object, filling in
         missing values with ``fill_value``. The default fill value is NaN.
 
