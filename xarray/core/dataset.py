--- conflicted
+++ resolved
@@ -5281,13 +5281,8 @@
             missing_sample_dims = set(sample_dims) - set(da.dims)
             if missing_sample_dims:
                 raise ValueError(
-<<<<<<< HEAD
                     "Variables in the dataset must contain all ``sample_dims`` "
                     f"but '{key}' misses {sorted(missing_sample_dims)}"
-=======
-                    "All variables in the dataset must contain the "
-                    f"dimensions {dims}."
->>>>>>> e2b6f346
                 )
 
         def stack_dataarray(da):
