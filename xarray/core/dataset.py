--- conflicted
+++ resolved
@@ -1678,27 +1678,10 @@
             If not other chunks are found, Zarr uses its own heuristics to
             choose automatic chunk sizes.
         """
-<<<<<<< HEAD
-=======
+        from ..backends.api import to_zarr
+
         if encoding is None:
             encoding = {}
-        if (mode == "a") or (append_dim is not None):
-            if mode is None:
-                mode = "a"
-            elif mode != "a":
-                raise ValueError(
-                    "append_dim was set along with mode='{}', either set "
-                    "mode='a' or don't set it.".format(mode)
-                )
-        elif mode is None:
-            mode = "w-"
-        if mode not in ["w", "w-", "a"]:
-            # TODO: figure out how to handle 'r+'
-            raise ValueError(
-                "The only supported options for mode are 'w', 'w-' and 'a'."
-            )
->>>>>>> 92e49f9f
-        from ..backends.api import to_zarr
 
         return to_zarr(
             self,
