--- conflicted
+++ resolved
@@ -10430,21 +10430,11 @@
 
         _validate_groupby_squeeze(squeeze)
         grouper = BinGrouper(
-<<<<<<< HEAD
-            bins=bins,
+            bins=bins,  # type: ignore[arg-type]  #TODO: fix this here or in BinGrouper?
             right=right,
             labels=labels,
             precision=precision,
             include_lowest=include_lowest,
-=======
-            bins=bins,  # type: ignore[arg-type]  #TODO: fix this here or in BinGrouper?
-            cut_kwargs={
-                "right": right,
-                "labels": labels,
-                "precision": precision,
-                "include_lowest": include_lowest,
-            },
->>>>>>> 71fce9b0
         )
         rgrouper = ResolvedGrouper(grouper, group, self)
 
