import copy
import functools
import sys
import warnings
from collections import OrderedDict, defaultdict
from collections.abc import Mapping
from distutils.version import LooseVersion
from numbers import Number
from typing import (
    Any, Callable, Dict, List, Optional, Set, Tuple, TypeVar, TYPE_CHECKING,
    Union,
)

import numpy as np
import pandas as pd

import xarray as xr

from . import (
    alignment, dtypes, duck_array_ops, formatting, groupby, indexing, ops,
    pdcompat, resample, rolling, utils)
from ..coding.cftimeindex import _parse_array_of_cftime_strings
from .alignment import align
from .common import (
    ALL_DIMS, DataWithCoords, ImplementsDatasetReduce,
    _contains_datetime_like_objects)
from .coordinates import (
    DatasetCoordinates, LevelCoordinatesSource, assert_coordinate_consistent,
    remap_label_indexers,
)
from .indexes import Indexes, default_indexes, isel_variable_and_index
from .merge import (
    dataset_merge_method, dataset_update_method, merge_data_and_coords,
    merge_variables)
from .options import OPTIONS, _get_keep_attrs
from .pycompat import dask_array_type
from .utils import (
    Frozen, SortedKeysDict, _check_inplace, datetime_to_numeric,
    decode_numpy_dict_values, either_dict_or_kwargs, hashable,
    maybe_wrap_array)
from .variable import IndexVariable, Variable, as_variable, broadcast_variables
if TYPE_CHECKING:
    from .dataarray import DataArray


# list of attributes of pd.DatetimeIndex that are ndarrays of time info
_DATETIMEINDEX_COMPONENTS = ['year', 'month', 'day', 'hour', 'minute',
                             'second', 'microsecond', 'nanosecond', 'date',
                             'time', 'dayofyear', 'weekofyear', 'dayofweek',
                             'quarter']


def _get_virtual_variable(variables, key, level_vars=None, dim_sizes=None):
    """Get a virtual variable (e.g., 'time.year' or a MultiIndex level)
    from a dict of xarray.Variable objects (if possible)
    """
    if level_vars is None:
        level_vars = {}
    if dim_sizes is None:
        dim_sizes = {}

    if key in dim_sizes:
        data = pd.Index(range(dim_sizes[key]), name=key)
        variable = IndexVariable((key,), data)
        return key, key, variable

    if not isinstance(key, str):
        raise KeyError(key)

    split_key = key.split('.', 1)
    if len(split_key) == 2:
        ref_name, var_name = split_key
    elif len(split_key) == 1:
        ref_name, var_name = key, None
    else:
        raise KeyError(key)

    if ref_name in level_vars:
        dim_var = variables[level_vars[ref_name]]
        ref_var = dim_var.to_index_variable().get_level_variable(ref_name)
    else:
        ref_var = variables[ref_name]

    if var_name is None:
        virtual_var = ref_var
        var_name = key
    else:
        if _contains_datetime_like_objects(ref_var):
            ref_var = xr.DataArray(ref_var)
            data = getattr(ref_var.dt, var_name).data
        else:
            data = getattr(ref_var, var_name).data
        virtual_var = Variable(ref_var.dims, data)

    return ref_name, var_name, virtual_var


def calculate_dimensions(variables):
    """Calculate the dimensions corresponding to a set of variables.

    Returns dictionary mapping from dimension names to sizes. Raises ValueError
    if any of the dimension sizes conflict.
    """
    dims = OrderedDict()
    last_used = {}
    scalar_vars = set(k for k, v in variables.items() if not v.dims)
    for k, var in variables.items():
        for dim, size in zip(var.dims, var.shape):
            if dim in scalar_vars:
                raise ValueError('dimension %r already exists as a scalar '
                                 'variable' % dim)
            if dim not in dims:
                dims[dim] = size
                last_used[dim] = k
            elif dims[dim] != size:
                raise ValueError('conflicting sizes for dimension %r: '
                                 'length %s on %r and length %s on %r' %
                                 (dim, size, k, dims[dim], last_used[dim]))
    return dims


def merge_indexes(
        indexes,  # type: Dict[Any, Union[Any, List[Any]]]
        variables,  # type: Dict[Any, Variable]
        coord_names,  # type: Set
        append=False,  # type: bool
):
    # type: (...) -> Tuple[OrderedDict[Any, Variable], Set]
    """Merge variables into multi-indexes.

    Not public API. Used in Dataset and DataArray set_index
    methods.
    """
    vars_to_replace = {}  # Dict[Any, Variable]
    vars_to_remove = []  # type: list

    for dim, var_names in indexes.items():
        if isinstance(var_names, str):
            var_names = [var_names]

        names, codes, levels = [], [], []  # type: (list, list, list)
        current_index_variable = variables.get(dim)

        for n in var_names:
            var = variables[n]
            if (current_index_variable is not None and
                    var.dims != current_index_variable.dims):
                raise ValueError(
                    "dimension mismatch between %r %s and %r %s"
                    % (dim, current_index_variable.dims, n, var.dims))

        if current_index_variable is not None and append:
            current_index = current_index_variable.to_index()
            if isinstance(current_index, pd.MultiIndex):
                try:
                    current_codes = current_index.codes
                except AttributeError:
                    # fpr pandas<0.24
                    current_codes = current_index.labels
                names.extend(current_index.names)
                codes.extend(current_codes)
                levels.extend(current_index.levels)
            else:
                names.append('%s_level_0' % dim)
                cat = pd.Categorical(current_index.values, ordered=True)
                codes.append(cat.codes)
                levels.append(cat.categories)

        if not len(names) and len(var_names) == 1:
            idx = pd.Index(variables[var_names[0]].values)

        else:
            for n in var_names:
                names.append(n)
                var = variables[n]
                cat = pd.Categorical(var.values, ordered=True)
                codes.append(cat.codes)
                levels.append(cat.categories)

            idx = pd.MultiIndex(levels, codes, names=names)

        vars_to_replace[dim] = IndexVariable(dim, idx)
        vars_to_remove.extend(var_names)

    new_variables = OrderedDict([(k, v) for k, v in variables.items()
                                 if k not in vars_to_remove])
    new_variables.update(vars_to_replace)
    new_coord_names = coord_names | set(vars_to_replace)
    new_coord_names -= set(vars_to_remove)

    return new_variables, new_coord_names


def split_indexes(
        dims_or_levels,  # type: Union[Any, List[Any]]
        variables,  # type: Dict[Any, Variable]
        coord_names,  # type: Set
        level_coords,  # type: Dict[Any, Any]
        drop=False,  # type: bool
):
    # type: (...) -> Tuple[OrderedDict[Any, Variable], Set]
    """Extract (multi-)indexes (levels) as variables.

    Not public API. Used in Dataset and DataArray reset_index
    methods.
    """
    if isinstance(dims_or_levels, str):
        dims_or_levels = [dims_or_levels]

    dim_levels = defaultdict(list)  # type: Dict[Any, list]
    dims = []
    for k in dims_or_levels:
        if k in level_coords:
            dim_levels[level_coords[k]].append(k)
        else:
            dims.append(k)

    vars_to_replace = {}
    vars_to_create = OrderedDict()
    vars_to_remove = []

    for d in dims:
        index = variables[d].to_index()
        if isinstance(index, pd.MultiIndex):
            dim_levels[d] = index.names
        else:
            vars_to_remove.append(d)
            if not drop:
                vars_to_create[d + '_'] = Variable(d, index)

    for d, levs in dim_levels.items():
        index = variables[d].to_index()
        if len(levs) == index.nlevels:
            vars_to_remove.append(d)
        else:
            vars_to_replace[d] = IndexVariable(d, index.droplevel(levs))

        if not drop:
            for lev in levs:
                idx = index.get_level_values(lev)
                vars_to_create[idx.name] = Variable(d, idx)

    new_variables = variables.copy()
    for v in set(vars_to_remove):
        del new_variables[v]
    new_variables.update(vars_to_replace)
    new_variables.update(vars_to_create)
    new_coord_names = (coord_names | set(vars_to_create)) - set(vars_to_remove)

    return new_variables, new_coord_names


def _assert_empty(args, msg='%s'):
    if args:
        raise ValueError(msg % args)


def as_dataset(obj):
    """Cast the given object to a Dataset.

    Handles Datasets, DataArrays and dictionaries of variables. A new Dataset
    object is only created if the provided object is not already one.
    """
    if hasattr(obj, 'to_dataset'):
        obj = obj.to_dataset()
    if not isinstance(obj, Dataset):
        obj = Dataset(obj)
    return obj


class DataVariables(Mapping):
    def __init__(self, dataset):
        self._dataset = dataset

    def __iter__(self):
        return (key for key in self._dataset._variables
                if key not in self._dataset._coord_names)

    def __len__(self):
        return len(self._dataset._variables) - len(self._dataset._coord_names)

    def __contains__(self, key):
        return (key in self._dataset._variables and
                key not in self._dataset._coord_names)

    def __getitem__(self, key):
        if key not in self._dataset._coord_names:
            return self._dataset[key]
        else:
            raise KeyError(key)

    def __repr__(self):
        return formatting.data_vars_repr(self)

    @property
    def variables(self):
        all_variables = self._dataset.variables
        return Frozen(OrderedDict((k, all_variables[k]) for k in self))

    def _ipython_key_completions_(self):
        """Provide method for the key-autocompletions in IPython. """
        return [key for key in self._dataset._ipython_key_completions_()
                if key not in self._dataset._coord_names]


class _LocIndexer(object):
    def __init__(self, dataset):
        self.dataset = dataset

    def __getitem__(self, key):
        if not utils.is_dict_like(key):
            raise TypeError('can only lookup dictionaries from Dataset.loc')
        return self.dataset.sel(**key)


T = TypeVar('T', bound='Dataset')


class Dataset(Mapping, ImplementsDatasetReduce, DataWithCoords):
    """A multi-dimensional, in memory, array database.

    A dataset resembles an in-memory representation of a NetCDF file, and
    consists of variables, coordinates and attributes which together form a
    self describing dataset.

    Dataset implements the mapping interface with keys given by variable names
    and values given by DataArray objects for each variable name.

    One dimensional variables with name equal to their dimension are index
    coordinates used for label based indexing.
    """
    _groupby_cls = groupby.DatasetGroupBy
    _rolling_cls = rolling.DatasetRolling
    _coarsen_cls = rolling.DatasetCoarsen
    _resample_cls = resample.DatasetResample

    def __init__(self, data_vars=None, coords=None, attrs=None,
                 compat=None):
        """To load data from a file or file-like object, use the `open_dataset`
        function.

        Parameters
        ----------
        data_vars : dict-like, optional
            A mapping from variable names to :py:class:`~xarray.DataArray`
            objects, :py:class:`~xarray.Variable` objects or tuples of the
            form ``(dims, data[, attrs])`` which can be used as arguments to
            create a new ``Variable``. Each dimension must have the same length
            in all variables in which it appears.
        coords : dict-like, optional
            Another mapping in the same form as the `variables` argument,
            except the each item is saved on the dataset as a "coordinate".
            These variables have an associated meaning: they describe
            constant/fixed/independent quantities, unlike the
            varying/measured/dependent quantities that belong in `variables`.
            Coordinates values may be given by 1-dimensional arrays or scalars,
            in which case `dims` do not need to be supplied: 1D arrays will be
            assumed to give index values along the dimension with the same
            name.
        attrs : dict-like, optional
            Global attributes to save on this dataset.
        compat : deprecated
        """
        if compat is not None:
            warnings.warn(
                'The `compat` argument to Dataset is deprecated and will be '
                'removed in 0.13.'
                'Instead, use `merge` to control how variables are combined',
                FutureWarning, stacklevel=2)
        else:
            compat = 'broadcast_equals'

        self._variables = OrderedDict()  # type: OrderedDict[Any, Variable]
        self._coord_names = set()
        self._dims = {}  # type: Dict[Any, int]
        self._attrs = None  # type: Optional[OrderedDict]
        self._file_obj = None
        if data_vars is None:
            data_vars = {}
        if coords is None:
            coords = {}
        if data_vars is not None or coords is not None:
            self._set_init_vars_and_dims(data_vars, coords, compat)

        # TODO(shoyer): expose indexes as a public argument in __init__
        self._indexes = None

        if attrs is not None:
            self.attrs = attrs
        self._encoding = None
        self._initialized = True

    def _set_init_vars_and_dims(self, data_vars, coords, compat):
        """Set the initial value of Dataset variables and dimensions
        """
        both_data_and_coords = [k for k in data_vars if k in coords]
        if both_data_and_coords:
            raise ValueError('variables %r are found in both data_vars and '
                             'coords' % both_data_and_coords)

        if isinstance(coords, Dataset):
            coords = coords.variables

        variables, coord_names, dims = merge_data_and_coords(
            data_vars, coords, compat=compat)

        self._variables = variables
        self._coord_names = coord_names
        self._dims = dims

    @classmethod
    def load_store(cls, store, decoder=None):
        """Create a new dataset from the contents of a backends.*DataStore
        object
        """
        variables, attributes = store.load()
        if decoder:
            variables, attributes = decoder(variables, attributes)
        obj = cls(variables, attrs=attributes)
        obj._file_obj = store
        return obj

    @property
    def variables(self) -> 'Mapping[Any, Variable]':
        """Low level interface to Dataset contents as dict of Variable objects.

        This ordered dictionary is frozen to prevent mutation that could
        violate Dataset invariants. It contains all variable objects
        constituting the Dataset, including both data variables and
        coordinates.
        """
        return Frozen(self._variables)

    @property
    def attrs(self) -> Mapping:
        """Dictionary of global attributes on this dataset
        """
        if self._attrs is None:
            self._attrs = OrderedDict()
        return self._attrs

    @attrs.setter
    def attrs(self, value):
        self._attrs = OrderedDict(value)

    @property
    def encoding(self) -> Dict:
        """Dictionary of global encoding attributes on this dataset
        """
        if self._encoding is None:
            self._encoding = {}
        return self._encoding

    @encoding.setter
    def encoding(self, value):
        self._encoding = dict(value)

    @property
    def dims(self) -> 'Mapping[Any, int]':
        """Mapping from dimension names to lengths.

        Cannot be modified directly, but is updated when adding new variables.

        Note that type of this object differs from `DataArray.dims`.
        See `Dataset.sizes` and `DataArray.sizes` for consistently named
        properties.
        """
        return Frozen(SortedKeysDict(self._dims))

    @property
    def sizes(self) -> 'Mapping[Any, int]':
        """Mapping from dimension names to lengths.

        Cannot be modified directly, but is updated when adding new variables.

        This is an alias for `Dataset.dims` provided for the benefit of
        consistency with `DataArray.sizes`.

        See also
        --------
        DataArray.sizes
        """
        return self.dims

    def load(self: T, **kwargs) -> T:
        """Manually trigger loading of this dataset's data from disk or a
        remote source into memory and return this dataset.

        Normally, it should not be necessary to call this method in user code,
        because all xarray functions should either work on deferred data or
        load data automatically. However, this method can be necessary when
        working with many file objects on disk.

        Parameters
        ----------
        **kwargs : dict
            Additional keyword arguments passed on to ``dask.array.compute``.

        See Also
        --------
        dask.array.compute
        """
        # access .data to coerce everything to numpy or dask arrays
        lazy_data = {k: v._data for k, v in self.variables.items()
                     if isinstance(v._data, dask_array_type)}
        if lazy_data:
            import dask.array as da

            # evaluate all the dask arrays simultaneously
            evaluated_data = da.compute(*lazy_data.values(), **kwargs)

            for k, data in zip(lazy_data, evaluated_data):
                self.variables[k].data = data

        # load everything else sequentially
        for k, v in self.variables.items():
            if k not in lazy_data:
                v.load()

        return self

    def __dask_graph__(self):
        graphs = {k: v.__dask_graph__() for k, v in self.variables.items()}
        graphs = {k: v for k, v in graphs.items() if v is not None}
        if not graphs:
            return None
        else:
            try:
                from dask.highlevelgraph import HighLevelGraph
                return HighLevelGraph.merge(*graphs.values())
            except ImportError:
                from dask import sharedict
                return sharedict.merge(*graphs.values())

    def __dask_keys__(self):
        import dask
        return [v.__dask_keys__() for v in self.variables.values()
                if dask.is_dask_collection(v)]

    def __dask_layers__(self):
        import dask
        return sum([v.__dask_layers__() for v in self.variables.values() if
                    dask.is_dask_collection(v)], ())

    @property
    def __dask_optimize__(self):
        import dask.array as da
        return da.Array.__dask_optimize__

    @property
    def __dask_scheduler__(self):
        import dask.array as da
        return da.Array.__dask_scheduler__

    def __dask_postcompute__(self):
        import dask
        info = [(True, k, v.__dask_postcompute__())
                if dask.is_dask_collection(v) else
                (False, k, v) for k, v in self._variables.items()]
        args = (
            info,
            self._coord_names,
            self._dims,
            self._attrs,
            self._indexes,
            self._encoding,
            self._file_obj,
        )
        return self._dask_postcompute, args

    def __dask_postpersist__(self):
        import dask
        info = [(True, k, v.__dask_postpersist__())
                if dask.is_dask_collection(v) else
                (False, k, v) for k, v in self._variables.items()]
        args = (
            info,
            self._coord_names,
            self._dims,
            self._attrs,
            self._indexes,
            self._encoding,
            self._file_obj,
        )
        return self._dask_postpersist, args

    @staticmethod
    def _dask_postcompute(results, info, *args):
        variables = OrderedDict()
        results2 = list(results[::-1])
        for is_dask, k, v in info:
            if is_dask:
                func, args2 = v
                r = results2.pop()
                result = func(r, *args2)
            else:
                result = v
            variables[k] = result

        final = Dataset._construct_direct(variables, *args)
        return final

    @staticmethod
    def _dask_postpersist(dsk, info, *args):
        variables = OrderedDict()
        for is_dask, k, v in info:
            if is_dask:
                func, args2 = v
                result = func(dsk, *args2)
            else:
                result = v
            variables[k] = result

        return Dataset._construct_direct(variables, *args)

    def compute(self: T, **kwargs) -> T:
        """Manually trigger loading of this dataset's data from disk or a
        remote source into memory and return a new dataset. The original is
        left unaltered.

        Normally, it should not be necessary to call this method in user code,
        because all xarray functions should either work on deferred data or
        load data automatically. However, this method can be necessary when
        working with many file objects on disk.

        Parameters
        ----------
        **kwargs : dict
            Additional keyword arguments passed on to ``dask.array.compute``.

        See Also
        --------
        dask.array.compute
        """
        new = self.copy(deep=False)
        return new.load(**kwargs)

    def _persist_inplace(self, **kwargs):
        """ Persist all Dask arrays in memory """
        # access .data to coerce everything to numpy or dask arrays
        lazy_data = {k: v._data for k, v in self.variables.items()
                     if isinstance(v._data, dask_array_type)}
        if lazy_data:
            import dask

            # evaluate all the dask arrays simultaneously
            evaluated_data = dask.persist(*lazy_data.values(), **kwargs)

            for k, data in zip(lazy_data, evaluated_data):
                self.variables[k].data = data

        return self

    def persist(self: T, **kwargs) -> T:
        """ Trigger computation, keeping data as dask arrays

        This operation can be used to trigger computation on underlying dask
        arrays, similar to ``.compute()``.  However this operation keeps the
        data as dask arrays.  This is particularly useful when using the
        dask.distributed scheduler and you want to load a large amount of data
        into distributed memory.

        Parameters
        ----------
        **kwargs : dict
            Additional keyword arguments passed on to ``dask.persist``.

        See Also
        --------
        dask.persist
        """
        new = self.copy(deep=False)
        return new._persist_inplace(**kwargs)

    @classmethod
    def _construct_direct(cls, variables, coord_names, dims, attrs=None,
                          indexes=None, encoding=None, file_obj=None):
        """Shortcut around __init__ for internal use when we want to skip
        costly validation
        """
        obj = object.__new__(cls)
        obj._variables = variables
        obj._coord_names = coord_names
        obj._dims = dims
        obj._indexes = indexes
        obj._attrs = attrs
        obj._file_obj = file_obj
        obj._encoding = encoding
        obj._initialized = True
        return obj

    __default = object()

    @classmethod
    def _from_vars_and_coord_names(cls, variables, coord_names, attrs=None):
        dims = dict(calculate_dimensions(variables))
        return cls._construct_direct(variables, coord_names, dims, attrs)

<<<<<<< HEAD
    def _replace_vars_and_dims(self, variables, coord_names=None, dims=None,
                               attrs=__default_attrs, encoding=None,
                               indexes=None, inplace=False):
        """Fastpath constructor for internal use.

        Preserves coord names and attributes. If not provided explicitly,
        dimensions are recalculated from the supplied variables.

        The arguments are *not* copied when placed on the new dataset. It is up
        to the caller to ensure that they have the right type and are not used
        elsewhere.

        Parameters
        ----------
        variables : OrderedDict
        coord_names : set or None, optional
        attrs : OrderedDict or None, optional
        encoding : OrderedDict or None, optional
=======
    def _replace(
        self: T,
        variables: 'OrderedDict[Any, Variable]' = None,
        coord_names: set = None,
        dims: 'OrderedDict[Any, int]' = None,
        attrs: 'Optional[OrderedDict]' = __default,
        indexes: 'Optional[OrderedDict[Any, pd.Index]]' = __default,
        encoding: Optional[dict] = __default,
        inplace: bool = False,
    ) -> T:
        """Fastpath constructor for internal use.

        Returns an object with optionally with replaced attributes.
>>>>>>> 1abc45b2

        Explicitly passed arguments are *not* copied when placed on the new
        dataset. It is up to the caller to ensure that they have the right type
        and are not used elsewhere.
        """
        if inplace:
            if variables is not None:
                self._variables = variables
            if coord_names is not None:
                self._coord_names = coord_names
            if dims is not None:
                self._dims = dims
            if attrs is not self.__default:
                self._attrs = attrs
<<<<<<< HEAD
            if encoding is not None:
                self._encoding = encoding
            self._indexes = indexes
=======
            if indexes is not self.__default:
                self._indexes = indexes
            if encoding is not self.__default:
                self._encoding = encoding
>>>>>>> 1abc45b2
            obj = self
        else:
            if variables is None:
                variables = self._variables.copy()
            if coord_names is None:
                coord_names = self._coord_names.copy()
<<<<<<< HEAD
            if attrs is self.__default_attrs:
                attrs = self._attrs_copy()
            obj = self._construct_direct(variables, coord_names=coord_names,
                                         dims=dims, attrs=attrs,
                                         indexes=indexes, encoding=encoding)
=======
            if dims is None:
                dims = self._dims.copy()
            if attrs is self.__default:
                attrs = copy.copy(self._attrs)
            if indexes is self.__default:
                indexes = copy.copy(self._indexes)
            if encoding is self.__default:
                encoding = copy.copy(self._encoding)
            obj = self._construct_direct(
                variables, coord_names, dims, attrs, indexes, encoding)
>>>>>>> 1abc45b2
        return obj

    def _replace_with_new_dims(
        self: T,
        variables: 'OrderedDict[Any, Variable]' = None,
        coord_names: set = None,
        attrs: 'Optional[OrderedDict]' = __default,
        indexes: 'Optional[OrderedDict[Any, pd.Index]]' = __default,
        inplace: bool = False,
    ) -> T:
        """Replace variables with recalculated dimensions."""
        dims = dict(calculate_dimensions(variables))
        return self._replace(
            variables, coord_names, dims, attrs, indexes, inplace=inplace)

    def _replace_vars_and_dims(
        self: T,
        variables: 'OrderedDict[Any, Variable]' = None,
        coord_names: set = None,
        dims: 'OrderedDict[Any, int]' = None,
        attrs: 'Optional[OrderedDict]' = __default,
        inplace: bool = False,
    ) -> T:
        """Deprecated version of _replace_with_new_dims().

        Unlike _replace_with_new_dims(), this method always recalculates
        indexes from variables.
        """
        if dims is None:
            dims = calculate_dimensions(variables)
        return self._replace(
            variables, coord_names, dims, attrs, indexes=None, inplace=inplace)

    def _overwrite_indexes(self, indexes):
        if not indexes:
            return self

        variables = self._variables.copy()
        new_indexes = OrderedDict(self.indexes)
        for name, idx in indexes.items():
            variables[name] = IndexVariable(name, idx)
            new_indexes[name] = idx
        obj = self._replace(variables, indexes=new_indexes)

        # switch from dimension to level names, if necessary
        dim_names = {}
        for dim, idx in indexes.items():
            if not isinstance(idx, pd.MultiIndex) and idx.name != dim:
                dim_names[dim] = idx.name
        if dim_names:
            obj = obj.rename(dim_names)
        return obj

    def copy(self: T, deep: bool = False, data: Mapping = None) -> T:
        """Returns a copy of this dataset.

        If `deep=True`, a deep copy is made of each of the component variables.
        Otherwise, a shallow copy of each of the component variable is made, so
        that the underlying memory region of the new dataset is the same as in
        the original dataset.

        Use `data` to create a new object with the same structure as
        original but entirely new data.

        Parameters
        ----------
        deep : bool, optional
            Whether each component variable is loaded into memory and copied onto
            the new object. Default is False.
        data : dict-like, optional
            Data to use in the new object. Each item in `data` must have same
            shape as corresponding data variable in original. When `data` is
            used, `deep` is ignored for the data variables and only used for
            coords.

        Returns
        -------
        object : Dataset
            New object with dimensions, attributes, coordinates, name, encoding,
            and optionally data copied from original.

        Examples
        --------

        Shallow copy versus deep copy

        >>> da = xr.DataArray(np.random.randn(2, 3))
        >>> ds = xr.Dataset({'foo': da, 'bar': ('x', [-1, 2])},
                            coords={'x': ['one', 'two']})
        >>> ds.copy()
        <xarray.Dataset>
        Dimensions:  (dim_0: 2, dim_1: 3, x: 2)
        Coordinates:
        * x        (x) <U3 'one' 'two'
        Dimensions without coordinates: dim_0, dim_1
        Data variables:
            foo      (dim_0, dim_1) float64 -0.8079 0.3897 -1.862 -0.6091 -1.051 -0.3003
            bar      (x) int64 -1 2
        >>> ds_0 = ds.copy(deep=False)
        >>> ds_0['foo'][0, 0] = 7
        >>> ds_0
        <xarray.Dataset>
        Dimensions:  (dim_0: 2, dim_1: 3, x: 2)
        Coordinates:
        * x        (x) <U3 'one' 'two'
        Dimensions without coordinates: dim_0, dim_1
        Data variables:
            foo      (dim_0, dim_1) float64 7.0 0.3897 -1.862 -0.6091 -1.051 -0.3003
            bar      (x) int64 -1 2
        >>> ds
        <xarray.Dataset>
        Dimensions:  (dim_0: 2, dim_1: 3, x: 2)
        Coordinates:
        * x        (x) <U3 'one' 'two'
        Dimensions without coordinates: dim_0, dim_1
        Data variables:
            foo      (dim_0, dim_1) float64 7.0 0.3897 -1.862 -0.6091 -1.051 -0.3003
            bar      (x) int64 -1 2

        Changing the data using the ``data`` argument maintains the
        structure of the original object, but with the new data. Original
        object is unaffected.

        >>> ds.copy(data={'foo': np.arange(6).reshape(2, 3), 'bar': ['a', 'b']})
        <xarray.Dataset>
        Dimensions:  (dim_0: 2, dim_1: 3, x: 2)
        Coordinates:
        * x        (x) <U3 'one' 'two'
        Dimensions without coordinates: dim_0, dim_1
        Data variables:
            foo      (dim_0, dim_1) int64 0 1 2 3 4 5
            bar      (x) <U1 'a' 'b'
        >>> ds
        <xarray.Dataset>
        Dimensions:  (dim_0: 2, dim_1: 3, x: 2)
        Coordinates:
        * x        (x) <U3 'one' 'two'
        Dimensions without coordinates: dim_0, dim_1
        Data variables:
            foo      (dim_0, dim_1) float64 7.0 0.3897 -1.862 -0.6091 -1.051 -0.3003
            bar      (x) int64 -1 2

        See Also
        --------
        pandas.DataFrame.copy
        """  # noqa
        if data is None:
            variables = OrderedDict((k, v.copy(deep=deep))
                                    for k, v in self._variables.items())
        elif not utils.is_dict_like(data):
            raise ValueError('Data must be dict-like')
        else:
            var_keys = set(self.data_vars.keys())
            data_keys = set(data.keys())
            keys_not_in_vars = data_keys - var_keys
            if keys_not_in_vars:
                raise ValueError(
                    'Data must only contain variables in original '
                    'dataset. Extra variables: {}'
                    .format(keys_not_in_vars))
            keys_missing_from_data = var_keys - data_keys
            if keys_missing_from_data:
                raise ValueError(
                    'Data must contain all variables in original '
                    'dataset. Data is missing {}'
                    .format(keys_missing_from_data))
            variables = OrderedDict((k, v.copy(deep=deep, data=data.get(k)))
                                    for k, v in self._variables.items())

        return self._replace(variables)

    @property
    def _level_coords(self):
        """Return a mapping of all MultiIndex levels and their corresponding
        coordinate name.
        """
        level_coords = OrderedDict()
        for name, index in self.indexes.items():
            if isinstance(index, pd.MultiIndex):
                level_names = index.names
                (dim,) = self.variables[name].dims
                level_coords.update({lname: dim for lname in level_names})
        return level_coords

    def _copy_listed(self: T, names) -> T:
        """Create a new Dataset with the listed variables from this dataset and
        the all relevant coordinates. Skips all validation.
        """
        variables = OrderedDict()
        coord_names = set()

        for name in names:
            try:
                variables[name] = self._variables[name]
            except KeyError:
                ref_name, var_name, var = _get_virtual_variable(
                    self._variables, name, self._level_coords, self.dims)
                variables[var_name] = var
                if ref_name in self._coord_names or ref_name in self.dims:
                    coord_names.add(var_name)

        needed_dims = set()  # type: set
        for v in variables.values():
            needed_dims.update(v.dims)

        dims = dict((k, self.dims[k]) for k in needed_dims)

        for k in self._coord_names:
            if set(self.variables[k].dims) <= needed_dims:
                variables[k] = self._variables[k]
                coord_names.add(k)

        if self._indexes is None:
            indexes = None
        else:
            indexes = OrderedDict((k, v) for k, v in self._indexes.items()
                                  if k in coord_names)

        return self._replace(variables, coord_names, dims, indexes=indexes)

    def _construct_dataarray(self, name) -> 'DataArray':
        """Construct a DataArray by indexing this dataset
        """
        from .dataarray import DataArray

        try:
            variable = self._variables[name]
        except KeyError:
            _, name, variable = _get_virtual_variable(
                self._variables, name, self._level_coords, self.dims)

        needed_dims = set(variable.dims)

        coords = OrderedDict()
        for k in self.coords:
            if set(self.variables[k].dims) <= needed_dims:
                coords[k] = self.variables[k]

        if self._indexes is None:
            indexes = None
        else:
            indexes = OrderedDict((k, v) for k, v in self._indexes.items()
                                  if k in coords)

        return DataArray(variable, coords, name=name, indexes=indexes,
                         fastpath=True)

    def __copy__(self):
        return self.copy(deep=False)

    def __deepcopy__(self, memo=None):
        # memo does nothing but is required for compatibility with
        # copy.deepcopy
        return self.copy(deep=True)

    @property
    def _attr_sources(self):
        """List of places to look-up items for attribute-style access"""
        return self._item_sources + [self.attrs]

    @property
    def _item_sources(self):
        """List of places to look-up items for key-completion"""
        return [self.data_vars, self.coords, {d: self[d] for d in self.dims},
                LevelCoordinatesSource(self)]

    def __contains__(self, key):
        """The 'in' operator will return true or false depending on whether
        'key' is an array in the dataset or not.
        """
        return key in self._variables

    def __len__(self):
        return len(self.data_vars)

    def __bool__(self):
        return bool(self.data_vars)

    def __iter__(self):
        return iter(self.data_vars)

    def __array__(self, dtype=None):
        raise TypeError('cannot directly convert an xarray.Dataset into a '
                        'numpy array. Instead, create an xarray.DataArray '
                        'first, either with indexing on the Dataset or by '
                        'invoking the `to_array()` method.')

    @property
    def nbytes(self):
        return sum(v.nbytes for v in self.variables.values())

    @property
    def loc(self):
        """Attribute for location based indexing. Only supports __getitem__,
        and only when the key is a dict of the form {dim: labels}.
        """
        return _LocIndexer(self)

    def __getitem__(self, key):
        """Access variables or coordinates this dataset as a
        :py:class:`~xarray.DataArray`.

        Indexing with a list of names will return a new ``Dataset`` object.
        """
        if utils.is_dict_like(key):
            return self.isel(**key)

        if hashable(key):
            return self._construct_dataarray(key)
        else:
            return self._copy_listed(np.asarray(key))

    def __setitem__(self, key, value):
        """Add an array to this dataset.

        If value is a `DataArray`, call its `select_vars()` method, rename it
        to `key` and merge the contents of the resulting dataset into this
        dataset.

        If value is an `Variable` object (or tuple of form
        ``(dims, data[, attrs])``), add it to this dataset as a new
        variable.
        """
        if utils.is_dict_like(key):
            raise NotImplementedError('cannot yet use a dictionary as a key '
                                      'to set Dataset values')

        self.update({key: value})

    def __delitem__(self, key):
        """Remove a variable from this dataset.
        """
        del self._variables[key]
        self._coord_names.discard(key)

    # mutable objects should not be hashable
    # https://github.com/python/mypy/issues/4266
    __hash__ = None  # type: ignore

    def _all_compat(self, other, compat_str):
        """Helper function for equals and identical"""

        # some stores (e.g., scipy) do not seem to preserve order, so don't
        # require matching order for equality
        def compat(x, y):
            return getattr(x, compat_str)(y)

        return (self._coord_names == other._coord_names and
                utils.dict_equiv(self._variables, other._variables,
                                 compat=compat))

    def broadcast_equals(self, other):
        """Two Datasets are broadcast equal if they are equal after
        broadcasting all variables against each other.

        For example, variables that are scalar in one dataset but non-scalar in
        the other dataset can still be broadcast equal if the the non-scalar
        variable is a constant.

        See Also
        --------
        Dataset.equals
        Dataset.identical
        """
        try:
            return self._all_compat(other, 'broadcast_equals')
        except (TypeError, AttributeError):
            return False

    def equals(self, other):
        """Two Datasets are equal if they have matching variables and
        coordinates, all of which are equal.

        Datasets can still be equal (like pandas objects) if they have NaN
        values in the same locations.

        This method is necessary because `v1 == v2` for ``Dataset``
        does element-wise comparisons (like numpy.ndarrays).

        See Also
        --------
        Dataset.broadcast_equals
        Dataset.identical
        """
        try:
            return self._all_compat(other, 'equals')
        except (TypeError, AttributeError):
            return False

    def identical(self, other):
        """Like equals, but also checks all dataset attributes and the
        attributes on all variables and coordinates.

        See Also
        --------
        Dataset.broadcast_equals
        Dataset.equals
        """
        try:
            return (utils.dict_equiv(self.attrs, other.attrs) and
                    self._all_compat(other, 'identical'))
        except (TypeError, AttributeError):
            return False

    @property
    def indexes(self) -> 'Mapping[Any, pd.Index]':
        """Mapping of pandas.Index objects used for label based indexing
        """
        if self._indexes is None:
            self._indexes = default_indexes(self._variables, self._dims)
        return Indexes(self._indexes)

    @property
    def coords(self):
        """Dictionary of xarray.DataArray objects corresponding to coordinate
        variables
        """
        return DatasetCoordinates(self)

    @property
    def data_vars(self):
        """Dictionary of DataArray objects corresponding to data variables
        """
        return DataVariables(self)

    def set_coords(self, names, inplace=None):
        """Given names of one or more variables, set them as coordinates

        Parameters
        ----------
        names : str or list of str
            Name(s) of variables in this dataset to convert into coordinates.
        inplace : bool, optional
            If True, modify this dataset inplace. Otherwise, create a new
            object.

        Returns
        -------
        Dataset

        See also
        --------
        Dataset.swap_dims
        """
        # TODO: allow inserting new coordinates with this method, like
        # DataFrame.set_index?
        # nb. check in self._variables, not self.data_vars to insure that the
        # operation is idempotent
        inplace = _check_inplace(inplace)
        if isinstance(names, str):
            names = [names]
        self._assert_all_in_dataset(names)
        obj = self if inplace else self.copy()
        obj._coord_names.update(names)
        return obj

    def reset_coords(self, names=None, drop=False, inplace=None):
        """Given names of coordinates, reset them to become variables

        Parameters
        ----------
        names : str or list of str, optional
            Name(s) of non-index coordinates in this dataset to reset into
            variables. By default, all non-index coordinates are reset.
        drop : bool, optional
            If True, remove coordinates instead of converting them into
            variables.
        inplace : bool, optional
            If True, modify this dataset inplace. Otherwise, create a new
            object.

        Returns
        -------
        Dataset
        """
        inplace = _check_inplace(inplace)
        if names is None:
            names = self._coord_names - set(self.dims)
        else:
            if isinstance(names, str):
                names = [names]
            self._assert_all_in_dataset(names)
            bad_coords = set(names) & set(self.dims)
            if bad_coords:
                raise ValueError(
                    'cannot remove index coordinates with reset_coords: %s'
                    % bad_coords)
        obj = self if inplace else self.copy()
        obj._coord_names.difference_update(names)
        if drop:
            for name in names:
                del obj._variables[name]
        return obj

    def dump_to_store(self, store, **kwargs):
        """Store dataset contents to a backends.*DataStore object."""
        from ..backends.api import dump_to_store
        # TODO: rename and/or cleanup this method to make it more consistent
        # with to_netcdf()
        return dump_to_store(self, store, **kwargs)

    def to_netcdf(self, path=None, mode='w', format=None, group=None,
                  engine=None, encoding=None, unlimited_dims=None,
                  compute=True):
        """Write dataset contents to a netCDF file.

        Parameters
        ----------
        path : str, Path or file-like object, optional
            Path to which to save this dataset. File-like objects are only
            supported by the scipy engine. If no path is provided, this
            function returns the resulting netCDF file as bytes; in this case,
            we need to use scipy, which does not support netCDF version 4 (the
            default format becomes NETCDF3_64BIT).
        mode : {'w', 'a'}, optional
            Write ('w') or append ('a') mode. If mode='w', any existing file at
            this location will be overwritten. If mode='a', existing variables
            will be overwritten.
        format : {'NETCDF4', 'NETCDF4_CLASSIC', 'NETCDF3_64BIT',
                  'NETCDF3_CLASSIC'}, optional
            File format for the resulting netCDF file:

            * NETCDF4: Data is stored in an HDF5 file, using netCDF4 API
              features.
            * NETCDF4_CLASSIC: Data is stored in an HDF5 file, using only
              netCDF 3 compatible API features.
            * NETCDF3_64BIT: 64-bit offset version of the netCDF 3 file format,
              which fully supports 2+ GB files, but is only compatible with
              clients linked against netCDF version 3.6.0 or later.
            * NETCDF3_CLASSIC: The classic netCDF 3 file format. It does not
              handle 2+ GB files very well.

            All formats are supported by the netCDF4-python library.
            scipy.io.netcdf only supports the last two formats.

            The default format is NETCDF4 if you are saving a file to disk and
            have the netCDF4-python library available. Otherwise, xarray falls
            back to using scipy to write netCDF files and defaults to the
            NETCDF3_64BIT format (scipy does not support netCDF4).
        group : str, optional
            Path to the netCDF4 group in the given file to open (only works for
            format='NETCDF4'). The group(s) will be created if necessary.
        engine : {'netcdf4', 'scipy', 'h5netcdf'}, optional
            Engine to use when writing netCDF files. If not provided, the
            default engine is chosen based on available dependencies, with a
            preference for 'netcdf4' if writing to a file on disk.
        encoding : dict, optional
            Nested dictionary with variable names as keys and dictionaries of
            variable specific encodings as values, e.g.,
            ``{'my_variable': {'dtype': 'int16', 'scale_factor': 0.1,
                               'zlib': True}, ...}``

            The `h5netcdf` engine supports both the NetCDF4-style compression
            encoding parameters ``{'zlib': True, 'complevel': 9}`` and the h5py
            ones ``{'compression': 'gzip', 'compression_opts': 9}``.
            This allows using any compression plugin installed in the HDF5
            library, e.g. LZF.

        unlimited_dims : sequence of str, optional
            Dimension(s) that should be serialized as unlimited dimensions.
            By default, no dimensions are treated as unlimited dimensions.
            Note that unlimited_dims may also be set via
            ``dataset.encoding['unlimited_dims']``.
        compute: boolean
            If true compute immediately, otherwise return a
            ``dask.delayed.Delayed`` object that can be computed later.
        """
        if encoding is None:
            encoding = {}
        from ..backends.api import to_netcdf
        return to_netcdf(self, path, mode, format=format, group=group,
                         engine=engine, encoding=encoding,
                         unlimited_dims=unlimited_dims,
                         compute=compute)

    def to_zarr(self, store=None, mode='w-', synchronizer=None, group=None,
                encoding=None, compute=True, consolidated=False):
        """Write dataset contents to a zarr group.

        .. note:: Experimental
                  The Zarr backend is new and experimental. Please report any
                  unexpected behavior via github issues.

        Parameters
        ----------
        store : MutableMapping or str, optional
            Store or path to directory in file system.
        mode : {'w', 'w-'}
            Persistence mode: 'w' means create (overwrite if exists);
            'w-' means create (fail if exists).
        synchronizer : object, optional
            Array synchronizer
        group : str, obtional
            Group path. (a.k.a. `path` in zarr terminology.)
        encoding : dict, optional
            Nested dictionary with variable names as keys and dictionaries of
            variable specific encodings as values, e.g.,
            ``{'my_variable': {'dtype': 'int16', 'scale_factor': 0.1,}, ...}``
        compute: bool, optional
            If True compute immediately, otherwise return a
            ``dask.delayed.Delayed`` object that can be computed later.
        consolidated: bool, optional
            If True, apply zarr's `consolidate_metadata` function to the store
            after writing.

        References
        ----------
        https://zarr.readthedocs.io/
        """
        if encoding is None:
            encoding = {}
        if mode not in ['w', 'w-']:
            # TODO: figure out how to handle 'r+' and 'a'
            raise ValueError("The only supported options for mode are 'w' "
                             "and 'w-'.")
        from ..backends.api import to_zarr
        return to_zarr(self, store=store, mode=mode, synchronizer=synchronizer,
                       group=group, encoding=encoding, compute=compute,
                       consolidated=consolidated)

    def __repr__(self):
        return formatting.dataset_repr(self)

    def info(self, buf=None):
        """
        Concise summary of a Dataset variables and attributes.

        Parameters
        ----------
        buf : writable buffer, defaults to sys.stdout

        See Also
        --------
        pandas.DataFrame.assign
        netCDF's ncdump
        """

        if buf is None:  # pragma: no cover
            buf = sys.stdout

        lines = []
        lines.append('xarray.Dataset {')
        lines.append('dimensions:')
        for name, size in self.dims.items():
            lines.append('\t{name} = {size} ;'.format(name=name, size=size))
        lines.append('\nvariables:')
        for name, da in self.variables.items():
            dims = ', '.join(da.dims)
            lines.append('\t{type} {name}({dims}) ;'.format(
                type=da.dtype, name=name, dims=dims))
            for k, v in da.attrs.items():
                lines.append('\t\t{name}:{k} = {v} ;'.format(name=name, k=k,
                                                             v=v))
        lines.append('\n// global attributes:')
        for k, v in self.attrs.items():
            lines.append('\t:{k} = {v} ;'.format(k=k, v=v))
        lines.append('}')

        buf.write('\n'.join(lines))

    @property
    def chunks(self):
        """Block dimensions for this dataset's data or None if it's not a dask
        array.
        """
        chunks = {}
        for v in self.variables.values():
            if v.chunks is not None:
                for dim, c in zip(v.dims, v.chunks):
                    if dim in chunks and c != chunks[dim]:
                        raise ValueError('inconsistent chunks')
                    chunks[dim] = c
        return Frozen(SortedKeysDict(chunks))

    def chunk(self, chunks=None, name_prefix='xarray-', token=None,
              lock=False):
        """Coerce all arrays in this dataset into dask arrays with the given
        chunks.

        Non-dask arrays in this dataset will be converted to dask arrays. Dask
        arrays will be rechunked to the given chunk sizes.

        If neither chunks is not provided for one or more dimensions, chunk
        sizes along that dimension will not be updated; non-dask arrays will be
        converted into dask arrays with a single block.

        Parameters
        ----------
        chunks : int or dict, optional
            Chunk sizes along each dimension, e.g., ``5`` or
            ``{'x': 5, 'y': 5}``.
        name_prefix : str, optional
            Prefix for the name of any new dask arrays.
        token : str, optional
            Token uniquely identifying this dataset.
        lock : optional
            Passed on to :py:func:`dask.array.from_array`, if the array is not
            already as dask array.

        Returns
        -------
        chunked : xarray.Dataset
        """
        try:
            from dask.base import tokenize
        except ImportError:
            # raise the usual error if dask is entirely missing
            import dask  # noqa
            raise ImportError('xarray requires dask version 0.9 or newer')

        if isinstance(chunks, Number):
            chunks = dict.fromkeys(self.dims, chunks)

        if chunks is not None:
            bad_dims = [d for d in chunks if d not in self.dims]
            if bad_dims:
                raise ValueError('some chunks keys are not dimensions on this '
                                 'object: %s' % bad_dims)

        def selkeys(dict_, keys):
            if dict_ is None:
                return None
            return dict((d, dict_[d]) for d in keys if d in dict_)

        def maybe_chunk(name, var, chunks):
            chunks = selkeys(chunks, var.dims)
            if not chunks:
                chunks = None
            if var.ndim > 0:
                token2 = tokenize(name, token if token else var._data)
                name2 = '%s%s-%s' % (name_prefix, name, token2)
                return var.chunk(chunks, name=name2, lock=lock)
            else:
                return var

        variables = OrderedDict([(k, maybe_chunk(k, v, chunks))
                                 for k, v in self.variables.items()])
<<<<<<< HEAD
        return self._replace_vars_and_dims(variables, attrs=self.attrs,
                                           encoding=self.encoding)
=======
        return self._replace(variables)
>>>>>>> 1abc45b2

    def _validate_indexers(
        self, indexers: Mapping,
    ) -> List[Tuple[Any, Union[slice, Variable]]]:
        """ Here we make sure
        + indexer has a valid keys
        + indexer is in a valid data type
        + string indexers are cast to the appropriate date type if the
          associated index is a DatetimeIndex or CFTimeIndex
        """
        from .dataarray import DataArray

        invalid = [k for k in indexers if k not in self.dims]
        if invalid:
            raise ValueError("dimensions %r do not exist" % invalid)

        # all indexers should be int, slice, np.ndarrays, or Variable
        indexers_list = []
        for k, v in indexers.items():
            if isinstance(v, (slice, Variable)):
                pass
            elif isinstance(v, DataArray):
                v = v.variable
            elif isinstance(v, tuple):
                v = as_variable(v)
            elif isinstance(v, Dataset):
                raise TypeError('cannot use a Dataset as an indexer')
            else:
                v = np.asarray(v)

                if v.dtype.kind == 'U' or v.dtype.kind == 'S':
                    index = self.indexes[k]
                    if isinstance(index, pd.DatetimeIndex):
                        v = v.astype('datetime64[ns]')
                    elif isinstance(index, xr.CFTimeIndex):
                        v = _parse_array_of_cftime_strings(v, index.date_type)

                if v.ndim == 0:
                    v = as_variable(v)
                elif v.ndim == 1:
                    v = as_variable((k, v))
                else:
                    raise IndexError(
                        "Unlabeled multi-dimensional array cannot be "
                        "used for indexing: {}".format(k))
            indexers_list.append((k, v))
        return indexers_list

    def _get_indexers_coords_and_indexes(self, indexers):
        """  Extract coordinates from indexers.
        Returns an OrderedDict mapping from coordinate name to the
        coordinate variable.

        Only coordinate with a name different from any of self.variables will
        be attached.
        """
        from .dataarray import DataArray

        coord_list = []
        indexes = OrderedDict()
        for k, v in indexers.items():
            if isinstance(v, DataArray):
                v_coords = v.coords
                if v.dtype.kind == 'b':
                    if v.ndim != 1:  # we only support 1-d boolean array
                        raise ValueError(
                            '{:d}d-boolean array is used for indexing along '
                            'dimension {!r}, but only 1d boolean arrays are '
                            'supported.'.format(v.ndim, k))
                    # Make sure in case of boolean DataArray, its
                    # coordinate also should be indexed.
                    v_coords = v[v.values.nonzero()[0]].coords

                coord_list.append({d: v_coords[d].variable for d in v.coords})
                indexes.update(v.indexes)

        # we don't need to call align() explicitly or check indexes for
        # alignment, because merge_variables already checks for exact alignment
        # between dimension coordinates
        coords = merge_variables(coord_list)
        assert_coordinate_consistent(self, coords)

        # silently drop the conflicted variables.
        attached_coords = OrderedDict(
            (k, v) for k, v in coords.items() if k not in self._variables
        )
        attached_indexes = OrderedDict(
            (k, v) for k, v in indexes.items() if k not in self._variables
        )
        return attached_coords, attached_indexes

    def isel(self, indexers=None, drop=False, **indexers_kwargs):
        """Returns a new dataset with each array indexed along the specified
        dimension(s).

        This method selects values from each array using its `__getitem__`
        method, except this method does not require knowing the order of
        each array's dimensions.

        Parameters
        ----------
        indexers : dict, optional
            A dict with keys matching dimensions and values given
            by integers, slice objects or arrays.
            indexer can be a integer, slice, array-like or DataArray.
            If DataArrays are passed as indexers, xarray-style indexing will be
            carried out. See :ref:`indexing` for the details.
            One of indexers or indexers_kwargs must be provided.
        drop : bool, optional
            If ``drop=True``, drop coordinates variables indexed by integers
            instead of making them scalar.
        **indexers_kwarg : {dim: indexer, ...}, optional
            The keyword arguments form of ``indexers``.
            One of indexers or indexers_kwargs must be provided.

        Returns
        -------
        obj : Dataset
            A new Dataset with the same contents as this dataset, except each
            array and dimension is indexed by the appropriate indexers.
            If indexer DataArrays have coordinates that do not conflict with
            this object, then these coordinates will be attached.
            In general, each array's data will be a view of the array's data
            in this dataset, unless vectorized indexing was triggered by using
            an array indexer, in which case the data will be a copy.

        See Also
        --------
        Dataset.sel
        DataArray.isel
        """

        indexers = either_dict_or_kwargs(indexers, indexers_kwargs, 'isel')

        indexers_list = self._validate_indexers(indexers)

        variables = OrderedDict()
        indexes = OrderedDict()
        for name, var in self.variables.items():
            var_indexers = {k: v for k, v in indexers_list if k in var.dims}
            if drop and name in var_indexers:
                continue  # drop this variable

            if name in self.indexes:
                new_var, new_index = isel_variable_and_index(
                    var, self.indexes[name], var_indexers)
                if new_index is not None:
                    indexes[name] = new_index
            else:
                new_var = var.isel(indexers=var_indexers)

            variables[name] = new_var

        coord_names = set(variables).intersection(self._coord_names)
        selected = self._replace_with_new_dims(
            variables, coord_names, indexes)

        # Extract coordinates from indexers
        coord_vars, new_indexes = (
            selected._get_indexers_coords_and_indexes(indexers))
        variables.update(coord_vars)
        indexes.update(new_indexes)
        coord_names = (set(variables)
                       .intersection(self._coord_names)
                       .union(coord_vars))
        return self._replace_with_new_dims(
            variables, coord_names, indexes=indexes)

    def sel(self, indexers=None, method=None, tolerance=None, drop=False,
            **indexers_kwargs):
        """Returns a new dataset with each array indexed by tick labels
        along the specified dimension(s).

        In contrast to `Dataset.isel`, indexers for this method should use
        labels instead of integers.

        Under the hood, this method is powered by using pandas's powerful Index
        objects. This makes label based indexing essentially just as fast as
        using integer indexing.

        It also means this method uses pandas's (well documented) logic for
        indexing. This means you can use string shortcuts for datetime indexes
        (e.g., '2000-01' to select all values in January 2000). It also means
        that slices are treated as inclusive of both the start and stop values,
        unlike normal Python indexing.

        Parameters
        ----------
        indexers : dict, optional
            A dict with keys matching dimensions and values given
            by scalars, slices or arrays of tick labels. For dimensions with
            multi-index, the indexer may also be a dict-like object with keys
            matching index level names.
            If DataArrays are passed as indexers, xarray-style indexing will be
            carried out. See :ref:`indexing` for the details.
            One of indexers or indexers_kwargs must be provided.
        method : {None, 'nearest', 'pad'/'ffill', 'backfill'/'bfill'}, optional
            Method to use for inexact matches (requires pandas>=0.16):

            * None (default): only exact matches
            * pad / ffill: propagate last valid index value forward
            * backfill / bfill: propagate next valid index value backward
            * nearest: use nearest valid index value
        tolerance : optional
            Maximum distance between original and new labels for inexact
            matches. The values of the index at the matching locations most
            satisfy the equation ``abs(index[indexer] - target) <= tolerance``.
            Requires pandas>=0.17.
        drop : bool, optional
            If ``drop=True``, drop coordinates variables in `indexers` instead
            of making them scalar.
        **indexers_kwarg : {dim: indexer, ...}, optional
            The keyword arguments form of ``indexers``.
            One of indexers or indexers_kwargs must be provided.

        Returns
        -------
        obj : Dataset
            A new Dataset with the same contents as this dataset, except each
            variable and dimension is indexed by the appropriate indexers.
            If indexer DataArrays have coordinates that do not conflict with
            this object, then these coordinates will be attached.
            In general, each array's data will be a view of the array's data
            in this dataset, unless vectorized indexing was triggered by using
            an array indexer, in which case the data will be a copy.


        See Also
        --------
        Dataset.isel
        DataArray.sel
        """
        indexers = either_dict_or_kwargs(indexers, indexers_kwargs, 'sel')
        pos_indexers, new_indexes = remap_label_indexers(
            self, indexers=indexers, method=method, tolerance=tolerance)
        result = self.isel(indexers=pos_indexers, drop=drop)
        return result._overwrite_indexes(new_indexes)

    def isel_points(self, dim='points', **indexers):
        # type: (...) -> Dataset
        """Returns a new dataset with each array indexed pointwise along the
        specified dimension(s).

        This method selects pointwise values from each array and is akin to
        the NumPy indexing behavior of `arr[[0, 1], [0, 1]]`, except this
        method does not require knowing the order of each array's dimensions.

        Parameters
        ----------
        dim : str or DataArray or pandas.Index or other list-like object, optional
            Name of the dimension to concatenate along. If dim is provided as a
            string, it must be a new dimension name, in which case it is added
            along axis=0. If dim is provided as a DataArray or Index or
            list-like object, its name, which must not be present in the
            dataset, is used as the dimension to concatenate along and the
            values are added as a coordinate.
        **indexers : {dim: indexer, ...}
            Keyword arguments with names matching dimensions and values given
            by array-like objects. All indexers must be the same length and
            1 dimensional.

        Returns
        -------
        obj : Dataset
            A new Dataset with the same contents as this dataset, except each
            array and dimension is indexed by the appropriate indexers. With
            pointwise indexing, the new Dataset will always be a copy of the
            original.

        See Also
        --------
        Dataset.sel
        Dataset.isel
        Dataset.sel_points
        DataArray.isel_points
        """  # noqa
        warnings.warn('Dataset.isel_points is deprecated: use Dataset.isel()'
                      'instead.', DeprecationWarning, stacklevel=2)

        indexer_dims = set(indexers)

        def take(variable, slices):
            # Note: remove helper function when once when numpy
            # supports vindex https://github.com/numpy/numpy/pull/6075
            if hasattr(variable.data, 'vindex'):
                # Special case for dask backed arrays to use vectorised list
                # indexing
                sel = variable.data.vindex[slices]
            else:
                # Otherwise assume backend is numpy array with 'fancy' indexing
                sel = variable.data[slices]
            return sel

        def relevant_keys(mapping):
            return [k for k, v in mapping.items()
                    if any(d in indexer_dims for d in v.dims)]

        coords = relevant_keys(self.coords)
        indexers = [(k, np.asarray(v))  # type: ignore
                    for k, v in indexers.items()]
        indexers_dict = dict(indexers)
        non_indexed_dims = set(self.dims) - indexer_dims
        non_indexed_coords = set(self.coords) - set(coords)

        # All the indexers should be iterables
        # Check that indexers are valid dims, integers, and 1D
        for k, v in indexers:
            if k not in self.dims:
                raise ValueError("dimension %s does not exist" % k)
            if v.dtype.kind != 'i':  # type: ignore
                raise TypeError('Indexers must be integers')
            if v.ndim != 1:  # type: ignore
                raise ValueError('Indexers must be 1 dimensional')

        # all the indexers should have the same length
        lengths = set(len(v) for k, v in indexers)
        if len(lengths) > 1:
            raise ValueError('All indexers must be the same length')

        # Existing dimensions are not valid choices for the dim argument
        if isinstance(dim, str):
            if dim in self.dims:
                # dim is an invalid string
                raise ValueError('Existing dimension names are not valid '
                                 'choices for the dim argument in sel_points')

        elif hasattr(dim, 'dims'):
            # dim is a DataArray or Coordinate
            if dim.name in self.dims:
                # dim already exists
                raise ValueError('Existing dimensions are not valid choices '
                                 'for the dim argument in sel_points')

        # Set the new dim_name, and optionally the new dim coordinate
        # dim is either an array-like or a string
        if not utils.is_scalar(dim):
            # dim is array like get name or assign 'points', get as variable
            dim_name = 'points' if not hasattr(dim, 'name') else dim.name
            dim_coord = as_variable(dim, name=dim_name)
        else:
            # dim is a string
            dim_name = dim
            dim_coord = None

        reordered = self.transpose(
            *(list(indexer_dims) + list(non_indexed_dims)))

        variables = OrderedDict()

        for name, var in reordered.variables.items():
            if name in indexers_dict or any(
                    d in indexer_dims for d in var.dims):
                # slice if var is an indexer or depends on an indexed dim
                slc = [indexers_dict[k]
                       if k in indexers_dict
                       else slice(None) for k in var.dims]

                var_dims = [dim_name] + [d for d in var.dims
                                         if d in non_indexed_dims]
                selection = take(var, tuple(slc))
                var_subset = type(var)(var_dims, selection, var.attrs)
                variables[name] = var_subset
            else:
                # If not indexed just add it back to variables or coordinates
                variables[name] = var

        coord_names = (set(coords) & set(variables)) | non_indexed_coords

        dset = self._replace_vars_and_dims(variables, coord_names=coord_names)
        # Add the dim coord to the new dset. Must be done after creation
        # because_replace_vars_and_dims can only access existing coords,
        # not add new ones
        if dim_coord is not None:
            dset.coords[dim_name] = dim_coord
        return dset

    def sel_points(self, dim='points', method=None, tolerance=None,
                   **indexers):
        """Returns a new dataset with each array indexed pointwise by tick
        labels along the specified dimension(s).

        In contrast to `Dataset.isel_points`, indexers for this method should
        use labels instead of integers.

        In contrast to `Dataset.sel`, this method selects points along the
        diagonal of multi-dimensional arrays, not the intersection.

        Parameters
        ----------
        dim : str or DataArray or pandas.Index or other list-like object, optional
            Name of the dimension to concatenate along. If dim is provided as a
            string, it must be a new dimension name, in which case it is added
            along axis=0. If dim is provided as a DataArray or Index or
            list-like object, its name, which must not be present in the
            dataset, is used as the dimension to concatenate along and the
            values are added as a coordinate.
        method : {None, 'nearest', 'pad'/'ffill', 'backfill'/'bfill'}, optional
            Method to use for inexact matches (requires pandas>=0.16):

            * None (default): only exact matches
            * pad / ffill: propagate last valid index value forward
            * backfill / bfill: propagate next valid index value backward
            * nearest: use nearest valid index value
        tolerance : optional
            Maximum distance between original and new labels for inexact
            matches. The values of the index at the matching locations most
            satisfy the equation ``abs(index[indexer] - target) <= tolerance``.
            Requires pandas>=0.17.
        **indexers : {dim: indexer, ...}
            Keyword arguments with names matching dimensions and values given
            by array-like objects. All indexers must be the same length and
            1 dimensional.

        Returns
        -------
        obj : Dataset
            A new Dataset with the same contents as this dataset, except each
            array and dimension is indexed by the appropriate indexers. With
            pointwise indexing, the new Dataset will always be a copy of the
            original.

        See Also
        --------
        Dataset.sel
        Dataset.isel
        Dataset.isel_points
        DataArray.sel_points
        """  # noqa
        warnings.warn('Dataset.sel_points is deprecated: use Dataset.sel()'
                      'instead.', DeprecationWarning, stacklevel=2)

        pos_indexers, _ = indexing.remap_label_indexers(
            self, indexers, method=method, tolerance=tolerance
        )
        return self.isel_points(dim=dim, **pos_indexers)

    def reindex_like(self, other, method=None, tolerance=None, copy=True):
        """Conform this object onto the indexes of another object, filling
        in missing values with NaN.

        Parameters
        ----------
        other : Dataset or DataArray
            Object with an 'indexes' attribute giving a mapping from dimension
            names to pandas.Index objects, which provides coordinates upon
            which to index the variables in this dataset. The indexes on this
            other object need not be the same as the indexes on this
            dataset. Any mis-matched index values will be filled in with
            NaN, and any mis-matched dimension names will simply be ignored.
        method : {None, 'nearest', 'pad'/'ffill', 'backfill'/'bfill'}, optional
            Method to use for filling index values from other not found in this
            dataset:

            * None (default): don't fill gaps
            * pad / ffill: propagate last valid index value forward
            * backfill / bfill: propagate next valid index value backward
            * nearest: use nearest valid index value (requires pandas>=0.16)
        tolerance : optional
            Maximum distance between original and new labels for inexact
            matches. The values of the index at the matching locations most
            satisfy the equation ``abs(index[indexer] - target) <= tolerance``.
            Requires pandas>=0.17.
        copy : bool, optional
            If ``copy=True``, data in the return value is always copied. If
            ``copy=False`` and reindexing is unnecessary, or can be performed
            with only slice operations, then the output may share memory with
            the input. In either case, a new xarray object is always returned.

        Returns
        -------
        reindexed : Dataset
            Another dataset, with this dataset's data but coordinates from the
            other object.

        See Also
        --------
        Dataset.reindex
        align
        """
        indexers = alignment.reindex_like_indexers(self, other)
        return self.reindex(indexers=indexers, method=method, copy=copy,
                            tolerance=tolerance)

    def reindex(self, indexers=None, method=None, tolerance=None, copy=True,
                **indexers_kwargs):
        """Conform this object onto a new set of indexes, filling in
        missing values with NaN.

        Parameters
        ----------
        indexers : dict. optional
            Dictionary with keys given by dimension names and values given by
            arrays of coordinates tick labels. Any mis-matched coordinate
            values will be filled in with NaN, and any mis-matched dimension
            names will simply be ignored.
            One of indexers or indexers_kwargs must be provided.
        method : {None, 'nearest', 'pad'/'ffill', 'backfill'/'bfill'}, optional
            Method to use for filling index values in ``indexers`` not found in
            this dataset:

            * None (default): don't fill gaps
            * pad / ffill: propagate last valid index value forward
            * backfill / bfill: propagate next valid index value backward
            * nearest: use nearest valid index value (requires pandas>=0.16)
        tolerance : optional
            Maximum distance between original and new labels for inexact
            matches. The values of the index at the matching locations most
            satisfy the equation ``abs(index[indexer] - target) <= tolerance``.
            Requires pandas>=0.17.
        copy : bool, optional
            If ``copy=True``, data in the return value is always copied. If
            ``copy=False`` and reindexing is unnecessary, or can be performed
            with only slice operations, then the output may share memory with
            the input. In either case, a new xarray object is always returned.
        **indexers_kwarg : {dim: indexer, ...}, optional
            Keyword arguments in the same form as ``indexers``.
            One of indexers or indexers_kwargs must be provided.

        Returns
        -------
        reindexed : Dataset
            Another dataset, with this dataset's data but replaced coordinates.

        See Also
        --------
        Dataset.reindex_like
        align
        pandas.Index.get_indexer
        """
        indexers = utils.either_dict_or_kwargs(indexers, indexers_kwargs,
                                               'reindex')

        bad_dims = [d for d in indexers if d not in self.dims]
        if bad_dims:
            raise ValueError('invalid reindex dimensions: %s' % bad_dims)

        variables, indexes = alignment.reindex_variables(
            self.variables, self.sizes, self.indexes, indexers, method,
            tolerance, copy=copy)
        coord_names = set(self._coord_names)
        coord_names.update(indexers)
        return self._replace_with_new_dims(
            variables, coord_names, indexes=indexes)

    def interp(self, coords=None, method='linear', assume_sorted=False,
               kwargs={}, **coords_kwargs):
        """ Multidimensional interpolation of Dataset.

        Parameters
        ----------
        coords : dict, optional
            Mapping from dimension names to the new coordinates.
            New coordinate can be a scalar, array-like or DataArray.
            If DataArrays are passed as new coordates, their dimensions are
            used for the broadcasting.
        method: string, optional.
            {'linear', 'nearest'} for multidimensional array,
            {'linear', 'nearest', 'zero', 'slinear', 'quadratic', 'cubic'}
            for 1-dimensional array. 'linear' is used by default.
        assume_sorted: boolean, optional
            If False, values of coordinates that are interpolated over can be
            in any order and they are sorted first. If True, interpolated
            coordinates are assumed to be an array of monotonically increasing
            values.
        kwargs: dictionary, optional
            Additional keyword passed to scipy's interpolator.
        **coords_kwarg : {dim: coordinate, ...}, optional
            The keyword arguments form of ``coords``.
            One of coords or coords_kwargs must be provided.

        Returns
        -------
        interpolated: xr.Dataset
            New dataset on the new coordinates.

        Notes
        -----
        scipy is required.

        See Also
        --------
        scipy.interpolate.interp1d
        scipy.interpolate.interpn
        """
        from . import missing

        coords = either_dict_or_kwargs(coords, coords_kwargs, 'interp')
        indexers = OrderedDict(self._validate_indexers(coords))

        obj = self if assume_sorted else self.sortby([k for k in coords])

        def maybe_variable(obj, k):
            # workaround to get variable for dimension without coordinate.
            try:
                return obj._variables[k]
            except KeyError:
                return as_variable((k, range(obj.dims[k])))

        def _validate_interp_indexer(x, new_x):
            # In the case of datetimes, the restrictions placed on indexers
            # used with interp are stronger than those which are placed on
            # isel, so we need an additional check after _validate_indexers.
            if (_contains_datetime_like_objects(x) and
                    not _contains_datetime_like_objects(new_x)):
                raise TypeError('When interpolating over a datetime-like '
                                'coordinate, the coordinates to '
                                'interpolate to must be either datetime '
                                'strings or datetimes. '
                                'Instead got\n{}'.format(new_x))
            else:
                return (x, new_x)

        variables = OrderedDict()
        for name, var in obj._variables.items():
            if name not in indexers:
                if var.dtype.kind in 'uifc':
                    var_indexers = {
                        k: _validate_interp_indexer(maybe_variable(obj, k), v)
                        for k, v in indexers.items()
                        if k in var.dims
                    }
                    variables[name] = missing.interp(
                        var, var_indexers, method, **kwargs)
                elif all(d not in indexers for d in var.dims):
                    # keep unrelated object array
                    variables[name] = var

        coord_names = set(variables).intersection(obj._coord_names)
        indexes = OrderedDict(
            (k, v) for k, v in obj.indexes.items() if k not in indexers)
        selected = self._replace_with_new_dims(
            variables, coord_names, indexes=indexes)

        # attach indexer as coordinate
        variables.update(indexers)
        # Extract coordinates from indexers
        coord_vars, new_indexes = (
            selected._get_indexers_coords_and_indexes(coords))
        variables.update(coord_vars)
        indexes.update(new_indexes)
        coord_names = (set(variables)
                       .intersection(obj._coord_names)
                       .union(coord_vars))
        return self._replace_with_new_dims(
            variables, coord_names, indexes=indexes)

    def interp_like(self, other, method='linear', assume_sorted=False,
                    kwargs={}):
        """Interpolate this object onto the coordinates of another object,
        filling the out of range values with NaN.

        Parameters
        ----------
        other : Dataset or DataArray
            Object with an 'indexes' attribute giving a mapping from dimension
            names to an 1d array-like, which provides coordinates upon
            which to index the variables in this dataset.
        method: string, optional.
            {'linear', 'nearest'} for multidimensional array,
            {'linear', 'nearest', 'zero', 'slinear', 'quadratic', 'cubic'}
            for 1-dimensional array. 'linear' is used by default.
        assume_sorted: boolean, optional
            If False, values of coordinates that are interpolated over can be
            in any order and they are sorted first. If True, interpolated
            coordinates are assumed to be an array of monotonically increasing
            values.
        kwargs: dictionary, optional
            Additional keyword passed to scipy's interpolator.

        Returns
        -------
        interpolated: xr.Dataset
            Another dataset by interpolating this dataset's data along the
            coordinates of the other object.

        Notes
        -----
        scipy is required.
        If the dataset has object-type coordinates, reindex is used for these
        coordinates instead of the interpolation.

        See Also
        --------
        Dataset.interp
        Dataset.reindex_like
        """
        coords = alignment.reindex_like_indexers(self, other)

        numeric_coords = OrderedDict()
        object_coords = OrderedDict()
        for k, v in coords.items():
            if v.dtype.kind in 'uifcMm':
                numeric_coords[k] = v
            else:
                object_coords[k] = v

        ds = self
        if object_coords:
            # We do not support interpolation along object coordinate.
            # reindex instead.
            ds = self.reindex(object_coords)
        return ds.interp(numeric_coords, method, assume_sorted, kwargs)

    # Helper methods for rename()
    def _rename_vars(self, name_dict, dims_dict):
        variables = OrderedDict()
        coord_names = set()
        for k, v in self.variables.items():
            name = name_dict.get(k, k)
            dims = tuple(dims_dict.get(dim, dim) for dim in v.dims)
            var = v.copy(deep=False)
            var.dims = dims
            if name in variables:
                raise ValueError('the new name %r conflicts' % (name,))
            variables[name] = var
            if k in self._coord_names:
                coord_names.add(name)
        return variables, coord_names

    def _rename_dims(self, dims_dict):
        return {dims_dict.get(k, k): v for k, v in self.dims.items()}

    def _rename_indexes(self, name_dict):
        if self._indexes is None:
            return None
        indexes = OrderedDict()
        for k, v in self.indexes.items():
            new_name = name_dict.get(k, k)
            if isinstance(v, pd.MultiIndex):
                new_names = [name_dict.get(k, k) for k in v.names]
                index = pd.MultiIndex(v.levels, v.labels, v.sortorder,
                                      names=new_names, verify_integrity=False)
            else:
                index = pd.Index(v, name=new_name)
            indexes[new_name] = index
        return indexes

    def _rename_all(self, name_dict, dim_dict):
        variables, coord_names = self._rename_vars(name_dict, dim_dict)
        dims = self._rename_dims(dim_dict)
        indexes = self._rename_indexes(name_dict)
        return variables, coord_names, dims, indexes

    def rename(self, name_dict=None, inplace=None, **names):
        """Returns a new object with renamed variables and dimensions.

        Parameters
        ----------
        name_dict : dict-like, optional
            Dictionary whose keys are current variable or dimension names and
            whose values are the desired names.
        inplace : bool, optional
            If True, rename variables and dimensions in-place. Otherwise,
            return a new dataset object.
        **names, optional
            Keyword form of ``name_dict``.
            One of name_dict or names must be provided.

        Returns
        -------
        renamed : Dataset
            Dataset with renamed variables and dimensions.

        See Also
        --------
        Dataset.swap_dims
        DataArray.rename
        """
        # TODO: add separate rename_vars and rename_dims methods.
        inplace = _check_inplace(inplace)
        name_dict = either_dict_or_kwargs(name_dict, names, 'rename')
        for k, v in name_dict.items():
            if k not in self and k not in self.dims:
                raise ValueError("cannot rename %r because it is not a "
                                 "variable or dimension in this dataset" % k)

        variables, coord_names, dims, indexes = self._rename_all(
            name_dict=name_dict, dim_dict=name_dict)
        return self._replace(variables, coord_names, dims=dims,
                             indexes=indexes, inplace=inplace)

    def swap_dims(self, dims_dict, inplace=None):
        """Returns a new object with swapped dimensions.

        Parameters
        ----------
        dims_dict : dict-like
            Dictionary whose keys are current dimension names and whose values
            are new names. Each value must already be a variable in the
            dataset.
        inplace : bool, optional
            If True, swap dimensions in-place. Otherwise, return a new dataset
            object.

        Returns
        -------
        renamed : Dataset
            Dataset with swapped dimensions.

        See Also
        --------

        Dataset.rename
        DataArray.swap_dims
        """
        # TODO: deprecate this method in favor of a (less confusing)
        # rename_dims() method that only renames dimensions.
        inplace = _check_inplace(inplace)
        for k, v in dims_dict.items():
            if k not in self.dims:
                raise ValueError('cannot swap from dimension %r because it is '
                                 'not an existing dimension' % k)
            if self.variables[v].dims != (k,):
                raise ValueError('replacement dimension %r is not a 1D '
                                 'variable along the old dimension %r'
                                 % (v, k))

        result_dims = set(dims_dict.get(dim, dim) for dim in self.dims)

        coord_names = self._coord_names.copy()
        coord_names.update(dims_dict.values())

        variables = OrderedDict()
        for k, v in self.variables.items():
            dims = tuple(dims_dict.get(dim, dim) for dim in v.dims)
            if k in result_dims:
                var = v.to_index_variable()
            else:
                var = v.to_base_variable()
            var.dims = dims
            variables[k] = var

        indexes = OrderedDict()
        for k, v in self.indexes.items():
            if k in dims_dict:
                new_name = dims_dict[k]
                new_index = variables[k].to_index()
                indexes[new_name] = new_index
            else:
                indexes[k] = v

        return self._replace_with_new_dims(variables, coord_names,
                                           indexes=indexes, inplace=inplace)

    def expand_dims(self, dim, axis=None):
        """Return a new object with an additional axis (or axes) inserted at
        the corresponding position in the array shape.

        If dim is already a scalar coordinate, it will be promoted to a 1D
        coordinate consisting of a single value.

        Parameters
        ----------
        dim : str or sequence of str.
            Dimensions to include on the new variable.
            dimensions are inserted with length 1.
        axis : integer, list (or tuple) of integers, or None
            Axis position(s) where new axis is to be inserted (position(s) on
            the result array). If a list (or tuple) of integers is passed,
            multiple axes are inserted. In this case, dim arguments should be
            the same length list. If axis=None is passed, all the axes will
            be inserted to the start of the result array.

        Returns
        -------
        expanded : same type as caller
            This object, but with an additional dimension(s).
        """
        if isinstance(dim, int):
            raise ValueError('dim should be str or sequence of strs or dict')

        if isinstance(dim, str):
            dim = [dim]
        if axis is not None and not isinstance(axis, (list, tuple)):
            axis = [axis]

        if axis is None:
            axis = list(range(len(dim)))

        if len(dim) != len(axis):
            raise ValueError('lengths of dim and axis should be identical.')
        for d in dim:
            if d in self.dims:
                raise ValueError(
                    'Dimension {dim} already exists.'.format(dim=d))
            if (d in self._variables and
                    not utils.is_scalar(self._variables[d])):
                raise ValueError(
                    '{dim} already exists as coordinate or'
                    ' variable name.'.format(dim=d))

        if len(dim) != len(set(dim)):
            raise ValueError('dims should not contain duplicate values.')

        variables = OrderedDict()
        for k, v in self._variables.items():
            if k not in dim:
                if k in self._coord_names:  # Do not change coordinates
                    variables[k] = v
                else:
                    result_ndim = len(v.dims) + len(axis)
                    for a in axis:
                        if a < -result_ndim or result_ndim - 1 < a:
                            raise IndexError(
                                'Axis {a} is out of bounds of the expanded'
                                ' dimension size {dim}.'.format(
                                    a=a, v=k, dim=result_ndim))

                    axis_pos = [a if a >= 0 else result_ndim + a
                                for a in axis]
                    if len(axis_pos) != len(set(axis_pos)):
                        raise ValueError('axis should not contain duplicate'
                                         ' values.')
                    # We need to sort them to make sure `axis` equals to the
                    # axis positions of the result array.
                    zip_axis_dim = sorted(zip(axis_pos, dim))

                    all_dims = list(v.dims)
                    for a, d in zip_axis_dim:
                        all_dims.insert(a, d)
                    variables[k] = v.set_dims(all_dims)
            else:
                # If dims includes a label of a non-dimension coordinate,
                # it will be promoted to a 1D coordinate with a single value.
                variables[k] = v.set_dims(k)

        new_dims = self._dims.copy()
        for d in dim:
            new_dims[d] = 1

        return self._replace(variables, dims=new_dims)

    def set_index(self, indexes=None, append=False, inplace=None,
                  **indexes_kwargs):
        """Set Dataset (multi-)indexes using one or more existing coordinates
        or variables.

        Parameters
        ----------
        indexes : {dim: index, ...}
            Mapping from names matching dimensions and values given
            by (lists of) the names of existing coordinates or variables to set
            as new (multi-)index.
        append : bool, optional
            If True, append the supplied index(es) to the existing index(es).
            Otherwise replace the existing index(es) (default).
        inplace : bool, optional
            If True, set new index(es) in-place. Otherwise, return a new
            Dataset object.
        **indexes_kwargs: optional
            The keyword arguments form of ``indexes``.
            One of indexes or indexes_kwargs must be provided.

        Returns
        -------
        obj : Dataset
            Another dataset, with this dataset's data but replaced coordinates.

        See Also
        --------
        Dataset.reset_index
        Dataset.swap_dims
        """
        inplace = _check_inplace(inplace)
        indexes = either_dict_or_kwargs(indexes, indexes_kwargs, 'set_index')
        variables, coord_names = merge_indexes(indexes, self._variables,
                                               self._coord_names,
                                               append=append)
        return self._replace_vars_and_dims(variables, coord_names=coord_names,
                                           inplace=inplace)

    def reset_index(self, dims_or_levels, drop=False, inplace=None):
        """Reset the specified index(es) or multi-index level(s).

        Parameters
        ----------
        dims_or_levels : str or list
            Name(s) of the dimension(s) and/or multi-index level(s) that will
            be reset.
        drop : bool, optional
            If True, remove the specified indexes and/or multi-index levels
            instead of extracting them as new coordinates (default: False).
        inplace : bool, optional
            If True, modify the dataset in-place. Otherwise, return a new
            Dataset object.

        Returns
        -------
        obj : Dataset
            Another dataset, with this dataset's data but replaced coordinates.

        See Also
        --------
        Dataset.set_index
        """
        inplace = _check_inplace(inplace)
        variables, coord_names = split_indexes(dims_or_levels, self._variables,
                                               self._coord_names,
                                               self._level_coords, drop=drop)
        return self._replace_vars_and_dims(variables, coord_names=coord_names,
                                           inplace=inplace)

    def reorder_levels(self, dim_order=None, inplace=None,
                       **dim_order_kwargs):
        """Rearrange index levels using input order.

        Parameters
        ----------
        dim_order : optional
            Mapping from names matching dimensions and values given
            by lists representing new level orders. Every given dimension
            must have a multi-index.
        inplace : bool, optional
            If True, modify the dataset in-place. Otherwise, return a new
            DataArray object.
        **dim_order_kwargs: optional
            The keyword arguments form of ``dim_order``.
            One of dim_order or dim_order_kwargs must be provided.

        Returns
        -------
        obj : Dataset
            Another dataset, with this dataset's data but replaced
            coordinates.
        """
        inplace = _check_inplace(inplace)
        dim_order = either_dict_or_kwargs(dim_order, dim_order_kwargs,
                                          'reorder_levels')
        replace_variables = {}
        for dim, order in dim_order.items():
            coord = self._variables[dim]
            index = coord.to_index()
            if not isinstance(index, pd.MultiIndex):
                raise ValueError("coordinate %r has no MultiIndex" % dim)
            replace_variables[dim] = IndexVariable(coord.dims,
                                                   index.reorder_levels(order))
        variables = self._variables.copy()
        variables.update(replace_variables)
        return self._replace_vars_and_dims(variables, inplace=inplace)

    def _stack_once(self, dims, new_dim):
        variables = OrderedDict()
        for name, var in self.variables.items():
            if name not in dims:
                if any(d in var.dims for d in dims):
                    add_dims = [d for d in dims if d not in var.dims]
                    vdims = list(var.dims) + add_dims
                    shape = [self.dims[d] for d in vdims]
                    exp_var = var.set_dims(vdims, shape)
                    stacked_var = exp_var.stack(**{new_dim: dims})
                    variables[name] = stacked_var
                else:
                    variables[name] = var.copy(deep=False)

        # consider dropping levels that are unused?
        levels = [self.get_index(dim) for dim in dims]
        if LooseVersion(pd.__version__) < LooseVersion('0.19.0'):
            # RangeIndex levels in a MultiIndex are broken for appending in
            # pandas before v0.19.0
            levels = [pd.Int64Index(level)
                      if isinstance(level, pd.RangeIndex)
                      else level
                      for level in levels]
        idx = utils.multiindex_from_product_levels(levels, names=dims)
        variables[new_dim] = IndexVariable(new_dim, idx)

        coord_names = set(self._coord_names) - set(dims) | set([new_dim])

        return self._replace_vars_and_dims(variables, coord_names)

    def stack(self, dimensions=None, **dimensions_kwargs):
        """
        Stack any number of existing dimensions into a single new dimension.

        New dimensions will be added at the end, and the corresponding
        coordinate variables will be combined into a MultiIndex.

        Parameters
        ----------
        dimensions : Mapping of the form new_name=(dim1, dim2, ...)
            Names of new dimensions, and the existing dimensions that they
            replace.
        **dimensions_kwargs:
            The keyword arguments form of ``dimensions``.
            One of dimensions or dimensions_kwargs must be provided.

        Returns
        -------
        stacked : Dataset
            Dataset with stacked data.

        See also
        --------
        Dataset.unstack
        """
        dimensions = either_dict_or_kwargs(dimensions, dimensions_kwargs,
                                           'stack')
        result = self
        for new_dim, dims in dimensions.items():
            result = result._stack_once(dims, new_dim)
        return result

    def _unstack_once(self, dim):
        index = self.get_index(dim)
        # GH2619. For MultiIndex, we need to call remove_unused.
        if LooseVersion(pd.__version__) >= "0.20":
            index = index.remove_unused_levels()
        else:  # for pandas 0.19
            index = pdcompat.remove_unused_levels(index)

        full_idx = pd.MultiIndex.from_product(index.levels, names=index.names)

        # take a shortcut in case the MultiIndex was not modified.
        if index.equals(full_idx):
            obj = self
        else:
            obj = self.reindex({dim: full_idx}, copy=False)

        new_dim_names = index.names
        new_dim_sizes = [lev.size for lev in index.levels]

        variables = OrderedDict()
        for name, var in obj.variables.items():
            if name != dim:
                if dim in var.dims:
                    new_dims = OrderedDict(zip(new_dim_names, new_dim_sizes))
                    variables[name] = var.unstack({dim: new_dims})
                else:
                    variables[name] = var

        for name, lev in zip(new_dim_names, index.levels):
            variables[name] = IndexVariable(name, lev)

        coord_names = set(self._coord_names) - set([dim]) | set(new_dim_names)

        return self._replace_vars_and_dims(variables, coord_names)

    def unstack(self, dim=None):
        """
        Unstack existing dimensions corresponding to MultiIndexes into
        multiple new dimensions.

        New dimensions will be added at the end.

        Parameters
        ----------
        dim : str or sequence of str, optional
            Dimension(s) over which to unstack. By default unstacks all
            MultiIndexes.

        Returns
        -------
        unstacked : Dataset
            Dataset with unstacked data.

        See also
        --------
        Dataset.stack
        """

        if dim is None:
            dims = [d for d in self.dims if isinstance(self.get_index(d),
                                                       pd.MultiIndex)]
        else:
            dims = [dim] if isinstance(dim, str) else dim

            missing_dims = [d for d in dims if d not in self.dims]
            if missing_dims:
                raise ValueError('Dataset does not contain the dimensions: %s'
                                 % missing_dims)

            non_multi_dims = [d for d in dims if not
                              isinstance(self.get_index(d), pd.MultiIndex)]
            if non_multi_dims:
                raise ValueError('cannot unstack dimensions that do not '
                                 'have a MultiIndex: %s' % non_multi_dims)

        result = self.copy(deep=False)
        for dim in dims:
            result = result._unstack_once(dim)
        return result

    def update(self, other, inplace=None):
        """Update this dataset's variables with those from another dataset.

        Parameters
        ----------
        other : Dataset or castable to Dataset
            Dataset or variables with which to update this dataset.
        inplace : bool, optional
            If True, merge the other dataset into this dataset in-place.
            Otherwise, return a new dataset object.

        Returns
        -------
        updated : Dataset
            Updated dataset.

        Raises
        ------
        ValueError
            If any dimensions would have inconsistent sizes in the updated
            dataset.
        """
        inplace = _check_inplace(inplace, default=True)
        variables, coord_names, dims = dataset_update_method(self, other)

        return self._replace_vars_and_dims(variables, coord_names, dims,
                                           inplace=inplace)

    def merge(self, other, inplace=None, overwrite_vars=frozenset(),
              compat='no_conflicts', join='outer'):
        """Merge the arrays of two datasets into a single dataset.

        This method generally not allow for overriding data, with the exception
        of attributes, which are ignored on the second dataset. Variables with
        the same name are checked for conflicts via the equals or identical
        methods.

        Parameters
        ----------
        other : Dataset or castable to Dataset
            Dataset or variables to merge with this dataset.
        inplace : bool, optional
            If True, merge the other dataset into this dataset in-place.
            Otherwise, return a new dataset object.
        overwrite_vars : str or sequence, optional
            If provided, update variables of these name(s) without checking for
            conflicts in this dataset.
        compat : {'broadcast_equals', 'equals', 'identical',
                  'no_conflicts'}, optional
            String indicating how to compare variables of the same name for
            potential conflicts:
            - 'broadcast_equals': all values must be equal when variables are
              broadcast against each other to ensure common dimensions.
            - 'equals': all values and dimensions must be the same.
            - 'identical': all values, dimensions and attributes must be the
              same.
            - 'no_conflicts': only values which are not null in both datasets
              must be equal. The returned dataset then contains the combination
              of all non-null values.
        join : {'outer', 'inner', 'left', 'right', 'exact'}, optional
            Method for joining ``self`` and ``other`` along shared dimensions:

            - 'outer': use the union of the indexes
            - 'inner': use the intersection of the indexes
            - 'left': use indexes from ``self``
            - 'right': use indexes from ``other``
            - 'exact': error instead of aligning non-equal indexes

        Returns
        -------
        merged : Dataset
            Merged dataset.

        Raises
        ------
        MergeError
            If any variables conflict (see ``compat``).
        """
        inplace = _check_inplace(inplace)
        variables, coord_names, dims = dataset_merge_method(
            self, other, overwrite_vars=overwrite_vars, compat=compat,
            join=join)

        return self._replace_vars_and_dims(variables, coord_names, dims,
                                           inplace=inplace)

    def _assert_all_in_dataset(self, names, virtual_okay=False):
        bad_names = set(names) - set(self._variables)
        if virtual_okay:
            bad_names -= self.virtual_variables
        if bad_names:
            raise ValueError('One or more of the specified variables '
                             'cannot be found in this dataset')

    def drop(self, labels, dim=None):
        """Drop variables or index labels from this dataset.

        Parameters
        ----------
        labels : scalar or list of scalars
            Name(s) of variables or index labels to drop.
        dim : None or str, optional
            Dimension along which to drop index labels. By default (if
            ``dim is None``), drops variables rather than index labels.

        Returns
        -------
        dropped : Dataset
        """
        if utils.is_scalar(labels):
            labels = [labels]
        if dim is None:
            return self._drop_vars(labels)
        else:
            try:
                index = self.indexes[dim]
            except KeyError:
                raise ValueError(
                    'dimension %r does not have coordinate labels' % dim)
            new_index = index.drop(labels)
            return self.loc[{dim: new_index}]

    def _drop_vars(self, names):
        self._assert_all_in_dataset(names)
        drop = set(names)
        variables = OrderedDict((k, v) for k, v in self._variables.items()
                                if k not in drop)
        coord_names = set(k for k in self._coord_names if k in variables)
        return self._replace_vars_and_dims(variables, coord_names)

    def transpose(self, *dims):
        """Return a new Dataset object with all array dimensions transposed.

        Although the order of dimensions on each array will change, the dataset
        dimensions themselves will remain in fixed (sorted) order.

        Parameters
        ----------
        *dims : str, optional
            By default, reverse the dimensions on each array. Otherwise,
            reorder the dimensions to this order.

        Returns
        -------
        transposed : Dataset
            Each array in the dataset (including) coordinates will be
            transposed to the given order.

        Notes
        -----
        Although this operation returns a view of each array's data, it
        is not lazy -- the data will be fully loaded into memory.

        See Also
        --------
        numpy.transpose
        DataArray.transpose
        """
        if dims:
            if set(dims) ^ set(self.dims):
                raise ValueError('arguments to transpose (%s) must be '
                                 'permuted dataset dimensions (%s)'
                                 % (dims, tuple(self.dims)))
        ds = self.copy()
        for name, var in self._variables.items():
            var_dims = tuple(dim for dim in dims if dim in var.dims)
            ds._variables[name] = var.transpose(*var_dims)
        return ds

    def dropna(self, dim, how='any', thresh=None, subset=None):
        """Returns a new dataset with dropped labels for missing values along
        the provided dimension.

        Parameters
        ----------
        dim : str
            Dimension along which to drop missing values. Dropping along
            multiple dimensions simultaneously is not yet supported.
        how : {'any', 'all'}, optional
            * any : if any NA values are present, drop that label
            * all : if all values are NA, drop that label
        thresh : int, default None
            If supplied, require this many non-NA values.
        subset : sequence, optional
            Subset of variables to check for missing values. By default, all
            variables in the dataset are checked.

        Returns
        -------
        Dataset
        """
        # TODO: consider supporting multiple dimensions? Or not, given that
        # there are some ugly edge cases, e.g., pandas's dropna differs
        # depending on the order of the supplied axes.

        if dim not in self.dims:
            raise ValueError('%s must be a single dataset dimension' % dim)

        if subset is None:
            subset = list(self.data_vars)

        count = np.zeros(self.dims[dim], dtype=np.int64)
        size = 0

        for k in subset:
            array = self._variables[k]
            if dim in array.dims:
                dims = [d for d in array.dims if d != dim]
                count += np.asarray(array.count(dims))
                size += np.prod([self.dims[d] for d in dims])

        if thresh is not None:
            mask = count >= thresh
        elif how == 'any':
            mask = count == size
        elif how == 'all':
            mask = count > 0
        elif how is not None:
            raise ValueError('invalid how option: %s' % how)
        else:
            raise TypeError('must specify how or thresh')

        return self.isel({dim: mask})

    def fillna(self, value):
        """Fill missing values in this object.

        This operation follows the normal broadcasting and alignment rules that
        xarray uses for binary arithmetic, except the result is aligned to this
        object (``join='left'``) instead of aligned to the intersection of
        index coordinates (``join='inner'``).

        Parameters
        ----------
        value : scalar, ndarray, DataArray, dict or Dataset
            Used to fill all matching missing values in this dataset's data
            variables. Scalars, ndarrays or DataArrays arguments are used to
            fill all data with aligned coordinates (for DataArrays).
            Dictionaries or datasets match data variables and then align
            coordinates if necessary.

        Returns
        -------
        Dataset
        """
        if utils.is_dict_like(value):
            value_keys = getattr(value, 'data_vars', value).keys()
            if not set(value_keys) <= set(self.data_vars.keys()):
                raise ValueError('all variables in the argument to `fillna` '
                                 'must be contained in the original dataset')
        out = ops.fillna(self, value)
        return out

    def interpolate_na(self, dim=None, method='linear', limit=None,
                       use_coordinate=True,
                       **kwargs):
        """Interpolate values according to different methods.

        Parameters
        ----------
        dim : str
            Specifies the dimension along which to interpolate.
        method : {'linear', 'nearest', 'zero', 'slinear', 'quadratic', 'cubic',
                  'polynomial', 'barycentric', 'krog', 'pchip',
                  'spline'}, optional
            String indicating which method to use for interpolation:

            - 'linear': linear interpolation (Default). Additional keyword
              arguments are passed to ``numpy.interp``
            - 'nearest', 'zero', 'slinear', 'quadratic', 'cubic',
              'polynomial': are passed to ``scipy.interpolate.interp1d``. If
              method=='polynomial', the ``order`` keyword argument must also be
              provided.
            - 'barycentric', 'krog', 'pchip', 'spline': use their respective
              ``scipy.interpolate`` classes.
        use_coordinate : boolean or str, default True
            Specifies which index to use as the x values in the interpolation
            formulated as `y = f(x)`. If False, values are treated as if
            eqaully-spaced along `dim`. If True, the IndexVariable `dim` is
            used. If use_coordinate is a string, it specifies the name of a
            coordinate variariable to use as the index.
        limit : int, default None
            Maximum number of consecutive NaNs to fill. Must be greater than 0
            or None for no limit.

        Returns
        -------
        Dataset

        See also
        --------
        numpy.interp
        scipy.interpolate
        """
        from .missing import interp_na, _apply_over_vars_with_dim

        new = _apply_over_vars_with_dim(interp_na, self, dim=dim,
                                        method=method, limit=limit,
                                        use_coordinate=use_coordinate,
                                        **kwargs)
        return new

    def ffill(self, dim, limit=None):
        '''Fill NaN values by propogating values forward

        *Requires bottleneck.*

        Parameters
        ----------
        dim : str
            Specifies the dimension along which to propagate values when
            filling.
        limit : int, default None
            The maximum number of consecutive NaN values to forward fill. In
            other words, if there is a gap with more than this number of
            consecutive NaNs, it will only be partially filled. Must be greater
            than 0 or None for no limit.

        Returns
        -------
        Dataset
        '''
        from .missing import ffill, _apply_over_vars_with_dim

        new = _apply_over_vars_with_dim(ffill, self, dim=dim, limit=limit)
        return new

    def bfill(self, dim, limit=None):
        '''Fill NaN values by propogating values backward

        *Requires bottleneck.*

        Parameters
        ----------
        dim : str
            Specifies the dimension along which to propagate values when
            filling.
        limit : int, default None
            The maximum number of consecutive NaN values to backward fill. In
            other words, if there is a gap with more than this number of
            consecutive NaNs, it will only be partially filled. Must be greater
            than 0 or None for no limit.

        Returns
        -------
        Dataset
        '''
        from .missing import bfill, _apply_over_vars_with_dim

        new = _apply_over_vars_with_dim(bfill, self, dim=dim, limit=limit)
        return new

    def combine_first(self, other):
        """Combine two Datasets, default to data_vars of self.

        The new coordinates follow the normal broadcasting and alignment rules
        of ``join='outer'``.  Vacant cells in the expanded coordinates are
        filled with np.nan.

        Parameters
        ----------
        other : DataArray
            Used to fill all matching missing values in this array.

        Returns
        -------
        DataArray
        """
        out = ops.fillna(self, other, join="outer", dataset_join="outer")
        return out

    def reduce(self, func, dim=None, keep_attrs=None, numeric_only=False,
               allow_lazy=False, **kwargs):
        """Reduce this dataset by applying `func` along some dimension(s).

        Parameters
        ----------
        func : function
            Function which can be called in the form
            `f(x, axis=axis, **kwargs)` to return the result of reducing an
            np.ndarray over an integer valued axis.
        dim : str or sequence of str, optional
            Dimension(s) over which to apply `func`.  By default `func` is
            applied over all dimensions.
        keep_attrs : bool, optional
            If True, the dataset's attributes (`attrs`) will be copied from
            the original object to the new one.  If False (default), the new
            object will be returned without attributes.
        numeric_only : bool, optional
            If True, only apply ``func`` to variables with a numeric dtype.
        **kwargs : dict
            Additional keyword arguments passed on to ``func``.

        Returns
        -------
        reduced : Dataset
            Dataset with this object's DataArrays replaced with new DataArrays
            of summarized data and the indicated dimension(s) removed.
        """
        if dim is ALL_DIMS:
            dim = None
        if isinstance(dim, str):
            dims = set([dim])
        elif dim is None:
            dims = set(self.dims)
        else:
            dims = set(dim)

        missing_dimensions = [d for d in dims if d not in self.dims]
        if missing_dimensions:
            raise ValueError('Dataset does not contain the dimensions: %s'
                             % missing_dimensions)

        if keep_attrs is None:
            keep_attrs = _get_keep_attrs(default=False)

        variables = OrderedDict()
        for name, var in self._variables.items():
            reduce_dims = [d for d in var.dims if d in dims]
            if name in self.coords:
                if not reduce_dims:
                    variables[name] = var
            else:
                if (not numeric_only or
                        np.issubdtype(var.dtype, np.number) or
                        (var.dtype == np.bool_)):
                    if len(reduce_dims) == 1:
                        # unpack dimensions for the benefit of functions
                        # like np.argmin which can't handle tuple arguments
                        reduce_dims, = reduce_dims
                    elif len(reduce_dims) == var.ndim:
                        # prefer to aggregate over axis=None rather than
                        # axis=(0, 1) if they will be equivalent, because
                        # the former is often more efficient
                        reduce_dims = None
                    variables[name] = var.reduce(func, dim=reduce_dims,
                                                 keep_attrs=keep_attrs,
                                                 allow_lazy=allow_lazy,
                                                 **kwargs)

        coord_names = set(k for k in self.coords if k in variables)
        attrs = self.attrs if keep_attrs else None
        return self._replace_vars_and_dims(variables, coord_names, attrs=attrs)

    def apply(self, func, keep_attrs=None, args=(), **kwargs):
        """Apply a function over the data variables in this dataset.

        Parameters
        ----------
        func : function
            Function which can be called in the form `func(x, *args, **kwargs)`
            to transform each DataArray `x` in this dataset into another
            DataArray.
        keep_attrs : bool, optional
            If True, the dataset's attributes (`attrs`) will be copied from
            the original object to the new one. If False, the new object will
            be returned without attributes.
        args : tuple, optional
            Positional arguments passed on to `func`.
        **kwargs : dict
            Keyword arguments passed on to `func`.

        Returns
        -------
        applied : Dataset
            Resulting dataset from applying ``func`` over each data variable.

        Examples
        --------
        >>> da = xr.DataArray(np.random.randn(2, 3))
        >>> ds = xr.Dataset({'foo': da, 'bar': ('x', [-1, 2])})
        >>> ds
        <xarray.Dataset>
        Dimensions:  (dim_0: 2, dim_1: 3, x: 2)
        Dimensions without coordinates: dim_0, dim_1, x
        Data variables:
            foo      (dim_0, dim_1) float64 -0.3751 -1.951 -1.945 0.2948 0.711 -0.3948
            bar      (x) int64 -1 2
        >>> ds.apply(np.fabs)
        <xarray.Dataset>
        Dimensions:  (dim_0: 2, dim_1: 3, x: 2)
        Dimensions without coordinates: dim_0, dim_1, x
        Data variables:
            foo      (dim_0, dim_1) float64 0.3751 1.951 1.945 0.2948 0.711 0.3948
            bar      (x) float64 1.0 2.0
        """  # noqa
        variables = OrderedDict(
            (k, maybe_wrap_array(v, func(v, *args, **kwargs)))
            for k, v in self.data_vars.items())
        if keep_attrs is None:
            keep_attrs = _get_keep_attrs(default=False)
        attrs = self.attrs if keep_attrs else None
        return type(self)(variables, attrs=attrs)

    def assign(self, variables=None, **variables_kwargs):
        """Assign new data variables to a Dataset, returning a new object
        with all the original variables in addition to the new ones.

        Parameters
        ----------
        variables : mapping, value pairs
            Mapping from variables names to the new values. If the new values
            are callable, they are computed on the Dataset and assigned to new
            data variables. If the values are not callable, (e.g. a DataArray,
            scalar, or array), they are simply assigned.
        **variables_kwargs:
            The keyword arguments form of ``variables``.
            One of variables or variables_kwarg must be provided.

        Returns
        -------
        ds : Dataset
            A new Dataset with the new variables in addition to all the
            existing variables.

        Notes
        -----
        Since ``kwargs`` is a dictionary, the order of your arguments may not
        be preserved, and so the order of the new variables is not well
        defined. Assigning multiple variables within the same ``assign`` is
        possible, but you cannot reference other variables created within the
        same ``assign`` call.

        See Also
        --------
        pandas.DataFrame.assign
        """
        variables = either_dict_or_kwargs(
            variables, variables_kwargs, 'assign')
        data = self.copy()
        # do all calculations first...
        results = data._calc_assign_results(variables)
        # ... and then assign
        data.update(results)
        return data

    def to_array(self, dim='variable', name=None):
        """Convert this dataset into an xarray.DataArray

        The data variables of this dataset will be broadcast against each other
        and stacked along the first axis of the new array. All coordinates of
        this dataset will remain coordinates.

        Parameters
        ----------
        dim : str, optional
            Name of the new dimension.
        name : str, optional
            Name of the new data array.

        Returns
        -------
        array : xarray.DataArray
        """
        from .dataarray import DataArray

        data_vars = [self.variables[k] for k in self.data_vars]
        broadcast_vars = broadcast_variables(*data_vars)
        data = duck_array_ops.stack([b.data for b in broadcast_vars], axis=0)

        coords = dict(self.coords)
        coords[dim] = list(self.data_vars)

        dims = (dim,) + broadcast_vars[0].dims

        return DataArray(data, coords, dims, attrs=self.attrs, name=name)

    def _to_dataframe(self, ordered_dims):
        columns = [k for k in self.variables if k not in self.dims]
        data = [self._variables[k].set_dims(ordered_dims).values.reshape(-1)
                for k in columns]
        index = self.coords.to_index(ordered_dims)
        return pd.DataFrame(OrderedDict(zip(columns, data)), index=index)

    def to_dataframe(self):
        """Convert this dataset into a pandas.DataFrame.

        Non-index variables in this dataset form the columns of the
        DataFrame. The DataFrame is be indexed by the Cartesian product of
        this dataset's indices.
        """
        return self._to_dataframe(self.dims)

    @classmethod
    def from_dataframe(cls, dataframe):
        """Convert a pandas.DataFrame into an xarray.Dataset

        Each column will be converted into an independent variable in the
        Dataset. If the dataframe's index is a MultiIndex, it will be expanded
        into a tensor product of one-dimensional indices (filling in missing
        values with NaN). This method will produce a Dataset very similar to
        that on which the 'to_dataframe' method was called, except with
        possibly redundant dimensions (since all dataset variables will have
        the same dimensionality).
        """
        # TODO: Add an option to remove dimensions along which the variables
        # are constant, to enable consistent serialization to/from a dataframe,
        # even if some variables have different dimensionality.

        if not dataframe.columns.is_unique:
            raise ValueError(
                'cannot convert DataFrame with non-unique columns')

        idx = dataframe.index
        obj = cls()

        if isinstance(idx, pd.MultiIndex):
            # it's a multi-index
            # expand the DataFrame to include the product of all levels
            full_idx = pd.MultiIndex.from_product(idx.levels, names=idx.names)
            dataframe = dataframe.reindex(full_idx)
            dims = [name if name is not None else 'level_%i' % n
                    for n, name in enumerate(idx.names)]
            for dim, lev in zip(dims, idx.levels):
                obj[dim] = (dim, lev)
            shape = [lev.size for lev in idx.levels]
        else:
            dims = (idx.name if idx.name is not None else 'index',)
            obj[dims[0]] = (dims, idx)
            shape = -1

        for name, series in dataframe.items():
            data = np.asarray(series).reshape(shape)
            obj[name] = (dims, data)
        return obj

    def to_dask_dataframe(self, dim_order=None, set_index=False):
        """
        Convert this dataset into a dask.dataframe.DataFrame.

        The dimensions, coordinates and data variables in this dataset form
        the columns of the DataFrame.

        Parameters
        ----------
        dim_order : list, optional
            Hierarchical dimension order for the resulting dataframe. All
            arrays are transposed to this order and then written out as flat
            vectors in contiguous order, so the last dimension in this list
            will be contiguous in the resulting DataFrame. This has a major
            influence on which operations are efficient on the resulting dask
            dataframe.

            If provided, must include all dimensions on this dataset. By
            default, dimensions are sorted alphabetically.
        set_index : bool, optional
            If set_index=True, the dask DataFrame is indexed by this dataset's
            coordinate. Since dask DataFrames to not support multi-indexes,
            set_index only works if the dataset only contains one dimension.

        Returns
        -------
        dask.dataframe.DataFrame
        """

        import dask.array as da
        import dask.dataframe as dd

        if dim_order is None:
            dim_order = list(self.dims)
        elif set(dim_order) != set(self.dims):
            raise ValueError(
                'dim_order {} does not match the set of dimensions on this '
                'Dataset: {}'.format(dim_order, list(self.dims)))

        ordered_dims = OrderedDict((k, self.dims[k]) for k in dim_order)

        columns = list(ordered_dims)
        columns.extend(k for k in self.coords if k not in self.dims)
        columns.extend(self.data_vars)

        series_list = []
        for name in columns:
            try:
                var = self.variables[name]
            except KeyError:
                # dimension without a matching coordinate
                size = self.dims[name]
                data = da.arange(size, chunks=size, dtype=np.int64)
                var = Variable((name,), data)

            # IndexVariable objects have a dummy .chunk() method
            if isinstance(var, IndexVariable):
                var = var.to_base_variable()

            dask_array = var.set_dims(ordered_dims).chunk(self.chunks).data
            series = dd.from_array(dask_array.reshape(-1), columns=[name])
            series_list.append(series)

        df = dd.concat(series_list, axis=1)

        if set_index:
            if len(dim_order) == 1:
                (dim,) = dim_order
                df = df.set_index(dim)
            else:
                # triggers an error about multi-indexes, even if only one
                # dimension is passed
                df = df.set_index(dim_order)

        return df

    def to_dict(self, data=True):
        """
        Convert this dataset to a dictionary following xarray naming
        conventions.

        Converts all variables and attributes to native Python objects
        Useful for coverting to json. To avoid datetime incompatibility
        use decode_times=False kwarg in xarrray.open_dataset.

        Parameters
        ----------
        data : bool, optional
            Whether to include the actual data in the dictionary. When set to
            False, returns just the schema.

        See also
        --------
        Dataset.from_dict
        """
        d = {'coords': {}, 'attrs': decode_numpy_dict_values(self.attrs),
             'dims': dict(self.dims), 'data_vars': {}}
        for k in self.coords:
            d['coords'].update({k: self[k].variable.to_dict(data=data)})
        for k in self.data_vars:
            d['data_vars'].update({k: self[k].variable.to_dict(data=data)})
        return d

    @classmethod
    def from_dict(cls, d):
        """
        Convert a dictionary into an xarray.Dataset.

        Input dict can take several forms::

            d = {'t': {'dims': ('t'), 'data': t},
                 'a': {'dims': ('t'), 'data': x},
                 'b': {'dims': ('t'), 'data': y}}

            d = {'coords': {'t': {'dims': 't', 'data': t,
                                  'attrs': {'units':'s'}}},
                 'attrs': {'title': 'air temperature'},
                 'dims': 't',
                 'data_vars': {'a': {'dims': 't', 'data': x, },
                               'b': {'dims': 't', 'data': y}}}

        where 't' is the name of the dimesion, 'a' and 'b' are names of data
        variables and t, x, and y are lists, numpy.arrays or pandas objects.

        Parameters
        ----------
        d : dict, with a minimum structure of {'var_0': {'dims': [..], \
                                                         'data': [..]}, \
                                               ...}

        Returns
        -------
        obj : xarray.Dataset

        See also
        --------
        Dataset.to_dict
        DataArray.from_dict
        """

        if not set(['coords', 'data_vars']).issubset(set(d)):
            variables = d.items()
        else:
            import itertools
            variables = itertools.chain(d.get('coords', {}).items(),
                                        d.get('data_vars', {}).items())
        try:
            variable_dict = OrderedDict([(k, (v['dims'],
                                              v['data'],
                                              v.get('attrs'))) for
                                         k, v in variables])
        except KeyError as e:
            raise ValueError(
                "cannot convert dict without the key "
                "'{dims_data}'".format(dims_data=str(e.args[0])))
        obj = cls(variable_dict)

        # what if coords aren't dims?
        coords = set(d.get('coords', {})) - set(d.get('dims', {}))
        obj = obj.set_coords(coords)

        obj.attrs.update(d.get('attrs', {}))

        return obj

    @staticmethod
    def _unary_op(f, keep_attrs=False):
        @functools.wraps(f)
        def func(self, *args, **kwargs):
            ds = self.coords.to_dataset()
            for k in self.data_vars:
                ds._variables[k] = f(self._variables[k], *args, **kwargs)
            if keep_attrs:
                ds._attrs = self._attrs
            return ds

        return func

    @staticmethod
    def _binary_op(f, reflexive=False, join=None):
        @functools.wraps(f)
        def func(self, other):
            from .dataarray import DataArray

            if isinstance(other, groupby.GroupBy):
                return NotImplemented
            align_type = OPTIONS['arithmetic_join'] if join is None else join
            if isinstance(other, (DataArray, Dataset)):
                self, other = align(self, other, join=align_type, copy=False)
            g = f if not reflexive else lambda x, y: f(y, x)
            ds = self._calculate_binary_op(g, other, join=align_type)
            return ds

        return func

    @staticmethod
    def _inplace_binary_op(f):
        @functools.wraps(f)
        def func(self, other):
            from .dataarray import DataArray

            if isinstance(other, groupby.GroupBy):
                raise TypeError('in-place operations between a Dataset and '
                                'a grouped object are not permitted')
            # we don't actually modify arrays in-place with in-place Dataset
            # arithmetic -- this lets us automatically align things
            if isinstance(other, (DataArray, Dataset)):
                other = other.reindex_like(self, copy=False)
            g = ops.inplace_to_noninplace_op(f)
            ds = self._calculate_binary_op(g, other, inplace=True)
            self._replace_vars_and_dims(ds._variables, ds._coord_names,
                                        attrs=ds._attrs, inplace=True)
            return self

        return func

    def _calculate_binary_op(self, f, other, join='inner',
                             inplace=False):
        def apply_over_both(lhs_data_vars, rhs_data_vars, lhs_vars, rhs_vars):
            if inplace and set(lhs_data_vars) != set(rhs_data_vars):
                raise ValueError('datasets must have the same data variables '
                                 'for in-place arithmetic operations: %s, %s'
                                 % (list(lhs_data_vars), list(rhs_data_vars)))

            dest_vars = OrderedDict()

            for k in lhs_data_vars:
                if k in rhs_data_vars:
                    dest_vars[k] = f(lhs_vars[k], rhs_vars[k])
                elif join in ["left", "outer"]:
                    dest_vars[k] = f(lhs_vars[k], np.nan)
            for k in rhs_data_vars:
                if k not in dest_vars and join in ["right", "outer"]:
                    dest_vars[k] = f(rhs_vars[k], np.nan)
            return dest_vars

        if utils.is_dict_like(other) and not isinstance(other, Dataset):
            # can't use our shortcut of doing the binary operation with
            # Variable objects, so apply over our data vars instead.
            new_data_vars = apply_over_both(self.data_vars, other,
                                            self.data_vars, other)
            return Dataset(new_data_vars)

        other_coords = getattr(other, 'coords', None)
        ds = self.coords.merge(other_coords)

        if isinstance(other, Dataset):
            new_vars = apply_over_both(self.data_vars, other.data_vars,
                                       self.variables, other.variables)
        else:
            other_variable = getattr(other, 'variable', other)
            new_vars = OrderedDict((k, f(self.variables[k], other_variable))
                                   for k in self.data_vars)
        ds._variables.update(new_vars)
        ds._dims = calculate_dimensions(ds._variables)
        return ds

    def _copy_attrs_from(self, other):
        self.attrs = other.attrs
        for v in other.variables:
            if v in self.variables:
                self.variables[v].attrs = other.variables[v].attrs

    def diff(self, dim, n=1, label='upper'):
        """Calculate the n-th order discrete difference along given axis.

        Parameters
        ----------
        dim : str, optional
            Dimension over which to calculate the finite difference.
        n : int, optional
            The number of times values are differenced.
        label : str, optional
            The new coordinate in dimension ``dim`` will have the
            values of either the minuend's or subtrahend's coordinate
            for values 'upper' and 'lower', respectively.  Other
            values are not supported.

        Returns
        -------
        difference : same type as caller
            The n-th order finite difference of this object.

        Examples
        --------
        >>> ds = xr.Dataset({'foo': ('x', [5, 5, 6, 6])})
        >>> ds.diff('x')
        <xarray.Dataset>
        Dimensions:  (x: 3)
        Coordinates:
          * x        (x) int64 1 2 3
        Data variables:
            foo      (x) int64 0 1 0
        >>> ds.diff('x', 2)
        <xarray.Dataset>
        Dimensions:  (x: 2)
        Coordinates:
        * x        (x) int64 2 3
        Data variables:
        foo      (x) int64 1 -1

        See Also
        --------
        Dataset.differentiate
        """
        if n == 0:
            return self
        if n < 0:
            raise ValueError('order `n` must be non-negative but got {0}'
                             ''.format(n))

        # prepare slices
        kwargs_start = {dim: slice(None, -1)}
        kwargs_end = {dim: slice(1, None)}

        # prepare new coordinate
        if label == 'upper':
            kwargs_new = kwargs_end
        elif label == 'lower':
            kwargs_new = kwargs_start
        else:
            raise ValueError('The \'label\' argument has to be either '
                             '\'upper\' or \'lower\'')

        variables = OrderedDict()

        for name, var in self.variables.items():
            if dim in var.dims:
                if name in self.data_vars:
                    variables[name] = (var.isel(**kwargs_end) -
                                       var.isel(**kwargs_start))
                else:
                    variables[name] = var.isel(**kwargs_new)
            else:
                variables[name] = var

        difference = self._replace_vars_and_dims(variables)

        if n > 1:
            return difference.diff(dim, n - 1)
        else:
            return difference

    def shift(self, shifts=None, fill_value=dtypes.NA, **shifts_kwargs):
        """Shift this dataset by an offset along one or more dimensions.

        Only data variables are moved; coordinates stay in place. This is
        consistent with the behavior of ``shift`` in pandas.

        Parameters
        ----------
        shifts : Mapping with the form of {dim: offset}
            Integer offset to shift along each of the given dimensions.
            Positive offsets shift to the right; negative offsets shift to the
            left.
        fill_value: scalar, optional
            Value to use for newly missing values
        **shifts_kwargs:
            The keyword arguments form of ``shifts``.
            One of shifts or shifts_kwarg must be provided.

        Returns
        -------
        shifted : Dataset
            Dataset with the same coordinates and attributes but shifted data
            variables.

        See also
        --------
        roll

        Examples
        --------

        >>> ds = xr.Dataset({'foo': ('x', list('abcde'))})
        >>> ds.shift(x=2)
        <xarray.Dataset>
        Dimensions:  (x: 5)
        Coordinates:
          * x        (x) int64 0 1 2 3 4
        Data variables:
            foo      (x) object nan nan 'a' 'b' 'c'
        """
        shifts = either_dict_or_kwargs(shifts, shifts_kwargs, 'shift')
        invalid = [k for k in shifts if k not in self.dims]
        if invalid:
            raise ValueError("dimensions %r do not exist" % invalid)

        variables = OrderedDict()
        for name, var in self.variables.items():
            if name in self.data_vars:
                var_shifts = {k: v for k, v in shifts.items()
                              if k in var.dims}
                variables[name] = var.shift(
                    fill_value=fill_value, shifts=var_shifts)
            else:
                variables[name] = var

        return self._replace_vars_and_dims(variables)

    def roll(self, shifts=None, roll_coords=None, **shifts_kwargs):
        """Roll this dataset by an offset along one or more dimensions.

        Unlike shift, roll may rotate all variables, including coordinates
        if specified. The direction of rotation is consistent with
        :py:func:`numpy.roll`.

        Parameters
        ----------

        shifts : dict, optional
            A dict with keys matching dimensions and values given
            by integers to rotate each of the given dimensions. Positive
            offsets roll to the right; negative offsets roll to the left.
        roll_coords : bool
            Indicates whether to  roll the coordinates by the offset
            The current default of roll_coords (None, equivalent to True) is
            deprecated and will change to False in a future version.
            Explicitly pass roll_coords to silence the warning.
        **shifts_kwargs : {dim: offset, ...}, optional
            The keyword arguments form of ``shifts``.
            One of shifts or shifts_kwargs must be provided.
        Returns
        -------
        rolled : Dataset
            Dataset with the same coordinates and attributes but rolled
            variables.

        See also
        --------
        shift

        Examples
        --------

        >>> ds = xr.Dataset({'foo': ('x', list('abcde'))})
        >>> ds.roll(x=2)
        <xarray.Dataset>
        Dimensions:  (x: 5)
        Coordinates:
          * x        (x) int64 3 4 0 1 2
        Data variables:
            foo      (x) object 'd' 'e' 'a' 'b' 'c'
        """
        shifts = either_dict_or_kwargs(shifts, shifts_kwargs, 'roll')
        invalid = [k for k in shifts if k not in self.dims]
        if invalid:
            raise ValueError("dimensions %r do not exist" % invalid)

        if roll_coords is None:
            warnings.warn("roll_coords will be set to False in the future."
                          " Explicitly set roll_coords to silence warning.",
                          FutureWarning, stacklevel=2)
            roll_coords = True

        unrolled_vars = () if roll_coords else self.coords

        variables = OrderedDict()
        for k, v in self.variables.items():
            if k not in unrolled_vars:
                variables[k] = v.roll(**{k: s for k, s in shifts.items()
                                         if k in v.dims})
            else:
                variables[k] = v

        return self._replace_vars_and_dims(variables)

    def sortby(self, variables, ascending=True):
        """
        Sort object by labels or values (along an axis).

        Sorts the dataset, either along specified dimensions,
        or according to values of 1-D dataarrays that share dimension
        with calling object.

        If the input variables are dataarrays, then the dataarrays are aligned
        (via left-join) to the calling object prior to sorting by cell values.
        NaNs are sorted to the end, following Numpy convention.

        If multiple sorts along the same dimension is
        given, numpy's lexsort is performed along that dimension:
        https://docs.scipy.org/doc/numpy/reference/generated/numpy.lexsort.html
        and the FIRST key in the sequence is used as the primary sort key,
        followed by the 2nd key, etc.

        Parameters
        ----------
        variables: str, DataArray, or list of either
            1D DataArray objects or name(s) of 1D variable(s) in
            coords/data_vars whose values are used to sort the dataset.
        ascending: boolean, optional
            Whether to sort by ascending or descending order.

        Returns
        -------
        sorted: Dataset
            A new dataset where all the specified dims are sorted by dim
            labels.
        """
        from .dataarray import DataArray

        if not isinstance(variables, list):
            variables = [variables]
        else:
            variables = variables
        variables = [v if isinstance(v, DataArray) else self[v]
                     for v in variables]
        aligned_vars = align(self, *variables, join='left')
        aligned_self = aligned_vars[0]
        aligned_other_vars = aligned_vars[1:]
        vars_by_dim = defaultdict(list)
        for data_array in aligned_other_vars:
            if data_array.ndim != 1:
                raise ValueError("Input DataArray is not 1-D.")
            if (data_array.dtype == object and
                    LooseVersion(np.__version__) < LooseVersion('1.11.0')):
                raise NotImplementedError(
                    'sortby uses np.lexsort under the hood, which requires '
                    'numpy 1.11.0 or later to support object data-type.')
            (key,) = data_array.dims
            vars_by_dim[key].append(data_array)

        indices = {}
        for key, arrays in vars_by_dim.items():
            order = np.lexsort(tuple(reversed(arrays)))
            indices[key] = order if ascending else order[::-1]
        return aligned_self.isel(**indices)

    def quantile(self, q, dim=None, interpolation='linear',
                 numeric_only=False, keep_attrs=None):
        """Compute the qth quantile of the data along the specified dimension.

        Returns the qth quantiles(s) of the array elements for each variable
        in the Dataset.

        Parameters
        ----------
        q : float in range of [0,1] (or sequence of floats)
            Quantile to compute, which must be between 0 and 1 inclusive.
        dim : str or sequence of str, optional
            Dimension(s) over which to apply quantile.
        interpolation : {'linear', 'lower', 'higher', 'midpoint', 'nearest'}
            This optional parameter specifies the interpolation method to
            use when the desired quantile lies between two data points
            ``i < j``:

                * linear: ``i + (j - i) * fraction``, where ``fraction`` is
                  the fractional part of the index surrounded by ``i`` and
                  ``j``.
                * lower: ``i``.
                * higher: ``j``.
                * nearest: ``i`` or ``j``, whichever is nearest.
                * midpoint: ``(i + j) / 2``.
        keep_attrs : bool, optional
            If True, the dataset's attributes (`attrs`) will be copied from
            the original object to the new one.  If False (default), the new
            object will be returned without attributes.
        numeric_only : bool, optional
            If True, only apply ``func`` to variables with a numeric dtype.

        Returns
        -------
        quantiles : Dataset
            If `q` is a single quantile, then the result is a scalar for each
            variable in data_vars. If multiple percentiles are given, first
            axis of the result corresponds to the quantile and a quantile
            dimension is added to the return Dataset. The other dimensions are
            the dimensions that remain after the reduction of the array.

        See Also
        --------
        numpy.nanpercentile, pandas.Series.quantile, DataArray.quantile
        """

        if isinstance(dim, str):
            dims = set([dim])
        elif dim is None:
            dims = set(self.dims)
        else:
            dims = set(dim)

        _assert_empty([d for d in dims if d not in self.dims],
                      'Dataset does not contain the dimensions: %s')

        q = np.asarray(q, dtype=np.float64)

        variables = OrderedDict()
        for name, var in self.variables.items():
            reduce_dims = [d for d in var.dims if d in dims]
            if reduce_dims or not var.dims:
                if name not in self.coords:
                    if (not numeric_only or
                        np.issubdtype(var.dtype, np.number) or
                            var.dtype == np.bool_):
                        if len(reduce_dims) == var.ndim:
                            # prefer to aggregate over axis=None rather than
                            # axis=(0, 1) if they will be equivalent, because
                            # the former is often more efficient
                            reduce_dims = None
                        variables[name] = var.quantile(
                            q, dim=reduce_dims, interpolation=interpolation)

            else:
                variables[name] = var

        # construct the new dataset
        coord_names = set(k for k in self.coords if k in variables)
        if keep_attrs is None:
            keep_attrs = _get_keep_attrs(default=False)
        attrs = self.attrs if keep_attrs else None
        new = self._replace_vars_and_dims(variables, coord_names, attrs=attrs)
        if 'quantile' in new.dims:
            new.coords['quantile'] = Variable('quantile', q)
        else:
            new.coords['quantile'] = q
        return new

    def rank(self, dim, pct=False, keep_attrs=None):
        """Ranks the data.

        Equal values are assigned a rank that is the average of the ranks that
        would have been otherwise assigned to all of the values within
        that set.
        Ranks begin at 1, not 0. If pct is True, computes percentage ranks.

        NaNs in the input array are returned as NaNs.

        The `bottleneck` library is required.

        Parameters
        ----------
        dim : str
            Dimension over which to compute rank.
        pct : bool, optional
            If True, compute percentage ranks, otherwise compute integer ranks.
        keep_attrs : bool, optional
            If True, the dataset's attributes (`attrs`) will be copied from
            the original object to the new one.  If False (default), the new
            object will be returned without attributes.

        Returns
        -------
        ranked : Dataset
            Variables that do not depend on `dim` are dropped.
        """
        if dim not in self.dims:
            raise ValueError(
                'Dataset does not contain the dimension: %s' % dim)

        variables = OrderedDict()
        for name, var in self.variables.items():
            if name in self.data_vars:
                if dim in var.dims:
                    variables[name] = var.rank(dim, pct=pct)
            else:
                variables[name] = var

        coord_names = set(self.coords)
        if keep_attrs is None:
            keep_attrs = _get_keep_attrs(default=False)
        attrs = self.attrs if keep_attrs else None
        return self._replace_vars_and_dims(variables, coord_names, attrs=attrs)

    def differentiate(self, coord, edge_order=1, datetime_unit=None):
        """ Differentiate with the second order accurate central
        differences.

        .. note::
            This feature is limited to simple cartesian geometry, i.e. coord
            must be one dimensional.

        Parameters
        ----------
        coord: str
            The coordinate to be used to compute the gradient.
        edge_order: 1 or 2. Default 1
            N-th order accurate differences at the boundaries.
        datetime_unit: None or any of {'Y', 'M', 'W', 'D', 'h', 'm', 's', 'ms',
            'us', 'ns', 'ps', 'fs', 'as'}
            Unit to compute gradient. Only valid for datetime coordinate.

        Returns
        -------
        differentiated: Dataset

        See also
        --------
        numpy.gradient: corresponding numpy function
        """
        from .variable import Variable

        if coord not in self.variables and coord not in self.dims:
            raise ValueError('Coordinate {} does not exist.'.format(coord))

        coord_var = self[coord].variable
        if coord_var.ndim != 1:
            raise ValueError('Coordinate {} must be 1 dimensional but is {}'
                             ' dimensional'.format(coord, coord_var.ndim))

        dim = coord_var.dims[0]
        if _contains_datetime_like_objects(coord_var):
            if coord_var.dtype.kind in 'mM' and datetime_unit is None:
                datetime_unit, _ = np.datetime_data(coord_var.dtype)
            elif datetime_unit is None:
                datetime_unit = 's'  # Default to seconds for cftime objects
            coord_var = datetime_to_numeric(
                coord_var, datetime_unit=datetime_unit)

        variables = OrderedDict()
        for k, v in self.variables.items():
            if (k in self.data_vars and dim in v.dims and
                    k not in self.coords):
                if _contains_datetime_like_objects(v):
                    v = datetime_to_numeric(v, datetime_unit=datetime_unit)
                grad = duck_array_ops.gradient(
                    v.data, coord_var, edge_order=edge_order,
                    axis=v.get_axis_num(dim))
                variables[k] = Variable(v.dims, grad)
            else:
                variables[k] = v
        return self._replace_vars_and_dims(variables)

    def integrate(self, coord, datetime_unit=None):
        """ integrate the array with the trapezoidal rule.

        .. note::
            This feature is limited to simple cartesian geometry, i.e. coord
            must be one dimensional.

        Parameters
        ----------
        dim: str, or a sequence of str
            Coordinate(s) used for the integration.
        datetime_unit
            Can be specify the unit if datetime coordinate is used. One of
            {'Y', 'M', 'W', 'D', 'h', 'm', 's', 'ms', 'us', 'ns', 'ps', 'fs',
             'as'}

        Returns
        -------
        integrated: Dataset

        See also
        --------
        DataArray.integrate
        numpy.trapz: corresponding numpy function
        """
        if not isinstance(coord, (list, tuple)):
            coord = (coord, )
        result = self
        for c in coord:
            result = result._integrate_one(c, datetime_unit=datetime_unit)
        return result

    def _integrate_one(self, coord, datetime_unit=None):
        from .variable import Variable

        if coord not in self.variables and coord not in self.dims:
            raise ValueError('Coordinate {} does not exist.'.format(dim))

        coord_var = self[coord].variable
        if coord_var.ndim != 1:
            raise ValueError('Coordinate {} must be 1 dimensional but is {}'
                             ' dimensional'.format(coord, coord_var.ndim))

        dim = coord_var.dims[0]
        if _contains_datetime_like_objects(coord_var):
            if coord_var.dtype.kind in 'mM' and datetime_unit is None:
                datetime_unit, _ = np.datetime_data(coord_var.dtype)
            elif datetime_unit is None:
                datetime_unit = 's'  # Default to seconds for cftime objects
            coord_var = datetime_to_numeric(
                coord_var, datetime_unit=datetime_unit)

        variables = OrderedDict()
        coord_names = set()
        for k, v in self.variables.items():
            if k in self.coords:
                if dim not in v.dims:
                    variables[k] = v
                    coord_names.add(k)
            else:
                if k in self.data_vars and dim in v.dims:
                    if _contains_datetime_like_objects(v):
                        v = datetime_to_numeric(v, datetime_unit=datetime_unit)
                    integ = duck_array_ops.trapz(
                        v.data, coord_var.data, axis=v.get_axis_num(dim))
                    v_dims = list(v.dims)
                    v_dims.remove(dim)
                    variables[k] = Variable(v_dims, integ)
                else:
                    variables[k] = v
        return self._replace_vars_and_dims(variables, coord_names=coord_names)

    @property
    def real(self):
        return self._unary_op(lambda x: x.real,
                              keep_attrs=True)(self)

    @property
    def imag(self):
        return self._unary_op(lambda x: x.imag,
                              keep_attrs=True)(self)

    def filter_by_attrs(self, **kwargs):
        """Returns a ``Dataset`` with variables that match specific conditions.

        Can pass in ``key=value`` or ``key=callable``.  A Dataset is returned
        containing only the variables for which all the filter tests pass.
        These tests are either ``key=value`` for which the attribute ``key``
        has the exact value ``value`` or the callable passed into
        ``key=callable`` returns True. The callable will be passed a single
        value, either the value of the attribute ``key`` or ``None`` if the
        DataArray does not have an attribute with the name ``key``.

        Parameters
        ----------
        **kwargs : key=value
            key : str
                Attribute name.
            value : callable or obj
                If value is a callable, it should return a boolean in the form
                of bool = func(attr) where attr is da.attrs[key].
                Otherwise, value will be compared to the each
                DataArray's attrs[key].

        Returns
        -------
        new : Dataset
            New dataset with variables filtered by attribute.

        Examples
        --------
        >>> # Create an example dataset:
        >>> import numpy as np
        >>> import pandas as pd
        >>> import xarray as xr
        >>> temp = 15 + 8 * np.random.randn(2, 2, 3)
        >>> precip = 10 * np.random.rand(2, 2, 3)
        >>> lon = [[-99.83, -99.32], [-99.79, -99.23]]
        >>> lat = [[42.25, 42.21], [42.63, 42.59]]
        >>> dims = ['x', 'y', 'time']
        >>> temp_attr = dict(standard_name='air_potential_temperature')
        >>> precip_attr = dict(standard_name='convective_precipitation_flux')
        >>> ds = xr.Dataset({
        ...         'temperature': (dims,  temp, temp_attr),
        ...         'precipitation': (dims, precip, precip_attr)},
        ...                 coords={
        ...         'lon': (['x', 'y'], lon),
        ...         'lat': (['x', 'y'], lat),
        ...         'time': pd.date_range('2014-09-06', periods=3),
        ...         'reference_time': pd.Timestamp('2014-09-05')})
        >>> # Get variables matching a specific standard_name.
        >>> ds.filter_by_attrs(standard_name='convective_precipitation_flux')
        <xarray.Dataset>
        Dimensions:         (time: 3, x: 2, y: 2)
        Coordinates:
          * x               (x) int64 0 1
          * time            (time) datetime64[ns] 2014-09-06 2014-09-07 2014-09-08
            lat             (x, y) float64 42.25 42.21 42.63 42.59
          * y               (y) int64 0 1
            reference_time  datetime64[ns] 2014-09-05
            lon             (x, y) float64 -99.83 -99.32 -99.79 -99.23
        Data variables:
            precipitation   (x, y, time) float64 4.178 2.307 6.041 6.046 0.06648 ...
        >>> # Get all variables that have a standard_name attribute.
        >>> standard_name = lambda v: v is not None
        >>> ds.filter_by_attrs(standard_name=standard_name)
        <xarray.Dataset>
        Dimensions:         (time: 3, x: 2, y: 2)
        Coordinates:
            lon             (x, y) float64 -99.83 -99.32 -99.79 -99.23
            lat             (x, y) float64 42.25 42.21 42.63 42.59
          * x               (x) int64 0 1
          * y               (y) int64 0 1
          * time            (time) datetime64[ns] 2014-09-06 2014-09-07 2014-09-08
            reference_time  datetime64[ns] 2014-09-05
        Data variables:
            temperature     (x, y, time) float64 25.86 20.82 6.954 23.13 10.25 11.68 ...
            precipitation   (x, y, time) float64 5.702 0.9422 2.075 1.178 3.284 ...

        """  # noqa
        selection = []
        for var_name, variable in self.data_vars.items():
            has_value_flag = False
            for attr_name, pattern in kwargs.items():
                attr_value = variable.attrs.get(attr_name)
                if ((callable(pattern) and pattern(attr_value)) or
                        attr_value == pattern):
                    has_value_flag = True
                else:
                    has_value_flag = False
                    break
            if has_value_flag is True:
                selection.append(var_name)
        return self[selection]


ops.inject_all_ops_and_reduce_methods(Dataset, array_only=False)<|MERGE_RESOLUTION|>--- conflicted
+++ resolved
@@ -696,26 +696,6 @@
         dims = dict(calculate_dimensions(variables))
         return cls._construct_direct(variables, coord_names, dims, attrs)
 
-<<<<<<< HEAD
-    def _replace_vars_and_dims(self, variables, coord_names=None, dims=None,
-                               attrs=__default_attrs, encoding=None,
-                               indexes=None, inplace=False):
-        """Fastpath constructor for internal use.
-
-        Preserves coord names and attributes. If not provided explicitly,
-        dimensions are recalculated from the supplied variables.
-
-        The arguments are *not* copied when placed on the new dataset. It is up
-        to the caller to ensure that they have the right type and are not used
-        elsewhere.
-
-        Parameters
-        ----------
-        variables : OrderedDict
-        coord_names : set or None, optional
-        attrs : OrderedDict or None, optional
-        encoding : OrderedDict or None, optional
-=======
     def _replace(
         self: T,
         variables: 'OrderedDict[Any, Variable]' = None,
@@ -729,7 +709,6 @@
         """Fastpath constructor for internal use.
 
         Returns an object with optionally with replaced attributes.
->>>>>>> 1abc45b2
 
         Explicitly passed arguments are *not* copied when placed on the new
         dataset. It is up to the caller to ensure that they have the right type
@@ -744,29 +723,16 @@
                 self._dims = dims
             if attrs is not self.__default:
                 self._attrs = attrs
-<<<<<<< HEAD
-            if encoding is not None:
-                self._encoding = encoding
-            self._indexes = indexes
-=======
             if indexes is not self.__default:
                 self._indexes = indexes
             if encoding is not self.__default:
                 self._encoding = encoding
->>>>>>> 1abc45b2
             obj = self
         else:
             if variables is None:
                 variables = self._variables.copy()
             if coord_names is None:
                 coord_names = self._coord_names.copy()
-<<<<<<< HEAD
-            if attrs is self.__default_attrs:
-                attrs = self._attrs_copy()
-            obj = self._construct_direct(variables, coord_names=coord_names,
-                                         dims=dims, attrs=attrs,
-                                         indexes=indexes, encoding=encoding)
-=======
             if dims is None:
                 dims = self._dims.copy()
             if attrs is self.__default:
@@ -777,7 +743,6 @@
                 encoding = copy.copy(self._encoding)
             obj = self._construct_direct(
                 variables, coord_names, dims, attrs, indexes, encoding)
->>>>>>> 1abc45b2
         return obj
 
     def _replace_with_new_dims(
@@ -1515,12 +1480,7 @@
 
         variables = OrderedDict([(k, maybe_chunk(k, v, chunks))
                                  for k, v in self.variables.items()])
-<<<<<<< HEAD
-        return self._replace_vars_and_dims(variables, attrs=self.attrs,
-                                           encoding=self.encoding)
-=======
         return self._replace(variables)
->>>>>>> 1abc45b2
 
     def _validate_indexers(
         self, indexers: Mapping,
