--- conflicted
+++ resolved
@@ -3160,16 +3160,9 @@
             If any dimensions would have inconsistent sizes in the updated
             dataset.
         """
-<<<<<<< HEAD
-        inplace = _check_inplace(inplace, default=True)
+        _check_inplace(inplace)
         merge_result = dataset_update_method(self, other)
-        return self._replace(inplace=inplace, **merge_result._asdict())
-=======
-        _check_inplace(inplace)
-        variables, coord_names, dims = dataset_update_method(self, other)
-
-        return self._replace_vars_and_dims(variables, coord_names, dims, inplace=True)
->>>>>>> 851f763a
+        return self._replace(inplace=True, **merge_result._asdict())
 
     def merge(
         self,
@@ -3227,13 +3220,8 @@
         MergeError
             If any variables conflict (see ``compat``).
         """
-<<<<<<< HEAD
-        inplace = _check_inplace(inplace)
+        _check_inplace(inplace)
         merge_result = dataset_merge_method(
-=======
-        _check_inplace(inplace)
-        variables, coord_names, dims = dataset_merge_method(
->>>>>>> 851f763a
             self,
             other,
             overwrite_vars=overwrite_vars,
@@ -3241,12 +3229,7 @@
             join=join,
             fill_value=fill_value,
         )
-<<<<<<< HEAD
-        return self._replace(inplace=inplace, **merge_result._asdict())
-=======
-
-        return self._replace_vars_and_dims(variables, coord_names, dims)
->>>>>>> 851f763a
+        return self._replace(**merge_result._asdict())
 
     def _assert_all_in_dataset(
         self, names: Iterable[Hashable], virtual_okay: bool = False
