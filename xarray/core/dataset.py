--- conflicted
+++ resolved
@@ -1681,12 +1681,8 @@
                     if any(d in indexer_dims for d in v.dims)]
 
         coords = relevant_keys(self.coords)
-<<<<<<< HEAD
-        indexers = [(k, np.asarray(v)) for k, v in indexers.items()]
-=======
         indexers = [(k, np.asarray(v))  # type: ignore
-                    for k, v in iteritems(indexers)]
->>>>>>> 79fa060d
+                    for k, v in indexers.items()]
         indexers_dict = dict(indexers)
         non_indexed_dims = set(self.dims) - indexer_dims
         non_indexed_coords = set(self.coords) - set(coords)
