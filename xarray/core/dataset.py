import copy
import datetime
import functools
import sys
import warnings
from collections import defaultdict
from html import escape
from numbers import Number
from operator import methodcaller
from pathlib import Path
from typing import (
    TYPE_CHECKING,
    Any,
    Callable,
    DefaultDict,
    Dict,
    Hashable,
    Iterable,
    Iterator,
    List,
    Mapping,
    MutableMapping,
    Optional,
    Sequence,
    Set,
    Tuple,
    TypeVar,
    Union,
    cast,
    overload,
)

import numpy as np
import pandas as pd

import xarray as xr

from ..coding.cftimeindex import _parse_array_of_cftime_strings
from ..plot.dataset_plot import _Dataset_PlotMethods
from . import (
    alignment,
    dtypes,
    duck_array_ops,
    formatting,
    formatting_html,
    groupby,
    ops,
    resample,
    rolling,
    utils,
    weighted,
)
from .alignment import _broadcast_helper, _get_broadcast_dims_map_common_coords, align
from .common import (
    DataWithCoords,
    ImplementsDatasetReduce,
    _contains_datetime_like_objects,
)
from .coordinates import (
    DatasetCoordinates,
    assert_coordinate_consistent,
    remap_label_indexers,
)
from .duck_array_ops import datetime_to_numeric
from .indexes import (
    Indexes,
    default_indexes,
    isel_variable_and_index,
    propagate_indexes,
    remove_unused_levels_categories,
    roll_index,
)
from .indexing import is_fancy_indexer
from .merge import (
    dataset_merge_method,
    dataset_update_method,
    merge_coordinates_without_align,
    merge_data_and_coords,
)
from .missing import get_clean_interp_index
from .options import OPTIONS, _get_keep_attrs
from .pycompat import is_duck_dask_array
from .utils import (
    Default,
    Frozen,
    HybridMappingProxy,
    SortedKeysDict,
    _default,
    decode_numpy_dict_values,
    drop_dims_from_indexers,
    either_dict_or_kwargs,
    hashable,
    infix_dims,
    is_dict_like,
    is_scalar,
    maybe_wrap_array,
)
from .variable import (
    IndexVariable,
    Variable,
    as_variable,
    assert_unique_multiindex_level_names,
    broadcast_variables,
)

if TYPE_CHECKING:
    from ..backends import AbstractDataStore, ZarrStore
    from .dataarray import DataArray
    from .merge import CoercibleMapping

    T_DSorDA = TypeVar("T_DSorDA", DataArray, "Dataset")

    try:
        from dask.delayed import Delayed
    except ImportError:
        Delayed = None


# list of attributes of pd.DatetimeIndex that are ndarrays of time info
_DATETIMEINDEX_COMPONENTS = [
    "year",
    "month",
    "day",
    "hour",
    "minute",
    "second",
    "microsecond",
    "nanosecond",
    "date",
    "time",
    "dayofyear",
    "weekofyear",
    "dayofweek",
    "quarter",
]


def _get_virtual_variable(
    variables, key: Hashable, level_vars: Mapping = None, dim_sizes: Mapping = None
) -> Tuple[Hashable, Hashable, Variable]:
    """Get a virtual variable (e.g., 'time.year' or a MultiIndex level)
    from a dict of xarray.Variable objects (if possible)
    """
    if level_vars is None:
        level_vars = {}
    if dim_sizes is None:
        dim_sizes = {}

    if key in dim_sizes:
        data = pd.Index(range(dim_sizes[key]), name=key)
        variable = IndexVariable((key,), data)
        return key, key, variable

    if not isinstance(key, str):
        raise KeyError(key)

    split_key = key.split(".", 1)
    var_name: Optional[str]
    if len(split_key) == 2:
        ref_name, var_name = split_key
    elif len(split_key) == 1:
        ref_name, var_name = key, None
    else:
        raise KeyError(key)

    if ref_name in level_vars:
        dim_var = variables[level_vars[ref_name]]
        ref_var = dim_var.to_index_variable().get_level_variable(ref_name)
    else:
        ref_var = variables[ref_name]

    if var_name is None:
        virtual_var = ref_var
        var_name = key
    else:
        if _contains_datetime_like_objects(ref_var):
            ref_var = xr.DataArray(ref_var)
            data = getattr(ref_var.dt, var_name).data
        else:
            data = getattr(ref_var, var_name).data
        virtual_var = Variable(ref_var.dims, data)

    return ref_name, var_name, virtual_var


def calculate_dimensions(variables: Mapping[Hashable, Variable]) -> Dict[Hashable, int]:
    """Calculate the dimensions corresponding to a set of variables.

    Returns dictionary mapping from dimension names to sizes. Raises ValueError
    if any of the dimension sizes conflict.
    """
    dims: Dict[Hashable, int] = {}
    last_used = {}
    scalar_vars = {k for k, v in variables.items() if not v.dims}
    for k, var in variables.items():
        for dim, size in zip(var.dims, var.shape):
            if dim in scalar_vars:
                raise ValueError(
                    "dimension %r already exists as a scalar variable" % dim
                )
            if dim not in dims:
                dims[dim] = size
                last_used[dim] = k
            elif dims[dim] != size:
                raise ValueError(
                    "conflicting sizes for dimension %r: "
                    "length %s on %r and length %s on %r"
                    % (dim, size, k, dims[dim], last_used[dim])
                )
    return dims


def merge_indexes(
    indexes: Mapping[Hashable, Union[Hashable, Sequence[Hashable]]],
    variables: Mapping[Hashable, Variable],
    coord_names: Set[Hashable],
    append: bool = False,
) -> Tuple[Dict[Hashable, Variable], Set[Hashable]]:
    """Merge variables into multi-indexes.

    Not public API. Used in Dataset and DataArray set_index
    methods.
    """
    vars_to_replace: Dict[Hashable, Variable] = {}
    vars_to_remove: List[Hashable] = []
    dims_to_replace: Dict[Hashable, Hashable] = {}
    error_msg = "{} is not the name of an existing variable."

    for dim, var_names in indexes.items():
        if isinstance(var_names, str) or not isinstance(var_names, Sequence):
            var_names = [var_names]

        names: List[Hashable] = []
        codes: List[List[int]] = []
        levels: List[List[int]] = []
        current_index_variable = variables.get(dim)

        for n in var_names:
            try:
                var = variables[n]
            except KeyError:
                raise ValueError(error_msg.format(n))
            if (
                current_index_variable is not None
                and var.dims != current_index_variable.dims
            ):
                raise ValueError(
                    "dimension mismatch between %r %s and %r %s"
                    % (dim, current_index_variable.dims, n, var.dims)
                )

        if current_index_variable is not None and append:
            current_index = current_index_variable.to_index()
            if isinstance(current_index, pd.MultiIndex):
                names.extend(current_index.names)
                codes.extend(current_index.codes)
                levels.extend(current_index.levels)
            else:
                names.append("%s_level_0" % dim)
                cat = pd.Categorical(current_index.values, ordered=True)
                codes.append(cat.codes)
                levels.append(cat.categories)

        if not len(names) and len(var_names) == 1:
            idx = pd.Index(variables[var_names[0]].values)

        else:  # MultiIndex
            for n in var_names:
                try:
                    var = variables[n]
                except KeyError:
                    raise ValueError(error_msg.format(n))
                names.append(n)
                cat = pd.Categorical(var.values, ordered=True)
                codes.append(cat.codes)
                levels.append(cat.categories)

            idx = pd.MultiIndex(levels, codes, names=names)
            for n in names:
                dims_to_replace[n] = dim

        vars_to_replace[dim] = IndexVariable(dim, idx)
        vars_to_remove.extend(var_names)

    new_variables = {k: v for k, v in variables.items() if k not in vars_to_remove}
    new_variables.update(vars_to_replace)

    # update dimensions if necessary, GH: 3512
    for k, v in new_variables.items():
        if any(d in dims_to_replace for d in v.dims):
            new_dims = [dims_to_replace.get(d, d) for d in v.dims]
            new_variables[k] = v._replace(dims=new_dims)
    new_coord_names = coord_names | set(vars_to_replace)
    new_coord_names -= set(vars_to_remove)
    return new_variables, new_coord_names


def split_indexes(
    dims_or_levels: Union[Hashable, Sequence[Hashable]],
    variables: Mapping[Hashable, Variable],
    coord_names: Set[Hashable],
    level_coords: Mapping[Hashable, Hashable],
    drop: bool = False,
) -> Tuple[Dict[Hashable, Variable], Set[Hashable]]:
    """Extract (multi-)indexes (levels) as variables.

    Not public API. Used in Dataset and DataArray reset_index
    methods.
    """
    if isinstance(dims_or_levels, str) or not isinstance(dims_or_levels, Sequence):
        dims_or_levels = [dims_or_levels]

    dim_levels: DefaultDict[Any, List[Hashable]] = defaultdict(list)
    dims = []
    for k in dims_or_levels:
        if k in level_coords:
            dim_levels[level_coords[k]].append(k)
        else:
            dims.append(k)

    vars_to_replace = {}
    vars_to_create: Dict[Hashable, Variable] = {}
    vars_to_remove = []

    for d in dims:
        index = variables[d].to_index()
        if isinstance(index, pd.MultiIndex):
            dim_levels[d] = index.names
        else:
            vars_to_remove.append(d)
            if not drop:
                vars_to_create[str(d) + "_"] = Variable(d, index, variables[d].attrs)

    for d, levs in dim_levels.items():
        index = variables[d].to_index()
        if len(levs) == index.nlevels:
            vars_to_remove.append(d)
        else:
            vars_to_replace[d] = IndexVariable(d, index.droplevel(levs))

        if not drop:
            for lev in levs:
                idx = index.get_level_values(lev)
                vars_to_create[idx.name] = Variable(d, idx, variables[d].attrs)

    new_variables = dict(variables)
    for v in set(vars_to_remove):
        del new_variables[v]
    new_variables.update(vars_to_replace)
    new_variables.update(vars_to_create)
    new_coord_names = (coord_names | set(vars_to_create)) - set(vars_to_remove)

    return new_variables, new_coord_names


def _assert_empty(args: tuple, msg: str = "%s") -> None:
    if args:
        raise ValueError(msg % args)


def _check_chunks_compatibility(var, chunks, preferred_chunks):
    for dim in var.dims:
        if dim not in chunks or (dim not in preferred_chunks):
            continue

        preferred_chunks_dim = preferred_chunks.get(dim)
        chunks_dim = chunks.get(dim)

        if isinstance(chunks_dim, int):
            chunks_dim = (chunks_dim,)
        else:
            chunks_dim = chunks_dim[:-1]

        if any(s % preferred_chunks_dim for s in chunks_dim):
            warnings.warn(
                f"Specified Dask chunks {chunks[dim]} would separate "
                f"on disks chunk shape {preferred_chunks[dim]} for dimension {dim}. "
                "This could degrade performance. "
                "Consider rechunking after loading instead.",
                stacklevel=2,
            )


def _get_chunk(var, chunks):
    # chunks need to be explicity computed to take correctly into accout
    # backend preferred chunking
    import dask.array as da

    if isinstance(var, IndexVariable):
        return {}

    if isinstance(chunks, int) or (chunks == "auto"):
        chunks = dict.fromkeys(var.dims, chunks)

    preferred_chunks = var.encoding.get("preferred_chunks", {})
    preferred_chunks_list = [
        preferred_chunks.get(dim, shape) for dim, shape in zip(var.dims, var.shape)
    ]

    chunks_list = [
        chunks.get(dim, None) or preferred_chunks.get(dim, None) for dim in var.dims
    ]

    output_chunks_list = da.core.normalize_chunks(
        chunks_list,
        shape=var.shape,
        dtype=var.dtype,
        previous_chunks=preferred_chunks_list,
    )

    output_chunks = dict(zip(var.dims, output_chunks_list))
    _check_chunks_compatibility(var, output_chunks, preferred_chunks)

    return output_chunks


def _maybe_chunk(
    name,
    var,
    chunks,
    token=None,
    lock=None,
    name_prefix="xarray-",
    overwrite_encoded_chunks=False,
):
    from dask.base import tokenize

    if chunks is not None:
        chunks = {dim: chunks[dim] for dim in var.dims if dim in chunks}
    if var.ndim:
        # when rechunking by different amounts, make sure dask names change
        # by provinding chunks as an input to tokenize.
        # subtle bugs result otherwise. see GH3350
        token2 = tokenize(name, token if token else var._data, chunks)
        name2 = f"{name_prefix}{name}-{token2}"
        var = var.chunk(chunks, name=name2, lock=lock)

        if overwrite_encoded_chunks and var.chunks is not None:
            var.encoding["chunks"] = tuple(x[0] for x in var.chunks)
        return var
    else:
        return var


def as_dataset(obj: Any) -> "Dataset":
    """Cast the given object to a Dataset.

    Handles Datasets, DataArrays and dictionaries of variables. A new Dataset
    object is only created if the provided object is not already one.
    """
    if hasattr(obj, "to_dataset"):
        obj = obj.to_dataset()
    if not isinstance(obj, Dataset):
        obj = Dataset(obj)
    return obj


class DataVariables(Mapping[Hashable, "DataArray"]):
    __slots__ = ("_dataset",)

    def __init__(self, dataset: "Dataset"):
        self._dataset = dataset

    def __iter__(self) -> Iterator[Hashable]:
        return (
            key
            for key in self._dataset._variables
            if key not in self._dataset._coord_names
        )

    def __len__(self) -> int:
        return len(self._dataset._variables) - len(self._dataset._coord_names)

    def __contains__(self, key: Hashable) -> bool:
        return key in self._dataset._variables and key not in self._dataset._coord_names

    def __getitem__(self, key: Hashable) -> "DataArray":
        if key not in self._dataset._coord_names:
            return cast("DataArray", self._dataset[key])
        raise KeyError(key)

    def __repr__(self) -> str:
        return formatting.data_vars_repr(self)

    @property
    def variables(self) -> Mapping[Hashable, Variable]:
        all_variables = self._dataset.variables
        return Frozen({k: all_variables[k] for k in self})

    def _ipython_key_completions_(self):
        """Provide method for the key-autocompletions in IPython. """
        return [
            key
            for key in self._dataset._ipython_key_completions_()
            if key not in self._dataset._coord_names
        ]


class _LocIndexer:
    __slots__ = ("dataset",)

    def __init__(self, dataset: "Dataset"):
        self.dataset = dataset

    def __getitem__(self, key: Mapping[Hashable, Any]) -> "Dataset":
        if not utils.is_dict_like(key):
            raise TypeError("can only lookup dictionaries from Dataset.loc")
        return self.dataset.sel(key)


class Dataset(Mapping, ImplementsDatasetReduce, DataWithCoords):
    """A multi-dimensional, in memory, array database.

    A dataset resembles an in-memory representation of a NetCDF file,
    and consists of variables, coordinates and attributes which
    together form a self describing dataset.

    Dataset implements the mapping interface with keys given by variable
    names and values given by DataArray objects for each variable name.

    One dimensional variables with name equal to their dimension are
    index coordinates used for label based indexing.

    To load data from a file or file-like object, use the `open_dataset`
    function.

    Parameters
    ----------
    data_vars : dict-like, optional
        A mapping from variable names to :py:class:`~xarray.DataArray`
        objects, :py:class:`~xarray.Variable` objects or to tuples of
        the form ``(dims, data[, attrs])`` which can be used as
        arguments to create a new ``Variable``. Each dimension must
        have the same length in all variables in which it appears.

        The following notations are accepted:

        - mapping {var name: DataArray}
        - mapping {var name: Variable}
        - mapping {var name: (dimension name, array-like)}
        - mapping {var name: (tuple of dimension names, array-like)}
        - mapping {dimension name: array-like}
          (it will be automatically moved to coords, see below)

        Each dimension must have the same length in all variables in
        which it appears.
    coords : dict-like, optional
        Another mapping in similar form as the `data_vars` argument,
        except the each item is saved on the dataset as a "coordinate".
        These variables have an associated meaning: they describe
        constant/fixed/independent quantities, unlike the
        varying/measured/dependent quantities that belong in
        `variables`. Coordinates values may be given by 1-dimensional
        arrays or scalars, in which case `dims` do not need to be
        supplied: 1D arrays will be assumed to give index values along
        the dimension with the same name.

        The following notations are accepted:

        - mapping {coord name: DataArray}
        - mapping {coord name: Variable}
        - mapping {coord name: (dimension name, array-like)}
        - mapping {coord name: (tuple of dimension names, array-like)}
        - mapping {dimension name: array-like}
          (the dimension name is implicitly set to be the same as the
          coord name)

        The last notation implies that the coord name is the same as
        the dimension name.

    attrs : dict-like, optional
        Global attributes to save on this dataset.

    Examples
    --------
    Create data:

    >>> np.random.seed(0)
    >>> temperature = 15 + 8 * np.random.randn(2, 2, 3)
    >>> precipitation = 10 * np.random.rand(2, 2, 3)
    >>> lon = [[-99.83, -99.32], [-99.79, -99.23]]
    >>> lat = [[42.25, 42.21], [42.63, 42.59]]
    >>> time = pd.date_range("2014-09-06", periods=3)
    >>> reference_time = pd.Timestamp("2014-09-05")

    Initialize a dataset with multiple dimensions:

    >>> ds = xr.Dataset(
    ...     data_vars=dict(
    ...         temperature=(["x", "y", "time"], temperature),
    ...         precipitation=(["x", "y", "time"], precipitation),
    ...     ),
    ...     coords=dict(
    ...         lon=(["x", "y"], lon),
    ...         lat=(["x", "y"], lat),
    ...         time=time,
    ...         reference_time=reference_time,
    ...     ),
    ...     attrs=dict(description="Weather related data."),
    ... )
    >>> ds
    <xarray.Dataset>
    Dimensions:         (time: 3, x: 2, y: 2)
    Coordinates:
        lon             (x, y) float64 -99.83 -99.32 -99.79 -99.23
        lat             (x, y) float64 42.25 42.21 42.63 42.59
      * time            (time) datetime64[ns] 2014-09-06 2014-09-07 2014-09-08
        reference_time  datetime64[ns] 2014-09-05
    Dimensions without coordinates: x, y
    Data variables:
        temperature     (x, y, time) float64 29.11 18.2 22.83 ... 18.28 16.15 26.63
        precipitation   (x, y, time) float64 5.68 9.256 0.7104 ... 7.992 4.615 7.805
    Attributes:
        description:  Weather related data.

    Find out where the coldest temperature was and what values the
    other variables had:

    >>> ds.isel(ds.temperature.argmin(...))
    <xarray.Dataset>
    Dimensions:         ()
    Coordinates:
        lon             float64 -99.32
        lat             float64 42.21
        time            datetime64[ns] 2014-09-08
        reference_time  datetime64[ns] 2014-09-05
    Data variables:
        temperature     float64 7.182
        precipitation   float64 8.326
    Attributes:
        description:  Weather related data.
    """

    _attrs: Optional[Dict[Hashable, Any]]
    _cache: Dict[str, Any]
    _coord_names: Set[Hashable]
    _dims: Dict[Hashable, int]
    _encoding: Optional[Dict[Hashable, Any]]
    _indexes: Optional[Dict[Hashable, pd.Index]]
    _variables: Dict[Hashable, Variable]

    __slots__ = (
        "_attrs",
        "_cache",
        "_coord_names",
        "_dims",
        "_encoding",
        "_file_obj",
        "_indexes",
        "_variables",
        "__weakref__",
    )

    _groupby_cls = groupby.DatasetGroupBy
    _rolling_cls = rolling.DatasetRolling
    _coarsen_cls = rolling.DatasetCoarsen
    _resample_cls = resample.DatasetResample
    _weighted_cls = weighted.DatasetWeighted

    def __init__(
        self,
        # could make a VariableArgs to use more generally, and refine these
        # categories
        data_vars: Mapping[Hashable, Any] = None,
        coords: Mapping[Hashable, Any] = None,
        attrs: Mapping[Hashable, Any] = None,
    ):
        # TODO(shoyer): expose indexes as a public argument in __init__

        if data_vars is None:
            data_vars = {}
        if coords is None:
            coords = {}

        both_data_and_coords = set(data_vars) & set(coords)
        if both_data_and_coords:
            raise ValueError(
                "variables %r are found in both data_vars and coords"
                % both_data_and_coords
            )

        if isinstance(coords, Dataset):
            coords = coords.variables

        variables, coord_names, dims, indexes, _ = merge_data_and_coords(
            data_vars, coords, compat="broadcast_equals"
        )

        self._attrs = dict(attrs) if attrs is not None else None
        self._file_obj = None
        self._encoding = None
        self._variables = variables
        self._coord_names = coord_names
        self._dims = dims
        self._indexes = indexes

    @classmethod
    def load_store(cls, store, decoder=None) -> "Dataset":
        """Create a new dataset from the contents of a backends.*DataStore
        object
        """
        variables, attributes = store.load()
        if decoder:
            variables, attributes = decoder(variables, attributes)
        obj = cls(variables, attrs=attributes)
        obj._file_obj = store
        return obj

    @property
    def variables(self) -> Mapping[Hashable, Variable]:
        """Low level interface to Dataset contents as dict of Variable objects.

        This ordered dictionary is frozen to prevent mutation that could
        violate Dataset invariants. It contains all variable objects
        constituting the Dataset, including both data variables and
        coordinates.
        """
        return Frozen(self._variables)

    @property
    def attrs(self) -> Dict[Hashable, Any]:
        """Dictionary of global attributes on this dataset"""
        if self._attrs is None:
            self._attrs = {}
        return self._attrs

    @attrs.setter
    def attrs(self, value: Mapping[Hashable, Any]) -> None:
        self._attrs = dict(value)

    @property
    def encoding(self) -> Dict:
        """Dictionary of global encoding attributes on this dataset"""
        if self._encoding is None:
            self._encoding = {}
        return self._encoding

    @encoding.setter
    def encoding(self, value: Mapping) -> None:
        self._encoding = dict(value)

    @property
    def dims(self) -> Mapping[Hashable, int]:
        """Mapping from dimension names to lengths.

        Cannot be modified directly, but is updated when adding new variables.

        Note that type of this object differs from `DataArray.dims`.
        See `Dataset.sizes` and `DataArray.sizes` for consistently named
        properties.
        """
        return Frozen(SortedKeysDict(self._dims))

    @property
    def sizes(self) -> Mapping[Hashable, int]:
        """Mapping from dimension names to lengths.

        Cannot be modified directly, but is updated when adding new variables.

        This is an alias for `Dataset.dims` provided for the benefit of
        consistency with `DataArray.sizes`.

        See also
        --------
        DataArray.sizes
        """
        return self.dims

    def load(self, **kwargs) -> "Dataset":
        """Manually trigger loading and/or computation of this dataset's data
        from disk or a remote source into memory and return this dataset.
        Unlike compute, the original dataset is modified and returned.

        Normally, it should not be necessary to call this method in user code,
        because all xarray functions should either work on deferred data or
        load data automatically. However, this method can be necessary when
        working with many file objects on disk.

        Parameters
        ----------
        **kwargs : dict
            Additional keyword arguments passed on to ``dask.compute``.

        See Also
        --------
        dask.compute
        """
        # access .data to coerce everything to numpy or dask arrays
        lazy_data = {
            k: v._data for k, v in self.variables.items() if is_duck_dask_array(v._data)
        }
        if lazy_data:
            import dask.array as da

            # evaluate all the dask arrays simultaneously
            evaluated_data = da.compute(*lazy_data.values(), **kwargs)

            for k, data in zip(lazy_data, evaluated_data):
                self.variables[k].data = data

        # load everything else sequentially
        for k, v in self.variables.items():
            if k not in lazy_data:
                v.load()

        return self

    def __dask_tokenize__(self):
        from dask.base import normalize_token

        return normalize_token(
            (type(self), self._variables, self._coord_names, self._attrs)
        )

    def __dask_graph__(self):
        graphs = {k: v.__dask_graph__() for k, v in self.variables.items()}
        graphs = {k: v for k, v in graphs.items() if v is not None}
        if not graphs:
            return None
        else:
            try:
                from dask.highlevelgraph import HighLevelGraph

                return HighLevelGraph.merge(*graphs.values())
            except ImportError:
                from dask import sharedict

                return sharedict.merge(*graphs.values())

    def __dask_keys__(self):
        import dask

        return [
            v.__dask_keys__()
            for v in self.variables.values()
            if dask.is_dask_collection(v)
        ]

    def __dask_layers__(self):
        import dask

        return sum(
            [
                v.__dask_layers__()
                for v in self.variables.values()
                if dask.is_dask_collection(v)
            ],
            (),
        )

    @property
    def __dask_optimize__(self):
        import dask.array as da

        return da.Array.__dask_optimize__

    @property
    def __dask_scheduler__(self):
        import dask.array as da

        return da.Array.__dask_scheduler__

    def __dask_postcompute__(self):
        import dask

        info = [
            (True, k, v.__dask_postcompute__())
            if dask.is_dask_collection(v)
            else (False, k, v)
            for k, v in self._variables.items()
        ]
        args = (
            info,
            self._coord_names,
            self._dims,
            self._attrs,
            self._indexes,
            self._encoding,
            self._file_obj,
        )
        return self._dask_postcompute, args

    def __dask_postpersist__(self):
        import dask

        info = [
            (True, k, v.__dask_postpersist__())
            if dask.is_dask_collection(v)
            else (False, k, v)
            for k, v in self._variables.items()
        ]
        args = (
            info,
            self._coord_names,
            self._dims,
            self._attrs,
            self._indexes,
            self._encoding,
            self._file_obj,
        )
        return self._dask_postpersist, args

    @staticmethod
    def _dask_postcompute(results, info, *args):
        variables = {}
        results2 = list(results[::-1])
        for is_dask, k, v in info:
            if is_dask:
                func, args2 = v
                r = results2.pop()
                result = func(r, *args2)
            else:
                result = v
            variables[k] = result

        final = Dataset._construct_direct(variables, *args)
        return final

    @staticmethod
    def _dask_postpersist(dsk, info, *args):
        variables = {}
        # postpersist is called in both dask.optimize and dask.persist
        # When persisting, we want to filter out unrelated keys for
        # each Variable's task graph.
        is_persist = len(dsk) == len(info)
        for is_dask, k, v in info:
            if is_dask:
                func, args2 = v
                if is_persist:
                    name = args2[1][0]
                    dsk2 = {k: v for k, v in dsk.items() if k[0] == name}
                else:
                    dsk2 = dsk
                result = func(dsk2, *args2)
            else:
                result = v
            variables[k] = result

        return Dataset._construct_direct(variables, *args)

    def compute(self, **kwargs) -> "Dataset":
        """Manually trigger loading and/or computation of this dataset's data
        from disk or a remote source into memory and return a new dataset.
        Unlike load, the original dataset is left unaltered.

        Normally, it should not be necessary to call this method in user code,
        because all xarray functions should either work on deferred data or
        load data automatically. However, this method can be necessary when
        working with many file objects on disk.

        Parameters
        ----------
        **kwargs : dict
            Additional keyword arguments passed on to ``dask.compute``.

        See Also
        --------
        dask.compute
        """
        new = self.copy(deep=False)
        return new.load(**kwargs)

    def _persist_inplace(self, **kwargs) -> "Dataset":
        """Persist all Dask arrays in memory"""
        # access .data to coerce everything to numpy or dask arrays
        lazy_data = {
            k: v._data for k, v in self.variables.items() if is_duck_dask_array(v._data)
        }
        if lazy_data:
            import dask

            # evaluate all the dask arrays simultaneously
            evaluated_data = dask.persist(*lazy_data.values(), **kwargs)

            for k, data in zip(lazy_data, evaluated_data):
                self.variables[k].data = data

        return self

    def persist(self, **kwargs) -> "Dataset":
        """Trigger computation, keeping data as dask arrays

        This operation can be used to trigger computation on underlying dask
        arrays, similar to ``.compute()`` or ``.load()``.  However this
        operation keeps the data as dask arrays. This is particularly useful
        when using the dask.distributed scheduler and you want to load a large
        amount of data into distributed memory.

        Parameters
        ----------
        **kwargs : dict
            Additional keyword arguments passed on to ``dask.persist``.

        See Also
        --------
        dask.persist
        """
        new = self.copy(deep=False)
        return new._persist_inplace(**kwargs)

    @classmethod
    def _construct_direct(
        cls,
        variables,
        coord_names,
        dims=None,
        attrs=None,
        indexes=None,
        encoding=None,
        file_obj=None,
    ):
        """Shortcut around __init__ for internal use when we want to skip
        costly validation
        """
        if dims is None:
            dims = calculate_dimensions(variables)
        obj = object.__new__(cls)
        obj._variables = variables
        obj._coord_names = coord_names
        obj._dims = dims
        obj._indexes = indexes
        obj._attrs = attrs
        obj._file_obj = file_obj
        obj._encoding = encoding
        return obj

    def _replace(
        self,
        variables: Dict[Hashable, Variable] = None,
        coord_names: Set[Hashable] = None,
        dims: Dict[Any, int] = None,
        attrs: Union[Dict[Hashable, Any], None, Default] = _default,
        indexes: Union[Dict[Any, pd.Index], None, Default] = _default,
        encoding: Union[dict, None, Default] = _default,
        inplace: bool = False,
    ) -> "Dataset":
        """Fastpath constructor for internal use.

        Returns an object with optionally with replaced attributes.

        Explicitly passed arguments are *not* copied when placed on the new
        dataset. It is up to the caller to ensure that they have the right type
        and are not used elsewhere.
        """
        if inplace:
            if variables is not None:
                self._variables = variables
            if coord_names is not None:
                self._coord_names = coord_names
            if dims is not None:
                self._dims = dims
            if attrs is not _default:
                self._attrs = attrs
            if indexes is not _default:
                self._indexes = indexes
            if encoding is not _default:
                self._encoding = encoding
            obj = self
        else:
            if variables is None:
                variables = self._variables.copy()
            if coord_names is None:
                coord_names = self._coord_names.copy()
            if dims is None:
                dims = self._dims.copy()
            if attrs is _default:
                attrs = copy.copy(self._attrs)
            if indexes is _default:
                indexes = copy.copy(self._indexes)
            if encoding is _default:
                encoding = copy.copy(self._encoding)
            obj = self._construct_direct(
                variables, coord_names, dims, attrs, indexes, encoding
            )
        return obj

    def _replace_with_new_dims(
        self,
        variables: Dict[Hashable, Variable],
        coord_names: set = None,
        attrs: Union[Dict[Hashable, Any], None, Default] = _default,
        indexes: Union[Dict[Hashable, pd.Index], None, Default] = _default,
        inplace: bool = False,
    ) -> "Dataset":
        """Replace variables with recalculated dimensions."""
        dims = calculate_dimensions(variables)
        return self._replace(
            variables, coord_names, dims, attrs, indexes, inplace=inplace
        )

    def _replace_vars_and_dims(
        self,
        variables: Dict[Hashable, Variable],
        coord_names: set = None,
        dims: Dict[Hashable, int] = None,
        attrs: Union[Dict[Hashable, Any], None, Default] = _default,
        inplace: bool = False,
    ) -> "Dataset":
        """Deprecated version of _replace_with_new_dims().

        Unlike _replace_with_new_dims(), this method always recalculates
        indexes from variables.
        """
        if dims is None:
            dims = calculate_dimensions(variables)
        return self._replace(
            variables, coord_names, dims, attrs, indexes=None, inplace=inplace
        )

    def _overwrite_indexes(self, indexes: Mapping[Any, pd.Index]) -> "Dataset":
        if not indexes:
            return self

        variables = self._variables.copy()
        new_indexes = dict(self.indexes)
        for name, idx in indexes.items():
            variables[name] = IndexVariable(name, idx)
            new_indexes[name] = idx
        obj = self._replace(variables, indexes=new_indexes)

        # switch from dimension to level names, if necessary
        dim_names: Dict[Hashable, str] = {}
        for dim, idx in indexes.items():
            if not isinstance(idx, pd.MultiIndex) and idx.name != dim:
                dim_names[dim] = idx.name
        if dim_names:
            obj = obj.rename(dim_names)
        return obj

    def copy(self, deep: bool = False, data: Mapping = None) -> "Dataset":
        """Returns a copy of this dataset.

        If `deep=True`, a deep copy is made of each of the component variables.
        Otherwise, a shallow copy of each of the component variable is made, so
        that the underlying memory region of the new dataset is the same as in
        the original dataset.

        Use `data` to create a new object with the same structure as
        original but entirely new data.

        Parameters
        ----------
        deep : bool, optional
            Whether each component variable is loaded into memory and copied onto
            the new object. Default is False.
        data : dict-like, optional
            Data to use in the new object. Each item in `data` must have same
            shape as corresponding data variable in original. When `data` is
            used, `deep` is ignored for the data variables and only used for
            coords.

        Returns
        -------
        object : Dataset
            New object with dimensions, attributes, coordinates, name, encoding,
            and optionally data copied from original.

        Examples
        --------

        Shallow copy versus deep copy

        >>> da = xr.DataArray(np.random.randn(2, 3))
        >>> ds = xr.Dataset(
        ...     {"foo": da, "bar": ("x", [-1, 2])},
        ...     coords={"x": ["one", "two"]},
        ... )
        >>> ds.copy()
        <xarray.Dataset>
        Dimensions:  (dim_0: 2, dim_1: 3, x: 2)
        Coordinates:
          * x        (x) <U3 'one' 'two'
        Dimensions without coordinates: dim_0, dim_1
        Data variables:
            foo      (dim_0, dim_1) float64 1.764 0.4002 0.9787 2.241 1.868 -0.9773
            bar      (x) int64 -1 2

        >>> ds_0 = ds.copy(deep=False)
        >>> ds_0["foo"][0, 0] = 7
        >>> ds_0
        <xarray.Dataset>
        Dimensions:  (dim_0: 2, dim_1: 3, x: 2)
        Coordinates:
          * x        (x) <U3 'one' 'two'
        Dimensions without coordinates: dim_0, dim_1
        Data variables:
            foo      (dim_0, dim_1) float64 7.0 0.4002 0.9787 2.241 1.868 -0.9773
            bar      (x) int64 -1 2

        >>> ds
        <xarray.Dataset>
        Dimensions:  (dim_0: 2, dim_1: 3, x: 2)
        Coordinates:
          * x        (x) <U3 'one' 'two'
        Dimensions without coordinates: dim_0, dim_1
        Data variables:
            foo      (dim_0, dim_1) float64 7.0 0.4002 0.9787 2.241 1.868 -0.9773
            bar      (x) int64 -1 2

        Changing the data using the ``data`` argument maintains the
        structure of the original object, but with the new data. Original
        object is unaffected.

        >>> ds.copy(data={"foo": np.arange(6).reshape(2, 3), "bar": ["a", "b"]})
        <xarray.Dataset>
        Dimensions:  (dim_0: 2, dim_1: 3, x: 2)
        Coordinates:
          * x        (x) <U3 'one' 'two'
        Dimensions without coordinates: dim_0, dim_1
        Data variables:
            foo      (dim_0, dim_1) int64 0 1 2 3 4 5
            bar      (x) <U1 'a' 'b'

        >>> ds
        <xarray.Dataset>
        Dimensions:  (dim_0: 2, dim_1: 3, x: 2)
        Coordinates:
          * x        (x) <U3 'one' 'two'
        Dimensions without coordinates: dim_0, dim_1
        Data variables:
            foo      (dim_0, dim_1) float64 7.0 0.4002 0.9787 2.241 1.868 -0.9773
            bar      (x) int64 -1 2

        See Also
        --------
        pandas.DataFrame.copy
        """
        if data is None:
            variables = {k: v.copy(deep=deep) for k, v in self._variables.items()}
        elif not utils.is_dict_like(data):
            raise ValueError("Data must be dict-like")
        else:
            var_keys = set(self.data_vars.keys())
            data_keys = set(data.keys())
            keys_not_in_vars = data_keys - var_keys
            if keys_not_in_vars:
                raise ValueError(
                    "Data must only contain variables in original "
                    "dataset. Extra variables: {}".format(keys_not_in_vars)
                )
            keys_missing_from_data = var_keys - data_keys
            if keys_missing_from_data:
                raise ValueError(
                    "Data must contain all variables in original "
                    "dataset. Data is missing {}".format(keys_missing_from_data)
                )
            variables = {
                k: v.copy(deep=deep, data=data.get(k))
                for k, v in self._variables.items()
            }

        attrs = copy.deepcopy(self._attrs) if deep else copy.copy(self._attrs)

        return self._replace(variables, attrs=attrs)

    @property
    def _level_coords(self) -> Dict[str, Hashable]:
        """Return a mapping of all MultiIndex levels and their corresponding
        coordinate name.
        """
        level_coords: Dict[str, Hashable] = {}
        for name, index in self.indexes.items():
            if isinstance(index, pd.MultiIndex):
                level_names = index.names
                (dim,) = self.variables[name].dims
                level_coords.update({lname: dim for lname in level_names})
        return level_coords

    def _copy_listed(self, names: Iterable[Hashable]) -> "Dataset":
        """Create a new Dataset with the listed variables from this dataset and
        the all relevant coordinates. Skips all validation.
        """
        variables: Dict[Hashable, Variable] = {}
        coord_names = set()
        indexes: Dict[Hashable, pd.Index] = {}

        for name in names:
            try:
                variables[name] = self._variables[name]
            except KeyError:
                ref_name, var_name, var = _get_virtual_variable(
                    self._variables, name, self._level_coords, self.dims
                )
                variables[var_name] = var
                if ref_name in self._coord_names or ref_name in self.dims:
                    coord_names.add(var_name)
                if (var_name,) == var.dims:
                    indexes[var_name] = var.to_index()

        needed_dims: Set[Hashable] = set()
        for v in variables.values():
            needed_dims.update(v.dims)

        dims = {k: self.dims[k] for k in needed_dims}

        # preserves ordering of coordinates
        for k in self._variables:
            if k not in self._coord_names:
                continue

            if set(self.variables[k].dims) <= needed_dims:
                variables[k] = self._variables[k]
                coord_names.add(k)
                if k in self.indexes:
                    indexes[k] = self.indexes[k]

        return self._replace(variables, coord_names, dims, indexes=indexes)

    def _construct_dataarray(self, name: Hashable) -> "DataArray":
        """Construct a DataArray by indexing this dataset"""
        from .dataarray import DataArray

        try:
            variable = self._variables[name]
        except KeyError:
            _, name, variable = _get_virtual_variable(
                self._variables, name, self._level_coords, self.dims
            )

        needed_dims = set(variable.dims)

        coords: Dict[Hashable, Variable] = {}
        # preserve ordering
        for k in self._variables:
            if k in self._coord_names and set(self.variables[k].dims) <= needed_dims:
                coords[k] = self.variables[k]

        if self._indexes is None:
            indexes = None
        else:
            indexes = {k: v for k, v in self._indexes.items() if k in coords}

        return DataArray(variable, coords, name=name, indexes=indexes, fastpath=True)

    def __copy__(self) -> "Dataset":
        return self.copy(deep=False)

    def __deepcopy__(self, memo=None) -> "Dataset":
        # memo does nothing but is required for compatibility with
        # copy.deepcopy
        return self.copy(deep=True)

    @property
    def _attr_sources(self) -> Iterable[Mapping[Hashable, Any]]:
        """Places to look-up items for attribute-style access"""
        yield from self._item_sources
        yield self.attrs

    @property
    def _item_sources(self) -> Iterable[Mapping[Hashable, Any]]:
        """Places to look-up items for key-completion"""
        yield self.data_vars
        yield HybridMappingProxy(keys=self._coord_names, mapping=self.coords)

        # virtual coordinates
        yield HybridMappingProxy(keys=self.dims, mapping=self)

        # uses empty dict -- everything here can already be found in self.coords.
        yield HybridMappingProxy(keys=self._level_coords, mapping={})

    def __contains__(self, key: object) -> bool:
        """The 'in' operator will return true or false depending on whether
        'key' is an array in the dataset or not.
        """
        return key in self._variables

    def __len__(self) -> int:
        return len(self.data_vars)

    def __bool__(self) -> bool:
        return bool(self.data_vars)

    def __iter__(self) -> Iterator[Hashable]:
        return iter(self.data_vars)

    def __array__(self, dtype=None):
        raise TypeError(
            "cannot directly convert an xarray.Dataset into a "
            "numpy array. Instead, create an xarray.DataArray "
            "first, either with indexing on the Dataset or by "
            "invoking the `to_array()` method."
        )

    @property
    def nbytes(self) -> int:
        return sum(v.nbytes for v in self.variables.values())

    @property
    def loc(self) -> _LocIndexer:
        """Attribute for location based indexing. Only supports __getitem__,
        and only when the key is a dict of the form {dim: labels}.
        """
        return _LocIndexer(self)

    # FIXME https://github.com/python/mypy/issues/7328
    @overload
    def __getitem__(self, key: Mapping) -> "Dataset":  # type: ignore
        ...

    @overload
    def __getitem__(self, key: Hashable) -> "DataArray":  # type: ignore
        ...

    @overload
    def __getitem__(self, key: Any) -> "Dataset":
        ...

    def __getitem__(self, key):
        """Access variables or coordinates this dataset as a
        :py:class:`~xarray.DataArray`.

        Indexing with a list of names will return a new ``Dataset`` object.
        """
        if utils.is_dict_like(key):
            return self.isel(**cast(Mapping, key))

        if hashable(key):
            return self._construct_dataarray(key)
        else:
            return self._copy_listed(np.asarray(key))

    def __setitem__(self, key: Hashable, value) -> None:
        """Add an array to this dataset.

        If value is a `DataArray`, call its `select_vars()` method, rename it
        to `key` and merge the contents of the resulting dataset into this
        dataset.

        If value is an `Variable` object (or tuple of form
        ``(dims, data[, attrs])``), add it to this dataset as a new
        variable.
        """
        if utils.is_dict_like(key):
            raise NotImplementedError(
                "cannot yet use a dictionary as a key to set Dataset values"
            )

        self.update({key: value})

    def __delitem__(self, key: Hashable) -> None:
        """Remove a variable from this dataset."""
        del self._variables[key]
        self._coord_names.discard(key)
        if key in self.indexes:
            assert self._indexes is not None
            del self._indexes[key]
        self._dims = calculate_dimensions(self._variables)

    # mutable objects should not be hashable
    # https://github.com/python/mypy/issues/4266
    __hash__ = None  # type: ignore

    def _all_compat(self, other: "Dataset", compat_str: str) -> bool:
        """Helper function for equals and identical"""

        # some stores (e.g., scipy) do not seem to preserve order, so don't
        # require matching order for equality
        def compat(x: Variable, y: Variable) -> bool:
            return getattr(x, compat_str)(y)

        return self._coord_names == other._coord_names and utils.dict_equiv(
            self._variables, other._variables, compat=compat
        )

    def broadcast_equals(self, other: "Dataset") -> bool:
        """Two Datasets are broadcast equal if they are equal after
        broadcasting all variables against each other.

        For example, variables that are scalar in one dataset but non-scalar in
        the other dataset can still be broadcast equal if the the non-scalar
        variable is a constant.

        See Also
        --------
        Dataset.equals
        Dataset.identical
        """
        try:
            return self._all_compat(other, "broadcast_equals")
        except (TypeError, AttributeError):
            return False

    def equals(self, other: "Dataset") -> bool:
        """Two Datasets are equal if they have matching variables and
        coordinates, all of which are equal.

        Datasets can still be equal (like pandas objects) if they have NaN
        values in the same locations.

        This method is necessary because `v1 == v2` for ``Dataset``
        does element-wise comparisons (like numpy.ndarrays).

        See Also
        --------
        Dataset.broadcast_equals
        Dataset.identical
        """
        try:
            return self._all_compat(other, "equals")
        except (TypeError, AttributeError):
            return False

    def identical(self, other: "Dataset") -> bool:
        """Like equals, but also checks all dataset attributes and the
        attributes on all variables and coordinates.

        See Also
        --------
        Dataset.broadcast_equals
        Dataset.equals
        """
        try:
            return utils.dict_equiv(self.attrs, other.attrs) and self._all_compat(
                other, "identical"
            )
        except (TypeError, AttributeError):
            return False

    @property
    def indexes(self) -> Indexes:
        """Mapping of pandas.Index objects used for label based indexing"""
        if self._indexes is None:
            self._indexes = default_indexes(self._variables, self._dims)
        return Indexes(self._indexes)

    @property
    def coords(self) -> DatasetCoordinates:
        """Dictionary of xarray.DataArray objects corresponding to coordinate
        variables
        """
        return DatasetCoordinates(self)

    @property
    def data_vars(self) -> DataVariables:
        """Dictionary of DataArray objects corresponding to data variables"""
        return DataVariables(self)

    def set_coords(self, names: "Union[Hashable, Iterable[Hashable]]") -> "Dataset":
        """Given names of one or more variables, set them as coordinates

        Parameters
        ----------
        names : hashable or iterable of hashable
            Name(s) of variables in this dataset to convert into coordinates.

        Returns
        -------
        Dataset

        See also
        --------
        Dataset.swap_dims
        """
        # TODO: allow inserting new coordinates with this method, like
        # DataFrame.set_index?
        # nb. check in self._variables, not self.data_vars to insure that the
        # operation is idempotent
        if isinstance(names, str) or not isinstance(names, Iterable):
            names = [names]
        else:
            names = list(names)
        self._assert_all_in_dataset(names)
        obj = self.copy()
        obj._coord_names.update(names)
        return obj

    def reset_coords(
        self,
        names: "Union[Hashable, Iterable[Hashable], None]" = None,
        drop: bool = False,
    ) -> "Dataset":
        """Given names of coordinates, reset them to become variables

        Parameters
        ----------
        names : hashable or iterable of hashable, optional
            Name(s) of non-index coordinates in this dataset to reset into
            variables. By default, all non-index coordinates are reset.
        drop : bool, optional
            If True, remove coordinates instead of converting them into
            variables.

        Returns
        -------
        Dataset
        """
        if names is None:
            names = self._coord_names - set(self.dims)
        else:
            if isinstance(names, str) or not isinstance(names, Iterable):
                names = [names]
            else:
                names = list(names)
            self._assert_all_in_dataset(names)
            bad_coords = set(names) & set(self.dims)
            if bad_coords:
                raise ValueError(
                    "cannot remove index coordinates with reset_coords: %s" % bad_coords
                )
        obj = self.copy()
        obj._coord_names.difference_update(names)
        if drop:
            for name in names:
                del obj._variables[name]
        return obj

    def dump_to_store(self, store: "AbstractDataStore", **kwargs) -> None:
        """Store dataset contents to a backends.*DataStore object."""
        from ..backends.api import dump_to_store

        # TODO: rename and/or cleanup this method to make it more consistent
        # with to_netcdf()
        dump_to_store(self, store, **kwargs)

    def to_netcdf(
        self,
        path=None,
        mode: str = "w",
        format: str = None,
        group: str = None,
        engine: str = None,
        encoding: Mapping = None,
        unlimited_dims: Iterable[Hashable] = None,
        compute: bool = True,
        invalid_netcdf: bool = False,
    ) -> Union[bytes, "Delayed", None]:
        """Write dataset contents to a netCDF file.

        Parameters
        ----------
        path : str, Path or file-like, optional
            Path to which to save this dataset. File-like objects are only
            supported by the scipy engine. If no path is provided, this
            function returns the resulting netCDF file as bytes; in this case,
            we need to use scipy, which does not support netCDF version 4 (the
            default format becomes NETCDF3_64BIT).
        mode : {"w", "a"}, default: "w"
            Write ('w') or append ('a') mode. If mode='w', any existing file at
            this location will be overwritten. If mode='a', existing variables
            will be overwritten.
        format : {"NETCDF4", "NETCDF4_CLASSIC", "NETCDF3_64BIT", \
                  "NETCDF3_CLASSIC"}, optional
            File format for the resulting netCDF file:

            * NETCDF4: Data is stored in an HDF5 file, using netCDF4 API
              features.
            * NETCDF4_CLASSIC: Data is stored in an HDF5 file, using only
              netCDF 3 compatible API features.
            * NETCDF3_64BIT: 64-bit offset version of the netCDF 3 file format,
              which fully supports 2+ GB files, but is only compatible with
              clients linked against netCDF version 3.6.0 or later.
            * NETCDF3_CLASSIC: The classic netCDF 3 file format. It does not
              handle 2+ GB files very well.

            All formats are supported by the netCDF4-python library.
            scipy.io.netcdf only supports the last two formats.

            The default format is NETCDF4 if you are saving a file to disk and
            have the netCDF4-python library available. Otherwise, xarray falls
            back to using scipy to write netCDF files and defaults to the
            NETCDF3_64BIT format (scipy does not support netCDF4).
        group : str, optional
            Path to the netCDF4 group in the given file to open (only works for
            format='NETCDF4'). The group(s) will be created if necessary.
        engine : {"netcdf4", "scipy", "h5netcdf"}, optional
            Engine to use when writing netCDF files. If not provided, the
            default engine is chosen based on available dependencies, with a
            preference for 'netcdf4' if writing to a file on disk.
        encoding : dict, optional
            Nested dictionary with variable names as keys and dictionaries of
            variable specific encodings as values, e.g.,
            ``{"my_variable": {"dtype": "int16", "scale_factor": 0.1,
            "zlib": True}, ...}``

            The `h5netcdf` engine supports both the NetCDF4-style compression
            encoding parameters ``{"zlib": True, "complevel": 9}`` and the h5py
            ones ``{"compression": "gzip", "compression_opts": 9}``.
            This allows using any compression plugin installed in the HDF5
            library, e.g. LZF.

        unlimited_dims : iterable of hashable, optional
            Dimension(s) that should be serialized as unlimited dimensions.
            By default, no dimensions are treated as unlimited dimensions.
            Note that unlimited_dims may also be set via
            ``dataset.encoding["unlimited_dims"]``.
        compute: bool, default: True
            If true compute immediately, otherwise return a
            ``dask.delayed.Delayed`` object that can be computed later.
        invalid_netcdf: bool, default: False
            Only valid along with ``engine="h5netcdf"``. If True, allow writing
            hdf5 files which are invalid netcdf as described in
            https://github.com/shoyer/h5netcdf.
        """
        if encoding is None:
            encoding = {}
        from ..backends.api import to_netcdf

        return to_netcdf(
            self,
            path,
            mode,
            format=format,
            group=group,
            engine=engine,
            encoding=encoding,
            unlimited_dims=unlimited_dims,
            compute=compute,
            invalid_netcdf=invalid_netcdf,
        )

    def to_zarr(
        self,
        store: Union[MutableMapping, str, Path] = None,
        chunk_store: Union[MutableMapping, str, Path] = None,
        mode: str = None,
        synchronizer=None,
        group: str = None,
        encoding: Mapping = None,
        compute: bool = True,
        consolidated: bool = False,
        append_dim: Hashable = None,
        region: Mapping[str, slice] = None,
    ) -> "ZarrStore":
        """Write dataset contents to a zarr group.

        .. note:: Experimental
                  The Zarr backend is new and experimental. Please report any
                  unexpected behavior via github issues.

        Parameters
        ----------
        store : MutableMapping, str or Path, optional
            Store or path to directory in file system.
        chunk_store : MutableMapping, str or Path, optional
            Store or path to directory in file system only for Zarr array chunks.
            Requires zarr-python v2.4.0 or later.
        mode : {"w", "w-", "a", None}, optional
            Persistence mode: "w" means create (overwrite if exists);
            "w-" means create (fail if exists);
            "a" means override existing variables (create if does not exist).
            If ``append_dim`` is set, ``mode`` can be omitted as it is
            internally set to ``"a"``. Otherwise, ``mode`` will default to
            `w-` if not set.
        synchronizer : object, optional
            Zarr array synchronizer.
        group : str, optional
            Group path. (a.k.a. `path` in zarr terminology.)
        encoding : dict, optional
            Nested dictionary with variable names as keys and dictionaries of
            variable specific encodings as values, e.g.,
            ``{"my_variable": {"dtype": "int16", "scale_factor": 0.1,}, ...}``
        compute: bool, optional
            If True write array data immediately, otherwise return a
            ``dask.delayed.Delayed`` object that can be computed to write
            array data later. Metadata is always updated eagerly.
        consolidated: bool, optional
            If True, apply zarr's `consolidate_metadata` function to the store
            after writing metadata.
        append_dim: hashable, optional
            If set, the dimension along which the data will be appended. All
            other dimensions on overriden variables must remain the same size.
        region: dict, optional
            Optional mapping from dimension names to integer slices along
            dataset dimensions to indicate the region of existing zarr array(s)
            in which to write this dataset's data. For example,
            ``{'x': slice(0, 1000), 'y': slice(10000, 11000)}`` would indicate
            that values should be written to the region ``0:1000`` along ``x``
            and ``10000:11000`` along ``y``.

            Two restrictions apply to the use of ``region``:

            - If ``region`` is set, _all_ variables in a dataset must have at
              least one dimension in common with the region. Other variables
              should be written in a separate call to ``to_zarr()``.
            - Dimensions cannot be included in both ``region`` and
              ``append_dim`` at the same time. To create empty arrays to fill
              in with ``region``, use a separate call to ``to_zarr()`` with
              ``compute=False``. See "Appending to existing Zarr stores" in
              the reference documentation for full details.

        References
        ----------
        https://zarr.readthedocs.io/

        Notes
        -----
        Zarr chunking behavior:
            If chunks are found in the encoding argument or attribute
            corresponding to any DataArray, those chunks are used.
            If a DataArray is a dask array, it is written with those chunks.
            If not other chunks are found, Zarr uses its own heuristics to
            choose automatic chunk sizes.
        """
        from ..backends.api import to_zarr

        if encoding is None:
            encoding = {}

        return to_zarr(
            self,
            store=store,
            chunk_store=chunk_store,
            mode=mode,
            synchronizer=synchronizer,
            group=group,
            encoding=encoding,
            compute=compute,
            consolidated=consolidated,
            append_dim=append_dim,
            region=region,
        )

    def __repr__(self) -> str:
        return formatting.dataset_repr(self)

    def _repr_html_(self):
        if OPTIONS["display_style"] == "text":
            return f"<pre>{escape(repr(self))}</pre>"
        return formatting_html.dataset_repr(self)

    def info(self, buf=None) -> None:
        """
        Concise summary of a Dataset variables and attributes.

        Parameters
        ----------
        buf : file-like, default: sys.stdout
            writable buffer

        See Also
        --------
        pandas.DataFrame.assign
        ncdump: netCDF's ncdump
        """
        if buf is None:  # pragma: no cover
            buf = sys.stdout

        lines = []
        lines.append("xarray.Dataset {")
        lines.append("dimensions:")
        for name, size in self.dims.items():
            lines.append(f"\t{name} = {size} ;")
        lines.append("\nvariables:")
        for name, da in self.variables.items():
            dims = ", ".join(da.dims)
            lines.append(f"\t{da.dtype} {name}({dims}) ;")
            for k, v in da.attrs.items():
                lines.append(f"\t\t{name}:{k} = {v} ;")
        lines.append("\n// global attributes:")
        for k, v in self.attrs.items():
            lines.append(f"\t:{k} = {v} ;")
        lines.append("}")

        buf.write("\n".join(lines))

    @property
    def chunks(self) -> Mapping[Hashable, Tuple[int, ...]]:
        """Block dimensions for this dataset's data or None if it's not a dask
        array.
        """
        chunks: Dict[Hashable, Tuple[int, ...]] = {}
        for v in self.variables.values():
            if v.chunks is not None:
                for dim, c in zip(v.dims, v.chunks):
                    if dim in chunks and c != chunks[dim]:
                        raise ValueError(
                            f"Object has inconsistent chunks along dimension {dim}. "
                            "This can be fixed by calling unify_chunks()."
                        )
                    chunks[dim] = c
        return Frozen(SortedKeysDict(chunks))

    def chunk(
        self,
        chunks: Union[
            Number,
            str,
            Mapping[Hashable, Union[None, Number, str, Tuple[Number, ...]]],
        ] = {},  # {} even though it's technically unsafe, is being used intentionally here (#4667)
        name_prefix: str = "xarray-",
        token: str = None,
        lock: bool = False,
    ) -> "Dataset":
        """Coerce all arrays in this dataset into dask arrays with the given
        chunks.

        Non-dask arrays in this dataset will be converted to dask arrays. Dask
        arrays will be rechunked to the given chunk sizes.

        If neither chunks is not provided for one or more dimensions, chunk
        sizes along that dimension will not be updated; non-dask arrays will be
        converted into dask arrays with a single block.

        Parameters
        ----------
        chunks : int, 'auto' or mapping, optional
            Chunk sizes along each dimension, e.g., ``5`` or
            ``{"x": 5, "y": 5}``.
        name_prefix : str, optional
            Prefix for the name of any new dask arrays.
        token : str, optional
            Token uniquely identifying this dataset.
        lock : optional
            Passed on to :py:func:`dask.array.from_array`, if the array is not
            already as dask array.

        Returns
        -------
        chunked : xarray.Dataset
        """
        if chunks is None:
            warnings.warn(
                "None value for 'chunks' is deprecated. "
                "It will raise an error in the future. Use instead '{}'",
                category=FutureWarning,
            )
            chunks = {}

        if isinstance(chunks, (Number, str)):
            chunks = dict.fromkeys(self.dims, chunks)

        bad_dims = chunks.keys() - self.dims.keys()
        if bad_dims:
            raise ValueError(
                "some chunks keys are not dimensions on this " "object: %s" % bad_dims
            )

        variables = {
            k: _maybe_chunk(k, v, chunks, token, lock, name_prefix)
            for k, v in self.variables.items()
        }
        return self._replace(variables)

    def _validate_indexers(
        self, indexers: Mapping[Hashable, Any], missing_dims: str = "raise"
    ) -> Iterator[Tuple[Hashable, Union[int, slice, np.ndarray, Variable]]]:
        """Here we make sure
        + indexer has a valid keys
        + indexer is in a valid data type
        + string indexers are cast to the appropriate date type if the
          associated index is a DatetimeIndex or CFTimeIndex
        """
        from .dataarray import DataArray

        indexers = drop_dims_from_indexers(indexers, self.dims, missing_dims)

        # all indexers should be int, slice, np.ndarrays, or Variable
        for k, v in indexers.items():
            if isinstance(v, (int, slice, Variable)):
                yield k, v
            elif isinstance(v, DataArray):
                yield k, v.variable
            elif isinstance(v, tuple):
                yield k, as_variable(v)
            elif isinstance(v, Dataset):
                raise TypeError("cannot use a Dataset as an indexer")
            elif isinstance(v, Sequence) and len(v) == 0:
                yield k, np.empty((0,), dtype="int64")
            else:
                v = np.asarray(v)

                if v.dtype.kind in "US":
                    index = self.indexes[k]
                    if isinstance(index, pd.DatetimeIndex):
                        v = v.astype("datetime64[ns]")
                    elif isinstance(index, xr.CFTimeIndex):
                        v = _parse_array_of_cftime_strings(v, index.date_type)

                if v.ndim > 1:
                    raise IndexError(
                        "Unlabeled multi-dimensional array cannot be "
                        "used for indexing: {}".format(k)
                    )
                yield k, v

    def _validate_interp_indexers(
        self, indexers: Mapping[Hashable, Any]
    ) -> Iterator[Tuple[Hashable, Variable]]:
        """Variant of _validate_indexers to be used for interpolation"""
        for k, v in self._validate_indexers(indexers):
            if isinstance(v, Variable):
                if v.ndim == 1:
                    yield k, v.to_index_variable()
                else:
                    yield k, v
            elif isinstance(v, int):
                yield k, Variable((), v)
            elif isinstance(v, np.ndarray):
                if v.ndim == 0:
                    yield k, Variable((), v)
                elif v.ndim == 1:
                    yield k, IndexVariable((k,), v)
                else:
                    raise AssertionError()  # Already tested by _validate_indexers
            else:
                raise TypeError(type(v))

    def _get_indexers_coords_and_indexes(self, indexers):
        """Extract coordinates and indexes from indexers.

        Only coordinate with a name different from any of self.variables will
        be attached.
        """
        from .dataarray import DataArray

        coords_list = []
        for k, v in indexers.items():
            if isinstance(v, DataArray):
                if v.dtype.kind == "b":
                    if v.ndim != 1:  # we only support 1-d boolean array
                        raise ValueError(
                            "{:d}d-boolean array is used for indexing along "
                            "dimension {!r}, but only 1d boolean arrays are "
                            "supported.".format(v.ndim, k)
                        )
                    # Make sure in case of boolean DataArray, its
                    # coordinate also should be indexed.
                    v_coords = v[v.values.nonzero()[0]].coords
                else:
                    v_coords = v.coords
                coords_list.append(v_coords)

        # we don't need to call align() explicitly or check indexes for
        # alignment, because merge_variables already checks for exact alignment
        # between dimension coordinates
        coords, indexes = merge_coordinates_without_align(coords_list)
        assert_coordinate_consistent(self, coords)

        # silently drop the conflicted variables.
        attached_coords = {k: v for k, v in coords.items() if k not in self._variables}
        attached_indexes = {
            k: v for k, v in indexes.items() if k not in self._variables
        }
        return attached_coords, attached_indexes

    def isel(
        self,
        indexers: Mapping[Hashable, Any] = None,
        drop: bool = False,
        missing_dims: str = "raise",
        **indexers_kwargs: Any,
    ) -> "Dataset":
        """Returns a new dataset with each array indexed along the specified
        dimension(s).

        This method selects values from each array using its `__getitem__`
        method, except this method does not require knowing the order of
        each array's dimensions.

        Parameters
        ----------
        indexers : dict, optional
            A dict with keys matching dimensions and values given
            by integers, slice objects or arrays.
            indexer can be a integer, slice, array-like or DataArray.
            If DataArrays are passed as indexers, xarray-style indexing will be
            carried out. See :ref:`indexing` for the details.
            One of indexers or indexers_kwargs must be provided.
        drop : bool, optional
            If ``drop=True``, drop coordinates variables indexed by integers
            instead of making them scalar.
        missing_dims : {"raise", "warn", "ignore"}, default: "raise"
            What to do if dimensions that should be selected from are not present in the
            Dataset:
            - "raise": raise an exception
            - "warning": raise a warning, and ignore the missing dimensions
            - "ignore": ignore the missing dimensions
        **indexers_kwargs : {dim: indexer, ...}, optional
            The keyword arguments form of ``indexers``.
            One of indexers or indexers_kwargs must be provided.

        Returns
        -------
        obj : Dataset
            A new Dataset with the same contents as this dataset, except each
            array and dimension is indexed by the appropriate indexers.
            If indexer DataArrays have coordinates that do not conflict with
            this object, then these coordinates will be attached.
            In general, each array's data will be a view of the array's data
            in this dataset, unless vectorized indexing was triggered by using
            an array indexer, in which case the data will be a copy.

        See Also
        --------
        Dataset.sel
        DataArray.isel
        """
        indexers = either_dict_or_kwargs(indexers, indexers_kwargs, "isel")
        if any(is_fancy_indexer(idx) for idx in indexers.values()):
            return self._isel_fancy(indexers, drop=drop, missing_dims=missing_dims)

        # Much faster algorithm for when all indexers are ints, slices, one-dimensional
        # lists, or zero or one-dimensional np.ndarray's
        indexers = drop_dims_from_indexers(indexers, self.dims, missing_dims)

        variables = {}
        dims: Dict[Hashable, Tuple[int, ...]] = {}
        coord_names = self._coord_names.copy()
        indexes = self._indexes.copy() if self._indexes is not None else None

        for var_name, var_value in self._variables.items():
            var_indexers = {k: v for k, v in indexers.items() if k in var_value.dims}
            if var_indexers:
                var_value = var_value.isel(var_indexers)
                if drop and var_value.ndim == 0 and var_name in coord_names:
                    coord_names.remove(var_name)
                    if indexes:
                        indexes.pop(var_name, None)
                    continue
                if indexes and var_name in indexes:
                    if var_value.ndim == 1:
                        indexes[var_name] = var_value.to_index()
                    else:
                        del indexes[var_name]
            variables[var_name] = var_value
            dims.update(zip(var_value.dims, var_value.shape))

        return self._construct_direct(
            variables=variables,
            coord_names=coord_names,
            dims=dims,
            attrs=self._attrs,
            indexes=indexes,
            encoding=self._encoding,
            file_obj=self._file_obj,
        )

    def _isel_fancy(
        self,
        indexers: Mapping[Hashable, Any],
        *,
        drop: bool,
        missing_dims: str = "raise",
    ) -> "Dataset":
        # Note: we need to preserve the original indexers variable in order to merge the
        # coords below
        indexers_list = list(self._validate_indexers(indexers, missing_dims))

        variables: Dict[Hashable, Variable] = {}
        indexes: Dict[Hashable, pd.Index] = {}

        for name, var in self.variables.items():
            var_indexers = {k: v for k, v in indexers_list if k in var.dims}
            if drop and name in var_indexers:
                continue  # drop this variable

            if name in self.indexes:
                new_var, new_index = isel_variable_and_index(
                    name, var, self.indexes[name], var_indexers
                )
                if new_index is not None:
                    indexes[name] = new_index
            elif var_indexers:
                new_var = var.isel(indexers=var_indexers)
            else:
                new_var = var.copy(deep=False)

            variables[name] = new_var

        coord_names = self._coord_names & variables.keys()
        selected = self._replace_with_new_dims(variables, coord_names, indexes)

        # Extract coordinates from indexers
        coord_vars, new_indexes = selected._get_indexers_coords_and_indexes(indexers)
        variables.update(coord_vars)
        indexes.update(new_indexes)
        coord_names = self._coord_names & variables.keys() | coord_vars.keys()
        return self._replace_with_new_dims(variables, coord_names, indexes=indexes)

    def sel(
        self,
        indexers: Mapping[Hashable, Any] = None,
        method: str = None,
        tolerance: Number = None,
        drop: bool = False,
        **indexers_kwargs: Any,
    ) -> "Dataset":
        """Returns a new dataset with each array indexed by tick labels
        along the specified dimension(s).

        In contrast to `Dataset.isel`, indexers for this method should use
        labels instead of integers.

        Under the hood, this method is powered by using pandas's powerful Index
        objects. This makes label based indexing essentially just as fast as
        using integer indexing.

        It also means this method uses pandas's (well documented) logic for
        indexing. This means you can use string shortcuts for datetime indexes
        (e.g., '2000-01' to select all values in January 2000). It also means
        that slices are treated as inclusive of both the start and stop values,
        unlike normal Python indexing.

        Parameters
        ----------
        indexers : dict, optional
            A dict with keys matching dimensions and values given
            by scalars, slices or arrays of tick labels. For dimensions with
            multi-index, the indexer may also be a dict-like object with keys
            matching index level names.
            If DataArrays are passed as indexers, xarray-style indexing will be
            carried out. See :ref:`indexing` for the details.
            One of indexers or indexers_kwargs must be provided.
        method : {None, "nearest", "pad", "ffill", "backfill", "bfill"}, optional
            Method to use for inexact matches:

            * None (default): only exact matches
            * pad / ffill: propagate last valid index value forward
            * backfill / bfill: propagate next valid index value backward
            * nearest: use nearest valid index value
        tolerance : optional
            Maximum distance between original and new labels for inexact
            matches. The values of the index at the matching locations must
            satisfy the equation ``abs(index[indexer] - target) <= tolerance``.
        drop : bool, optional
            If ``drop=True``, drop coordinates variables in `indexers` instead
            of making them scalar.
        **indexers_kwargs : {dim: indexer, ...}, optional
            The keyword arguments form of ``indexers``.
            One of indexers or indexers_kwargs must be provided.

        Returns
        -------
        obj : Dataset
            A new Dataset with the same contents as this dataset, except each
            variable and dimension is indexed by the appropriate indexers.
            If indexer DataArrays have coordinates that do not conflict with
            this object, then these coordinates will be attached.
            In general, each array's data will be a view of the array's data
            in this dataset, unless vectorized indexing was triggered by using
            an array indexer, in which case the data will be a copy.


        See Also
        --------
        Dataset.isel
        DataArray.sel
        """
        indexers = either_dict_or_kwargs(indexers, indexers_kwargs, "sel")
        pos_indexers, new_indexes = remap_label_indexers(
            self, indexers=indexers, method=method, tolerance=tolerance
        )
        result = self.isel(indexers=pos_indexers, drop=drop)
        return result._overwrite_indexes(new_indexes)

    def head(
        self,
        indexers: Union[Mapping[Hashable, int], int] = None,
        **indexers_kwargs: Any,
    ) -> "Dataset":
        """Returns a new dataset with the first `n` values of each array
        for the specified dimension(s).

        Parameters
        ----------
        indexers : dict or int, default: 5
            A dict with keys matching dimensions and integer values `n`
            or a single integer `n` applied over all dimensions.
            One of indexers or indexers_kwargs must be provided.
        **indexers_kwargs : {dim: n, ...}, optional
            The keyword arguments form of ``indexers``.
            One of indexers or indexers_kwargs must be provided.


        See Also
        --------
        Dataset.tail
        Dataset.thin
        DataArray.head
        """
        if not indexers_kwargs:
            if indexers is None:
                indexers = 5
            if not isinstance(indexers, int) and not is_dict_like(indexers):
                raise TypeError("indexers must be either dict-like or a single integer")
        if isinstance(indexers, int):
            indexers = {dim: indexers for dim in self.dims}
        indexers = either_dict_or_kwargs(indexers, indexers_kwargs, "head")
        for k, v in indexers.items():
            if not isinstance(v, int):
                raise TypeError(
                    "expected integer type indexer for "
                    "dimension %r, found %r" % (k, type(v))
                )
            elif v < 0:
                raise ValueError(
                    "expected positive integer as indexer "
                    "for dimension %r, found %s" % (k, v)
                )
        indexers_slices = {k: slice(val) for k, val in indexers.items()}
        return self.isel(indexers_slices)

    def tail(
        self,
        indexers: Union[Mapping[Hashable, int], int] = None,
        **indexers_kwargs: Any,
    ) -> "Dataset":
        """Returns a new dataset with the last `n` values of each array
        for the specified dimension(s).

        Parameters
        ----------
        indexers : dict or int, default: 5
            A dict with keys matching dimensions and integer values `n`
            or a single integer `n` applied over all dimensions.
            One of indexers or indexers_kwargs must be provided.
        **indexers_kwargs : {dim: n, ...}, optional
            The keyword arguments form of ``indexers``.
            One of indexers or indexers_kwargs must be provided.


        See Also
        --------
        Dataset.head
        Dataset.thin
        DataArray.tail
        """
        if not indexers_kwargs:
            if indexers is None:
                indexers = 5
            if not isinstance(indexers, int) and not is_dict_like(indexers):
                raise TypeError("indexers must be either dict-like or a single integer")
        if isinstance(indexers, int):
            indexers = {dim: indexers for dim in self.dims}
        indexers = either_dict_or_kwargs(indexers, indexers_kwargs, "tail")
        for k, v in indexers.items():
            if not isinstance(v, int):
                raise TypeError(
                    "expected integer type indexer for "
                    "dimension %r, found %r" % (k, type(v))
                )
            elif v < 0:
                raise ValueError(
                    "expected positive integer as indexer "
                    "for dimension %r, found %s" % (k, v)
                )
        indexers_slices = {
            k: slice(-val, None) if val != 0 else slice(val)
            for k, val in indexers.items()
        }
        return self.isel(indexers_slices)

    def thin(
        self,
        indexers: Union[Mapping[Hashable, int], int] = None,
        **indexers_kwargs: Any,
    ) -> "Dataset":
        """Returns a new dataset with each array indexed along every `n`-th
        value for the specified dimension(s)

        Parameters
        ----------
        indexers : dict or int
            A dict with keys matching dimensions and integer values `n`
            or a single integer `n` applied over all dimensions.
            One of indexers or indexers_kwargs must be provided.
        **indexers_kwargs : {dim: n, ...}, optional
            The keyword arguments form of ``indexers``.
            One of indexers or indexers_kwargs must be provided.


        See Also
        --------
        Dataset.head
        Dataset.tail
        DataArray.thin
        """
        if (
            not indexers_kwargs
            and not isinstance(indexers, int)
            and not is_dict_like(indexers)
        ):
            raise TypeError("indexers must be either dict-like or a single integer")
        if isinstance(indexers, int):
            indexers = {dim: indexers for dim in self.dims}
        indexers = either_dict_or_kwargs(indexers, indexers_kwargs, "thin")
        for k, v in indexers.items():
            if not isinstance(v, int):
                raise TypeError(
                    "expected integer type indexer for "
                    "dimension %r, found %r" % (k, type(v))
                )
            elif v < 0:
                raise ValueError(
                    "expected positive integer as indexer "
                    "for dimension %r, found %s" % (k, v)
                )
            elif v == 0:
                raise ValueError("step cannot be zero")
        indexers_slices = {k: slice(None, None, val) for k, val in indexers.items()}
        return self.isel(indexers_slices)

    def broadcast_like(
        self, other: Union["Dataset", "DataArray"], exclude: Iterable[Hashable] = None
    ) -> "Dataset":
        """Broadcast this DataArray against another Dataset or DataArray.
        This is equivalent to xr.broadcast(other, self)[1]

        Parameters
        ----------
        other : Dataset or DataArray
            Object against which to broadcast this array.
        exclude : iterable of hashable, optional
            Dimensions that must not be broadcasted

        """
        if exclude is None:
            exclude = set()
        else:
            exclude = set(exclude)
        args = align(other, self, join="outer", copy=False, exclude=exclude)

        dims_map, common_coords = _get_broadcast_dims_map_common_coords(args, exclude)

        return _broadcast_helper(args[1], exclude, dims_map, common_coords)

    def reindex_like(
        self,
        other: Union["Dataset", "DataArray"],
        method: str = None,
        tolerance: Number = None,
        copy: bool = True,
        fill_value: Any = dtypes.NA,
    ) -> "Dataset":
        """Conform this object onto the indexes of another object, filling in
        missing values with ``fill_value``. The default fill value is NaN.

        Parameters
        ----------
        other : Dataset or DataArray
            Object with an 'indexes' attribute giving a mapping from dimension
            names to pandas.Index objects, which provides coordinates upon
            which to index the variables in this dataset. The indexes on this
            other object need not be the same as the indexes on this
            dataset. Any mis-matched index values will be filled in with
            NaN, and any mis-matched dimension names will simply be ignored.
        method : {None, "nearest", "pad", "ffill", "backfill", "bfill"}, optional
            Method to use for filling index values from other not found in this
            dataset:

            * None (default): don't fill gaps
            * pad / ffill: propagate last valid index value forward
            * backfill / bfill: propagate next valid index value backward
            * nearest: use nearest valid index value
        tolerance : optional
            Maximum distance between original and new labels for inexact
            matches. The values of the index at the matching locations must
            satisfy the equation ``abs(index[indexer] - target) <= tolerance``.
        copy : bool, optional
            If ``copy=True``, data in the return value is always copied. If
            ``copy=False`` and reindexing is unnecessary, or can be performed
            with only slice operations, then the output may share memory with
            the input. In either case, a new xarray object is always returned.
        fill_value : scalar or dict-like, optional
            Value to use for newly missing values. If a dict-like maps
            variable names to fill values.

        Returns
        -------
        reindexed : Dataset
            Another dataset, with this dataset's data but coordinates from the
            other object.

        See Also
        --------
        Dataset.reindex
        align
        """
        indexers = alignment.reindex_like_indexers(self, other)
        return self.reindex(
            indexers=indexers,
            method=method,
            copy=copy,
            fill_value=fill_value,
            tolerance=tolerance,
        )

    def reindex(
        self,
        indexers: Mapping[Hashable, Any] = None,
        method: str = None,
        tolerance: Number = None,
        copy: bool = True,
        fill_value: Any = dtypes.NA,
        **indexers_kwargs: Any,
    ) -> "Dataset":
        """Conform this object onto a new set of indexes, filling in
        missing values with ``fill_value``. The default fill value is NaN.

        Parameters
        ----------
        indexers : dict, optional
            Dictionary with keys given by dimension names and values given by
            arrays of coordinates tick labels. Any mis-matched coordinate
            values will be filled in with NaN, and any mis-matched dimension
            names will simply be ignored.
            One of indexers or indexers_kwargs must be provided.
        method : {None, "nearest", "pad", "ffill", "backfill", "bfill"}, optional
            Method to use for filling index values in ``indexers`` not found in
            this dataset:

            * None (default): don't fill gaps
            * pad / ffill: propagate last valid index value forward
            * backfill / bfill: propagate next valid index value backward
            * nearest: use nearest valid index value
        tolerance : optional
            Maximum distance between original and new labels for inexact
            matches. The values of the index at the matching locations must
            satisfy the equation ``abs(index[indexer] - target) <= tolerance``.
        copy : bool, optional
            If ``copy=True``, data in the return value is always copied. If
            ``copy=False`` and reindexing is unnecessary, or can be performed
            with only slice operations, then the output may share memory with
            the input. In either case, a new xarray object is always returned.
        fill_value : scalar or dict-like, optional
            Value to use for newly missing values. If a dict-like,
            maps variable names (including coordinates) to fill values.
        sparse : bool, default: False
            use sparse-array.
        **indexers_kwargs : {dim: indexer, ...}, optional
            Keyword arguments in the same form as ``indexers``.
            One of indexers or indexers_kwargs must be provided.

        Returns
        -------
        reindexed : Dataset
            Another dataset, with this dataset's data but replaced coordinates.

        See Also
        --------
        Dataset.reindex_like
        align
        pandas.Index.get_indexer

        Examples
        --------

        Create a dataset with some fictional data.

        >>> import xarray as xr
        >>> import pandas as pd
        >>> x = xr.Dataset(
        ...     {
        ...         "temperature": ("station", 20 * np.random.rand(4)),
        ...         "pressure": ("station", 500 * np.random.rand(4)),
        ...     },
        ...     coords={"station": ["boston", "nyc", "seattle", "denver"]},
        ... )
        >>> x
        <xarray.Dataset>
        Dimensions:      (station: 4)
        Coordinates:
          * station      (station) <U7 'boston' 'nyc' 'seattle' 'denver'
        Data variables:
            temperature  (station) float64 10.98 14.3 12.06 10.9
            pressure     (station) float64 211.8 322.9 218.8 445.9
        >>> x.indexes
        station: Index(['boston', 'nyc', 'seattle', 'denver'], dtype='object', name='station')

        Create a new index and reindex the dataset. By default values in the new index that
        do not have corresponding records in the dataset are assigned `NaN`.

        >>> new_index = ["boston", "austin", "seattle", "lincoln"]
        >>> x.reindex({"station": new_index})
        <xarray.Dataset>
        Dimensions:      (station: 4)
        Coordinates:
          * station      (station) <U7 'boston' 'austin' 'seattle' 'lincoln'
        Data variables:
            temperature  (station) float64 10.98 nan 12.06 nan
            pressure     (station) float64 211.8 nan 218.8 nan

        We can fill in the missing values by passing a value to the keyword `fill_value`.

        >>> x.reindex({"station": new_index}, fill_value=0)
        <xarray.Dataset>
        Dimensions:      (station: 4)
        Coordinates:
          * station      (station) <U7 'boston' 'austin' 'seattle' 'lincoln'
        Data variables:
            temperature  (station) float64 10.98 0.0 12.06 0.0
            pressure     (station) float64 211.8 0.0 218.8 0.0

        We can also use different fill values for each variable.

        >>> x.reindex(
        ...     {"station": new_index}, fill_value={"temperature": 0, "pressure": 100}
        ... )
        <xarray.Dataset>
        Dimensions:      (station: 4)
        Coordinates:
          * station      (station) <U7 'boston' 'austin' 'seattle' 'lincoln'
        Data variables:
            temperature  (station) float64 10.98 0.0 12.06 0.0
            pressure     (station) float64 211.8 100.0 218.8 100.0

        Because the index is not monotonically increasing or decreasing, we cannot use arguments
        to the keyword method to fill the `NaN` values.

        >>> x.reindex({"station": new_index}, method="nearest")
        Traceback (most recent call last):
        ...
            raise ValueError('index must be monotonic increasing or decreasing')
        ValueError: index must be monotonic increasing or decreasing

        To further illustrate the filling functionality in reindex, we will create a
        dataset with a monotonically increasing index (for example, a sequence of dates).

        >>> x2 = xr.Dataset(
        ...     {
        ...         "temperature": (
        ...             "time",
        ...             [15.57, 12.77, np.nan, 0.3081, 16.59, 15.12],
        ...         ),
        ...         "pressure": ("time", 500 * np.random.rand(6)),
        ...     },
        ...     coords={"time": pd.date_range("01/01/2019", periods=6, freq="D")},
        ... )
        >>> x2
        <xarray.Dataset>
        Dimensions:      (time: 6)
        Coordinates:
          * time         (time) datetime64[ns] 2019-01-01 2019-01-02 ... 2019-01-06
        Data variables:
            temperature  (time) float64 15.57 12.77 nan 0.3081 16.59 15.12
            pressure     (time) float64 481.8 191.7 395.9 264.4 284.0 462.8

        Suppose we decide to expand the dataset to cover a wider date range.

        >>> time_index2 = pd.date_range("12/29/2018", periods=10, freq="D")
        >>> x2.reindex({"time": time_index2})
        <xarray.Dataset>
        Dimensions:      (time: 10)
        Coordinates:
          * time         (time) datetime64[ns] 2018-12-29 2018-12-30 ... 2019-01-07
        Data variables:
            temperature  (time) float64 nan nan nan 15.57 ... 0.3081 16.59 15.12 nan
            pressure     (time) float64 nan nan nan 481.8 ... 264.4 284.0 462.8 nan

        The index entries that did not have a value in the original data frame (for example, `2018-12-29`)
        are by default filled with NaN. If desired, we can fill in the missing values using one of several options.

        For example, to back-propagate the last valid value to fill the `NaN` values,
        pass `bfill` as an argument to the `method` keyword.

        >>> x3 = x2.reindex({"time": time_index2}, method="bfill")
        >>> x3
        <xarray.Dataset>
        Dimensions:      (time: 10)
        Coordinates:
          * time         (time) datetime64[ns] 2018-12-29 2018-12-30 ... 2019-01-07
        Data variables:
            temperature  (time) float64 15.57 15.57 15.57 15.57 ... 16.59 15.12 nan
            pressure     (time) float64 481.8 481.8 481.8 481.8 ... 284.0 462.8 nan

        Please note that the `NaN` value present in the original dataset (at index value `2019-01-03`)
        will not be filled by any of the value propagation schemes.

        >>> x2.where(x2.temperature.isnull(), drop=True)
        <xarray.Dataset>
        Dimensions:      (time: 1)
        Coordinates:
          * time         (time) datetime64[ns] 2019-01-03
        Data variables:
            temperature  (time) float64 nan
            pressure     (time) float64 395.9
        >>> x3.where(x3.temperature.isnull(), drop=True)
        <xarray.Dataset>
        Dimensions:      (time: 2)
        Coordinates:
          * time         (time) datetime64[ns] 2019-01-03 2019-01-07
        Data variables:
            temperature  (time) float64 nan nan
            pressure     (time) float64 395.9 nan

        This is because filling while reindexing does not look at dataset values, but only compares
        the original and desired indexes. If you do want to fill in the `NaN` values present in the
        original dataset, use the :py:meth:`~Dataset.fillna()` method.

        """
        return self._reindex(
            indexers,
            method,
            tolerance,
            copy,
            fill_value,
            sparse=False,
            **indexers_kwargs,
        )

    def _reindex(
        self,
        indexers: Mapping[Hashable, Any] = None,
        method: str = None,
        tolerance: Number = None,
        copy: bool = True,
        fill_value: Any = dtypes.NA,
        sparse: bool = False,
        **indexers_kwargs: Any,
    ) -> "Dataset":
        """
        same to _reindex but support sparse option
        """
        indexers = utils.either_dict_or_kwargs(indexers, indexers_kwargs, "reindex")

        bad_dims = [d for d in indexers if d not in self.dims]
        if bad_dims:
            raise ValueError("invalid reindex dimensions: %s" % bad_dims)

        variables, indexes = alignment.reindex_variables(
            self.variables,
            self.sizes,
            self.indexes,
            indexers,
            method,
            tolerance,
            copy=copy,
            fill_value=fill_value,
            sparse=sparse,
        )
        coord_names = set(self._coord_names)
        coord_names.update(indexers)
        return self._replace_with_new_dims(variables, coord_names, indexes=indexes)

    def interp(
        self,
        coords: Mapping[Hashable, Any] = None,
        method: str = "linear",
        assume_sorted: bool = False,
        kwargs: Mapping[str, Any] = None,
        **coords_kwargs: Any,
    ) -> "Dataset":
        """Multidimensional interpolation of Dataset.

        Parameters
        ----------
        coords : dict, optional
            Mapping from dimension names to the new coordinates.
            New coordinate can be a scalar, array-like or DataArray.
            If DataArrays are passed as new coordinates, their dimensions are
            used for the broadcasting. Missing values are skipped.
        method : str, optional
            {"linear", "nearest"} for multidimensional array,
            {"linear", "nearest", "zero", "slinear", "quadratic", "cubic"}
            for 1-dimensional array. "linear" is used by default.
        assume_sorted : bool, optional
            If False, values of coordinates that are interpolated over can be
            in any order and they are sorted first. If True, interpolated
            coordinates are assumed to be an array of monotonically increasing
            values.
        kwargs: dict, optional
            Additional keyword arguments passed to scipy's interpolator. Valid
            options and their behavior depend on if 1-dimensional or
            multi-dimensional interpolation is used.
        **coords_kwargs : {dim: coordinate, ...}, optional
            The keyword arguments form of ``coords``.
            One of coords or coords_kwargs must be provided.

        Returns
        -------
        interpolated : Dataset
            New dataset on the new coordinates.

        Notes
        -----
        scipy is required.

        See Also
        --------
        scipy.interpolate.interp1d
        scipy.interpolate.interpn

        Examples
        --------
        >>> ds = xr.Dataset(
        ...     data_vars={
        ...         "a": ("x", [5, 7, 4]),
        ...         "b": (
        ...             ("x", "y"),
        ...             [[1, 4, 2, 9], [2, 7, 6, np.nan], [6, np.nan, 5, 8]],
        ...         ),
        ...     },
        ...     coords={"x": [0, 1, 2], "y": [10, 12, 14, 16]},
        ... )
        >>> ds
        <xarray.Dataset>
        Dimensions:  (x: 3, y: 4)
        Coordinates:
          * x        (x) int64 0 1 2
          * y        (y) int64 10 12 14 16
        Data variables:
            a        (x) int64 5 7 4
            b        (x, y) float64 1.0 4.0 2.0 9.0 2.0 7.0 6.0 nan 6.0 nan 5.0 8.0

        1D interpolation with the default method (linear):

        >>> ds.interp(x=[0, 0.75, 1.25, 1.75])
        <xarray.Dataset>
        Dimensions:  (x: 4, y: 4)
        Coordinates:
          * y        (y) int64 10 12 14 16
          * x        (x) float64 0.0 0.75 1.25 1.75
        Data variables:
            a        (x) float64 5.0 6.5 6.25 4.75
            b        (x, y) float64 1.0 4.0 2.0 nan 1.75 6.25 ... nan 5.0 nan 5.25 nan

        1D interpolation with a different method:

        >>> ds.interp(x=[0, 0.75, 1.25, 1.75], method="nearest")
        <xarray.Dataset>
        Dimensions:  (x: 4, y: 4)
        Coordinates:
          * y        (y) int64 10 12 14 16
          * x        (x) float64 0.0 0.75 1.25 1.75
        Data variables:
            a        (x) float64 5.0 7.0 7.0 4.0
            b        (x, y) float64 1.0 4.0 2.0 9.0 2.0 7.0 ... 6.0 nan 6.0 nan 5.0 8.0

        1D extrapolation:

        >>> ds.interp(
        ...     x=[1, 1.5, 2.5, 3.5],
        ...     method="linear",
        ...     kwargs={"fill_value": "extrapolate"},
        ... )
        <xarray.Dataset>
        Dimensions:  (x: 4, y: 4)
        Coordinates:
          * y        (y) int64 10 12 14 16
          * x        (x) float64 1.0 1.5 2.5 3.5
        Data variables:
            a        (x) float64 7.0 5.5 2.5 -0.5
            b        (x, y) float64 2.0 7.0 6.0 nan 4.0 nan ... 4.5 nan 12.0 nan 3.5 nan

        2D interpolation:

        >>> ds.interp(x=[0, 0.75, 1.25, 1.75], y=[11, 13, 15], method="linear")
        <xarray.Dataset>
        Dimensions:  (x: 4, y: 3)
        Coordinates:
          * x        (x) float64 0.0 0.75 1.25 1.75
          * y        (y) int64 11 13 15
        Data variables:
            a        (x) float64 5.0 6.5 6.25 4.75
            b        (x, y) float64 2.5 3.0 nan 4.0 5.625 nan nan nan nan nan nan nan
        """
        from . import missing

        if kwargs is None:
            kwargs = {}

        coords = either_dict_or_kwargs(coords, coords_kwargs, "interp")
        indexers = dict(self._validate_interp_indexers(coords))

        if coords:
            # This avoids broadcasting over coordinates that are both in
            # the original array AND in the indexing array. It essentially
            # forces interpolation along the shared coordinates.
            sdims = (
                set(self.dims)
                .intersection(*[set(nx.dims) for nx in indexers.values()])
                .difference(coords.keys())
            )
            indexers.update({d: self.variables[d] for d in sdims})

        obj = self if assume_sorted else self.sortby([k for k in coords])

        def maybe_variable(obj, k):
            # workaround to get variable for dimension without coordinate.
            try:
                return obj._variables[k]
            except KeyError:
                return as_variable((k, range(obj.dims[k])))

        def _validate_interp_indexer(x, new_x):
            # In the case of datetimes, the restrictions placed on indexers
            # used with interp are stronger than those which are placed on
            # isel, so we need an additional check after _validate_indexers.
            if _contains_datetime_like_objects(
                x
            ) and not _contains_datetime_like_objects(new_x):
                raise TypeError(
                    "When interpolating over a datetime-like "
                    "coordinate, the coordinates to "
                    "interpolate to must be either datetime "
                    "strings or datetimes. "
                    "Instead got\n{}".format(new_x)
                )
            return x, new_x

        variables: Dict[Hashable, Variable] = {}
        for name, var in obj._variables.items():
            if name in indexers:
                continue

            if var.dtype.kind in "uifc":
                var_indexers = {
                    k: _validate_interp_indexer(maybe_variable(obj, k), v)
                    for k, v in indexers.items()
                    if k in var.dims
                }
                variables[name] = missing.interp(var, var_indexers, method, **kwargs)
            elif all(d not in indexers for d in var.dims):
                # keep unrelated object array
                variables[name] = var

        coord_names = obj._coord_names & variables.keys()
        indexes = {k: v for k, v in obj.indexes.items() if k not in indexers}
        selected = self._replace_with_new_dims(
            variables.copy(), coord_names, indexes=indexes
        )

        # attach indexer as coordinate
        variables.update(indexers)
        for k, v in indexers.items():
            assert isinstance(v, Variable)
            if v.dims == (k,):
                indexes[k] = v.to_index()

        # Extract coordinates from indexers
        coord_vars, new_indexes = selected._get_indexers_coords_and_indexes(coords)
        variables.update(coord_vars)
        indexes.update(new_indexes)

        coord_names = obj._coord_names & variables.keys() | coord_vars.keys()
        return self._replace_with_new_dims(variables, coord_names, indexes=indexes)

    def interp_like(
        self,
        other: Union["Dataset", "DataArray"],
        method: str = "linear",
        assume_sorted: bool = False,
        kwargs: Mapping[str, Any] = None,
    ) -> "Dataset":
        """Interpolate this object onto the coordinates of another object,
        filling the out of range values with NaN.

        Parameters
        ----------
        other : Dataset or DataArray
            Object with an 'indexes' attribute giving a mapping from dimension
            names to an 1d array-like, which provides coordinates upon
            which to index the variables in this dataset. Missing values are skipped.
        method : str, optional
            {"linear", "nearest"} for multidimensional array,
            {"linear", "nearest", "zero", "slinear", "quadratic", "cubic"}
            for 1-dimensional array. 'linear' is used by default.
        assume_sorted : bool, optional
            If False, values of coordinates that are interpolated over can be
            in any order and they are sorted first. If True, interpolated
            coordinates are assumed to be an array of monotonically increasing
            values.
        kwargs: dict, optional
            Additional keyword passed to scipy's interpolator.

        Returns
        -------
        interpolated : Dataset
            Another dataset by interpolating this dataset's data along the
            coordinates of the other object.

        Notes
        -----
        scipy is required.
        If the dataset has object-type coordinates, reindex is used for these
        coordinates instead of the interpolation.

        See Also
        --------
        Dataset.interp
        Dataset.reindex_like
        """
        if kwargs is None:
            kwargs = {}
        coords = alignment.reindex_like_indexers(self, other)

        numeric_coords: Dict[Hashable, pd.Index] = {}
        object_coords: Dict[Hashable, pd.Index] = {}
        for k, v in coords.items():
            if v.dtype.kind in "uifcMm":
                numeric_coords[k] = v
            else:
                object_coords[k] = v

        ds = self
        if object_coords:
            # We do not support interpolation along object coordinate.
            # reindex instead.
            ds = self.reindex(object_coords)
        return ds.interp(numeric_coords, method, assume_sorted, kwargs)

    # Helper methods for rename()
    def _rename_vars(self, name_dict, dims_dict):
        variables = {}
        coord_names = set()
        for k, v in self.variables.items():
            var = v.copy(deep=False)
            var.dims = tuple(dims_dict.get(dim, dim) for dim in v.dims)
            name = name_dict.get(k, k)
            if name in variables:
                raise ValueError(f"the new name {name!r} conflicts")
            variables[name] = var
            if k in self._coord_names:
                coord_names.add(name)
        return variables, coord_names

    def _rename_dims(self, name_dict):
        return {name_dict.get(k, k): v for k, v in self.dims.items()}

    def _rename_indexes(self, name_dict, dims_set):
        if self._indexes is None:
            return None
        indexes = {}
        for k, v in self.indexes.items():
            new_name = name_dict.get(k, k)
            if new_name not in dims_set:
                continue
            if isinstance(v, pd.MultiIndex):
                new_names = [name_dict.get(k, k) for k in v.names]
                index = v.rename(names=new_names)
            else:
                index = v.rename(new_name)
            indexes[new_name] = index
        return indexes

    def _rename_all(self, name_dict, dims_dict):
        variables, coord_names = self._rename_vars(name_dict, dims_dict)
        dims = self._rename_dims(dims_dict)
        indexes = self._rename_indexes(name_dict, dims.keys())
        return variables, coord_names, dims, indexes

    def rename(
        self,
        name_dict: Mapping[Hashable, Hashable] = None,
        **names: Hashable,
    ) -> "Dataset":
        """Returns a new object with renamed variables and dimensions.

        Parameters
        ----------
        name_dict : dict-like, optional
            Dictionary whose keys are current variable or dimension names and
            whose values are the desired names.
        **names : optional
            Keyword form of ``name_dict``.
            One of name_dict or names must be provided.

        Returns
        -------
        renamed : Dataset
            Dataset with renamed variables and dimensions.

        See Also
        --------
        Dataset.swap_dims
        Dataset.rename_vars
        Dataset.rename_dims
        DataArray.rename
        """
        name_dict = either_dict_or_kwargs(name_dict, names, "rename")
        for k in name_dict.keys():
            if k not in self and k not in self.dims:
                raise ValueError(
                    "cannot rename %r because it is not a "
                    "variable or dimension in this dataset" % k
                )

        variables, coord_names, dims, indexes = self._rename_all(
            name_dict=name_dict, dims_dict=name_dict
        )
        assert_unique_multiindex_level_names(variables)
        return self._replace(variables, coord_names, dims=dims, indexes=indexes)

    def rename_dims(
        self, dims_dict: Mapping[Hashable, Hashable] = None, **dims: Hashable
    ) -> "Dataset":
        """Returns a new object with renamed dimensions only.

        Parameters
        ----------
        dims_dict : dict-like, optional
            Dictionary whose keys are current dimension names and
            whose values are the desired names. The desired names must
            not be the name of an existing dimension or Variable in the Dataset.
        **dims : optional
            Keyword form of ``dims_dict``.
            One of dims_dict or dims must be provided.

        Returns
        -------
        renamed : Dataset
            Dataset with renamed dimensions.

        See Also
        --------
        Dataset.swap_dims
        Dataset.rename
        Dataset.rename_vars
        DataArray.rename
        """
        dims_dict = either_dict_or_kwargs(dims_dict, dims, "rename_dims")
        for k, v in dims_dict.items():
            if k not in self.dims:
                raise ValueError(
                    "cannot rename %r because it is not a "
                    "dimension in this dataset" % k
                )
            if v in self.dims or v in self:
                raise ValueError(
                    f"Cannot rename {k} to {v} because {v} already exists. "
                    "Try using swap_dims instead."
                )

        variables, coord_names, sizes, indexes = self._rename_all(
            name_dict={}, dims_dict=dims_dict
        )
        return self._replace(variables, coord_names, dims=sizes, indexes=indexes)

    def rename_vars(
        self, name_dict: Mapping[Hashable, Hashable] = None, **names: Hashable
    ) -> "Dataset":
        """Returns a new object with renamed variables including coordinates

        Parameters
        ----------
        name_dict : dict-like, optional
            Dictionary whose keys are current variable or coordinate names and
            whose values are the desired names.
        **names : optional
            Keyword form of ``name_dict``.
            One of name_dict or names must be provided.

        Returns
        -------
        renamed : Dataset
            Dataset with renamed variables including coordinates

        See Also
        --------
        Dataset.swap_dims
        Dataset.rename
        Dataset.rename_dims
        DataArray.rename
        """
        name_dict = either_dict_or_kwargs(name_dict, names, "rename_vars")
        for k in name_dict:
            if k not in self:
                raise ValueError(
                    "cannot rename %r because it is not a "
                    "variable or coordinate in this dataset" % k
                )
        variables, coord_names, dims, indexes = self._rename_all(
            name_dict=name_dict, dims_dict={}
        )
        return self._replace(variables, coord_names, dims=dims, indexes=indexes)

    def swap_dims(self, dims_dict: Mapping[Hashable, Hashable]) -> "Dataset":
        """Returns a new object with swapped dimensions.

        Parameters
        ----------
        dims_dict : dict-like
            Dictionary whose keys are current dimension names and whose values
            are new names.

        Returns
        -------
        swapped : Dataset
            Dataset with swapped dimensions.

        Examples
        --------
        >>> ds = xr.Dataset(
        ...     data_vars={"a": ("x", [5, 7]), "b": ("x", [0.1, 2.4])},
        ...     coords={"x": ["a", "b"], "y": ("x", [0, 1])},
        ... )
        >>> ds
        <xarray.Dataset>
        Dimensions:  (x: 2)
        Coordinates:
          * x        (x) <U1 'a' 'b'
            y        (x) int64 0 1
        Data variables:
            a        (x) int64 5 7
            b        (x) float64 0.1 2.4

        >>> ds.swap_dims({"x": "y"})
        <xarray.Dataset>
        Dimensions:  (y: 2)
        Coordinates:
            x        (y) <U1 'a' 'b'
          * y        (y) int64 0 1
        Data variables:
            a        (y) int64 5 7
            b        (y) float64 0.1 2.4

        >>> ds.swap_dims({"x": "z"})
        <xarray.Dataset>
        Dimensions:  (z: 2)
        Coordinates:
            x        (z) <U1 'a' 'b'
            y        (z) int64 0 1
        Dimensions without coordinates: z
        Data variables:
            a        (z) int64 5 7
            b        (z) float64 0.1 2.4

        See Also
        --------

        Dataset.rename
        DataArray.swap_dims
        """
        # TODO: deprecate this method in favor of a (less confusing)
        # rename_dims() method that only renames dimensions.
        for k, v in dims_dict.items():
            if k not in self.dims:
                raise ValueError(
                    "cannot swap from dimension %r because it is "
                    "not an existing dimension" % k
                )
            if v in self.variables and self.variables[v].dims != (k,):
                raise ValueError(
                    "replacement dimension %r is not a 1D "
                    "variable along the old dimension %r" % (v, k)
                )

        result_dims = {dims_dict.get(dim, dim) for dim in self.dims}

        coord_names = self._coord_names.copy()
        coord_names.update({dim for dim in dims_dict.values() if dim in self.variables})

        variables: Dict[Hashable, Variable] = {}
        indexes: Dict[Hashable, pd.Index] = {}
        for k, v in self.variables.items():
            dims = tuple(dims_dict.get(dim, dim) for dim in v.dims)
            if k in result_dims:
                var = v.to_index_variable()
                if k in self.indexes:
                    indexes[k] = self.indexes[k]
                else:
                    new_index = var.to_index()
                    if new_index.nlevels == 1:
                        # make sure index name matches dimension name
                        new_index = new_index.rename(k)
                    indexes[k] = new_index
            else:
                var = v.to_base_variable()
            var.dims = dims
            variables[k] = var

        return self._replace_with_new_dims(variables, coord_names, indexes=indexes)

    def expand_dims(
        self,
        dim: Union[None, Hashable, Sequence[Hashable], Mapping[Hashable, Any]] = None,
        axis: Union[None, int, Sequence[int]] = None,
        **dim_kwargs: Any,
    ) -> "Dataset":
        """Return a new object with an additional axis (or axes) inserted at
        the corresponding position in the array shape.  The new object is a
        view into the underlying array, not a copy.

        If dim is already a scalar coordinate, it will be promoted to a 1D
        coordinate consisting of a single value.

        Parameters
        ----------
        dim : hashable, sequence of hashable, mapping, or None
            Dimensions to include on the new variable. If provided as hashable
            or sequence of hashable, then dimensions are inserted with length
            1. If provided as a mapping, then the keys are the new dimensions
            and the values are either integers (giving the length of the new
            dimensions) or array-like (giving the coordinates of the new
            dimensions).
        axis : int, sequence of int, or None
            Axis position(s) where new axis is to be inserted (position(s) on
            the result array). If a list (or tuple) of integers is passed,
            multiple axes are inserted. In this case, dim arguments should be
            same length list. If axis=None is passed, all the axes will be
            inserted to the start of the result array.
        **dim_kwargs : int or sequence or ndarray
            The keywords are arbitrary dimensions being inserted and the values
            are either the lengths of the new dims (if int is given), or their
            coordinates. Note, this is an alternative to passing a dict to the
            dim kwarg and will only be used if dim is None.

        Returns
        -------
        expanded : same type as caller
            This object, but with an additional dimension(s).
        """
        if dim is None:
            pass
        elif isinstance(dim, Mapping):
            # We're later going to modify dim in place; don't tamper with
            # the input
            dim = dict(dim)
        elif isinstance(dim, int):
            raise TypeError(
                "dim should be hashable or sequence of hashables or mapping"
            )
        elif isinstance(dim, str) or not isinstance(dim, Sequence):
            dim = {dim: 1}
        elif isinstance(dim, Sequence):
            if len(dim) != len(set(dim)):
                raise ValueError("dims should not contain duplicate values.")
            dim = {d: 1 for d in dim}

        dim = either_dict_or_kwargs(dim, dim_kwargs, "expand_dims")
        assert isinstance(dim, MutableMapping)

        if axis is None:
            axis = list(range(len(dim)))
        elif not isinstance(axis, Sequence):
            axis = [axis]

        if len(dim) != len(axis):
            raise ValueError("lengths of dim and axis should be identical.")
        for d in dim:
            if d in self.dims:
                raise ValueError(f"Dimension {d} already exists.")
            if d in self._variables and not utils.is_scalar(self._variables[d]):
                raise ValueError(
                    "{dim} already exists as coordinate or"
                    " variable name.".format(dim=d)
                )

        variables: Dict[Hashable, Variable] = {}
        coord_names = self._coord_names.copy()
        # If dim is a dict, then ensure that the values are either integers
        # or iterables.
        for k, v in dim.items():
            if hasattr(v, "__iter__"):
                # If the value for the new dimension is an iterable, then
                # save the coordinates to the variables dict, and set the
                # value within the dim dict to the length of the iterable
                # for later use.
                variables[k] = xr.IndexVariable((k,), v)
                coord_names.add(k)
                dim[k] = variables[k].size
            elif isinstance(v, int):
                pass  # Do nothing if the dimensions value is just an int
            else:
                raise TypeError(
                    "The value of new dimension {k} must be "
                    "an iterable or an int".format(k=k)
                )

        for k, v in self._variables.items():
            if k not in dim:
                if k in coord_names:  # Do not change coordinates
                    variables[k] = v
                else:
                    result_ndim = len(v.dims) + len(axis)
                    for a in axis:
                        if a < -result_ndim or result_ndim - 1 < a:
                            raise IndexError(
                                f"Axis {a} of variable {k} is out of bounds of the "
                                f"expanded dimension size {result_ndim}"
                            )

                    axis_pos = [a if a >= 0 else result_ndim + a for a in axis]
                    if len(axis_pos) != len(set(axis_pos)):
                        raise ValueError("axis should not contain duplicate values")
                    # We need to sort them to make sure `axis` equals to the
                    # axis positions of the result array.
                    zip_axis_dim = sorted(zip(axis_pos, dim.items()))

                    all_dims = list(zip(v.dims, v.shape))
                    for d, c in zip_axis_dim:
                        all_dims.insert(d, c)
                    variables[k] = v.set_dims(dict(all_dims))
            else:
                # If dims includes a label of a non-dimension coordinate,
                # it will be promoted to a 1D coordinate with a single value.
                variables[k] = v.set_dims(k).to_index_variable()

        new_dims = self._dims.copy()
        new_dims.update(dim)

        return self._replace_vars_and_dims(
            variables, dims=new_dims, coord_names=coord_names
        )

    def set_index(
        self,
        indexes: Mapping[Hashable, Union[Hashable, Sequence[Hashable]]] = None,
        append: bool = False,
        **indexes_kwargs: Union[Hashable, Sequence[Hashable]],
    ) -> "Dataset":
        """Set Dataset (multi-)indexes using one or more existing coordinates
        or variables.

        Parameters
        ----------
        indexes : {dim: index, ...}
            Mapping from names matching dimensions and values given
            by (lists of) the names of existing coordinates or variables to set
            as new (multi-)index.
        append : bool, optional
            If True, append the supplied index(es) to the existing index(es).
            Otherwise replace the existing index(es) (default).
        **indexes_kwargs : optional
            The keyword arguments form of ``indexes``.
            One of indexes or indexes_kwargs must be provided.

        Returns
        -------
        obj : Dataset
            Another dataset, with this dataset's data but replaced coordinates.

        Examples
        --------
        >>> arr = xr.DataArray(
        ...     data=np.ones((2, 3)),
        ...     dims=["x", "y"],
        ...     coords={"x": range(2), "y": range(3), "a": ("x", [3, 4])},
        ... )
        >>> ds = xr.Dataset({"v": arr})
        >>> ds
        <xarray.Dataset>
        Dimensions:  (x: 2, y: 3)
        Coordinates:
          * x        (x) int64 0 1
          * y        (y) int64 0 1 2
            a        (x) int64 3 4
        Data variables:
            v        (x, y) float64 1.0 1.0 1.0 1.0 1.0 1.0
        >>> ds.set_index(x="a")
        <xarray.Dataset>
        Dimensions:  (x: 2, y: 3)
        Coordinates:
          * x        (x) int64 3 4
          * y        (y) int64 0 1 2
        Data variables:
            v        (x, y) float64 1.0 1.0 1.0 1.0 1.0 1.0

        See Also
        --------
        Dataset.reset_index
        Dataset.swap_dims
        """
        indexes = either_dict_or_kwargs(indexes, indexes_kwargs, "set_index")
        variables, coord_names = merge_indexes(
            indexes, self._variables, self._coord_names, append=append
        )
        return self._replace_vars_and_dims(variables, coord_names=coord_names)

    def reset_index(
        self,
        dims_or_levels: Union[Hashable, Sequence[Hashable]],
        drop: bool = False,
    ) -> "Dataset":
        """Reset the specified index(es) or multi-index level(s).

        Parameters
        ----------
        dims_or_levels : str or list
            Name(s) of the dimension(s) and/or multi-index level(s) that will
            be reset.
        drop : bool, optional
            If True, remove the specified indexes and/or multi-index levels
            instead of extracting them as new coordinates (default: False).

        Returns
        -------
        obj : Dataset
            Another dataset, with this dataset's data but replaced coordinates.

        See Also
        --------
        Dataset.set_index
        """
        variables, coord_names = split_indexes(
            dims_or_levels,
            self._variables,
            self._coord_names,
            cast(Mapping[Hashable, Hashable], self._level_coords),
            drop=drop,
        )
        return self._replace_vars_and_dims(variables, coord_names=coord_names)

    def reorder_levels(
        self,
        dim_order: Mapping[Hashable, Sequence[int]] = None,
        **dim_order_kwargs: Sequence[int],
    ) -> "Dataset":
        """Rearrange index levels using input order.

        Parameters
        ----------
        dim_order : optional
            Mapping from names matching dimensions and values given
            by lists representing new level orders. Every given dimension
            must have a multi-index.
        **dim_order_kwargs : optional
            The keyword arguments form of ``dim_order``.
            One of dim_order or dim_order_kwargs must be provided.

        Returns
        -------
        obj : Dataset
            Another dataset, with this dataset's data but replaced
            coordinates.
        """
        dim_order = either_dict_or_kwargs(dim_order, dim_order_kwargs, "reorder_levels")
        variables = self._variables.copy()
        indexes = dict(self.indexes)
        for dim, order in dim_order.items():
            coord = self._variables[dim]
            index = self.indexes[dim]
            if not isinstance(index, pd.MultiIndex):
                raise ValueError(f"coordinate {dim} has no MultiIndex")
            new_index = index.reorder_levels(order)
            variables[dim] = IndexVariable(coord.dims, new_index)
            indexes[dim] = new_index

        return self._replace(variables, indexes=indexes)

    def _stack_once(self, dims, new_dim):
        if ... in dims:
            dims = list(infix_dims(dims, self.dims))
        variables = {}
        for name, var in self.variables.items():
            if name not in dims:
                if any(d in var.dims for d in dims):
                    add_dims = [d for d in dims if d not in var.dims]
                    vdims = list(var.dims) + add_dims
                    shape = [self.dims[d] for d in vdims]
                    exp_var = var.set_dims(vdims, shape)
                    stacked_var = exp_var.stack(**{new_dim: dims})
                    variables[name] = stacked_var
                else:
                    variables[name] = var.copy(deep=False)

        # consider dropping levels that are unused?
        levels = [self.get_index(dim) for dim in dims]
        idx = utils.multiindex_from_product_levels(levels, names=dims)
        variables[new_dim] = IndexVariable(new_dim, idx)

        coord_names = set(self._coord_names) - set(dims) | {new_dim}

        indexes = {k: v for k, v in self.indexes.items() if k not in dims}
        indexes[new_dim] = idx

        return self._replace_with_new_dims(
            variables, coord_names=coord_names, indexes=indexes
        )

    def stack(
        self,
        dimensions: Mapping[Hashable, Sequence[Hashable]] = None,
        **dimensions_kwargs: Sequence[Hashable],
    ) -> "Dataset":
        """
        Stack any number of existing dimensions into a single new dimension.

        New dimensions will be added at the end, and the corresponding
        coordinate variables will be combined into a MultiIndex.

        Parameters
        ----------
        dimensions : mapping of hashable to sequence of hashable
            Mapping of the form `new_name=(dim1, dim2, ...)`. Names of new
            dimensions, and the existing dimensions that they replace. An
            ellipsis (`...`) will be replaced by all unlisted dimensions.
            Passing a list containing an ellipsis (`stacked_dim=[...]`) will stack over
            all dimensions.
        **dimensions_kwargs
            The keyword arguments form of ``dimensions``.
            One of dimensions or dimensions_kwargs must be provided.

        Returns
        -------
        stacked : Dataset
            Dataset with stacked data.

        See also
        --------
        Dataset.unstack
        """
        dimensions = either_dict_or_kwargs(dimensions, dimensions_kwargs, "stack")
        result = self
        for new_dim, dims in dimensions.items():
            result = result._stack_once(dims, new_dim)
        return result

    def to_stacked_array(
        self,
        new_dim: Hashable,
        sample_dims: Sequence[Hashable],
        variable_dim: str = "variable",
        name: Hashable = None,
    ) -> "DataArray":
        """Combine variables of differing dimensionality into a DataArray
        without broadcasting.

        This method is similar to Dataset.to_array but does not broadcast the
        variables.

        Parameters
        ----------
        new_dim : hashable
            Name of the new stacked coordinate
        sample_dims : sequence of hashable
            Dimensions that **will not** be stacked. Each array in the dataset
            must share these dimensions. For machine learning applications,
            these define the dimensions over which samples are drawn.
        variable_dim : str, optional
            Name of the level in the stacked coordinate which corresponds to
            the variables.
        name : str, optional
            Name of the new data array.

        Returns
        -------
        stacked : DataArray
            DataArray with the specified dimensions and data variables
            stacked together. The stacked coordinate is named ``new_dim``
            and represented by a MultiIndex object with a level containing the
            data variable names. The name of this level is controlled using
            the ``variable_dim`` argument.

        See Also
        --------
        Dataset.to_array
        Dataset.stack
        DataArray.to_unstacked_dataset

        Examples
        --------
        >>> data = xr.Dataset(
        ...     data_vars={
        ...         "a": (("x", "y"), [[0, 1, 2], [3, 4, 5]]),
        ...         "b": ("x", [6, 7]),
        ...     },
        ...     coords={"y": ["u", "v", "w"]},
        ... )

        >>> data
        <xarray.Dataset>
        Dimensions:  (x: 2, y: 3)
        Coordinates:
          * y        (y) <U1 'u' 'v' 'w'
        Dimensions without coordinates: x
        Data variables:
            a        (x, y) int64 0 1 2 3 4 5
            b        (x) int64 6 7

        >>> data.to_stacked_array("z", sample_dims=["x"])
        <xarray.DataArray 'a' (x: 2, z: 4)>
        array([[0, 1, 2, 6],
               [3, 4, 5, 7]])
        Coordinates:
          * z         (z) MultiIndex
          - variable  (z) object 'a' 'a' 'a' 'b'
          - y         (z) object 'u' 'v' 'w' nan
        Dimensions without coordinates: x

        """
        stacking_dims = tuple(dim for dim in self.dims if dim not in sample_dims)

        for variable in self:
            dims = self[variable].dims
            dims_include_sample_dims = set(sample_dims) <= set(dims)
            if not dims_include_sample_dims:
                raise ValueError(
                    "All variables in the dataset must contain the "
                    "dimensions {}.".format(dims)
                )

        def ensure_stackable(val):
            assign_coords = {variable_dim: val.name}
            for dim in stacking_dims:
                if dim not in val.dims:
                    assign_coords[dim] = None

            expand_dims = set(stacking_dims).difference(set(val.dims))
            expand_dims.add(variable_dim)
            # must be list for .expand_dims
            expand_dims = list(expand_dims)

            return (
                val.assign_coords(**assign_coords)
                .expand_dims(expand_dims)
                .stack({new_dim: (variable_dim,) + stacking_dims})
            )

        # concatenate the arrays
        stackable_vars = [ensure_stackable(self[key]) for key in self.data_vars]
        data_array = xr.concat(stackable_vars, dim=new_dim)

        # coerce the levels of the MultiIndex to have the same type as the
        # input dimensions. This code is messy, so it might be better to just
        # input a dummy value for the singleton dimension.
        idx = data_array.indexes[new_dim]
        levels = [idx.levels[0]] + [
            level.astype(self[level.name].dtype) for level in idx.levels[1:]
        ]
        new_idx = idx.set_levels(levels)
        data_array[new_dim] = IndexVariable(new_dim, new_idx)

        if name is not None:
            data_array.name = name

        return data_array

    def _unstack_once(self, dim: Hashable, fill_value, sparse) -> "Dataset":
        index = self.get_index(dim)
        index = remove_unused_levels_categories(index)
        full_idx = pd.MultiIndex.from_product(index.levels, names=index.names)

        # take a shortcut in case the MultiIndex was not modified.
        if index.equals(full_idx):
            obj = self
        else:
            obj = self._reindex(
                {dim: full_idx}, copy=False, fill_value=fill_value, sparse=sparse
            )

        new_dim_names = index.names
        new_dim_sizes = [lev.size for lev in index.levels]

        variables: Dict[Hashable, Variable] = {}
        indexes = {k: v for k, v in self.indexes.items() if k != dim}

        for name, var in obj.variables.items():
            if name != dim:
                if dim in var.dims:
                    new_dims = dict(zip(new_dim_names, new_dim_sizes))
                    variables[name] = var.unstack({dim: new_dims})
                else:
                    variables[name] = var

        for name, lev in zip(new_dim_names, index.levels):
            variables[name] = IndexVariable(name, lev)
            indexes[name] = lev

        coord_names = set(self._coord_names) - {dim} | set(new_dim_names)

        return self._replace_with_new_dims(
            variables, coord_names=coord_names, indexes=indexes
        )

    def unstack(
        self,
        dim: Union[Hashable, Iterable[Hashable]] = None,
        fill_value: Any = dtypes.NA,
        sparse: bool = False,
    ) -> "Dataset":
        """
        Unstack existing dimensions corresponding to MultiIndexes into
        multiple new dimensions.

        New dimensions will be added at the end.

        Parameters
        ----------
        dim : hashable or iterable of hashable, optional
            Dimension(s) over which to unstack. By default unstacks all
            MultiIndexes.
        fill_value : scalar or dict-like, default: nan
            value to be filled. If a dict-like, maps variable names to
            fill values. If not provided or if the dict-like does not
            contain all variables, the dtype's NA value will be used.
        sparse : bool, default: False
            use sparse-array if True

        Returns
        -------
        unstacked : Dataset
            Dataset with unstacked data.

        See also
        --------
        Dataset.stack
        """
        if dim is None:
            dims = [
                d for d in self.dims if isinstance(self.get_index(d), pd.MultiIndex)
            ]
        else:
            if isinstance(dim, str) or not isinstance(dim, Iterable):
                dims = [dim]
            else:
                dims = list(dim)

            missing_dims = [d for d in dims if d not in self.dims]
            if missing_dims:
                raise ValueError(
                    "Dataset does not contain the dimensions: %s" % missing_dims
                )

            non_multi_dims = [
                d for d in dims if not isinstance(self.get_index(d), pd.MultiIndex)
            ]
            if non_multi_dims:
                raise ValueError(
                    "cannot unstack dimensions that do not "
                    "have a MultiIndex: %s" % non_multi_dims
                )

        result = self.copy(deep=False)
        for dim in dims:
            result = result._unstack_once(dim, fill_value, sparse)
        return result

    def update(self, other: "CoercibleMapping") -> "Dataset":
        """Update this dataset's variables with those from another dataset.

        Parameters
        ----------
        other : Dataset or mapping
            Variables with which to update this dataset. One of:

            - Dataset
            - mapping {var name: DataArray}
            - mapping {var name: Variable}
            - mapping {var name: (dimension name, array-like)}
            - mapping {var name: (tuple of dimension names, array-like)}


        Returns
        -------
        updated : Dataset
            Updated dataset.

        Raises
        ------
        ValueError
            If any dimensions would have inconsistent sizes in the updated
            dataset.
        """
        merge_result = dataset_update_method(self, other)
        return self._replace(inplace=True, **merge_result._asdict())

    def merge(
        self,
        other: Union["CoercibleMapping", "DataArray"],
        overwrite_vars: Union[Hashable, Iterable[Hashable]] = frozenset(),
        compat: str = "no_conflicts",
        join: str = "outer",
        fill_value: Any = dtypes.NA,
    ) -> "Dataset":
        """Merge the arrays of two datasets into a single dataset.

        This method generally does not allow for overriding data, with the
        exception of attributes, which are ignored on the second dataset.
        Variables with the same name are checked for conflicts via the equals
        or identical methods.

        Parameters
        ----------
        other : Dataset or mapping
            Dataset or variables to merge with this dataset.
        overwrite_vars : hashable or iterable of hashable, optional
            If provided, update variables of these name(s) without checking for
            conflicts in this dataset.
        compat : {"broadcast_equals", "equals", "identical", \
                  "no_conflicts"}, optional
            String indicating how to compare variables of the same name for
            potential conflicts:

            - 'broadcast_equals': all values must be equal when variables are
              broadcast against each other to ensure common dimensions.
            - 'equals': all values and dimensions must be the same.
            - 'identical': all values, dimensions and attributes must be the
              same.
            - 'no_conflicts': only values which are not null in both datasets
              must be equal. The returned dataset then contains the combination
              of all non-null values.

        join : {"outer", "inner", "left", "right", "exact"}, optional
            Method for joining ``self`` and ``other`` along shared dimensions:

            - 'outer': use the union of the indexes
            - 'inner': use the intersection of the indexes
            - 'left': use indexes from ``self``
            - 'right': use indexes from ``other``
            - 'exact': error instead of aligning non-equal indexes
        fill_value : scalar or dict-like, optional
            Value to use for newly missing values. If a dict-like, maps
            variable names (including coordinates) to fill values.

        Returns
        -------
        merged : Dataset
            Merged dataset.

        Raises
        ------
        MergeError
            If any variables conflict (see ``compat``).
        """
        other = other.to_dataset() if isinstance(other, xr.DataArray) else other
        merge_result = dataset_merge_method(
            self,
            other,
            overwrite_vars=overwrite_vars,
            compat=compat,
            join=join,
            fill_value=fill_value,
        )
        return self._replace(**merge_result._asdict())

    def _assert_all_in_dataset(
        self, names: Iterable[Hashable], virtual_okay: bool = False
    ) -> None:
        bad_names = set(names) - set(self._variables)
        if virtual_okay:
            bad_names -= self.virtual_variables
        if bad_names:
            raise ValueError(
                "One or more of the specified variables "
                "cannot be found in this dataset"
            )

    def drop_vars(
        self, names: Union[Hashable, Iterable[Hashable]], *, errors: str = "raise"
    ) -> "Dataset":
        """Drop variables from this dataset.

        Parameters
        ----------
        names : hashable or iterable of hashable
            Name(s) of variables to drop.
        errors : {"raise", "ignore"}, optional
            If 'raise' (default), raises a ValueError error if any of the variable
            passed are not in the dataset. If 'ignore', any given names that are in the
            dataset are dropped and no error is raised.

        Returns
        -------
        dropped : Dataset

        """
        # the Iterable check is required for mypy
        if is_scalar(names) or not isinstance(names, Iterable):
            names = {names}
        else:
            names = set(names)
        if errors == "raise":
            self._assert_all_in_dataset(names)

        variables = {k: v for k, v in self._variables.items() if k not in names}
        coord_names = {k for k in self._coord_names if k in variables}
        indexes = {k: v for k, v in self.indexes.items() if k not in names}
        return self._replace_with_new_dims(
            variables, coord_names=coord_names, indexes=indexes
        )

    def drop(self, labels=None, dim=None, *, errors="raise", **labels_kwargs):
        """Backward compatible method based on `drop_vars` and `drop_sel`

        Using either `drop_vars` or `drop_sel` is encouraged

        See Also
        --------
        Dataset.drop_vars
        Dataset.drop_sel
        """
        if errors not in ["raise", "ignore"]:
            raise ValueError('errors must be either "raise" or "ignore"')

        if is_dict_like(labels) and not isinstance(labels, dict):
            warnings.warn(
                "dropping coordinates using `drop` is be deprecated; use drop_vars.",
                FutureWarning,
                stacklevel=2,
            )
            return self.drop_vars(labels, errors=errors)

        if labels_kwargs or isinstance(labels, dict):
            if dim is not None:
                raise ValueError("cannot specify dim and dict-like arguments.")
            labels = either_dict_or_kwargs(labels, labels_kwargs, "drop")

        if dim is None and (is_scalar(labels) or isinstance(labels, Iterable)):
            warnings.warn(
                "dropping variables using `drop` will be deprecated; using drop_vars is encouraged.",
                PendingDeprecationWarning,
                stacklevel=2,
            )
            return self.drop_vars(labels, errors=errors)
        if dim is not None:
            warnings.warn(
                "dropping labels using list-like labels is deprecated; using "
                "dict-like arguments with `drop_sel`, e.g. `ds.drop_sel(dim=[labels]).",
                DeprecationWarning,
                stacklevel=2,
            )
            return self.drop_sel({dim: labels}, errors=errors, **labels_kwargs)

        warnings.warn(
            "dropping labels using `drop` will be deprecated; using drop_sel is encouraged.",
            PendingDeprecationWarning,
            stacklevel=2,
        )
        return self.drop_sel(labels, errors=errors)

    def drop_sel(self, labels=None, *, errors="raise", **labels_kwargs):
        """Drop index labels from this dataset.

        Parameters
        ----------
        labels : mapping of hashable to Any
            Index labels to drop
        errors : {"raise", "ignore"}, optional
            If 'raise' (default), raises a ValueError error if
            any of the index labels passed are not
            in the dataset. If 'ignore', any given labels that are in the
            dataset are dropped and no error is raised.
        **labels_kwargs : {dim: label, ...}, optional
            The keyword arguments form of ``dim`` and ``labels``

        Returns
        -------
        dropped : Dataset

        Examples
        --------
        >>> data = np.random.randn(2, 3)
        >>> labels = ["a", "b", "c"]
        >>> ds = xr.Dataset({"A": (["x", "y"], data), "y": labels})
        >>> ds.drop_sel(y=["a", "c"])
        <xarray.Dataset>
        Dimensions:  (x: 2, y: 1)
        Coordinates:
          * y        (y) <U1 'b'
        Dimensions without coordinates: x
        Data variables:
            A        (x, y) float64 0.4002 1.868
        >>> ds.drop_sel(y="b")
        <xarray.Dataset>
        Dimensions:  (x: 2, y: 2)
        Coordinates:
          * y        (y) <U1 'a' 'c'
        Dimensions without coordinates: x
        Data variables:
            A        (x, y) float64 1.764 0.9787 2.241 -0.9773
        """
        if errors not in ["raise", "ignore"]:
            raise ValueError('errors must be either "raise" or "ignore"')

        labels = either_dict_or_kwargs(labels, labels_kwargs, "drop")

        ds = self
        for dim, labels_for_dim in labels.items():
            # Don't cast to set, as it would harm performance when labels
            # is a large numpy array
            if utils.is_scalar(labels_for_dim):
                labels_for_dim = [labels_for_dim]
            labels_for_dim = np.asarray(labels_for_dim)
            try:
                index = self.indexes[dim]
            except KeyError:
                raise ValueError("dimension %r does not have coordinate labels" % dim)
            new_index = index.drop(labels_for_dim, errors=errors)
            ds = ds.loc[{dim: new_index}]
        return ds

    def drop_dims(
        self, drop_dims: Union[Hashable, Iterable[Hashable]], *, errors: str = "raise"
    ) -> "Dataset":
        """Drop dimensions and associated variables from this dataset.

        Parameters
        ----------
        drop_dims : hashable or iterable of hashable
            Dimension or dimensions to drop.
        errors : {"raise", "ignore"}, optional
            If 'raise' (default), raises a ValueError error if any of the
            dimensions passed are not in the dataset. If 'ignore', any given
            labels that are in the dataset are dropped and no error is raised.

        Returns
        -------
        obj : Dataset
            The dataset without the given dimensions (or any variables
            containing those dimensions)
        errors : {"raise", "ignore"}, optional
            If 'raise' (default), raises a ValueError error if
            any of the dimensions passed are not
            in the dataset. If 'ignore', any given dimensions that are in the
            dataset are dropped and no error is raised.
        """
        if errors not in ["raise", "ignore"]:
            raise ValueError('errors must be either "raise" or "ignore"')

        if isinstance(drop_dims, str) or not isinstance(drop_dims, Iterable):
            drop_dims = {drop_dims}
        else:
            drop_dims = set(drop_dims)

        if errors == "raise":
            missing_dims = drop_dims - set(self.dims)
            if missing_dims:
                raise ValueError(
                    "Dataset does not contain the dimensions: %s" % missing_dims
                )

        drop_vars = {k for k, v in self._variables.items() if set(v.dims) & drop_dims}
        return self.drop_vars(drop_vars)

    def transpose(self, *dims: Hashable) -> "Dataset":
        """Return a new Dataset object with all array dimensions transposed.

        Although the order of dimensions on each array will change, the dataset
        dimensions themselves will remain in fixed (sorted) order.

        Parameters
        ----------
        *dims : hashable, optional
            By default, reverse the dimensions on each array. Otherwise,
            reorder the dimensions to this order.

        Returns
        -------
        transposed : Dataset
            Each array in the dataset (including) coordinates will be
            transposed to the given order.

        Notes
        -----
        This operation returns a view of each array's data. It is
        lazy for dask-backed DataArrays but not for numpy-backed DataArrays
        -- the data will be fully loaded into memory.

        See Also
        --------
        numpy.transpose
        DataArray.transpose
        """
        if dims:
            if set(dims) ^ set(self.dims) and ... not in dims:
                raise ValueError(
                    "arguments to transpose (%s) must be "
                    "permuted dataset dimensions (%s)" % (dims, tuple(self.dims))
                )
        ds = self.copy()
        for name, var in self._variables.items():
            var_dims = tuple(dim for dim in dims if dim in (var.dims + (...,)))
            ds._variables[name] = var.transpose(*var_dims)
        return ds

    def dropna(
        self,
        dim: Hashable,
        how: str = "any",
        thresh: int = None,
        subset: Iterable[Hashable] = None,
    ):
        """Returns a new dataset with dropped labels for missing values along
        the provided dimension.

        Parameters
        ----------
        dim : hashable
            Dimension along which to drop missing values. Dropping along
            multiple dimensions simultaneously is not yet supported.
        how : {"any", "all"}, default: "any"
            * any : if any NA values are present, drop that label
            * all : if all values are NA, drop that label
        thresh : int, default: None
            If supplied, require this many non-NA values.
        subset : iterable of hashable, optional
            Which variables to check for missing values. By default, all
            variables in the dataset are checked.

        Returns
        -------
        Dataset
        """
        # TODO: consider supporting multiple dimensions? Or not, given that
        # there are some ugly edge cases, e.g., pandas's dropna differs
        # depending on the order of the supplied axes.

        if dim not in self.dims:
            raise ValueError("%s must be a single dataset dimension" % dim)

        if subset is None:
            subset = iter(self.data_vars)

        count = np.zeros(self.dims[dim], dtype=np.int64)
        size = 0

        for k in subset:
            array = self._variables[k]
            if dim in array.dims:
                dims = [d for d in array.dims if d != dim]
                count += np.asarray(array.count(dims))  # type: ignore
                size += np.prod([self.dims[d] for d in dims])

        if thresh is not None:
            mask = count >= thresh
        elif how == "any":
            mask = count == size
        elif how == "all":
            mask = count > 0
        elif how is not None:
            raise ValueError("invalid how option: %s" % how)
        else:
            raise TypeError("must specify how or thresh")

        return self.isel({dim: mask})

    def fillna(self, value: Any) -> "Dataset":
        """Fill missing values in this object.

        This operation follows the normal broadcasting and alignment rules that
        xarray uses for binary arithmetic, except the result is aligned to this
        object (``join='left'``) instead of aligned to the intersection of
        index coordinates (``join='inner'``).

        Parameters
        ----------
        value : scalar, ndarray, DataArray, dict or Dataset
            Used to fill all matching missing values in this dataset's data
            variables. Scalars, ndarrays or DataArrays arguments are used to
            fill all data with aligned coordinates (for DataArrays).
            Dictionaries or datasets match data variables and then align
            coordinates if necessary.

        Returns
        -------
        Dataset

        Examples
        --------

        >>> import numpy as np
        >>> import xarray as xr
        >>> ds = xr.Dataset(
        ...     {
        ...         "A": ("x", [np.nan, 2, np.nan, 0]),
        ...         "B": ("x", [3, 4, np.nan, 1]),
        ...         "C": ("x", [np.nan, np.nan, np.nan, 5]),
        ...         "D": ("x", [np.nan, 3, np.nan, 4]),
        ...     },
        ...     coords={"x": [0, 1, 2, 3]},
        ... )
        >>> ds
        <xarray.Dataset>
        Dimensions:  (x: 4)
        Coordinates:
          * x        (x) int64 0 1 2 3
        Data variables:
            A        (x) float64 nan 2.0 nan 0.0
            B        (x) float64 3.0 4.0 nan 1.0
            C        (x) float64 nan nan nan 5.0
            D        (x) float64 nan 3.0 nan 4.0

        Replace all `NaN` values with 0s.

        >>> ds.fillna(0)
        <xarray.Dataset>
        Dimensions:  (x: 4)
        Coordinates:
          * x        (x) int64 0 1 2 3
        Data variables:
            A        (x) float64 0.0 2.0 0.0 0.0
            B        (x) float64 3.0 4.0 0.0 1.0
            C        (x) float64 0.0 0.0 0.0 5.0
            D        (x) float64 0.0 3.0 0.0 4.0

        Replace all `NaN` elements in column ‘A’, ‘B’, ‘C’, and ‘D’, with 0, 1, 2, and 3 respectively.

        >>> values = {"A": 0, "B": 1, "C": 2, "D": 3}
        >>> ds.fillna(value=values)
        <xarray.Dataset>
        Dimensions:  (x: 4)
        Coordinates:
          * x        (x) int64 0 1 2 3
        Data variables:
            A        (x) float64 0.0 2.0 0.0 0.0
            B        (x) float64 3.0 4.0 1.0 1.0
            C        (x) float64 2.0 2.0 2.0 5.0
            D        (x) float64 3.0 3.0 3.0 4.0
        """
        if utils.is_dict_like(value):
            value_keys = getattr(value, "data_vars", value).keys()
            if not set(value_keys) <= set(self.data_vars.keys()):
                raise ValueError(
                    "all variables in the argument to `fillna` "
                    "must be contained in the original dataset"
                )
        out = ops.fillna(self, value)
        return out

    def interpolate_na(
        self,
        dim: Hashable = None,
        method: str = "linear",
        limit: int = None,
        use_coordinate: Union[bool, Hashable] = True,
        max_gap: Union[
            int, float, str, pd.Timedelta, np.timedelta64, datetime.timedelta
        ] = None,
        **kwargs: Any,
    ) -> "Dataset":
        """Fill in NaNs by interpolating according to different methods.

        Parameters
        ----------
        dim : str
            Specifies the dimension along which to interpolate.

        method : str, optional
            String indicating which method to use for interpolation:

            - 'linear': linear interpolation (Default). Additional keyword
              arguments are passed to :py:func:`numpy.interp`
            - 'nearest', 'zero', 'slinear', 'quadratic', 'cubic', 'polynomial':
              are passed to :py:func:`scipy.interpolate.interp1d`. If
              ``method='polynomial'``, the ``order`` keyword argument must also be
              provided.
            - 'barycentric', 'krog', 'pchip', 'spline', 'akima': use their
              respective :py:class:`scipy.interpolate` classes.

        use_coordinate : bool, str, default: True
            Specifies which index to use as the x values in the interpolation
            formulated as `y = f(x)`. If False, values are treated as if
            eqaully-spaced along ``dim``. If True, the IndexVariable `dim` is
            used. If ``use_coordinate`` is a string, it specifies the name of a
            coordinate variariable to use as the index.
        limit : int, default: None
            Maximum number of consecutive NaNs to fill. Must be greater than 0
            or None for no limit. This filling is done regardless of the size of
            the gap in the data. To only interpolate over gaps less than a given length,
            see ``max_gap``.
        max_gap : int, float, str, pandas.Timedelta, numpy.timedelta64, datetime.timedelta, default: None
            Maximum size of gap, a continuous sequence of NaNs, that will be filled.
            Use None for no limit. When interpolating along a datetime64 dimension
            and ``use_coordinate=True``, ``max_gap`` can be one of the following:

            - a string that is valid input for pandas.to_timedelta
            - a :py:class:`numpy.timedelta64` object
            - a :py:class:`pandas.Timedelta` object
            - a :py:class:`datetime.timedelta` object

            Otherwise, ``max_gap`` must be an int or a float. Use of ``max_gap`` with unlabeled
            dimensions has not been implemented yet. Gap length is defined as the difference
            between coordinate values at the first data point after a gap and the last value
            before a gap. For gaps at the beginning (end), gap length is defined as the difference
            between coordinate values at the first (last) valid data point and the first (last) NaN.
            For example, consider::

                <xarray.DataArray (x: 9)>
                array([nan, nan, nan,  1., nan, nan,  4., nan, nan])
                Coordinates:
                  * x        (x) int64 0 1 2 3 4 5 6 7 8

            The gap lengths are 3-0 = 3; 6-3 = 3; and 8-6 = 2 respectively
        kwargs : dict, optional
            parameters passed verbatim to the underlying interpolation function

        Returns
        -------
        interpolated: Dataset
            Filled in Dataset.

        See also
        --------
        numpy.interp
        scipy.interpolate

        Examples
        --------
        >>> ds = xr.Dataset(
        ...     {
        ...         "A": ("x", [np.nan, 2, 3, np.nan, 0]),
        ...         "B": ("x", [3, 4, np.nan, 1, 7]),
        ...         "C": ("x", [np.nan, np.nan, np.nan, 5, 0]),
        ...         "D": ("x", [np.nan, 3, np.nan, -1, 4]),
        ...     },
        ...     coords={"x": [0, 1, 2, 3, 4]},
        ... )
        >>> ds
        <xarray.Dataset>
        Dimensions:  (x: 5)
        Coordinates:
          * x        (x) int64 0 1 2 3 4
        Data variables:
            A        (x) float64 nan 2.0 3.0 nan 0.0
            B        (x) float64 3.0 4.0 nan 1.0 7.0
            C        (x) float64 nan nan nan 5.0 0.0
            D        (x) float64 nan 3.0 nan -1.0 4.0

        >>> ds.interpolate_na(dim="x", method="linear")
        <xarray.Dataset>
        Dimensions:  (x: 5)
        Coordinates:
          * x        (x) int64 0 1 2 3 4
        Data variables:
            A        (x) float64 nan 2.0 3.0 1.5 0.0
            B        (x) float64 3.0 4.0 2.5 1.0 7.0
            C        (x) float64 nan nan nan 5.0 0.0
            D        (x) float64 nan 3.0 1.0 -1.0 4.0

        >>> ds.interpolate_na(dim="x", method="linear", fill_value="extrapolate")
        <xarray.Dataset>
        Dimensions:  (x: 5)
        Coordinates:
          * x        (x) int64 0 1 2 3 4
        Data variables:
            A        (x) float64 1.0 2.0 3.0 1.5 0.0
            B        (x) float64 3.0 4.0 2.5 1.0 7.0
            C        (x) float64 20.0 15.0 10.0 5.0 0.0
            D        (x) float64 5.0 3.0 1.0 -1.0 4.0
        """
        from .missing import _apply_over_vars_with_dim, interp_na

        new = _apply_over_vars_with_dim(
            interp_na,
            self,
            dim=dim,
            method=method,
            limit=limit,
            use_coordinate=use_coordinate,
            max_gap=max_gap,
            **kwargs,
        )
        return new

    def ffill(self, dim: Hashable, limit: int = None) -> "Dataset":
        """Fill NaN values by propogating values forward

        *Requires bottleneck.*

        Parameters
        ----------
        dim : Hashable
            Specifies the dimension along which to propagate values when
            filling.
        limit : int, default: None
            The maximum number of consecutive NaN values to forward fill. In
            other words, if there is a gap with more than this number of
            consecutive NaNs, it will only be partially filled. Must be greater
            than 0 or None for no limit.

        Returns
        -------
        Dataset
        """
        from .missing import _apply_over_vars_with_dim, ffill

        new = _apply_over_vars_with_dim(ffill, self, dim=dim, limit=limit)
        return new

    def bfill(self, dim: Hashable, limit: int = None) -> "Dataset":
        """Fill NaN values by propogating values backward

        *Requires bottleneck.*

        Parameters
        ----------
        dim : str
            Specifies the dimension along which to propagate values when
            filling.
        limit : int, default: None
            The maximum number of consecutive NaN values to backward fill. In
            other words, if there is a gap with more than this number of
            consecutive NaNs, it will only be partially filled. Must be greater
            than 0 or None for no limit.

        Returns
        -------
        Dataset
        """
        from .missing import _apply_over_vars_with_dim, bfill

        new = _apply_over_vars_with_dim(bfill, self, dim=dim, limit=limit)
        return new

    def combine_first(self, other: "Dataset") -> "Dataset":
        """Combine two Datasets, default to data_vars of self.

        The new coordinates follow the normal broadcasting and alignment rules
        of ``join='outer'``.  Vacant cells in the expanded coordinates are
        filled with np.nan.

        Parameters
        ----------
        other : Dataset
            Used to fill all matching missing values in this array.

        Returns
        -------
        Dataset
        """
        out = ops.fillna(self, other, join="outer", dataset_join="outer")
        return out

    def reduce(
        self,
        func: Callable,
        dim: Union[Hashable, Iterable[Hashable]] = None,
        keep_attrs: bool = None,
        keepdims: bool = False,
        numeric_only: bool = False,
        **kwargs: Any,
    ) -> "Dataset":
        """Reduce this dataset by applying `func` along some dimension(s).

        Parameters
        ----------
        func : callable
            Function which can be called in the form
            `f(x, axis=axis, **kwargs)` to return the result of reducing an
            np.ndarray over an integer valued axis.
        dim : str or sequence of str, optional
            Dimension(s) over which to apply `func`.  By default `func` is
            applied over all dimensions.
        keep_attrs : bool, optional
            If True, the dataset's attributes (`attrs`) will be copied from
            the original object to the new one.  If False (default), the new
            object will be returned without attributes.
        keepdims : bool, default: False
            If True, the dimensions which are reduced are left in the result
            as dimensions of size one. Coordinates that use these dimensions
            are removed.
        numeric_only : bool, optional
            If True, only apply ``func`` to variables with a numeric dtype.
        **kwargs : Any
            Additional keyword arguments passed on to ``func``.

        Returns
        -------
        reduced : Dataset
            Dataset with this object's DataArrays replaced with new DataArrays
            of summarized data and the indicated dimension(s) removed.
        """
        if dim is None or dim is ...:
            dims = set(self.dims)
        elif isinstance(dim, str) or not isinstance(dim, Iterable):
            dims = {dim}
        else:
            dims = set(dim)

        missing_dimensions = [d for d in dims if d not in self.dims]
        if missing_dimensions:
            raise ValueError(
                "Dataset does not contain the dimensions: %s" % missing_dimensions
            )

        if keep_attrs is None:
            keep_attrs = _get_keep_attrs(default=False)

        variables: Dict[Hashable, Variable] = {}
        for name, var in self._variables.items():
            reduce_dims = [d for d in var.dims if d in dims]
            if name in self.coords:
                if not reduce_dims:
                    variables[name] = var
            else:
                if (
                    not numeric_only
                    or np.issubdtype(var.dtype, np.number)
                    or (var.dtype == np.bool_)
                ):
                    if len(reduce_dims) == 1:
                        # unpack dimensions for the benefit of functions
                        # like np.argmin which can't handle tuple arguments
                        (reduce_dims,) = reduce_dims
                    elif len(reduce_dims) == var.ndim:
                        # prefer to aggregate over axis=None rather than
                        # axis=(0, 1) if they will be equivalent, because
                        # the former is often more efficient
                        reduce_dims = None  # type: ignore
                    variables[name] = var.reduce(
                        func,
                        dim=reduce_dims,
                        keep_attrs=keep_attrs,
                        keepdims=keepdims,
                        **kwargs,
                    )

        coord_names = {k for k in self.coords if k in variables}
        indexes = {k: v for k, v in self.indexes.items() if k in variables}
        attrs = self.attrs if keep_attrs else None
        return self._replace_with_new_dims(
            variables, coord_names=coord_names, attrs=attrs, indexes=indexes
        )

    def map(
        self,
        func: Callable,
        keep_attrs: bool = None,
        args: Iterable[Any] = (),
        **kwargs: Any,
    ) -> "Dataset":
        """Apply a function to each variable in this dataset

        Parameters
        ----------
        func : callable
            Function which can be called in the form `func(x, *args, **kwargs)`
            to transform each DataArray `x` in this dataset into another
            DataArray.
        keep_attrs : bool, optional
            If True, the dataset's attributes (`attrs`) will be copied from
            the original object to the new one. If False, the new object will
            be returned without attributes.
        args : tuple, optional
            Positional arguments passed on to `func`.
        **kwargs : Any
            Keyword arguments passed on to `func`.

        Returns
        -------
        applied : Dataset
            Resulting dataset from applying ``func`` to each data variable.

        Examples
        --------
        >>> da = xr.DataArray(np.random.randn(2, 3))
        >>> ds = xr.Dataset({"foo": da, "bar": ("x", [-1, 2])})
        >>> ds
        <xarray.Dataset>
        Dimensions:  (dim_0: 2, dim_1: 3, x: 2)
        Dimensions without coordinates: dim_0, dim_1, x
        Data variables:
            foo      (dim_0, dim_1) float64 1.764 0.4002 0.9787 2.241 1.868 -0.9773
            bar      (x) int64 -1 2
        >>> ds.map(np.fabs)
        <xarray.Dataset>
        Dimensions:  (dim_0: 2, dim_1: 3, x: 2)
        Dimensions without coordinates: dim_0, dim_1, x
        Data variables:
            foo      (dim_0, dim_1) float64 1.764 0.4002 0.9787 2.241 1.868 0.9773
            bar      (x) float64 1.0 2.0
        """
        if keep_attrs is None:
            keep_attrs = _get_keep_attrs(default=False)
        variables = {
            k: maybe_wrap_array(v, func(v, *args, **kwargs))
            for k, v in self.data_vars.items()
        }
        if keep_attrs:
            for k, v in variables.items():
                v._copy_attrs_from(self.data_vars[k])
        attrs = self.attrs if keep_attrs else None
        return type(self)(variables, attrs=attrs)

    def apply(
        self,
        func: Callable,
        keep_attrs: bool = None,
        args: Iterable[Any] = (),
        **kwargs: Any,
    ) -> "Dataset":
        """
        Backward compatible implementation of ``map``

        See Also
        --------
        Dataset.map
        """
        warnings.warn(
            "Dataset.apply may be deprecated in the future. Using Dataset.map is encouraged",
            PendingDeprecationWarning,
            stacklevel=2,
        )
        return self.map(func, keep_attrs, args, **kwargs)

    def assign(
        self, variables: Mapping[Hashable, Any] = None, **variables_kwargs: Hashable
    ) -> "Dataset":
        """Assign new data variables to a Dataset, returning a new object
        with all the original variables in addition to the new ones.

        Parameters
        ----------
        variables : mapping of hashable to Any
            Mapping from variables names to the new values. If the new values
            are callable, they are computed on the Dataset and assigned to new
            data variables. If the values are not callable, (e.g. a DataArray,
            scalar, or array), they are simply assigned.
        **variables_kwargs
            The keyword arguments form of ``variables``.
            One of variables or variables_kwargs must be provided.

        Returns
        -------
        ds : Dataset
            A new Dataset with the new variables in addition to all the
            existing variables.

        Notes
        -----
        Since ``kwargs`` is a dictionary, the order of your arguments may not
        be preserved, and so the order of the new variables is not well
        defined. Assigning multiple variables within the same ``assign`` is
        possible, but you cannot reference other variables created within the
        same ``assign`` call.

        See Also
        --------
        pandas.DataFrame.assign

        Examples
        --------
        >>> x = xr.Dataset(
        ...     {
        ...         "temperature_c": (
        ...             ("lat", "lon"),
        ...             20 * np.random.rand(4).reshape(2, 2),
        ...         ),
        ...         "precipitation": (("lat", "lon"), np.random.rand(4).reshape(2, 2)),
        ...     },
        ...     coords={"lat": [10, 20], "lon": [150, 160]},
        ... )
        >>> x
        <xarray.Dataset>
        Dimensions:        (lat: 2, lon: 2)
        Coordinates:
          * lat            (lat) int64 10 20
          * lon            (lon) int64 150 160
        Data variables:
            temperature_c  (lat, lon) float64 10.98 14.3 12.06 10.9
            precipitation  (lat, lon) float64 0.4237 0.6459 0.4376 0.8918

        Where the value is a callable, evaluated on dataset:

        >>> x.assign(temperature_f=lambda x: x.temperature_c * 9 / 5 + 32)
        <xarray.Dataset>
        Dimensions:        (lat: 2, lon: 2)
        Coordinates:
          * lat            (lat) int64 10 20
          * lon            (lon) int64 150 160
        Data variables:
            temperature_c  (lat, lon) float64 10.98 14.3 12.06 10.9
            precipitation  (lat, lon) float64 0.4237 0.6459 0.4376 0.8918
            temperature_f  (lat, lon) float64 51.76 57.75 53.7 51.62

        Alternatively, the same behavior can be achieved by directly referencing an existing dataarray:

        >>> x.assign(temperature_f=x["temperature_c"] * 9 / 5 + 32)
        <xarray.Dataset>
        Dimensions:        (lat: 2, lon: 2)
        Coordinates:
          * lat            (lat) int64 10 20
          * lon            (lon) int64 150 160
        Data variables:
            temperature_c  (lat, lon) float64 10.98 14.3 12.06 10.9
            precipitation  (lat, lon) float64 0.4237 0.6459 0.4376 0.8918
            temperature_f  (lat, lon) float64 51.76 57.75 53.7 51.62

        """
        variables = either_dict_or_kwargs(variables, variables_kwargs, "assign")
        data = self.copy()
        # do all calculations first...
        results = data._calc_assign_results(variables)
        # ... and then assign
        data.update(results)
        return data

    def to_array(self, dim="variable", name=None):
        """Convert this dataset into an xarray.DataArray

        The data variables of this dataset will be broadcast against each other
        and stacked along the first axis of the new array. All coordinates of
        this dataset will remain coordinates.

        Parameters
        ----------
        dim : str, optional
            Name of the new dimension.
        name : str, optional
            Name of the new data array.

        Returns
        -------
        array : xarray.DataArray
        """
        from .dataarray import DataArray

        data_vars = [self.variables[k] for k in self.data_vars]
        broadcast_vars = broadcast_variables(*data_vars)
        data = duck_array_ops.stack([b.data for b in broadcast_vars], axis=0)

        coords = dict(self.coords)
        coords[dim] = list(self.data_vars)
        indexes = propagate_indexes(self._indexes)

        dims = (dim,) + broadcast_vars[0].dims

        return DataArray(
            data, coords, dims, attrs=self.attrs, name=name, indexes=indexes
        )

    def _normalize_dim_order(
        self, dim_order: List[Hashable] = None
    ) -> Dict[Hashable, int]:
        """
        Check the validity of the provided dimensions if any and return the mapping
        between dimension name and their size.

        Parameters
        ----------
        dim_order
            Dimension order to validate (default to the alphabetical order if None).

        Returns
        -------
        result
            Validated dimensions mapping.

        """
        if dim_order is None:
            dim_order = list(self.dims)
        elif set(dim_order) != set(self.dims):
            raise ValueError(
                "dim_order {} does not match the set of dimensions of this "
                "Dataset: {}".format(dim_order, list(self.dims))
            )

        ordered_dims = {k: self.dims[k] for k in dim_order}

        return ordered_dims

    def _to_dataframe(self, ordered_dims: Mapping[Hashable, int]):
        columns = [k for k in self.variables if k not in self.dims]
        data = [
            self._variables[k].set_dims(ordered_dims).values.reshape(-1)
            for k in columns
        ]
        index = self.coords.to_index([*ordered_dims])
        return pd.DataFrame(dict(zip(columns, data)), index=index)

    def to_dataframe(self, dim_order: List[Hashable] = None) -> pd.DataFrame:
        """Convert this dataset into a pandas.DataFrame.

        Non-index variables in this dataset form the columns of the
        DataFrame. The DataFrame is indexed by the Cartesian product of
        this dataset's indices.

        Parameters
        ----------
        dim_order
            Hierarchical dimension order for the resulting dataframe. All
            arrays are transposed to this order and then written out as flat
            vectors in contiguous order, so the last dimension in this list
            will be contiguous in the resulting DataFrame. This has a major
            influence on which operations are efficient on the resulting
            dataframe.

            If provided, must include all dimensions of this dataset. By
            default, dimensions are sorted alphabetically.

        Returns
        -------
        result
            Dataset as a pandas DataFrame.

        """

        ordered_dims = self._normalize_dim_order(dim_order=dim_order)

        return self._to_dataframe(ordered_dims=ordered_dims)

    def _set_sparse_data_from_dataframe(
        self, idx: pd.Index, arrays: List[Tuple[Hashable, np.ndarray]], dims: tuple
    ) -> None:
        from sparse import COO

        if isinstance(idx, pd.MultiIndex):
            coords = np.stack([np.asarray(code) for code in idx.codes], axis=0)
            is_sorted = idx.is_lexsorted()
            shape = tuple(lev.size for lev in idx.levels)
        else:
            coords = np.arange(idx.size).reshape(1, -1)
            is_sorted = True
            shape = (idx.size,)

        for name, values in arrays:
            # In virtually all real use cases, the sparse array will now have
            # missing values and needs a fill_value. For consistency, don't
            # special case the rare exceptions (e.g., dtype=int without a
            # MultiIndex).
            dtype, fill_value = dtypes.maybe_promote(values.dtype)
            values = np.asarray(values, dtype=dtype)

            data = COO(
                coords,
                values,
                shape,
                has_duplicates=False,
                sorted=is_sorted,
                fill_value=fill_value,
            )
            self[name] = (dims, data)

    def _set_numpy_data_from_dataframe(
        self, idx: pd.Index, arrays: List[Tuple[Hashable, np.ndarray]], dims: tuple
    ) -> None:
        if not isinstance(idx, pd.MultiIndex):
            for name, values in arrays:
                self[name] = (dims, values)
            return

        shape = tuple(lev.size for lev in idx.levels)
        indexer = tuple(idx.codes)

        # We already verified that the MultiIndex has all unique values, so
        # there are missing values if and only if the size of output arrays is
        # larger that the index.
        missing_values = np.prod(shape) > idx.shape[0]

        for name, values in arrays:
            # NumPy indexing is much faster than using DataFrame.reindex() to
            # fill in missing values:
            # https://stackoverflow.com/a/35049899/809705
            if missing_values:
                dtype, fill_value = dtypes.maybe_promote(values.dtype)
                data = np.full(shape, fill_value, dtype)
            else:
                # If there are no missing values, keep the existing dtype
                # instead of promoting to support NA, e.g., keep integer
                # columns as integers.
                # TODO: consider removing this special case, which doesn't
                # exist for sparse=True.
                data = np.zeros(shape, values.dtype)
            data[indexer] = values
            self[name] = (dims, data)

    @classmethod
    def from_dataframe(cls, dataframe: pd.DataFrame, sparse: bool = False) -> "Dataset":
        """Convert a pandas.DataFrame into an xarray.Dataset

        Each column will be converted into an independent variable in the
        Dataset. If the dataframe's index is a MultiIndex, it will be expanded
        into a tensor product of one-dimensional indices (filling in missing
        values with NaN). This method will produce a Dataset very similar to
        that on which the 'to_dataframe' method was called, except with
        possibly redundant dimensions (since all dataset variables will have
        the same dimensionality)

        Parameters
        ----------
        dataframe : DataFrame
            DataFrame from which to copy data and indices.
        sparse : bool, default: False
            If true, create a sparse arrays instead of dense numpy arrays. This
            can potentially save a large amount of memory if the DataFrame has
            a MultiIndex. Requires the sparse package (sparse.pydata.org).

        Returns
        -------
        New Dataset.

        See also
        --------
        xarray.DataArray.from_series
        pandas.DataFrame.to_xarray
        """
        # TODO: Add an option to remove dimensions along which the variables
        # are constant, to enable consistent serialization to/from a dataframe,
        # even if some variables have different dimensionality.

        if not dataframe.columns.is_unique:
            raise ValueError("cannot convert DataFrame with non-unique columns")

        idx = remove_unused_levels_categories(dataframe.index)

        if isinstance(idx, pd.MultiIndex) and not idx.is_unique:
            raise ValueError(
                "cannot convert a DataFrame with a non-unique MultiIndex into xarray"
            )

        # Cast to a NumPy array first, in case the Series is a pandas Extension
        # array (which doesn't have a valid NumPy dtype)
        # TODO: allow users to control how this casting happens, e.g., by
        # forwarding arguments to pandas.Series.to_numpy?
        arrays = [(k, np.asarray(v)) for k, v in dataframe.items()]

        obj = cls()

        if isinstance(idx, pd.MultiIndex):
            dims = tuple(
                name if name is not None else "level_%i" % n
                for n, name in enumerate(idx.names)
            )
            for dim, lev in zip(dims, idx.levels):
                obj[dim] = (dim, lev)
        else:
            index_name = idx.name if idx.name is not None else "index"
            dims = (index_name,)
            obj[index_name] = (dims, idx)

        if sparse:
            obj._set_sparse_data_from_dataframe(idx, arrays, dims)
        else:
            obj._set_numpy_data_from_dataframe(idx, arrays, dims)
        return obj

    def to_dask_dataframe(self, dim_order=None, set_index=False):
        """
        Convert this dataset into a dask.dataframe.DataFrame.

        The dimensions, coordinates and data variables in this dataset form
        the columns of the DataFrame.

        Parameters
        ----------
        dim_order : list, optional
            Hierarchical dimension order for the resulting dataframe. All
            arrays are transposed to this order and then written out as flat
            vectors in contiguous order, so the last dimension in this list
            will be contiguous in the resulting DataFrame. This has a major
            influence on which operations are efficient on the resulting dask
            dataframe.

            If provided, must include all dimensions of this dataset. By
            default, dimensions are sorted alphabetically.
        set_index : bool, optional
            If set_index=True, the dask DataFrame is indexed by this dataset's
            coordinate. Since dask DataFrames do not support multi-indexes,
            set_index only works if the dataset only contains one dimension.

        Returns
        -------
        dask.dataframe.DataFrame
        """

        import dask.array as da
        import dask.dataframe as dd

        ordered_dims = self._normalize_dim_order(dim_order=dim_order)

        columns = list(ordered_dims)
        columns.extend(k for k in self.coords if k not in self.dims)
        columns.extend(self.data_vars)

        series_list = []
        for name in columns:
            try:
                var = self.variables[name]
            except KeyError:
                # dimension without a matching coordinate
                size = self.dims[name]
                data = da.arange(size, chunks=size, dtype=np.int64)
                var = Variable((name,), data)

            # IndexVariable objects have a dummy .chunk() method
            if isinstance(var, IndexVariable):
                var = var.to_base_variable()

            dask_array = var.set_dims(ordered_dims).chunk(self.chunks).data
            series = dd.from_array(dask_array.reshape(-1), columns=[name])
            series_list.append(series)

        df = dd.concat(series_list, axis=1)

        if set_index:
            dim_order = [*ordered_dims]

            if len(dim_order) == 1:
                (dim,) = dim_order
                df = df.set_index(dim)
            else:
                # triggers an error about multi-indexes, even if only one
                # dimension is passed
                df = df.set_index(dim_order)

        return df

    def to_dict(self, data=True):
        """
        Convert this dataset to a dictionary following xarray naming
        conventions.

        Converts all variables and attributes to native Python objects
        Useful for converting to json. To avoid datetime incompatibility
        use decode_times=False kwarg in xarrray.open_dataset.

        Parameters
        ----------
        data : bool, optional
            Whether to include the actual data in the dictionary. When set to
            False, returns just the schema.

        See also
        --------
        Dataset.from_dict
        """
        d = {
            "coords": {},
            "attrs": decode_numpy_dict_values(self.attrs),
            "dims": dict(self.dims),
            "data_vars": {},
        }
        for k in self.coords:
            d["coords"].update({k: self[k].variable.to_dict(data=data)})
        for k in self.data_vars:
            d["data_vars"].update({k: self[k].variable.to_dict(data=data)})
        return d

    @classmethod
    def from_dict(cls, d):
        """
        Convert a dictionary into an xarray.Dataset.

        Input dict can take several forms:

        .. code:: python

            d = {
                "t": {"dims": ("t"), "data": t},
                "a": {"dims": ("t"), "data": x},
                "b": {"dims": ("t"), "data": y},
            }

            d = {
                "coords": {"t": {"dims": "t", "data": t, "attrs": {"units": "s"}}},
                "attrs": {"title": "air temperature"},
                "dims": "t",
                "data_vars": {
                    "a": {"dims": "t", "data": x},
                    "b": {"dims": "t", "data": y},
                },
            }

        where "t" is the name of the dimesion, "a" and "b" are names of data
        variables and t, x, and y are lists, numpy.arrays or pandas objects.

        Parameters
        ----------
        d : dict-like
            Mapping with a minimum structure of
                ``{"var_0": {"dims": [..], "data": [..]}, \
                            ...}``

        Returns
        -------
        obj : xarray.Dataset

        See also
        --------
        Dataset.to_dict
        DataArray.from_dict
        """

        if not {"coords", "data_vars"}.issubset(set(d)):
            variables = d.items()
        else:
            import itertools

            variables = itertools.chain(
                d.get("coords", {}).items(), d.get("data_vars", {}).items()
            )
        try:
            variable_dict = {
                k: (v["dims"], v["data"], v.get("attrs")) for k, v in variables
            }
        except KeyError as e:
            raise ValueError(
                "cannot convert dict without the key "
                "'{dims_data}'".format(dims_data=str(e.args[0]))
            )
        obj = cls(variable_dict)

        # what if coords aren't dims?
        coords = set(d.get("coords", {})) - set(d.get("dims", {}))
        obj = obj.set_coords(coords)

        obj.attrs.update(d.get("attrs", {}))

        return obj

    @staticmethod
    def _unary_op(f):
        @functools.wraps(f)
        def func(self, *args, **kwargs):
            variables = {}
            keep_attrs = kwargs.pop("keep_attrs", None)
            if keep_attrs is None:
                keep_attrs = _get_keep_attrs(default=True)
            for k, v in self._variables.items():
                if k in self._coord_names:
                    variables[k] = v
                else:
                    variables[k] = f(v, *args, **kwargs)
                    if keep_attrs:
                        variables[k].attrs = v._attrs
            attrs = self._attrs if keep_attrs else None
            return self._replace_with_new_dims(variables, attrs=attrs)

        return func

    @staticmethod
    def _binary_op(f, reflexive=False, join=None):
        @functools.wraps(f)
        def func(self, other):
            from .dataarray import DataArray

            if isinstance(other, groupby.GroupBy):
                return NotImplemented
            align_type = OPTIONS["arithmetic_join"] if join is None else join
            if isinstance(other, (DataArray, Dataset)):
                self, other = align(self, other, join=align_type, copy=False)
            g = f if not reflexive else lambda x, y: f(y, x)
            ds = self._calculate_binary_op(g, other, join=align_type)
            return ds

        return func

    @staticmethod
    def _inplace_binary_op(f):
        @functools.wraps(f)
        def func(self, other):
            from .dataarray import DataArray

            if isinstance(other, groupby.GroupBy):
                raise TypeError(
                    "in-place operations between a Dataset and "
                    "a grouped object are not permitted"
                )
            # we don't actually modify arrays in-place with in-place Dataset
            # arithmetic -- this lets us automatically align things
            if isinstance(other, (DataArray, Dataset)):
                other = other.reindex_like(self, copy=False)
            g = ops.inplace_to_noninplace_op(f)
            ds = self._calculate_binary_op(g, other, inplace=True)
            self._replace_with_new_dims(
                ds._variables,
                ds._coord_names,
                attrs=ds._attrs,
                indexes=ds._indexes,
                inplace=True,
            )
            return self

        return func

    def _calculate_binary_op(self, f, other, join="inner", inplace=False):
        def apply_over_both(lhs_data_vars, rhs_data_vars, lhs_vars, rhs_vars):
            if inplace and set(lhs_data_vars) != set(rhs_data_vars):
                raise ValueError(
                    "datasets must have the same data variables "
                    "for in-place arithmetic operations: %s, %s"
                    % (list(lhs_data_vars), list(rhs_data_vars))
                )

            dest_vars = {}

            for k in lhs_data_vars:
                if k in rhs_data_vars:
                    dest_vars[k] = f(lhs_vars[k], rhs_vars[k])
                elif join in ["left", "outer"]:
                    dest_vars[k] = f(lhs_vars[k], np.nan)
            for k in rhs_data_vars:
                if k not in dest_vars and join in ["right", "outer"]:
                    dest_vars[k] = f(rhs_vars[k], np.nan)
            return dest_vars

        if utils.is_dict_like(other) and not isinstance(other, Dataset):
            # can't use our shortcut of doing the binary operation with
            # Variable objects, so apply over our data vars instead.
            new_data_vars = apply_over_both(
                self.data_vars, other, self.data_vars, other
            )
            return Dataset(new_data_vars)

        other_coords = getattr(other, "coords", None)
        ds = self.coords.merge(other_coords)

        if isinstance(other, Dataset):
            new_vars = apply_over_both(
                self.data_vars, other.data_vars, self.variables, other.variables
            )
        else:
            other_variable = getattr(other, "variable", other)
            new_vars = {k: f(self.variables[k], other_variable) for k in self.data_vars}
        ds._variables.update(new_vars)
        ds._dims = calculate_dimensions(ds._variables)
        return ds

    def _copy_attrs_from(self, other):
        self.attrs = other.attrs
        for v in other.variables:
            if v in self.variables:
                self.variables[v].attrs = other.variables[v].attrs

    def diff(self, dim, n=1, label="upper"):
        """Calculate the n-th order discrete difference along given axis.

        Parameters
        ----------
        dim : str
            Dimension over which to calculate the finite difference.
        n : int, optional
            The number of times values are differenced.
        label : str, optional
            The new coordinate in dimension ``dim`` will have the
            values of either the minuend's or subtrahend's coordinate
            for values 'upper' and 'lower', respectively.  Other
            values are not supported.

        Returns
        -------
        difference : same type as caller
            The n-th order finite difference of this object.

        .. note::

            `n` matches numpy's behavior and is different from pandas' first
            argument named `periods`.

        Examples
        --------
        >>> ds = xr.Dataset({"foo": ("x", [5, 5, 6, 6])})
        >>> ds.diff("x")
        <xarray.Dataset>
        Dimensions:  (x: 3)
        Dimensions without coordinates: x
        Data variables:
            foo      (x) int64 0 1 0
        >>> ds.diff("x", 2)
        <xarray.Dataset>
        Dimensions:  (x: 2)
        Dimensions without coordinates: x
        Data variables:
            foo      (x) int64 1 -1

        See Also
        --------
        Dataset.differentiate
        """
        if n == 0:
            return self
        if n < 0:
            raise ValueError(f"order `n` must be non-negative but got {n}")

        # prepare slices
        kwargs_start = {dim: slice(None, -1)}
        kwargs_end = {dim: slice(1, None)}

        # prepare new coordinate
        if label == "upper":
            kwargs_new = kwargs_end
        elif label == "lower":
            kwargs_new = kwargs_start
        else:
            raise ValueError("The 'label' argument has to be either 'upper' or 'lower'")

        variables = {}

        for name, var in self.variables.items():
            if dim in var.dims:
                if name in self.data_vars:
                    variables[name] = var.isel(**kwargs_end) - var.isel(**kwargs_start)
                else:
                    variables[name] = var.isel(**kwargs_new)
            else:
                variables[name] = var

        indexes = dict(self.indexes)
        if dim in indexes:
            indexes[dim] = indexes[dim][kwargs_new[dim]]

        difference = self._replace_with_new_dims(variables, indexes=indexes)

        if n > 1:
            return difference.diff(dim, n - 1)
        else:
            return difference

    def shift(self, shifts=None, fill_value=dtypes.NA, **shifts_kwargs):
        """Shift this dataset by an offset along one or more dimensions.

        Only data variables are moved; coordinates stay in place. This is
        consistent with the behavior of ``shift`` in pandas.

        Parameters
        ----------
        shifts : mapping of hashable to int
            Integer offset to shift along each of the given dimensions.
            Positive offsets shift to the right; negative offsets shift to the
            left.
        fill_value : scalar or dict-like, optional
            Value to use for newly missing values. If a dict-like, maps
            variable names (including coordinates) to fill values.
        **shifts_kwargs
            The keyword arguments form of ``shifts``.
            One of shifts or shifts_kwargs must be provided.

        Returns
        -------
        shifted : Dataset
            Dataset with the same coordinates and attributes but shifted data
            variables.

        See also
        --------
        roll

        Examples
        --------

        >>> ds = xr.Dataset({"foo": ("x", list("abcde"))})
        >>> ds.shift(x=2)
        <xarray.Dataset>
        Dimensions:  (x: 5)
        Dimensions without coordinates: x
        Data variables:
            foo      (x) object nan nan 'a' 'b' 'c'
        """
        shifts = either_dict_or_kwargs(shifts, shifts_kwargs, "shift")
        invalid = [k for k in shifts if k not in self.dims]
        if invalid:
            raise ValueError("dimensions %r do not exist" % invalid)

        variables = {}
        for name, var in self.variables.items():
            if name in self.data_vars:
                fill_value_ = (
                    fill_value.get(name, dtypes.NA)
                    if isinstance(fill_value, dict)
                    else fill_value
                )

                var_shifts = {k: v for k, v in shifts.items() if k in var.dims}
                variables[name] = var.shift(fill_value=fill_value_, shifts=var_shifts)
            else:
                variables[name] = var

        return self._replace(variables)

    def roll(self, shifts=None, roll_coords=None, **shifts_kwargs):
        """Roll this dataset by an offset along one or more dimensions.

        Unlike shift, roll may rotate all variables, including coordinates
        if specified. The direction of rotation is consistent with
        :py:func:`numpy.roll`.

        Parameters
        ----------

        shifts : dict, optional
            A dict with keys matching dimensions and values given
            by integers to rotate each of the given dimensions. Positive
            offsets roll to the right; negative offsets roll to the left.
        roll_coords : bool
            Indicates whether to  roll the coordinates by the offset
            The current default of roll_coords (None, equivalent to True) is
            deprecated and will change to False in a future version.
            Explicitly pass roll_coords to silence the warning.
        **shifts_kwargs : {dim: offset, ...}, optional
            The keyword arguments form of ``shifts``.
            One of shifts or shifts_kwargs must be provided.
        Returns
        -------
        rolled : Dataset
            Dataset with the same coordinates and attributes but rolled
            variables.

        See also
        --------
        shift

        Examples
        --------

        >>> ds = xr.Dataset({"foo": ("x", list("abcde"))})
        >>> ds.roll(x=2)
        <xarray.Dataset>
        Dimensions:  (x: 5)
        Dimensions without coordinates: x
        Data variables:
            foo      (x) <U1 'd' 'e' 'a' 'b' 'c'
        """
        shifts = either_dict_or_kwargs(shifts, shifts_kwargs, "roll")
        invalid = [k for k in shifts if k not in self.dims]
        if invalid:
            raise ValueError("dimensions %r do not exist" % invalid)

        if roll_coords is None:
            warnings.warn(
                "roll_coords will be set to False in the future."
                " Explicitly set roll_coords to silence warning.",
                FutureWarning,
                stacklevel=2,
            )
            roll_coords = True

        unrolled_vars = () if roll_coords else self.coords

        variables = {}
        for k, v in self.variables.items():
            if k not in unrolled_vars:
                variables[k] = v.roll(
                    **{k: s for k, s in shifts.items() if k in v.dims}
                )
            else:
                variables[k] = v

        if roll_coords:
            indexes = {}
            for k, v in self.indexes.items():
                (dim,) = self.variables[k].dims
                if dim in shifts:
                    indexes[k] = roll_index(v, shifts[dim])
                else:
                    indexes[k] = v
        else:
            indexes = dict(self.indexes)

        return self._replace(variables, indexes=indexes)

    def sortby(self, variables, ascending=True):
        """
        Sort object by labels or values (along an axis).

        Sorts the dataset, either along specified dimensions,
        or according to values of 1-D dataarrays that share dimension
        with calling object.

        If the input variables are dataarrays, then the dataarrays are aligned
        (via left-join) to the calling object prior to sorting by cell values.
        NaNs are sorted to the end, following Numpy convention.

        If multiple sorts along the same dimension is
        given, numpy's lexsort is performed along that dimension:
        https://docs.scipy.org/doc/numpy/reference/generated/numpy.lexsort.html
        and the FIRST key in the sequence is used as the primary sort key,
        followed by the 2nd key, etc.

        Parameters
        ----------
        variables: str, DataArray, or list of str or DataArray
            1D DataArray objects or name(s) of 1D variable(s) in
            coords/data_vars whose values are used to sort the dataset.
        ascending: bool, optional
            Whether to sort by ascending or descending order.

        Returns
        -------
        sorted : Dataset
            A new dataset where all the specified dims are sorted by dim
            labels.
        """
        from .dataarray import DataArray

        if not isinstance(variables, list):
            variables = [variables]
        else:
            variables = variables
        variables = [v if isinstance(v, DataArray) else self[v] for v in variables]
        aligned_vars = align(self, *variables, join="left")
        aligned_self = aligned_vars[0]
        aligned_other_vars = aligned_vars[1:]
        vars_by_dim = defaultdict(list)
        for data_array in aligned_other_vars:
            if data_array.ndim != 1:
                raise ValueError("Input DataArray is not 1-D.")
            (key,) = data_array.dims
            vars_by_dim[key].append(data_array)

        indices = {}
        for key, arrays in vars_by_dim.items():
            order = np.lexsort(tuple(reversed(arrays)))
            indices[key] = order if ascending else order[::-1]
        return aligned_self.isel(**indices)

    def quantile(
        self,
        q,
        dim=None,
        interpolation="linear",
        numeric_only=False,
        keep_attrs=None,
        skipna=True,
    ):
        """Compute the qth quantile of the data along the specified dimension.

        Returns the qth quantiles(s) of the array elements for each variable
        in the Dataset.

        Parameters
        ----------
        q : float or array-like of float
            Quantile to compute, which must be between 0 and 1 inclusive.
        dim : str or sequence of str, optional
            Dimension(s) over which to apply quantile.
        interpolation : {"linear", "lower", "higher", "midpoint", "nearest"}, default: "linear"
            This optional parameter specifies the interpolation method to
            use when the desired quantile lies between two data points
            ``i < j``:

                * linear: ``i + (j - i) * fraction``, where ``fraction`` is
                  the fractional part of the index surrounded by ``i`` and
                  ``j``.
                * lower: ``i``.
                * higher: ``j``.
                * nearest: ``i`` or ``j``, whichever is nearest.
                * midpoint: ``(i + j) / 2``.
        keep_attrs : bool, optional
            If True, the dataset's attributes (`attrs`) will be copied from
            the original object to the new one.  If False (default), the new
            object will be returned without attributes.
        numeric_only : bool, optional
            If True, only apply ``func`` to variables with a numeric dtype.
        skipna : bool, optional
            Whether to skip missing values when aggregating.

        Returns
        -------
        quantiles : Dataset
            If `q` is a single quantile, then the result is a scalar for each
            variable in data_vars. If multiple percentiles are given, first
            axis of the result corresponds to the quantile and a quantile
            dimension is added to the return Dataset. The other dimensions are
            the dimensions that remain after the reduction of the array.

        See Also
        --------
        numpy.nanquantile, numpy.quantile, pandas.Series.quantile, DataArray.quantile

        Examples
        --------

        >>> ds = xr.Dataset(
        ...     {"a": (("x", "y"), [[0.7, 4.2, 9.4, 1.5], [6.5, 7.3, 2.6, 1.9]])},
        ...     coords={"x": [7, 9], "y": [1, 1.5, 2, 2.5]},
        ... )
        >>> ds.quantile(0)  # or ds.quantile(0, dim=...)
        <xarray.Dataset>
        Dimensions:   ()
        Coordinates:
            quantile  float64 0.0
        Data variables:
            a         float64 0.7
        >>> ds.quantile(0, dim="x")
        <xarray.Dataset>
        Dimensions:   (y: 4)
        Coordinates:
          * y         (y) float64 1.0 1.5 2.0 2.5
            quantile  float64 0.0
        Data variables:
            a         (y) float64 0.7 4.2 2.6 1.5
        >>> ds.quantile([0, 0.5, 1])
        <xarray.Dataset>
        Dimensions:   (quantile: 3)
        Coordinates:
          * quantile  (quantile) float64 0.0 0.5 1.0
        Data variables:
            a         (quantile) float64 0.7 3.4 9.4
        >>> ds.quantile([0, 0.5, 1], dim="x")
        <xarray.Dataset>
        Dimensions:   (quantile: 3, y: 4)
        Coordinates:
          * y         (y) float64 1.0 1.5 2.0 2.5
          * quantile  (quantile) float64 0.0 0.5 1.0
        Data variables:
            a         (quantile, y) float64 0.7 4.2 2.6 1.5 3.6 ... 1.7 6.5 7.3 9.4 1.9
        """

        if isinstance(dim, str):
            dims = {dim}
        elif dim in [None, ...]:
            dims = set(self.dims)
        else:
            dims = set(dim)

        _assert_empty(
            [d for d in dims if d not in self.dims],
            "Dataset does not contain the dimensions: %s",
        )

        q = np.asarray(q, dtype=np.float64)

        variables = {}
        for name, var in self.variables.items():
            reduce_dims = [d for d in var.dims if d in dims]
            if reduce_dims or not var.dims:
                if name not in self.coords:
                    if (
                        not numeric_only
                        or np.issubdtype(var.dtype, np.number)
                        or var.dtype == np.bool_
                    ):
                        if len(reduce_dims) == var.ndim:
                            # prefer to aggregate over axis=None rather than
                            # axis=(0, 1) if they will be equivalent, because
                            # the former is often more efficient
                            reduce_dims = None
                        variables[name] = var.quantile(
                            q,
                            dim=reduce_dims,
                            interpolation=interpolation,
                            keep_attrs=keep_attrs,
                            skipna=skipna,
                        )

            else:
                variables[name] = var

        # construct the new dataset
        coord_names = {k for k in self.coords if k in variables}
        indexes = {k: v for k, v in self.indexes.items() if k in variables}
        if keep_attrs is None:
            keep_attrs = _get_keep_attrs(default=False)
        attrs = self.attrs if keep_attrs else None
        new = self._replace_with_new_dims(
            variables, coord_names=coord_names, attrs=attrs, indexes=indexes
        )
        return new.assign_coords(quantile=q)

    def rank(self, dim, pct=False, keep_attrs=None):
        """Ranks the data.

        Equal values are assigned a rank that is the average of the ranks that
        would have been otherwise assigned to all of the values within
        that set.
        Ranks begin at 1, not 0. If pct is True, computes percentage ranks.

        NaNs in the input array are returned as NaNs.

        The `bottleneck` library is required.

        Parameters
        ----------
        dim : str
            Dimension over which to compute rank.
        pct : bool, optional
            If True, compute percentage ranks, otherwise compute integer ranks.
        keep_attrs : bool, optional
            If True, the dataset's attributes (`attrs`) will be copied from
            the original object to the new one.  If False (default), the new
            object will be returned without attributes.

        Returns
        -------
        ranked : Dataset
            Variables that do not depend on `dim` are dropped.
        """
        if dim not in self.dims:
            raise ValueError("Dataset does not contain the dimension: %s" % dim)

        variables = {}
        for name, var in self.variables.items():
            if name in self.data_vars:
                if dim in var.dims:
                    variables[name] = var.rank(dim, pct=pct)
            else:
                variables[name] = var

        coord_names = set(self.coords)
        if keep_attrs is None:
            keep_attrs = _get_keep_attrs(default=False)
        attrs = self.attrs if keep_attrs else None
        return self._replace(variables, coord_names, attrs=attrs)

    def differentiate(self, coord, edge_order=1, datetime_unit=None):
        """ Differentiate with the second order accurate central
        differences.

        .. note::
            This feature is limited to simple cartesian geometry, i.e. coord
            must be one dimensional.

        Parameters
        ----------
        coord : str
            The coordinate to be used to compute the gradient.
        edge_order : {1, 2}, default: 1
            N-th order accurate differences at the boundaries.
        datetime_unit : None or {"Y", "M", "W", "D", "h", "m", "s", "ms", \
            "us", "ns", "ps", "fs", "as"}, default: None
            Unit to compute gradient. Only valid for datetime coordinate.

        Returns
        -------
        differentiated: Dataset

        See also
        --------
        numpy.gradient: corresponding numpy function
        """
        from .variable import Variable

        if coord not in self.variables and coord not in self.dims:
            raise ValueError(f"Coordinate {coord} does not exist.")

        coord_var = self[coord].variable
        if coord_var.ndim != 1:
            raise ValueError(
                "Coordinate {} must be 1 dimensional but is {}"
                " dimensional".format(coord, coord_var.ndim)
            )

        dim = coord_var.dims[0]
        if _contains_datetime_like_objects(coord_var):
            if coord_var.dtype.kind in "mM" and datetime_unit is None:
                datetime_unit, _ = np.datetime_data(coord_var.dtype)
            elif datetime_unit is None:
                datetime_unit = "s"  # Default to seconds for cftime objects
            coord_var = coord_var._to_numeric(datetime_unit=datetime_unit)

        variables = {}
        for k, v in self.variables.items():
            if k in self.data_vars and dim in v.dims and k not in self.coords:
                if _contains_datetime_like_objects(v):
                    v = v._to_numeric(datetime_unit=datetime_unit)
                grad = duck_array_ops.gradient(
                    v.data, coord_var, edge_order=edge_order, axis=v.get_axis_num(dim)
                )
                variables[k] = Variable(v.dims, grad)
            else:
                variables[k] = v
        return self._replace(variables)

    def integrate(
        self, coord: Union[Hashable, Sequence[Hashable]], datetime_unit: str = None
    ) -> "Dataset":
        """ Integrate along the given coordinate using the trapezoidal rule.

        .. note::
            This feature is limited to simple cartesian geometry, i.e. coord
            must be one dimensional.

        Parameters
        ----------
<<<<<<< HEAD
        coord: hashable, or a sequence of hashable
=======
        coord: str, or sequence of str
>>>>>>> a2b1712a
            Coordinate(s) used for the integration.
        datetime_unit : {"Y", "M", "W", "D", "h", "m", "s", "ms", "us", "ns", \
                         "ps", "fs", "as"}, optional
            Can be specify the unit if datetime coordinate is used.

        Returns
        -------
        integrated : Dataset

        See also
        --------
        DataArray.integrate
        numpy.trapz: corresponding numpy function

        Examples
        --------
        >>> ds = xr.Dataset(
        ...     data_vars={"a": ("x", [5, 5, 6, 6]), "b": ("x", [1, 2, 1, 0])},
        ...     coords={"x": [0, 1, 2, 3], "y": ("x", [1, 7, 3, 5])},
        ... )
        >>> ds
        <xarray.Dataset>
        Dimensions:  (x: 4)
        Coordinates:
          * x        (x) int64 0 1 2 3
            y        (x) int64 1 7 3 5
        Data variables:
            a        (x) int64 5 5 6 6
            b        (x) int64 1 2 1 0
        >>> ds.integrate("x")
        <xarray.Dataset>
        Dimensions:  ()
        Data variables:
            a        float64 16.5
            b        float64 3.5
        >>> ds.integrate("y")
        <xarray.Dataset>
        Dimensions:  ()
        Data variables:
            a        float64 20.0
            b        float64 4.0
        """
        if not isinstance(coord, (list, tuple)):
            coord = (coord,)
        result = self
        for c in coord:
            result = result._integrate_one(c, datetime_unit=datetime_unit)
        return result

    def _integrate_one(self, coord, datetime_unit=None):
        from .variable import Variable

        if coord not in self.variables and coord not in self.dims:
            raise ValueError(f"Coordinate {coord} does not exist.")

        coord_var = self[coord].variable
        if coord_var.ndim != 1:
            raise ValueError(
                "Coordinate {} must be 1 dimensional but is {}"
                " dimensional".format(coord, coord_var.ndim)
            )

        dim = coord_var.dims[0]
        if _contains_datetime_like_objects(coord_var):
            if coord_var.dtype.kind in "mM" and datetime_unit is None:
                datetime_unit, _ = np.datetime_data(coord_var.dtype)
            elif datetime_unit is None:
                datetime_unit = "s"  # Default to seconds for cftime objects
            coord_var = coord_var._replace(
                data=datetime_to_numeric(coord_var.data, datetime_unit=datetime_unit)
            )

        variables = {}
        coord_names = set()
        for k, v in self.variables.items():
            if k in self.coords:
                if dim not in v.dims:
                    variables[k] = v
                    coord_names.add(k)
            else:
                if k in self.data_vars and dim in v.dims:
                    if _contains_datetime_like_objects(v):
                        v = datetime_to_numeric(v, datetime_unit=datetime_unit)
                    integ = duck_array_ops.trapz(
                        v.data, coord_var.data, axis=v.get_axis_num(dim)
                    )
                    v_dims = list(v.dims)
                    v_dims.remove(dim)
                    variables[k] = Variable(v_dims, integ)
                else:
                    variables[k] = v
        indexes = {k: v for k, v in self.indexes.items() if k in variables}
        return self._replace_with_new_dims(
            variables, coord_names=coord_names, indexes=indexes
        )

    @property
    def real(self):
        return self.map(lambda x: x.real, keep_attrs=True)

    @property
    def imag(self):
        return self.map(lambda x: x.imag, keep_attrs=True)

    plot = utils.UncachedAccessor(_Dataset_PlotMethods)

    def filter_by_attrs(self, **kwargs):
        """Returns a ``Dataset`` with variables that match specific conditions.

        Can pass in ``key=value`` or ``key=callable``.  A Dataset is returned
        containing only the variables for which all the filter tests pass.
        These tests are either ``key=value`` for which the attribute ``key``
        has the exact value ``value`` or the callable passed into
        ``key=callable`` returns True. The callable will be passed a single
        value, either the value of the attribute ``key`` or ``None`` if the
        DataArray does not have an attribute with the name ``key``.

        Parameters
        ----------
        **kwargs
            key : str
                Attribute name.
            value : callable or obj
                If value is a callable, it should return a boolean in the form
                of bool = func(attr) where attr is da.attrs[key].
                Otherwise, value will be compared to the each
                DataArray's attrs[key].

        Returns
        -------
        new : Dataset
            New dataset with variables filtered by attribute.

        Examples
        --------
        >>> # Create an example dataset:
        >>> temp = 15 + 8 * np.random.randn(2, 2, 3)
        >>> precip = 10 * np.random.rand(2, 2, 3)
        >>> lon = [[-99.83, -99.32], [-99.79, -99.23]]
        >>> lat = [[42.25, 42.21], [42.63, 42.59]]
        >>> dims = ["x", "y", "time"]
        >>> temp_attr = dict(standard_name="air_potential_temperature")
        >>> precip_attr = dict(standard_name="convective_precipitation_flux")
        >>> ds = xr.Dataset(
        ...     {
        ...         "temperature": (dims, temp, temp_attr),
        ...         "precipitation": (dims, precip, precip_attr),
        ...     },
        ...     coords={
        ...         "lon": (["x", "y"], lon),
        ...         "lat": (["x", "y"], lat),
        ...         "time": pd.date_range("2014-09-06", periods=3),
        ...         "reference_time": pd.Timestamp("2014-09-05"),
        ...     },
        ... )
        >>> # Get variables matching a specific standard_name.
        >>> ds.filter_by_attrs(standard_name="convective_precipitation_flux")
        <xarray.Dataset>
        Dimensions:         (time: 3, x: 2, y: 2)
        Coordinates:
            lon             (x, y) float64 -99.83 -99.32 -99.79 -99.23
            lat             (x, y) float64 42.25 42.21 42.63 42.59
          * time            (time) datetime64[ns] 2014-09-06 2014-09-07 2014-09-08
            reference_time  datetime64[ns] 2014-09-05
        Dimensions without coordinates: x, y
        Data variables:
            precipitation   (x, y, time) float64 5.68 9.256 0.7104 ... 7.992 4.615 7.805
        >>> # Get all variables that have a standard_name attribute.
        >>> standard_name = lambda v: v is not None
        >>> ds.filter_by_attrs(standard_name=standard_name)
        <xarray.Dataset>
        Dimensions:         (time: 3, x: 2, y: 2)
        Coordinates:
            lon             (x, y) float64 -99.83 -99.32 -99.79 -99.23
            lat             (x, y) float64 42.25 42.21 42.63 42.59
          * time            (time) datetime64[ns] 2014-09-06 2014-09-07 2014-09-08
            reference_time  datetime64[ns] 2014-09-05
        Dimensions without coordinates: x, y
        Data variables:
            temperature     (x, y, time) float64 29.11 18.2 22.83 ... 18.28 16.15 26.63
            precipitation   (x, y, time) float64 5.68 9.256 0.7104 ... 7.992 4.615 7.805

        """
        selection = []
        for var_name, variable in self.variables.items():
            has_value_flag = False
            for attr_name, pattern in kwargs.items():
                attr_value = variable.attrs.get(attr_name)
                if (callable(pattern) and pattern(attr_value)) or attr_value == pattern:
                    has_value_flag = True
                else:
                    has_value_flag = False
                    break
            if has_value_flag is True:
                selection.append(var_name)
        return self[selection]

    def unify_chunks(self) -> "Dataset":
        """Unify chunk size along all chunked dimensions of this Dataset.

        Returns
        -------

        Dataset with consistent chunk sizes for all dask-array variables

        See Also
        --------

        dask.array.core.unify_chunks
        """

        try:
            self.chunks
        except ValueError:  # "inconsistent chunks"
            pass
        else:
            # No variables with dask backend, or all chunks are already aligned
            return self.copy()

        # import dask is placed after the quick exit test above to allow
        # running this method if dask isn't installed and there are no chunks
        import dask.array

        ds = self.copy()

        dims_pos_map = {dim: index for index, dim in enumerate(ds.dims)}

        dask_array_names = []
        dask_unify_args = []
        for name, variable in ds.variables.items():
            if isinstance(variable.data, dask.array.Array):
                dims_tuple = [dims_pos_map[dim] for dim in variable.dims]
                dask_array_names.append(name)
                dask_unify_args.append(variable.data)
                dask_unify_args.append(dims_tuple)

        _, rechunked_arrays = dask.array.core.unify_chunks(*dask_unify_args)

        for name, new_array in zip(dask_array_names, rechunked_arrays):
            ds.variables[name]._data = new_array

        return ds

    def map_blocks(
        self,
        func: "Callable[..., T_DSorDA]",
        args: Sequence[Any] = (),
        kwargs: Mapping[str, Any] = None,
        template: Union["DataArray", "Dataset"] = None,
    ) -> "T_DSorDA":
        """
        Apply a function to each block of this Dataset.

        .. warning::
            This method is experimental and its signature may change.

        Parameters
        ----------
        func : callable
            User-provided function that accepts a Dataset as its first
            parameter. The function will receive a subset or 'block' of this Dataset (see below),
            corresponding to one chunk along each chunked dimension. ``func`` will be
            executed as ``func(subset_dataset, *subset_args, **kwargs)``.

            This function must return either a single DataArray or a single Dataset.

            This function cannot add a new chunked dimension.
        args : sequence
            Passed to func after unpacking and subsetting any xarray objects by blocks.
            xarray objects in args must be aligned with obj, otherwise an error is raised.
        kwargs : mapping
            Passed verbatim to func after unpacking. xarray objects, if any, will not be
            subset to blocks. Passing dask collections in kwargs is not allowed.
        template : DataArray or Dataset, optional
            xarray object representing the final result after compute is called. If not provided,
            the function will be first run on mocked-up data, that looks like this object but
            has sizes 0, to determine properties of the returned object such as dtype,
            variable names, attributes, new dimensions and new indexes (if any).
            ``template`` must be provided if the function changes the size of existing dimensions.
            When provided, ``attrs`` on variables in `template` are copied over to the result. Any
            ``attrs`` set by ``func`` will be ignored.


        Returns
        -------
        A single DataArray or Dataset with dask backend, reassembled from the outputs of the
        function.

        Notes
        -----
        This function is designed for when ``func`` needs to manipulate a whole xarray object
        subset to each block. In the more common case where ``func`` can work on numpy arrays, it is
        recommended to use ``apply_ufunc``.

        If none of the variables in this object is backed by dask arrays, calling this function is
        equivalent to calling ``func(obj, *args, **kwargs)``.

        See Also
        --------
        dask.array.map_blocks, xarray.apply_ufunc, xarray.Dataset.map_blocks,
        xarray.DataArray.map_blocks

        Examples
        --------

        Calculate an anomaly from climatology using ``.groupby()``. Using
        ``xr.map_blocks()`` allows for parallel operations with knowledge of ``xarray``,
        its indices, and its methods like ``.groupby()``.

        >>> def calculate_anomaly(da, groupby_type="time.month"):
        ...     gb = da.groupby(groupby_type)
        ...     clim = gb.mean(dim="time")
        ...     return gb - clim
        ...
        >>> time = xr.cftime_range("1990-01", "1992-01", freq="M")
        >>> month = xr.DataArray(time.month, coords={"time": time}, dims=["time"])
        >>> np.random.seed(123)
        >>> array = xr.DataArray(
        ...     np.random.rand(len(time)),
        ...     dims=["time"],
        ...     coords={"time": time, "month": month},
        ... ).chunk()
        >>> ds = xr.Dataset({"a": array})
        >>> ds.map_blocks(calculate_anomaly, template=ds).compute()
        <xarray.Dataset>
        Dimensions:  (time: 24)
        Coordinates:
          * time     (time) object 1990-01-31 00:00:00 ... 1991-12-31 00:00:00
            month    (time) int64 1 2 3 4 5 6 7 8 9 10 11 12 1 2 3 4 5 6 7 8 9 10 11 12
        Data variables:
            a        (time) float64 0.1289 0.1132 -0.0856 ... 0.2287 0.1906 -0.05901

        Note that one must explicitly use ``args=[]`` and ``kwargs={}`` to pass arguments
        to the function being applied in ``xr.map_blocks()``:

        >>> ds.map_blocks(
        ...     calculate_anomaly,
        ...     kwargs={"groupby_type": "time.year"},
        ...     template=ds,
        ... )
        <xarray.Dataset>
        Dimensions:  (time: 24)
        Coordinates:
          * time     (time) object 1990-01-31 00:00:00 ... 1991-12-31 00:00:00
            month    (time) int64 dask.array<chunksize=(24,), meta=np.ndarray>
        Data variables:
            a        (time) float64 dask.array<chunksize=(24,), meta=np.ndarray>
        """
        from .parallel import map_blocks

        return map_blocks(func, self, args, kwargs, template)

    def polyfit(
        self,
        dim: Hashable,
        deg: int,
        skipna: bool = None,
        rcond: float = None,
        w: Union[Hashable, Any] = None,
        full: bool = False,
        cov: Union[bool, str] = False,
    ):
        """
        Least squares polynomial fit.

        This replicates the behaviour of `numpy.polyfit` but differs by skipping
        invalid values when `skipna = True`.

        Parameters
        ----------
        dim : hashable
            Coordinate along which to fit the polynomials.
        deg : int
            Degree of the fitting polynomial.
        skipna : bool, optional
            If True, removes all invalid values before fitting each 1D slices of the array.
            Default is True if data is stored in a dask.array or if there is any
            invalid values, False otherwise.
        rcond : float, optional
            Relative condition number to the fit.
        w : hashable or Any, optional
            Weights to apply to the y-coordinate of the sample points.
            Can be an array-like object or the name of a coordinate in the dataset.
        full : bool, optional
            Whether to return the residuals, matrix rank and singular values in addition
            to the coefficients.
        cov : bool or str, optional
            Whether to return to the covariance matrix in addition to the coefficients.
            The matrix is not scaled if `cov='unscaled'`.


        Returns
        -------
        polyfit_results : Dataset
            A single dataset which contains (for each "var" in the input dataset):

            [var]_polyfit_coefficients
                The coefficients of the best fit for each variable in this dataset.
            [var]_polyfit_residuals
                The residuals of the least-square computation for each variable (only included if `full=True`)
                When the matrix rank is deficient, np.nan is returned.
            [dim]_matrix_rank
                The effective rank of the scaled Vandermonde coefficient matrix (only included if `full=True`)
                The rank is computed ignoring the NaN values that might be skipped.
            [dim]_singular_values
                The singular values of the scaled Vandermonde coefficient matrix (only included if `full=True`)
            [var]_polyfit_covariance
                The covariance matrix of the polynomial coefficient estimates (only included if `full=False` and `cov=True`)

        Warns
        -----
        RankWarning
            The rank of the coefficient matrix in the least-squares fit is deficient.
            The warning is not raised with in-memory (not dask) data and `full=True`.

        See also
        --------
        numpy.polyfit
        """
        variables = {}
        skipna_da = skipna

        x = get_clean_interp_index(self, dim, strict=False)
        xname = "{}_".format(self[dim].name)
        order = int(deg) + 1
        lhs = np.vander(x, order)

        if rcond is None:
            rcond = x.shape[0] * np.core.finfo(x.dtype).eps

        # Weights:
        if w is not None:
            if isinstance(w, Hashable):
                w = self.coords[w]
            w = np.asarray(w)
            if w.ndim != 1:
                raise TypeError("Expected a 1-d array for weights.")
            if w.shape[0] != lhs.shape[0]:
                raise TypeError("Expected w and {} to have the same length".format(dim))
            lhs *= w[:, np.newaxis]

        # Scaling
        scale = np.sqrt((lhs * lhs).sum(axis=0))
        lhs /= scale

        degree_dim = utils.get_temp_dimname(self.dims, "degree")

        rank = np.linalg.matrix_rank(lhs)

        if full:
            rank = xr.DataArray(rank, name=xname + "matrix_rank")
            variables[rank.name] = rank
            sing = np.linalg.svd(lhs, compute_uv=False)
            sing = xr.DataArray(
                sing,
                dims=(degree_dim,),
                coords={degree_dim: np.arange(rank - 1, -1, -1)},
                name=xname + "singular_values",
            )
            variables[sing.name] = sing

        for name, da in self.data_vars.items():
            if dim not in da.dims:
                continue

            if is_duck_dask_array(da.data) and (
                rank != order or full or skipna is None
            ):
                # Current algorithm with dask and skipna=False neither supports
                # deficient ranks nor does it output the "full" info (issue dask/dask#6516)
                skipna_da = True
            elif skipna is None:
                skipna_da = np.any(da.isnull())

            dims_to_stack = [dimname for dimname in da.dims if dimname != dim]
            stacked_coords: Dict[Hashable, DataArray] = {}
            if dims_to_stack:
                stacked_dim = utils.get_temp_dimname(dims_to_stack, "stacked")
                rhs = da.transpose(dim, *dims_to_stack).stack(
                    {stacked_dim: dims_to_stack}
                )
                stacked_coords = {stacked_dim: rhs[stacked_dim]}
                scale_da = scale[:, np.newaxis]
            else:
                rhs = da
                scale_da = scale

            if w is not None:
                rhs *= w[:, np.newaxis]

            with warnings.catch_warnings():
                if full:  # Copy np.polyfit behavior
                    warnings.simplefilter("ignore", np.RankWarning)
                else:  # Raise only once per variable
                    warnings.simplefilter("once", np.RankWarning)

                coeffs, residuals = duck_array_ops.least_squares(
                    lhs, rhs.data, rcond=rcond, skipna=skipna_da
                )

            if isinstance(name, str):
                name = "{}_".format(name)
            else:
                # Thus a ReprObject => polyfit was called on a DataArray
                name = ""

            coeffs = xr.DataArray(
                coeffs / scale_da,
                dims=[degree_dim] + list(stacked_coords.keys()),
                coords={degree_dim: np.arange(order)[::-1], **stacked_coords},
                name=name + "polyfit_coefficients",
            )
            if dims_to_stack:
                coeffs = coeffs.unstack(stacked_dim)
            variables[coeffs.name] = coeffs

            if full or (cov is True):
                residuals = xr.DataArray(
                    residuals if dims_to_stack else residuals.squeeze(),
                    dims=list(stacked_coords.keys()),
                    coords=stacked_coords,
                    name=name + "polyfit_residuals",
                )
                if dims_to_stack:
                    residuals = residuals.unstack(stacked_dim)
                variables[residuals.name] = residuals

            if cov:
                Vbase = np.linalg.inv(np.dot(lhs.T, lhs))
                Vbase /= np.outer(scale, scale)
                if cov == "unscaled":
                    fac = 1
                else:
                    if x.shape[0] <= order:
                        raise ValueError(
                            "The number of data points must exceed order to scale the covariance matrix."
                        )
                    fac = residuals / (x.shape[0] - order)
                covariance = xr.DataArray(Vbase, dims=("cov_i", "cov_j")) * fac
                variables[name + "polyfit_covariance"] = covariance

        return Dataset(data_vars=variables, attrs=self.attrs.copy())

    def pad(
        self,
        pad_width: Mapping[Hashable, Union[int, Tuple[int, int]]] = None,
        mode: str = "constant",
        stat_length: Union[
            int, Tuple[int, int], Mapping[Hashable, Tuple[int, int]]
        ] = None,
        constant_values: Union[
            int, Tuple[int, int], Mapping[Hashable, Tuple[int, int]]
        ] = None,
        end_values: Union[
            int, Tuple[int, int], Mapping[Hashable, Tuple[int, int]]
        ] = None,
        reflect_type: str = None,
        **pad_width_kwargs: Any,
    ) -> "Dataset":
        """Pad this dataset along one or more dimensions.

        .. warning::
            This function is experimental and its behaviour is likely to change
            especially regarding padding of dimension coordinates (or IndexVariables).

        When using one of the modes ("edge", "reflect", "symmetric", "wrap"),
        coordinates will be padded with the same mode, otherwise coordinates
        are padded using the "constant" mode with fill_value dtypes.NA.

        Parameters
        ----------
        pad_width : mapping of hashable to tuple of int
            Mapping with the form of {dim: (pad_before, pad_after)}
            describing the number of values padded along each dimension.
            {dim: pad} is a shortcut for pad_before = pad_after = pad
        mode : str, default: "constant"
            One of the following string values (taken from numpy docs).

            'constant' (default)
                Pads with a constant value.
            'edge'
                Pads with the edge values of array.
            'linear_ramp'
                Pads with the linear ramp between end_value and the
                array edge value.
            'maximum'
                Pads with the maximum value of all or part of the
                vector along each axis.
            'mean'
                Pads with the mean value of all or part of the
                vector along each axis.
            'median'
                Pads with the median value of all or part of the
                vector along each axis.
            'minimum'
                Pads with the minimum value of all or part of the
                vector along each axis.
            'reflect'
                Pads with the reflection of the vector mirrored on
                the first and last values of the vector along each
                axis.
            'symmetric'
                Pads with the reflection of the vector mirrored
                along the edge of the array.
            'wrap'
                Pads with the wrap of the vector along the axis.
                The first values are used to pad the end and the
                end values are used to pad the beginning.
        stat_length : int, tuple or mapping of hashable to tuple, default: None
            Used in 'maximum', 'mean', 'median', and 'minimum'.  Number of
            values at edge of each axis used to calculate the statistic value.
            {dim_1: (before_1, after_1), ... dim_N: (before_N, after_N)} unique
            statistic lengths along each dimension.
            ((before, after),) yields same before and after statistic lengths
            for each dimension.
            (stat_length,) or int is a shortcut for before = after = statistic
            length for all axes.
            Default is ``None``, to use the entire axis.
        constant_values : scalar, tuple or mapping of hashable to tuple, default: 0
            Used in 'constant'.  The values to set the padded values for each
            axis.
            ``{dim_1: (before_1, after_1), ... dim_N: (before_N, after_N)}`` unique
            pad constants along each dimension.
            ``((before, after),)`` yields same before and after constants for each
            dimension.
            ``(constant,)`` or ``constant`` is a shortcut for ``before = after = constant`` for
            all dimensions.
            Default is 0.
        end_values : scalar, tuple or mapping of hashable to tuple, default: 0
            Used in 'linear_ramp'.  The values used for the ending value of the
            linear_ramp and that will form the edge of the padded array.
            ``{dim_1: (before_1, after_1), ... dim_N: (before_N, after_N)}`` unique
            end values along each dimension.
            ``((before, after),)`` yields same before and after end values for each
            axis.
            ``(constant,)`` or ``constant`` is a shortcut for ``before = after = constant`` for
            all axes.
            Default is 0.
        reflect_type : {"even", "odd"}, optional
            Used in "reflect", and "symmetric".  The "even" style is the
            default with an unaltered reflection around the edge value.  For
            the "odd" style, the extended part of the array is created by
            subtracting the reflected values from two times the edge value.
        **pad_width_kwargs
            The keyword arguments form of ``pad_width``.
            One of ``pad_width`` or ``pad_width_kwargs`` must be provided.

        Returns
        -------
        padded : Dataset
            Dataset with the padded coordinates and data.

        See also
        --------
        Dataset.shift, Dataset.roll, Dataset.bfill, Dataset.ffill, numpy.pad, dask.array.pad

        Notes
        -----
        By default when ``mode="constant"`` and ``constant_values=None``, integer types will be
        promoted to ``float`` and padded with ``np.nan``. To avoid type promotion
        specify ``constant_values=np.nan``

        Examples
        --------

        >>> ds = xr.Dataset({"foo": ("x", range(5))})
        >>> ds.pad(x=(1, 2))
        <xarray.Dataset>
        Dimensions:  (x: 8)
        Dimensions without coordinates: x
        Data variables:
            foo      (x) float64 nan 0.0 1.0 2.0 3.0 4.0 nan nan
        """
        pad_width = either_dict_or_kwargs(pad_width, pad_width_kwargs, "pad")

        if mode in ("edge", "reflect", "symmetric", "wrap"):
            coord_pad_mode = mode
            coord_pad_options = {
                "stat_length": stat_length,
                "constant_values": constant_values,
                "end_values": end_values,
                "reflect_type": reflect_type,
            }
        else:
            coord_pad_mode = "constant"
            coord_pad_options = {}

        variables = {}
        for name, var in self.variables.items():
            var_pad_width = {k: v for k, v in pad_width.items() if k in var.dims}
            if not var_pad_width:
                variables[name] = var
            elif name in self.data_vars:
                variables[name] = var.pad(
                    pad_width=var_pad_width,
                    mode=mode,
                    stat_length=stat_length,
                    constant_values=constant_values,
                    end_values=end_values,
                    reflect_type=reflect_type,
                )
            else:
                variables[name] = var.pad(
                    pad_width=var_pad_width,
                    mode=coord_pad_mode,
                    **coord_pad_options,  # type: ignore
                )

        return self._replace_vars_and_dims(variables)

    def idxmin(
        self,
        dim: Hashable = None,
        skipna: bool = None,
        fill_value: Any = dtypes.NA,
        keep_attrs: bool = None,
    ) -> "Dataset":
        """Return the coordinate label of the minimum value along a dimension.

        Returns a new `Dataset` named after the dimension with the values of
        the coordinate labels along that dimension corresponding to minimum
        values along that dimension.

        In comparison to :py:meth:`~Dataset.argmin`, this returns the
        coordinate label while :py:meth:`~Dataset.argmin` returns the index.

        Parameters
        ----------
        dim : str, optional
            Dimension over which to apply `idxmin`.  This is optional for 1D
            variables, but required for variables with 2 or more dimensions.
        skipna : bool or None, default: None
            If True, skip missing values (as marked by NaN). By default, only
            skips missing values for ``float``, ``complex``, and ``object``
            dtypes; other dtypes either do not have a sentinel missing value
            (``int``) or ``skipna=True`` has not been implemented
            (``datetime64`` or ``timedelta64``).
        fill_value : Any, default: NaN
            Value to be filled in case all of the values along a dimension are
            null.  By default this is NaN.  The fill value and result are
            automatically converted to a compatible dtype if possible.
            Ignored if ``skipna`` is False.
        keep_attrs : bool, default: False
            If True, the attributes (``attrs``) will be copied from the
            original object to the new one.  If False (default), the new object
            will be returned without attributes.

        Returns
        -------
        reduced : Dataset
            New `Dataset` object with `idxmin` applied to its data and the
            indicated dimension removed.

        See also
        --------
        DataArray.idxmin, Dataset.idxmax, Dataset.min, Dataset.argmin

        Examples
        --------

        >>> array1 = xr.DataArray(
        ...     [0, 2, 1, 0, -2], dims="x", coords={"x": ["a", "b", "c", "d", "e"]}
        ... )
        >>> array2 = xr.DataArray(
        ...     [
        ...         [2.0, 1.0, 2.0, 0.0, -2.0],
        ...         [-4.0, np.NaN, 2.0, np.NaN, -2.0],
        ...         [np.NaN, np.NaN, 1.0, np.NaN, np.NaN],
        ...     ],
        ...     dims=["y", "x"],
        ...     coords={"y": [-1, 0, 1], "x": ["a", "b", "c", "d", "e"]},
        ... )
        >>> ds = xr.Dataset({"int": array1, "float": array2})
        >>> ds.min(dim="x")
        <xarray.Dataset>
        Dimensions:  (y: 3)
        Coordinates:
          * y        (y) int64 -1 0 1
        Data variables:
            int      int64 -2
            float    (y) float64 -2.0 -4.0 1.0
        >>> ds.argmin(dim="x")
        <xarray.Dataset>
        Dimensions:  (y: 3)
        Coordinates:
          * y        (y) int64 -1 0 1
        Data variables:
            int      int64 4
            float    (y) int64 4 0 2
        >>> ds.idxmin(dim="x")
        <xarray.Dataset>
        Dimensions:  (y: 3)
        Coordinates:
          * y        (y) int64 -1 0 1
        Data variables:
            int      <U1 'e'
            float    (y) object 'e' 'a' 'c'
        """
        return self.map(
            methodcaller(
                "idxmin",
                dim=dim,
                skipna=skipna,
                fill_value=fill_value,
                keep_attrs=keep_attrs,
            )
        )

    def idxmax(
        self,
        dim: Hashable = None,
        skipna: bool = None,
        fill_value: Any = dtypes.NA,
        keep_attrs: bool = None,
    ) -> "Dataset":
        """Return the coordinate label of the maximum value along a dimension.

        Returns a new `Dataset` named after the dimension with the values of
        the coordinate labels along that dimension corresponding to maximum
        values along that dimension.

        In comparison to :py:meth:`~Dataset.argmax`, this returns the
        coordinate label while :py:meth:`~Dataset.argmax` returns the index.

        Parameters
        ----------
        dim : str, optional
            Dimension over which to apply `idxmax`.  This is optional for 1D
            variables, but required for variables with 2 or more dimensions.
        skipna : bool or None, default: None
            If True, skip missing values (as marked by NaN). By default, only
            skips missing values for ``float``, ``complex``, and ``object``
            dtypes; other dtypes either do not have a sentinel missing value
            (``int``) or ``skipna=True`` has not been implemented
            (``datetime64`` or ``timedelta64``).
        fill_value : Any, default: NaN
            Value to be filled in case all of the values along a dimension are
            null.  By default this is NaN.  The fill value and result are
            automatically converted to a compatible dtype if possible.
            Ignored if ``skipna`` is False.
        keep_attrs : bool, default: False
            If True, the attributes (``attrs``) will be copied from the
            original object to the new one.  If False (default), the new object
            will be returned without attributes.

        Returns
        -------
        reduced : Dataset
            New `Dataset` object with `idxmax` applied to its data and the
            indicated dimension removed.

        See also
        --------
        DataArray.idxmax, Dataset.idxmin, Dataset.max, Dataset.argmax

        Examples
        --------

        >>> array1 = xr.DataArray(
        ...     [0, 2, 1, 0, -2], dims="x", coords={"x": ["a", "b", "c", "d", "e"]}
        ... )
        >>> array2 = xr.DataArray(
        ...     [
        ...         [2.0, 1.0, 2.0, 0.0, -2.0],
        ...         [-4.0, np.NaN, 2.0, np.NaN, -2.0],
        ...         [np.NaN, np.NaN, 1.0, np.NaN, np.NaN],
        ...     ],
        ...     dims=["y", "x"],
        ...     coords={"y": [-1, 0, 1], "x": ["a", "b", "c", "d", "e"]},
        ... )
        >>> ds = xr.Dataset({"int": array1, "float": array2})
        >>> ds.max(dim="x")
        <xarray.Dataset>
        Dimensions:  (y: 3)
        Coordinates:
          * y        (y) int64 -1 0 1
        Data variables:
            int      int64 2
            float    (y) float64 2.0 2.0 1.0
        >>> ds.argmax(dim="x")
        <xarray.Dataset>
        Dimensions:  (y: 3)
        Coordinates:
          * y        (y) int64 -1 0 1
        Data variables:
            int      int64 1
            float    (y) int64 0 2 2
        >>> ds.idxmax(dim="x")
        <xarray.Dataset>
        Dimensions:  (y: 3)
        Coordinates:
          * y        (y) int64 -1 0 1
        Data variables:
            int      <U1 'b'
            float    (y) object 'a' 'c' 'c'
        """
        return self.map(
            methodcaller(
                "idxmax",
                dim=dim,
                skipna=skipna,
                fill_value=fill_value,
                keep_attrs=keep_attrs,
            )
        )

    def argmin(self, dim=None, axis=None, **kwargs):
        """Indices of the minima of the member variables.

        If there are multiple minima, the indices of the first one found will be
        returned.

        Parameters
        ----------
        dim : str, optional
            The dimension over which to find the minimum. By default, finds minimum over
            all dimensions - for now returning an int for backward compatibility, but
            this is deprecated, in future will be an error, since DataArray.argmin will
            return a dict with indices for all dimensions, which does not make sense for
            a Dataset.
        axis : int, optional
            Axis over which to apply `argmin`. Only one of the 'dim' and 'axis' arguments
            can be supplied.
        keep_attrs : bool, optional
            If True, the attributes (`attrs`) will be copied from the original
            object to the new one.  If False (default), the new object will be
            returned without attributes.
        skipna : bool, optional
            If True, skip missing values (as marked by NaN). By default, only
            skips missing values for float dtypes; other dtypes either do not
            have a sentinel missing value (int) or skipna=True has not been
            implemented (object, datetime64 or timedelta64).

        Returns
        -------
        result : Dataset

        See also
        --------
        DataArray.argmin

        """
        if dim is None and axis is None:
            warnings.warn(
                "Once the behaviour of DataArray.argmin() and Variable.argmin() with "
                "neither dim nor axis argument changes to return a dict of indices of "
                "each dimension, for consistency it will be an error to call "
                "Dataset.argmin() with no argument, since we don't return a dict of "
                "Datasets.",
                DeprecationWarning,
                stacklevel=2,
            )
        if (
            dim is None
            or axis is not None
            or (not isinstance(dim, Sequence) and dim is not ...)
            or isinstance(dim, str)
        ):
            # Return int index if single dimension is passed, and is not part of a
            # sequence
            argmin_func = getattr(duck_array_ops, "argmin")
            return self.reduce(argmin_func, dim=dim, axis=axis, **kwargs)
        else:
            raise ValueError(
                "When dim is a sequence or ..., DataArray.argmin() returns a dict. "
                "dicts cannot be contained in a Dataset, so cannot call "
                "Dataset.argmin() with a sequence or ... for dim"
            )

    def argmax(self, dim=None, axis=None, **kwargs):
        """Indices of the maxima of the member variables.

        If there are multiple maxima, the indices of the first one found will be
        returned.

        Parameters
        ----------
        dim : str, optional
            The dimension over which to find the maximum. By default, finds maximum over
            all dimensions - for now returning an int for backward compatibility, but
            this is deprecated, in future will be an error, since DataArray.argmax will
            return a dict with indices for all dimensions, which does not make sense for
            a Dataset.
        axis : int, optional
            Axis over which to apply `argmax`. Only one of the 'dim' and 'axis' arguments
            can be supplied.
        keep_attrs : bool, optional
            If True, the attributes (`attrs`) will be copied from the original
            object to the new one.  If False (default), the new object will be
            returned without attributes.
        skipna : bool, optional
            If True, skip missing values (as marked by NaN). By default, only
            skips missing values for float dtypes; other dtypes either do not
            have a sentinel missing value (int) or skipna=True has not been
            implemented (object, datetime64 or timedelta64).

        Returns
        -------
        result : Dataset

        See also
        --------
        DataArray.argmax

        """
        if dim is None and axis is None:
            warnings.warn(
                "Once the behaviour of DataArray.argmax() and Variable.argmax() with "
                "neither dim nor axis argument changes to return a dict of indices of "
                "each dimension, for consistency it will be an error to call "
                "Dataset.argmax() with no argument, since we don't return a dict of "
                "Datasets.",
                DeprecationWarning,
                stacklevel=2,
            )
        if (
            dim is None
            or axis is not None
            or (not isinstance(dim, Sequence) and dim is not ...)
            or isinstance(dim, str)
        ):
            # Return int index if single dimension is passed, and is not part of a
            # sequence
            argmax_func = getattr(duck_array_ops, "argmax")
            return self.reduce(argmax_func, dim=dim, axis=axis, **kwargs)
        else:
            raise ValueError(
                "When dim is a sequence or ..., DataArray.argmin() returns a dict. "
                "dicts cannot be contained in a Dataset, so cannot call "
                "Dataset.argmin() with a sequence or ... for dim"
            )


ops.inject_all_ops_and_reduce_methods(Dataset, array_only=False)<|MERGE_RESOLUTION|>--- conflicted
+++ resolved
@@ -5815,7 +5815,7 @@
     def integrate(
         self, coord: Union[Hashable, Sequence[Hashable]], datetime_unit: str = None
     ) -> "Dataset":
-        """ Integrate along the given coordinate using the trapezoidal rule.
+        """Integrate along the given coordinate using the trapezoidal rule.
 
         .. note::
             This feature is limited to simple cartesian geometry, i.e. coord
@@ -5823,15 +5823,12 @@
 
         Parameters
         ----------
-<<<<<<< HEAD
         coord: hashable, or a sequence of hashable
-=======
-        coord: str, or sequence of str
->>>>>>> a2b1712a
             Coordinate(s) used for the integration.
-        datetime_unit : {"Y", "M", "W", "D", "h", "m", "s", "ms", "us", "ns", \
-                         "ps", "fs", "as"}, optional
-            Can be specify the unit if datetime coordinate is used.
+        datetime_unit: str, optional
+            Can be specify the unit if datetime coordinate is used. One of
+            {'Y', 'M', 'W', 'D', 'h', 'm', 's', 'ms', 'us', 'ns', 'ps', 'fs',
+            'as'}
 
         Returns
         -------
