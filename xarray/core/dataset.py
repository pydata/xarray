import copy
import datetime
import inspect
import sys
import warnings
from collections import defaultdict
from distutils.version import LooseVersion
from html import escape
from numbers import Number
from operator import methodcaller
from pathlib import Path
from typing import (
    TYPE_CHECKING,
    Any,
    Callable,
    DefaultDict,
    Dict,
    Hashable,
    Iterable,
    Iterator,
    List,
    Mapping,
    MutableMapping,
    Optional,
    Sequence,
    Set,
    Tuple,
    TypeVar,
    Union,
    cast,
    overload,
)

import numpy as np
import pandas as pd

import xarray as xr

from ..coding.cftimeindex import _parse_array_of_cftime_strings
from ..plot.dataset_plot import _Dataset_PlotMethods
from . import (
    alignment,
    dtypes,
    duck_array_ops,
    formatting,
    formatting_html,
    groupby,
    ops,
    resample,
    rolling,
    utils,
    weighted,
)
from .alignment import _broadcast_helper, _get_broadcast_dims_map_common_coords, align
from .arithmetic import DatasetArithmetic
from .common import DataWithCoords, _contains_datetime_like_objects
from .coordinates import (
    DatasetCoordinates,
    assert_coordinate_consistent,
    remap_label_indexers,
)
from .duck_array_ops import datetime_to_numeric
from .indexes import (
    Indexes,
    default_indexes,
    isel_variable_and_index,
    propagate_indexes,
    remove_unused_levels_categories,
    roll_index,
)
from .indexing import is_fancy_indexer
from .merge import (
    dataset_merge_method,
    dataset_update_method,
    merge_coordinates_without_align,
    merge_data_and_coords,
)
from .missing import get_clean_interp_index
from .options import OPTIONS, _get_keep_attrs
from .pycompat import is_duck_dask_array, sparse_array_type
from .utils import (
    Default,
    Frozen,
    HybridMappingProxy,
    SortedKeysDict,
    _default,
    decode_numpy_dict_values,
    drop_dims_from_indexers,
    either_dict_or_kwargs,
    hashable,
    infix_dims,
    is_dict_like,
    is_scalar,
    maybe_wrap_array,
)
from .variable import (
    IndexVariable,
    Variable,
    as_variable,
    assert_unique_multiindex_level_names,
    broadcast_variables,
)

if TYPE_CHECKING:
    from ..backends import AbstractDataStore, ZarrStore
    from .dataarray import DataArray
    from .merge import CoercibleMapping

    T_DSorDA = TypeVar("T_DSorDA", DataArray, "Dataset")

    try:
        from dask.delayed import Delayed
    except ImportError:
        Delayed = None


# list of attributes of pd.DatetimeIndex that are ndarrays of time info
_DATETIMEINDEX_COMPONENTS = [
    "year",
    "month",
    "day",
    "hour",
    "minute",
    "second",
    "microsecond",
    "nanosecond",
    "date",
    "time",
    "dayofyear",
    "weekofyear",
    "dayofweek",
    "quarter",
]


def _get_virtual_variable(
    variables, key: Hashable, level_vars: Mapping = None, dim_sizes: Mapping = None
) -> Tuple[Hashable, Hashable, Variable]:
    """Get a virtual variable (e.g., 'time.year' or a MultiIndex level)
    from a dict of xarray.Variable objects (if possible)
    """
    if level_vars is None:
        level_vars = {}
    if dim_sizes is None:
        dim_sizes = {}

    if key in dim_sizes:
        data = pd.Index(range(dim_sizes[key]), name=key)
        variable = IndexVariable((key,), data)
        return key, key, variable

    if not isinstance(key, str):
        raise KeyError(key)

    split_key = key.split(".", 1)
    var_name: Optional[str]
    if len(split_key) == 2:
        ref_name, var_name = split_key
    elif len(split_key) == 1:
        ref_name, var_name = key, None
    else:
        raise KeyError(key)

    if ref_name in level_vars:
        dim_var = variables[level_vars[ref_name]]
        ref_var = dim_var.to_index_variable().get_level_variable(ref_name)
    else:
        ref_var = variables[ref_name]

    if var_name is None:
        virtual_var = ref_var
        var_name = key
    else:
        if _contains_datetime_like_objects(ref_var):
            ref_var = xr.DataArray(ref_var)
            data = getattr(ref_var.dt, var_name).data
        else:
            data = getattr(ref_var, var_name).data
        virtual_var = Variable(ref_var.dims, data)

    return ref_name, var_name, virtual_var


def calculate_dimensions(variables: Mapping[Hashable, Variable]) -> Dict[Hashable, int]:
    """Calculate the dimensions corresponding to a set of variables.

    Returns dictionary mapping from dimension names to sizes. Raises ValueError
    if any of the dimension sizes conflict.
    """
    dims: Dict[Hashable, int] = {}
    last_used = {}
    scalar_vars = {k for k, v in variables.items() if not v.dims}
    for k, var in variables.items():
        for dim, size in zip(var.dims, var.shape):
            if dim in scalar_vars:
                raise ValueError(
                    "dimension %r already exists as a scalar variable" % dim
                )
            if dim not in dims:
                dims[dim] = size
                last_used[dim] = k
            elif dims[dim] != size:
                raise ValueError(
                    "conflicting sizes for dimension %r: "
                    "length %s on %r and length %s on %r"
                    % (dim, size, k, dims[dim], last_used[dim])
                )
    return dims


def merge_indexes(
    indexes: Mapping[Hashable, Union[Hashable, Sequence[Hashable]]],
    variables: Mapping[Hashable, Variable],
    coord_names: Set[Hashable],
    append: bool = False,
) -> Tuple[Dict[Hashable, Variable], Set[Hashable]]:
    """Merge variables into multi-indexes.

    Not public API. Used in Dataset and DataArray set_index
    methods.
    """
    vars_to_replace: Dict[Hashable, Variable] = {}
    vars_to_remove: List[Hashable] = []
    dims_to_replace: Dict[Hashable, Hashable] = {}
    error_msg = "{} is not the name of an existing variable."

    for dim, var_names in indexes.items():
        if isinstance(var_names, str) or not isinstance(var_names, Sequence):
            var_names = [var_names]

        names: List[Hashable] = []
        codes: List[List[int]] = []
        levels: List[List[int]] = []
        current_index_variable = variables.get(dim)

        for n in var_names:
            try:
                var = variables[n]
            except KeyError:
                raise ValueError(error_msg.format(n))
            if (
                current_index_variable is not None
                and var.dims != current_index_variable.dims
            ):
                raise ValueError(
                    "dimension mismatch between %r %s and %r %s"
                    % (dim, current_index_variable.dims, n, var.dims)
                )

        if current_index_variable is not None and append:
            current_index = current_index_variable.to_index()
            if isinstance(current_index, pd.MultiIndex):
                names.extend(current_index.names)
                codes.extend(current_index.codes)
                levels.extend(current_index.levels)
            else:
                names.append("%s_level_0" % dim)
                cat = pd.Categorical(current_index.values, ordered=True)
                codes.append(cat.codes)
                levels.append(cat.categories)

        if not len(names) and len(var_names) == 1:
            idx = pd.Index(variables[var_names[0]].values)

        else:  # MultiIndex
            for n in var_names:
                try:
                    var = variables[n]
                except KeyError:
                    raise ValueError(error_msg.format(n))
                names.append(n)
                cat = pd.Categorical(var.values, ordered=True)
                codes.append(cat.codes)
                levels.append(cat.categories)

            idx = pd.MultiIndex(levels, codes, names=names)
            for n in names:
                dims_to_replace[n] = dim

        vars_to_replace[dim] = IndexVariable(dim, idx)
        vars_to_remove.extend(var_names)

    new_variables = {k: v for k, v in variables.items() if k not in vars_to_remove}
    new_variables.update(vars_to_replace)

    # update dimensions if necessary, GH: 3512
    for k, v in new_variables.items():
        if any(d in dims_to_replace for d in v.dims):
            new_dims = [dims_to_replace.get(d, d) for d in v.dims]
            new_variables[k] = v._replace(dims=new_dims)
    new_coord_names = coord_names | set(vars_to_replace)
    new_coord_names -= set(vars_to_remove)
    return new_variables, new_coord_names


def split_indexes(
    dims_or_levels: Union[Hashable, Sequence[Hashable]],
    variables: Mapping[Hashable, Variable],
    coord_names: Set[Hashable],
    level_coords: Mapping[Hashable, Hashable],
    drop: bool = False,
) -> Tuple[Dict[Hashable, Variable], Set[Hashable]]:
    """Extract (multi-)indexes (levels) as variables.

    Not public API. Used in Dataset and DataArray reset_index
    methods.
    """
    if isinstance(dims_or_levels, str) or not isinstance(dims_or_levels, Sequence):
        dims_or_levels = [dims_or_levels]

    dim_levels: DefaultDict[Any, List[Hashable]] = defaultdict(list)
    dims = []
    for k in dims_or_levels:
        if k in level_coords:
            dim_levels[level_coords[k]].append(k)
        else:
            dims.append(k)

    vars_to_replace = {}
    vars_to_create: Dict[Hashable, Variable] = {}
    vars_to_remove = []

    for d in dims:
        index = variables[d].to_index()
        if isinstance(index, pd.MultiIndex):
            dim_levels[d] = index.names
        else:
            vars_to_remove.append(d)
            if not drop:
                vars_to_create[str(d) + "_"] = Variable(d, index, variables[d].attrs)

    for d, levs in dim_levels.items():
        index = variables[d].to_index()
        if len(levs) == index.nlevels:
            vars_to_remove.append(d)
        else:
            vars_to_replace[d] = IndexVariable(d, index.droplevel(levs))

        if not drop:
            for lev in levs:
                idx = index.get_level_values(lev)
                vars_to_create[idx.name] = Variable(d, idx, variables[d].attrs)

    new_variables = dict(variables)
    for v in set(vars_to_remove):
        del new_variables[v]
    new_variables.update(vars_to_replace)
    new_variables.update(vars_to_create)
    new_coord_names = (coord_names | set(vars_to_create)) - set(vars_to_remove)

    return new_variables, new_coord_names


def _assert_empty(args: tuple, msg: str = "%s") -> None:
    if args:
        raise ValueError(msg % args)


def _check_chunks_compatibility(var, chunks, preferred_chunks):
    for dim in var.dims:
        if dim not in chunks or (dim not in preferred_chunks):
            continue

        preferred_chunks_dim = preferred_chunks.get(dim)
        chunks_dim = chunks.get(dim)

        if isinstance(chunks_dim, int):
            chunks_dim = (chunks_dim,)
        else:
            chunks_dim = chunks_dim[:-1]

        if any(s % preferred_chunks_dim for s in chunks_dim):
            warnings.warn(
                f"Specified Dask chunks {chunks[dim]} would separate "
                f"on disks chunk shape {preferred_chunks[dim]} for dimension {dim}. "
                "This could degrade performance. "
                "Consider rechunking after loading instead.",
                stacklevel=2,
            )


def _get_chunk(var, chunks):
    # chunks need to be explicity computed to take correctly into accout
    # backend preferred chunking
    import dask.array as da

    if isinstance(var, IndexVariable):
        return {}

    if isinstance(chunks, int) or (chunks == "auto"):
        chunks = dict.fromkeys(var.dims, chunks)

    preferred_chunks = var.encoding.get("preferred_chunks", {})
    preferred_chunks_list = [
        preferred_chunks.get(dim, shape) for dim, shape in zip(var.dims, var.shape)
    ]

    chunks_list = [
        chunks.get(dim, None) or preferred_chunks.get(dim, None) for dim in var.dims
    ]

    output_chunks_list = da.core.normalize_chunks(
        chunks_list,
        shape=var.shape,
        dtype=var.dtype,
        previous_chunks=preferred_chunks_list,
    )

    output_chunks = dict(zip(var.dims, output_chunks_list))
    _check_chunks_compatibility(var, output_chunks, preferred_chunks)

    return output_chunks


def _maybe_chunk(
    name,
    var,
    chunks,
    token=None,
    lock=None,
    name_prefix="xarray-",
    overwrite_encoded_chunks=False,
):
    from dask.base import tokenize

    if chunks is not None:
        chunks = {dim: chunks[dim] for dim in var.dims if dim in chunks}
    if var.ndim:
        # when rechunking by different amounts, make sure dask names change
        # by provinding chunks as an input to tokenize.
        # subtle bugs result otherwise. see GH3350
        token2 = tokenize(name, token if token else var._data, chunks)
        name2 = f"{name_prefix}{name}-{token2}"
        var = var.chunk(chunks, name=name2, lock=lock)

        if overwrite_encoded_chunks and var.chunks is not None:
            var.encoding["chunks"] = tuple(x[0] for x in var.chunks)
        return var
    else:
        return var


def as_dataset(obj: Any) -> "Dataset":
    """Cast the given object to a Dataset.

    Handles Datasets, DataArrays and dictionaries of variables. A new Dataset
    object is only created if the provided object is not already one.
    """
    if hasattr(obj, "to_dataset"):
        obj = obj.to_dataset()
    if not isinstance(obj, Dataset):
        obj = Dataset(obj)
    return obj


def _get_func_args(func, param_names):
    """Use `inspect.signature` to try accessing `func` args. Otherwise, ensure
    they are provided by user.
    """
    try:
        func_args = inspect.signature(func).parameters
    except ValueError:
        func_args = {}
        if not param_names:
            raise ValueError(
                "Unable to inspect `func` signature, and `param_names` was not provided."
            )
    if param_names:
        params = param_names
    else:
        params = list(func_args)[1:]
        if any(
            [(p.kind in [p.VAR_POSITIONAL, p.VAR_KEYWORD]) for p in func_args.values()]
        ):
            raise ValueError(
                "`param_names` must be provided because `func` takes variable length arguments."
            )
    return params, func_args


def _initialize_curvefit_params(params, p0, bounds, func_args):
    """Set initial guess and bounds for curvefit.
    Priority: 1) passed args 2) func signature 3) scipy defaults
    """

    def _initialize_feasible(lb, ub):
        # Mimics functionality of scipy.optimize.minpack._initialize_feasible
        lb_finite = np.isfinite(lb)
        ub_finite = np.isfinite(ub)
        p0 = np.nansum(
            [
                0.5 * (lb + ub) * int(lb_finite & ub_finite),
                (lb + 1) * int(lb_finite & ~ub_finite),
                (ub - 1) * int(~lb_finite & ub_finite),
            ]
        )
        return p0

    param_defaults = {p: 1 for p in params}
    bounds_defaults = {p: (-np.inf, np.inf) for p in params}
    for p in params:
        if p in func_args and func_args[p].default is not func_args[p].empty:
            param_defaults[p] = func_args[p].default
        if p in bounds:
            bounds_defaults[p] = tuple(bounds[p])
            if param_defaults[p] < bounds[p][0] or param_defaults[p] > bounds[p][1]:
                param_defaults[p] = _initialize_feasible(bounds[p][0], bounds[p][1])
        if p in p0:
            param_defaults[p] = p0[p]
    return param_defaults, bounds_defaults


class DataVariables(Mapping[Hashable, "DataArray"]):
    __slots__ = ("_dataset",)

    def __init__(self, dataset: "Dataset"):
        self._dataset = dataset

    def __iter__(self) -> Iterator[Hashable]:
        return (
            key
            for key in self._dataset._variables
            if key not in self._dataset._coord_names
        )

    def __len__(self) -> int:
        return len(self._dataset._variables) - len(self._dataset._coord_names)

    def __contains__(self, key: Hashable) -> bool:
        return key in self._dataset._variables and key not in self._dataset._coord_names

    def __getitem__(self, key: Hashable) -> "DataArray":
        if key not in self._dataset._coord_names:
            return cast("DataArray", self._dataset[key])
        raise KeyError(key)

    def __repr__(self) -> str:
        return formatting.data_vars_repr(self)

    @property
    def variables(self) -> Mapping[Hashable, Variable]:
        all_variables = self._dataset.variables
        return Frozen({k: all_variables[k] for k in self})

    def _ipython_key_completions_(self):
        """Provide method for the key-autocompletions in IPython."""
        return [
            key
            for key in self._dataset._ipython_key_completions_()
            if key not in self._dataset._coord_names
        ]


class _LocIndexer:
    __slots__ = ("dataset",)

    def __init__(self, dataset: "Dataset"):
        self.dataset = dataset

    def __getitem__(self, key: Mapping[Hashable, Any]) -> "Dataset":
        if not utils.is_dict_like(key):
            raise TypeError("can only lookup dictionaries from Dataset.loc")
        return self.dataset.sel(key)


class Dataset(DataWithCoords, DatasetArithmetic, Mapping):
    """A multi-dimensional, in memory, array database.

    A dataset resembles an in-memory representation of a NetCDF file,
    and consists of variables, coordinates and attributes which
    together form a self describing dataset.

    Dataset implements the mapping interface with keys given by variable
    names and values given by DataArray objects for each variable name.

    One dimensional variables with name equal to their dimension are
    index coordinates used for label based indexing.

    To load data from a file or file-like object, use the `open_dataset`
    function.

    Parameters
    ----------
    data_vars : dict-like, optional
        A mapping from variable names to :py:class:`~xarray.DataArray`
        objects, :py:class:`~xarray.Variable` objects or to tuples of
        the form ``(dims, data[, attrs])`` which can be used as
        arguments to create a new ``Variable``. Each dimension must
        have the same length in all variables in which it appears.

        The following notations are accepted:

        - mapping {var name: DataArray}
        - mapping {var name: Variable}
        - mapping {var name: (dimension name, array-like)}
        - mapping {var name: (tuple of dimension names, array-like)}
        - mapping {dimension name: array-like}
          (it will be automatically moved to coords, see below)

        Each dimension must have the same length in all variables in
        which it appears.
    coords : dict-like, optional
        Another mapping in similar form as the `data_vars` argument,
        except the each item is saved on the dataset as a "coordinate".
        These variables have an associated meaning: they describe
        constant/fixed/independent quantities, unlike the
        varying/measured/dependent quantities that belong in
        `variables`. Coordinates values may be given by 1-dimensional
        arrays or scalars, in which case `dims` do not need to be
        supplied: 1D arrays will be assumed to give index values along
        the dimension with the same name.

        The following notations are accepted:

        - mapping {coord name: DataArray}
        - mapping {coord name: Variable}
        - mapping {coord name: (dimension name, array-like)}
        - mapping {coord name: (tuple of dimension names, array-like)}
        - mapping {dimension name: array-like}
          (the dimension name is implicitly set to be the same as the
          coord name)

        The last notation implies that the coord name is the same as
        the dimension name.

    attrs : dict-like, optional
        Global attributes to save on this dataset.

    Examples
    --------
    Create data:

    >>> np.random.seed(0)
    >>> temperature = 15 + 8 * np.random.randn(2, 2, 3)
    >>> precipitation = 10 * np.random.rand(2, 2, 3)
    >>> lon = [[-99.83, -99.32], [-99.79, -99.23]]
    >>> lat = [[42.25, 42.21], [42.63, 42.59]]
    >>> time = pd.date_range("2014-09-06", periods=3)
    >>> reference_time = pd.Timestamp("2014-09-05")

    Initialize a dataset with multiple dimensions:

    >>> ds = xr.Dataset(
    ...     data_vars=dict(
    ...         temperature=(["x", "y", "time"], temperature),
    ...         precipitation=(["x", "y", "time"], precipitation),
    ...     ),
    ...     coords=dict(
    ...         lon=(["x", "y"], lon),
    ...         lat=(["x", "y"], lat),
    ...         time=time,
    ...         reference_time=reference_time,
    ...     ),
    ...     attrs=dict(description="Weather related data."),
    ... )
    >>> ds
    <xarray.Dataset>
    Dimensions:         (time: 3, x: 2, y: 2)
    Coordinates:
        lon             (x, y) float64 -99.83 -99.32 -99.79 -99.23
        lat             (x, y) float64 42.25 42.21 42.63 42.59
      * time            (time) datetime64[ns] 2014-09-06 2014-09-07 2014-09-08
        reference_time  datetime64[ns] 2014-09-05
    Dimensions without coordinates: x, y
    Data variables:
        temperature     (x, y, time) float64 29.11 18.2 22.83 ... 18.28 16.15 26.63
        precipitation   (x, y, time) float64 5.68 9.256 0.7104 ... 7.992 4.615 7.805
    Attributes:
        description:  Weather related data.

    Find out where the coldest temperature was and what values the
    other variables had:

    >>> ds.isel(ds.temperature.argmin(...))
    <xarray.Dataset>
    Dimensions:         ()
    Coordinates:
        lon             float64 -99.32
        lat             float64 42.21
        time            datetime64[ns] 2014-09-08
        reference_time  datetime64[ns] 2014-09-05
    Data variables:
        temperature     float64 7.182
        precipitation   float64 8.326
    Attributes:
        description:  Weather related data.
    """

    _attrs: Optional[Dict[Hashable, Any]]
    _cache: Dict[str, Any]
    _coord_names: Set[Hashable]
    _dims: Dict[Hashable, int]
    _encoding: Optional[Dict[Hashable, Any]]
    _close: Optional[Callable[[], None]]
    _indexes: Optional[Dict[Hashable, pd.Index]]
    _variables: Dict[Hashable, Variable]

    __slots__ = (
        "_attrs",
        "_cache",
        "_coord_names",
        "_dims",
        "_encoding",
        "_close",
        "_indexes",
        "_variables",
        "__weakref__",
    )

    _groupby_cls = groupby.DatasetGroupBy
    _rolling_cls = rolling.DatasetRolling
    _coarsen_cls = rolling.DatasetCoarsen
    _resample_cls = resample.DatasetResample
    _weighted_cls = weighted.DatasetWeighted

    def __init__(
        self,
        # could make a VariableArgs to use more generally, and refine these
        # categories
        data_vars: Mapping[Hashable, Any] = None,
        coords: Mapping[Hashable, Any] = None,
        attrs: Mapping[Hashable, Any] = None,
    ):
        # TODO(shoyer): expose indexes as a public argument in __init__

        if data_vars is None:
            data_vars = {}
        if coords is None:
            coords = {}

        both_data_and_coords = set(data_vars) & set(coords)
        if both_data_and_coords:
            raise ValueError(
                "variables %r are found in both data_vars and coords"
                % both_data_and_coords
            )

        if isinstance(coords, Dataset):
            coords = coords.variables

        variables, coord_names, dims, indexes, _ = merge_data_and_coords(
            data_vars, coords, compat="broadcast_equals"
        )

        self._attrs = dict(attrs) if attrs is not None else None
        self._close = None
        self._encoding = None
        self._variables = variables
        self._coord_names = coord_names
        self._dims = dims
        self._indexes = indexes

    @classmethod
    def load_store(cls, store, decoder=None) -> "Dataset":
        """Create a new dataset from the contents of a backends.*DataStore
        object
        """
        variables, attributes = store.load()
        if decoder:
            variables, attributes = decoder(variables, attributes)
        obj = cls(variables, attrs=attributes)
        obj.set_close(store.close)
        return obj

    @property
    def variables(self) -> Mapping[Hashable, Variable]:
        """Low level interface to Dataset contents as dict of Variable objects.

        This ordered dictionary is frozen to prevent mutation that could
        violate Dataset invariants. It contains all variable objects
        constituting the Dataset, including both data variables and
        coordinates.
        """
        return Frozen(self._variables)

    @property
    def attrs(self) -> Dict[Hashable, Any]:
        """Dictionary of global attributes on this dataset"""
        if self._attrs is None:
            self._attrs = {}
        return self._attrs

    @attrs.setter
    def attrs(self, value: Mapping[Hashable, Any]) -> None:
        self._attrs = dict(value)

    @property
    def encoding(self) -> Dict:
        """Dictionary of global encoding attributes on this dataset"""
        if self._encoding is None:
            self._encoding = {}
        return self._encoding

    @encoding.setter
    def encoding(self, value: Mapping) -> None:
        self._encoding = dict(value)

    @property
    def dims(self) -> Mapping[Hashable, int]:
        """Mapping from dimension names to lengths.

        Cannot be modified directly, but is updated when adding new variables.

        Note that type of this object differs from `DataArray.dims`.
        See `Dataset.sizes` and `DataArray.sizes` for consistently named
        properties.
        """
        return Frozen(SortedKeysDict(self._dims))

    @property
    def sizes(self) -> Mapping[Hashable, int]:
        """Mapping from dimension names to lengths.

        Cannot be modified directly, but is updated when adding new variables.

        This is an alias for `Dataset.dims` provided for the benefit of
        consistency with `DataArray.sizes`.

        See Also
        --------
        DataArray.sizes
        """
        return self.dims

    def load(self, **kwargs) -> "Dataset":
        """Manually trigger loading and/or computation of this dataset's data
        from disk or a remote source into memory and return this dataset.
        Unlike compute, the original dataset is modified and returned.

        Normally, it should not be necessary to call this method in user code,
        because all xarray functions should either work on deferred data or
        load data automatically. However, this method can be necessary when
        working with many file objects on disk.

        Parameters
        ----------
        **kwargs : dict
            Additional keyword arguments passed on to ``dask.compute``.

        See Also
        --------
        dask.compute
        """
        # access .data to coerce everything to numpy or dask arrays
        lazy_data = {
            k: v._data for k, v in self.variables.items() if is_duck_dask_array(v._data)
        }
        if lazy_data:
            import dask.array as da

            # evaluate all the dask arrays simultaneously
            evaluated_data = da.compute(*lazy_data.values(), **kwargs)

            for k, data in zip(lazy_data, evaluated_data):
                self.variables[k].data = data

        # load everything else sequentially
        for k, v in self.variables.items():
            if k not in lazy_data:
                v.load()

        return self

    def __dask_tokenize__(self):
        from dask.base import normalize_token

        return normalize_token(
            (type(self), self._variables, self._coord_names, self._attrs)
        )

    def __dask_graph__(self):
        graphs = {k: v.__dask_graph__() for k, v in self.variables.items()}
        graphs = {k: v for k, v in graphs.items() if v is not None}
        if not graphs:
            return None
        else:
            try:
                from dask.highlevelgraph import HighLevelGraph

                return HighLevelGraph.merge(*graphs.values())
            except ImportError:
                from dask import sharedict

                return sharedict.merge(*graphs.values())

    def __dask_keys__(self):
        import dask

        return [
            v.__dask_keys__()
            for v in self.variables.values()
            if dask.is_dask_collection(v)
        ]

    def __dask_layers__(self):
        import dask

        return sum(
            [
                v.__dask_layers__()
                for v in self.variables.values()
                if dask.is_dask_collection(v)
            ],
            (),
        )

    @property
    def __dask_optimize__(self):
        import dask.array as da

        return da.Array.__dask_optimize__

    @property
    def __dask_scheduler__(self):
        import dask.array as da

        return da.Array.__dask_scheduler__

    def __dask_postcompute__(self):
        return self._dask_postcompute, ()

    def __dask_postpersist__(self):
        return self._dask_postpersist, ()

    def _dask_postcompute(self, results: "Iterable[Variable]") -> "Dataset":
        import dask

        variables = {}
        results_iter = iter(results)

        for k, v in self._variables.items():
            if dask.is_dask_collection(v):
                rebuild, args = v.__dask_postcompute__()
                v = rebuild(next(results_iter), *args)
            variables[k] = v

        return Dataset._construct_direct(
            variables,
            self._coord_names,
            self._dims,
            self._attrs,
            self._indexes,
            self._encoding,
            self._close,
        )

    def _dask_postpersist(
        self, dsk: Mapping, *, rename: Mapping[str, str] = None
    ) -> "Dataset":
        from dask import is_dask_collection
        from dask.highlevelgraph import HighLevelGraph
        from dask.optimization import cull

        variables = {}

        for k, v in self._variables.items():
            if not is_dask_collection(v):
                variables[k] = v
                continue

            if isinstance(dsk, HighLevelGraph):
                # dask >= 2021.3
                # __dask_postpersist__() was called by dask.highlevelgraph.
                # Don't use dsk.cull(), as we need to prevent partial layers:
                # https://github.com/dask/dask/issues/7137
                layers = v.__dask_layers__()
                if rename:
                    layers = [rename.get(k, k) for k in layers]
                dsk2 = dsk.cull_layers(layers)
            elif rename:  # pragma: nocover
                # At the moment of writing, this is only for forward compatibility.
                # replace_name_in_key requires dask >= 2021.3.
                from dask.base import flatten, replace_name_in_key

                keys = [
                    replace_name_in_key(k, rename) for k in flatten(v.__dask_keys__())
                ]
                dsk2, _ = cull(dsk, keys)
            else:
                # __dask_postpersist__() was called by dask.optimize or dask.persist
                dsk2, _ = cull(dsk, v.__dask_keys__())

            rebuild, args = v.__dask_postpersist__()
            # rename was added in dask 2021.3
            kwargs = {"rename": rename} if rename else {}
            variables[k] = rebuild(dsk2, *args, **kwargs)

        return Dataset._construct_direct(
            variables,
            self._coord_names,
            self._dims,
            self._attrs,
            self._indexes,
            self._encoding,
            self._close,
        )

    def compute(self, **kwargs) -> "Dataset":
        """Manually trigger loading and/or computation of this dataset's data
        from disk or a remote source into memory and return a new dataset.
        Unlike load, the original dataset is left unaltered.

        Normally, it should not be necessary to call this method in user code,
        because all xarray functions should either work on deferred data or
        load data automatically. However, this method can be necessary when
        working with many file objects on disk.

        Parameters
        ----------
        **kwargs : dict
            Additional keyword arguments passed on to ``dask.compute``.

        See Also
        --------
        dask.compute
        """
        new = self.copy(deep=False)
        return new.load(**kwargs)

    def _persist_inplace(self, **kwargs) -> "Dataset":
        """Persist all Dask arrays in memory"""
        # access .data to coerce everything to numpy or dask arrays
        lazy_data = {
            k: v._data for k, v in self.variables.items() if is_duck_dask_array(v._data)
        }
        if lazy_data:
            import dask

            # evaluate all the dask arrays simultaneously
            evaluated_data = dask.persist(*lazy_data.values(), **kwargs)

            for k, data in zip(lazy_data, evaluated_data):
                self.variables[k].data = data

        return self

    def persist(self, **kwargs) -> "Dataset":
        """Trigger computation, keeping data as dask arrays

        This operation can be used to trigger computation on underlying dask
        arrays, similar to ``.compute()`` or ``.load()``.  However this
        operation keeps the data as dask arrays. This is particularly useful
        when using the dask.distributed scheduler and you want to load a large
        amount of data into distributed memory.

        Parameters
        ----------
        **kwargs : dict
            Additional keyword arguments passed on to ``dask.persist``.

        See Also
        --------
        dask.persist
        """
        new = self.copy(deep=False)
        return new._persist_inplace(**kwargs)

    @classmethod
    def _construct_direct(
        cls,
        variables,
        coord_names,
        dims=None,
        attrs=None,
        indexes=None,
        encoding=None,
        close=None,
    ):
        """Shortcut around __init__ for internal use when we want to skip
        costly validation
        """
        if dims is None:
            dims = calculate_dimensions(variables)
        obj = object.__new__(cls)
        obj._variables = variables
        obj._coord_names = coord_names
        obj._dims = dims
        obj._indexes = indexes
        obj._attrs = attrs
        obj._close = close
        obj._encoding = encoding
        return obj

    def _replace(
        self,
        variables: Dict[Hashable, Variable] = None,
        coord_names: Set[Hashable] = None,
        dims: Dict[Any, int] = None,
        attrs: Union[Dict[Hashable, Any], None, Default] = _default,
        indexes: Union[Dict[Any, pd.Index], None, Default] = _default,
        encoding: Union[dict, None, Default] = _default,
        inplace: bool = False,
    ) -> "Dataset":
        """Fastpath constructor for internal use.

        Returns an object with optionally with replaced attributes.

        Explicitly passed arguments are *not* copied when placed on the new
        dataset. It is up to the caller to ensure that they have the right type
        and are not used elsewhere.
        """
        if inplace:
            if variables is not None:
                self._variables = variables
            if coord_names is not None:
                self._coord_names = coord_names
            if dims is not None:
                self._dims = dims
            if attrs is not _default:
                self._attrs = attrs
            if indexes is not _default:
                self._indexes = indexes
            if encoding is not _default:
                self._encoding = encoding
            obj = self
        else:
            if variables is None:
                variables = self._variables.copy()
            if coord_names is None:
                coord_names = self._coord_names.copy()
            if dims is None:
                dims = self._dims.copy()
            if attrs is _default:
                attrs = copy.copy(self._attrs)
            if indexes is _default:
                indexes = copy.copy(self._indexes)
            if encoding is _default:
                encoding = copy.copy(self._encoding)
            obj = self._construct_direct(
                variables, coord_names, dims, attrs, indexes, encoding
            )
        return obj

    def _replace_with_new_dims(
        self,
        variables: Dict[Hashable, Variable],
        coord_names: set = None,
        attrs: Union[Dict[Hashable, Any], None, Default] = _default,
        indexes: Union[Dict[Hashable, pd.Index], None, Default] = _default,
        inplace: bool = False,
    ) -> "Dataset":
        """Replace variables with recalculated dimensions."""
        dims = calculate_dimensions(variables)
        return self._replace(
            variables, coord_names, dims, attrs, indexes, inplace=inplace
        )

    def _replace_vars_and_dims(
        self,
        variables: Dict[Hashable, Variable],
        coord_names: set = None,
        dims: Dict[Hashable, int] = None,
        attrs: Union[Dict[Hashable, Any], None, Default] = _default,
        inplace: bool = False,
    ) -> "Dataset":
        """Deprecated version of _replace_with_new_dims().

        Unlike _replace_with_new_dims(), this method always recalculates
        indexes from variables.
        """
        if dims is None:
            dims = calculate_dimensions(variables)
        return self._replace(
            variables, coord_names, dims, attrs, indexes=None, inplace=inplace
        )

    def _overwrite_indexes(self, indexes: Mapping[Any, pd.Index]) -> "Dataset":
        if not indexes:
            return self

        variables = self._variables.copy()
        new_indexes = dict(self.indexes)
        for name, idx in indexes.items():
            variables[name] = IndexVariable(name, idx)
            new_indexes[name] = idx
        obj = self._replace(variables, indexes=new_indexes)

        # switch from dimension to level names, if necessary
        dim_names: Dict[Hashable, str] = {}
        for dim, idx in indexes.items():
            if not isinstance(idx, pd.MultiIndex) and idx.name != dim:
                dim_names[dim] = idx.name
        if dim_names:
            obj = obj.rename(dim_names)
        return obj

    def copy(self, deep: bool = False, data: Mapping = None) -> "Dataset":
        """Returns a copy of this dataset.

        If `deep=True`, a deep copy is made of each of the component variables.
        Otherwise, a shallow copy of each of the component variable is made, so
        that the underlying memory region of the new dataset is the same as in
        the original dataset.

        Use `data` to create a new object with the same structure as
        original but entirely new data.

        Parameters
        ----------
        deep : bool, optional
            Whether each component variable is loaded into memory and copied onto
            the new object. Default is False.
        data : dict-like, optional
            Data to use in the new object. Each item in `data` must have same
            shape as corresponding data variable in original. When `data` is
            used, `deep` is ignored for the data variables and only used for
            coords.

        Returns
        -------
        object : Dataset
            New object with dimensions, attributes, coordinates, name, encoding,
            and optionally data copied from original.

        Examples
        --------
        Shallow copy versus deep copy

        >>> da = xr.DataArray(np.random.randn(2, 3))
        >>> ds = xr.Dataset(
        ...     {"foo": da, "bar": ("x", [-1, 2])},
        ...     coords={"x": ["one", "two"]},
        ... )
        >>> ds.copy()
        <xarray.Dataset>
        Dimensions:  (dim_0: 2, dim_1: 3, x: 2)
        Coordinates:
          * x        (x) <U3 'one' 'two'
        Dimensions without coordinates: dim_0, dim_1
        Data variables:
            foo      (dim_0, dim_1) float64 1.764 0.4002 0.9787 2.241 1.868 -0.9773
            bar      (x) int64 -1 2

        >>> ds_0 = ds.copy(deep=False)
        >>> ds_0["foo"][0, 0] = 7
        >>> ds_0
        <xarray.Dataset>
        Dimensions:  (dim_0: 2, dim_1: 3, x: 2)
        Coordinates:
          * x        (x) <U3 'one' 'two'
        Dimensions without coordinates: dim_0, dim_1
        Data variables:
            foo      (dim_0, dim_1) float64 7.0 0.4002 0.9787 2.241 1.868 -0.9773
            bar      (x) int64 -1 2

        >>> ds
        <xarray.Dataset>
        Dimensions:  (dim_0: 2, dim_1: 3, x: 2)
        Coordinates:
          * x        (x) <U3 'one' 'two'
        Dimensions without coordinates: dim_0, dim_1
        Data variables:
            foo      (dim_0, dim_1) float64 7.0 0.4002 0.9787 2.241 1.868 -0.9773
            bar      (x) int64 -1 2

        Changing the data using the ``data`` argument maintains the
        structure of the original object, but with the new data. Original
        object is unaffected.

        >>> ds.copy(data={"foo": np.arange(6).reshape(2, 3), "bar": ["a", "b"]})
        <xarray.Dataset>
        Dimensions:  (dim_0: 2, dim_1: 3, x: 2)
        Coordinates:
          * x        (x) <U3 'one' 'two'
        Dimensions without coordinates: dim_0, dim_1
        Data variables:
            foo      (dim_0, dim_1) int64 0 1 2 3 4 5
            bar      (x) <U1 'a' 'b'

        >>> ds
        <xarray.Dataset>
        Dimensions:  (dim_0: 2, dim_1: 3, x: 2)
        Coordinates:
          * x        (x) <U3 'one' 'two'
        Dimensions without coordinates: dim_0, dim_1
        Data variables:
            foo      (dim_0, dim_1) float64 7.0 0.4002 0.9787 2.241 1.868 -0.9773
            bar      (x) int64 -1 2

        See Also
        --------
        pandas.DataFrame.copy
        """
        if data is None:
            variables = {k: v.copy(deep=deep) for k, v in self._variables.items()}
        elif not utils.is_dict_like(data):
            raise ValueError("Data must be dict-like")
        else:
            var_keys = set(self.data_vars.keys())
            data_keys = set(data.keys())
            keys_not_in_vars = data_keys - var_keys
            if keys_not_in_vars:
                raise ValueError(
                    "Data must only contain variables in original "
                    "dataset. Extra variables: {}".format(keys_not_in_vars)
                )
            keys_missing_from_data = var_keys - data_keys
            if keys_missing_from_data:
                raise ValueError(
                    "Data must contain all variables in original "
                    "dataset. Data is missing {}".format(keys_missing_from_data)
                )
            variables = {
                k: v.copy(deep=deep, data=data.get(k))
                for k, v in self._variables.items()
            }

        attrs = copy.deepcopy(self._attrs) if deep else copy.copy(self._attrs)

        return self._replace(variables, attrs=attrs)

    @property
    def _level_coords(self) -> Dict[str, Hashable]:
        """Return a mapping of all MultiIndex levels and their corresponding
        coordinate name.
        """
        level_coords: Dict[str, Hashable] = {}
        for name, index in self.indexes.items():
            if isinstance(index, pd.MultiIndex):
                level_names = index.names
                (dim,) = self.variables[name].dims
                level_coords.update({lname: dim for lname in level_names})
        return level_coords

    def _copy_listed(self, names: Iterable[Hashable]) -> "Dataset":
        """Create a new Dataset with the listed variables from this dataset and
        the all relevant coordinates. Skips all validation.
        """
        variables: Dict[Hashable, Variable] = {}
        coord_names = set()
        indexes: Dict[Hashable, pd.Index] = {}

        for name in names:
            try:
                variables[name] = self._variables[name]
            except KeyError:
                ref_name, var_name, var = _get_virtual_variable(
                    self._variables, name, self._level_coords, self.dims
                )
                variables[var_name] = var
                if ref_name in self._coord_names or ref_name in self.dims:
                    coord_names.add(var_name)
                if (var_name,) == var.dims:
                    indexes[var_name] = var.to_index()

        needed_dims: Set[Hashable] = set()
        for v in variables.values():
            needed_dims.update(v.dims)

        dims = {k: self.dims[k] for k in needed_dims}

        # preserves ordering of coordinates
        for k in self._variables:
            if k not in self._coord_names:
                continue

            if set(self.variables[k].dims) <= needed_dims:
                variables[k] = self._variables[k]
                coord_names.add(k)
                if k in self.indexes:
                    indexes[k] = self.indexes[k]

        return self._replace(variables, coord_names, dims, indexes=indexes)

    def _construct_dataarray(self, name: Hashable) -> "DataArray":
        """Construct a DataArray by indexing this dataset"""
        from .dataarray import DataArray

        try:
            variable = self._variables[name]
        except KeyError:
            _, name, variable = _get_virtual_variable(
                self._variables, name, self._level_coords, self.dims
            )

        needed_dims = set(variable.dims)

        coords: Dict[Hashable, Variable] = {}
        # preserve ordering
        for k in self._variables:
            if k in self._coord_names and set(self.variables[k].dims) <= needed_dims:
                coords[k] = self.variables[k]

        if self._indexes is None:
            indexes = None
        else:
            indexes = {k: v for k, v in self._indexes.items() if k in coords}

        return DataArray(variable, coords, name=name, indexes=indexes, fastpath=True)

    def __copy__(self) -> "Dataset":
        return self.copy(deep=False)

    def __deepcopy__(self, memo=None) -> "Dataset":
        # memo does nothing but is required for compatibility with
        # copy.deepcopy
        return self.copy(deep=True)

    @property
    def _attr_sources(self) -> Iterable[Mapping[Hashable, Any]]:
        """Places to look-up items for attribute-style access"""
        yield from self._item_sources
        yield self.attrs

    @property
    def _item_sources(self) -> Iterable[Mapping[Hashable, Any]]:
        """Places to look-up items for key-completion"""
        yield self.data_vars
        yield HybridMappingProxy(keys=self._coord_names, mapping=self.coords)

        # virtual coordinates
        yield HybridMappingProxy(keys=self.dims, mapping=self)

        # uses empty dict -- everything here can already be found in self.coords.
        yield HybridMappingProxy(keys=self._level_coords, mapping={})

    def __contains__(self, key: object) -> bool:
        """The 'in' operator will return true or false depending on whether
        'key' is an array in the dataset or not.
        """
        return key in self._variables

    def __len__(self) -> int:
        return len(self.data_vars)

    def __bool__(self) -> bool:
        return bool(self.data_vars)

    def __iter__(self) -> Iterator[Hashable]:
        return iter(self.data_vars)

    def __array__(self, dtype=None):
        raise TypeError(
            "cannot directly convert an xarray.Dataset into a "
            "numpy array. Instead, create an xarray.DataArray "
            "first, either with indexing on the Dataset or by "
            "invoking the `to_array()` method."
        )

    @property
    def nbytes(self) -> int:
        return sum(v.nbytes for v in self.variables.values())

    @property
    def loc(self) -> _LocIndexer:
        """Attribute for location based indexing. Only supports __getitem__,
        and only when the key is a dict of the form {dim: labels}.
        """
        return _LocIndexer(self)

    # FIXME https://github.com/python/mypy/issues/7328
    @overload
    def __getitem__(self, key: Mapping) -> "Dataset":  # type: ignore[misc]
        ...

    @overload
    def __getitem__(self, key: Hashable) -> "DataArray":  # type: ignore[misc]
        ...

    @overload
    def __getitem__(self, key: Any) -> "Dataset":
        ...

    def __getitem__(self, key):
        """Access variables or coordinates this dataset as a
        :py:class:`~xarray.DataArray`.

        Indexing with a list of names will return a new ``Dataset`` object.
        """
        if utils.is_dict_like(key):
            return self.isel(**cast(Mapping, key))

        if hashable(key):
            return self._construct_dataarray(key)
        else:
            return self._copy_listed(np.asarray(key))

    @overload
    def __setitem__(self, key: List[Hashable], value) -> None:
        ...

    @overload
    def __setitem__(self, key: Hashable, value) -> None:
        ...

    def __setitem__(self, key, value) -> None:
        """Add an array to this dataset.
        Multiple arrays can be added at the same time, in which case each of
        the following operations is applied to the respective value.

        If value is a `DataArray`, call its `select_vars()` method, rename it
        to `key` and merge the contents of the resulting dataset into this
        dataset.

        If value is a `Variable` object (or tuple of form
        ``(dims, data[, attrs])``), add it to this dataset as a new
        variable.
        """
        if utils.is_dict_like(key):
            raise NotImplementedError(
                "cannot yet use a dictionary as a key to set Dataset values"
            )

        if isinstance(key, list):
            if len(key) == 0:
                raise ValueError("Empty list of variables to be set")
            if len(key) == 1:
                self.update({key[0]: value})
            else:
                if len(key) != len(value):
                    raise ValueError(
                        f"Different lengths of variables to be set "
                        f"({len(key)}) and data used as input for "
                        f"setting ({len(value)})"
                    )
                if isinstance(value, Dataset):
                    self.update(dict(zip(key, value.data_vars.values())))
                elif isinstance(value, xr.DataArray):
                    raise ValueError("Cannot assign single DataArray to multiple keys")
                else:
                    self.update(dict(zip(key, value)))

        else:
            self.update({key: value})

    def __delitem__(self, key: Hashable) -> None:
        """Remove a variable from this dataset."""
        del self._variables[key]
        self._coord_names.discard(key)
        if key in self.indexes:
            assert self._indexes is not None
            del self._indexes[key]
        self._dims = calculate_dimensions(self._variables)

    # mutable objects should not be hashable
    # https://github.com/python/mypy/issues/4266
    __hash__ = None  # type: ignore[assignment]

    def _all_compat(self, other: "Dataset", compat_str: str) -> bool:
        """Helper function for equals and identical"""

        # some stores (e.g., scipy) do not seem to preserve order, so don't
        # require matching order for equality
        def compat(x: Variable, y: Variable) -> bool:
            return getattr(x, compat_str)(y)

        return self._coord_names == other._coord_names and utils.dict_equiv(
            self._variables, other._variables, compat=compat
        )

    def broadcast_equals(self, other: "Dataset") -> bool:
        """Two Datasets are broadcast equal if they are equal after
        broadcasting all variables against each other.

        For example, variables that are scalar in one dataset but non-scalar in
        the other dataset can still be broadcast equal if the the non-scalar
        variable is a constant.

        See Also
        --------
        Dataset.equals
        Dataset.identical
        """
        try:
            return self._all_compat(other, "broadcast_equals")
        except (TypeError, AttributeError):
            return False

    def equals(self, other: "Dataset") -> bool:
        """Two Datasets are equal if they have matching variables and
        coordinates, all of which are equal.

        Datasets can still be equal (like pandas objects) if they have NaN
        values in the same locations.

        This method is necessary because `v1 == v2` for ``Dataset``
        does element-wise comparisons (like numpy.ndarrays).

        See Also
        --------
        Dataset.broadcast_equals
        Dataset.identical
        """
        try:
            return self._all_compat(other, "equals")
        except (TypeError, AttributeError):
            return False

    def identical(self, other: "Dataset") -> bool:
        """Like equals, but also checks all dataset attributes and the
        attributes on all variables and coordinates.

        See Also
        --------
        Dataset.broadcast_equals
        Dataset.equals
        """
        try:
            return utils.dict_equiv(self.attrs, other.attrs) and self._all_compat(
                other, "identical"
            )
        except (TypeError, AttributeError):
            return False

    @property
    def indexes(self) -> Indexes:
        """Mapping of pandas.Index objects used for label based indexing"""
        if self._indexes is None:
            self._indexes = default_indexes(self._variables, self._dims)
        return Indexes(self._indexes)

    @property
    def coords(self) -> DatasetCoordinates:
        """Dictionary of xarray.DataArray objects corresponding to coordinate
        variables
        """
        return DatasetCoordinates(self)

    @property
    def data_vars(self) -> DataVariables:
        """Dictionary of DataArray objects corresponding to data variables"""
        return DataVariables(self)

    def set_coords(self, names: "Union[Hashable, Iterable[Hashable]]") -> "Dataset":
        """Given names of one or more variables, set them as coordinates

        Parameters
        ----------
        names : hashable or iterable of hashable
            Name(s) of variables in this dataset to convert into coordinates.

        Returns
        -------
        Dataset

        See Also
        --------
        Dataset.swap_dims
        """
        # TODO: allow inserting new coordinates with this method, like
        # DataFrame.set_index?
        # nb. check in self._variables, not self.data_vars to insure that the
        # operation is idempotent
        if isinstance(names, str) or not isinstance(names, Iterable):
            names = [names]
        else:
            names = list(names)
        self._assert_all_in_dataset(names)
        obj = self.copy()
        obj._coord_names.update(names)
        return obj

    def reset_coords(
        self,
        names: "Union[Hashable, Iterable[Hashable], None]" = None,
        drop: bool = False,
    ) -> "Dataset":
        """Given names of coordinates, reset them to become variables

        Parameters
        ----------
        names : hashable or iterable of hashable, optional
            Name(s) of non-index coordinates in this dataset to reset into
            variables. By default, all non-index coordinates are reset.
        drop : bool, optional
            If True, remove coordinates instead of converting them into
            variables.

        Returns
        -------
        Dataset
        """
        if names is None:
            names = self._coord_names - set(self.dims)
        else:
            if isinstance(names, str) or not isinstance(names, Iterable):
                names = [names]
            else:
                names = list(names)
            self._assert_all_in_dataset(names)
            bad_coords = set(names) & set(self.dims)
            if bad_coords:
                raise ValueError(
                    "cannot remove index coordinates with reset_coords: %s" % bad_coords
                )
        obj = self.copy()
        obj._coord_names.difference_update(names)
        if drop:
            for name in names:
                del obj._variables[name]
        return obj

    def dump_to_store(self, store: "AbstractDataStore", **kwargs) -> None:
        """Store dataset contents to a backends.*DataStore object."""
        from ..backends.api import dump_to_store

        # TODO: rename and/or cleanup this method to make it more consistent
        # with to_netcdf()
        dump_to_store(self, store, **kwargs)

    def to_netcdf(
        self,
        path=None,
        mode: str = "w",
        format: str = None,
        group: str = None,
        engine: str = None,
        encoding: Mapping = None,
        unlimited_dims: Iterable[Hashable] = None,
        compute: bool = True,
        invalid_netcdf: bool = False,
    ) -> Union[bytes, "Delayed", None]:
        """Write dataset contents to a netCDF file.

        Parameters
        ----------
        path : str, Path or file-like, optional
            Path to which to save this dataset. File-like objects are only
            supported by the scipy engine. If no path is provided, this
            function returns the resulting netCDF file as bytes; in this case,
            we need to use scipy, which does not support netCDF version 4 (the
            default format becomes NETCDF3_64BIT).
        mode : {"w", "a"}, default: "w"
            Write ('w') or append ('a') mode. If mode='w', any existing file at
            this location will be overwritten. If mode='a', existing variables
            will be overwritten.
        format : {"NETCDF4", "NETCDF4_CLASSIC", "NETCDF3_64BIT", \
                  "NETCDF3_CLASSIC"}, optional
            File format for the resulting netCDF file:

            * NETCDF4: Data is stored in an HDF5 file, using netCDF4 API
              features.
            * NETCDF4_CLASSIC: Data is stored in an HDF5 file, using only
              netCDF 3 compatible API features.
            * NETCDF3_64BIT: 64-bit offset version of the netCDF 3 file format,
              which fully supports 2+ GB files, but is only compatible with
              clients linked against netCDF version 3.6.0 or later.
            * NETCDF3_CLASSIC: The classic netCDF 3 file format. It does not
              handle 2+ GB files very well.

            All formats are supported by the netCDF4-python library.
            scipy.io.netcdf only supports the last two formats.

            The default format is NETCDF4 if you are saving a file to disk and
            have the netCDF4-python library available. Otherwise, xarray falls
            back to using scipy to write netCDF files and defaults to the
            NETCDF3_64BIT format (scipy does not support netCDF4).
        group : str, optional
            Path to the netCDF4 group in the given file to open (only works for
            format='NETCDF4'). The group(s) will be created if necessary.
        engine : {"netcdf4", "scipy", "h5netcdf"}, optional
            Engine to use when writing netCDF files. If not provided, the
            default engine is chosen based on available dependencies, with a
            preference for 'netcdf4' if writing to a file on disk.
        encoding : dict, optional
            Nested dictionary with variable names as keys and dictionaries of
            variable specific encodings as values, e.g.,
            ``{"my_variable": {"dtype": "int16", "scale_factor": 0.1,
            "zlib": True}, ...}``

            The `h5netcdf` engine supports both the NetCDF4-style compression
            encoding parameters ``{"zlib": True, "complevel": 9}`` and the h5py
            ones ``{"compression": "gzip", "compression_opts": 9}``.
            This allows using any compression plugin installed in the HDF5
            library, e.g. LZF.

        unlimited_dims : iterable of hashable, optional
            Dimension(s) that should be serialized as unlimited dimensions.
            By default, no dimensions are treated as unlimited dimensions.
            Note that unlimited_dims may also be set via
            ``dataset.encoding["unlimited_dims"]``.
        compute: bool, default: True
            If true compute immediately, otherwise return a
            ``dask.delayed.Delayed`` object that can be computed later.
        invalid_netcdf: bool, default: False
            Only valid along with ``engine="h5netcdf"``. If True, allow writing
            hdf5 files which are invalid netcdf as described in
            https://github.com/shoyer/h5netcdf.
        """
        if encoding is None:
            encoding = {}
        from ..backends.api import to_netcdf

        return to_netcdf(
            self,
            path,
            mode,
            format=format,
            group=group,
            engine=engine,
            encoding=encoding,
            unlimited_dims=unlimited_dims,
            compute=compute,
            invalid_netcdf=invalid_netcdf,
        )

    def to_zarr(
        self,
        store: Union[MutableMapping, str, Path] = None,
        chunk_store: Union[MutableMapping, str, Path] = None,
        mode: str = None,
        synchronizer=None,
        group: str = None,
        encoding: Mapping = None,
        compute: bool = True,
        consolidated: bool = False,
        append_dim: Hashable = None,
        region: Mapping[str, slice] = None,
        safe_chunks: bool = True,
    ) -> "ZarrStore":
        """Write dataset contents to a zarr group.

        Zarr chunks are determined in the following way:

        - From the ``chunks`` attribute in each variable's ``encoding``
        - If the variable is a Dask array, from the dask chunks
        - If neither Dask chunks nor encoding chunks are present, chunks will
          be determined automatically by Zarr
        - If both Dask chunks and encoding chunks are present, encoding chunks
          will be used, provided that there is a many-to-one relationship between
          encoding chunks and dask chunks (i.e. Dask chunks are bigger than and
          evenly divide encoding chunks); otherwise raise a ``ValueError``.
          This restriction ensures that no synchronization / locks are required
          when writing. To disable this restriction, use ``safe_chunks=False``.

        Parameters
        ----------
        store : MutableMapping, str or Path, optional
            Store or path to directory in file system.
        chunk_store : MutableMapping, str or Path, optional
            Store or path to directory in file system only for Zarr array chunks.
            Requires zarr-python v2.4.0 or later.
        mode : {"w", "w-", "a", None}, optional
            Persistence mode: "w" means create (overwrite if exists);
            "w-" means create (fail if exists);
            "a" means override existing variables (create if does not exist).
            If ``append_dim`` is set, ``mode`` can be omitted as it is
            internally set to ``"a"``. Otherwise, ``mode`` will default to
            `w-` if not set.
        synchronizer : object, optional
            Zarr array synchronizer.
        group : str, optional
            Group path. (a.k.a. `path` in zarr terminology.)
        encoding : dict, optional
            Nested dictionary with variable names as keys and dictionaries of
            variable specific encodings as values, e.g.,
            ``{"my_variable": {"dtype": "int16", "scale_factor": 0.1,}, ...}``
        compute : bool, optional
            If True write array data immediately, otherwise return a
            ``dask.delayed.Delayed`` object that can be computed to write
            array data later. Metadata is always updated eagerly.
        consolidated : bool, optional
            If True, apply zarr's `consolidate_metadata` function to the store
            after writing metadata.
        append_dim : hashable, optional
            If set, the dimension along which the data will be appended. All
            other dimensions on overriden variables must remain the same size.
        region : dict, optional
            Optional mapping from dimension names to integer slices along
            dataset dimensions to indicate the region of existing zarr array(s)
            in which to write this dataset's data. For example,
            ``{'x': slice(0, 1000), 'y': slice(10000, 11000)}`` would indicate
            that values should be written to the region ``0:1000`` along ``x``
            and ``10000:11000`` along ``y``.

            Two restrictions apply to the use of ``region``:

            - If ``region`` is set, _all_ variables in a dataset must have at
              least one dimension in common with the region. Other variables
              should be written in a separate call to ``to_zarr()``.
            - Dimensions cannot be included in both ``region`` and
              ``append_dim`` at the same time. To create empty arrays to fill
              in with ``region``, use a separate call to ``to_zarr()`` with
              ``compute=False``. See "Appending to existing Zarr stores" in
              the reference documentation for full details.
        safe_chunks : bool, optional
            If True, only allow writes to when there is a many-to-one relationship
            between Zarr chunks (specified in encoding) and Dask chunks.
            Set False to override this restriction; however, data may become corrupted
            if Zarr arrays are written in parallel. This option may be useful in combination
            with ``compute=False`` to initialize a Zarr from an existing
            Dataset with aribtrary chunk structure.

        References
        ----------
        https://zarr.readthedocs.io/

        Notes
        -----
        Zarr chunking behavior:
            If chunks are found in the encoding argument or attribute
            corresponding to any DataArray, those chunks are used.
            If a DataArray is a dask array, it is written with those chunks.
            If not other chunks are found, Zarr uses its own heuristics to
            choose automatic chunk sizes.

        See Also
        --------
        :ref:`io.zarr`
            The I/O user guide, with more details and examples.
        """
        from ..backends.api import to_zarr

        if encoding is None:
            encoding = {}

        return to_zarr(
            self,
            store=store,
            chunk_store=chunk_store,
            mode=mode,
            synchronizer=synchronizer,
            group=group,
            encoding=encoding,
            compute=compute,
            consolidated=consolidated,
            append_dim=append_dim,
            region=region,
            safe_chunks=safe_chunks,
        )

    def __repr__(self) -> str:
        return formatting.dataset_repr(self)

    def _repr_html_(self):
        if OPTIONS["display_style"] == "text":
            return f"<pre>{escape(repr(self))}</pre>"
        return formatting_html.dataset_repr(self)

    def info(self, buf=None) -> None:
        """
        Concise summary of a Dataset variables and attributes.

        Parameters
        ----------
        buf : file-like, default: sys.stdout
            writable buffer

        See Also
        --------
        pandas.DataFrame.assign
        ncdump : netCDF's ncdump
        """
        if buf is None:  # pragma: no cover
            buf = sys.stdout

        lines = []
        lines.append("xarray.Dataset {")
        lines.append("dimensions:")
        for name, size in self.dims.items():
            lines.append(f"\t{name} = {size} ;")
        lines.append("\nvariables:")
        for name, da in self.variables.items():
            dims = ", ".join(da.dims)
            lines.append(f"\t{da.dtype} {name}({dims}) ;")
            for k, v in da.attrs.items():
                lines.append(f"\t\t{name}:{k} = {v} ;")
        lines.append("\n// global attributes:")
        for k, v in self.attrs.items():
            lines.append(f"\t:{k} = {v} ;")
        lines.append("}")

        buf.write("\n".join(lines))

    @property
    def chunks(self) -> Mapping[Hashable, Tuple[int, ...]]:
        """Block dimensions for this dataset's data or None if it's not a dask
        array.
        """
        chunks: Dict[Hashable, Tuple[int, ...]] = {}
        for v in self.variables.values():
            if v.chunks is not None:
                for dim, c in zip(v.dims, v.chunks):
                    if dim in chunks and c != chunks[dim]:
                        raise ValueError(
                            f"Object has inconsistent chunks along dimension {dim}. "
                            "This can be fixed by calling unify_chunks()."
                        )
                    chunks[dim] = c
        return Frozen(SortedKeysDict(chunks))

    def chunk(
        self,
        chunks: Union[
            Number,
            str,
            Mapping[Hashable, Union[None, Number, str, Tuple[Number, ...]]],
        ] = {},  # {} even though it's technically unsafe, is being used intentionally here (#4667)
        name_prefix: str = "xarray-",
        token: str = None,
        lock: bool = False,
    ) -> "Dataset":
        """Coerce all arrays in this dataset into dask arrays with the given
        chunks.

        Non-dask arrays in this dataset will be converted to dask arrays. Dask
        arrays will be rechunked to the given chunk sizes.

        If neither chunks is not provided for one or more dimensions, chunk
        sizes along that dimension will not be updated; non-dask arrays will be
        converted into dask arrays with a single block.

        Parameters
        ----------
        chunks : int, 'auto' or mapping, optional
            Chunk sizes along each dimension, e.g., ``5`` or
            ``{"x": 5, "y": 5}``.
        name_prefix : str, optional
            Prefix for the name of any new dask arrays.
        token : str, optional
            Token uniquely identifying this dataset.
        lock : optional
            Passed on to :py:func:`dask.array.from_array`, if the array is not
            already as dask array.

        Returns
        -------
        chunked : xarray.Dataset
        """
        if chunks is None:
            warnings.warn(
                "None value for 'chunks' is deprecated. "
                "It will raise an error in the future. Use instead '{}'",
                category=FutureWarning,
            )
            chunks = {}

        if isinstance(chunks, (Number, str)):
            chunks = dict.fromkeys(self.dims, chunks)

        bad_dims = chunks.keys() - self.dims.keys()
        if bad_dims:
            raise ValueError(
                "some chunks keys are not dimensions on this " "object: %s" % bad_dims
            )

        variables = {
            k: _maybe_chunk(k, v, chunks, token, lock, name_prefix)
            for k, v in self.variables.items()
        }
        return self._replace(variables)

    def _validate_indexers(
        self, indexers: Mapping[Hashable, Any], missing_dims: str = "raise"
    ) -> Iterator[Tuple[Hashable, Union[int, slice, np.ndarray, Variable]]]:
        """Here we make sure
        + indexer has a valid keys
        + indexer is in a valid data type
        + string indexers are cast to the appropriate date type if the
          associated index is a DatetimeIndex or CFTimeIndex
        """
        from .dataarray import DataArray

        indexers = drop_dims_from_indexers(indexers, self.dims, missing_dims)

        # all indexers should be int, slice, np.ndarrays, or Variable
        for k, v in indexers.items():
            if isinstance(v, (int, slice, Variable)):
                yield k, v
            elif isinstance(v, DataArray):
                yield k, v.variable
            elif isinstance(v, tuple):
                yield k, as_variable(v)
            elif isinstance(v, Dataset):
                raise TypeError("cannot use a Dataset as an indexer")
            elif isinstance(v, Sequence) and len(v) == 0:
                yield k, np.empty((0,), dtype="int64")
            else:
                v = np.asarray(v)

                if v.dtype.kind in "US":
                    index = self.indexes[k]
                    if isinstance(index, pd.DatetimeIndex):
                        v = v.astype("datetime64[ns]")
                    elif isinstance(index, xr.CFTimeIndex):
                        v = _parse_array_of_cftime_strings(v, index.date_type)

                if v.ndim > 1:
                    raise IndexError(
                        "Unlabeled multi-dimensional array cannot be "
                        "used for indexing: {}".format(k)
                    )
                yield k, v

    def _validate_interp_indexers(
        self, indexers: Mapping[Hashable, Any]
    ) -> Iterator[Tuple[Hashable, Variable]]:
        """Variant of _validate_indexers to be used for interpolation"""
        for k, v in self._validate_indexers(indexers):
            if isinstance(v, Variable):
                if v.ndim == 1:
                    yield k, v.to_index_variable()
                else:
                    yield k, v
            elif isinstance(v, int):
                yield k, Variable((), v, attrs=self.coords[k].attrs)
            elif isinstance(v, np.ndarray):
                if v.ndim == 0:
                    yield k, Variable((), v, attrs=self.coords[k].attrs)
                elif v.ndim == 1:
                    yield k, IndexVariable((k,), v, attrs=self.coords[k].attrs)
                else:
                    raise AssertionError()  # Already tested by _validate_indexers
            else:
                raise TypeError(type(v))

    def _get_indexers_coords_and_indexes(self, indexers):
        """Extract coordinates and indexes from indexers.

        Only coordinate with a name different from any of self.variables will
        be attached.
        """
        from .dataarray import DataArray

        coords_list = []
        for k, v in indexers.items():
            if isinstance(v, DataArray):
                if v.dtype.kind == "b":
                    if v.ndim != 1:  # we only support 1-d boolean array
                        raise ValueError(
                            "{:d}d-boolean array is used for indexing along "
                            "dimension {!r}, but only 1d boolean arrays are "
                            "supported.".format(v.ndim, k)
                        )
                    # Make sure in case of boolean DataArray, its
                    # coordinate also should be indexed.
                    v_coords = v[v.values.nonzero()[0]].coords
                else:
                    v_coords = v.coords
                coords_list.append(v_coords)

        # we don't need to call align() explicitly or check indexes for
        # alignment, because merge_variables already checks for exact alignment
        # between dimension coordinates
        coords, indexes = merge_coordinates_without_align(coords_list)
        assert_coordinate_consistent(self, coords)

        # silently drop the conflicted variables.
        attached_coords = {k: v for k, v in coords.items() if k not in self._variables}
        attached_indexes = {
            k: v for k, v in indexes.items() if k not in self._variables
        }
        return attached_coords, attached_indexes

    def isel(
        self,
        indexers: Mapping[Hashable, Any] = None,
        drop: bool = False,
        missing_dims: str = "raise",
        **indexers_kwargs: Any,
    ) -> "Dataset":
        """Returns a new dataset with each array indexed along the specified
        dimension(s).

        This method selects values from each array using its `__getitem__`
        method, except this method does not require knowing the order of
        each array's dimensions.

        Parameters
        ----------
        indexers : dict, optional
            A dict with keys matching dimensions and values given
            by integers, slice objects or arrays.
            indexer can be a integer, slice, array-like or DataArray.
            If DataArrays are passed as indexers, xarray-style indexing will be
            carried out. See :ref:`indexing` for the details.
            One of indexers or indexers_kwargs must be provided.
        drop : bool, optional
            If ``drop=True``, drop coordinates variables indexed by integers
            instead of making them scalar.
        missing_dims : {"raise", "warn", "ignore"}, default: "raise"
            What to do if dimensions that should be selected from are not present in the
            Dataset:
            - "raise": raise an exception
            - "warning": raise a warning, and ignore the missing dimensions
            - "ignore": ignore the missing dimensions
        **indexers_kwargs : {dim: indexer, ...}, optional
            The keyword arguments form of ``indexers``.
            One of indexers or indexers_kwargs must be provided.

        Returns
        -------
        obj : Dataset
            A new Dataset with the same contents as this dataset, except each
            array and dimension is indexed by the appropriate indexers.
            If indexer DataArrays have coordinates that do not conflict with
            this object, then these coordinates will be attached.
            In general, each array's data will be a view of the array's data
            in this dataset, unless vectorized indexing was triggered by using
            an array indexer, in which case the data will be a copy.

        See Also
        --------
        Dataset.sel
        DataArray.isel
        """
        indexers = either_dict_or_kwargs(indexers, indexers_kwargs, "isel")
        if any(is_fancy_indexer(idx) for idx in indexers.values()):
            return self._isel_fancy(indexers, drop=drop, missing_dims=missing_dims)

        # Much faster algorithm for when all indexers are ints, slices, one-dimensional
        # lists, or zero or one-dimensional np.ndarray's
        indexers = drop_dims_from_indexers(indexers, self.dims, missing_dims)

        variables = {}
        dims: Dict[Hashable, Tuple[int, ...]] = {}
        coord_names = self._coord_names.copy()
        indexes = self._indexes.copy() if self._indexes is not None else None

        for var_name, var_value in self._variables.items():
            var_indexers = {k: v for k, v in indexers.items() if k in var_value.dims}
            if var_indexers:
                var_value = var_value.isel(var_indexers)
                if drop and var_value.ndim == 0 and var_name in coord_names:
                    coord_names.remove(var_name)
                    if indexes:
                        indexes.pop(var_name, None)
                    continue
                if indexes and var_name in indexes:
                    if var_value.ndim == 1:
                        indexes[var_name] = var_value.to_index()
                    else:
                        del indexes[var_name]
            variables[var_name] = var_value
            dims.update(zip(var_value.dims, var_value.shape))

        return self._construct_direct(
            variables=variables,
            coord_names=coord_names,
            dims=dims,
            attrs=self._attrs,
            indexes=indexes,
            encoding=self._encoding,
            close=self._close,
        )

    def _isel_fancy(
        self,
        indexers: Mapping[Hashable, Any],
        *,
        drop: bool,
        missing_dims: str = "raise",
    ) -> "Dataset":
        # Note: we need to preserve the original indexers variable in order to merge the
        # coords below
        indexers_list = list(self._validate_indexers(indexers, missing_dims))

        variables: Dict[Hashable, Variable] = {}
        indexes: Dict[Hashable, pd.Index] = {}

        for name, var in self.variables.items():
            var_indexers = {k: v for k, v in indexers_list if k in var.dims}
            if drop and name in var_indexers:
                continue  # drop this variable

            if name in self.indexes:
                new_var, new_index = isel_variable_and_index(
                    name, var, self.indexes[name], var_indexers
                )
                if new_index is not None:
                    indexes[name] = new_index
            elif var_indexers:
                new_var = var.isel(indexers=var_indexers)
            else:
                new_var = var.copy(deep=False)

            variables[name] = new_var

        coord_names = self._coord_names & variables.keys()
        selected = self._replace_with_new_dims(variables, coord_names, indexes)

        # Extract coordinates from indexers
        coord_vars, new_indexes = selected._get_indexers_coords_and_indexes(indexers)
        variables.update(coord_vars)
        indexes.update(new_indexes)
        coord_names = self._coord_names & variables.keys() | coord_vars.keys()
        return self._replace_with_new_dims(variables, coord_names, indexes=indexes)

    def sel(
        self,
        indexers: Mapping[Hashable, Any] = None,
        method: str = None,
        tolerance: Number = None,
        drop: bool = False,
        **indexers_kwargs: Any,
    ) -> "Dataset":
        """Returns a new dataset with each array indexed by tick labels
        along the specified dimension(s).

        In contrast to `Dataset.isel`, indexers for this method should use
        labels instead of integers.

        Under the hood, this method is powered by using pandas's powerful Index
        objects. This makes label based indexing essentially just as fast as
        using integer indexing.

        It also means this method uses pandas's (well documented) logic for
        indexing. This means you can use string shortcuts for datetime indexes
        (e.g., '2000-01' to select all values in January 2000). It also means
        that slices are treated as inclusive of both the start and stop values,
        unlike normal Python indexing.

        Parameters
        ----------
        indexers : dict, optional
            A dict with keys matching dimensions and values given
            by scalars, slices or arrays of tick labels. For dimensions with
            multi-index, the indexer may also be a dict-like object with keys
            matching index level names.
            If DataArrays are passed as indexers, xarray-style indexing will be
            carried out. See :ref:`indexing` for the details.
            One of indexers or indexers_kwargs must be provided.
        method : {None, "nearest", "pad", "ffill", "backfill", "bfill"}, optional
            Method to use for inexact matches:

            * None (default): only exact matches
            * pad / ffill: propagate last valid index value forward
            * backfill / bfill: propagate next valid index value backward
            * nearest: use nearest valid index value
        tolerance : optional
            Maximum distance between original and new labels for inexact
            matches. The values of the index at the matching locations must
            satisfy the equation ``abs(index[indexer] - target) <= tolerance``.
        drop : bool, optional
            If ``drop=True``, drop coordinates variables in `indexers` instead
            of making them scalar.
        **indexers_kwargs : {dim: indexer, ...}, optional
            The keyword arguments form of ``indexers``.
            One of indexers or indexers_kwargs must be provided.

        Returns
        -------
        obj : Dataset
            A new Dataset with the same contents as this dataset, except each
            variable and dimension is indexed by the appropriate indexers.
            If indexer DataArrays have coordinates that do not conflict with
            this object, then these coordinates will be attached.
            In general, each array's data will be a view of the array's data
            in this dataset, unless vectorized indexing was triggered by using
            an array indexer, in which case the data will be a copy.

        See Also
        --------
        Dataset.isel
        DataArray.sel
        """
        indexers = either_dict_or_kwargs(indexers, indexers_kwargs, "sel")
        pos_indexers, new_indexes = remap_label_indexers(
            self, indexers=indexers, method=method, tolerance=tolerance
        )
        result = self.isel(indexers=pos_indexers, drop=drop)
        return result._overwrite_indexes(new_indexes)

    def head(
        self,
        indexers: Union[Mapping[Hashable, int], int] = None,
        **indexers_kwargs: Any,
    ) -> "Dataset":
        """Returns a new dataset with the first `n` values of each array
        for the specified dimension(s).

        Parameters
        ----------
        indexers : dict or int, default: 5
            A dict with keys matching dimensions and integer values `n`
            or a single integer `n` applied over all dimensions.
            One of indexers or indexers_kwargs must be provided.
        **indexers_kwargs : {dim: n, ...}, optional
            The keyword arguments form of ``indexers``.
            One of indexers or indexers_kwargs must be provided.

        See Also
        --------
        Dataset.tail
        Dataset.thin
        DataArray.head
        """
        if not indexers_kwargs:
            if indexers is None:
                indexers = 5
            if not isinstance(indexers, int) and not is_dict_like(indexers):
                raise TypeError("indexers must be either dict-like or a single integer")
        if isinstance(indexers, int):
            indexers = {dim: indexers for dim in self.dims}
        indexers = either_dict_or_kwargs(indexers, indexers_kwargs, "head")
        for k, v in indexers.items():
            if not isinstance(v, int):
                raise TypeError(
                    "expected integer type indexer for "
                    "dimension %r, found %r" % (k, type(v))
                )
            elif v < 0:
                raise ValueError(
                    "expected positive integer as indexer "
                    "for dimension %r, found %s" % (k, v)
                )
        indexers_slices = {k: slice(val) for k, val in indexers.items()}
        return self.isel(indexers_slices)

    def tail(
        self,
        indexers: Union[Mapping[Hashable, int], int] = None,
        **indexers_kwargs: Any,
    ) -> "Dataset":
        """Returns a new dataset with the last `n` values of each array
        for the specified dimension(s).

        Parameters
        ----------
        indexers : dict or int, default: 5
            A dict with keys matching dimensions and integer values `n`
            or a single integer `n` applied over all dimensions.
            One of indexers or indexers_kwargs must be provided.
        **indexers_kwargs : {dim: n, ...}, optional
            The keyword arguments form of ``indexers``.
            One of indexers or indexers_kwargs must be provided.

        See Also
        --------
        Dataset.head
        Dataset.thin
        DataArray.tail
        """
        if not indexers_kwargs:
            if indexers is None:
                indexers = 5
            if not isinstance(indexers, int) and not is_dict_like(indexers):
                raise TypeError("indexers must be either dict-like or a single integer")
        if isinstance(indexers, int):
            indexers = {dim: indexers for dim in self.dims}
        indexers = either_dict_or_kwargs(indexers, indexers_kwargs, "tail")
        for k, v in indexers.items():
            if not isinstance(v, int):
                raise TypeError(
                    "expected integer type indexer for "
                    "dimension %r, found %r" % (k, type(v))
                )
            elif v < 0:
                raise ValueError(
                    "expected positive integer as indexer "
                    "for dimension %r, found %s" % (k, v)
                )
        indexers_slices = {
            k: slice(-val, None) if val != 0 else slice(val)
            for k, val in indexers.items()
        }
        return self.isel(indexers_slices)

    def thin(
        self,
        indexers: Union[Mapping[Hashable, int], int] = None,
        **indexers_kwargs: Any,
    ) -> "Dataset":
        """Returns a new dataset with each array indexed along every `n`-th
        value for the specified dimension(s)

        Parameters
        ----------
        indexers : dict or int
            A dict with keys matching dimensions and integer values `n`
            or a single integer `n` applied over all dimensions.
            One of indexers or indexers_kwargs must be provided.
        **indexers_kwargs : {dim: n, ...}, optional
            The keyword arguments form of ``indexers``.
            One of indexers or indexers_kwargs must be provided.

        See Also
        --------
        Dataset.head
        Dataset.tail
        DataArray.thin
        """
        if (
            not indexers_kwargs
            and not isinstance(indexers, int)
            and not is_dict_like(indexers)
        ):
            raise TypeError("indexers must be either dict-like or a single integer")
        if isinstance(indexers, int):
            indexers = {dim: indexers for dim in self.dims}
        indexers = either_dict_or_kwargs(indexers, indexers_kwargs, "thin")
        for k, v in indexers.items():
            if not isinstance(v, int):
                raise TypeError(
                    "expected integer type indexer for "
                    "dimension %r, found %r" % (k, type(v))
                )
            elif v < 0:
                raise ValueError(
                    "expected positive integer as indexer "
                    "for dimension %r, found %s" % (k, v)
                )
            elif v == 0:
                raise ValueError("step cannot be zero")
        indexers_slices = {k: slice(None, None, val) for k, val in indexers.items()}
        return self.isel(indexers_slices)

    def broadcast_like(
        self, other: Union["Dataset", "DataArray"], exclude: Iterable[Hashable] = None
    ) -> "Dataset":
        """Broadcast this DataArray against another Dataset or DataArray.
        This is equivalent to xr.broadcast(other, self)[1]

        Parameters
        ----------
        other : Dataset or DataArray
            Object against which to broadcast this array.
        exclude : iterable of hashable, optional
            Dimensions that must not be broadcasted

        """
        if exclude is None:
            exclude = set()
        else:
            exclude = set(exclude)
        args = align(other, self, join="outer", copy=False, exclude=exclude)

        dims_map, common_coords = _get_broadcast_dims_map_common_coords(args, exclude)

        return _broadcast_helper(args[1], exclude, dims_map, common_coords)

    def reindex_like(
        self,
        other: Union["Dataset", "DataArray"],
        method: str = None,
        tolerance: Number = None,
        copy: bool = True,
        fill_value: Any = dtypes.NA,
    ) -> "Dataset":
        """Conform this object onto the indexes of another object, filling in
        missing values with ``fill_value``. The default fill value is NaN.

        Parameters
        ----------
        other : Dataset or DataArray
            Object with an 'indexes' attribute giving a mapping from dimension
            names to pandas.Index objects, which provides coordinates upon
            which to index the variables in this dataset. The indexes on this
            other object need not be the same as the indexes on this
            dataset. Any mis-matched index values will be filled in with
            NaN, and any mis-matched dimension names will simply be ignored.
        method : {None, "nearest", "pad", "ffill", "backfill", "bfill"}, optional
            Method to use for filling index values from other not found in this
            dataset:

            * None (default): don't fill gaps
            * pad / ffill: propagate last valid index value forward
            * backfill / bfill: propagate next valid index value backward
            * nearest: use nearest valid index value
        tolerance : optional
            Maximum distance between original and new labels for inexact
            matches. The values of the index at the matching locations must
            satisfy the equation ``abs(index[indexer] - target) <= tolerance``.
        copy : bool, optional
            If ``copy=True``, data in the return value is always copied. If
            ``copy=False`` and reindexing is unnecessary, or can be performed
            with only slice operations, then the output may share memory with
            the input. In either case, a new xarray object is always returned.
        fill_value : scalar or dict-like, optional
            Value to use for newly missing values. If a dict-like maps
            variable names to fill values.

        Returns
        -------
        reindexed : Dataset
            Another dataset, with this dataset's data but coordinates from the
            other object.

        See Also
        --------
        Dataset.reindex
        align
        """
        indexers = alignment.reindex_like_indexers(self, other)
        return self.reindex(
            indexers=indexers,
            method=method,
            copy=copy,
            fill_value=fill_value,
            tolerance=tolerance,
        )

    def reindex(
        self,
        indexers: Mapping[Hashable, Any] = None,
        method: str = None,
        tolerance: Number = None,
        copy: bool = True,
        fill_value: Any = dtypes.NA,
        **indexers_kwargs: Any,
    ) -> "Dataset":
        """Conform this object onto a new set of indexes, filling in
        missing values with ``fill_value``. The default fill value is NaN.

        Parameters
        ----------
        indexers : dict, optional
            Dictionary with keys given by dimension names and values given by
            arrays of coordinates tick labels. Any mis-matched coordinate
            values will be filled in with NaN, and any mis-matched dimension
            names will simply be ignored.
            One of indexers or indexers_kwargs must be provided.
        method : {None, "nearest", "pad", "ffill", "backfill", "bfill"}, optional
            Method to use for filling index values in ``indexers`` not found in
            this dataset:

            * None (default): don't fill gaps
            * pad / ffill: propagate last valid index value forward
            * backfill / bfill: propagate next valid index value backward
            * nearest: use nearest valid index value
        tolerance : optional
            Maximum distance between original and new labels for inexact
            matches. The values of the index at the matching locations must
            satisfy the equation ``abs(index[indexer] - target) <= tolerance``.
        copy : bool, optional
            If ``copy=True``, data in the return value is always copied. If
            ``copy=False`` and reindexing is unnecessary, or can be performed
            with only slice operations, then the output may share memory with
            the input. In either case, a new xarray object is always returned.
        fill_value : scalar or dict-like, optional
            Value to use for newly missing values. If a dict-like,
            maps variable names (including coordinates) to fill values.
        sparse : bool, default: False
            use sparse-array.
        **indexers_kwargs : {dim: indexer, ...}, optional
            Keyword arguments in the same form as ``indexers``.
            One of indexers or indexers_kwargs must be provided.

        Returns
        -------
        reindexed : Dataset
            Another dataset, with this dataset's data but replaced coordinates.

        See Also
        --------
        Dataset.reindex_like
        align
        pandas.Index.get_indexer

        Examples
        --------
        Create a dataset with some fictional data.

        >>> import xarray as xr
        >>> import pandas as pd
        >>> x = xr.Dataset(
        ...     {
        ...         "temperature": ("station", 20 * np.random.rand(4)),
        ...         "pressure": ("station", 500 * np.random.rand(4)),
        ...     },
        ...     coords={"station": ["boston", "nyc", "seattle", "denver"]},
        ... )
        >>> x
        <xarray.Dataset>
        Dimensions:      (station: 4)
        Coordinates:
          * station      (station) <U7 'boston' 'nyc' 'seattle' 'denver'
        Data variables:
            temperature  (station) float64 10.98 14.3 12.06 10.9
            pressure     (station) float64 211.8 322.9 218.8 445.9
        >>> x.indexes
        station: Index(['boston', 'nyc', 'seattle', 'denver'], dtype='object', name='station')

        Create a new index and reindex the dataset. By default values in the new index that
        do not have corresponding records in the dataset are assigned `NaN`.

        >>> new_index = ["boston", "austin", "seattle", "lincoln"]
        >>> x.reindex({"station": new_index})
        <xarray.Dataset>
        Dimensions:      (station: 4)
        Coordinates:
          * station      (station) <U7 'boston' 'austin' 'seattle' 'lincoln'
        Data variables:
            temperature  (station) float64 10.98 nan 12.06 nan
            pressure     (station) float64 211.8 nan 218.8 nan

        We can fill in the missing values by passing a value to the keyword `fill_value`.

        >>> x.reindex({"station": new_index}, fill_value=0)
        <xarray.Dataset>
        Dimensions:      (station: 4)
        Coordinates:
          * station      (station) <U7 'boston' 'austin' 'seattle' 'lincoln'
        Data variables:
            temperature  (station) float64 10.98 0.0 12.06 0.0
            pressure     (station) float64 211.8 0.0 218.8 0.0

        We can also use different fill values for each variable.

        >>> x.reindex(
        ...     {"station": new_index}, fill_value={"temperature": 0, "pressure": 100}
        ... )
        <xarray.Dataset>
        Dimensions:      (station: 4)
        Coordinates:
          * station      (station) <U7 'boston' 'austin' 'seattle' 'lincoln'
        Data variables:
            temperature  (station) float64 10.98 0.0 12.06 0.0
            pressure     (station) float64 211.8 100.0 218.8 100.0

        Because the index is not monotonically increasing or decreasing, we cannot use arguments
        to the keyword method to fill the `NaN` values.

        >>> x.reindex({"station": new_index}, method="nearest")
        Traceback (most recent call last):
        ...
            raise ValueError('index must be monotonic increasing or decreasing')
        ValueError: index must be monotonic increasing or decreasing

        To further illustrate the filling functionality in reindex, we will create a
        dataset with a monotonically increasing index (for example, a sequence of dates).

        >>> x2 = xr.Dataset(
        ...     {
        ...         "temperature": (
        ...             "time",
        ...             [15.57, 12.77, np.nan, 0.3081, 16.59, 15.12],
        ...         ),
        ...         "pressure": ("time", 500 * np.random.rand(6)),
        ...     },
        ...     coords={"time": pd.date_range("01/01/2019", periods=6, freq="D")},
        ... )
        >>> x2
        <xarray.Dataset>
        Dimensions:      (time: 6)
        Coordinates:
          * time         (time) datetime64[ns] 2019-01-01 2019-01-02 ... 2019-01-06
        Data variables:
            temperature  (time) float64 15.57 12.77 nan 0.3081 16.59 15.12
            pressure     (time) float64 481.8 191.7 395.9 264.4 284.0 462.8

        Suppose we decide to expand the dataset to cover a wider date range.

        >>> time_index2 = pd.date_range("12/29/2018", periods=10, freq="D")
        >>> x2.reindex({"time": time_index2})
        <xarray.Dataset>
        Dimensions:      (time: 10)
        Coordinates:
          * time         (time) datetime64[ns] 2018-12-29 2018-12-30 ... 2019-01-07
        Data variables:
            temperature  (time) float64 nan nan nan 15.57 ... 0.3081 16.59 15.12 nan
            pressure     (time) float64 nan nan nan 481.8 ... 264.4 284.0 462.8 nan

        The index entries that did not have a value in the original data frame (for example, `2018-12-29`)
        are by default filled with NaN. If desired, we can fill in the missing values using one of several options.

        For example, to back-propagate the last valid value to fill the `NaN` values,
        pass `bfill` as an argument to the `method` keyword.

        >>> x3 = x2.reindex({"time": time_index2}, method="bfill")
        >>> x3
        <xarray.Dataset>
        Dimensions:      (time: 10)
        Coordinates:
          * time         (time) datetime64[ns] 2018-12-29 2018-12-30 ... 2019-01-07
        Data variables:
            temperature  (time) float64 15.57 15.57 15.57 15.57 ... 16.59 15.12 nan
            pressure     (time) float64 481.8 481.8 481.8 481.8 ... 284.0 462.8 nan

        Please note that the `NaN` value present in the original dataset (at index value `2019-01-03`)
        will not be filled by any of the value propagation schemes.

        >>> x2.where(x2.temperature.isnull(), drop=True)
        <xarray.Dataset>
        Dimensions:      (time: 1)
        Coordinates:
          * time         (time) datetime64[ns] 2019-01-03
        Data variables:
            temperature  (time) float64 nan
            pressure     (time) float64 395.9
        >>> x3.where(x3.temperature.isnull(), drop=True)
        <xarray.Dataset>
        Dimensions:      (time: 2)
        Coordinates:
          * time         (time) datetime64[ns] 2019-01-03 2019-01-07
        Data variables:
            temperature  (time) float64 nan nan
            pressure     (time) float64 395.9 nan

        This is because filling while reindexing does not look at dataset values, but only compares
        the original and desired indexes. If you do want to fill in the `NaN` values present in the
        original dataset, use the :py:meth:`~Dataset.fillna()` method.

        """
        return self._reindex(
            indexers,
            method,
            tolerance,
            copy,
            fill_value,
            sparse=False,
            **indexers_kwargs,
        )

    def _reindex(
        self,
        indexers: Mapping[Hashable, Any] = None,
        method: str = None,
        tolerance: Number = None,
        copy: bool = True,
        fill_value: Any = dtypes.NA,
        sparse: bool = False,
        **indexers_kwargs: Any,
    ) -> "Dataset":
        """
        same to _reindex but support sparse option
        """
        indexers = utils.either_dict_or_kwargs(indexers, indexers_kwargs, "reindex")

        bad_dims = [d for d in indexers if d not in self.dims]
        if bad_dims:
            raise ValueError("invalid reindex dimensions: %s" % bad_dims)

        variables, indexes = alignment.reindex_variables(
            self.variables,
            self.sizes,
            self.indexes,
            indexers,
            method,
            tolerance,
            copy=copy,
            fill_value=fill_value,
            sparse=sparse,
        )
        coord_names = set(self._coord_names)
        coord_names.update(indexers)
        return self._replace_with_new_dims(variables, coord_names, indexes=indexes)

    def interp(
        self,
        coords: Mapping[Hashable, Any] = None,
        method: str = "linear",
        assume_sorted: bool = False,
        kwargs: Mapping[str, Any] = None,
        method_for_non_numerics: str = "nearest",
        **coords_kwargs: Any,
    ) -> "Dataset":
        """Multidimensional interpolation of Dataset.

        Parameters
        ----------
        coords : dict, optional
            Mapping from dimension names to the new coordinates.
            New coordinate can be a scalar, array-like or DataArray.
            If DataArrays are passed as new coordinates, their dimensions are
            used for the broadcasting. Missing values are skipped.
        method : str, optional
            {"linear", "nearest"} for multidimensional array,
            {"linear", "nearest", "zero", "slinear", "quadratic", "cubic"}
            for 1-dimensional array. "linear" is used by default.
        assume_sorted : bool, optional
            If False, values of coordinates that are interpolated over can be
            in any order and they are sorted first. If True, interpolated
            coordinates are assumed to be an array of monotonically increasing
            values.
        kwargs : dict, optional
            Additional keyword arguments passed to scipy's interpolator. Valid
            options and their behavior depend on if 1-dimensional or
            multi-dimensional interpolation is used.
        method_for_non_numerics : str, optional
            Method for non-numerics where modifying the elements is not
            possible. See Dataset.reindex for options. "nearest" is used by
            default.
        **coords_kwargs : {dim: coordinate, ...}, optional
            The keyword arguments form of ``coords``.
            One of coords or coords_kwargs must be provided.

        Returns
        -------
        interpolated : Dataset
            New dataset on the new coordinates.

        Notes
        -----
        scipy is required.

        See Also
        --------
        scipy.interpolate.interp1d
        scipy.interpolate.interpn

        Examples
        --------
        >>> ds = xr.Dataset(
        ...     data_vars={
        ...         "a": ("x", [5, 7, 4]),
        ...         "b": (
        ...             ("x", "y"),
        ...             [[1, 4, 2, 9], [2, 7, 6, np.nan], [6, np.nan, 5, 8]],
        ...         ),
        ...     },
        ...     coords={"x": [0, 1, 2], "y": [10, 12, 14, 16]},
        ... )
        >>> ds
        <xarray.Dataset>
        Dimensions:  (x: 3, y: 4)
        Coordinates:
          * x        (x) int64 0 1 2
          * y        (y) int64 10 12 14 16
        Data variables:
            a        (x) int64 5 7 4
            b        (x, y) float64 1.0 4.0 2.0 9.0 2.0 7.0 6.0 nan 6.0 nan 5.0 8.0

        1D interpolation with the default method (linear):

        >>> ds.interp(x=[0, 0.75, 1.25, 1.75])
        <xarray.Dataset>
        Dimensions:  (x: 4, y: 4)
        Coordinates:
          * y        (y) int64 10 12 14 16
          * x        (x) float64 0.0 0.75 1.25 1.75
        Data variables:
            a        (x) float64 5.0 6.5 6.25 4.75
            b        (x, y) float64 1.0 4.0 2.0 nan 1.75 6.25 ... nan 5.0 nan 5.25 nan

        1D interpolation with a different method:

        >>> ds.interp(x=[0, 0.75, 1.25, 1.75], method="nearest")
        <xarray.Dataset>
        Dimensions:  (x: 4, y: 4)
        Coordinates:
          * y        (y) int64 10 12 14 16
          * x        (x) float64 0.0 0.75 1.25 1.75
        Data variables:
            a        (x) float64 5.0 7.0 7.0 4.0
            b        (x, y) float64 1.0 4.0 2.0 9.0 2.0 7.0 ... 6.0 nan 6.0 nan 5.0 8.0

        1D extrapolation:

        >>> ds.interp(
        ...     x=[1, 1.5, 2.5, 3.5],
        ...     method="linear",
        ...     kwargs={"fill_value": "extrapolate"},
        ... )
        <xarray.Dataset>
        Dimensions:  (x: 4, y: 4)
        Coordinates:
          * y        (y) int64 10 12 14 16
          * x        (x) float64 1.0 1.5 2.5 3.5
        Data variables:
            a        (x) float64 7.0 5.5 2.5 -0.5
            b        (x, y) float64 2.0 7.0 6.0 nan 4.0 nan ... 4.5 nan 12.0 nan 3.5 nan

        2D interpolation:

        >>> ds.interp(x=[0, 0.75, 1.25, 1.75], y=[11, 13, 15], method="linear")
        <xarray.Dataset>
        Dimensions:  (x: 4, y: 3)
        Coordinates:
          * x        (x) float64 0.0 0.75 1.25 1.75
          * y        (y) int64 11 13 15
        Data variables:
            a        (x) float64 5.0 6.5 6.25 4.75
            b        (x, y) float64 2.5 3.0 nan 4.0 5.625 nan nan nan nan nan nan nan
        """
        from . import missing

        if kwargs is None:
            kwargs = {}

        coords = either_dict_or_kwargs(coords, coords_kwargs, "interp")
        indexers = dict(self._validate_interp_indexers(coords))

        if coords:
            # This avoids broadcasting over coordinates that are both in
            # the original array AND in the indexing array. It essentially
            # forces interpolation along the shared coordinates.
            sdims = (
                set(self.dims)
                .intersection(*[set(nx.dims) for nx in indexers.values()])
                .difference(coords.keys())
            )
            indexers.update({d: self.variables[d] for d in sdims})

        obj = self if assume_sorted else self.sortby([k for k in coords])

        def maybe_variable(obj, k):
            # workaround to get variable for dimension without coordinate.
            try:
                return obj._variables[k]
            except KeyError:
                return as_variable((k, range(obj.dims[k])))

        def _validate_interp_indexer(x, new_x):
            # In the case of datetimes, the restrictions placed on indexers
            # used with interp are stronger than those which are placed on
            # isel, so we need an additional check after _validate_indexers.
            if _contains_datetime_like_objects(
                x
            ) and not _contains_datetime_like_objects(new_x):
                raise TypeError(
                    "When interpolating over a datetime-like "
                    "coordinate, the coordinates to "
                    "interpolate to must be either datetime "
                    "strings or datetimes. "
                    "Instead got\n{}".format(new_x)
                )
            return x, new_x

        validated_indexers = {
            k: _validate_interp_indexer(maybe_variable(obj, k), v)
            for k, v in indexers.items()
        }

        # optimization: subset to coordinate range of the target index
        if method in ["linear", "nearest"]:
            for k, v in validated_indexers.items():
                obj, newidx = missing._localize(obj, {k: v})
                validated_indexers[k] = newidx[k]

        # optimization: create dask coordinate arrays once per Dataset
        # rather than once per Variable when dask.array.unify_chunks is called later
        # GH4739
        if obj.__dask_graph__():
            dask_indexers = {
                k: (index.to_base_variable().chunk(), dest.to_base_variable().chunk())
                for k, (index, dest) in validated_indexers.items()
            }

        variables: Dict[Hashable, Variable] = {}
        to_reindex: Dict[Hashable, Variable] = {}
        for name, var in obj._variables.items():
            if name in indexers:
                continue

            if is_duck_dask_array(var.data):
                use_indexers = dask_indexers
            else:
                use_indexers = validated_indexers

<<<<<<< HEAD
            dtype_kind = var.dtype.kind
            if dtype_kind in "uifc":
                # For normal number types do the interpolation:
=======
            if var.dtype.kind in "uifc":
>>>>>>> 234b40a3
                var_indexers = {k: v for k, v in use_indexers.items() if k in var.dims}
                variables[name] = missing.interp(var, var_indexers, method, **kwargs)
            elif dtype_kind in "ObU" and (use_indexers.keys() & var.dims):
                # For types that we do not understand do stepwise
                # interpolation to avoid modifying the elements.
                # Use reindex_variables instead because it supports
                # booleans and objects and retains the dtype but inside
                # this loop there might be some duplicate code that slows it
                # down, therefore collect these signals and run it later:
                to_reindex[name] = var
            elif all(d not in indexers for d in var.dims):
                # For anything else we can only keep variables if they
                # are not dependent on any coords that are being
                # interpolated along:
                variables[name] = var

        if to_reindex:
            # Reindex variables:
            variables_reindex = alignment.reindex_variables(
                variables=to_reindex,
                sizes=obj.sizes,
                indexes=obj.indexes,
                indexers={k: v[-1] for k, v in validated_indexers.items()},
                method=method_for_non_numerics,
            )[0]
            variables.update(variables_reindex)

        # Get the coords that also exist in the variables:
        coord_names = obj._coord_names & variables.keys()
        # Get the indexes that are not being interpolated along:
        indexes = {k: v for k, v in obj.indexes.items() if k not in indexers}
        selected = self._replace_with_new_dims(
            variables.copy(), coord_names, indexes=indexes
        )

        # Attach indexer as coordinate
        variables.update(indexers)
        for k, v in indexers.items():
            assert isinstance(v, Variable)
            if v.dims == (k,):
                indexes[k] = v.to_index()

        # Extract coordinates from indexers
        coord_vars, new_indexes = selected._get_indexers_coords_and_indexes(coords)
        variables.update(coord_vars)
        indexes.update(new_indexes)

        coord_names = obj._coord_names & variables.keys() | coord_vars.keys()
        return self._replace_with_new_dims(variables, coord_names, indexes=indexes)

    def interp_like(
        self,
        other: Union["Dataset", "DataArray"],
        method: str = "linear",
        assume_sorted: bool = False,
        kwargs: Mapping[str, Any] = None,
        method_for_non_numerics: str = "nearest",
    ) -> "Dataset":
        """Interpolate this object onto the coordinates of another object,
        filling the out of range values with NaN.

        Parameters
        ----------
        other : Dataset or DataArray
            Object with an 'indexes' attribute giving a mapping from dimension
            names to an 1d array-like, which provides coordinates upon
            which to index the variables in this dataset. Missing values are skipped.
        method : str, optional
            {"linear", "nearest"} for multidimensional array,
            {"linear", "nearest", "zero", "slinear", "quadratic", "cubic"}
            for 1-dimensional array. 'linear' is used by default.
        assume_sorted : bool, optional
            If False, values of coordinates that are interpolated over can be
            in any order and they are sorted first. If True, interpolated
            coordinates are assumed to be an array of monotonically increasing
            values.
        kwargs : dict, optional
            Additional keyword passed to scipy's interpolator.
        method_for_non_numerics : str, optional
            Method for non-numerics where modifying the elements is not
            possible. See Dataset.reindex for options. "nearest" is used by
            default.

        Returns
        -------
        interpolated : Dataset
            Another dataset by interpolating this dataset's data along the
            coordinates of the other object.

        Notes
        -----
        scipy is required.
        If the dataset has object-type coordinates, reindex is used for these
        coordinates instead of the interpolation.

        See Also
        --------
        Dataset.interp
        Dataset.reindex_like
        """
        if kwargs is None:
            kwargs = {}
        coords = alignment.reindex_like_indexers(self, other)

        numeric_coords: Dict[Hashable, pd.Index] = {}
        object_coords: Dict[Hashable, pd.Index] = {}
        for k, v in coords.items():
            if v.dtype.kind in "uifcMm":
                numeric_coords[k] = v
            else:
                object_coords[k] = v

        ds = self
        if object_coords:
            # We do not support interpolation along object coordinate.
            # reindex instead.
            ds = self.reindex(object_coords)
        return ds.interp(
            coords=numeric_coords,
            method=method,
            assume_sorted=assume_sorted,
            kwargs=kwargs,
            method_for_non_numerics=method_for_non_numerics,
        )

    # Helper methods for rename()
    def _rename_vars(self, name_dict, dims_dict):
        variables = {}
        coord_names = set()
        for k, v in self.variables.items():
            var = v.copy(deep=False)
            var.dims = tuple(dims_dict.get(dim, dim) for dim in v.dims)
            name = name_dict.get(k, k)
            if name in variables:
                raise ValueError(f"the new name {name!r} conflicts")
            variables[name] = var
            if k in self._coord_names:
                coord_names.add(name)
        return variables, coord_names

    def _rename_dims(self, name_dict):
        return {name_dict.get(k, k): v for k, v in self.dims.items()}

    def _rename_indexes(self, name_dict, dims_set):
        if self._indexes is None:
            return None
        indexes = {}
        for k, v in self.indexes.items():
            new_name = name_dict.get(k, k)
            if new_name not in dims_set:
                continue
            if isinstance(v, pd.MultiIndex):
                new_names = [name_dict.get(k, k) for k in v.names]
                index = v.rename(names=new_names)
            else:
                index = v.rename(new_name)
            indexes[new_name] = index
        return indexes

    def _rename_all(self, name_dict, dims_dict):
        variables, coord_names = self._rename_vars(name_dict, dims_dict)
        dims = self._rename_dims(dims_dict)
        indexes = self._rename_indexes(name_dict, dims.keys())
        return variables, coord_names, dims, indexes

    def rename(
        self,
        name_dict: Mapping[Hashable, Hashable] = None,
        **names: Hashable,
    ) -> "Dataset":
        """Returns a new object with renamed variables and dimensions.

        Parameters
        ----------
        name_dict : dict-like, optional
            Dictionary whose keys are current variable or dimension names and
            whose values are the desired names.
        **names : optional
            Keyword form of ``name_dict``.
            One of name_dict or names must be provided.

        Returns
        -------
        renamed : Dataset
            Dataset with renamed variables and dimensions.

        See Also
        --------
        Dataset.swap_dims
        Dataset.rename_vars
        Dataset.rename_dims
        DataArray.rename
        """
        name_dict = either_dict_or_kwargs(name_dict, names, "rename")
        for k in name_dict.keys():
            if k not in self and k not in self.dims:
                raise ValueError(
                    "cannot rename %r because it is not a "
                    "variable or dimension in this dataset" % k
                )

        variables, coord_names, dims, indexes = self._rename_all(
            name_dict=name_dict, dims_dict=name_dict
        )
        assert_unique_multiindex_level_names(variables)
        return self._replace(variables, coord_names, dims=dims, indexes=indexes)

    def rename_dims(
        self, dims_dict: Mapping[Hashable, Hashable] = None, **dims: Hashable
    ) -> "Dataset":
        """Returns a new object with renamed dimensions only.

        Parameters
        ----------
        dims_dict : dict-like, optional
            Dictionary whose keys are current dimension names and
            whose values are the desired names. The desired names must
            not be the name of an existing dimension or Variable in the Dataset.
        **dims : optional
            Keyword form of ``dims_dict``.
            One of dims_dict or dims must be provided.

        Returns
        -------
        renamed : Dataset
            Dataset with renamed dimensions.

        See Also
        --------
        Dataset.swap_dims
        Dataset.rename
        Dataset.rename_vars
        DataArray.rename
        """
        dims_dict = either_dict_or_kwargs(dims_dict, dims, "rename_dims")
        for k, v in dims_dict.items():
            if k not in self.dims:
                raise ValueError(
                    "cannot rename %r because it is not a "
                    "dimension in this dataset" % k
                )
            if v in self.dims or v in self:
                raise ValueError(
                    f"Cannot rename {k} to {v} because {v} already exists. "
                    "Try using swap_dims instead."
                )

        variables, coord_names, sizes, indexes = self._rename_all(
            name_dict={}, dims_dict=dims_dict
        )
        return self._replace(variables, coord_names, dims=sizes, indexes=indexes)

    def rename_vars(
        self, name_dict: Mapping[Hashable, Hashable] = None, **names: Hashable
    ) -> "Dataset":
        """Returns a new object with renamed variables including coordinates

        Parameters
        ----------
        name_dict : dict-like, optional
            Dictionary whose keys are current variable or coordinate names and
            whose values are the desired names.
        **names : optional
            Keyword form of ``name_dict``.
            One of name_dict or names must be provided.

        Returns
        -------
        renamed : Dataset
            Dataset with renamed variables including coordinates

        See Also
        --------
        Dataset.swap_dims
        Dataset.rename
        Dataset.rename_dims
        DataArray.rename
        """
        name_dict = either_dict_or_kwargs(name_dict, names, "rename_vars")
        for k in name_dict:
            if k not in self:
                raise ValueError(
                    "cannot rename %r because it is not a "
                    "variable or coordinate in this dataset" % k
                )
        variables, coord_names, dims, indexes = self._rename_all(
            name_dict=name_dict, dims_dict={}
        )
        return self._replace(variables, coord_names, dims=dims, indexes=indexes)

    def swap_dims(
        self, dims_dict: Mapping[Hashable, Hashable] = None, **dims_kwargs
    ) -> "Dataset":
        """Returns a new object with swapped dimensions.

        Parameters
        ----------
        dims_dict : dict-like
            Dictionary whose keys are current dimension names and whose values
            are new names.
        **dims_kwargs : {existing_dim: new_dim, ...}, optional
            The keyword arguments form of ``dims_dict``.
            One of dims_dict or dims_kwargs must be provided.

        Returns
        -------
        swapped : Dataset
            Dataset with swapped dimensions.

        Examples
        --------
        >>> ds = xr.Dataset(
        ...     data_vars={"a": ("x", [5, 7]), "b": ("x", [0.1, 2.4])},
        ...     coords={"x": ["a", "b"], "y": ("x", [0, 1])},
        ... )
        >>> ds
        <xarray.Dataset>
        Dimensions:  (x: 2)
        Coordinates:
          * x        (x) <U1 'a' 'b'
            y        (x) int64 0 1
        Data variables:
            a        (x) int64 5 7
            b        (x) float64 0.1 2.4

        >>> ds.swap_dims({"x": "y"})
        <xarray.Dataset>
        Dimensions:  (y: 2)
        Coordinates:
            x        (y) <U1 'a' 'b'
          * y        (y) int64 0 1
        Data variables:
            a        (y) int64 5 7
            b        (y) float64 0.1 2.4

        >>> ds.swap_dims({"x": "z"})
        <xarray.Dataset>
        Dimensions:  (z: 2)
        Coordinates:
            x        (z) <U1 'a' 'b'
            y        (z) int64 0 1
        Dimensions without coordinates: z
        Data variables:
            a        (z) int64 5 7
            b        (z) float64 0.1 2.4

        See Also
        --------
        Dataset.rename
        DataArray.swap_dims
        """
        # TODO: deprecate this method in favor of a (less confusing)
        # rename_dims() method that only renames dimensions.

        dims_dict = either_dict_or_kwargs(dims_dict, dims_kwargs, "swap_dims")
        for k, v in dims_dict.items():
            if k not in self.dims:
                raise ValueError(
                    "cannot swap from dimension %r because it is "
                    "not an existing dimension" % k
                )
            if v in self.variables and self.variables[v].dims != (k,):
                raise ValueError(
                    "replacement dimension %r is not a 1D "
                    "variable along the old dimension %r" % (v, k)
                )

        result_dims = {dims_dict.get(dim, dim) for dim in self.dims}

        coord_names = self._coord_names.copy()
        coord_names.update({dim for dim in dims_dict.values() if dim in self.variables})

        variables: Dict[Hashable, Variable] = {}
        indexes: Dict[Hashable, pd.Index] = {}
        for k, v in self.variables.items():
            dims = tuple(dims_dict.get(dim, dim) for dim in v.dims)
            if k in result_dims:
                var = v.to_index_variable()
                if k in self.indexes:
                    indexes[k] = self.indexes[k]
                else:
                    new_index = var.to_index()
                    if new_index.nlevels == 1:
                        # make sure index name matches dimension name
                        new_index = new_index.rename(k)
                    indexes[k] = new_index
            else:
                var = v.to_base_variable()
            var.dims = dims
            variables[k] = var

        return self._replace_with_new_dims(variables, coord_names, indexes=indexes)

    def expand_dims(
        self,
        dim: Union[None, Hashable, Sequence[Hashable], Mapping[Hashable, Any]] = None,
        axis: Union[None, int, Sequence[int]] = None,
        **dim_kwargs: Any,
    ) -> "Dataset":
        """Return a new object with an additional axis (or axes) inserted at
        the corresponding position in the array shape.  The new object is a
        view into the underlying array, not a copy.

        If dim is already a scalar coordinate, it will be promoted to a 1D
        coordinate consisting of a single value.

        Parameters
        ----------
        dim : hashable, sequence of hashable, mapping, or None
            Dimensions to include on the new variable. If provided as hashable
            or sequence of hashable, then dimensions are inserted with length
            1. If provided as a mapping, then the keys are the new dimensions
            and the values are either integers (giving the length of the new
            dimensions) or array-like (giving the coordinates of the new
            dimensions).
        axis : int, sequence of int, or None
            Axis position(s) where new axis is to be inserted (position(s) on
            the result array). If a list (or tuple) of integers is passed,
            multiple axes are inserted. In this case, dim arguments should be
            same length list. If axis=None is passed, all the axes will be
            inserted to the start of the result array.
        **dim_kwargs : int or sequence or ndarray
            The keywords are arbitrary dimensions being inserted and the values
            are either the lengths of the new dims (if int is given), or their
            coordinates. Note, this is an alternative to passing a dict to the
            dim kwarg and will only be used if dim is None.

        Returns
        -------
        expanded : same type as caller
            This object, but with an additional dimension(s).
        """
        if dim is None:
            pass
        elif isinstance(dim, Mapping):
            # We're later going to modify dim in place; don't tamper with
            # the input
            dim = dict(dim)
        elif isinstance(dim, int):
            raise TypeError(
                "dim should be hashable or sequence of hashables or mapping"
            )
        elif isinstance(dim, str) or not isinstance(dim, Sequence):
            dim = {dim: 1}
        elif isinstance(dim, Sequence):
            if len(dim) != len(set(dim)):
                raise ValueError("dims should not contain duplicate values.")
            dim = {d: 1 for d in dim}

        dim = either_dict_or_kwargs(dim, dim_kwargs, "expand_dims")
        assert isinstance(dim, MutableMapping)

        if axis is None:
            axis = list(range(len(dim)))
        elif not isinstance(axis, Sequence):
            axis = [axis]

        if len(dim) != len(axis):
            raise ValueError("lengths of dim and axis should be identical.")
        for d in dim:
            if d in self.dims:
                raise ValueError(f"Dimension {d} already exists.")
            if d in self._variables and not utils.is_scalar(self._variables[d]):
                raise ValueError(
                    "{dim} already exists as coordinate or"
                    " variable name.".format(dim=d)
                )

        variables: Dict[Hashable, Variable] = {}
        coord_names = self._coord_names.copy()
        # If dim is a dict, then ensure that the values are either integers
        # or iterables.
        for k, v in dim.items():
            if hasattr(v, "__iter__"):
                # If the value for the new dimension is an iterable, then
                # save the coordinates to the variables dict, and set the
                # value within the dim dict to the length of the iterable
                # for later use.
                variables[k] = xr.IndexVariable((k,), v)
                coord_names.add(k)
                dim[k] = variables[k].size
            elif isinstance(v, int):
                pass  # Do nothing if the dimensions value is just an int
            else:
                raise TypeError(
                    "The value of new dimension {k} must be "
                    "an iterable or an int".format(k=k)
                )

        for k, v in self._variables.items():
            if k not in dim:
                if k in coord_names:  # Do not change coordinates
                    variables[k] = v
                else:
                    result_ndim = len(v.dims) + len(axis)
                    for a in axis:
                        if a < -result_ndim or result_ndim - 1 < a:
                            raise IndexError(
                                f"Axis {a} of variable {k} is out of bounds of the "
                                f"expanded dimension size {result_ndim}"
                            )

                    axis_pos = [a if a >= 0 else result_ndim + a for a in axis]
                    if len(axis_pos) != len(set(axis_pos)):
                        raise ValueError("axis should not contain duplicate values")
                    # We need to sort them to make sure `axis` equals to the
                    # axis positions of the result array.
                    zip_axis_dim = sorted(zip(axis_pos, dim.items()))

                    all_dims = list(zip(v.dims, v.shape))
                    for d, c in zip_axis_dim:
                        all_dims.insert(d, c)
                    variables[k] = v.set_dims(dict(all_dims))
            else:
                # If dims includes a label of a non-dimension coordinate,
                # it will be promoted to a 1D coordinate with a single value.
                variables[k] = v.set_dims(k).to_index_variable()

        new_dims = self._dims.copy()
        new_dims.update(dim)

        return self._replace_vars_and_dims(
            variables, dims=new_dims, coord_names=coord_names
        )

    def set_index(
        self,
        indexes: Mapping[Hashable, Union[Hashable, Sequence[Hashable]]] = None,
        append: bool = False,
        **indexes_kwargs: Union[Hashable, Sequence[Hashable]],
    ) -> "Dataset":
        """Set Dataset (multi-)indexes using one or more existing coordinates
        or variables.

        Parameters
        ----------
        indexes : {dim: index, ...}
            Mapping from names matching dimensions and values given
            by (lists of) the names of existing coordinates or variables to set
            as new (multi-)index.
        append : bool, optional
            If True, append the supplied index(es) to the existing index(es).
            Otherwise replace the existing index(es) (default).
        **indexes_kwargs : optional
            The keyword arguments form of ``indexes``.
            One of indexes or indexes_kwargs must be provided.

        Returns
        -------
        obj : Dataset
            Another dataset, with this dataset's data but replaced coordinates.

        Examples
        --------
        >>> arr = xr.DataArray(
        ...     data=np.ones((2, 3)),
        ...     dims=["x", "y"],
        ...     coords={"x": range(2), "y": range(3), "a": ("x", [3, 4])},
        ... )
        >>> ds = xr.Dataset({"v": arr})
        >>> ds
        <xarray.Dataset>
        Dimensions:  (x: 2, y: 3)
        Coordinates:
          * x        (x) int64 0 1
          * y        (y) int64 0 1 2
            a        (x) int64 3 4
        Data variables:
            v        (x, y) float64 1.0 1.0 1.0 1.0 1.0 1.0
        >>> ds.set_index(x="a")
        <xarray.Dataset>
        Dimensions:  (x: 2, y: 3)
        Coordinates:
          * x        (x) int64 3 4
          * y        (y) int64 0 1 2
        Data variables:
            v        (x, y) float64 1.0 1.0 1.0 1.0 1.0 1.0

        See Also
        --------
        Dataset.reset_index
        Dataset.swap_dims
        """
        indexes = either_dict_or_kwargs(indexes, indexes_kwargs, "set_index")
        variables, coord_names = merge_indexes(
            indexes, self._variables, self._coord_names, append=append
        )
        return self._replace_vars_and_dims(variables, coord_names=coord_names)

    def reset_index(
        self,
        dims_or_levels: Union[Hashable, Sequence[Hashable]],
        drop: bool = False,
    ) -> "Dataset":
        """Reset the specified index(es) or multi-index level(s).

        Parameters
        ----------
        dims_or_levels : str or list
            Name(s) of the dimension(s) and/or multi-index level(s) that will
            be reset.
        drop : bool, optional
            If True, remove the specified indexes and/or multi-index levels
            instead of extracting them as new coordinates (default: False).

        Returns
        -------
        obj : Dataset
            Another dataset, with this dataset's data but replaced coordinates.

        See Also
        --------
        Dataset.set_index
        """
        variables, coord_names = split_indexes(
            dims_or_levels,
            self._variables,
            self._coord_names,
            cast(Mapping[Hashable, Hashable], self._level_coords),
            drop=drop,
        )
        return self._replace_vars_and_dims(variables, coord_names=coord_names)

    def reorder_levels(
        self,
        dim_order: Mapping[Hashable, Sequence[int]] = None,
        **dim_order_kwargs: Sequence[int],
    ) -> "Dataset":
        """Rearrange index levels using input order.

        Parameters
        ----------
        dim_order : optional
            Mapping from names matching dimensions and values given
            by lists representing new level orders. Every given dimension
            must have a multi-index.
        **dim_order_kwargs : optional
            The keyword arguments form of ``dim_order``.
            One of dim_order or dim_order_kwargs must be provided.

        Returns
        -------
        obj : Dataset
            Another dataset, with this dataset's data but replaced
            coordinates.
        """
        dim_order = either_dict_or_kwargs(dim_order, dim_order_kwargs, "reorder_levels")
        variables = self._variables.copy()
        indexes = dict(self.indexes)
        for dim, order in dim_order.items():
            coord = self._variables[dim]
            index = self.indexes[dim]
            if not isinstance(index, pd.MultiIndex):
                raise ValueError(f"coordinate {dim} has no MultiIndex")
            new_index = index.reorder_levels(order)
            variables[dim] = IndexVariable(coord.dims, new_index)
            indexes[dim] = new_index

        return self._replace(variables, indexes=indexes)

    def _stack_once(self, dims, new_dim):
        if ... in dims:
            dims = list(infix_dims(dims, self.dims))
        variables = {}
        for name, var in self.variables.items():
            if name not in dims:
                if any(d in var.dims for d in dims):
                    add_dims = [d for d in dims if d not in var.dims]
                    vdims = list(var.dims) + add_dims
                    shape = [self.dims[d] for d in vdims]
                    exp_var = var.set_dims(vdims, shape)
                    stacked_var = exp_var.stack(**{new_dim: dims})
                    variables[name] = stacked_var
                else:
                    variables[name] = var.copy(deep=False)

        # consider dropping levels that are unused?
        levels = [self.get_index(dim) for dim in dims]
        idx = utils.multiindex_from_product_levels(levels, names=dims)
        variables[new_dim] = IndexVariable(new_dim, idx)

        coord_names = set(self._coord_names) - set(dims) | {new_dim}

        indexes = {k: v for k, v in self.indexes.items() if k not in dims}
        indexes[new_dim] = idx

        return self._replace_with_new_dims(
            variables, coord_names=coord_names, indexes=indexes
        )

    def stack(
        self,
        dimensions: Mapping[Hashable, Sequence[Hashable]] = None,
        **dimensions_kwargs: Sequence[Hashable],
    ) -> "Dataset":
        """
        Stack any number of existing dimensions into a single new dimension.

        New dimensions will be added at the end, and the corresponding
        coordinate variables will be combined into a MultiIndex.

        Parameters
        ----------
        dimensions : mapping of hashable to sequence of hashable
            Mapping of the form `new_name=(dim1, dim2, ...)`. Names of new
            dimensions, and the existing dimensions that they replace. An
            ellipsis (`...`) will be replaced by all unlisted dimensions.
            Passing a list containing an ellipsis (`stacked_dim=[...]`) will stack over
            all dimensions.
        **dimensions_kwargs
            The keyword arguments form of ``dimensions``.
            One of dimensions or dimensions_kwargs must be provided.

        Returns
        -------
        stacked : Dataset
            Dataset with stacked data.

        See Also
        --------
        Dataset.unstack
        """
        dimensions = either_dict_or_kwargs(dimensions, dimensions_kwargs, "stack")
        result = self
        for new_dim, dims in dimensions.items():
            result = result._stack_once(dims, new_dim)
        return result

    def to_stacked_array(
        self,
        new_dim: Hashable,
        sample_dims: Sequence[Hashable],
        variable_dim: str = "variable",
        name: Hashable = None,
    ) -> "DataArray":
        """Combine variables of differing dimensionality into a DataArray
        without broadcasting.

        This method is similar to Dataset.to_array but does not broadcast the
        variables.

        Parameters
        ----------
        new_dim : hashable
            Name of the new stacked coordinate
        sample_dims : sequence of hashable
            Dimensions that **will not** be stacked. Each array in the dataset
            must share these dimensions. For machine learning applications,
            these define the dimensions over which samples are drawn.
        variable_dim : str, optional
            Name of the level in the stacked coordinate which corresponds to
            the variables.
        name : str, optional
            Name of the new data array.

        Returns
        -------
        stacked : DataArray
            DataArray with the specified dimensions and data variables
            stacked together. The stacked coordinate is named ``new_dim``
            and represented by a MultiIndex object with a level containing the
            data variable names. The name of this level is controlled using
            the ``variable_dim`` argument.

        See Also
        --------
        Dataset.to_array
        Dataset.stack
        DataArray.to_unstacked_dataset

        Examples
        --------
        >>> data = xr.Dataset(
        ...     data_vars={
        ...         "a": (("x", "y"), [[0, 1, 2], [3, 4, 5]]),
        ...         "b": ("x", [6, 7]),
        ...     },
        ...     coords={"y": ["u", "v", "w"]},
        ... )

        >>> data
        <xarray.Dataset>
        Dimensions:  (x: 2, y: 3)
        Coordinates:
          * y        (y) <U1 'u' 'v' 'w'
        Dimensions without coordinates: x
        Data variables:
            a        (x, y) int64 0 1 2 3 4 5
            b        (x) int64 6 7

        >>> data.to_stacked_array("z", sample_dims=["x"])
        <xarray.DataArray 'a' (x: 2, z: 4)>
        array([[0, 1, 2, 6],
               [3, 4, 5, 7]])
        Coordinates:
          * z         (z) MultiIndex
          - variable  (z) object 'a' 'a' 'a' 'b'
          - y         (z) object 'u' 'v' 'w' nan
        Dimensions without coordinates: x

        """
        stacking_dims = tuple(dim for dim in self.dims if dim not in sample_dims)

        for variable in self:
            dims = self[variable].dims
            dims_include_sample_dims = set(sample_dims) <= set(dims)
            if not dims_include_sample_dims:
                raise ValueError(
                    "All variables in the dataset must contain the "
                    "dimensions {}.".format(dims)
                )

        def ensure_stackable(val):
            assign_coords = {variable_dim: val.name}
            for dim in stacking_dims:
                if dim not in val.dims:
                    assign_coords[dim] = None

            expand_dims = set(stacking_dims).difference(set(val.dims))
            expand_dims.add(variable_dim)
            # must be list for .expand_dims
            expand_dims = list(expand_dims)

            return (
                val.assign_coords(**assign_coords)
                .expand_dims(expand_dims)
                .stack({new_dim: (variable_dim,) + stacking_dims})
            )

        # concatenate the arrays
        stackable_vars = [ensure_stackable(self[key]) for key in self.data_vars]
        data_array = xr.concat(stackable_vars, dim=new_dim)

        # coerce the levels of the MultiIndex to have the same type as the
        # input dimensions. This code is messy, so it might be better to just
        # input a dummy value for the singleton dimension.
        idx = data_array.indexes[new_dim]
        levels = [idx.levels[0]] + [
            level.astype(self[level.name].dtype) for level in idx.levels[1:]
        ]
        new_idx = idx.set_levels(levels)
        data_array[new_dim] = IndexVariable(new_dim, new_idx)

        if name is not None:
            data_array.name = name

        return data_array

    def _unstack_once(self, dim: Hashable, fill_value) -> "Dataset":
        index = self.get_index(dim)
        index = remove_unused_levels_categories(index)

        variables: Dict[Hashable, Variable] = {}
        indexes = {k: v for k, v in self.indexes.items() if k != dim}

        for name, var in self.variables.items():
            if name != dim:
                if dim in var.dims:
                    if isinstance(fill_value, Mapping):
                        fill_value_ = fill_value[name]
                    else:
                        fill_value_ = fill_value

                    variables[name] = var._unstack_once(
                        index=index, dim=dim, fill_value=fill_value_
                    )
                else:
                    variables[name] = var

        for name, lev in zip(index.names, index.levels):
            variables[name] = IndexVariable(name, lev)
            indexes[name] = lev

        coord_names = set(self._coord_names) - {dim} | set(index.names)

        return self._replace_with_new_dims(
            variables, coord_names=coord_names, indexes=indexes
        )

    def _unstack_full_reindex(
        self, dim: Hashable, fill_value, sparse: bool
    ) -> "Dataset":
        index = self.get_index(dim)
        index = remove_unused_levels_categories(index)
        full_idx = pd.MultiIndex.from_product(index.levels, names=index.names)

        # take a shortcut in case the MultiIndex was not modified.
        if index.equals(full_idx):
            obj = self
        else:
            obj = self._reindex(
                {dim: full_idx}, copy=False, fill_value=fill_value, sparse=sparse
            )

        new_dim_names = index.names
        new_dim_sizes = [lev.size for lev in index.levels]

        variables: Dict[Hashable, Variable] = {}
        indexes = {k: v for k, v in self.indexes.items() if k != dim}

        for name, var in obj.variables.items():
            if name != dim:
                if dim in var.dims:
                    new_dims = dict(zip(new_dim_names, new_dim_sizes))
                    variables[name] = var.unstack({dim: new_dims})
                else:
                    variables[name] = var

        for name, lev in zip(new_dim_names, index.levels):
            variables[name] = IndexVariable(name, lev)
            indexes[name] = lev

        coord_names = set(self._coord_names) - {dim} | set(new_dim_names)

        return self._replace_with_new_dims(
            variables, coord_names=coord_names, indexes=indexes
        )

    def unstack(
        self,
        dim: Union[Hashable, Iterable[Hashable]] = None,
        fill_value: Any = dtypes.NA,
        sparse: bool = False,
    ) -> "Dataset":
        """
        Unstack existing dimensions corresponding to MultiIndexes into
        multiple new dimensions.

        New dimensions will be added at the end.

        Parameters
        ----------
        dim : hashable or iterable of hashable, optional
            Dimension(s) over which to unstack. By default unstacks all
            MultiIndexes.
        fill_value : scalar or dict-like, default: nan
            value to be filled. If a dict-like, maps variable names to
            fill values. If not provided or if the dict-like does not
            contain all variables, the dtype's NA value will be used.
        sparse : bool, default: False
            use sparse-array if True

        Returns
        -------
        unstacked : Dataset
            Dataset with unstacked data.

        See Also
        --------
        Dataset.stack
        """
        if dim is None:
            dims = [
                d for d in self.dims if isinstance(self.get_index(d), pd.MultiIndex)
            ]
        else:
            if isinstance(dim, str) or not isinstance(dim, Iterable):
                dims = [dim]
            else:
                dims = list(dim)

            missing_dims = [d for d in dims if d not in self.dims]
            if missing_dims:
                raise ValueError(
                    "Dataset does not contain the dimensions: %s" % missing_dims
                )

            non_multi_dims = [
                d for d in dims if not isinstance(self.get_index(d), pd.MultiIndex)
            ]
            if non_multi_dims:
                raise ValueError(
                    "cannot unstack dimensions that do not "
                    "have a MultiIndex: %s" % non_multi_dims
                )

        result = self.copy(deep=False)
        for dim in dims:

            if (
                # Dask arrays don't support assignment by index, which the fast unstack
                # function requires.
                # https://github.com/pydata/xarray/pull/4746#issuecomment-753282125
                any(is_duck_dask_array(v.data) for v in self.variables.values())
                # Sparse doesn't currently support (though we could special-case
                # it)
                # https://github.com/pydata/sparse/issues/422
                or any(
                    isinstance(v.data, sparse_array_type)
                    for v in self.variables.values()
                )
                or sparse
                # numpy full_like only added `shape` in 1.17
                or LooseVersion(np.__version__) < LooseVersion("1.17")
                # Until https://github.com/pydata/xarray/pull/4751 is resolved,
                # we check explicitly whether it's a numpy array. Once that is
                # resolved, explicitly exclude pint arrays.
                # # pint doesn't implement `np.full_like` in a way that's
                # # currently compatible.
                # # https://github.com/pydata/xarray/pull/4746#issuecomment-753425173
                # # or any(
                # #     isinstance(v.data, pint_array_type) for v in self.variables.values()
                # # )
                or any(
                    not isinstance(v.data, np.ndarray) for v in self.variables.values()
                )
            ):
                result = result._unstack_full_reindex(dim, fill_value, sparse)
            else:
                result = result._unstack_once(dim, fill_value)
        return result

    def update(self, other: "CoercibleMapping") -> "Dataset":
        """Update this dataset's variables with those from another dataset.

        Just like :py:meth:`dict.update` this is a in-place operation.

        Parameters
        ----------
        other : Dataset or mapping
            Variables with which to update this dataset. One of:

            - Dataset
            - mapping {var name: DataArray}
            - mapping {var name: Variable}
            - mapping {var name: (dimension name, array-like)}
            - mapping {var name: (tuple of dimension names, array-like)}

        Returns
        -------
        updated : Dataset
            Updated dataset. Note that since the update is in-place this is the input
            dataset.

            It is deprecated since version 0.17 and scheduled to be removed in 0.19.

        Raises
        ------
        ValueError
            If any dimensions would have inconsistent sizes in the updated
            dataset.

        See Also
        --------
        Dataset.assign
        """
        merge_result = dataset_update_method(self, other)
        return self._replace(inplace=True, **merge_result._asdict())

    def merge(
        self,
        other: Union["CoercibleMapping", "DataArray"],
        overwrite_vars: Union[Hashable, Iterable[Hashable]] = frozenset(),
        compat: str = "no_conflicts",
        join: str = "outer",
        fill_value: Any = dtypes.NA,
        combine_attrs: str = "override",
    ) -> "Dataset":
        """Merge the arrays of two datasets into a single dataset.

        This method generally does not allow for overriding data, with the
        exception of attributes, which are ignored on the second dataset.
        Variables with the same name are checked for conflicts via the equals
        or identical methods.

        Parameters
        ----------
        other : Dataset or mapping
            Dataset or variables to merge with this dataset.
        overwrite_vars : hashable or iterable of hashable, optional
            If provided, update variables of these name(s) without checking for
            conflicts in this dataset.
        compat : {"broadcast_equals", "equals", "identical", \
                  "no_conflicts"}, optional
            String indicating how to compare variables of the same name for
            potential conflicts:

            - 'broadcast_equals': all values must be equal when variables are
              broadcast against each other to ensure common dimensions.
            - 'equals': all values and dimensions must be the same.
            - 'identical': all values, dimensions and attributes must be the
              same.
            - 'no_conflicts': only values which are not null in both datasets
              must be equal. The returned dataset then contains the combination
              of all non-null values.
        join : {"outer", "inner", "left", "right", "exact"}, optional
            Method for joining ``self`` and ``other`` along shared dimensions:

            - 'outer': use the union of the indexes
            - 'inner': use the intersection of the indexes
            - 'left': use indexes from ``self``
            - 'right': use indexes from ``other``
            - 'exact': error instead of aligning non-equal indexes
        fill_value : scalar or dict-like, optional
            Value to use for newly missing values. If a dict-like, maps
            variable names (including coordinates) to fill values.
        combine_attrs : {"drop", "identical", "no_conflicts", "drop_conflicts", \
                        "override"}, default: "override"
            String indicating how to combine attrs of the objects being merged:

            - "drop": empty attrs on returned Dataset.
            - "identical": all attrs must be the same on every object.
            - "no_conflicts": attrs from all objects are combined, any that have
              the same name must also have the same value.
            - "drop_conflicts": attrs from all objects are combined, any that have
              the same name but different values are dropped.
            - "override": skip comparing and copy attrs from the first dataset to
              the result.

        Returns
        -------
        merged : Dataset
            Merged dataset.

        Raises
        ------
        MergeError
            If any variables conflict (see ``compat``).
        """
        other = other.to_dataset() if isinstance(other, xr.DataArray) else other
        merge_result = dataset_merge_method(
            self,
            other,
            overwrite_vars=overwrite_vars,
            compat=compat,
            join=join,
            fill_value=fill_value,
            combine_attrs=combine_attrs,
        )
        return self._replace(**merge_result._asdict())

    def _assert_all_in_dataset(
        self, names: Iterable[Hashable], virtual_okay: bool = False
    ) -> None:
        bad_names = set(names) - set(self._variables)
        if virtual_okay:
            bad_names -= self.virtual_variables
        if bad_names:
            raise ValueError(
                "One or more of the specified variables "
                "cannot be found in this dataset"
            )

    def drop_vars(
        self, names: Union[Hashable, Iterable[Hashable]], *, errors: str = "raise"
    ) -> "Dataset":
        """Drop variables from this dataset.

        Parameters
        ----------
        names : hashable or iterable of hashable
            Name(s) of variables to drop.
        errors : {"raise", "ignore"}, optional
            If 'raise' (default), raises a ValueError error if any of the variable
            passed are not in the dataset. If 'ignore', any given names that are in the
            dataset are dropped and no error is raised.

        Returns
        -------
        dropped : Dataset

        """
        # the Iterable check is required for mypy
        if is_scalar(names) or not isinstance(names, Iterable):
            names = {names}
        else:
            names = set(names)
        if errors == "raise":
            self._assert_all_in_dataset(names)

        variables = {k: v for k, v in self._variables.items() if k not in names}
        coord_names = {k for k in self._coord_names if k in variables}
        indexes = {k: v for k, v in self.indexes.items() if k not in names}
        return self._replace_with_new_dims(
            variables, coord_names=coord_names, indexes=indexes
        )

    def drop(self, labels=None, dim=None, *, errors="raise", **labels_kwargs):
        """Backward compatible method based on `drop_vars` and `drop_sel`

        Using either `drop_vars` or `drop_sel` is encouraged

        See Also
        --------
        Dataset.drop_vars
        Dataset.drop_sel
        """
        if errors not in ["raise", "ignore"]:
            raise ValueError('errors must be either "raise" or "ignore"')

        if is_dict_like(labels) and not isinstance(labels, dict):
            warnings.warn(
                "dropping coordinates using `drop` is be deprecated; use drop_vars.",
                FutureWarning,
                stacklevel=2,
            )
            return self.drop_vars(labels, errors=errors)

        if labels_kwargs or isinstance(labels, dict):
            if dim is not None:
                raise ValueError("cannot specify dim and dict-like arguments.")
            labels = either_dict_or_kwargs(labels, labels_kwargs, "drop")

        if dim is None and (is_scalar(labels) or isinstance(labels, Iterable)):
            warnings.warn(
                "dropping variables using `drop` will be deprecated; using drop_vars is encouraged.",
                PendingDeprecationWarning,
                stacklevel=2,
            )
            return self.drop_vars(labels, errors=errors)
        if dim is not None:
            warnings.warn(
                "dropping labels using list-like labels is deprecated; using "
                "dict-like arguments with `drop_sel`, e.g. `ds.drop_sel(dim=[labels]).",
                DeprecationWarning,
                stacklevel=2,
            )
            return self.drop_sel({dim: labels}, errors=errors, **labels_kwargs)

        warnings.warn(
            "dropping labels using `drop` will be deprecated; using drop_sel is encouraged.",
            PendingDeprecationWarning,
            stacklevel=2,
        )
        return self.drop_sel(labels, errors=errors)

    def drop_sel(self, labels=None, *, errors="raise", **labels_kwargs):
        """Drop index labels from this dataset.

        Parameters
        ----------
        labels : mapping of hashable to Any
            Index labels to drop
        errors : {"raise", "ignore"}, optional
            If 'raise' (default), raises a ValueError error if
            any of the index labels passed are not
            in the dataset. If 'ignore', any given labels that are in the
            dataset are dropped and no error is raised.
        **labels_kwargs : {dim: label, ...}, optional
            The keyword arguments form of ``dim`` and ``labels``

        Returns
        -------
        dropped : Dataset

        Examples
        --------
        >>> data = np.arange(6).reshape(2, 3)
        >>> labels = ["a", "b", "c"]
        >>> ds = xr.Dataset({"A": (["x", "y"], data), "y": labels})
        >>> ds
        <xarray.Dataset>
        Dimensions:  (x: 2, y: 3)
        Coordinates:
          * y        (y) <U1 'a' 'b' 'c'
        Dimensions without coordinates: x
        Data variables:
            A        (x, y) int64 0 1 2 3 4 5
        >>> ds.drop_sel(y=["a", "c"])
        <xarray.Dataset>
        Dimensions:  (x: 2, y: 1)
        Coordinates:
          * y        (y) <U1 'b'
        Dimensions without coordinates: x
        Data variables:
            A        (x, y) int64 1 4
        >>> ds.drop_sel(y="b")
        <xarray.Dataset>
        Dimensions:  (x: 2, y: 2)
        Coordinates:
          * y        (y) <U1 'a' 'c'
        Dimensions without coordinates: x
        Data variables:
            A        (x, y) int64 0 2 3 5
        """
        if errors not in ["raise", "ignore"]:
            raise ValueError('errors must be either "raise" or "ignore"')

        labels = either_dict_or_kwargs(labels, labels_kwargs, "drop_sel")

        ds = self
        for dim, labels_for_dim in labels.items():
            # Don't cast to set, as it would harm performance when labels
            # is a large numpy array
            if utils.is_scalar(labels_for_dim):
                labels_for_dim = [labels_for_dim]
            labels_for_dim = np.asarray(labels_for_dim)
            try:
                index = self.get_index(dim)
            except KeyError:
                raise ValueError("dimension %r does not have coordinate labels" % dim)
            new_index = index.drop(labels_for_dim, errors=errors)
            ds = ds.loc[{dim: new_index}]
        return ds

    def drop_isel(self, indexers=None, **indexers_kwargs):
        """Drop index positions from this Dataset.

        Parameters
        ----------
        indexers : mapping of hashable to Any
            Index locations to drop
        **indexers_kwargs : {dim: position, ...}, optional
            The keyword arguments form of ``dim`` and ``positions``

        Returns
        -------
        dropped : Dataset

        Raises
        ------
        IndexError

        Examples
        --------
        >>> data = np.arange(6).reshape(2, 3)
        >>> labels = ["a", "b", "c"]
        >>> ds = xr.Dataset({"A": (["x", "y"], data), "y": labels})
        >>> ds
        <xarray.Dataset>
        Dimensions:  (x: 2, y: 3)
        Coordinates:
          * y        (y) <U1 'a' 'b' 'c'
        Dimensions without coordinates: x
        Data variables:
            A        (x, y) int64 0 1 2 3 4 5
        >>> ds.drop_isel(y=[0, 2])
        <xarray.Dataset>
        Dimensions:  (x: 2, y: 1)
        Coordinates:
          * y        (y) <U1 'b'
        Dimensions without coordinates: x
        Data variables:
            A        (x, y) int64 1 4
        >>> ds.drop_isel(y=1)
        <xarray.Dataset>
        Dimensions:  (x: 2, y: 2)
        Coordinates:
          * y        (y) <U1 'a' 'c'
        Dimensions without coordinates: x
        Data variables:
            A        (x, y) int64 0 2 3 5
        """

        indexers = either_dict_or_kwargs(indexers, indexers_kwargs, "drop_isel")

        ds = self
        dimension_index = {}
        for dim, pos_for_dim in indexers.items():
            # Don't cast to set, as it would harm performance when labels
            # is a large numpy array
            if utils.is_scalar(pos_for_dim):
                pos_for_dim = [pos_for_dim]
            pos_for_dim = np.asarray(pos_for_dim)
            index = self.get_index(dim)
            new_index = index.delete(pos_for_dim)
            dimension_index[dim] = new_index
        ds = ds.loc[dimension_index]
        return ds

    def drop_dims(
        self, drop_dims: Union[Hashable, Iterable[Hashable]], *, errors: str = "raise"
    ) -> "Dataset":
        """Drop dimensions and associated variables from this dataset.

        Parameters
        ----------
        drop_dims : hashable or iterable of hashable
            Dimension or dimensions to drop.
        errors : {"raise", "ignore"}, optional
            If 'raise' (default), raises a ValueError error if any of the
            dimensions passed are not in the dataset. If 'ignore', any given
            labels that are in the dataset are dropped and no error is raised.

        Returns
        -------
        obj : Dataset
            The dataset without the given dimensions (or any variables
            containing those dimensions)
        errors : {"raise", "ignore"}, optional
            If 'raise' (default), raises a ValueError error if
            any of the dimensions passed are not
            in the dataset. If 'ignore', any given dimensions that are in the
            dataset are dropped and no error is raised.
        """
        if errors not in ["raise", "ignore"]:
            raise ValueError('errors must be either "raise" or "ignore"')

        if isinstance(drop_dims, str) or not isinstance(drop_dims, Iterable):
            drop_dims = {drop_dims}
        else:
            drop_dims = set(drop_dims)

        if errors == "raise":
            missing_dims = drop_dims - set(self.dims)
            if missing_dims:
                raise ValueError(
                    "Dataset does not contain the dimensions: %s" % missing_dims
                )

        drop_vars = {k for k, v in self._variables.items() if set(v.dims) & drop_dims}
        return self.drop_vars(drop_vars)

    def transpose(self, *dims: Hashable) -> "Dataset":
        """Return a new Dataset object with all array dimensions transposed.

        Although the order of dimensions on each array will change, the dataset
        dimensions themselves will remain in fixed (sorted) order.

        Parameters
        ----------
        *dims : hashable, optional
            By default, reverse the dimensions on each array. Otherwise,
            reorder the dimensions to this order.

        Returns
        -------
        transposed : Dataset
            Each array in the dataset (including) coordinates will be
            transposed to the given order.

        Notes
        -----
        This operation returns a view of each array's data. It is
        lazy for dask-backed DataArrays but not for numpy-backed DataArrays
        -- the data will be fully loaded into memory.

        See Also
        --------
        numpy.transpose
        DataArray.transpose
        """
        if dims:
            if set(dims) ^ set(self.dims) and ... not in dims:
                raise ValueError(
                    "arguments to transpose (%s) must be "
                    "permuted dataset dimensions (%s)" % (dims, tuple(self.dims))
                )
        ds = self.copy()
        for name, var in self._variables.items():
            var_dims = tuple(dim for dim in dims if dim in (var.dims + (...,)))
            ds._variables[name] = var.transpose(*var_dims)
        return ds

    def dropna(
        self,
        dim: Hashable,
        how: str = "any",
        thresh: int = None,
        subset: Iterable[Hashable] = None,
    ):
        """Returns a new dataset with dropped labels for missing values along
        the provided dimension.

        Parameters
        ----------
        dim : hashable
            Dimension along which to drop missing values. Dropping along
            multiple dimensions simultaneously is not yet supported.
        how : {"any", "all"}, default: "any"
            * any : if any NA values are present, drop that label
            * all : if all values are NA, drop that label
        thresh : int, default: None
            If supplied, require this many non-NA values.
        subset : iterable of hashable, optional
            Which variables to check for missing values. By default, all
            variables in the dataset are checked.

        Returns
        -------
        Dataset
        """
        # TODO: consider supporting multiple dimensions? Or not, given that
        # there are some ugly edge cases, e.g., pandas's dropna differs
        # depending on the order of the supplied axes.

        if dim not in self.dims:
            raise ValueError("%s must be a single dataset dimension" % dim)

        if subset is None:
            subset = iter(self.data_vars)

        count = np.zeros(self.dims[dim], dtype=np.int64)
        size = np.int_(0)  # for type checking

        for k in subset:
            array = self._variables[k]
            if dim in array.dims:
                dims = [d for d in array.dims if d != dim]
                count += np.asarray(array.count(dims))  # type: ignore[attr-defined]
                size += np.prod([self.dims[d] for d in dims])

        if thresh is not None:
            mask = count >= thresh
        elif how == "any":
            mask = count == size
        elif how == "all":
            mask = count > 0
        elif how is not None:
            raise ValueError("invalid how option: %s" % how)
        else:
            raise TypeError("must specify how or thresh")

        return self.isel({dim: mask})

    def fillna(self, value: Any) -> "Dataset":
        """Fill missing values in this object.

        This operation follows the normal broadcasting and alignment rules that
        xarray uses for binary arithmetic, except the result is aligned to this
        object (``join='left'``) instead of aligned to the intersection of
        index coordinates (``join='inner'``).

        Parameters
        ----------
        value : scalar, ndarray, DataArray, dict or Dataset
            Used to fill all matching missing values in this dataset's data
            variables. Scalars, ndarrays or DataArrays arguments are used to
            fill all data with aligned coordinates (for DataArrays).
            Dictionaries or datasets match data variables and then align
            coordinates if necessary.

        Returns
        -------
        Dataset

        Examples
        --------
        >>> import numpy as np
        >>> import xarray as xr
        >>> ds = xr.Dataset(
        ...     {
        ...         "A": ("x", [np.nan, 2, np.nan, 0]),
        ...         "B": ("x", [3, 4, np.nan, 1]),
        ...         "C": ("x", [np.nan, np.nan, np.nan, 5]),
        ...         "D": ("x", [np.nan, 3, np.nan, 4]),
        ...     },
        ...     coords={"x": [0, 1, 2, 3]},
        ... )
        >>> ds
        <xarray.Dataset>
        Dimensions:  (x: 4)
        Coordinates:
          * x        (x) int64 0 1 2 3
        Data variables:
            A        (x) float64 nan 2.0 nan 0.0
            B        (x) float64 3.0 4.0 nan 1.0
            C        (x) float64 nan nan nan 5.0
            D        (x) float64 nan 3.0 nan 4.0

        Replace all `NaN` values with 0s.

        >>> ds.fillna(0)
        <xarray.Dataset>
        Dimensions:  (x: 4)
        Coordinates:
          * x        (x) int64 0 1 2 3
        Data variables:
            A        (x) float64 0.0 2.0 0.0 0.0
            B        (x) float64 3.0 4.0 0.0 1.0
            C        (x) float64 0.0 0.0 0.0 5.0
            D        (x) float64 0.0 3.0 0.0 4.0

        Replace all `NaN` elements in column ‘A’, ‘B’, ‘C’, and ‘D’, with 0, 1, 2, and 3 respectively.

        >>> values = {"A": 0, "B": 1, "C": 2, "D": 3}
        >>> ds.fillna(value=values)
        <xarray.Dataset>
        Dimensions:  (x: 4)
        Coordinates:
          * x        (x) int64 0 1 2 3
        Data variables:
            A        (x) float64 0.0 2.0 0.0 0.0
            B        (x) float64 3.0 4.0 1.0 1.0
            C        (x) float64 2.0 2.0 2.0 5.0
            D        (x) float64 3.0 3.0 3.0 4.0
        """
        if utils.is_dict_like(value):
            value_keys = getattr(value, "data_vars", value).keys()
            if not set(value_keys) <= set(self.data_vars.keys()):
                raise ValueError(
                    "all variables in the argument to `fillna` "
                    "must be contained in the original dataset"
                )
        out = ops.fillna(self, value)
        return out

    def interpolate_na(
        self,
        dim: Hashable = None,
        method: str = "linear",
        limit: int = None,
        use_coordinate: Union[bool, Hashable] = True,
        max_gap: Union[
            int, float, str, pd.Timedelta, np.timedelta64, datetime.timedelta
        ] = None,
        **kwargs: Any,
    ) -> "Dataset":
        """Fill in NaNs by interpolating according to different methods.

        Parameters
        ----------
        dim : str
            Specifies the dimension along which to interpolate.
        method : str, optional
            String indicating which method to use for interpolation:

            - 'linear': linear interpolation (Default). Additional keyword
              arguments are passed to :py:func:`numpy.interp`
            - 'nearest', 'zero', 'slinear', 'quadratic', 'cubic', 'polynomial':
              are passed to :py:func:`scipy.interpolate.interp1d`. If
              ``method='polynomial'``, the ``order`` keyword argument must also be
              provided.
            - 'barycentric', 'krog', 'pchip', 'spline', 'akima': use their
              respective :py:class:`scipy.interpolate` classes.
        use_coordinate : bool, str, default: True
            Specifies which index to use as the x values in the interpolation
            formulated as `y = f(x)`. If False, values are treated as if
            eqaully-spaced along ``dim``. If True, the IndexVariable `dim` is
            used. If ``use_coordinate`` is a string, it specifies the name of a
            coordinate variariable to use as the index.
        limit : int, default: None
            Maximum number of consecutive NaNs to fill. Must be greater than 0
            or None for no limit. This filling is done regardless of the size of
            the gap in the data. To only interpolate over gaps less than a given length,
            see ``max_gap``.
        max_gap : int, float, str, pandas.Timedelta, numpy.timedelta64, datetime.timedelta, default: None
            Maximum size of gap, a continuous sequence of NaNs, that will be filled.
            Use None for no limit. When interpolating along a datetime64 dimension
            and ``use_coordinate=True``, ``max_gap`` can be one of the following:

            - a string that is valid input for pandas.to_timedelta
            - a :py:class:`numpy.timedelta64` object
            - a :py:class:`pandas.Timedelta` object
            - a :py:class:`datetime.timedelta` object

            Otherwise, ``max_gap`` must be an int or a float. Use of ``max_gap`` with unlabeled
            dimensions has not been implemented yet. Gap length is defined as the difference
            between coordinate values at the first data point after a gap and the last value
            before a gap. For gaps at the beginning (end), gap length is defined as the difference
            between coordinate values at the first (last) valid data point and the first (last) NaN.
            For example, consider::

                <xarray.DataArray (x: 9)>
                array([nan, nan, nan,  1., nan, nan,  4., nan, nan])
                Coordinates:
                  * x        (x) int64 0 1 2 3 4 5 6 7 8

            The gap lengths are 3-0 = 3; 6-3 = 3; and 8-6 = 2 respectively
        **kwargs : dict, optional
            parameters passed verbatim to the underlying interpolation function

        Returns
        -------
        interpolated: Dataset
            Filled in Dataset.

        See Also
        --------
        numpy.interp
        scipy.interpolate

        Examples
        --------
        >>> ds = xr.Dataset(
        ...     {
        ...         "A": ("x", [np.nan, 2, 3, np.nan, 0]),
        ...         "B": ("x", [3, 4, np.nan, 1, 7]),
        ...         "C": ("x", [np.nan, np.nan, np.nan, 5, 0]),
        ...         "D": ("x", [np.nan, 3, np.nan, -1, 4]),
        ...     },
        ...     coords={"x": [0, 1, 2, 3, 4]},
        ... )
        >>> ds
        <xarray.Dataset>
        Dimensions:  (x: 5)
        Coordinates:
          * x        (x) int64 0 1 2 3 4
        Data variables:
            A        (x) float64 nan 2.0 3.0 nan 0.0
            B        (x) float64 3.0 4.0 nan 1.0 7.0
            C        (x) float64 nan nan nan 5.0 0.0
            D        (x) float64 nan 3.0 nan -1.0 4.0

        >>> ds.interpolate_na(dim="x", method="linear")
        <xarray.Dataset>
        Dimensions:  (x: 5)
        Coordinates:
          * x        (x) int64 0 1 2 3 4
        Data variables:
            A        (x) float64 nan 2.0 3.0 1.5 0.0
            B        (x) float64 3.0 4.0 2.5 1.0 7.0
            C        (x) float64 nan nan nan 5.0 0.0
            D        (x) float64 nan 3.0 1.0 -1.0 4.0

        >>> ds.interpolate_na(dim="x", method="linear", fill_value="extrapolate")
        <xarray.Dataset>
        Dimensions:  (x: 5)
        Coordinates:
          * x        (x) int64 0 1 2 3 4
        Data variables:
            A        (x) float64 1.0 2.0 3.0 1.5 0.0
            B        (x) float64 3.0 4.0 2.5 1.0 7.0
            C        (x) float64 20.0 15.0 10.0 5.0 0.0
            D        (x) float64 5.0 3.0 1.0 -1.0 4.0
        """
        from .missing import _apply_over_vars_with_dim, interp_na

        new = _apply_over_vars_with_dim(
            interp_na,
            self,
            dim=dim,
            method=method,
            limit=limit,
            use_coordinate=use_coordinate,
            max_gap=max_gap,
            **kwargs,
        )
        return new

    def ffill(self, dim: Hashable, limit: int = None) -> "Dataset":
        """Fill NaN values by propogating values forward

        *Requires bottleneck.*

        Parameters
        ----------
        dim : Hashable
            Specifies the dimension along which to propagate values when
            filling.
        limit : int, default: None
            The maximum number of consecutive NaN values to forward fill. In
            other words, if there is a gap with more than this number of
            consecutive NaNs, it will only be partially filled. Must be greater
            than 0 or None for no limit. Must be None or greater than or equal
            to axis length if filling along chunked axes (dimensions).

        Returns
        -------
        Dataset
        """
        from .missing import _apply_over_vars_with_dim, ffill

        new = _apply_over_vars_with_dim(ffill, self, dim=dim, limit=limit)
        return new

    def bfill(self, dim: Hashable, limit: int = None) -> "Dataset":
        """Fill NaN values by propogating values backward

        *Requires bottleneck.*

        Parameters
        ----------
        dim : str
            Specifies the dimension along which to propagate values when
            filling.
        limit : int, default: None
            The maximum number of consecutive NaN values to backward fill. In
            other words, if there is a gap with more than this number of
            consecutive NaNs, it will only be partially filled. Must be greater
            than 0 or None for no limit. Must be None or greater than or equal
            to axis length if filling along chunked axes (dimensions).

        Returns
        -------
        Dataset
        """
        from .missing import _apply_over_vars_with_dim, bfill

        new = _apply_over_vars_with_dim(bfill, self, dim=dim, limit=limit)
        return new

    def combine_first(self, other: "Dataset") -> "Dataset":
        """Combine two Datasets, default to data_vars of self.

        The new coordinates follow the normal broadcasting and alignment rules
        of ``join='outer'``.  Vacant cells in the expanded coordinates are
        filled with np.nan.

        Parameters
        ----------
        other : Dataset
            Used to fill all matching missing values in this array.

        Returns
        -------
        Dataset
        """
        out = ops.fillna(self, other, join="outer", dataset_join="outer")
        return out

    def reduce(
        self,
        func: Callable,
        dim: Union[Hashable, Iterable[Hashable]] = None,
        keep_attrs: bool = None,
        keepdims: bool = False,
        numeric_only: bool = False,
        **kwargs: Any,
    ) -> "Dataset":
        """Reduce this dataset by applying `func` along some dimension(s).

        Parameters
        ----------
        func : callable
            Function which can be called in the form
            `f(x, axis=axis, **kwargs)` to return the result of reducing an
            np.ndarray over an integer valued axis.
        dim : str or sequence of str, optional
            Dimension(s) over which to apply `func`.  By default `func` is
            applied over all dimensions.
        keep_attrs : bool, optional
            If True, the dataset's attributes (`attrs`) will be copied from
            the original object to the new one.  If False (default), the new
            object will be returned without attributes.
        keepdims : bool, default: False
            If True, the dimensions which are reduced are left in the result
            as dimensions of size one. Coordinates that use these dimensions
            are removed.
        numeric_only : bool, optional
            If True, only apply ``func`` to variables with a numeric dtype.
        **kwargs : Any
            Additional keyword arguments passed on to ``func``.

        Returns
        -------
        reduced : Dataset
            Dataset with this object's DataArrays replaced with new DataArrays
            of summarized data and the indicated dimension(s) removed.
        """
        if "axis" in kwargs:
            raise ValueError(
                "passing 'axis' to Dataset reduce methods is ambiguous."
                " Please use 'dim' instead."
            )

        if dim is None or dim is ...:
            dims = set(self.dims)
        elif isinstance(dim, str) or not isinstance(dim, Iterable):
            dims = {dim}
        else:
            dims = set(dim)

        missing_dimensions = [d for d in dims if d not in self.dims]
        if missing_dimensions:
            raise ValueError(
                "Dataset does not contain the dimensions: %s" % missing_dimensions
            )

        if keep_attrs is None:
            keep_attrs = _get_keep_attrs(default=False)

        variables: Dict[Hashable, Variable] = {}
        for name, var in self._variables.items():
            reduce_dims = [d for d in var.dims if d in dims]
            if name in self.coords:
                if not reduce_dims:
                    variables[name] = var
            else:
                if (
                    not numeric_only
                    or np.issubdtype(var.dtype, np.number)
                    or (var.dtype == np.bool_)
                ):
                    if len(reduce_dims) == 1:
                        # unpack dimensions for the benefit of functions
                        # like np.argmin which can't handle tuple arguments
                        (reduce_dims,) = reduce_dims
                    elif len(reduce_dims) == var.ndim:
                        # prefer to aggregate over axis=None rather than
                        # axis=(0, 1) if they will be equivalent, because
                        # the former is often more efficient
                        reduce_dims = None  # type: ignore[assignment]
                    variables[name] = var.reduce(
                        func,
                        dim=reduce_dims,
                        keep_attrs=keep_attrs,
                        keepdims=keepdims,
                        **kwargs,
                    )

        coord_names = {k for k in self.coords if k in variables}
        indexes = {k: v for k, v in self.indexes.items() if k in variables}
        attrs = self.attrs if keep_attrs else None
        return self._replace_with_new_dims(
            variables, coord_names=coord_names, attrs=attrs, indexes=indexes
        )

    def map(
        self,
        func: Callable,
        keep_attrs: bool = None,
        args: Iterable[Any] = (),
        **kwargs: Any,
    ) -> "Dataset":
        """Apply a function to each variable in this dataset

        Parameters
        ----------
        func : callable
            Function which can be called in the form `func(x, *args, **kwargs)`
            to transform each DataArray `x` in this dataset into another
            DataArray.
        keep_attrs : bool, optional
            If True, the dataset's attributes (`attrs`) will be copied from
            the original object to the new one. If False, the new object will
            be returned without attributes.
        args : tuple, optional
            Positional arguments passed on to `func`.
        **kwargs : Any
            Keyword arguments passed on to `func`.

        Returns
        -------
        applied : Dataset
            Resulting dataset from applying ``func`` to each data variable.

        Examples
        --------
        >>> da = xr.DataArray(np.random.randn(2, 3))
        >>> ds = xr.Dataset({"foo": da, "bar": ("x", [-1, 2])})
        >>> ds
        <xarray.Dataset>
        Dimensions:  (dim_0: 2, dim_1: 3, x: 2)
        Dimensions without coordinates: dim_0, dim_1, x
        Data variables:
            foo      (dim_0, dim_1) float64 1.764 0.4002 0.9787 2.241 1.868 -0.9773
            bar      (x) int64 -1 2
        >>> ds.map(np.fabs)
        <xarray.Dataset>
        Dimensions:  (dim_0: 2, dim_1: 3, x: 2)
        Dimensions without coordinates: dim_0, dim_1, x
        Data variables:
            foo      (dim_0, dim_1) float64 1.764 0.4002 0.9787 2.241 1.868 0.9773
            bar      (x) float64 1.0 2.0
        """
        if keep_attrs is None:
            keep_attrs = _get_keep_attrs(default=False)
        variables = {
            k: maybe_wrap_array(v, func(v, *args, **kwargs))
            for k, v in self.data_vars.items()
        }
        if keep_attrs:
            for k, v in variables.items():
                v._copy_attrs_from(self.data_vars[k])
        attrs = self.attrs if keep_attrs else None
        return type(self)(variables, attrs=attrs)

    def apply(
        self,
        func: Callable,
        keep_attrs: bool = None,
        args: Iterable[Any] = (),
        **kwargs: Any,
    ) -> "Dataset":
        """
        Backward compatible implementation of ``map``

        See Also
        --------
        Dataset.map
        """
        warnings.warn(
            "Dataset.apply may be deprecated in the future. Using Dataset.map is encouraged",
            PendingDeprecationWarning,
            stacklevel=2,
        )
        return self.map(func, keep_attrs, args, **kwargs)

    def assign(
        self, variables: Mapping[Hashable, Any] = None, **variables_kwargs: Hashable
    ) -> "Dataset":
        """Assign new data variables to a Dataset, returning a new object
        with all the original variables in addition to the new ones.

        Parameters
        ----------
        variables : mapping of hashable to Any
            Mapping from variables names to the new values. If the new values
            are callable, they are computed on the Dataset and assigned to new
            data variables. If the values are not callable, (e.g. a DataArray,
            scalar, or array), they are simply assigned.
        **variables_kwargs
            The keyword arguments form of ``variables``.
            One of variables or variables_kwargs must be provided.

        Returns
        -------
        ds : Dataset
            A new Dataset with the new variables in addition to all the
            existing variables.

        Notes
        -----
        Since ``kwargs`` is a dictionary, the order of your arguments may not
        be preserved, and so the order of the new variables is not well
        defined. Assigning multiple variables within the same ``assign`` is
        possible, but you cannot reference other variables created within the
        same ``assign`` call.

        See Also
        --------
        pandas.DataFrame.assign

        Examples
        --------
        >>> x = xr.Dataset(
        ...     {
        ...         "temperature_c": (
        ...             ("lat", "lon"),
        ...             20 * np.random.rand(4).reshape(2, 2),
        ...         ),
        ...         "precipitation": (("lat", "lon"), np.random.rand(4).reshape(2, 2)),
        ...     },
        ...     coords={"lat": [10, 20], "lon": [150, 160]},
        ... )
        >>> x
        <xarray.Dataset>
        Dimensions:        (lat: 2, lon: 2)
        Coordinates:
          * lat            (lat) int64 10 20
          * lon            (lon) int64 150 160
        Data variables:
            temperature_c  (lat, lon) float64 10.98 14.3 12.06 10.9
            precipitation  (lat, lon) float64 0.4237 0.6459 0.4376 0.8918

        Where the value is a callable, evaluated on dataset:

        >>> x.assign(temperature_f=lambda x: x.temperature_c * 9 / 5 + 32)
        <xarray.Dataset>
        Dimensions:        (lat: 2, lon: 2)
        Coordinates:
          * lat            (lat) int64 10 20
          * lon            (lon) int64 150 160
        Data variables:
            temperature_c  (lat, lon) float64 10.98 14.3 12.06 10.9
            precipitation  (lat, lon) float64 0.4237 0.6459 0.4376 0.8918
            temperature_f  (lat, lon) float64 51.76 57.75 53.7 51.62

        Alternatively, the same behavior can be achieved by directly referencing an existing dataarray:

        >>> x.assign(temperature_f=x["temperature_c"] * 9 / 5 + 32)
        <xarray.Dataset>
        Dimensions:        (lat: 2, lon: 2)
        Coordinates:
          * lat            (lat) int64 10 20
          * lon            (lon) int64 150 160
        Data variables:
            temperature_c  (lat, lon) float64 10.98 14.3 12.06 10.9
            precipitation  (lat, lon) float64 0.4237 0.6459 0.4376 0.8918
            temperature_f  (lat, lon) float64 51.76 57.75 53.7 51.62

        """
        variables = either_dict_or_kwargs(variables, variables_kwargs, "assign")
        data = self.copy()
        # do all calculations first...
        results = data._calc_assign_results(variables)
        # ... and then assign
        data.update(results)
        return data

    def to_array(self, dim="variable", name=None):
        """Convert this dataset into an xarray.DataArray

        The data variables of this dataset will be broadcast against each other
        and stacked along the first axis of the new array. All coordinates of
        this dataset will remain coordinates.

        Parameters
        ----------
        dim : str, optional
            Name of the new dimension.
        name : str, optional
            Name of the new data array.

        Returns
        -------
        array : xarray.DataArray
        """
        from .dataarray import DataArray

        data_vars = [self.variables[k] for k in self.data_vars]
        broadcast_vars = broadcast_variables(*data_vars)
        data = duck_array_ops.stack([b.data for b in broadcast_vars], axis=0)

        coords = dict(self.coords)
        coords[dim] = list(self.data_vars)
        indexes = propagate_indexes(self._indexes)

        dims = (dim,) + broadcast_vars[0].dims

        return DataArray(
            data, coords, dims, attrs=self.attrs, name=name, indexes=indexes
        )

    def _normalize_dim_order(
        self, dim_order: List[Hashable] = None
    ) -> Dict[Hashable, int]:
        """
        Check the validity of the provided dimensions if any and return the mapping
        between dimension name and their size.

        Parameters
        ----------
        dim_order
            Dimension order to validate (default to the alphabetical order if None).

        Returns
        -------
        result
            Validated dimensions mapping.

        """
        if dim_order is None:
            dim_order = list(self.dims)
        elif set(dim_order) != set(self.dims):
            raise ValueError(
                "dim_order {} does not match the set of dimensions of this "
                "Dataset: {}".format(dim_order, list(self.dims))
            )

        ordered_dims = {k: self.dims[k] for k in dim_order}

        return ordered_dims

    def to_pandas(self) -> Union[pd.Series, pd.DataFrame]:
        """Convert this dataset into a pandas object without changing the number of dimensions.

        The type of the returned object depends on the number of Dataset
        dimensions:

        * 0D -> `pandas.Series`
        * 1D -> `pandas.DataFrame`

        Only works for Datasets with 1 or fewer dimensions.
        """
        if len(self.dims) == 0:
            return pd.Series({k: v.item() for k, v in self.items()})
        if len(self.dims) == 1:
            return self.to_dataframe()
        raise ValueError(
            "cannot convert Datasets with %s dimensions into "
            "pandas objects without changing the number of dimensions. "
            "Please use Dataset.to_dataframe() instead." % len(self.dims)
        )

    def _to_dataframe(self, ordered_dims: Mapping[Hashable, int]):
        columns = [k for k in self.variables if k not in self.dims]
        data = [
            self._variables[k].set_dims(ordered_dims).values.reshape(-1)
            for k in columns
        ]
        index = self.coords.to_index([*ordered_dims])
        return pd.DataFrame(dict(zip(columns, data)), index=index)

    def to_dataframe(self, dim_order: List[Hashable] = None) -> pd.DataFrame:
        """Convert this dataset into a pandas.DataFrame.

        Non-index variables in this dataset form the columns of the
        DataFrame. The DataFrame is indexed by the Cartesian product of
        this dataset's indices.

        Parameters
        ----------
        dim_order
            Hierarchical dimension order for the resulting dataframe. All
            arrays are transposed to this order and then written out as flat
            vectors in contiguous order, so the last dimension in this list
            will be contiguous in the resulting DataFrame. This has a major
            influence on which operations are efficient on the resulting
            dataframe.

            If provided, must include all dimensions of this dataset. By
            default, dimensions are sorted alphabetically.

        Returns
        -------
        result
            Dataset as a pandas DataFrame.

        """

        ordered_dims = self._normalize_dim_order(dim_order=dim_order)

        return self._to_dataframe(ordered_dims=ordered_dims)

    def _set_sparse_data_from_dataframe(
        self, idx: pd.Index, arrays: List[Tuple[Hashable, np.ndarray]], dims: tuple
    ) -> None:
        from sparse import COO

        if isinstance(idx, pd.MultiIndex):
            coords = np.stack([np.asarray(code) for code in idx.codes], axis=0)
            is_sorted = idx.is_lexsorted()
            shape = tuple(lev.size for lev in idx.levels)
        else:
            coords = np.arange(idx.size).reshape(1, -1)
            is_sorted = True
            shape = (idx.size,)

        for name, values in arrays:
            # In virtually all real use cases, the sparse array will now have
            # missing values and needs a fill_value. For consistency, don't
            # special case the rare exceptions (e.g., dtype=int without a
            # MultiIndex).
            dtype, fill_value = dtypes.maybe_promote(values.dtype)
            values = np.asarray(values, dtype=dtype)

            data = COO(
                coords,
                values,
                shape,
                has_duplicates=False,
                sorted=is_sorted,
                fill_value=fill_value,
            )
            self[name] = (dims, data)

    def _set_numpy_data_from_dataframe(
        self, idx: pd.Index, arrays: List[Tuple[Hashable, np.ndarray]], dims: tuple
    ) -> None:
        if not isinstance(idx, pd.MultiIndex):
            for name, values in arrays:
                self[name] = (dims, values)
            return

        # NB: similar, more general logic, now exists in
        # variable.unstack_once; we could consider combining them at some
        # point.

        shape = tuple(lev.size for lev in idx.levels)
        indexer = tuple(idx.codes)

        # We already verified that the MultiIndex has all unique values, so
        # there are missing values if and only if the size of output arrays is
        # larger that the index.
        missing_values = np.prod(shape) > idx.shape[0]

        for name, values in arrays:
            # NumPy indexing is much faster than using DataFrame.reindex() to
            # fill in missing values:
            # https://stackoverflow.com/a/35049899/809705
            if missing_values:
                dtype, fill_value = dtypes.maybe_promote(values.dtype)
                data = np.full(shape, fill_value, dtype)
            else:
                # If there are no missing values, keep the existing dtype
                # instead of promoting to support NA, e.g., keep integer
                # columns as integers.
                # TODO: consider removing this special case, which doesn't
                # exist for sparse=True.
                data = np.zeros(shape, values.dtype)
            data[indexer] = values
            self[name] = (dims, data)

    @classmethod
    def from_dataframe(cls, dataframe: pd.DataFrame, sparse: bool = False) -> "Dataset":
        """Convert a pandas.DataFrame into an xarray.Dataset

        Each column will be converted into an independent variable in the
        Dataset. If the dataframe's index is a MultiIndex, it will be expanded
        into a tensor product of one-dimensional indices (filling in missing
        values with NaN). This method will produce a Dataset very similar to
        that on which the 'to_dataframe' method was called, except with
        possibly redundant dimensions (since all dataset variables will have
        the same dimensionality)

        Parameters
        ----------
        dataframe : DataFrame
            DataFrame from which to copy data and indices.
        sparse : bool, default: False
            If true, create a sparse arrays instead of dense numpy arrays. This
            can potentially save a large amount of memory if the DataFrame has
            a MultiIndex. Requires the sparse package (sparse.pydata.org).

        Returns
        -------
        New Dataset.

        See Also
        --------
        xarray.DataArray.from_series
        pandas.DataFrame.to_xarray
        """
        # TODO: Add an option to remove dimensions along which the variables
        # are constant, to enable consistent serialization to/from a dataframe,
        # even if some variables have different dimensionality.

        if not dataframe.columns.is_unique:
            raise ValueError("cannot convert DataFrame with non-unique columns")

        idx = remove_unused_levels_categories(dataframe.index)

        if isinstance(idx, pd.MultiIndex) and not idx.is_unique:
            raise ValueError(
                "cannot convert a DataFrame with a non-unique MultiIndex into xarray"
            )

        # Cast to a NumPy array first, in case the Series is a pandas Extension
        # array (which doesn't have a valid NumPy dtype)
        # TODO: allow users to control how this casting happens, e.g., by
        # forwarding arguments to pandas.Series.to_numpy?
        arrays = [(k, np.asarray(v)) for k, v in dataframe.items()]

        obj = cls()

        if isinstance(idx, pd.MultiIndex):
            dims = tuple(
                name if name is not None else "level_%i" % n
                for n, name in enumerate(idx.names)
            )
            for dim, lev in zip(dims, idx.levels):
                obj[dim] = (dim, lev)
        else:
            index_name = idx.name if idx.name is not None else "index"
            dims = (index_name,)
            obj[index_name] = (dims, idx)

        if sparse:
            obj._set_sparse_data_from_dataframe(idx, arrays, dims)
        else:
            obj._set_numpy_data_from_dataframe(idx, arrays, dims)
        return obj

    def to_dask_dataframe(self, dim_order=None, set_index=False):
        """
        Convert this dataset into a dask.dataframe.DataFrame.

        The dimensions, coordinates and data variables in this dataset form
        the columns of the DataFrame.

        Parameters
        ----------
        dim_order : list, optional
            Hierarchical dimension order for the resulting dataframe. All
            arrays are transposed to this order and then written out as flat
            vectors in contiguous order, so the last dimension in this list
            will be contiguous in the resulting DataFrame. This has a major
            influence on which operations are efficient on the resulting dask
            dataframe.

            If provided, must include all dimensions of this dataset. By
            default, dimensions are sorted alphabetically.
        set_index : bool, optional
            If set_index=True, the dask DataFrame is indexed by this dataset's
            coordinate. Since dask DataFrames do not support multi-indexes,
            set_index only works if the dataset only contains one dimension.

        Returns
        -------
        dask.dataframe.DataFrame
        """

        import dask.array as da
        import dask.dataframe as dd

        ordered_dims = self._normalize_dim_order(dim_order=dim_order)

        columns = list(ordered_dims)
        columns.extend(k for k in self.coords if k not in self.dims)
        columns.extend(self.data_vars)

        series_list = []
        for name in columns:
            try:
                var = self.variables[name]
            except KeyError:
                # dimension without a matching coordinate
                size = self.dims[name]
                data = da.arange(size, chunks=size, dtype=np.int64)
                var = Variable((name,), data)

            # IndexVariable objects have a dummy .chunk() method
            if isinstance(var, IndexVariable):
                var = var.to_base_variable()

            dask_array = var.set_dims(ordered_dims).chunk(self.chunks).data
            series = dd.from_array(dask_array.reshape(-1), columns=[name])
            series_list.append(series)

        df = dd.concat(series_list, axis=1)

        if set_index:
            dim_order = [*ordered_dims]

            if len(dim_order) == 1:
                (dim,) = dim_order
                df = df.set_index(dim)
            else:
                # triggers an error about multi-indexes, even if only one
                # dimension is passed
                df = df.set_index(dim_order)

        return df

    def to_dict(self, data=True):
        """
        Convert this dataset to a dictionary following xarray naming
        conventions.

        Converts all variables and attributes to native Python objects
        Useful for converting to json. To avoid datetime incompatibility
        use decode_times=False kwarg in xarrray.open_dataset.

        Parameters
        ----------
        data : bool, optional
            Whether to include the actual data in the dictionary. When set to
            False, returns just the schema.

        See Also
        --------
        Dataset.from_dict
        """
        d = {
            "coords": {},
            "attrs": decode_numpy_dict_values(self.attrs),
            "dims": dict(self.dims),
            "data_vars": {},
        }
        for k in self.coords:
            d["coords"].update({k: self[k].variable.to_dict(data=data)})
        for k in self.data_vars:
            d["data_vars"].update({k: self[k].variable.to_dict(data=data)})
        return d

    @classmethod
    def from_dict(cls, d):
        """
        Convert a dictionary into an xarray.Dataset.

        Input dict can take several forms:

        .. code:: python

            d = {
                "t": {"dims": ("t"), "data": t},
                "a": {"dims": ("t"), "data": x},
                "b": {"dims": ("t"), "data": y},
            }

            d = {
                "coords": {"t": {"dims": "t", "data": t, "attrs": {"units": "s"}}},
                "attrs": {"title": "air temperature"},
                "dims": "t",
                "data_vars": {
                    "a": {"dims": "t", "data": x},
                    "b": {"dims": "t", "data": y},
                },
            }

        where "t" is the name of the dimesion, "a" and "b" are names of data
        variables and t, x, and y are lists, numpy.arrays or pandas objects.

        Parameters
        ----------
        d : dict-like
            Mapping with a minimum structure of
                ``{"var_0": {"dims": [..], "data": [..]}, \
                            ...}``

        Returns
        -------
        obj : xarray.Dataset

        See also
        --------
        Dataset.to_dict
        DataArray.from_dict
        """

        if not {"coords", "data_vars"}.issubset(set(d)):
            variables = d.items()
        else:
            import itertools

            variables = itertools.chain(
                d.get("coords", {}).items(), d.get("data_vars", {}).items()
            )
        try:
            variable_dict = {
                k: (v["dims"], v["data"], v.get("attrs")) for k, v in variables
            }
        except KeyError as e:
            raise ValueError(
                "cannot convert dict without the key "
                "'{dims_data}'".format(dims_data=str(e.args[0]))
            )
        obj = cls(variable_dict)

        # what if coords aren't dims?
        coords = set(d.get("coords", {})) - set(d.get("dims", {}))
        obj = obj.set_coords(coords)

        obj.attrs.update(d.get("attrs", {}))

        return obj

    def _unary_op(self, f, *args, **kwargs):
        variables = {}
        keep_attrs = kwargs.pop("keep_attrs", None)
        if keep_attrs is None:
            keep_attrs = _get_keep_attrs(default=True)
        for k, v in self._variables.items():
            if k in self._coord_names:
                variables[k] = v
            else:
                variables[k] = f(v, *args, **kwargs)
                if keep_attrs:
                    variables[k].attrs = v._attrs
        attrs = self._attrs if keep_attrs else None
        return self._replace_with_new_dims(variables, attrs=attrs)

    def _binary_op(self, other, f, reflexive=False, join=None):
        from .dataarray import DataArray

        if isinstance(other, groupby.GroupBy):
            return NotImplemented
        align_type = OPTIONS["arithmetic_join"] if join is None else join
        if isinstance(other, (DataArray, Dataset)):
            self, other = align(self, other, join=align_type, copy=False)
        g = f if not reflexive else lambda x, y: f(y, x)
        ds = self._calculate_binary_op(g, other, join=align_type)
        return ds

    def _inplace_binary_op(self, other, f):
        from .dataarray import DataArray

        if isinstance(other, groupby.GroupBy):
            raise TypeError(
                "in-place operations between a Dataset and "
                "a grouped object are not permitted"
            )
        # we don't actually modify arrays in-place with in-place Dataset
        # arithmetic -- this lets us automatically align things
        if isinstance(other, (DataArray, Dataset)):
            other = other.reindex_like(self, copy=False)
        g = ops.inplace_to_noninplace_op(f)
        ds = self._calculate_binary_op(g, other, inplace=True)
        self._replace_with_new_dims(
            ds._variables,
            ds._coord_names,
            attrs=ds._attrs,
            indexes=ds._indexes,
            inplace=True,
        )
        return self

    def _calculate_binary_op(self, f, other, join="inner", inplace=False):
        def apply_over_both(lhs_data_vars, rhs_data_vars, lhs_vars, rhs_vars):
            if inplace and set(lhs_data_vars) != set(rhs_data_vars):
                raise ValueError(
                    "datasets must have the same data variables "
                    "for in-place arithmetic operations: %s, %s"
                    % (list(lhs_data_vars), list(rhs_data_vars))
                )

            dest_vars = {}

            for k in lhs_data_vars:
                if k in rhs_data_vars:
                    dest_vars[k] = f(lhs_vars[k], rhs_vars[k])
                elif join in ["left", "outer"]:
                    dest_vars[k] = f(lhs_vars[k], np.nan)
            for k in rhs_data_vars:
                if k not in dest_vars and join in ["right", "outer"]:
                    dest_vars[k] = f(rhs_vars[k], np.nan)
            return dest_vars

        if utils.is_dict_like(other) and not isinstance(other, Dataset):
            # can't use our shortcut of doing the binary operation with
            # Variable objects, so apply over our data vars instead.
            new_data_vars = apply_over_both(
                self.data_vars, other, self.data_vars, other
            )
            return Dataset(new_data_vars)

        other_coords = getattr(other, "coords", None)
        ds = self.coords.merge(other_coords)

        if isinstance(other, Dataset):
            new_vars = apply_over_both(
                self.data_vars, other.data_vars, self.variables, other.variables
            )
        else:
            other_variable = getattr(other, "variable", other)
            new_vars = {k: f(self.variables[k], other_variable) for k in self.data_vars}
        ds._variables.update(new_vars)
        ds._dims = calculate_dimensions(ds._variables)
        return ds

    def _copy_attrs_from(self, other):
        self.attrs = other.attrs
        for v in other.variables:
            if v in self.variables:
                self.variables[v].attrs = other.variables[v].attrs

    def diff(self, dim, n=1, label="upper"):
        """Calculate the n-th order discrete difference along given axis.

        Parameters
        ----------
        dim : str
            Dimension over which to calculate the finite difference.
        n : int, optional
            The number of times values are differenced.
        label : str, optional
            The new coordinate in dimension ``dim`` will have the
            values of either the minuend's or subtrahend's coordinate
            for values 'upper' and 'lower', respectively.  Other
            values are not supported.

        Returns
        -------
        difference : same type as caller
            The n-th order finite difference of this object.

        Notes
        -----
        `n` matches numpy's behavior and is different from pandas' first argument named
        `periods`.

        Examples
        --------
        >>> ds = xr.Dataset({"foo": ("x", [5, 5, 6, 6])})
        >>> ds.diff("x")
        <xarray.Dataset>
        Dimensions:  (x: 3)
        Dimensions without coordinates: x
        Data variables:
            foo      (x) int64 0 1 0
        >>> ds.diff("x", 2)
        <xarray.Dataset>
        Dimensions:  (x: 2)
        Dimensions without coordinates: x
        Data variables:
            foo      (x) int64 1 -1

        See Also
        --------
        Dataset.differentiate
        """
        if n == 0:
            return self
        if n < 0:
            raise ValueError(f"order `n` must be non-negative but got {n}")

        # prepare slices
        kwargs_start = {dim: slice(None, -1)}
        kwargs_end = {dim: slice(1, None)}

        # prepare new coordinate
        if label == "upper":
            kwargs_new = kwargs_end
        elif label == "lower":
            kwargs_new = kwargs_start
        else:
            raise ValueError("The 'label' argument has to be either 'upper' or 'lower'")

        variables = {}

        for name, var in self.variables.items():
            if dim in var.dims:
                if name in self.data_vars:
                    variables[name] = var.isel(**kwargs_end) - var.isel(**kwargs_start)
                else:
                    variables[name] = var.isel(**kwargs_new)
            else:
                variables[name] = var

        indexes = dict(self.indexes)
        if dim in indexes:
            indexes[dim] = indexes[dim][kwargs_new[dim]]

        difference = self._replace_with_new_dims(variables, indexes=indexes)

        if n > 1:
            return difference.diff(dim, n - 1)
        else:
            return difference

    def shift(self, shifts=None, fill_value=dtypes.NA, **shifts_kwargs):
        """Shift this dataset by an offset along one or more dimensions.

        Only data variables are moved; coordinates stay in place. This is
        consistent with the behavior of ``shift`` in pandas.

        Parameters
        ----------
        shifts : mapping of hashable to int
            Integer offset to shift along each of the given dimensions.
            Positive offsets shift to the right; negative offsets shift to the
            left.
        fill_value : scalar or dict-like, optional
            Value to use for newly missing values. If a dict-like, maps
            variable names (including coordinates) to fill values.
        **shifts_kwargs
            The keyword arguments form of ``shifts``.
            One of shifts or shifts_kwargs must be provided.

        Returns
        -------
        shifted : Dataset
            Dataset with the same coordinates and attributes but shifted data
            variables.

        See Also
        --------
        roll

        Examples
        --------
        >>> ds = xr.Dataset({"foo": ("x", list("abcde"))})
        >>> ds.shift(x=2)
        <xarray.Dataset>
        Dimensions:  (x: 5)
        Dimensions without coordinates: x
        Data variables:
            foo      (x) object nan nan 'a' 'b' 'c'
        """
        shifts = either_dict_or_kwargs(shifts, shifts_kwargs, "shift")
        invalid = [k for k in shifts if k not in self.dims]
        if invalid:
            raise ValueError("dimensions %r do not exist" % invalid)

        variables = {}
        for name, var in self.variables.items():
            if name in self.data_vars:
                fill_value_ = (
                    fill_value.get(name, dtypes.NA)
                    if isinstance(fill_value, dict)
                    else fill_value
                )

                var_shifts = {k: v for k, v in shifts.items() if k in var.dims}
                variables[name] = var.shift(fill_value=fill_value_, shifts=var_shifts)
            else:
                variables[name] = var

        return self._replace(variables)

    def roll(self, shifts=None, roll_coords=None, **shifts_kwargs):
        """Roll this dataset by an offset along one or more dimensions.

        Unlike shift, roll may rotate all variables, including coordinates
        if specified. The direction of rotation is consistent with
        :py:func:`numpy.roll`.

        Parameters
        ----------
        shifts : dict, optional
            A dict with keys matching dimensions and values given
            by integers to rotate each of the given dimensions. Positive
            offsets roll to the right; negative offsets roll to the left.
        roll_coords : bool
            Indicates whether to  roll the coordinates by the offset
            The current default of roll_coords (None, equivalent to True) is
            deprecated and will change to False in a future version.
            Explicitly pass roll_coords to silence the warning.
        **shifts_kwargs : {dim: offset, ...}, optional
            The keyword arguments form of ``shifts``.
            One of shifts or shifts_kwargs must be provided.
        Returns
        -------
        rolled : Dataset
            Dataset with the same coordinates and attributes but rolled
            variables.

        See Also
        --------
        shift

        Examples
        --------
        >>> ds = xr.Dataset({"foo": ("x", list("abcde"))})
        >>> ds.roll(x=2)
        <xarray.Dataset>
        Dimensions:  (x: 5)
        Dimensions without coordinates: x
        Data variables:
            foo      (x) <U1 'd' 'e' 'a' 'b' 'c'
        """
        shifts = either_dict_or_kwargs(shifts, shifts_kwargs, "roll")
        invalid = [k for k in shifts if k not in self.dims]
        if invalid:
            raise ValueError("dimensions %r do not exist" % invalid)

        if roll_coords is None:
            warnings.warn(
                "roll_coords will be set to False in the future."
                " Explicitly set roll_coords to silence warning.",
                FutureWarning,
                stacklevel=2,
            )
            roll_coords = True

        unrolled_vars = () if roll_coords else self.coords

        variables = {}
        for k, v in self.variables.items():
            if k not in unrolled_vars:
                variables[k] = v.roll(
                    **{k: s for k, s in shifts.items() if k in v.dims}
                )
            else:
                variables[k] = v

        if roll_coords:
            indexes = {}
            for k, v in self.indexes.items():
                (dim,) = self.variables[k].dims
                if dim in shifts:
                    indexes[k] = roll_index(v, shifts[dim])
                else:
                    indexes[k] = v
        else:
            indexes = dict(self.indexes)

        return self._replace(variables, indexes=indexes)

    def sortby(self, variables, ascending=True):
        """
        Sort object by labels or values (along an axis).

        Sorts the dataset, either along specified dimensions,
        or according to values of 1-D dataarrays that share dimension
        with calling object.

        If the input variables are dataarrays, then the dataarrays are aligned
        (via left-join) to the calling object prior to sorting by cell values.
        NaNs are sorted to the end, following Numpy convention.

        If multiple sorts along the same dimension is
        given, numpy's lexsort is performed along that dimension:
        https://docs.scipy.org/doc/numpy/reference/generated/numpy.lexsort.html
        and the FIRST key in the sequence is used as the primary sort key,
        followed by the 2nd key, etc.

        Parameters
        ----------
        variables : str, DataArray, or list of str or DataArray
            1D DataArray objects or name(s) of 1D variable(s) in
            coords/data_vars whose values are used to sort the dataset.
        ascending : bool, optional
            Whether to sort by ascending or descending order.

        Returns
        -------
        sorted : Dataset
            A new dataset where all the specified dims are sorted by dim
            labels.
        """
        from .dataarray import DataArray

        if not isinstance(variables, list):
            variables = [variables]
        else:
            variables = variables
        variables = [v if isinstance(v, DataArray) else self[v] for v in variables]
        aligned_vars = align(self, *variables, join="left")
        aligned_self = aligned_vars[0]
        aligned_other_vars = aligned_vars[1:]
        vars_by_dim = defaultdict(list)
        for data_array in aligned_other_vars:
            if data_array.ndim != 1:
                raise ValueError("Input DataArray is not 1-D.")
            (key,) = data_array.dims
            vars_by_dim[key].append(data_array)

        indices = {}
        for key, arrays in vars_by_dim.items():
            order = np.lexsort(tuple(reversed(arrays)))
            indices[key] = order if ascending else order[::-1]
        return aligned_self.isel(**indices)

    def quantile(
        self,
        q,
        dim=None,
        interpolation="linear",
        numeric_only=False,
        keep_attrs=None,
        skipna=True,
    ):
        """Compute the qth quantile of the data along the specified dimension.

        Returns the qth quantiles(s) of the array elements for each variable
        in the Dataset.

        Parameters
        ----------
        q : float or array-like of float
            Quantile to compute, which must be between 0 and 1 inclusive.
        dim : str or sequence of str, optional
            Dimension(s) over which to apply quantile.
        interpolation : {"linear", "lower", "higher", "midpoint", "nearest"}, default: "linear"
            This optional parameter specifies the interpolation method to
            use when the desired quantile lies between two data points
            ``i < j``:

                * linear: ``i + (j - i) * fraction``, where ``fraction`` is
                  the fractional part of the index surrounded by ``i`` and
                  ``j``.
                * lower: ``i``.
                * higher: ``j``.
                * nearest: ``i`` or ``j``, whichever is nearest.
                * midpoint: ``(i + j) / 2``.
        keep_attrs : bool, optional
            If True, the dataset's attributes (`attrs`) will be copied from
            the original object to the new one.  If False (default), the new
            object will be returned without attributes.
        numeric_only : bool, optional
            If True, only apply ``func`` to variables with a numeric dtype.
        skipna : bool, optional
            Whether to skip missing values when aggregating.

        Returns
        -------
        quantiles : Dataset
            If `q` is a single quantile, then the result is a scalar for each
            variable in data_vars. If multiple percentiles are given, first
            axis of the result corresponds to the quantile and a quantile
            dimension is added to the return Dataset. The other dimensions are
            the dimensions that remain after the reduction of the array.

        See Also
        --------
        numpy.nanquantile, numpy.quantile, pandas.Series.quantile, DataArray.quantile

        Examples
        --------
        >>> ds = xr.Dataset(
        ...     {"a": (("x", "y"), [[0.7, 4.2, 9.4, 1.5], [6.5, 7.3, 2.6, 1.9]])},
        ...     coords={"x": [7, 9], "y": [1, 1.5, 2, 2.5]},
        ... )
        >>> ds.quantile(0)  # or ds.quantile(0, dim=...)
        <xarray.Dataset>
        Dimensions:   ()
        Coordinates:
            quantile  float64 0.0
        Data variables:
            a         float64 0.7
        >>> ds.quantile(0, dim="x")
        <xarray.Dataset>
        Dimensions:   (y: 4)
        Coordinates:
          * y         (y) float64 1.0 1.5 2.0 2.5
            quantile  float64 0.0
        Data variables:
            a         (y) float64 0.7 4.2 2.6 1.5
        >>> ds.quantile([0, 0.5, 1])
        <xarray.Dataset>
        Dimensions:   (quantile: 3)
        Coordinates:
          * quantile  (quantile) float64 0.0 0.5 1.0
        Data variables:
            a         (quantile) float64 0.7 3.4 9.4
        >>> ds.quantile([0, 0.5, 1], dim="x")
        <xarray.Dataset>
        Dimensions:   (quantile: 3, y: 4)
        Coordinates:
          * y         (y) float64 1.0 1.5 2.0 2.5
          * quantile  (quantile) float64 0.0 0.5 1.0
        Data variables:
            a         (quantile, y) float64 0.7 4.2 2.6 1.5 3.6 ... 1.7 6.5 7.3 9.4 1.9
        """

        if isinstance(dim, str):
            dims = {dim}
        elif dim in [None, ...]:
            dims = set(self.dims)
        else:
            dims = set(dim)

        _assert_empty(
            [d for d in dims if d not in self.dims],
            "Dataset does not contain the dimensions: %s",
        )

        q = np.asarray(q, dtype=np.float64)

        variables = {}
        for name, var in self.variables.items():
            reduce_dims = [d for d in var.dims if d in dims]
            if reduce_dims or not var.dims:
                if name not in self.coords:
                    if (
                        not numeric_only
                        or np.issubdtype(var.dtype, np.number)
                        or var.dtype == np.bool_
                    ):
                        if len(reduce_dims) == var.ndim:
                            # prefer to aggregate over axis=None rather than
                            # axis=(0, 1) if they will be equivalent, because
                            # the former is often more efficient
                            reduce_dims = None
                        variables[name] = var.quantile(
                            q,
                            dim=reduce_dims,
                            interpolation=interpolation,
                            keep_attrs=keep_attrs,
                            skipna=skipna,
                        )

            else:
                variables[name] = var

        # construct the new dataset
        coord_names = {k for k in self.coords if k in variables}
        indexes = {k: v for k, v in self.indexes.items() if k in variables}
        if keep_attrs is None:
            keep_attrs = _get_keep_attrs(default=False)
        attrs = self.attrs if keep_attrs else None
        new = self._replace_with_new_dims(
            variables, coord_names=coord_names, attrs=attrs, indexes=indexes
        )
        return new.assign_coords(quantile=q)

    def rank(self, dim, pct=False, keep_attrs=None):
        """Ranks the data.

        Equal values are assigned a rank that is the average of the ranks that
        would have been otherwise assigned to all of the values within
        that set.
        Ranks begin at 1, not 0. If pct is True, computes percentage ranks.

        NaNs in the input array are returned as NaNs.

        The `bottleneck` library is required.

        Parameters
        ----------
        dim : str
            Dimension over which to compute rank.
        pct : bool, optional
            If True, compute percentage ranks, otherwise compute integer ranks.
        keep_attrs : bool, optional
            If True, the dataset's attributes (`attrs`) will be copied from
            the original object to the new one.  If False (default), the new
            object will be returned without attributes.

        Returns
        -------
        ranked : Dataset
            Variables that do not depend on `dim` are dropped.
        """
        if dim not in self.dims:
            raise ValueError("Dataset does not contain the dimension: %s" % dim)

        variables = {}
        for name, var in self.variables.items():
            if name in self.data_vars:
                if dim in var.dims:
                    variables[name] = var.rank(dim, pct=pct)
            else:
                variables[name] = var

        coord_names = set(self.coords)
        if keep_attrs is None:
            keep_attrs = _get_keep_attrs(default=False)
        attrs = self.attrs if keep_attrs else None
        return self._replace(variables, coord_names, attrs=attrs)

    def differentiate(self, coord, edge_order=1, datetime_unit=None):
        """ Differentiate with the second order accurate central
        differences.

        .. note::
            This feature is limited to simple cartesian geometry, i.e. coord
            must be one dimensional.

        Parameters
        ----------
        coord : str
            The coordinate to be used to compute the gradient.
        edge_order : {1, 2}, default: 1
            N-th order accurate differences at the boundaries.
        datetime_unit : None or {"Y", "M", "W", "D", "h", "m", "s", "ms", \
            "us", "ns", "ps", "fs", "as"}, default: None
            Unit to compute gradient. Only valid for datetime coordinate.

        Returns
        -------
        differentiated: Dataset

        See also
        --------
        numpy.gradient: corresponding numpy function
        """
        from .variable import Variable

        if coord not in self.variables and coord not in self.dims:
            raise ValueError(f"Coordinate {coord} does not exist.")

        coord_var = self[coord].variable
        if coord_var.ndim != 1:
            raise ValueError(
                "Coordinate {} must be 1 dimensional but is {}"
                " dimensional".format(coord, coord_var.ndim)
            )

        dim = coord_var.dims[0]
        if _contains_datetime_like_objects(coord_var):
            if coord_var.dtype.kind in "mM" and datetime_unit is None:
                datetime_unit, _ = np.datetime_data(coord_var.dtype)
            elif datetime_unit is None:
                datetime_unit = "s"  # Default to seconds for cftime objects
            coord_var = coord_var._to_numeric(datetime_unit=datetime_unit)

        variables = {}
        for k, v in self.variables.items():
            if k in self.data_vars and dim in v.dims and k not in self.coords:
                if _contains_datetime_like_objects(v):
                    v = v._to_numeric(datetime_unit=datetime_unit)
                grad = duck_array_ops.gradient(
                    v.data, coord_var, edge_order=edge_order, axis=v.get_axis_num(dim)
                )
                variables[k] = Variable(v.dims, grad)
            else:
                variables[k] = v
        return self._replace(variables)

    def integrate(
        self,
        coord: Union[Hashable, Sequence[Hashable]],
        datetime_unit: str = None,
    ) -> "Dataset":
        """Integrate along the given coordinate using the trapezoidal rule.

        .. note::
            This feature is limited to simple cartesian geometry, i.e. coord
            must be one dimensional.

        Parameters
        ----------
        coord : hashable, or sequence of hashable
            Coordinate(s) used for the integration.
        datetime_unit : {'Y', 'M', 'W', 'D', 'h', 'm', 's', 'ms', 'us', 'ns', \
                        'ps', 'fs', 'as'}, optional
            Specify the unit if datetime coordinate is used.

        Returns
        -------
        integrated : Dataset

        See also
        --------
        DataArray.integrate
        numpy.trapz : corresponding numpy function

        Examples
        --------
        >>> ds = xr.Dataset(
        ...     data_vars={"a": ("x", [5, 5, 6, 6]), "b": ("x", [1, 2, 1, 0])},
        ...     coords={"x": [0, 1, 2, 3], "y": ("x", [1, 7, 3, 5])},
        ... )
        >>> ds
        <xarray.Dataset>
        Dimensions:  (x: 4)
        Coordinates:
          * x        (x) int64 0 1 2 3
            y        (x) int64 1 7 3 5
        Data variables:
            a        (x) int64 5 5 6 6
            b        (x) int64 1 2 1 0
        >>> ds.integrate("x")
        <xarray.Dataset>
        Dimensions:  ()
        Data variables:
            a        float64 16.5
            b        float64 3.5
        >>> ds.integrate("y")
        <xarray.Dataset>
        Dimensions:  ()
        Data variables:
            a        float64 20.0
            b        float64 4.0
        """
        if not isinstance(coord, (list, tuple)):
            coord = (coord,)
        result = self
        for c in coord:
            result = result._integrate_one(c, datetime_unit=datetime_unit)
        return result

    def _integrate_one(self, coord, datetime_unit=None, cumulative=False):
        from .variable import Variable

        if coord not in self.variables and coord not in self.dims:
            raise ValueError(f"Coordinate {coord} does not exist.")

        coord_var = self[coord].variable
        if coord_var.ndim != 1:
            raise ValueError(
                "Coordinate {} must be 1 dimensional but is {}"
                " dimensional".format(coord, coord_var.ndim)
            )

        dim = coord_var.dims[0]
        if _contains_datetime_like_objects(coord_var):
            if coord_var.dtype.kind in "mM" and datetime_unit is None:
                datetime_unit, _ = np.datetime_data(coord_var.dtype)
            elif datetime_unit is None:
                datetime_unit = "s"  # Default to seconds for cftime objects
            coord_var = coord_var._replace(
                data=datetime_to_numeric(coord_var.data, datetime_unit=datetime_unit)
            )

        variables = {}
        coord_names = set()
        for k, v in self.variables.items():
            if k in self.coords:
                if dim not in v.dims or cumulative:
                    variables[k] = v
                    coord_names.add(k)
            else:
                if k in self.data_vars and dim in v.dims:
                    if _contains_datetime_like_objects(v):
                        v = datetime_to_numeric(v, datetime_unit=datetime_unit)
                    if cumulative:
                        integ = duck_array_ops.cumulative_trapezoid(
                            v.data, coord_var.data, axis=v.get_axis_num(dim)
                        )
                        v_dims = v.dims
                    else:
                        integ = duck_array_ops.trapz(
                            v.data, coord_var.data, axis=v.get_axis_num(dim)
                        )
                        v_dims = list(v.dims)
                        v_dims.remove(dim)
                    variables[k] = Variable(v_dims, integ)
                else:
                    variables[k] = v
        indexes = {k: v for k, v in self.indexes.items() if k in variables}
        return self._replace_with_new_dims(
            variables, coord_names=coord_names, indexes=indexes
        )

    def cumulative_integrate(
        self,
        coord: Union[Hashable, Sequence[Hashable]],
        datetime_unit: str = None,
    ) -> "Dataset":
        """Integrate along the given coordinate using the trapezoidal rule.

        .. note::
            This feature is limited to simple cartesian geometry, i.e. coord
            must be one dimensional.

            The first entry of the cumulative integral of each variable is always 0, in
            order to keep the length of the dimension unchanged between input and
            output.

        Parameters
        ----------
        coord : hashable, or sequence of hashable
            Coordinate(s) used for the integration.
        datetime_unit : {'Y', 'M', 'W', 'D', 'h', 'm', 's', 'ms', 'us', 'ns', \
                        'ps', 'fs', 'as'}, optional
            Specify the unit if datetime coordinate is used.

        Returns
        -------
        integrated : Dataset

        See also
        --------
        DataArray.cumulative_integrate
        scipy.integrate.cumulative_trapezoid : corresponding scipy function

        Examples
        --------
        >>> ds = xr.Dataset(
        ...     data_vars={"a": ("x", [5, 5, 6, 6]), "b": ("x", [1, 2, 1, 0])},
        ...     coords={"x": [0, 1, 2, 3], "y": ("x", [1, 7, 3, 5])},
        ... )
        >>> ds
        <xarray.Dataset>
        Dimensions:  (x: 4)
        Coordinates:
          * x        (x) int64 0 1 2 3
            y        (x) int64 1 7 3 5
        Data variables:
            a        (x) int64 5 5 6 6
            b        (x) int64 1 2 1 0
        >>> ds.cumulative_integrate("x")
        <xarray.Dataset>
        Dimensions:  (x: 4)
        Coordinates:
          * x        (x) int64 0 1 2 3
            y        (x) int64 1 7 3 5
        Data variables:
            a        (x) float64 0.0 5.0 10.5 16.5
            b        (x) float64 0.0 1.5 3.0 3.5
        >>> ds.cumulative_integrate("y")
        <xarray.Dataset>
        Dimensions:  (x: 4)
        Coordinates:
          * x        (x) int64 0 1 2 3
            y        (x) int64 1 7 3 5
        Data variables:
            a        (x) float64 0.0 30.0 8.0 20.0
            b        (x) float64 0.0 9.0 3.0 4.0
        """
        if not isinstance(coord, (list, tuple)):
            coord = (coord,)
        result = self
        for c in coord:
            result = result._integrate_one(
                c, datetime_unit=datetime_unit, cumulative=True
            )
        return result

    @property
    def real(self):
        return self.map(lambda x: x.real, keep_attrs=True)

    @property
    def imag(self):
        return self.map(lambda x: x.imag, keep_attrs=True)

    plot = utils.UncachedAccessor(_Dataset_PlotMethods)

    def filter_by_attrs(self, **kwargs):
        """Returns a ``Dataset`` with variables that match specific conditions.

        Can pass in ``key=value`` or ``key=callable``.  A Dataset is returned
        containing only the variables for which all the filter tests pass.
        These tests are either ``key=value`` for which the attribute ``key``
        has the exact value ``value`` or the callable passed into
        ``key=callable`` returns True. The callable will be passed a single
        value, either the value of the attribute ``key`` or ``None`` if the
        DataArray does not have an attribute with the name ``key``.

        Parameters
        ----------
        **kwargs
            key : str
                Attribute name.
            value : callable or obj
                If value is a callable, it should return a boolean in the form
                of bool = func(attr) where attr is da.attrs[key].
                Otherwise, value will be compared to the each
                DataArray's attrs[key].

        Returns
        -------
        new : Dataset
            New dataset with variables filtered by attribute.

        Examples
        --------
        >>> # Create an example dataset:
        >>> temp = 15 + 8 * np.random.randn(2, 2, 3)
        >>> precip = 10 * np.random.rand(2, 2, 3)
        >>> lon = [[-99.83, -99.32], [-99.79, -99.23]]
        >>> lat = [[42.25, 42.21], [42.63, 42.59]]
        >>> dims = ["x", "y", "time"]
        >>> temp_attr = dict(standard_name="air_potential_temperature")
        >>> precip_attr = dict(standard_name="convective_precipitation_flux")
        >>> ds = xr.Dataset(
        ...     {
        ...         "temperature": (dims, temp, temp_attr),
        ...         "precipitation": (dims, precip, precip_attr),
        ...     },
        ...     coords={
        ...         "lon": (["x", "y"], lon),
        ...         "lat": (["x", "y"], lat),
        ...         "time": pd.date_range("2014-09-06", periods=3),
        ...         "reference_time": pd.Timestamp("2014-09-05"),
        ...     },
        ... )
        >>> # Get variables matching a specific standard_name.
        >>> ds.filter_by_attrs(standard_name="convective_precipitation_flux")
        <xarray.Dataset>
        Dimensions:         (time: 3, x: 2, y: 2)
        Coordinates:
            lon             (x, y) float64 -99.83 -99.32 -99.79 -99.23
            lat             (x, y) float64 42.25 42.21 42.63 42.59
          * time            (time) datetime64[ns] 2014-09-06 2014-09-07 2014-09-08
            reference_time  datetime64[ns] 2014-09-05
        Dimensions without coordinates: x, y
        Data variables:
            precipitation   (x, y, time) float64 5.68 9.256 0.7104 ... 7.992 4.615 7.805
        >>> # Get all variables that have a standard_name attribute.
        >>> standard_name = lambda v: v is not None
        >>> ds.filter_by_attrs(standard_name=standard_name)
        <xarray.Dataset>
        Dimensions:         (time: 3, x: 2, y: 2)
        Coordinates:
            lon             (x, y) float64 -99.83 -99.32 -99.79 -99.23
            lat             (x, y) float64 42.25 42.21 42.63 42.59
          * time            (time) datetime64[ns] 2014-09-06 2014-09-07 2014-09-08
            reference_time  datetime64[ns] 2014-09-05
        Dimensions without coordinates: x, y
        Data variables:
            temperature     (x, y, time) float64 29.11 18.2 22.83 ... 18.28 16.15 26.63
            precipitation   (x, y, time) float64 5.68 9.256 0.7104 ... 7.992 4.615 7.805

        """
        selection = []
        for var_name, variable in self.variables.items():
            has_value_flag = False
            for attr_name, pattern in kwargs.items():
                attr_value = variable.attrs.get(attr_name)
                if (callable(pattern) and pattern(attr_value)) or attr_value == pattern:
                    has_value_flag = True
                else:
                    has_value_flag = False
                    break
            if has_value_flag is True:
                selection.append(var_name)
        return self[selection]

    def unify_chunks(self) -> "Dataset":
        """Unify chunk size along all chunked dimensions of this Dataset.

        Returns
        -------
        Dataset with consistent chunk sizes for all dask-array variables

        See Also
        --------
        dask.array.core.unify_chunks
        """

        try:
            self.chunks
        except ValueError:  # "inconsistent chunks"
            pass
        else:
            # No variables with dask backend, or all chunks are already aligned
            return self.copy()

        # import dask is placed after the quick exit test above to allow
        # running this method if dask isn't installed and there are no chunks
        import dask.array

        ds = self.copy()

        dims_pos_map = {dim: index for index, dim in enumerate(ds.dims)}

        dask_array_names = []
        dask_unify_args = []
        for name, variable in ds.variables.items():
            if isinstance(variable.data, dask.array.Array):
                dims_tuple = [dims_pos_map[dim] for dim in variable.dims]
                dask_array_names.append(name)
                dask_unify_args.append(variable.data)
                dask_unify_args.append(dims_tuple)

        _, rechunked_arrays = dask.array.core.unify_chunks(*dask_unify_args)

        for name, new_array in zip(dask_array_names, rechunked_arrays):
            ds.variables[name]._data = new_array

        return ds

    def map_blocks(
        self,
        func: "Callable[..., T_DSorDA]",
        args: Sequence[Any] = (),
        kwargs: Mapping[str, Any] = None,
        template: Union["DataArray", "Dataset"] = None,
    ) -> "T_DSorDA":
        """
        Apply a function to each block of this Dataset.

        .. warning::
            This method is experimental and its signature may change.

        Parameters
        ----------
        func : callable
            User-provided function that accepts a Dataset as its first
            parameter. The function will receive a subset or 'block' of this Dataset (see below),
            corresponding to one chunk along each chunked dimension. ``func`` will be
            executed as ``func(subset_dataset, *subset_args, **kwargs)``.

            This function must return either a single DataArray or a single Dataset.

            This function cannot add a new chunked dimension.
        args : sequence
            Passed to func after unpacking and subsetting any xarray objects by blocks.
            xarray objects in args must be aligned with obj, otherwise an error is raised.
        kwargs : mapping
            Passed verbatim to func after unpacking. xarray objects, if any, will not be
            subset to blocks. Passing dask collections in kwargs is not allowed.
        template : DataArray or Dataset, optional
            xarray object representing the final result after compute is called. If not provided,
            the function will be first run on mocked-up data, that looks like this object but
            has sizes 0, to determine properties of the returned object such as dtype,
            variable names, attributes, new dimensions and new indexes (if any).
            ``template`` must be provided if the function changes the size of existing dimensions.
            When provided, ``attrs`` on variables in `template` are copied over to the result. Any
            ``attrs`` set by ``func`` will be ignored.

        Returns
        -------
        A single DataArray or Dataset with dask backend, reassembled from the outputs of the
        function.

        Notes
        -----
        This function is designed for when ``func`` needs to manipulate a whole xarray object
        subset to each block. Each block is loaded into memory. In the more common case where
        ``func`` can work on numpy arrays, it is recommended to use ``apply_ufunc``.

        If none of the variables in this object is backed by dask arrays, calling this function is
        equivalent to calling ``func(obj, *args, **kwargs)``.

        See Also
        --------
        dask.array.map_blocks, xarray.apply_ufunc, xarray.Dataset.map_blocks
        xarray.DataArray.map_blocks

        Examples
        --------
        Calculate an anomaly from climatology using ``.groupby()``. Using
        ``xr.map_blocks()`` allows for parallel operations with knowledge of ``xarray``,
        its indices, and its methods like ``.groupby()``.

        >>> def calculate_anomaly(da, groupby_type="time.month"):
        ...     gb = da.groupby(groupby_type)
        ...     clim = gb.mean(dim="time")
        ...     return gb - clim
        ...
        >>> time = xr.cftime_range("1990-01", "1992-01", freq="M")
        >>> month = xr.DataArray(time.month, coords={"time": time}, dims=["time"])
        >>> np.random.seed(123)
        >>> array = xr.DataArray(
        ...     np.random.rand(len(time)),
        ...     dims=["time"],
        ...     coords={"time": time, "month": month},
        ... ).chunk()
        >>> ds = xr.Dataset({"a": array})
        >>> ds.map_blocks(calculate_anomaly, template=ds).compute()
        <xarray.Dataset>
        Dimensions:  (time: 24)
        Coordinates:
          * time     (time) object 1990-01-31 00:00:00 ... 1991-12-31 00:00:00
            month    (time) int64 1 2 3 4 5 6 7 8 9 10 11 12 1 2 3 4 5 6 7 8 9 10 11 12
        Data variables:
            a        (time) float64 0.1289 0.1132 -0.0856 ... 0.2287 0.1906 -0.05901

        Note that one must explicitly use ``args=[]`` and ``kwargs={}`` to pass arguments
        to the function being applied in ``xr.map_blocks()``:

        >>> ds.map_blocks(
        ...     calculate_anomaly,
        ...     kwargs={"groupby_type": "time.year"},
        ...     template=ds,
        ... )
        <xarray.Dataset>
        Dimensions:  (time: 24)
        Coordinates:
          * time     (time) object 1990-01-31 00:00:00 ... 1991-12-31 00:00:00
            month    (time) int64 dask.array<chunksize=(24,), meta=np.ndarray>
        Data variables:
            a        (time) float64 dask.array<chunksize=(24,), meta=np.ndarray>
        """
        from .parallel import map_blocks

        return map_blocks(func, self, args, kwargs, template)

    def polyfit(
        self,
        dim: Hashable,
        deg: int,
        skipna: bool = None,
        rcond: float = None,
        w: Union[Hashable, Any] = None,
        full: bool = False,
        cov: Union[bool, str] = False,
    ):
        """
        Least squares polynomial fit.

        This replicates the behaviour of `numpy.polyfit` but differs by skipping
        invalid values when `skipna = True`.

        Parameters
        ----------
        dim : hashable
            Coordinate along which to fit the polynomials.
        deg : int
            Degree of the fitting polynomial.
        skipna : bool, optional
            If True, removes all invalid values before fitting each 1D slices of the array.
            Default is True if data is stored in a dask.array or if there is any
            invalid values, False otherwise.
        rcond : float, optional
            Relative condition number to the fit.
        w : hashable or Any, optional
            Weights to apply to the y-coordinate of the sample points.
            Can be an array-like object or the name of a coordinate in the dataset.
        full : bool, optional
            Whether to return the residuals, matrix rank and singular values in addition
            to the coefficients.
        cov : bool or str, optional
            Whether to return to the covariance matrix in addition to the coefficients.
            The matrix is not scaled if `cov='unscaled'`.

        Returns
        -------
        polyfit_results : Dataset
            A single dataset which contains (for each "var" in the input dataset):

            [var]_polyfit_coefficients
                The coefficients of the best fit for each variable in this dataset.
            [var]_polyfit_residuals
                The residuals of the least-square computation for each variable (only included if `full=True`)
                When the matrix rank is deficient, np.nan is returned.
            [dim]_matrix_rank
                The effective rank of the scaled Vandermonde coefficient matrix (only included if `full=True`)
                The rank is computed ignoring the NaN values that might be skipped.
            [dim]_singular_values
                The singular values of the scaled Vandermonde coefficient matrix (only included if `full=True`)
            [var]_polyfit_covariance
                The covariance matrix of the polynomial coefficient estimates (only included if `full=False` and `cov=True`)

        Warns
        -----
        RankWarning
            The rank of the coefficient matrix in the least-squares fit is deficient.
            The warning is not raised with in-memory (not dask) data and `full=True`.

        See Also
        --------
        numpy.polyfit
        numpy.polyval
        xarray.polyval
        """
        variables = {}
        skipna_da = skipna

        x = get_clean_interp_index(self, dim, strict=False)
        xname = "{}_".format(self[dim].name)
        order = int(deg) + 1
        lhs = np.vander(x, order)

        if rcond is None:
            rcond = (
                x.shape[0] * np.core.finfo(x.dtype).eps  # type: ignore[attr-defined]
            )

        # Weights:
        if w is not None:
            if isinstance(w, Hashable):
                w = self.coords[w]
            w = np.asarray(w)
            if w.ndim != 1:
                raise TypeError("Expected a 1-d array for weights.")
            if w.shape[0] != lhs.shape[0]:
                raise TypeError("Expected w and {} to have the same length".format(dim))
            lhs *= w[:, np.newaxis]

        # Scaling
        scale = np.sqrt((lhs * lhs).sum(axis=0))
        lhs /= scale

        degree_dim = utils.get_temp_dimname(self.dims, "degree")

        rank = np.linalg.matrix_rank(lhs)

        if full:
            rank = xr.DataArray(rank, name=xname + "matrix_rank")
            variables[rank.name] = rank
            sing = np.linalg.svd(lhs, compute_uv=False)
            sing = xr.DataArray(
                sing,
                dims=(degree_dim,),
                coords={degree_dim: np.arange(rank - 1, -1, -1)},
                name=xname + "singular_values",
            )
            variables[sing.name] = sing

        for name, da in self.data_vars.items():
            if dim not in da.dims:
                continue

            if is_duck_dask_array(da.data) and (
                rank != order or full or skipna is None
            ):
                # Current algorithm with dask and skipna=False neither supports
                # deficient ranks nor does it output the "full" info (issue dask/dask#6516)
                skipna_da = True
            elif skipna is None:
                skipna_da = bool(np.any(da.isnull()))

            dims_to_stack = [dimname for dimname in da.dims if dimname != dim]
            stacked_coords: Dict[Hashable, DataArray] = {}
            if dims_to_stack:
                stacked_dim = utils.get_temp_dimname(dims_to_stack, "stacked")
                rhs = da.transpose(dim, *dims_to_stack).stack(
                    {stacked_dim: dims_to_stack}
                )
                stacked_coords = {stacked_dim: rhs[stacked_dim]}
                scale_da = scale[:, np.newaxis]
            else:
                rhs = da
                scale_da = scale

            if w is not None:
                rhs *= w[:, np.newaxis]

            with warnings.catch_warnings():
                if full:  # Copy np.polyfit behavior
                    warnings.simplefilter("ignore", np.RankWarning)
                else:  # Raise only once per variable
                    warnings.simplefilter("once", np.RankWarning)

                coeffs, residuals = duck_array_ops.least_squares(
                    lhs, rhs.data, rcond=rcond, skipna=skipna_da
                )

            if isinstance(name, str):
                name = "{}_".format(name)
            else:
                # Thus a ReprObject => polyfit was called on a DataArray
                name = ""

            coeffs = xr.DataArray(
                coeffs / scale_da,
                dims=[degree_dim] + list(stacked_coords.keys()),
                coords={degree_dim: np.arange(order)[::-1], **stacked_coords},
                name=name + "polyfit_coefficients",
            )
            if dims_to_stack:
                coeffs = coeffs.unstack(stacked_dim)
            variables[coeffs.name] = coeffs

            if full or (cov is True):
                residuals = xr.DataArray(
                    residuals if dims_to_stack else residuals.squeeze(),
                    dims=list(stacked_coords.keys()),
                    coords=stacked_coords,
                    name=name + "polyfit_residuals",
                )
                if dims_to_stack:
                    residuals = residuals.unstack(stacked_dim)
                variables[residuals.name] = residuals

            if cov:
                Vbase = np.linalg.inv(np.dot(lhs.T, lhs))
                Vbase /= np.outer(scale, scale)
                if cov == "unscaled":
                    fac = 1
                else:
                    if x.shape[0] <= order:
                        raise ValueError(
                            "The number of data points must exceed order to scale the covariance matrix."
                        )
                    fac = residuals / (x.shape[0] - order)
                covariance = xr.DataArray(Vbase, dims=("cov_i", "cov_j")) * fac
                variables[name + "polyfit_covariance"] = covariance

        return Dataset(data_vars=variables, attrs=self.attrs.copy())

    def pad(
        self,
        pad_width: Mapping[Hashable, Union[int, Tuple[int, int]]] = None,
        mode: str = "constant",
        stat_length: Union[
            int, Tuple[int, int], Mapping[Hashable, Tuple[int, int]]
        ] = None,
        constant_values: Union[
            int, Tuple[int, int], Mapping[Hashable, Tuple[int, int]]
        ] = None,
        end_values: Union[
            int, Tuple[int, int], Mapping[Hashable, Tuple[int, int]]
        ] = None,
        reflect_type: str = None,
        **pad_width_kwargs: Any,
    ) -> "Dataset":
        """Pad this dataset along one or more dimensions.

        .. warning::
            This function is experimental and its behaviour is likely to change
            especially regarding padding of dimension coordinates (or IndexVariables).

        When using one of the modes ("edge", "reflect", "symmetric", "wrap"),
        coordinates will be padded with the same mode, otherwise coordinates
        are padded using the "constant" mode with fill_value dtypes.NA.

        Parameters
        ----------
        pad_width : mapping of hashable to tuple of int
            Mapping with the form of {dim: (pad_before, pad_after)}
            describing the number of values padded along each dimension.
            {dim: pad} is a shortcut for pad_before = pad_after = pad
        mode : str, default: "constant"
            One of the following string values (taken from numpy docs).

            - constant: Pads with a constant value.
            - edge: Pads with the edge values of array.
            - linear_ramp: Pads with the linear ramp between end_value and the
              array edge value.
            - maximum: Pads with the maximum value of all or part of the
              vector along each axis.
            - mean: Pads with the mean value of all or part of the
              vector along each axis.
            - median: Pads with the median value of all or part of the
              vector along each axis.
            - minimum: Pads with the minimum value of all or part of the
              vector along each axis.
            - reflect: Pads with the reflection of the vector mirrored on
              the first and last values of the vector along each axis.
            - symmetric: Pads with the reflection of the vector mirrored
              along the edge of the array.
            - wrap: Pads with the wrap of the vector along the axis.
              The first values are used to pad the end and the
              end values are used to pad the beginning.

        stat_length : int, tuple or mapping of hashable to tuple, default: None
            Used in 'maximum', 'mean', 'median', and 'minimum'.  Number of
            values at edge of each axis used to calculate the statistic value.
            {dim_1: (before_1, after_1), ... dim_N: (before_N, after_N)} unique
            statistic lengths along each dimension.
            ((before, after),) yields same before and after statistic lengths
            for each dimension.
            (stat_length,) or int is a shortcut for before = after = statistic
            length for all axes.
            Default is ``None``, to use the entire axis.
        constant_values : scalar, tuple or mapping of hashable to tuple, default: 0
            Used in 'constant'.  The values to set the padded values for each
            axis.
            ``{dim_1: (before_1, after_1), ... dim_N: (before_N, after_N)}`` unique
            pad constants along each dimension.
            ``((before, after),)`` yields same before and after constants for each
            dimension.
            ``(constant,)`` or ``constant`` is a shortcut for ``before = after = constant`` for
            all dimensions.
            Default is 0.
        end_values : scalar, tuple or mapping of hashable to tuple, default: 0
            Used in 'linear_ramp'.  The values used for the ending value of the
            linear_ramp and that will form the edge of the padded array.
            ``{dim_1: (before_1, after_1), ... dim_N: (before_N, after_N)}`` unique
            end values along each dimension.
            ``((before, after),)`` yields same before and after end values for each
            axis.
            ``(constant,)`` or ``constant`` is a shortcut for ``before = after = constant`` for
            all axes.
            Default is 0.
        reflect_type : {"even", "odd"}, optional
            Used in "reflect", and "symmetric".  The "even" style is the
            default with an unaltered reflection around the edge value.  For
            the "odd" style, the extended part of the array is created by
            subtracting the reflected values from two times the edge value.
        **pad_width_kwargs
            The keyword arguments form of ``pad_width``.
            One of ``pad_width`` or ``pad_width_kwargs`` must be provided.

        Returns
        -------
        padded : Dataset
            Dataset with the padded coordinates and data.

        See Also
        --------
        Dataset.shift, Dataset.roll, Dataset.bfill, Dataset.ffill, numpy.pad, dask.array.pad

        Notes
        -----
        By default when ``mode="constant"`` and ``constant_values=None``, integer types will be
        promoted to ``float`` and padded with ``np.nan``. To avoid type promotion
        specify ``constant_values=np.nan``

        Examples
        --------
        >>> ds = xr.Dataset({"foo": ("x", range(5))})
        >>> ds.pad(x=(1, 2))
        <xarray.Dataset>
        Dimensions:  (x: 8)
        Dimensions without coordinates: x
        Data variables:
            foo      (x) float64 nan 0.0 1.0 2.0 3.0 4.0 nan nan
        """
        pad_width = either_dict_or_kwargs(pad_width, pad_width_kwargs, "pad")

        if mode in ("edge", "reflect", "symmetric", "wrap"):
            coord_pad_mode = mode
            coord_pad_options = {
                "stat_length": stat_length,
                "constant_values": constant_values,
                "end_values": end_values,
                "reflect_type": reflect_type,
            }
        else:
            coord_pad_mode = "constant"
            coord_pad_options = {}

        variables = {}
        for name, var in self.variables.items():
            var_pad_width = {k: v for k, v in pad_width.items() if k in var.dims}
            if not var_pad_width:
                variables[name] = var
            elif name in self.data_vars:
                variables[name] = var.pad(
                    pad_width=var_pad_width,
                    mode=mode,
                    stat_length=stat_length,
                    constant_values=constant_values,
                    end_values=end_values,
                    reflect_type=reflect_type,
                )
            else:
                variables[name] = var.pad(
                    pad_width=var_pad_width,
                    mode=coord_pad_mode,
                    **coord_pad_options,  # type: ignore[arg-type]
                )

        return self._replace_vars_and_dims(variables)

    def idxmin(
        self,
        dim: Hashable = None,
        skipna: bool = None,
        fill_value: Any = dtypes.NA,
        keep_attrs: bool = None,
    ) -> "Dataset":
        """Return the coordinate label of the minimum value along a dimension.

        Returns a new `Dataset` named after the dimension with the values of
        the coordinate labels along that dimension corresponding to minimum
        values along that dimension.

        In comparison to :py:meth:`~Dataset.argmin`, this returns the
        coordinate label while :py:meth:`~Dataset.argmin` returns the index.

        Parameters
        ----------
        dim : str, optional
            Dimension over which to apply `idxmin`.  This is optional for 1D
            variables, but required for variables with 2 or more dimensions.
        skipna : bool or None, default: None
            If True, skip missing values (as marked by NaN). By default, only
            skips missing values for ``float``, ``complex``, and ``object``
            dtypes; other dtypes either do not have a sentinel missing value
            (``int``) or ``skipna=True`` has not been implemented
            (``datetime64`` or ``timedelta64``).
        fill_value : Any, default: NaN
            Value to be filled in case all of the values along a dimension are
            null.  By default this is NaN.  The fill value and result are
            automatically converted to a compatible dtype if possible.
            Ignored if ``skipna`` is False.
        keep_attrs : bool, default: False
            If True, the attributes (``attrs``) will be copied from the
            original object to the new one.  If False (default), the new object
            will be returned without attributes.

        Returns
        -------
        reduced : Dataset
            New `Dataset` object with `idxmin` applied to its data and the
            indicated dimension removed.

        See Also
        --------
        DataArray.idxmin, Dataset.idxmax, Dataset.min, Dataset.argmin

        Examples
        --------
        >>> array1 = xr.DataArray(
        ...     [0, 2, 1, 0, -2], dims="x", coords={"x": ["a", "b", "c", "d", "e"]}
        ... )
        >>> array2 = xr.DataArray(
        ...     [
        ...         [2.0, 1.0, 2.0, 0.0, -2.0],
        ...         [-4.0, np.NaN, 2.0, np.NaN, -2.0],
        ...         [np.NaN, np.NaN, 1.0, np.NaN, np.NaN],
        ...     ],
        ...     dims=["y", "x"],
        ...     coords={"y": [-1, 0, 1], "x": ["a", "b", "c", "d", "e"]},
        ... )
        >>> ds = xr.Dataset({"int": array1, "float": array2})
        >>> ds.min(dim="x")
        <xarray.Dataset>
        Dimensions:  (y: 3)
        Coordinates:
          * y        (y) int64 -1 0 1
        Data variables:
            int      int64 -2
            float    (y) float64 -2.0 -4.0 1.0
        >>> ds.argmin(dim="x")
        <xarray.Dataset>
        Dimensions:  (y: 3)
        Coordinates:
          * y        (y) int64 -1 0 1
        Data variables:
            int      int64 4
            float    (y) int64 4 0 2
        >>> ds.idxmin(dim="x")
        <xarray.Dataset>
        Dimensions:  (y: 3)
        Coordinates:
          * y        (y) int64 -1 0 1
        Data variables:
            int      <U1 'e'
            float    (y) object 'e' 'a' 'c'
        """
        return self.map(
            methodcaller(
                "idxmin",
                dim=dim,
                skipna=skipna,
                fill_value=fill_value,
                keep_attrs=keep_attrs,
            )
        )

    def idxmax(
        self,
        dim: Hashable = None,
        skipna: bool = None,
        fill_value: Any = dtypes.NA,
        keep_attrs: bool = None,
    ) -> "Dataset":
        """Return the coordinate label of the maximum value along a dimension.

        Returns a new `Dataset` named after the dimension with the values of
        the coordinate labels along that dimension corresponding to maximum
        values along that dimension.

        In comparison to :py:meth:`~Dataset.argmax`, this returns the
        coordinate label while :py:meth:`~Dataset.argmax` returns the index.

        Parameters
        ----------
        dim : str, optional
            Dimension over which to apply `idxmax`.  This is optional for 1D
            variables, but required for variables with 2 or more dimensions.
        skipna : bool or None, default: None
            If True, skip missing values (as marked by NaN). By default, only
            skips missing values for ``float``, ``complex``, and ``object``
            dtypes; other dtypes either do not have a sentinel missing value
            (``int``) or ``skipna=True`` has not been implemented
            (``datetime64`` or ``timedelta64``).
        fill_value : Any, default: NaN
            Value to be filled in case all of the values along a dimension are
            null.  By default this is NaN.  The fill value and result are
            automatically converted to a compatible dtype if possible.
            Ignored if ``skipna`` is False.
        keep_attrs : bool, default: False
            If True, the attributes (``attrs``) will be copied from the
            original object to the new one.  If False (default), the new object
            will be returned without attributes.

        Returns
        -------
        reduced : Dataset
            New `Dataset` object with `idxmax` applied to its data and the
            indicated dimension removed.

        See Also
        --------
        DataArray.idxmax, Dataset.idxmin, Dataset.max, Dataset.argmax

        Examples
        --------
        >>> array1 = xr.DataArray(
        ...     [0, 2, 1, 0, -2], dims="x", coords={"x": ["a", "b", "c", "d", "e"]}
        ... )
        >>> array2 = xr.DataArray(
        ...     [
        ...         [2.0, 1.0, 2.0, 0.0, -2.0],
        ...         [-4.0, np.NaN, 2.0, np.NaN, -2.0],
        ...         [np.NaN, np.NaN, 1.0, np.NaN, np.NaN],
        ...     ],
        ...     dims=["y", "x"],
        ...     coords={"y": [-1, 0, 1], "x": ["a", "b", "c", "d", "e"]},
        ... )
        >>> ds = xr.Dataset({"int": array1, "float": array2})
        >>> ds.max(dim="x")
        <xarray.Dataset>
        Dimensions:  (y: 3)
        Coordinates:
          * y        (y) int64 -1 0 1
        Data variables:
            int      int64 2
            float    (y) float64 2.0 2.0 1.0
        >>> ds.argmax(dim="x")
        <xarray.Dataset>
        Dimensions:  (y: 3)
        Coordinates:
          * y        (y) int64 -1 0 1
        Data variables:
            int      int64 1
            float    (y) int64 0 2 2
        >>> ds.idxmax(dim="x")
        <xarray.Dataset>
        Dimensions:  (y: 3)
        Coordinates:
          * y        (y) int64 -1 0 1
        Data variables:
            int      <U1 'b'
            float    (y) object 'a' 'c' 'c'
        """
        return self.map(
            methodcaller(
                "idxmax",
                dim=dim,
                skipna=skipna,
                fill_value=fill_value,
                keep_attrs=keep_attrs,
            )
        )

    def argmin(self, dim=None, **kwargs):
        """Indices of the minima of the member variables.

        If there are multiple minima, the indices of the first one found will be
        returned.

        Parameters
        ----------
        dim : str, optional
            The dimension over which to find the minimum. By default, finds minimum over
            all dimensions - for now returning an int for backward compatibility, but
            this is deprecated, in future will be an error, since DataArray.argmin will
            return a dict with indices for all dimensions, which does not make sense for
            a Dataset.
        keep_attrs : bool, optional
            If True, the attributes (`attrs`) will be copied from the original
            object to the new one.  If False (default), the new object will be
            returned without attributes.
        skipna : bool, optional
            If True, skip missing values (as marked by NaN). By default, only
            skips missing values for float dtypes; other dtypes either do not
            have a sentinel missing value (int) or skipna=True has not been
            implemented (object, datetime64 or timedelta64).

        Returns
        -------
        result : Dataset

        See Also
        --------
        DataArray.argmin
        """
        if dim is None:
            warnings.warn(
                "Once the behaviour of DataArray.argmin() and Variable.argmin() without "
                "dim changes to return a dict of indices of each dimension, for "
                "consistency it will be an error to call Dataset.argmin() with no argument,"
                "since we don't return a dict of Datasets.",
                DeprecationWarning,
                stacklevel=2,
            )
        if (
            dim is None
            or (not isinstance(dim, Sequence) and dim is not ...)
            or isinstance(dim, str)
        ):
            # Return int index if single dimension is passed, and is not part of a
            # sequence
            argmin_func = getattr(duck_array_ops, "argmin")
            return self.reduce(argmin_func, dim=dim, **kwargs)
        else:
            raise ValueError(
                "When dim is a sequence or ..., DataArray.argmin() returns a dict. "
                "dicts cannot be contained in a Dataset, so cannot call "
                "Dataset.argmin() with a sequence or ... for dim"
            )

    def argmax(self, dim=None, **kwargs):
        """Indices of the maxima of the member variables.

        If there are multiple maxima, the indices of the first one found will be
        returned.

        Parameters
        ----------
        dim : str, optional
            The dimension over which to find the maximum. By default, finds maximum over
            all dimensions - for now returning an int for backward compatibility, but
            this is deprecated, in future will be an error, since DataArray.argmax will
            return a dict with indices for all dimensions, which does not make sense for
            a Dataset.
        keep_attrs : bool, optional
            If True, the attributes (`attrs`) will be copied from the original
            object to the new one.  If False (default), the new object will be
            returned without attributes.
        skipna : bool, optional
            If True, skip missing values (as marked by NaN). By default, only
            skips missing values for float dtypes; other dtypes either do not
            have a sentinel missing value (int) or skipna=True has not been
            implemented (object, datetime64 or timedelta64).

        Returns
        -------
        result : Dataset

        See Also
        --------
        DataArray.argmax

        """
        if dim is None:
            warnings.warn(
                "Once the behaviour of DataArray.argmin() and Variable.argmin() without "
                "dim changes to return a dict of indices of each dimension, for "
                "consistency it will be an error to call Dataset.argmin() with no argument,"
                "since we don't return a dict of Datasets.",
                DeprecationWarning,
                stacklevel=2,
            )
        if (
            dim is None
            or (not isinstance(dim, Sequence) and dim is not ...)
            or isinstance(dim, str)
        ):
            # Return int index if single dimension is passed, and is not part of a
            # sequence
            argmax_func = getattr(duck_array_ops, "argmax")
            return self.reduce(argmax_func, dim=dim, **kwargs)
        else:
            raise ValueError(
                "When dim is a sequence or ..., DataArray.argmin() returns a dict. "
                "dicts cannot be contained in a Dataset, so cannot call "
                "Dataset.argmin() with a sequence or ... for dim"
            )

    def query(
        self,
        queries: Mapping[Hashable, Any] = None,
        parser: str = "pandas",
        engine: str = None,
        missing_dims: str = "raise",
        **queries_kwargs: Any,
    ) -> "Dataset":
        """Return a new dataset with each array indexed along the specified
        dimension(s), where the indexers are given as strings containing
        Python expressions to be evaluated against the data variables in the
        dataset.

        Parameters
        ----------
        queries : dict, optional
            A dict with keys matching dimensions and values given by strings
            containing Python expressions to be evaluated against the data variables
            in the dataset. The expressions will be evaluated using the pandas
            eval() function, and can contain any valid Python expressions but cannot
            contain any Python statements.
        parser : {"pandas", "python"}, default: "pandas"
            The parser to use to construct the syntax tree from the expression.
            The default of 'pandas' parses code slightly different than standard
            Python. Alternatively, you can parse an expression using the 'python'
            parser to retain strict Python semantics.
        engine : {"python", "numexpr", None}, default: None
            The engine used to evaluate the expression. Supported engines are:

            - None: tries to use numexpr, falls back to python
            - "numexpr": evaluates expressions using numexpr
            - "python": performs operations as if you had eval’d in top level python

        missing_dims : {"raise", "warn", "ignore"}, default: "raise"
            What to do if dimensions that should be selected from are not present in the
            Dataset:

            - "raise": raise an exception
            - "warning": raise a warning, and ignore the missing dimensions
            - "ignore": ignore the missing dimensions

        **queries_kwargs : {dim: query, ...}, optional
            The keyword arguments form of ``queries``.
            One of queries or queries_kwargs must be provided.

        Returns
        -------
        obj : Dataset
            A new Dataset with the same contents as this dataset, except each
            array and dimension is indexed by the results of the appropriate
            queries.

        See Also
        --------
        Dataset.isel
        pandas.eval

        Examples
        --------
        >>> a = np.arange(0, 5, 1)
        >>> b = np.linspace(0, 1, 5)
        >>> ds = xr.Dataset({"a": ("x", a), "b": ("x", b)})
        >>> ds
        <xarray.Dataset>
        Dimensions:  (x: 5)
        Dimensions without coordinates: x
        Data variables:
            a        (x) int64 0 1 2 3 4
            b        (x) float64 0.0 0.25 0.5 0.75 1.0
        >>> ds.query(x="a > 2")
        <xarray.Dataset>
        Dimensions:  (x: 2)
        Dimensions without coordinates: x
        Data variables:
            a        (x) int64 3 4
            b        (x) float64 0.75 1.0
        """

        # allow queries to be given either as a dict or as kwargs
        queries = either_dict_or_kwargs(queries, queries_kwargs, "query")

        # check queries
        for dim, expr in queries.items():
            if not isinstance(expr, str):
                msg = f"expr for dim {dim} must be a string to be evaluated, {type(expr)} given"
                raise ValueError(msg)

        # evaluate the queries to create the indexers
        indexers = {
            dim: pd.eval(expr, resolvers=[self], parser=parser, engine=engine)
            for dim, expr in queries.items()
        }

        # apply the selection
        return self.isel(indexers, missing_dims=missing_dims)

    def curvefit(
        self,
        coords: Union[Union[str, "DataArray"], Iterable[Union[str, "DataArray"]]],
        func: Callable[..., Any],
        reduce_dims: Union[Hashable, Iterable[Hashable]] = None,
        skipna: bool = True,
        p0: Dict[str, Any] = None,
        bounds: Dict[str, Any] = None,
        param_names: Sequence[str] = None,
        kwargs: Dict[str, Any] = None,
    ):
        """
        Curve fitting optimization for arbitrary functions.

        Wraps `scipy.optimize.curve_fit` with `apply_ufunc`.

        Parameters
        ----------
        coords : hashable, DataArray, or sequence of hashable or DataArray
            Independent coordinate(s) over which to perform the curve fitting. Must share
            at least one dimension with the calling object. When fitting multi-dimensional
            functions, supply `coords` as a sequence in the same order as arguments in
            `func`. To fit along existing dimensions of the calling object, `coords` can
            also be specified as a str or sequence of strs.
        func : callable
            User specified function in the form `f(x, *params)` which returns a numpy
            array of length `len(x)`. `params` are the fittable parameters which are optimized
            by scipy curve_fit. `x` can also be specified as a sequence containing multiple
            coordinates, e.g. `f((x0, x1), *params)`.
        reduce_dims : hashable or sequence of hashable
            Additional dimension(s) over which to aggregate while fitting. For example,
            calling `ds.curvefit(coords='time', reduce_dims=['lat', 'lon'], ...)` will
            aggregate all lat and lon points and fit the specified function along the
            time dimension.
        skipna : bool, optional
            Whether to skip missing values when fitting. Default is True.
        p0 : dict-like, optional
            Optional dictionary of parameter names to initial guesses passed to the
            `curve_fit` `p0` arg. If none or only some parameters are passed, the rest will
            be assigned initial values following the default scipy behavior.
        bounds : dict-like, optional
            Optional dictionary of parameter names to bounding values passed to the
            `curve_fit` `bounds` arg. If none or only some parameters are passed, the rest
            will be unbounded following the default scipy behavior.
        param_names : sequence of hashable, optional
            Sequence of names for the fittable parameters of `func`. If not supplied,
            this will be automatically determined by arguments of `func`. `param_names`
            should be manually supplied when fitting a function that takes a variable
            number of parameters.
        **kwargs : optional
            Additional keyword arguments to passed to scipy curve_fit.

        Returns
        -------
        curvefit_results : Dataset
            A single dataset which contains:

            [var]_curvefit_coefficients
                The coefficients of the best fit.
            [var]_curvefit_covariance
                The covariance matrix of the coefficient estimates.

        See Also
        --------
        Dataset.polyfit
        scipy.optimize.curve_fit
        """
        from scipy.optimize import curve_fit

        if p0 is None:
            p0 = {}
        if bounds is None:
            bounds = {}
        if kwargs is None:
            kwargs = {}

        if not reduce_dims:
            reduce_dims_ = []
        elif isinstance(reduce_dims, str) or not isinstance(reduce_dims, Iterable):
            reduce_dims_ = [reduce_dims]
        else:
            reduce_dims_ = list(reduce_dims)

        if (
            isinstance(coords, str)
            or isinstance(coords, xr.DataArray)
            or not isinstance(coords, Iterable)
        ):
            coords = [coords]
        coords_ = [self[coord] if isinstance(coord, str) else coord for coord in coords]

        # Determine whether any coords are dims on self
        for coord in coords_:
            reduce_dims_ += [c for c in self.dims if coord.equals(self[c])]
        reduce_dims_ = list(set(reduce_dims_))
        preserved_dims = list(set(self.dims) - set(reduce_dims_))
        if not reduce_dims_:
            raise ValueError(
                "No arguments to `coords` were identified as a dimension on the calling "
                "object, and no dims were supplied to `reduce_dims`. This would result "
                "in fitting on scalar data."
            )

        # Broadcast all coords with each other
        coords_ = xr.broadcast(*coords_)
        coords_ = [
            coord.broadcast_like(self, exclude=preserved_dims) for coord in coords_
        ]

        params, func_args = _get_func_args(func, param_names)
        param_defaults, bounds_defaults = _initialize_curvefit_params(
            params, p0, bounds, func_args
        )
        n_params = len(params)
        kwargs.setdefault("p0", [param_defaults[p] for p in params])
        kwargs.setdefault(
            "bounds",
            [
                [bounds_defaults[p][0] for p in params],
                [bounds_defaults[p][1] for p in params],
            ],
        )

        def _wrapper(Y, *coords_, **kwargs):
            # Wrap curve_fit with raveled coordinates and pointwise NaN handling
            x = np.vstack([c.ravel() for c in coords_])
            y = Y.ravel()
            if skipna:
                mask = np.all([np.any(~np.isnan(x), axis=0), ~np.isnan(y)], axis=0)
                x = x[:, mask]
                y = y[mask]
                if not len(y):
                    popt = np.full([n_params], np.nan)
                    pcov = np.full([n_params, n_params], np.nan)
                    return popt, pcov
            x = np.squeeze(x)
            popt, pcov = curve_fit(func, x, y, **kwargs)
            return popt, pcov

        result = xr.Dataset()
        for name, da in self.data_vars.items():
            if name is xr.core.dataarray._THIS_ARRAY:
                name = ""
            else:
                name = f"{str(name)}_"

            popt, pcov = xr.apply_ufunc(
                _wrapper,
                da,
                *coords_,
                vectorize=True,
                dask="parallelized",
                input_core_dims=[reduce_dims_ for d in range(len(coords_) + 1)],
                output_core_dims=[["param"], ["cov_i", "cov_j"]],
                dask_gufunc_kwargs={
                    "output_sizes": {
                        "param": n_params,
                        "cov_i": n_params,
                        "cov_j": n_params,
                    },
                },
                output_dtypes=(np.float64, np.float64),
                exclude_dims=set(reduce_dims_),
                kwargs=kwargs,
            )
            result[name + "curvefit_coefficients"] = popt
            result[name + "curvefit_covariance"] = pcov

        result = result.assign_coords(
            {"param": params, "cov_i": params, "cov_j": params}
        )
        result.attrs = self.attrs.copy()

        return result<|MERGE_RESOLUTION|>--- conflicted
+++ resolved
@@ -3028,13 +3028,9 @@
             else:
                 use_indexers = validated_indexers
 
-<<<<<<< HEAD
             dtype_kind = var.dtype.kind
             if dtype_kind in "uifc":
                 # For normal number types do the interpolation:
-=======
-            if var.dtype.kind in "uifc":
->>>>>>> 234b40a3
                 var_indexers = {k: v for k, v in use_indexers.items() if k in var.dims}
                 variables[name] = missing.interp(var, var_indexers, method, **kwargs)
             elif dtype_kind in "ObU" and (use_indexers.keys() & var.dims):
