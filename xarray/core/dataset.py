--- conflicted
+++ resolved
@@ -71,20 +71,11 @@
     merge_coordinates_without_align,
     merge_data_and_coords,
 )
-<<<<<<< HEAD
-from .missing import get_clean_interp_index
-from .npcompat import QUANTILE_METHODS, ArrayLike
-from .options import OPTIONS, _get_keep_attrs
-from .pycompat import is_duck_array, is_duck_dask_array, sparse_array_type
-from .types import T_Dataset
-from .utils import (
-=======
 from xarray.core.missing import get_clean_interp_index
 from xarray.core.options import OPTIONS, _get_keep_attrs
-from xarray.core.pycompat import array_type, is_duck_dask_array
+from xarray.core.pycompat import array_type, is_duck_array, is_duck_dask_array
 from xarray.core.types import QuantileMethods, T_Dataset
 from xarray.core.utils import (
->>>>>>> 41949209
     Default,
     Frozen,
     HybridMappingProxy,
