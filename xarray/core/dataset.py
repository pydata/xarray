--- conflicted
+++ resolved
@@ -199,38 +199,34 @@
         chunk_shape, shape=shape, dtype=var.dtype, previous_chunks=preferred_chunk_shape
     )
 
-<<<<<<< HEAD
-    output_chunks = dict(zip(var.dims, output_chunks_list))
+    # Warn where requested chunks break preferred chunks, provided that the variable
+    # contains data.
     if var.size:
-        # only warn about potentially degraded performance with chunks if there
-        # is any data in the first place
-        _check_chunks_compatibility(var, output_chunks, preferred_chunks)
-=======
-    # Warn where requested chunks break preferred chunks.
-    for dim, size, chunk_sizes in zip(dims, shape, chunk_shape):
-        try:
-            preferred_chunk_sizes = preferred_chunks[dim]
-        except KeyError:
-            continue
-        # Determine the stop indices of the preferred chunks, but omit the last stop
-        # (equal to the dim size).  In particular, assume that when a sequence expresses
-        # the preferred chunks, the sequence sums to the size.
-        preferred_stops = (
-            range(preferred_chunk_sizes, size, preferred_chunk_sizes)
-            if isinstance(preferred_chunk_sizes, Number)
-            else itertools.accumulate(preferred_chunk_sizes[:-1])
-        )
-        # Gather any stop indices of the specified chunks that are not a stop index of a
-        # preferred chunk.  Again, omit the last stop, assuming that it equals the dim
-        # size.
-        breaks = set(itertools.accumulate(chunk_sizes[:-1])).difference(preferred_stops)
-        if breaks:
-            warnings.warn(
-                "The specified Dask chunks separate the stored chunks along dimension "
-                f'"{dim}" starting at index {min(breaks)}. This could degrade '
-                "performance. Instead, consider rechunking after loading."
+        for dim, size, chunk_sizes in zip(dims, shape, chunk_shape):
+            try:
+                preferred_chunk_sizes = preferred_chunks[dim]
+            except KeyError:
+                continue
+            # Determine the stop indices of the preferred chunks, but omit the last stop
+            # (equal to the dim size).  In particular, assume that when a sequence
+            # expresses the preferred chunks, the sequence sums to the size.
+            preferred_stops = (
+                range(preferred_chunk_sizes, size, preferred_chunk_sizes)
+                if isinstance(preferred_chunk_sizes, Number)
+                else itertools.accumulate(preferred_chunk_sizes[:-1])
             )
->>>>>>> 8389fe6e
+            # Gather any stop indices of the specified chunks that are not a stop index
+            # of a preferred chunk.  Again, omit the last stop, assuming that it equals
+            # the dim size.
+            breaks = set(itertools.accumulate(chunk_sizes[:-1])).difference(
+                preferred_stops
+            )
+            if breaks:
+                warnings.warn(
+                    "The specified Dask chunks separate the stored chunks along "
+                    f'dimension "{dim}" starting at index {min(breaks)}. This could '
+                    "degrade performance. Instead, consider rechunking after loading."
+                )
 
     return dict(zip(dims, chunk_shape))
 
