--- conflicted
+++ resolved
@@ -7091,22 +7091,14 @@
             {
                 **dict(zip(non_extension_array_columns, data, strict=True)),
                 **{
-<<<<<<< HEAD
                     c: self.variables[c].data
-=======
-                    c: self.variables[c].data.array
->>>>>>> 97f02b43
                     for c in extension_array_columns_same_index
                 },
             },
             index=index,
         )
         for extension_array_column in extension_array_columns_different_index:
-<<<<<<< HEAD
             extension_array = self.variables[extension_array_column].data
-=======
-            extension_array = self.variables[extension_array_column].data.array
->>>>>>> 97f02b43
             index = self[
                 self.variables[extension_array_column].dims[0]
             ].coords.to_index()
@@ -9926,11 +9918,7 @@
         <xarray.Dataset> Size: 144B
         Dimensions:  (y: 3, x_bins: 2, letters: 2)
         Coordinates:
-<<<<<<< HEAD
-          * x_bins   (x_bins) interval[int64, right] 16B (5, 15] (15, 25]
-=======
           * x_bins   (x_bins) interval[int64, right] 32B (5, 15] (15, 25]
->>>>>>> 97f02b43
           * letters  (letters) object 16B 'a' 'b'
         Dimensions without coordinates: y
         Data variables:
