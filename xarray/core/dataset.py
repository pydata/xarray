from __future__ import annotations

import asyncio
import copy
import datetime
import io
import math
import sys
import warnings
from collections import defaultdict
from collections.abc import (
    Callable,
    Collection,
    Hashable,
    Iterable,
    Iterator,
    Mapping,
    MutableMapping,
    Sequence,
)
from functools import partial
from html import escape
from numbers import Number
from operator import methodcaller
from os import PathLike
from types import EllipsisType
from typing import IO, TYPE_CHECKING, Any, Literal, cast, overload

import numpy as np
import pandas as pd

from xarray.coding.calendar_ops import convert_calendar, interp_calendar
from xarray.coding.cftimeindex import CFTimeIndex, _parse_array_of_cftime_strings
from xarray.compat.array_api_compat import to_like_array
from xarray.computation import ops
from xarray.computation.arithmetic import DatasetArithmetic
from xarray.core import dtypes as xrdtypes
from xarray.core import duck_array_ops, formatting, formatting_html, utils
from xarray.core._aggregations import DatasetAggregations
from xarray.core.common import (
    DataWithCoords,
    _contains_datetime_like_objects,
    get_chunksizes,
)
from xarray.core.coordinates import (
    Coordinates,
    DatasetCoordinates,
    assert_coordinate_consistent,
)
from xarray.core.dataset_utils import _get_virtual_variable, _LocIndexer
from xarray.core.dataset_variables import DataVariables
from xarray.core.duck_array_ops import datetime_to_numeric
from xarray.core.indexes import (
    Index,
    Indexes,
    PandasIndex,
    PandasMultiIndex,
    assert_no_index_corrupted,
    create_default_index_implicit,
    filter_indexes_from_coords,
    isel_indexes,
    remove_unused_levels_categories,
    roll_indexes,
)
from xarray.core.indexing import is_fancy_indexer, map_index_queries
from xarray.core.options import OPTIONS, _get_keep_attrs
from xarray.core.types import (
    Bins,
    NetcdfWriteModes,
    QuantileMethods,
    Self,
    T_ChunkDim,
    T_ChunksFreq,
    T_DataArray,
    T_DataArrayOrSet,
    ZarrWriteModes,
)
from xarray.core.utils import (
    Default,
    FilteredMapping,
    Frozen,
    FrozenMappingWarningOnValuesAccess,
    OrderedSet,
    _default,
    decode_numpy_dict_values,
    drop_dims_from_indexers,
    either_dict_or_kwargs,
    emit_user_level_warning,
    infix_dims,
    is_allowed_extension_array,
    is_dict_like,
    is_duck_array,
    is_duck_dask_array,
    is_scalar,
    maybe_wrap_array,
    parse_dims_as_set,
)
from xarray.core.variable import (
    UNSUPPORTED_EXTENSION_ARRAY_TYPES,
    IndexVariable,
    Variable,
    as_variable,
    broadcast_variables,
    calculate_dimensions,
)
from xarray.namedarray.parallelcompat import get_chunked_array_type, guess_chunkmanager
from xarray.namedarray.pycompat import array_type, is_chunked_array, to_numpy
from xarray.plot.accessor import DatasetPlotAccessor
from xarray.structure import alignment
from xarray.structure.alignment import (
    _broadcast_helper,
    _get_broadcast_dims_map_common_coords,
    align,
)
from xarray.structure.chunks import _maybe_chunk, unify_chunks
from xarray.structure.merge import (
    dataset_merge_method,
    dataset_update_method,
    merge_coordinates_without_align,
    merge_data_and_coords,
)
from xarray.util.deprecation_helpers import (
    _COMPAT_DEFAULT,
    _JOIN_DEFAULT,
    CombineKwargDefault,
    _deprecate_positional_args,
    deprecate_dims,
)

if TYPE_CHECKING:
    from dask.dataframe import DataFrame as DaskDataFrame
    from dask.delayed import Delayed
    from numpy.typing import ArrayLike

    from xarray.backends import AbstractDataStore, ZarrStore
    from xarray.backends.api import T_NetcdfEngine, T_NetcdfTypes
    from xarray.computation.rolling import DatasetCoarsen, DatasetRolling
    from xarray.computation.weighted import DatasetWeighted
    from xarray.core.dataarray import DataArray
    from xarray.core.groupby import DatasetGroupBy
    from xarray.core.resample import DatasetResample
    from xarray.core.types import (
        CFCalendar,
        CoarsenBoundaryOptions,
        CombineAttrsOptions,
        CompatOptions,
        DataVars,
        DatetimeLike,
        DatetimeUnitOptions,
        Dims,
        DsCompatible,
        ErrorOptions,
        ErrorOptionsWithWarn,
        GroupIndices,
        GroupInput,
        InterpOptions,
        JoinOptions,
        PadModeOptions,
        PadReflectOptions,
        QueryEngineOptions,
        QueryParserOptions,
        ReindexMethodOptions,
        ResampleCompatible,
        SideOptions,
        T_ChunkDimFreq,
        T_Chunks,
        T_DatasetPadConstantValues,
        T_Xarray,
    )
    from xarray.groupers import Grouper, Resampler
    from xarray.namedarray.parallelcompat import ChunkManagerEntrypoint
    from xarray.structure.merge import CoercibleMapping, CoercibleValue


# list of attributes of pd.DatetimeIndex that are ndarrays of time info
_DATETIMEINDEX_COMPONENTS = [
    "year",
    "month",
    "day",
    "hour",
    "minute",
    "second",
    "microsecond",
    "nanosecond",
    "date",
    "time",
    "dayofyear",
    "weekofyear",
    "dayofweek",
    "quarter",
]


class Dataset(
    DataWithCoords,
    DatasetAggregations,
    DatasetArithmetic,
    Mapping[Hashable, "DataArray"],
):
    """A multi-dimensional, in memory, array database.

    A dataset resembles an in-memory representation of a NetCDF file,
    and consists of variables, coordinates and attributes which
    together form a self describing dataset.

    Dataset implements the mapping interface with keys given by variable
    names and values given by DataArray objects for each variable name.

    By default, pandas indexes are created for one dimensional variables with
    name equal to their dimension (i.e., :term:`Dimension coordinate`) so those
    variables can be readily used as coordinates for label based indexing. When a
    :py:class:`~xarray.Coordinates` object is passed to ``coords``, any existing
    index(es) built from those coordinates will be added to the Dataset.

    To load data from a file or file-like object, use the `open_dataset`
    function.

    Parameters
    ----------
    data_vars : dict-like, optional
        A mapping from variable names to :py:class:`~xarray.DataArray`
        objects, :py:class:`~xarray.Variable` objects or to tuples of
        the form ``(dims, data[, attrs])`` which can be used as
        arguments to create a new ``Variable``. Each dimension must
        have the same length in all variables in which it appears.

        The following notations are accepted:

        - mapping {var name: DataArray}
        - mapping {var name: Variable}
        - mapping {var name: (dimension name, array-like)}
        - mapping {var name: (tuple of dimension names, array-like)}
        - mapping {dimension name: array-like}
          (if array-like is not a scalar it will be automatically moved to coords,
          see below)

        Each dimension must have the same length in all variables in
        which it appears.
    coords : :py:class:`~xarray.Coordinates` or dict-like, optional
        A :py:class:`~xarray.Coordinates` object or another mapping in
        similar form as the `data_vars` argument, except that each item
        is saved on the dataset as a "coordinate".
        These variables have an associated meaning: they describe
        constant/fixed/independent quantities, unlike the
        varying/measured/dependent quantities that belong in
        `variables`.

        The following notations are accepted for arbitrary mappings:

        - mapping {coord name: DataArray}
        - mapping {coord name: Variable}
        - mapping {coord name: (dimension name, array-like)}
        - mapping {coord name: (tuple of dimension names, array-like)}
        - mapping {dimension name: array-like}
          (the dimension name is implicitly set to be the same as the
          coord name)

        The last notation implies either that the coordinate value is a scalar
        or that it is a 1-dimensional array and the coord name is the same as
        the dimension name (i.e., a :term:`Dimension coordinate`). In the latter
        case, the 1-dimensional array will be assumed to give index values
        along the dimension with the same name.

        Alternatively, a :py:class:`~xarray.Coordinates` object may be used in
        order to explicitly pass indexes (e.g., a multi-index or any custom
        Xarray index) or to bypass the creation of a default index for any
        :term:`Dimension coordinate` included in that object.

    attrs : dict-like, optional
        Global attributes to save on this dataset.
        (see FAQ, :ref:`approach to metadata`)

    Examples
    --------
    In this example dataset, we will represent measurements of the temperature
    and pressure that were made under various conditions:

    * the measurements were made on four different days;
    * they were made at two separate locations, which we will represent using
      their latitude and longitude; and
    * they were made using three instrument developed by three different
      manufacturers, which we will refer to using the strings `'manufac1'`,
      `'manufac2'`, and `'manufac3'`.

    >>> np.random.seed(0)
    >>> temperature = 15 + 8 * np.random.randn(2, 3, 4)
    >>> precipitation = 10 * np.random.rand(2, 3, 4)
    >>> lon = [-99.83, -99.32]
    >>> lat = [42.25, 42.21]
    >>> instruments = ["manufac1", "manufac2", "manufac3"]
    >>> time = pd.date_range("2014-09-06", periods=4)
    >>> reference_time = pd.Timestamp("2014-09-05")

    Here, we initialize the dataset with multiple dimensions. We use the string
    `"loc"` to represent the location dimension of the data, the string
    `"instrument"` to represent the instrument manufacturer dimension, and the
    string `"time"` for the time dimension.

    >>> ds = xr.Dataset(
    ...     data_vars=dict(
    ...         temperature=(["loc", "instrument", "time"], temperature),
    ...         precipitation=(["loc", "instrument", "time"], precipitation),
    ...     ),
    ...     coords=dict(
    ...         lon=("loc", lon),
    ...         lat=("loc", lat),
    ...         instrument=instruments,
    ...         time=time,
    ...         reference_time=reference_time,
    ...     ),
    ...     attrs=dict(description="Weather related data."),
    ... )
    >>> ds
    <xarray.Dataset> Size: 552B
    Dimensions:         (loc: 2, instrument: 3, time: 4)
    Coordinates:
        lon             (loc) float64 16B -99.83 -99.32
        lat             (loc) float64 16B 42.25 42.21
      * instrument      (instrument) <U8 96B 'manufac1' 'manufac2' 'manufac3'
      * time            (time) datetime64[ns] 32B 2014-09-06 ... 2014-09-09
        reference_time  datetime64[ns] 8B 2014-09-05
    Dimensions without coordinates: loc
    Data variables:
        temperature     (loc, instrument, time) float64 192B 29.11 18.2 ... 9.063
        precipitation   (loc, instrument, time) float64 192B 4.562 5.684 ... 1.613
    Attributes:
        description:  Weather related data.

    Find out where the coldest temperature was and what values the
    other variables had:

    >>> ds.isel(ds.temperature.argmin(...))
    <xarray.Dataset> Size: 80B
    Dimensions:         ()
    Coordinates:
        lon             float64 8B -99.32
        lat             float64 8B 42.21
        instrument      <U8 32B 'manufac3'
        time            datetime64[ns] 8B 2014-09-06
        reference_time  datetime64[ns] 8B 2014-09-05
    Data variables:
        temperature     float64 8B -5.424
        precipitation   float64 8B 9.884
    Attributes:
        description:  Weather related data.

    """

    _attrs: dict[Hashable, Any] | None
    _cache: dict[str, Any]
    _coord_names: set[Hashable]
    _dims: dict[Hashable, int]
    _encoding: dict[Hashable, Any] | None
    _close: Callable[[], None] | None
    _indexes: dict[Hashable, Index]
    _variables: dict[Hashable, Variable]

    __slots__ = (
        "__weakref__",
        "_attrs",
        "_cache",
        "_close",
        "_coord_names",
        "_dims",
        "_encoding",
        "_indexes",
        "_variables",
    )

    def __init__(
        self,
        # could make a VariableArgs to use more generally, and refine these
        # categories
        data_vars: DataVars | None = None,
        coords: Mapping[Any, Any] | None = None,
        attrs: Mapping[Any, Any] | None = None,
    ) -> None:
        if data_vars is None:
            data_vars = {}
        if coords is None:
            coords = {}

        both_data_and_coords = set(data_vars) & set(coords)
        if both_data_and_coords:
            raise ValueError(
                f"variables {both_data_and_coords!r} are found in both data_vars and coords"
            )

        if isinstance(coords, Dataset):
            coords = coords._variables

        variables, coord_names, dims, indexes, _ = merge_data_and_coords(
            data_vars, coords
        )

        self._attrs = dict(attrs) if attrs else None
        self._close = None
        self._encoding = None
        self._variables = variables
        self._coord_names = coord_names
        self._dims = dims
        self._indexes = indexes

    # TODO: dirty workaround for mypy 1.5 error with inherited DatasetOpsMixin vs. Mapping
    # related to https://github.com/python/mypy/issues/9319?
    def __eq__(self, other: DsCompatible) -> Self:  # type: ignore[override]
        return super().__eq__(other)

    @classmethod
    def load_store(cls, store, decoder=None) -> Self:
        """Create a new dataset from the contents of a backends.*DataStore
        object
        """
        variables, attributes = store.load()
        if decoder:
            variables, attributes = decoder(variables, attributes)
        obj = cls(variables, attrs=attributes)
        obj.set_close(store.close)
        return obj

    @property
    def variables(self) -> Frozen[Hashable, Variable]:
        """Low level interface to Dataset contents as dict of Variable objects.

        This ordered dictionary is frozen to prevent mutation that could
        violate Dataset invariants. It contains all variable objects
        constituting the Dataset, including both data variables and
        coordinates.
        """
        return Frozen(self._variables)

    @property
    def attrs(self) -> dict[Any, Any]:
        """Dictionary of global attributes on this dataset"""
        if self._attrs is None:
            self._attrs = {}
        return self._attrs

    @attrs.setter
    def attrs(self, value: Mapping[Any, Any]) -> None:
        self._attrs = dict(value) if value else None

    @property
    def encoding(self) -> dict[Any, Any]:
        """Dictionary of global encoding attributes on this dataset"""
        if self._encoding is None:
            self._encoding = {}
        return self._encoding

    @encoding.setter
    def encoding(self, value: Mapping[Any, Any]) -> None:
        self._encoding = dict(value)

    def reset_encoding(self) -> Self:
        warnings.warn(
            "reset_encoding is deprecated since 2023.11, use `drop_encoding` instead",
            stacklevel=2,
        )
        return self.drop_encoding()

    def drop_encoding(self) -> Self:
        """Return a new Dataset without encoding on the dataset or any of its
        variables/coords."""
        variables = {k: v.drop_encoding() for k, v in self.variables.items()}
        return self._replace(variables=variables, encoding={})

    @property
    def dims(self) -> Frozen[Hashable, int]:
        """Mapping from dimension names to lengths.

        Cannot be modified directly, but is updated when adding new variables.

        Note that type of this object differs from `DataArray.dims`.
        See `Dataset.sizes` and `DataArray.sizes` for consistently named
        properties. This property will be changed to return a type more consistent with
        `DataArray.dims` in the future, i.e. a set of dimension names.

        See Also
        --------
        Dataset.sizes
        DataArray.dims
        """
        return FrozenMappingWarningOnValuesAccess(self._dims)

    @property
    def sizes(self) -> Frozen[Hashable, int]:
        """Mapping from dimension names to lengths.

        Cannot be modified directly, but is updated when adding new variables.

        This is an alias for `Dataset.dims` provided for the benefit of
        consistency with `DataArray.sizes`.

        See Also
        --------
        DataArray.sizes
        """
        return Frozen(self._dims)

    @property
    def dtypes(self) -> Frozen[Hashable, np.dtype]:
        """Mapping from data variable names to dtypes.

        Cannot be modified directly, but is updated when adding new variables.

        See Also
        --------
        DataArray.dtype
        """
        return Frozen(
            {
                n: v.dtype
                for n, v in self._variables.items()
                if n not in self._coord_names
            }
        )

    def load(self, **kwargs) -> Self:
        """Trigger loading data into memory and return this dataset.

        Data will be computed and/or loaded from disk or a remote source.

        Unlike ``.compute``, the original dataset is modified and returned.

        Normally, it should not be necessary to call this method in user code,
        because all xarray functions should either work on deferred data or
        load data automatically. However, this method can be necessary when
        working with many file objects on disk.

        Parameters
        ----------
        **kwargs : dict
            Additional keyword arguments passed on to ``dask.compute``.

        Returns
        -------
        object : Dataset
            Same object but with lazy data variables and coordinates as in-memory arrays.

        See Also
        --------
        dask.compute
        Dataset.compute
        Dataset.load_async
        DataArray.load
        Variable.load
        """
        # access .data to coerce everything to numpy or dask arrays
        chunked_data = {
            k: v._data for k, v in self.variables.items() if is_chunked_array(v._data)
        }
        if chunked_data:
            chunkmanager = get_chunked_array_type(*chunked_data.values())

            # evaluate all the chunked arrays simultaneously
            evaluated_data: tuple[np.ndarray[Any, Any], ...] = chunkmanager.compute(
                *chunked_data.values(), **kwargs
            )

            for k, data in zip(chunked_data, evaluated_data, strict=False):
                self.variables[k].data = data

        # load everything else sequentially
        [v.load() for k, v in self.variables.items() if k not in chunked_data]

        return self

    async def load_async(self, **kwargs) -> Self:
        """Trigger and await asynchronous loading of data into memory and return this dataset.

        Data will be computed and/or loaded from disk or a remote source.

        Unlike ``.compute``, the original dataset is modified and returned.

        Only works when opening data lazily from IO storage backends which support lazy asynchronous loading.
        Otherwise will raise a NotImplementedError.

        Note users are expected to limit concurrency themselves - xarray does not internally limit concurrency in any way.

        Parameters
        ----------
        **kwargs : dict
            Additional keyword arguments passed on to ``dask.compute``.

        Returns
        -------
        object : Dataset
            Same object but with lazy data variables and coordinates as in-memory arrays.

        See Also
        --------
        dask.compute
        Dataset.compute
        Dataset.load
        DataArray.load_async
        Variable.load_async
        """
        # TODO refactor this to pull out the common chunked_data codepath

        # this blocks on chunked arrays but not on lazily indexed arrays

        # access .data to coerce everything to numpy or dask arrays
        chunked_data = {
            k: v._data for k, v in self.variables.items() if is_chunked_array(v._data)
        }
        if chunked_data:
            chunkmanager = get_chunked_array_type(*chunked_data.values())

            # evaluate all the chunked arrays simultaneously
            evaluated_data: tuple[np.ndarray[Any, Any], ...] = chunkmanager.compute(
                *chunked_data.values(), **kwargs
            )

            for k, data in zip(chunked_data, evaluated_data, strict=False):
                self.variables[k].data = data

        # load everything else concurrently
        coros = [
            v.load_async() for k, v in self.variables.items() if k not in chunked_data
        ]
        await asyncio.gather(*coros)

        return self

    def __dask_tokenize__(self) -> object:
        from dask.base import normalize_token

        return normalize_token(
            (type(self), self._variables, self._coord_names, self._attrs or None)
        )

    def __dask_graph__(self):
        graphs = {k: v.__dask_graph__() for k, v in self.variables.items()}
        graphs = {k: v for k, v in graphs.items() if v is not None}
        if not graphs:
            return None
        else:
            try:
                from dask.highlevelgraph import HighLevelGraph

                return HighLevelGraph.merge(*graphs.values())
            except ImportError:
                from dask import sharedict

                return sharedict.merge(*graphs.values())

    def __dask_keys__(self):
        import dask

        return [
            v.__dask_keys__()
            for v in self.variables.values()
            if dask.is_dask_collection(v)
        ]

    def __dask_layers__(self):
        import dask

        return sum(
            (
                v.__dask_layers__()
                for v in self.variables.values()
                if dask.is_dask_collection(v)
            ),
            (),
        )

    @property
    def __dask_optimize__(self):
        import dask.array as da

        return da.Array.__dask_optimize__

    @property
    def __dask_scheduler__(self):
        import dask.array as da

        return da.Array.__dask_scheduler__

    def __dask_postcompute__(self):
        return self._dask_postcompute, ()

    def __dask_postpersist__(self):
        return self._dask_postpersist, ()

    def _dask_postcompute(self, results: Iterable[Variable]) -> Self:
        import dask

        variables = {}
        results_iter = iter(results)

        for k, v in self._variables.items():
            if dask.is_dask_collection(v):
                rebuild, args = v.__dask_postcompute__()
                v = rebuild(next(results_iter), *args)
            variables[k] = v

        return type(self)._construct_direct(
            variables,
            self._coord_names,
            self._dims,
            self._attrs,
            self._indexes,
            self._encoding,
            self._close,
        )

    def _dask_postpersist(
        self, dsk: Mapping, *, rename: Mapping[str, str] | None = None
    ) -> Self:
        from dask import is_dask_collection
        from dask.highlevelgraph import HighLevelGraph
        from dask.optimization import cull

        variables = {}

        for k, v in self._variables.items():
            if not is_dask_collection(v):
                variables[k] = v
                continue

            if isinstance(dsk, HighLevelGraph):
                # dask >= 2021.3
                # __dask_postpersist__() was called by dask.highlevelgraph.
                # Don't use dsk.cull(), as we need to prevent partial layers:
                # https://github.com/dask/dask/issues/7137
                layers = v.__dask_layers__()
                if rename:
                    layers = [rename.get(k, k) for k in layers]
                dsk2 = dsk.cull_layers(layers)
            elif rename:  # pragma: nocover
                # At the moment of writing, this is only for forward compatibility.
                # replace_name_in_key requires dask >= 2021.3.
                from dask.base import flatten, replace_name_in_key

                keys = [
                    replace_name_in_key(k, rename) for k in flatten(v.__dask_keys__())
                ]
                dsk2, _ = cull(dsk, keys)
            else:
                # __dask_postpersist__() was called by dask.optimize or dask.persist
                dsk2, _ = cull(dsk, v.__dask_keys__())

            rebuild, args = v.__dask_postpersist__()
            # rename was added in dask 2021.3
            kwargs = {"rename": rename} if rename else {}
            variables[k] = rebuild(dsk2, *args, **kwargs)

        return type(self)._construct_direct(
            variables,
            self._coord_names,
            self._dims,
            self._attrs,
            self._indexes,
            self._encoding,
            self._close,
        )

    def compute(self, **kwargs) -> Self:
        """Trigger loading data into memory and return a new dataset.

        Data will be computed and/or loaded from disk or a remote source.

        Unlike ``.load``, the original dataset is left unaltered.

        Normally, it should not be necessary to call this method in user code,
        because all xarray functions should either work on deferred data or
        load data automatically. However, this method can be necessary when
        working with many file objects on disk.

        Parameters
        ----------
        **kwargs : dict
            Additional keyword arguments passed on to ``dask.compute``.

        Returns
        -------
        object : Dataset
            New object with lazy data variables and coordinates as in-memory arrays.

        See Also
        --------
        dask.compute
        Dataset.load
        Dataset.load_async
        DataArray.compute
        Variable.compute
        """
        new = self.copy(deep=False)
        return new.load(**kwargs)

    def _persist_inplace(self, **kwargs) -> Self:
        """Persist all chunked arrays in memory."""
        # access .data to coerce everything to numpy or dask arrays
        lazy_data = {
            k: v._data for k, v in self.variables.items() if is_chunked_array(v._data)
        }
        if lazy_data:
            chunkmanager = get_chunked_array_type(*lazy_data.values())

            # evaluate all the dask arrays simultaneously
            evaluated_data = chunkmanager.persist(*lazy_data.values(), **kwargs)

            for k, data in zip(lazy_data, evaluated_data, strict=False):
                self.variables[k].data = data

        return self

    def persist(self, **kwargs) -> Self:
        """Trigger computation, keeping data as chunked arrays.

        This operation can be used to trigger computation on underlying dask
        arrays, similar to ``.compute()`` or ``.load()``.  However this
        operation keeps the data as dask arrays. This is particularly useful
        when using the dask.distributed scheduler and you want to load a large
        amount of data into distributed memory.
        Like compute (but unlike load), the original dataset is left unaltered.

        Parameters
        ----------
        **kwargs : dict
            Additional keyword arguments passed on to ``dask.persist``.

        Returns
        -------
        object : Dataset
            New object with all dask-backed coordinates and data variables as persisted dask arrays.

        See Also
        --------
        dask.persist
        """
        new = self.copy(deep=False)
        return new._persist_inplace(**kwargs)

    @classmethod
    def _construct_direct(
        cls,
        variables: dict[Any, Variable],
        coord_names: set[Hashable],
        dims: dict[Any, int] | None = None,
        attrs: dict | None = None,
        indexes: dict[Any, Index] | None = None,
        encoding: dict | None = None,
        close: Callable[[], None] | None = None,
    ) -> Self:
        """Shortcut around __init__ for internal use when we want to skip
        costly validation
        """
        if dims is None:
            dims = calculate_dimensions(variables)
        if indexes is None:
            indexes = {}
        obj = object.__new__(cls)
        obj._variables = variables
        obj._coord_names = coord_names
        obj._dims = dims
        obj._indexes = indexes
        obj._attrs = attrs
        obj._close = close
        obj._encoding = encoding
        return obj

    def _replace(
        self,
        variables: dict[Hashable, Variable] | None = None,
        coord_names: set[Hashable] | None = None,
        dims: dict[Any, int] | None = None,
        attrs: dict[Hashable, Any] | Default | None = _default,
        indexes: dict[Hashable, Index] | None = None,
        encoding: dict | Default | None = _default,
        inplace: bool = False,
    ) -> Self:
        """Fastpath constructor for internal use.

        Returns an object with optionally with replaced attributes.

        Explicitly passed arguments are *not* copied when placed on the new
        dataset. It is up to the caller to ensure that they have the right type
        and are not used elsewhere.
        """
        if inplace:
            if variables is not None:
                self._variables = variables
            if coord_names is not None:
                self._coord_names = coord_names
            if dims is not None:
                self._dims = dims
            if attrs is not _default:
                self._attrs = attrs
            if indexes is not None:
                self._indexes = indexes
            if encoding is not _default:
                self._encoding = encoding
            obj = self
        else:
            if variables is None:
                variables = self._variables.copy()
            if coord_names is None:
                coord_names = self._coord_names.copy()
            if dims is None:
                dims = self._dims.copy()
            if attrs is _default:
                attrs = copy.copy(self._attrs)
            if indexes is None:
                indexes = self._indexes.copy()
            if encoding is _default:
                encoding = copy.copy(self._encoding)
            obj = self._construct_direct(
                variables, coord_names, dims, attrs, indexes, encoding
            )
        return obj

    def _replace_with_new_dims(
        self,
        variables: dict[Hashable, Variable],
        coord_names: set | None = None,
        attrs: dict[Hashable, Any] | Default | None = _default,
        indexes: dict[Hashable, Index] | None = None,
        inplace: bool = False,
    ) -> Self:
        """Replace variables with recalculated dimensions."""
        dims = calculate_dimensions(variables)
        return self._replace(
            variables, coord_names, dims, attrs, indexes, inplace=inplace
        )

    def _replace_vars_and_dims(
        self,
        variables: dict[Hashable, Variable],
        coord_names: set | None = None,
        dims: dict[Hashable, int] | None = None,
        attrs: dict[Hashable, Any] | Default | None = _default,
        inplace: bool = False,
    ) -> Self:
        """Deprecated version of _replace_with_new_dims().

        Unlike _replace_with_new_dims(), this method always recalculates
        indexes from variables.
        """
        if dims is None:
            dims = calculate_dimensions(variables)
        return self._replace(
            variables, coord_names, dims, attrs, indexes=None, inplace=inplace
        )

    def _overwrite_indexes(
        self,
        indexes: Mapping[Hashable, Index],
        variables: Mapping[Hashable, Variable] | None = None,
        drop_variables: list[Hashable] | None = None,
        drop_indexes: list[Hashable] | None = None,
        rename_dims: Mapping[Hashable, Hashable] | None = None,
    ) -> Self:
        """Maybe replace indexes.

        This function may do a lot more depending on index query
        results.

        """
        if not indexes:
            return self

        if variables is None:
            variables = {}
        if drop_variables is None:
            drop_variables = []
        if drop_indexes is None:
            drop_indexes = []

        new_variables = self._variables.copy()
        new_coord_names = self._coord_names.copy()
        new_indexes = dict(self._indexes)

        index_variables = {}
        no_index_variables = {}
        for name, var in variables.items():
            old_var = self._variables.get(name)
            if old_var is not None:
                var.attrs.update(old_var.attrs)
                var.encoding.update(old_var.encoding)
            if name in indexes:
                index_variables[name] = var
            else:
                no_index_variables[name] = var

        for name in indexes:
            new_indexes[name] = indexes[name]

        for name, var in index_variables.items():
            new_coord_names.add(name)
            new_variables[name] = var

        # append no-index variables at the end
        for k in no_index_variables:
            new_variables.pop(k)
        new_variables.update(no_index_variables)

        for name in drop_indexes:
            new_indexes.pop(name)

        for name in drop_variables:
            new_variables.pop(name)
            new_indexes.pop(name, None)
            new_coord_names.remove(name)

        replaced = self._replace(
            variables=new_variables, coord_names=new_coord_names, indexes=new_indexes
        )

        if rename_dims:
            # skip rename indexes: they should already have the right name(s)
            dims = replaced._rename_dims(rename_dims)
            new_variables, new_coord_names = replaced._rename_vars({}, rename_dims)
            return replaced._replace(
                variables=new_variables, coord_names=new_coord_names, dims=dims
            )
        else:
            return replaced

    def copy(self, deep: bool = False, data: DataVars | None = None) -> Self:
        """Returns a copy of this dataset.

        If `deep=True`, a deep copy is made of each of the component variables.
        Otherwise, a shallow copy of each of the component variable is made, so
        that the underlying memory region of the new dataset is the same as in
        the original dataset.

        Use `data` to create a new object with the same structure as
        original but entirely new data.

        Parameters
        ----------
        deep : bool, default: False
            Whether each component variable is loaded into memory and copied onto
            the new object. Default is False.
        data : dict-like or None, optional
            Data to use in the new object. Each item in `data` must have same
            shape as corresponding data variable in original. When `data` is
            used, `deep` is ignored for the data variables and only used for
            coords.

        Returns
        -------
        object : Dataset
            New object with dimensions, attributes, coordinates, name, encoding,
            and optionally data copied from original.

        Examples
        --------
        Shallow copy versus deep copy

        >>> da = xr.DataArray(np.random.randn(2, 3))
        >>> ds = xr.Dataset(
        ...     {"foo": da, "bar": ("x", [-1, 2])},
        ...     coords={"x": ["one", "two"]},
        ... )
        >>> ds.copy()
        <xarray.Dataset> Size: 88B
        Dimensions:  (dim_0: 2, dim_1: 3, x: 2)
        Coordinates:
          * x        (x) <U3 24B 'one' 'two'
        Dimensions without coordinates: dim_0, dim_1
        Data variables:
            foo      (dim_0, dim_1) float64 48B 1.764 0.4002 0.9787 2.241 1.868 -0.9773
            bar      (x) int64 16B -1 2

        >>> ds_0 = ds.copy(deep=False)
        >>> ds_0["foo"][0, 0] = 7
        >>> ds_0
        <xarray.Dataset> Size: 88B
        Dimensions:  (dim_0: 2, dim_1: 3, x: 2)
        Coordinates:
          * x        (x) <U3 24B 'one' 'two'
        Dimensions without coordinates: dim_0, dim_1
        Data variables:
            foo      (dim_0, dim_1) float64 48B 7.0 0.4002 0.9787 2.241 1.868 -0.9773
            bar      (x) int64 16B -1 2

        >>> ds
        <xarray.Dataset> Size: 88B
        Dimensions:  (dim_0: 2, dim_1: 3, x: 2)
        Coordinates:
          * x        (x) <U3 24B 'one' 'two'
        Dimensions without coordinates: dim_0, dim_1
        Data variables:
            foo      (dim_0, dim_1) float64 48B 7.0 0.4002 0.9787 2.241 1.868 -0.9773
            bar      (x) int64 16B -1 2

        Changing the data using the ``data`` argument maintains the
        structure of the original object, but with the new data. Original
        object is unaffected.

        >>> ds.copy(data={"foo": np.arange(6).reshape(2, 3), "bar": ["a", "b"]})
        <xarray.Dataset> Size: 80B
        Dimensions:  (dim_0: 2, dim_1: 3, x: 2)
        Coordinates:
          * x        (x) <U3 24B 'one' 'two'
        Dimensions without coordinates: dim_0, dim_1
        Data variables:
            foo      (dim_0, dim_1) int64 48B 0 1 2 3 4 5
            bar      (x) <U1 8B 'a' 'b'

        >>> ds
        <xarray.Dataset> Size: 88B
        Dimensions:  (dim_0: 2, dim_1: 3, x: 2)
        Coordinates:
          * x        (x) <U3 24B 'one' 'two'
        Dimensions without coordinates: dim_0, dim_1
        Data variables:
            foo      (dim_0, dim_1) float64 48B 7.0 0.4002 0.9787 2.241 1.868 -0.9773
            bar      (x) int64 16B -1 2

        See Also
        --------
        pandas.DataFrame.copy
        """
        return self._copy(deep=deep, data=data)

    def _copy(
        self,
        deep: bool = False,
        data: DataVars | None = None,
        memo: dict[int, Any] | None = None,
    ) -> Self:
        if data is None:
            data = {}
        elif not utils.is_dict_like(data):
            raise ValueError("Data must be dict-like")

        if data:
            var_keys = set(self.data_vars.keys())
            data_keys = set(data.keys())
            keys_not_in_vars = data_keys - var_keys
            if keys_not_in_vars:
                raise ValueError(
                    "Data must only contain variables in original "
                    f"dataset. Extra variables: {keys_not_in_vars}"
                )
            keys_missing_from_data = var_keys - data_keys
            if keys_missing_from_data:
                raise ValueError(
                    "Data must contain all variables in original "
                    f"dataset. Data is missing {keys_missing_from_data}"
                )

        indexes, index_vars = self.xindexes.copy_indexes(deep=deep)

        variables = {}
        for k, v in self._variables.items():
            if k in index_vars:
                variables[k] = index_vars[k]
            else:
                variables[k] = v._copy(deep=deep, data=data.get(k), memo=memo)

        attrs = copy.deepcopy(self._attrs, memo) if deep else copy.copy(self._attrs)
        encoding = (
            copy.deepcopy(self._encoding, memo) if deep else copy.copy(self._encoding)
        )

        return self._replace(variables, indexes=indexes, attrs=attrs, encoding=encoding)

    def __copy__(self) -> Self:
        return self._copy(deep=False)

    def __deepcopy__(self, memo: dict[int, Any] | None = None) -> Self:
        return self._copy(deep=True, memo=memo)

    def as_numpy(self) -> Self:
        """
        Coerces wrapped data and coordinates into numpy arrays, returning a Dataset.

        See also
        --------
        DataArray.as_numpy
        DataArray.to_numpy : Returns only the data as a numpy.ndarray object.
        """
        numpy_variables = {k: v.as_numpy() for k, v in self.variables.items()}
        return self._replace(variables=numpy_variables)

    def _copy_listed(self, names: Iterable[Hashable]) -> Self:
        """Create a new Dataset with the listed variables from this dataset and
        the all relevant coordinates. Skips all validation.
        """
        variables: dict[Hashable, Variable] = {}
        coord_names = set()
        indexes: dict[Hashable, Index] = {}

        for name in names:
            try:
                variables[name] = self._variables[name]
            except KeyError:
                ref_name, var_name, var = _get_virtual_variable(
                    self._variables, name, self.sizes
                )
                variables[var_name] = var
                if ref_name in self._coord_names or ref_name in self.dims:
                    coord_names.add(var_name)
                if (var_name,) == var.dims:
                    index, index_vars = create_default_index_implicit(var, names)
                    indexes.update(dict.fromkeys(index_vars, index))
                    variables.update(index_vars)
                    coord_names.update(index_vars)

        needed_dims: OrderedSet[Hashable] = OrderedSet()
        for v in variables.values():
            needed_dims.update(v.dims)

        dims = {k: self.sizes[k] for k in needed_dims}

        # preserves ordering of coordinates
        for k in self._variables:
            if k not in self._coord_names:
                continue

            if set(self.variables[k].dims) <= needed_dims:
                variables[k] = self._variables[k]
                coord_names.add(k)

        indexes.update(filter_indexes_from_coords(self._indexes, coord_names))

        return self._replace(variables, coord_names, dims, indexes=indexes)

    def _construct_dataarray(self, name: Hashable) -> DataArray:
        """Construct a DataArray by indexing this dataset"""
        from xarray.core.dataarray import DataArray

        try:
            variable = self._variables[name]
        except KeyError:
            _, name, variable = _get_virtual_variable(self._variables, name, self.sizes)

        needed_dims = set(variable.dims)

        coords: dict[Hashable, Variable] = {}
        # preserve ordering
        for k in self._variables:
            if k in self._indexes:
                add_coord = self._indexes[k].should_add_coord_to_array(
                    k, self._variables[k], needed_dims
                )
            else:
                var_dims = set(self._variables[k].dims)
                add_coord = k in self._coord_names and var_dims <= needed_dims

            if add_coord:
                coords[k] = self._variables[k]

        indexes = filter_indexes_from_coords(self._indexes, set(coords))

        return DataArray(variable, coords, name=name, indexes=indexes, fastpath=True)

    @property
    def _attr_sources(self) -> Iterable[Mapping[Hashable, Any]]:
        """Places to look-up items for attribute-style access"""
        yield from self._item_sources
        yield self.attrs

    @property
    def _item_sources(self) -> Iterable[Mapping[Hashable, Any]]:
        """Places to look-up items for key-completion"""
        yield self.data_vars
        yield FilteredMapping(keys=self._coord_names, mapping=self.coords)

        # virtual coordinates
        yield FilteredMapping(keys=self.sizes, mapping=self)

    def __contains__(self, key: object) -> bool:
        """The 'in' operator will return true or false depending on whether
        'key' is an array in the dataset or not.
        """
        return key in self._variables

    def __len__(self) -> int:
        return len(self.data_vars)

    def __bool__(self) -> bool:
        return bool(self.data_vars)

    def __iter__(self) -> Iterator[Hashable]:
        return iter(self.data_vars)

    if TYPE_CHECKING:
        # needed because __getattr__ is returning Any and otherwise
        # this class counts as part of the SupportsArray Protocol
        __array__ = None  # type: ignore[var-annotated,unused-ignore]

    else:

        def __array__(self, dtype=None, copy=None):
            raise TypeError(
                "cannot directly convert an xarray.Dataset into a "
                "numpy array. Instead, create an xarray.DataArray "
                "first, either with indexing on the Dataset or by "
                "invoking the `to_dataarray()` method."
            )

    @property
    def nbytes(self) -> int:
        """
        Total bytes consumed by the data arrays of all variables in this dataset.

        If the backend array for any variable does not include ``nbytes``, estimates
        the total bytes for that array based on the ``size`` and ``dtype``.
        """
        return sum(v.nbytes for v in self.variables.values())

    @property
    def loc(self) -> _LocIndexer[Self]:
        """Attribute for location based indexing. Only supports __getitem__,
        and only when the key is a dict of the form {dim: labels}.
        """
        return _LocIndexer(self)

    @overload
    def __getitem__(self, key: Hashable) -> DataArray: ...

    # Mapping is Iterable
    @overload
    def __getitem__(self, key: Iterable[Hashable]) -> Self: ...

    def __getitem__(
        self, key: Mapping[Any, Any] | Hashable | Iterable[Hashable]
    ) -> Self | DataArray:
        """Access variables or coordinates of this dataset as a
        :py:class:`~xarray.DataArray` or a subset of variables or a indexed dataset.

        Indexing with a list of names will return a new ``Dataset`` object.
        """
        from xarray.core.formatting import shorten_list_repr

        if utils.is_dict_like(key):
            return self.isel(**key)
        if utils.hashable(key):
            try:
                return self._construct_dataarray(key)
            except KeyError as e:
                message = f"No variable named {key!r}."

                best_guess = utils.did_you_mean(key, self.variables.keys())
                if best_guess:
                    message += f" {best_guess}"
                else:
                    message += f" Variables on the dataset include {shorten_list_repr(list(self.variables.keys()), max_items=10)}"

                # If someone attempts `ds['foo' , 'bar']` instead of `ds[['foo', 'bar']]`
                if isinstance(key, tuple):
                    message += f"\nHint: use a list to select multiple variables, for example `ds[{list(key)}]`"
                raise KeyError(message) from e

        if utils.iterable_of_hashable(key):
            return self._copy_listed(key)
        raise ValueError(f"Unsupported key-type {type(key)}")

    def __setitem__(
        self, key: Hashable | Iterable[Hashable] | Mapping, value: Any
    ) -> None:
        """Add an array to this dataset.
        Multiple arrays can be added at the same time, in which case each of
        the following operations is applied to the respective value.

        If key is dict-like, update all variables in the dataset
        one by one with the given value at the given location.
        If the given value is also a dataset, select corresponding variables
        in the given value and in the dataset to be changed.

        If value is a `
        from .dataarray import DataArray`, call its `select_vars()` method, rename it
        to `key` and merge the contents of the resulting dataset into this
        dataset.

        If value is a `Variable` object (or tuple of form
        ``(dims, data[, attrs])``), add it to this dataset as a new
        variable.
        """
        from xarray.core.dataarray import DataArray

        if utils.is_dict_like(key):
            # check for consistency and convert value to dataset
            value = self._setitem_check(key, value)
            # loop over dataset variables and set new values
            processed = []
            for name, var in self.items():
                try:
                    var[key] = value[name]
                    processed.append(name)
                except Exception as e:
                    if processed:
                        raise RuntimeError(
                            "An error occurred while setting values of the"
                            f" variable '{name}'. The following variables have"
                            f" been successfully updated:\n{processed}"
                        ) from e
                    else:
                        raise e

        elif utils.hashable(key):
            if isinstance(value, Dataset):
                raise TypeError(
                    "Cannot assign a Dataset to a single key - only a DataArray or Variable "
                    "object can be stored under a single key."
                )
            self.update({key: value})

        elif utils.iterable_of_hashable(key):
            keylist = list(key)
            if len(keylist) == 0:
                raise ValueError("Empty list of variables to be set")
            if len(keylist) == 1:
                self.update({keylist[0]: value})
            else:
                if len(keylist) != len(value):
                    raise ValueError(
                        f"Different lengths of variables to be set "
                        f"({len(keylist)}) and data used as input for "
                        f"setting ({len(value)})"
                    )
                if isinstance(value, Dataset):
                    self.update(
                        dict(zip(keylist, value.data_vars.values(), strict=True))
                    )
                elif isinstance(value, DataArray):
                    raise ValueError("Cannot assign single DataArray to multiple keys")
                else:
                    self.update(dict(zip(keylist, value, strict=True)))

        else:
            raise ValueError(f"Unsupported key-type {type(key)}")

    def _setitem_check(self, key, value):
        """Consistency check for __setitem__

        When assigning values to a subset of a Dataset, do consistency check beforehand
        to avoid leaving the dataset in a partially updated state when an error occurs.
        """
        from xarray.core.dataarray import DataArray

        if isinstance(value, Dataset):
            missing_vars = [
                name for name in value.data_vars if name not in self.data_vars
            ]
            if missing_vars:
                raise ValueError(
                    f"Variables {missing_vars} in new values"
                    f" not available in original dataset:\n{self}"
                )
        elif not any(isinstance(value, t) for t in [DataArray, Number, str]):
            raise TypeError(
                "Dataset assignment only accepts DataArrays, Datasets, and scalars."
            )

        new_value = Dataset()
        for name, var in self.items():
            # test indexing
            try:
                var_k = var[key]
            except Exception as e:
                raise ValueError(
                    f"Variable '{name}': indexer {key} not available"
                ) from e

            if isinstance(value, Dataset):
                val = value[name]
            else:
                val = value

            if isinstance(val, DataArray):
                # check consistency of dimensions
                for dim in val.dims:
                    if dim not in var_k.dims:
                        raise KeyError(
                            f"Variable '{name}': dimension '{dim}' appears in new values "
                            f"but not in the indexed original data"
                        )
                dims = tuple(dim for dim in var_k.dims if dim in val.dims)
                if dims != val.dims:
                    raise ValueError(
                        f"Variable '{name}': dimension order differs between"
                        f" original and new data:\n{dims}\nvs.\n{val.dims}"
                    )
            else:
                val = np.array(val)

            # type conversion
            new_value[name] = duck_array_ops.astype(val, dtype=var_k.dtype, copy=False)

        # check consistency of dimension sizes and dimension coordinates
        if isinstance(value, DataArray | Dataset):
            align(self[key], value, join="exact", copy=False)

        return new_value

    def __delitem__(self, key: Hashable) -> None:
        """Remove a variable from this dataset."""
        assert_no_index_corrupted(self.xindexes, {key})

        if key in self._indexes:
            del self._indexes[key]
        del self._variables[key]
        self._coord_names.discard(key)
        self._dims = calculate_dimensions(self._variables)

    # mutable objects should not be hashable
    # https://github.com/python/mypy/issues/4266
    __hash__ = None  # type: ignore[assignment]

    def _all_compat(self, other: Self, compat_str: str) -> bool:
        """Helper function for equals and identical"""

        # some stores (e.g., scipy) do not seem to preserve order, so don't
        # require matching order for equality
        def compat(x: Variable, y: Variable) -> bool:
            return getattr(x, compat_str)(y)

        return self._coord_names == other._coord_names and utils.dict_equiv(
            self._variables, other._variables, compat=compat
        )

    def broadcast_equals(self, other: Self) -> bool:
        """Two Datasets are broadcast equal if they are equal after
        broadcasting all variables against each other.

        For example, variables that are scalar in one dataset but non-scalar in
        the other dataset can still be broadcast equal if the the non-scalar
        variable is a constant.

        Examples
        --------

        # 2D array with shape (1, 3)

        >>> data = np.array([[1, 2, 3]])
        >>> a = xr.Dataset(
        ...     {"variable_name": (("space", "time"), data)},
        ...     coords={"space": [0], "time": [0, 1, 2]},
        ... )
        >>> a
        <xarray.Dataset> Size: 56B
        Dimensions:        (space: 1, time: 3)
        Coordinates:
          * space          (space) int64 8B 0
          * time           (time) int64 24B 0 1 2
        Data variables:
            variable_name  (space, time) int64 24B 1 2 3

        # 2D array with shape (3, 1)

        >>> data = np.array([[1], [2], [3]])
        >>> b = xr.Dataset(
        ...     {"variable_name": (("time", "space"), data)},
        ...     coords={"time": [0, 1, 2], "space": [0]},
        ... )
        >>> b
        <xarray.Dataset> Size: 56B
        Dimensions:        (time: 3, space: 1)
        Coordinates:
          * time           (time) int64 24B 0 1 2
          * space          (space) int64 8B 0
        Data variables:
            variable_name  (time, space) int64 24B 1 2 3

        .equals returns True if two Datasets have the same values, dimensions, and coordinates. .broadcast_equals returns True if the
        results of broadcasting two Datasets against each other have the same values, dimensions, and coordinates.

        >>> a.equals(b)
        False

        >>> a.broadcast_equals(b)
        True

        >>> a2, b2 = xr.broadcast(a, b)
        >>> a2.equals(b2)
        True

        See Also
        --------
        Dataset.equals
        Dataset.identical
        Dataset.broadcast
        """
        try:
            return self._all_compat(other, "broadcast_equals")
        except (TypeError, AttributeError):
            return False

    def equals(self, other: Self) -> bool:
        """Two Datasets are equal if they have matching variables and
        coordinates, all of which are equal.

        Datasets can still be equal (like pandas objects) if they have NaN
        values in the same locations.

        This method is necessary because `v1 == v2` for ``Dataset``
        does element-wise comparisons (like numpy.ndarrays).

        Examples
        --------

        # 2D array with shape (1, 3)

        >>> data = np.array([[1, 2, 3]])
        >>> dataset1 = xr.Dataset(
        ...     {"variable_name": (("space", "time"), data)},
        ...     coords={"space": [0], "time": [0, 1, 2]},
        ... )
        >>> dataset1
        <xarray.Dataset> Size: 56B
        Dimensions:        (space: 1, time: 3)
        Coordinates:
          * space          (space) int64 8B 0
          * time           (time) int64 24B 0 1 2
        Data variables:
            variable_name  (space, time) int64 24B 1 2 3

        # 2D array with shape (3, 1)

        >>> data = np.array([[1], [2], [3]])
        >>> dataset2 = xr.Dataset(
        ...     {"variable_name": (("time", "space"), data)},
        ...     coords={"time": [0, 1, 2], "space": [0]},
        ... )
        >>> dataset2
        <xarray.Dataset> Size: 56B
        Dimensions:        (time: 3, space: 1)
        Coordinates:
          * time           (time) int64 24B 0 1 2
          * space          (space) int64 8B 0
        Data variables:
            variable_name  (time, space) int64 24B 1 2 3
        >>> dataset1.equals(dataset2)
        False

        >>> dataset1.broadcast_equals(dataset2)
        True

        .equals returns True if two Datasets have the same values, dimensions, and coordinates. .broadcast_equals returns True if the
        results of broadcasting two Datasets against each other have the same values, dimensions, and coordinates.

        Similar for missing values too:

        >>> ds1 = xr.Dataset(
        ...     {
        ...         "temperature": (["x", "y"], [[1, np.nan], [3, 4]]),
        ...     },
        ...     coords={"x": [0, 1], "y": [0, 1]},
        ... )

        >>> ds2 = xr.Dataset(
        ...     {
        ...         "temperature": (["x", "y"], [[1, np.nan], [3, 4]]),
        ...     },
        ...     coords={"x": [0, 1], "y": [0, 1]},
        ... )
        >>> ds1.equals(ds2)
        True

        See Also
        --------
        Dataset.broadcast_equals
        Dataset.identical
        """
        try:
            return self._all_compat(other, "equals")
        except (TypeError, AttributeError):
            return False

    def identical(self, other: Self) -> bool:
        """Like equals, but also checks all dataset attributes and the
        attributes on all variables and coordinates.

        Example
        -------

        >>> a = xr.Dataset(
        ...     {"Width": ("X", [1, 2, 3])},
        ...     coords={"X": [1, 2, 3]},
        ...     attrs={"units": "m"},
        ... )
        >>> b = xr.Dataset(
        ...     {"Width": ("X", [1, 2, 3])},
        ...     coords={"X": [1, 2, 3]},
        ...     attrs={"units": "m"},
        ... )
        >>> c = xr.Dataset(
        ...     {"Width": ("X", [1, 2, 3])},
        ...     coords={"X": [1, 2, 3]},
        ...     attrs={"units": "ft"},
        ... )
        >>> a
        <xarray.Dataset> Size: 48B
        Dimensions:  (X: 3)
        Coordinates:
          * X        (X) int64 24B 1 2 3
        Data variables:
            Width    (X) int64 24B 1 2 3
        Attributes:
            units:    m

        >>> b
        <xarray.Dataset> Size: 48B
        Dimensions:  (X: 3)
        Coordinates:
          * X        (X) int64 24B 1 2 3
        Data variables:
            Width    (X) int64 24B 1 2 3
        Attributes:
            units:    m

        >>> c
        <xarray.Dataset> Size: 48B
        Dimensions:  (X: 3)
        Coordinates:
          * X        (X) int64 24B 1 2 3
        Data variables:
            Width    (X) int64 24B 1 2 3
        Attributes:
            units:    ft

        >>> a.equals(b)
        True

        >>> a.identical(b)
        True

        >>> a.equals(c)
        True

        >>> a.identical(c)
        False

        See Also
        --------
        Dataset.broadcast_equals
        Dataset.equals
        """
        try:
            return utils.dict_equiv(self.attrs, other.attrs) and self._all_compat(
                other, "identical"
            )
        except (TypeError, AttributeError):
            return False

    @property
    def indexes(self) -> Indexes[pd.Index]:
        """Mapping of pandas.Index objects used for label based indexing.

        Raises an error if this Dataset has indexes that cannot be coerced
        to pandas.Index objects.

        See Also
        --------
        Dataset.xindexes

        """
        return self.xindexes.to_pandas_indexes()

    @property
    def xindexes(self) -> Indexes[Index]:
        """Mapping of :py:class:`~xarray.indexes.Index` objects
        used for label based indexing.
        """
        return Indexes(self._indexes, {k: self._variables[k] for k in self._indexes})

    @property
    def coords(self) -> DatasetCoordinates:
        """Mapping of :py:class:`~xarray.DataArray` objects corresponding to
        coordinate variables.

        See Also
        --------
        Coordinates
        """
        return DatasetCoordinates(self)

    @property
    def data_vars(self) -> DataVariables:
        """Dictionary of DataArray objects corresponding to data variables"""
        return DataVariables(self)

    def set_coords(self, names: Hashable | Iterable[Hashable]) -> Self:
        """Given names of one or more variables, set them as coordinates

        Parameters
        ----------
        names : hashable or iterable of hashable
            Name(s) of variables in this dataset to convert into coordinates.

        Examples
        --------
        >>> dataset = xr.Dataset(
        ...     {
        ...         "pressure": ("time", [1.013, 1.2, 3.5]),
        ...         "time": pd.date_range("2023-01-01", periods=3),
        ...     }
        ... )
        >>> dataset
        <xarray.Dataset> Size: 48B
        Dimensions:   (time: 3)
        Coordinates:
          * time      (time) datetime64[ns] 24B 2023-01-01 2023-01-02 2023-01-03
        Data variables:
            pressure  (time) float64 24B 1.013 1.2 3.5

        >>> dataset.set_coords("pressure")
        <xarray.Dataset> Size: 48B
        Dimensions:   (time: 3)
        Coordinates:
            pressure  (time) float64 24B 1.013 1.2 3.5
          * time      (time) datetime64[ns] 24B 2023-01-01 2023-01-02 2023-01-03
        Data variables:
            *empty*

        On calling ``set_coords`` , these data variables are converted to coordinates, as shown in the final dataset.

        Returns
        -------
        Dataset

        See Also
        --------
        Dataset.swap_dims
        Dataset.assign_coords
        """
        # TODO: allow inserting new coordinates with this method, like
        # DataFrame.set_index?
        # nb. check in self._variables, not self.data_vars to insure that the
        # operation is idempotent
        if isinstance(names, str) or not isinstance(names, Iterable):
            names = [names]
        else:
            names = list(names)
        self._assert_all_in_dataset(names)
        obj = self.copy()
        obj._coord_names.update(names)
        return obj

    def reset_coords(
        self,
        names: Dims = None,
        drop: bool = False,
    ) -> Self:
        """Given names of coordinates, reset them to become variables

        Parameters
        ----------
        names : str, Iterable of Hashable or None, optional
            Name(s) of non-index coordinates in this dataset to reset into
            variables. By default, all non-index coordinates are reset.
        drop : bool, default: False
            If True, remove coordinates instead of converting them into
            variables.

        Examples
        --------
        >>> dataset = xr.Dataset(
        ...     {
        ...         "temperature": (
        ...             ["time", "lat", "lon"],
        ...             [[[25, 26], [27, 28]], [[29, 30], [31, 32]]],
        ...         ),
        ...         "precipitation": (
        ...             ["time", "lat", "lon"],
        ...             [[[0.5, 0.8], [0.2, 0.4]], [[0.3, 0.6], [0.7, 0.9]]],
        ...         ),
        ...     },
        ...     coords={
        ...         "time": pd.date_range(start="2023-01-01", periods=2),
        ...         "lat": [40, 41],
        ...         "lon": [-80, -79],
        ...         "altitude": 1000,
        ...     },
        ... )

        # Dataset before resetting coordinates

        >>> dataset
        <xarray.Dataset> Size: 184B
        Dimensions:        (time: 2, lat: 2, lon: 2)
        Coordinates:
          * time           (time) datetime64[ns] 16B 2023-01-01 2023-01-02
          * lat            (lat) int64 16B 40 41
          * lon            (lon) int64 16B -80 -79
            altitude       int64 8B 1000
        Data variables:
            temperature    (time, lat, lon) int64 64B 25 26 27 28 29 30 31 32
            precipitation  (time, lat, lon) float64 64B 0.5 0.8 0.2 0.4 0.3 0.6 0.7 0.9

        # Reset the 'altitude' coordinate

        >>> dataset_reset = dataset.reset_coords("altitude")

        # Dataset after resetting coordinates

        >>> dataset_reset
        <xarray.Dataset> Size: 184B
        Dimensions:        (time: 2, lat: 2, lon: 2)
        Coordinates:
          * time           (time) datetime64[ns] 16B 2023-01-01 2023-01-02
          * lat            (lat) int64 16B 40 41
          * lon            (lon) int64 16B -80 -79
        Data variables:
            temperature    (time, lat, lon) int64 64B 25 26 27 28 29 30 31 32
            precipitation  (time, lat, lon) float64 64B 0.5 0.8 0.2 0.4 0.3 0.6 0.7 0.9
            altitude       int64 8B 1000

        Returns
        -------
        Dataset

        See Also
        --------
        Dataset.set_coords
        """
        if names is None:
            names = self._coord_names - set(self._indexes)
        else:
            if isinstance(names, str) or not isinstance(names, Iterable):
                names = [names]
            else:
                names = list(names)
            self._assert_all_in_dataset(names)
            bad_coords = set(names) & set(self._indexes)
            if bad_coords:
                raise ValueError(
                    f"cannot remove index coordinates with reset_coords: {bad_coords}"
                )
        obj = self.copy()
        obj._coord_names.difference_update(names)
        if drop:
            for name in names:
                del obj._variables[name]
        return obj

    def dump_to_store(self, store: AbstractDataStore, **kwargs) -> None:
        """Store dataset contents to a backends.*DataStore object."""
        from xarray.backends.api import dump_to_store

        # TODO: rename and/or cleanup this method to make it more consistent
        # with to_netcdf()
        dump_to_store(self, store, **kwargs)

    # path=None writes to bytes
    @overload
    def to_netcdf(
        self,
        path: None = None,
        mode: NetcdfWriteModes = "w",
        format: T_NetcdfTypes | None = None,
        group: str | None = None,
        engine: T_NetcdfEngine | None = None,
        encoding: Mapping[Any, Mapping[str, Any]] | None = None,
        unlimited_dims: Iterable[Hashable] | None = None,
        compute: bool = True,
        invalid_netcdf: bool = False,
        auto_complex: bool | None = None,
    ) -> memoryview: ...

    # compute=False returns dask.Delayed
    @overload
    def to_netcdf(
        self,
        path: str | PathLike,
        mode: NetcdfWriteModes = "w",
        format: T_NetcdfTypes | None = None,
        group: str | None = None,
        engine: T_NetcdfEngine | None = None,
        encoding: Mapping[Any, Mapping[str, Any]] | None = None,
        unlimited_dims: Iterable[Hashable] | None = None,
        *,
        compute: Literal[False],
        invalid_netcdf: bool = False,
        auto_complex: bool | None = None,
    ) -> Delayed: ...

    # default return None
    @overload
    def to_netcdf(
        self,
        path: str | PathLike | io.IOBase,
        mode: NetcdfWriteModes = "w",
        format: T_NetcdfTypes | None = None,
        group: str | None = None,
        engine: T_NetcdfEngine | None = None,
        encoding: Mapping[Any, Mapping[str, Any]] | None = None,
        unlimited_dims: Iterable[Hashable] | None = None,
        compute: Literal[True] = True,
        invalid_netcdf: bool = False,
        auto_complex: bool | None = None,
    ) -> None: ...

    # if compute cannot be evaluated at type check time
    # we may get back either Delayed or None
    @overload
    def to_netcdf(
        self,
        path: str | PathLike,
        mode: NetcdfWriteModes = "w",
        format: T_NetcdfTypes | None = None,
        group: str | None = None,
        engine: T_NetcdfEngine | None = None,
        encoding: Mapping[Any, Mapping[str, Any]] | None = None,
        unlimited_dims: Iterable[Hashable] | None = None,
        compute: bool = True,
        invalid_netcdf: bool = False,
        auto_complex: bool | None = None,
    ) -> Delayed | None: ...

    def to_netcdf(
        self,
        path: str | PathLike | io.IOBase | None = None,
        mode: NetcdfWriteModes = "w",
        format: T_NetcdfTypes | None = None,
        group: str | None = None,
        engine: T_NetcdfEngine | None = None,
        encoding: Mapping[Any, Mapping[str, Any]] | None = None,
        unlimited_dims: Iterable[Hashable] | None = None,
        compute: bool = True,
        invalid_netcdf: bool = False,
        auto_complex: bool | None = None,
    ) -> memoryview | Delayed | None:
        """Write dataset contents to a netCDF file.

        Parameters
        ----------
        path : str, path-like, file-like or None, optional
            Path to which to save this datatree, or a file-like object to write
            it to (which must support read and write and be seekable) or None
            (default) to return in-memory bytes as a memoryview.
        mode : {"w", "a"}, default: "w"
            Write ('w') or append ('a') mode. If mode='w', any existing file at
            this location will be overwritten. If mode='a', existing variables
            will be overwritten.
        format : {"NETCDF4", "NETCDF4_CLASSIC", "NETCDF3_64BIT", \
                  "NETCDF3_CLASSIC"}, optional
            File format for the resulting netCDF file:

            * NETCDF4: Data is stored in an HDF5 file, using netCDF4 API
              features.
            * NETCDF4_CLASSIC: Data is stored in an HDF5 file, using only
              netCDF 3 compatible API features.
            * NETCDF3_64BIT: 64-bit offset version of the netCDF 3 file format,
              which fully supports 2+ GB files, but is only compatible with
              clients linked against netCDF version 3.6.0 or later.
            * NETCDF3_CLASSIC: The classic netCDF 3 file format. It does not
              handle 2+ GB files very well.

            All formats are supported by the netCDF4-python library.
            scipy.io.netcdf only supports the last two formats.

            The default format is NETCDF4 if you are saving a file to disk and
            have the netCDF4-python library available. Otherwise, xarray falls
            back to using scipy to write netCDF files and defaults to the
            NETCDF3_64BIT format (scipy does not support netCDF4).
        group : str, optional
            Path to the netCDF4 group in the given file to open (only works for
            format='NETCDF4'). The group(s) will be created if necessary.
        engine : {"netcdf4", "scipy", "h5netcdf"}, optional
            Engine to use when writing netCDF files. If not provided, the
            default engine is chosen based on available dependencies, with a
            preference for 'netcdf4' if writing to a file on disk.
        encoding : dict, optional
            Nested dictionary with variable names as keys and dictionaries of
            variable specific encodings as values, e.g.,
            ``{"my_variable": {"dtype": "int16", "scale_factor": 0.1,
            "zlib": True}, ...}``.
            If ``encoding`` is specified the original encoding of the variables of
            the dataset is ignored.

            The `h5netcdf` engine supports both the NetCDF4-style compression
            encoding parameters ``{"zlib": True, "complevel": 9}`` and the h5py
            ones ``{"compression": "gzip", "compression_opts": 9}``.
            This allows using any compression plugin installed in the HDF5
            library, e.g. LZF.

        unlimited_dims : iterable of hashable, optional
            Dimension(s) that should be serialized as unlimited dimensions.
            By default, no dimensions are treated as unlimited dimensions.
            Note that unlimited_dims may also be set via
            ``dataset.encoding["unlimited_dims"]``.
        compute: bool, default: True
            If true compute immediately, otherwise return a
            ``dask.delayed.Delayed`` object that can be computed later.
        invalid_netcdf: bool, default: False
            Only valid along with ``engine="h5netcdf"``. If True, allow writing
            hdf5 files which are invalid netcdf as described in
            https://github.com/h5netcdf/h5netcdf.

        Returns
        -------
            * ``memoryview`` if path is None
            * ``dask.delayed.Delayed`` if compute is False
            * ``None`` otherwise

        See Also
        --------
        DataArray.to_netcdf
        """
        if encoding is None:
            encoding = {}
        from xarray.backends.api import to_netcdf

        return to_netcdf(  # type: ignore[return-value]  # mypy cannot resolve the overloads:(
            self,
            path,
            mode=mode,
            format=format,
            group=group,
            engine=engine,
            encoding=encoding,
            unlimited_dims=unlimited_dims,
            compute=compute,
            multifile=False,
            invalid_netcdf=invalid_netcdf,
            auto_complex=auto_complex,
        )

    # compute=True (default) returns ZarrStore
    @overload
    def to_zarr(
        self,
        store: MutableMapping | str | PathLike[str] | None = None,
        chunk_store: MutableMapping | str | PathLike | None = None,
        mode: ZarrWriteModes | None = None,
        synchronizer=None,
        group: str | None = None,
        encoding: Mapping | None = None,
        *,
        compute: Literal[True] = True,
        consolidated: bool | None = None,
        append_dim: Hashable | None = None,
        region: Mapping[str, slice | Literal["auto"]] | Literal["auto"] | None = None,
        safe_chunks: bool = True,
        align_chunks: bool = False,
        storage_options: dict[str, str] | None = None,
        zarr_version: int | None = None,
        zarr_format: int | None = None,
        write_empty_chunks: bool | None = None,
        chunkmanager_store_kwargs: dict[str, Any] | None = None,
    ) -> ZarrStore: ...

    # compute=False returns dask.Delayed
    @overload
    def to_zarr(
        self,
        store: MutableMapping | str | PathLike[str] | None = None,
        chunk_store: MutableMapping | str | PathLike | None = None,
        mode: ZarrWriteModes | None = None,
        synchronizer=None,
        group: str | None = None,
        encoding: Mapping | None = None,
        *,
        compute: Literal[False],
        consolidated: bool | None = None,
        append_dim: Hashable | None = None,
        region: Mapping[str, slice | Literal["auto"]] | Literal["auto"] | None = None,
        safe_chunks: bool = True,
        align_chunks: bool = False,
        storage_options: dict[str, str] | None = None,
        zarr_version: int | None = None,
        zarr_format: int | None = None,
        write_empty_chunks: bool | None = None,
        chunkmanager_store_kwargs: dict[str, Any] | None = None,
    ) -> Delayed: ...

    def to_zarr(
        self,
        store: MutableMapping | str | PathLike[str] | None = None,
        chunk_store: MutableMapping | str | PathLike | None = None,
        mode: ZarrWriteModes | None = None,
        synchronizer=None,
        group: str | None = None,
        encoding: Mapping | None = None,
        *,
        compute: bool = True,
        consolidated: bool | None = None,
        append_dim: Hashable | None = None,
        region: Mapping[str, slice | Literal["auto"]] | Literal["auto"] | None = None,
        safe_chunks: bool = True,
        align_chunks: bool = False,
        storage_options: dict[str, str] | None = None,
        zarr_version: int | None = None,
        zarr_format: int | None = None,
        write_empty_chunks: bool | None = None,
        chunkmanager_store_kwargs: dict[str, Any] | None = None,
    ) -> ZarrStore | Delayed:
        """Write dataset contents to a zarr group.

        Zarr chunks are determined in the following way:

        - From the ``chunks`` attribute in each variable's ``encoding``
          (can be set via `Dataset.chunk`).
        - If the variable is a Dask array, from the dask chunks
        - If neither Dask chunks nor encoding chunks are present, chunks will
          be determined automatically by Zarr
        - If both Dask chunks and encoding chunks are present, encoding chunks
          will be used, provided that there is a many-to-one relationship between
          encoding chunks and dask chunks (i.e. Dask chunks are bigger than and
          evenly divide encoding chunks); otherwise raise a ``ValueError``.
          This restriction ensures that no synchronization / locks are required
          when writing. To disable this restriction, use ``safe_chunks=False``.

        Parameters
        ----------
        store : MutableMapping, str or path-like, optional
            Store or path to directory in local or remote file system.
        chunk_store : MutableMapping, str or path-like, optional
            Store or path to directory in local or remote file system only for Zarr
            array chunks. Requires zarr-python v2.4.0 or later.
        mode : {"w", "w-", "a", "a-", r+", None}, optional
            Persistence mode: "w" means create (overwrite if exists);
            "w-" means create (fail if exists);
            "a" means override all existing variables including dimension coordinates (create if does not exist);
            "a-" means only append those variables that have ``append_dim``.
            "r+" means modify existing array *values* only (raise an error if
            any metadata or shapes would change).
            The default mode is "a" if ``append_dim`` is set. Otherwise, it is
            "r+" if ``region`` is set and ``w-`` otherwise.
        synchronizer : object, optional
            Zarr array synchronizer.
        group : str, optional
            Group path. (a.k.a. `path` in zarr terminology.)
        encoding : dict, optional
            Nested dictionary with variable names as keys and dictionaries of
            variable specific encodings as values, e.g.,
            ``{"my_variable": {"dtype": "int16", "scale_factor": 0.1,}, ...}``
        compute : bool, default: True
            If True write array data immediately, otherwise return a
            ``dask.delayed.Delayed`` object that can be computed to write
            array data later. Metadata is always updated eagerly.
        consolidated : bool, optional
            If True, apply :func:`zarr.convenience.consolidate_metadata`
            after writing metadata and read existing stores with consolidated
            metadata; if False, do not. The default (`consolidated=None`) means
            write consolidated metadata and attempt to read consolidated
            metadata for existing stores (falling back to non-consolidated).

            When the experimental ``zarr_version=3``, ``consolidated`` must be
            either be ``None`` or ``False``.
        append_dim : hashable, optional
            If set, the dimension along which the data will be appended. All
            other dimensions on overridden variables must remain the same size.
        region : dict or "auto", optional
            Optional mapping from dimension names to either a) ``"auto"``, or b) integer
            slices, indicating the region of existing zarr array(s) in which to write
            this dataset's data.

            If ``"auto"`` is provided the existing store will be opened and the region
            inferred by matching indexes. ``"auto"`` can be used as a single string,
            which will automatically infer the region for all dimensions, or as
            dictionary values for specific dimensions mixed together with explicit
            slices for other dimensions.

            Alternatively integer slices can be provided; for example, ``{'x': slice(0,
            1000), 'y': slice(10000, 11000)}`` would indicate that values should be
            written to the region ``0:1000`` along ``x`` and ``10000:11000`` along
            ``y``.

            Two restrictions apply to the use of ``region``:

            - If ``region`` is set, _all_ variables in a dataset must have at
              least one dimension in common with the region. Other variables
              should be written in a separate single call to ``to_zarr()``.
            - Dimensions cannot be included in both ``region`` and
              ``append_dim`` at the same time. To create empty arrays to fill
              in with ``region``, use a separate call to ``to_zarr()`` with
              ``compute=False``. See "Modifying existing Zarr stores" in
              the reference documentation for full details.

            Users are expected to ensure that the specified region aligns with
            Zarr chunk boundaries, and that dask chunks are also aligned.
            Xarray makes limited checks that these multiple chunk boundaries line up.
            It is possible to write incomplete chunks and corrupt the data with this
            option if you are not careful.
        safe_chunks : bool, default: True
            If True, only allow writes to when there is a many-to-one relationship
            between Zarr chunks (specified in encoding) and Dask chunks.
            Set False to override this restriction; however, data may become corrupted
            if Zarr arrays are written in parallel. This option may be useful in combination
            with ``compute=False`` to initialize a Zarr from an existing
            Dataset with arbitrary chunk structure.
            In addition to the many-to-one relationship validation, it also detects partial
            chunks writes when using the region parameter,
            these partial chunks are considered unsafe in the mode "r+" but safe in
            the mode "a".
            Note: Even with these validations it can still be unsafe to write
            two or more chunked arrays in the same location in parallel if they are
            not writing in independent regions, for those cases it is better to use
            a synchronizer.
        align_chunks: bool, default False
            If True, rechunks the Dask array to align with Zarr chunks before writing.
            This ensures each Dask chunk maps to one or more contiguous Zarr chunks,
            which avoids race conditions.
            Internally, the process sets safe_chunks=False and tries to preserve
            the original Dask chunking as much as possible.
            Note: While this alignment avoids write conflicts stemming from chunk
            boundary misalignment, it does not protect against race conditions
            if multiple uncoordinated processes write to the same
            Zarr array concurrently.
        storage_options : dict, optional
            Any additional parameters for the storage backend (ignored for local
            paths).
        zarr_version : int or None, optional

            .. deprecated:: 2024.9.1
            Use ``zarr_format`` instead.

        zarr_format : int or None, optional
            The desired zarr format to target (currently 2 or 3). The default
            of None will attempt to determine the zarr version from ``store`` when
            possible, otherwise defaulting to the default version used by
            the zarr-python library installed.
        write_empty_chunks : bool or None, optional
            If True, all chunks will be stored regardless of their
            contents. If False, each chunk is compared to the array's fill value
            prior to storing. If a chunk is uniformly equal to the fill value, then
            that chunk is not be stored, and the store entry for that chunk's key
            is deleted. This setting enables sparser storage, as only chunks with
            non-fill-value data are stored, at the expense of overhead associated
            with checking the data of each chunk. If None (default) fall back to
            specification(s) in ``encoding`` or Zarr defaults. A ``ValueError``
            will be raised if the value of this (if not None) differs with
            ``encoding``.
        chunkmanager_store_kwargs : dict, optional
            Additional keyword arguments passed on to the `ChunkManager.store` method used to store
            chunked arrays. For example for a dask array additional kwargs will be passed eventually to
            :py:func:`dask.array.store()`. Experimental API that should not be relied upon.

        Returns
        -------
            * ``dask.delayed.Delayed`` if compute is False
            * ZarrStore otherwise

        References
        ----------
        https://zarr.readthedocs.io/

        Notes
        -----
        Zarr chunking behavior:
            If chunks are found in the encoding argument or attribute
            corresponding to any DataArray, those chunks are used.
            If a DataArray is a dask array, it is written with those chunks.
            If not other chunks are found, Zarr uses its own heuristics to
            choose automatic chunk sizes.

        encoding:
            The encoding attribute (if exists) of the DataArray(s) will be
            used. Override any existing encodings by providing the ``encoding`` kwarg.

        ``fill_value`` handling:
            There exists a subtlety in interpreting zarr's ``fill_value`` property. For zarr v2 format
            arrays, ``fill_value`` is *always* interpreted as an invalid value similar to the ``_FillValue`` attribute
            in CF/netCDF. For Zarr v3 format arrays, only an explicit ``_FillValue`` attribute will be used
            to mask the data if requested using ``mask_and_scale=True``. See this `Github issue <https://github.com/pydata/xarray/issues/5475>`_
            for more.

        See Also
        --------
        :ref:`io.zarr`
            The I/O user guide, with more details and examples.
        """
        from xarray.backends.api import to_zarr

        return to_zarr(  # type: ignore[call-overload,misc]
            self,
            store=store,
            chunk_store=chunk_store,
            storage_options=storage_options,
            mode=mode,
            synchronizer=synchronizer,
            group=group,
            encoding=encoding,
            compute=compute,
            consolidated=consolidated,
            append_dim=append_dim,
            region=region,
            safe_chunks=safe_chunks,
            align_chunks=align_chunks,
            zarr_version=zarr_version,
            zarr_format=zarr_format,
            write_empty_chunks=write_empty_chunks,
            chunkmanager_store_kwargs=chunkmanager_store_kwargs,
        )

    def __repr__(self) -> str:
        return formatting.dataset_repr(self)

    def _repr_html_(self) -> str:
        if OPTIONS["display_style"] == "text":
            return f"<pre>{escape(repr(self))}</pre>"
        return formatting_html.dataset_repr(self)

    def info(self, buf: IO | None = None) -> None:
        """
        Concise summary of a Dataset variables and attributes.

        Parameters
        ----------
        buf : file-like, default: sys.stdout
            writable buffer

        See Also
        --------
        pandas.DataFrame.assign
        ncdump : netCDF's ncdump
        """
        if buf is None:  # pragma: no cover
            buf = sys.stdout

        lines = [
            "xarray.Dataset {",
            "dimensions:",
        ]
        for name, size in self.sizes.items():
            lines.append(f"\t{name} = {size} ;")
        lines.append("\nvariables:")
        for name, da in self.variables.items():
            dims = ", ".join(map(str, da.dims))
            lines.append(f"\t{da.dtype} {name}({dims}) ;")
            for k, v in da.attrs.items():
                lines.append(f"\t\t{name}:{k} = {v} ;")
        lines.append("\n// global attributes:")
        for k, v in self.attrs.items():
            lines.append(f"\t:{k} = {v} ;")
        lines.append("}")

        buf.write("\n".join(lines))

    @property
    def chunks(self) -> Mapping[Hashable, tuple[int, ...]]:
        """
        Mapping from dimension names to block lengths for this dataset's data.

        If this dataset does not contain chunked arrays, the mapping will be empty.

        Cannot be modified directly, but can be modified by calling .chunk().

        Same as Dataset.chunksizes, but maintained for backwards compatibility.

        See Also
        --------
        Dataset.chunk
        Dataset.chunksizes
        xarray.unify_chunks
        """
        return get_chunksizes(self.variables.values())

    @property
    def chunksizes(self) -> Mapping[Hashable, tuple[int, ...]]:
        """
        Mapping from dimension names to block lengths for this dataset's data.

        If this dataset does not contain chunked arrays, the mapping will be empty.

        Cannot be modified directly, but can be modified by calling .chunk().

        Same as Dataset.chunks.

        See Also
        --------
        Dataset.chunk
        Dataset.chunks
        xarray.unify_chunks
        """
        return get_chunksizes(self.variables.values())

    def chunk(
        self,
        chunks: T_ChunksFreq = {},  # noqa: B006  # {} even though it's technically unsafe, is being used intentionally here (#4667)
        name_prefix: str = "xarray-",
        token: str | None = None,
        lock: bool = False,
        inline_array: bool = False,
        chunked_array_type: str | ChunkManagerEntrypoint | None = None,
        from_array_kwargs=None,
        **chunks_kwargs: T_ChunkDimFreq,
    ) -> Self:
        """Coerce all arrays in this dataset into dask arrays with the given
        chunks.

        Non-dask arrays in this dataset will be converted to dask arrays. Dask
        arrays will be rechunked to the given chunk sizes.

        If neither chunks is not provided for one or more dimensions, chunk
        sizes along that dimension will not be updated; non-dask arrays will be
        converted into dask arrays with a single block.

        Along datetime-like dimensions, a :py:class:`Resampler` object
        (e.g. :py:class:`groupers.TimeResampler` or :py:class:`groupers.SeasonResampler`)
        is also accepted.

        Parameters
        ----------
        chunks : int, tuple of int, "auto" or mapping of hashable to int or a Resampler, optional
            Chunk sizes along each dimension, e.g., ``5``, ``"auto"``, or
            ``{"x": 5, "y": 5}`` or ``{"x": 5, "time": TimeResampler(freq="YE")}`` or
            ``{"time": SeasonResampler(["DJF", "MAM", "JJA", "SON"])}``.
        name_prefix : str, default: "xarray-"
            Prefix for the name of any new dask arrays.
        token : str, optional
            Token uniquely identifying this dataset.
        lock : bool, default: False
            Passed on to :py:func:`dask.array.from_array`, if the array is not
            already as dask array.
        inline_array: bool, default: False
            Passed on to :py:func:`dask.array.from_array`, if the array is not
            already as dask array.
        chunked_array_type: str, optional
            Which chunked array type to coerce this datasets' arrays to.
            Defaults to 'dask' if installed, else whatever is registered via the `ChunkManagerEntryPoint` system.
            Experimental API that should not be relied upon.
        from_array_kwargs: dict, optional
            Additional keyword arguments passed on to the `ChunkManagerEntrypoint.from_array` method used to create
            chunked arrays, via whichever chunk manager is specified through the `chunked_array_type` kwarg.
            For example, with dask as the default chunked array type, this method would pass additional kwargs
            to :py:func:`dask.array.from_array`. Experimental API that should not be relied upon.
        **chunks_kwargs : {dim: chunks, ...}, optional
            The keyword arguments form of ``chunks``.
            One of chunks or chunks_kwargs must be provided

        Returns
        -------
        chunked : xarray.Dataset

        See Also
        --------
        Dataset.chunks
        Dataset.chunksizes
        xarray.unify_chunks
        dask.array.from_array
        """
        from xarray.groupers import Resampler

        if chunks is None and not chunks_kwargs:
            warnings.warn(
                "None value for 'chunks' is deprecated. "
                "It will raise an error in the future. Use instead '{}'",
                category=DeprecationWarning,
                stacklevel=2,
            )
            chunks = {}
        chunks_mapping: Mapping[Any, Any]
        if not isinstance(chunks, Mapping) and chunks is not None:
            if isinstance(chunks, tuple | list):
                utils.emit_user_level_warning(
                    "Supplying chunks as dimension-order tuples is deprecated. "
                    "It will raise an error in the future. Instead use a dict with dimensions as keys.",
                    category=DeprecationWarning,
                )
            chunks_mapping = dict.fromkeys(self.dims, chunks)
        else:
            chunks_mapping = either_dict_or_kwargs(chunks, chunks_kwargs, "chunk")

        bad_dims = chunks_mapping.keys() - self.sizes.keys()
        if bad_dims:
            raise ValueError(
                f"chunks keys {tuple(bad_dims)} not found in data dimensions {tuple(self.sizes.keys())}"
            )

        def _resolve_resampler(name: Hashable, resampler: Resampler) -> tuple[int, ...]:
            variable = self._variables.get(name, None)
            if variable is None:
                raise ValueError(
                    f"Cannot chunk by resampler {resampler!r} for virtual variable {name!r}."
                )
            if variable.ndim != 1:
                raise ValueError(
                    f"chunks={resampler!r} only supported for 1D variables. "
                    f"Received variable {name!r} with {variable.ndim} dimensions instead."
                )
            newchunks = resampler.compute_chunks(variable, dim=name)
            if sum(newchunks) != variable.shape[0]:
                raise ValueError(
                    f"Logic bug in rechunking variable {name!r} using {resampler!r}. "
                    "New chunks tuple does not match size of data. Please open an issue."
                )
            return newchunks

        chunks_mapping_ints: Mapping[Any, T_ChunkDim] = {
            name: (
                _resolve_resampler(name, chunks)
                if isinstance(chunks, Resampler)
                else chunks
            )
            for name, chunks in chunks_mapping.items()
        }

        chunkmanager = guess_chunkmanager(chunked_array_type)
        if from_array_kwargs is None:
            from_array_kwargs = {}

        variables = {
            k: _maybe_chunk(
                k,
                v,
                chunks_mapping_ints,
                token,
                lock,
                name_prefix,
                inline_array=inline_array,
                chunked_array_type=chunkmanager,
                from_array_kwargs=from_array_kwargs.copy(),
            )
            for k, v in self.variables.items()
        }
        return self._replace(variables)

    def _validate_indexers(
        self, indexers: Mapping[Any, Any], missing_dims: ErrorOptionsWithWarn = "raise"
    ) -> Iterator[tuple[Hashable, int | slice | np.ndarray | Variable]]:
        """Here we make sure
        + indexer has a valid keys
        + indexer is in a valid data type
        + string indexers are cast to the appropriate date type if the
          associated index is a DatetimeIndex or CFTimeIndex
        """
        from xarray.core.dataarray import DataArray

        indexers = drop_dims_from_indexers(indexers, self.dims, missing_dims)

        # all indexers should be int, slice, np.ndarrays, or Variable
        for k, v in indexers.items():
            if isinstance(v, int | slice | Variable) and not isinstance(v, bool):
                yield k, v
            elif isinstance(v, DataArray):
                yield k, v.variable
            elif isinstance(v, tuple):
                yield k, as_variable(v)
            elif isinstance(v, Dataset):
                raise TypeError("cannot use a Dataset as an indexer")
            elif isinstance(v, Sequence) and len(v) == 0:
                yield k, np.empty((0,), dtype="int64")
            else:
                if not is_duck_array(v):
                    v = np.asarray(v)

                if v.dtype.kind in "US":
                    index = self._indexes[k].to_pandas_index()
                    if isinstance(index, pd.DatetimeIndex):
                        v = duck_array_ops.astype(v, dtype="datetime64[ns]")
                    elif isinstance(index, CFTimeIndex):
                        v = _parse_array_of_cftime_strings(v, index.date_type)

                if v.ndim > 1:
                    raise IndexError(
                        "Unlabeled multi-dimensional array cannot be "
                        f"used for indexing: {k}"
                    )
                yield k, v

    def _validate_interp_indexers(
        self, indexers: Mapping[Any, Any]
    ) -> Iterator[tuple[Hashable, Variable]]:
        """Variant of _validate_indexers to be used for interpolation"""
        for k, v in self._validate_indexers(indexers):
            if isinstance(v, Variable):
                yield k, v
            elif is_scalar(v):
                yield k, Variable((), v, attrs=self.coords[k].attrs)
            elif isinstance(v, np.ndarray):
                yield k, Variable(dims=(k,), data=v, attrs=self.coords[k].attrs)
            else:
                raise TypeError(type(v))

    def _get_indexers_coords_and_indexes(self, indexers):
        """Extract coordinates and indexes from indexers.

        Only coordinate with a name different from any of self.variables will
        be attached.
        """
        from xarray.core.dataarray import DataArray

        coords_list = []
        for k, v in indexers.items():
            if isinstance(v, DataArray):
                if v.dtype.kind == "b":
                    if v.ndim != 1:  # we only support 1-d boolean array
                        raise ValueError(
                            f"{v.ndim:d}d-boolean array is used for indexing along "
                            f"dimension {k!r}, but only 1d boolean arrays are "
                            "supported."
                        )
                    # Make sure in case of boolean DataArray, its
                    # coordinate also should be indexed.
                    v_coords = v[v.values.nonzero()[0]].coords
                else:
                    v_coords = v.coords
                coords_list.append(v_coords)

        # we don't need to call align() explicitly or check indexes for
        # alignment, because merge_variables already checks for exact alignment
        # between dimension coordinates
        coords, indexes = merge_coordinates_without_align(coords_list)
        assert_coordinate_consistent(self, coords)

        # silently drop the conflicted variables.
        attached_coords = {k: v for k, v in coords.items() if k not in self._variables}
        attached_indexes = {
            k: v for k, v in indexes.items() if k not in self._variables
        }
        return attached_coords, attached_indexes

    def isel(
        self,
        indexers: Mapping[Any, Any] | None = None,
        drop: bool = False,
        missing_dims: ErrorOptionsWithWarn = "raise",
        **indexers_kwargs: Any,
    ) -> Self:
        """Returns a new dataset with each array indexed along the specified
        dimension(s).

        This method selects values from each array using its `__getitem__`
        method, except this method does not require knowing the order of
        each array's dimensions.

        Parameters
        ----------
        indexers : dict, optional
            A dict with keys matching dimensions and values given
            by integers, slice objects or arrays.
            indexer can be a integer, slice, array-like or DataArray.
            If DataArrays are passed as indexers, xarray-style indexing will be
            carried out. See :ref:`indexing` for the details.
            One of indexers or indexers_kwargs must be provided.
        drop : bool, default: False
            If ``drop=True``, drop coordinates variables indexed by integers
            instead of making them scalar.
        missing_dims : {"raise", "warn", "ignore"}, default: "raise"
            What to do if dimensions that should be selected from are not present in the
            Dataset:
            - "raise": raise an exception
            - "warn": raise a warning, and ignore the missing dimensions
            - "ignore": ignore the missing dimensions

        **indexers_kwargs : {dim: indexer, ...}, optional
            The keyword arguments form of ``indexers``.
            One of indexers or indexers_kwargs must be provided.

        Returns
        -------
        obj : Dataset
            A new Dataset with the same contents as this dataset, except each
            array and dimension is indexed by the appropriate indexers.
            If indexer DataArrays have coordinates that do not conflict with
            this object, then these coordinates will be attached.
            In general, each array's data will be a view of the array's data
            in this dataset, unless vectorized indexing was triggered by using
            an array indexer, in which case the data will be a copy.

        Examples
        --------

        >>> dataset = xr.Dataset(
        ...     {
        ...         "math_scores": (
        ...             ["student", "test"],
        ...             [[90, 85, 92], [78, 80, 85], [95, 92, 98]],
        ...         ),
        ...         "english_scores": (
        ...             ["student", "test"],
        ...             [[88, 90, 92], [75, 82, 79], [93, 96, 91]],
        ...         ),
        ...     },
        ...     coords={
        ...         "student": ["Alice", "Bob", "Charlie"],
        ...         "test": ["Test 1", "Test 2", "Test 3"],
        ...     },
        ... )

        # A specific element from the dataset is selected

        >>> dataset.isel(student=1, test=0)
        <xarray.Dataset> Size: 68B
        Dimensions:         ()
        Coordinates:
            student         <U7 28B 'Bob'
            test            <U6 24B 'Test 1'
        Data variables:
            math_scores     int64 8B 78
            english_scores  int64 8B 75

        # Indexing with a slice using isel

        >>> slice_of_data = dataset.isel(student=slice(0, 2), test=slice(0, 2))
        >>> slice_of_data
        <xarray.Dataset> Size: 168B
        Dimensions:         (student: 2, test: 2)
        Coordinates:
          * student         (student) <U7 56B 'Alice' 'Bob'
          * test            (test) <U6 48B 'Test 1' 'Test 2'
        Data variables:
            math_scores     (student, test) int64 32B 90 85 78 80
            english_scores  (student, test) int64 32B 88 90 75 82

        >>> index_array = xr.DataArray([0, 2], dims="student")
        >>> indexed_data = dataset.isel(student=index_array)
        >>> indexed_data
        <xarray.Dataset> Size: 224B
        Dimensions:         (student: 2, test: 3)
        Coordinates:
          * student         (student) <U7 56B 'Alice' 'Charlie'
          * test            (test) <U6 72B 'Test 1' 'Test 2' 'Test 3'
        Data variables:
            math_scores     (student, test) int64 48B 90 85 92 95 92 98
            english_scores  (student, test) int64 48B 88 90 92 93 96 91

        See Also
        --------
        :func:`Dataset.sel <Dataset.sel>`
        :func:`DataArray.isel <DataArray.isel>`

        :doc:`xarray-tutorial:intermediate/indexing/indexing`
            Tutorial material on indexing with Xarray objects

        :doc:`xarray-tutorial:fundamentals/02.1_indexing_Basic`
            Tutorial material on basics of indexing

        """
        indexers = either_dict_or_kwargs(indexers, indexers_kwargs, "isel")
        if any(is_fancy_indexer(idx) for idx in indexers.values()):
            return self._isel_fancy(indexers, drop=drop, missing_dims=missing_dims)

        # Much faster algorithm for when all indexers are ints, slices, one-dimensional
        # lists, or zero or one-dimensional np.ndarray's
        indexers = drop_dims_from_indexers(indexers, self.dims, missing_dims)

        variables = {}
        dims: dict[Hashable, int] = {}
        coord_names = self._coord_names.copy()

        indexes, index_variables = isel_indexes(self.xindexes, indexers)

        for name, var in self._variables.items():
            # preserve variable order
            if name in index_variables:
                var = index_variables[name]
            else:
                var_indexers = {k: v for k, v in indexers.items() if k in var.dims}
                if var_indexers:
                    var = var.isel(var_indexers)
                    if drop and var.ndim == 0 and name in coord_names:
                        coord_names.remove(name)
                        continue
            variables[name] = var
            dims.update(zip(var.dims, var.shape, strict=True))

        return self._construct_direct(
            variables=variables,
            coord_names=coord_names,
            dims=dims,
            attrs=self._attrs,
            indexes=indexes,
            encoding=self._encoding,
            close=self._close,
        )

    def _isel_fancy(
        self,
        indexers: Mapping[Any, Any],
        *,
        drop: bool,
        missing_dims: ErrorOptionsWithWarn = "raise",
    ) -> Self:
        valid_indexers = dict(self._validate_indexers(indexers, missing_dims))

        variables: dict[Hashable, Variable] = {}
        indexes, index_variables = isel_indexes(self.xindexes, valid_indexers)

        for name, var in self.variables.items():
            if name in index_variables:
                new_var = index_variables[name]
            else:
                var_indexers = {
                    k: v for k, v in valid_indexers.items() if k in var.dims
                }
                if var_indexers:
                    new_var = var.isel(indexers=var_indexers)
                    # drop scalar coordinates
                    # https://github.com/pydata/xarray/issues/6554
                    if name in self.coords and drop and new_var.ndim == 0:
                        continue
                else:
                    new_var = var.copy(deep=False)
                if name not in indexes:
                    new_var = new_var.to_base_variable()
            variables[name] = new_var

        coord_names = self._coord_names & variables.keys()
        selected = self._replace_with_new_dims(variables, coord_names, indexes)

        # Extract coordinates from indexers
        coord_vars, new_indexes = selected._get_indexers_coords_and_indexes(indexers)
        variables.update(coord_vars)
        indexes.update(new_indexes)
        coord_names = self._coord_names & variables.keys() | coord_vars.keys()
        return self._replace_with_new_dims(variables, coord_names, indexes=indexes)

    def sel(
        self,
        indexers: Mapping[Any, Any] | None = None,
        method: str | None = None,
        tolerance: int | float | Iterable[int | float] | None = None,
        drop: bool = False,
        **indexers_kwargs: Any,
    ) -> Self:
        """Returns a new dataset with each array indexed by tick labels
        along the specified dimension(s).

        In contrast to `Dataset.isel`, indexers for this method should use
        labels instead of integers.

        Under the hood, this method is powered by using pandas's powerful Index
        objects. This makes label based indexing essentially just as fast as
        using integer indexing.

        It also means this method uses pandas's (well documented) logic for
        indexing. This means you can use string shortcuts for datetime indexes
        (e.g., '2000-01' to select all values in January 2000). It also means
        that slices are treated as inclusive of both the start and stop values,
        unlike normal Python indexing.

        Parameters
        ----------
        indexers : dict, optional
            A dict with keys matching dimensions and values given
            by scalars, slices or arrays of tick labels. For dimensions with
            multi-index, the indexer may also be a dict-like object with keys
            matching index level names.
            If DataArrays are passed as indexers, xarray-style indexing will be
            carried out. See :ref:`indexing` for the details.
            One of indexers or indexers_kwargs must be provided.
        method : {None, "nearest", "pad", "ffill", "backfill", "bfill"}, optional
            Method to use for inexact matches:

            * None (default): only exact matches
            * pad / ffill: propagate last valid index value forward
            * backfill / bfill: propagate next valid index value backward
            * nearest: use nearest valid index value
        tolerance : optional
            Maximum distance between original and new labels for inexact
            matches. The values of the index at the matching locations must
            satisfy the equation ``abs(index[indexer] - target) <= tolerance``.
        drop : bool, optional
            If ``drop=True``, drop coordinates variables in `indexers` instead
            of making them scalar.
        **indexers_kwargs : {dim: indexer, ...}, optional
            The keyword arguments form of ``indexers``.
            One of indexers or indexers_kwargs must be provided.

        Returns
        -------
        obj : Dataset
            A new Dataset with the same contents as this dataset, except each
            variable and dimension is indexed by the appropriate indexers.
            If indexer DataArrays have coordinates that do not conflict with
            this object, then these coordinates will be attached.
            In general, each array's data will be a view of the array's data
            in this dataset, unless vectorized indexing was triggered by using
            an array indexer, in which case the data will be a copy.

        See Also
        --------
        :func:`Dataset.isel <Dataset.isel>`
        :func:`DataArray.sel <DataArray.sel>`

        :doc:`xarray-tutorial:intermediate/indexing/indexing`
            Tutorial material on indexing with Xarray objects

        :doc:`xarray-tutorial:fundamentals/02.1_indexing_Basic`
            Tutorial material on basics of indexing

        """
        indexers = either_dict_or_kwargs(indexers, indexers_kwargs, "sel")
        query_results = map_index_queries(
            self, indexers=indexers, method=method, tolerance=tolerance
        )

        if drop:
            no_scalar_variables = {}
            for k, v in query_results.variables.items():
                if v.dims:
                    no_scalar_variables[k] = v
                elif k in self._coord_names:
                    query_results.drop_coords.append(k)
            query_results.variables = no_scalar_variables

        result = self.isel(indexers=query_results.dim_indexers, drop=drop)
        return result._overwrite_indexes(*query_results.as_tuple()[1:])

    def _shuffle(self, dim, *, indices: GroupIndices, chunks: T_Chunks) -> Self:
        # Shuffling is only different from `isel` for chunked arrays.
        # Extract them out, and treat them specially. The rest, we route through isel.
        # This makes it easy to ensure correct handling of indexes.
        is_chunked = {
            name: var
            for name, var in self._variables.items()
            if is_chunked_array(var._data)
        }
        subset = self[[name for name in self._variables if name not in is_chunked]]

        no_slices: list[list[int]] = [
            (
                list(range(*idx.indices(self.sizes[dim])))
                if isinstance(idx, slice)
                else idx
            )
            for idx in indices
        ]
        no_slices = [idx for idx in no_slices if idx]

        shuffled = (
            subset
            if dim not in subset.dims
            else subset.isel({dim: np.concatenate(no_slices)})
        )
        for name, var in is_chunked.items():
            shuffled[name] = var._shuffle(
                indices=no_slices,
                dim=dim,
                chunks=chunks,
            )
        return shuffled

    def head(
        self,
        indexers: Mapping[Any, int] | int | None = None,
        **indexers_kwargs: Any,
    ) -> Self:
        """Returns a new dataset with the first `n` values of each array
        for the specified dimension(s).

        Parameters
        ----------
        indexers : dict or int, default: 5
            A dict with keys matching dimensions and integer values `n`
            or a single integer `n` applied over all dimensions.
            One of indexers or indexers_kwargs must be provided.
        **indexers_kwargs : {dim: n, ...}, optional
            The keyword arguments form of ``indexers``.
            One of indexers or indexers_kwargs must be provided.

        Examples
        --------
        >>> dates = pd.date_range(start="2023-01-01", periods=5)
        >>> pageviews = [1200, 1500, 900, 1800, 2000]
        >>> visitors = [800, 1000, 600, 1200, 1500]
        >>> dataset = xr.Dataset(
        ...     {
        ...         "pageviews": (("date"), pageviews),
        ...         "visitors": (("date"), visitors),
        ...     },
        ...     coords={"date": dates},
        ... )
        >>> busiest_days = dataset.sortby("pageviews", ascending=False)
        >>> busiest_days.head()
        <xarray.Dataset> Size: 120B
        Dimensions:    (date: 5)
        Coordinates:
          * date       (date) datetime64[ns] 40B 2023-01-05 2023-01-04 ... 2023-01-03
        Data variables:
            pageviews  (date) int64 40B 2000 1800 1500 1200 900
            visitors   (date) int64 40B 1500 1200 1000 800 600

        # Retrieve the 3 most busiest days in terms of pageviews

        >>> busiest_days.head(3)
        <xarray.Dataset> Size: 72B
        Dimensions:    (date: 3)
        Coordinates:
          * date       (date) datetime64[ns] 24B 2023-01-05 2023-01-04 2023-01-02
        Data variables:
            pageviews  (date) int64 24B 2000 1800 1500
            visitors   (date) int64 24B 1500 1200 1000

        # Using a dictionary to specify the number of elements for specific dimensions

        >>> busiest_days.head({"date": 3})
        <xarray.Dataset> Size: 72B
        Dimensions:    (date: 3)
        Coordinates:
          * date       (date) datetime64[ns] 24B 2023-01-05 2023-01-04 2023-01-02
        Data variables:
            pageviews  (date) int64 24B 2000 1800 1500
            visitors   (date) int64 24B 1500 1200 1000

        See Also
        --------
        Dataset.tail
        Dataset.thin
        DataArray.head
        """
        if not indexers_kwargs:
            if indexers is None:
                indexers = 5
            if not isinstance(indexers, int) and not is_dict_like(indexers):
                raise TypeError("indexers must be either dict-like or a single integer")
        if isinstance(indexers, int):
            indexers = dict.fromkeys(self.dims, indexers)
        indexers = either_dict_or_kwargs(indexers, indexers_kwargs, "head")
        for k, v in indexers.items():
            if not isinstance(v, int):
                raise TypeError(
                    "expected integer type indexer for "
                    f"dimension {k!r}, found {type(v)!r}"
                )
            elif v < 0:
                raise ValueError(
                    "expected positive integer as indexer "
                    f"for dimension {k!r}, found {v}"
                )
        indexers_slices = {k: slice(val) for k, val in indexers.items()}
        return self.isel(indexers_slices)

    def tail(
        self,
        indexers: Mapping[Any, int] | int | None = None,
        **indexers_kwargs: Any,
    ) -> Self:
        """Returns a new dataset with the last `n` values of each array
        for the specified dimension(s).

        Parameters
        ----------
        indexers : dict or int, default: 5
            A dict with keys matching dimensions and integer values `n`
            or a single integer `n` applied over all dimensions.
            One of indexers or indexers_kwargs must be provided.
        **indexers_kwargs : {dim: n, ...}, optional
            The keyword arguments form of ``indexers``.
            One of indexers or indexers_kwargs must be provided.

        Examples
        --------
        >>> activity_names = ["Walking", "Running", "Cycling", "Swimming", "Yoga"]
        >>> durations = [30, 45, 60, 45, 60]  # in minutes
        >>> energies = [150, 300, 250, 400, 100]  # in calories
        >>> dataset = xr.Dataset(
        ...     {
        ...         "duration": (["activity"], durations),
        ...         "energy_expenditure": (["activity"], energies),
        ...     },
        ...     coords={"activity": activity_names},
        ... )
        >>> sorted_dataset = dataset.sortby("energy_expenditure", ascending=False)
        >>> sorted_dataset
        <xarray.Dataset> Size: 240B
        Dimensions:             (activity: 5)
        Coordinates:
          * activity            (activity) <U8 160B 'Swimming' 'Running' ... 'Yoga'
        Data variables:
            duration            (activity) int64 40B 45 45 60 30 60
            energy_expenditure  (activity) int64 40B 400 300 250 150 100

        # Activities with the least energy expenditures using tail()

        >>> sorted_dataset.tail(3)
        <xarray.Dataset> Size: 144B
        Dimensions:             (activity: 3)
        Coordinates:
          * activity            (activity) <U8 96B 'Cycling' 'Walking' 'Yoga'
        Data variables:
            duration            (activity) int64 24B 60 30 60
            energy_expenditure  (activity) int64 24B 250 150 100

        >>> sorted_dataset.tail({"activity": 3})
        <xarray.Dataset> Size: 144B
        Dimensions:             (activity: 3)
        Coordinates:
          * activity            (activity) <U8 96B 'Cycling' 'Walking' 'Yoga'
        Data variables:
            duration            (activity) int64 24B 60 30 60
            energy_expenditure  (activity) int64 24B 250 150 100

        See Also
        --------
        Dataset.head
        Dataset.thin
        DataArray.tail
        """
        if not indexers_kwargs:
            if indexers is None:
                indexers = 5
            if not isinstance(indexers, int) and not is_dict_like(indexers):
                raise TypeError("indexers must be either dict-like or a single integer")
        if isinstance(indexers, int):
            indexers = dict.fromkeys(self.dims, indexers)
        indexers = either_dict_or_kwargs(indexers, indexers_kwargs, "tail")
        for k, v in indexers.items():
            if not isinstance(v, int):
                raise TypeError(
                    "expected integer type indexer for "
                    f"dimension {k!r}, found {type(v)!r}"
                )
            elif v < 0:
                raise ValueError(
                    "expected positive integer as indexer "
                    f"for dimension {k!r}, found {v}"
                )
        indexers_slices = {
            k: slice(-val, None) if val != 0 else slice(val)
            for k, val in indexers.items()
        }
        return self.isel(indexers_slices)

    def thin(
        self,
        indexers: Mapping[Any, int] | int | None = None,
        **indexers_kwargs: Any,
    ) -> Self:
        """Returns a new dataset with each array indexed along every `n`-th
        value for the specified dimension(s)

        Parameters
        ----------
        indexers : dict or int
            A dict with keys matching dimensions and integer values `n`
            or a single integer `n` applied over all dimensions.
            One of indexers or indexers_kwargs must be provided.
        **indexers_kwargs : {dim: n, ...}, optional
            The keyword arguments form of ``indexers``.
            One of indexers or indexers_kwargs must be provided.

        Examples
        --------
        >>> x_arr = np.arange(0, 26)
        >>> x_arr
        array([ 0,  1,  2,  3,  4,  5,  6,  7,  8,  9, 10, 11, 12, 13, 14, 15, 16,
               17, 18, 19, 20, 21, 22, 23, 24, 25])
        >>> x = xr.DataArray(
        ...     np.reshape(x_arr, (2, 13)),
        ...     dims=("x", "y"),
        ...     coords={"x": [0, 1], "y": np.arange(0, 13)},
        ... )
        >>> x_ds = xr.Dataset({"foo": x})
        >>> x_ds
        <xarray.Dataset> Size: 328B
        Dimensions:  (x: 2, y: 13)
        Coordinates:
          * x        (x) int64 16B 0 1
          * y        (y) int64 104B 0 1 2 3 4 5 6 7 8 9 10 11 12
        Data variables:
            foo      (x, y) int64 208B 0 1 2 3 4 5 6 7 8 ... 17 18 19 20 21 22 23 24 25

        >>> x_ds.thin(3)
        <xarray.Dataset> Size: 88B
        Dimensions:  (x: 1, y: 5)
        Coordinates:
          * x        (x) int64 8B 0
          * y        (y) int64 40B 0 3 6 9 12
        Data variables:
            foo      (x, y) int64 40B 0 3 6 9 12
        >>> x.thin({"x": 2, "y": 5})
        <xarray.DataArray (x: 1, y: 3)> Size: 24B
        array([[ 0,  5, 10]])
        Coordinates:
          * x        (x) int64 8B 0
          * y        (y) int64 24B 0 5 10

        See Also
        --------
        Dataset.head
        Dataset.tail
        DataArray.thin
        """
        if (
            not indexers_kwargs
            and not isinstance(indexers, int)
            and not is_dict_like(indexers)
        ):
            raise TypeError("indexers must be either dict-like or a single integer")
        if isinstance(indexers, int):
            indexers = dict.fromkeys(self.dims, indexers)
        indexers = either_dict_or_kwargs(indexers, indexers_kwargs, "thin")
        for k, v in indexers.items():
            if not isinstance(v, int):
                raise TypeError(
                    "expected integer type indexer for "
                    f"dimension {k!r}, found {type(v)!r}"
                )
            elif v < 0:
                raise ValueError(
                    "expected positive integer as indexer "
                    f"for dimension {k!r}, found {v}"
                )
            elif v == 0:
                raise ValueError("step cannot be zero")
        indexers_slices = {k: slice(None, None, val) for k, val in indexers.items()}
        return self.isel(indexers_slices)

    def broadcast_like(
        self,
        other: T_DataArrayOrSet,
        exclude: Iterable[Hashable] | None = None,
    ) -> Self:
        """Broadcast this DataArray against another Dataset or DataArray.
        This is equivalent to xr.broadcast(other, self)[1]

        Parameters
        ----------
        other : Dataset or DataArray
            Object against which to broadcast this array.
        exclude : iterable of hashable, optional
            Dimensions that must not be broadcasted

        """
        if exclude is None:
            exclude = set()
        else:
            exclude = set(exclude)
        args = align(other, self, join="outer", copy=False, exclude=exclude)

        dims_map, common_coords = _get_broadcast_dims_map_common_coords(args, exclude)

        return _broadcast_helper(args[1], exclude, dims_map, common_coords)

    def _reindex_callback(
        self,
        aligner: alignment.Aligner,
        dim_pos_indexers: dict[Hashable, Any],
        variables: dict[Hashable, Variable],
        indexes: dict[Hashable, Index],
        fill_value: Any,
        exclude_dims: frozenset[Hashable],
        exclude_vars: frozenset[Hashable],
    ) -> Self:
        """Callback called from ``Aligner`` to create a new reindexed Dataset."""

        new_variables = variables.copy()
        new_indexes = indexes.copy()

        # re-assign variable metadata
        for name, new_var in new_variables.items():
            var = self._variables.get(name)
            if var is not None:
                new_var.attrs = var.attrs
                new_var.encoding = var.encoding

        # pass through indexes from excluded dimensions
        # no extra check needed for multi-coordinate indexes, potential conflicts
        # should already have been detected when aligning the indexes
        for name, idx in self._indexes.items():
            var = self._variables[name]
            if set(var.dims) <= exclude_dims:
                new_indexes[name] = idx
                new_variables[name] = var

        if not dim_pos_indexers:
            # fast path for no reindexing necessary
            if set(new_indexes) - set(self._indexes):
                # this only adds new indexes and their coordinate variables
                reindexed = self._overwrite_indexes(new_indexes, new_variables)
            else:
                reindexed = self.copy(deep=aligner.copy)
        else:
            to_reindex = {
                k: v
                for k, v in self.variables.items()
                if k not in variables and k not in exclude_vars
            }
            reindexed_vars = alignment.reindex_variables(
                to_reindex,
                dim_pos_indexers,
                copy=aligner.copy,
                fill_value=fill_value,
                sparse=aligner.sparse,
            )
            new_variables.update(reindexed_vars)
            new_coord_names = self._coord_names | set(new_indexes)
            reindexed = self._replace_with_new_dims(
                new_variables, new_coord_names, indexes=new_indexes
            )

        reindexed.encoding = self.encoding

        return reindexed

    def reindex_like(
        self,
        other: T_Xarray,
        method: ReindexMethodOptions = None,
        tolerance: float | Iterable[float] | str | None = None,
        copy: bool = True,
        fill_value: Any = xrdtypes.NA,
    ) -> Self:
        """
        Conform this object onto the indexes of another object, for indexes which the
        objects share. Missing values are filled with ``fill_value``. The default fill
        value is NaN.

        Parameters
        ----------
        other : Dataset or DataArray
            Object with an 'indexes' attribute giving a mapping from dimension
            names to pandas.Index objects, which provides coordinates upon
            which to index the variables in this dataset. The indexes on this
            other object need not be the same as the indexes on this
            dataset. Any mismatched index values will be filled in with
            NaN, and any mismatched dimension names will simply be ignored.
        method : {None, "nearest", "pad", "ffill", "backfill", "bfill", None}, optional
            Method to use for filling index values from other not found in this
            dataset:

            - None (default): don't fill gaps
            - "pad" / "ffill": propagate last valid index value forward
            - "backfill" / "bfill": propagate next valid index value backward
            - "nearest": use nearest valid index value

        tolerance : float | Iterable[float] | str | None, default: None
            Maximum distance between original and new labels for inexact
            matches. The values of the index at the matching locations must
            satisfy the equation ``abs(index[indexer] - target) <= tolerance``.
            Tolerance may be a scalar value, which applies the same tolerance
            to all values, or list-like, which applies variable tolerance per
            element. List-like must be the same size as the index and its dtype
            must exactly match the index’s type.
        copy : bool, default: True
            If ``copy=True``, data in the return value is always copied. If
            ``copy=False`` and reindexing is unnecessary, or can be performed
            with only slice operations, then the output may share memory with
            the input. In either case, a new xarray object is always returned.
        fill_value : scalar or dict-like, optional
            Value to use for newly missing values. If a dict-like maps
            variable names to fill values.

        Returns
        -------
        reindexed : Dataset
            Another dataset, with this dataset's data but coordinates from the
            other object.

        See Also
        --------
        Dataset.reindex
        DataArray.reindex_like
        align

        """
        return alignment.reindex_like(
            self,
            other=other,
            method=method,
            tolerance=tolerance,
            copy=copy,
            fill_value=fill_value,
        )

    def reindex(
        self,
        indexers: Mapping[Any, Any] | None = None,
        method: ReindexMethodOptions = None,
        tolerance: float | Iterable[float] | str | None = None,
        copy: bool = True,
        fill_value: Any = xrdtypes.NA,
        **indexers_kwargs: Any,
    ) -> Self:
        """Conform this object onto a new set of indexes, filling in
        missing values with ``fill_value``. The default fill value is NaN.

        Parameters
        ----------
        indexers : dict, optional
            Dictionary with keys given by dimension names and values given by
            arrays of coordinates tick labels. Any mismatched coordinate
            values will be filled in with NaN, and any mismatched dimension
            names will simply be ignored.
            One of indexers or indexers_kwargs must be provided.
        method : {None, "nearest", "pad", "ffill", "backfill", "bfill", None}, optional
            Method to use for filling index values in ``indexers`` not found in
            this dataset:

            - None (default): don't fill gaps
            - "pad" / "ffill": propagate last valid index value forward
            - "backfill" / "bfill": propagate next valid index value backward
            - "nearest": use nearest valid index value

        tolerance : float | Iterable[float] | str | None, default: None
            Maximum distance between original and new labels for inexact
            matches. The values of the index at the matching locations must
            satisfy the equation ``abs(index[indexer] - target) <= tolerance``.
            Tolerance may be a scalar value, which applies the same tolerance
            to all values, or list-like, which applies variable tolerance per
            element. List-like must be the same size as the index and its dtype
            must exactly match the index’s type.
        copy : bool, default: True
            If ``copy=True``, data in the return value is always copied. If
            ``copy=False`` and reindexing is unnecessary, or can be performed
            with only slice operations, then the output may share memory with
            the input. In either case, a new xarray object is always returned.
        fill_value : scalar or dict-like, optional
            Value to use for newly missing values. If a dict-like,
            maps variable names (including coordinates) to fill values.
        sparse : bool, default: False
            use sparse-array.
        **indexers_kwargs : {dim: indexer, ...}, optional
            Keyword arguments in the same form as ``indexers``.
            One of indexers or indexers_kwargs must be provided.

        Returns
        -------
        reindexed : Dataset
            Another dataset, with this dataset's data but replaced coordinates.

        See Also
        --------
        Dataset.reindex_like
        align
        pandas.Index.get_indexer

        Examples
        --------
        Create a dataset with some fictional data.

        >>> x = xr.Dataset(
        ...     {
        ...         "temperature": ("station", 20 * np.random.rand(4)),
        ...         "pressure": ("station", 500 * np.random.rand(4)),
        ...     },
        ...     coords={"station": ["boston", "nyc", "seattle", "denver"]},
        ... )
        >>> x
        <xarray.Dataset> Size: 176B
        Dimensions:      (station: 4)
        Coordinates:
          * station      (station) <U7 112B 'boston' 'nyc' 'seattle' 'denver'
        Data variables:
            temperature  (station) float64 32B 10.98 14.3 12.06 10.9
            pressure     (station) float64 32B 211.8 322.9 218.8 445.9
        >>> x.indexes
        Indexes:
            station  Index(['boston', 'nyc', 'seattle', 'denver'], dtype='object', name='station')

        Create a new index and reindex the dataset. By default values in the new index that
        do not have corresponding records in the dataset are assigned `NaN`.

        >>> new_index = ["boston", "austin", "seattle", "lincoln"]
        >>> x.reindex({"station": new_index})
        <xarray.Dataset> Size: 176B
        Dimensions:      (station: 4)
        Coordinates:
          * station      (station) <U7 112B 'boston' 'austin' 'seattle' 'lincoln'
        Data variables:
            temperature  (station) float64 32B 10.98 nan 12.06 nan
            pressure     (station) float64 32B 211.8 nan 218.8 nan

        We can fill in the missing values by passing a value to the keyword `fill_value`.

        >>> x.reindex({"station": new_index}, fill_value=0)
        <xarray.Dataset> Size: 176B
        Dimensions:      (station: 4)
        Coordinates:
          * station      (station) <U7 112B 'boston' 'austin' 'seattle' 'lincoln'
        Data variables:
            temperature  (station) float64 32B 10.98 0.0 12.06 0.0
            pressure     (station) float64 32B 211.8 0.0 218.8 0.0

        We can also use different fill values for each variable.

        >>> x.reindex(
        ...     {"station": new_index}, fill_value={"temperature": 0, "pressure": 100}
        ... )
        <xarray.Dataset> Size: 176B
        Dimensions:      (station: 4)
        Coordinates:
          * station      (station) <U7 112B 'boston' 'austin' 'seattle' 'lincoln'
        Data variables:
            temperature  (station) float64 32B 10.98 0.0 12.06 0.0
            pressure     (station) float64 32B 211.8 100.0 218.8 100.0

        Because the index is not monotonically increasing or decreasing, we cannot use arguments
        to the keyword method to fill the `NaN` values.

        >>> x.reindex({"station": new_index}, method="nearest")
        Traceback (most recent call last):
        ...
            raise ValueError('index must be monotonic increasing or decreasing')
        ValueError: index must be monotonic increasing or decreasing

        To further illustrate the filling functionality in reindex, we will create a
        dataset with a monotonically increasing index (for example, a sequence of dates).

        >>> x2 = xr.Dataset(
        ...     {
        ...         "temperature": (
        ...             "time",
        ...             [15.57, 12.77, np.nan, 0.3081, 16.59, 15.12],
        ...         ),
        ...         "pressure": ("time", 500 * np.random.rand(6)),
        ...     },
        ...     coords={"time": pd.date_range("01/01/2019", periods=6, freq="D")},
        ... )
        >>> x2
        <xarray.Dataset> Size: 144B
        Dimensions:      (time: 6)
        Coordinates:
          * time         (time) datetime64[ns] 48B 2019-01-01 2019-01-02 ... 2019-01-06
        Data variables:
            temperature  (time) float64 48B 15.57 12.77 nan 0.3081 16.59 15.12
            pressure     (time) float64 48B 481.8 191.7 395.9 264.4 284.0 462.8

        Suppose we decide to expand the dataset to cover a wider date range.

        >>> time_index2 = pd.date_range("12/29/2018", periods=10, freq="D")
        >>> x2.reindex({"time": time_index2})
        <xarray.Dataset> Size: 240B
        Dimensions:      (time: 10)
        Coordinates:
          * time         (time) datetime64[ns] 80B 2018-12-29 2018-12-30 ... 2019-01-07
        Data variables:
            temperature  (time) float64 80B nan nan nan 15.57 ... 0.3081 16.59 15.12 nan
            pressure     (time) float64 80B nan nan nan 481.8 ... 264.4 284.0 462.8 nan

        The index entries that did not have a value in the original data frame (for example, `2018-12-29`)
        are by default filled with NaN. If desired, we can fill in the missing values using one of several options.

        For example, to back-propagate the last valid value to fill the `NaN` values,
        pass `bfill` as an argument to the `method` keyword.

        >>> x3 = x2.reindex({"time": time_index2}, method="bfill")
        >>> x3
        <xarray.Dataset> Size: 240B
        Dimensions:      (time: 10)
        Coordinates:
          * time         (time) datetime64[ns] 80B 2018-12-29 2018-12-30 ... 2019-01-07
        Data variables:
            temperature  (time) float64 80B 15.57 15.57 15.57 15.57 ... 16.59 15.12 nan
            pressure     (time) float64 80B 481.8 481.8 481.8 481.8 ... 284.0 462.8 nan

        Please note that the `NaN` value present in the original dataset (at index value `2019-01-03`)
        will not be filled by any of the value propagation schemes.

        >>> x2.where(x2.temperature.isnull(), drop=True)
        <xarray.Dataset> Size: 24B
        Dimensions:      (time: 1)
        Coordinates:
          * time         (time) datetime64[ns] 8B 2019-01-03
        Data variables:
            temperature  (time) float64 8B nan
            pressure     (time) float64 8B 395.9
        >>> x3.where(x3.temperature.isnull(), drop=True)
        <xarray.Dataset> Size: 48B
        Dimensions:      (time: 2)
        Coordinates:
          * time         (time) datetime64[ns] 16B 2019-01-03 2019-01-07
        Data variables:
            temperature  (time) float64 16B nan nan
            pressure     (time) float64 16B 395.9 nan

        This is because filling while reindexing does not look at dataset values, but only compares
        the original and desired indexes. If you do want to fill in the `NaN` values present in the
        original dataset, use the :py:meth:`~Dataset.fillna()` method.

        """
        indexers = utils.either_dict_or_kwargs(indexers, indexers_kwargs, "reindex")
        return alignment.reindex(
            self,
            indexers=indexers,
            method=method,
            tolerance=tolerance,
            copy=copy,
            fill_value=fill_value,
        )

    def _reindex(
        self,
        indexers: Mapping[Any, Any] | None = None,
        method: str | None = None,
        tolerance: int | float | Iterable[int | float] | None = None,
        copy: bool = True,
        fill_value: Any = xrdtypes.NA,
        sparse: bool = False,
        **indexers_kwargs: Any,
    ) -> Self:
        """
        Same as reindex but supports sparse option.
        """
        indexers = utils.either_dict_or_kwargs(indexers, indexers_kwargs, "reindex")
        return alignment.reindex(
            self,
            indexers=indexers,
            method=method,
            tolerance=tolerance,
            copy=copy,
            fill_value=fill_value,
            sparse=sparse,
        )

    def interp(
        self,
        coords: Mapping[Any, Any] | None = None,
        method: InterpOptions = "linear",
        assume_sorted: bool = False,
        kwargs: Mapping[str, Any] | None = None,
        method_non_numeric: str = "nearest",
        **coords_kwargs: Any,
    ) -> Self:
        """
        Interpolate a Dataset onto new coordinates.

        Performs univariate or multivariate interpolation of a Dataset onto new coordinates,
        utilizing either NumPy or SciPy interpolation routines.

        Out-of-range values are filled with NaN, unless specified otherwise via `kwargs` to the numpy/scipy interpolant.

        Parameters
        ----------
        coords : dict, optional
            Mapping from dimension names to the new coordinates.
            New coordinate can be a scalar, array-like or DataArray.
            If DataArrays are passed as new coordinates, their dimensions are
            used for the broadcasting. Missing values are skipped.
        method : { "linear", "nearest", "zero", "slinear", "quadratic", "cubic", \
            "quintic", "polynomial", "pchip", "barycentric", "krogh", "akima", "makima" }
            Interpolation method to use (see descriptions above).
        assume_sorted : bool, default: False
            If False, values of coordinates that are interpolated over can be
            in any order and they are sorted first. If True, interpolated
            coordinates are assumed to be an array of monotonically increasing
            values.
        kwargs : dict, optional
            Additional keyword arguments passed to the interpolator. Valid
            options and their behavior depend which interpolant is used.
        method_non_numeric : {"nearest", "pad", "ffill", "backfill", "bfill"}, optional
            Method for non-numeric types. Passed on to :py:meth:`Dataset.reindex`.
            ``"nearest"`` is used by default.
        **coords_kwargs : {dim: coordinate, ...}, optional
            The keyword arguments form of ``coords``.
            One of coords or coords_kwargs must be provided.


        Returns
        -------
        interpolated : Dataset
            New dataset on the new coordinates.

        Notes
        -----
        - SciPy is required for certain interpolation methods.
        - When interpolating along multiple dimensions with methods `linear` and `nearest`,
            the process attempts to decompose the interpolation into independent interpolations
            along one dimension at a time.
        - The specific interpolation method and dimensionality determine which
            interpolant is used:

            1. **Interpolation along one dimension of 1D data (`method='linear'`)**
                - Uses :py:func:`numpy.interp`, unless `fill_value='extrapolate'` is provided via `kwargs`.

            2. **Interpolation along one dimension of N-dimensional data (N ≥ 1)**
                - Methods {"linear", "nearest", "zero", "slinear", "quadratic", "cubic", "quintic", "polynomial"}
                    use :py:func:`scipy.interpolate.interp1d`, unless conditions permit the use of :py:func:`numpy.interp`
                    (as in the case of `method='linear'` for 1D data).
                - If `method='polynomial'`, the `order` keyword argument must also be provided.

            3. **Special interpolants for interpolation along one dimension of N-dimensional data (N ≥ 1)**
                - Depending on the `method`, the following interpolants from :py:class:`scipy.interpolate` are used:
                    - `"pchip"`: :py:class:`scipy.interpolate.PchipInterpolator`
                    - `"barycentric"`: :py:class:`scipy.interpolate.BarycentricInterpolator`
                    - `"krogh"`: :py:class:`scipy.interpolate.KroghInterpolator`
                    - `"akima"` or `"makima"`: :py:class:`scipy.interpolate.Akima1dInterpolator`
                        (`makima` is handled by passing the `makima` flag).

            4. **Interpolation along multiple dimensions of multi-dimensional data**
                - Uses :py:func:`scipy.interpolate.interpn` for methods {"linear", "nearest", "slinear",
                    "cubic", "quintic", "pchip"}.

        See Also
        --------
        :mod:`scipy.interpolate`

        :doc:`xarray-tutorial:fundamentals/02.2_manipulating_dimensions`
            Tutorial material on manipulating data resolution using :py:func:`~xarray.Dataset.interp`

        Examples
        --------
        >>> ds = xr.Dataset(
        ...     data_vars={
        ...         "a": ("x", [5, 7, 4]),
        ...         "b": (
        ...             ("x", "y"),
        ...             [[1, 4, 2, 9], [2, 7, 6, np.nan], [6, np.nan, 5, 8]],
        ...         ),
        ...     },
        ...     coords={"x": [0, 1, 2], "y": [10, 12, 14, 16]},
        ... )
        >>> ds
        <xarray.Dataset> Size: 176B
        Dimensions:  (x: 3, y: 4)
        Coordinates:
          * x        (x) int64 24B 0 1 2
          * y        (y) int64 32B 10 12 14 16
        Data variables:
            a        (x) int64 24B 5 7 4
            b        (x, y) float64 96B 1.0 4.0 2.0 9.0 2.0 7.0 6.0 nan 6.0 nan 5.0 8.0

        1D interpolation with the default method (linear):

        >>> ds.interp(x=[0, 0.75, 1.25, 1.75])
        <xarray.Dataset> Size: 224B
        Dimensions:  (x: 4, y: 4)
        Coordinates:
          * y        (y) int64 32B 10 12 14 16
          * x        (x) float64 32B 0.0 0.75 1.25 1.75
        Data variables:
            a        (x) float64 32B 5.0 6.5 6.25 4.75
            b        (x, y) float64 128B 1.0 4.0 2.0 nan 1.75 ... nan 5.0 nan 5.25 nan

        1D interpolation with a different method:

        >>> ds.interp(x=[0, 0.75, 1.25, 1.75], method="nearest")
        <xarray.Dataset> Size: 224B
        Dimensions:  (x: 4, y: 4)
        Coordinates:
          * y        (y) int64 32B 10 12 14 16
          * x        (x) float64 32B 0.0 0.75 1.25 1.75
        Data variables:
            a        (x) float64 32B 5.0 7.0 7.0 4.0
            b        (x, y) float64 128B 1.0 4.0 2.0 9.0 2.0 7.0 ... nan 6.0 nan 5.0 8.0

        1D extrapolation:

        >>> ds.interp(
        ...     x=[1, 1.5, 2.5, 3.5],
        ...     method="linear",
        ...     kwargs={"fill_value": "extrapolate"},
        ... )
        <xarray.Dataset> Size: 224B
        Dimensions:  (x: 4, y: 4)
        Coordinates:
          * y        (y) int64 32B 10 12 14 16
          * x        (x) float64 32B 1.0 1.5 2.5 3.5
        Data variables:
            a        (x) float64 32B 7.0 5.5 2.5 -0.5
            b        (x, y) float64 128B 2.0 7.0 6.0 nan 4.0 ... nan 12.0 nan 3.5 nan

        2D interpolation:

        >>> ds.interp(x=[0, 0.75, 1.25, 1.75], y=[11, 13, 15], method="linear")
        <xarray.Dataset> Size: 184B
        Dimensions:  (x: 4, y: 3)
        Coordinates:
          * x        (x) float64 32B 0.0 0.75 1.25 1.75
          * y        (y) int64 24B 11 13 15
        Data variables:
            a        (x) float64 32B 5.0 6.5 6.25 4.75
            b        (x, y) float64 96B 2.5 3.0 nan 4.0 5.625 ... nan nan nan nan nan
        """
        from xarray.core import missing

        if kwargs is None:
            kwargs = {}

        coords = either_dict_or_kwargs(coords, coords_kwargs, "interp")
        indexers = dict(self._validate_interp_indexers(coords))
        obj = self if assume_sorted else self.sortby(list(coords))

        def maybe_variable(obj, k):
            # workaround to get variable for dimension without coordinate.
            try:
                return obj._variables[k]
            except KeyError:
                return as_variable((k, range(obj.sizes[k])))

        def _validate_interp_indexer(x, new_x):
            # In the case of datetimes, the restrictions placed on indexers
            # used with interp are stronger than those which are placed on
            # isel, so we need an additional check after _validate_indexers.
            if _contains_datetime_like_objects(
                x
            ) and not _contains_datetime_like_objects(new_x):
                raise TypeError(
                    "When interpolating over a datetime-like "
                    "coordinate, the coordinates to "
                    "interpolate to must be either datetime "
                    "strings or datetimes. "
                    f"Instead got\n{new_x}"
                )
            return x, new_x

        validated_indexers = {
            k: _validate_interp_indexer(maybe_variable(obj, k), v)
            for k, v in indexers.items()
        }

        # optimization: subset to coordinate range of the target index
        if method in ["linear", "nearest"]:
            for k, v in validated_indexers.items():
                obj, newidx = missing._localize(obj, {k: v})
                validated_indexers[k] = newidx[k]

        has_chunked_array = bool(
            any(is_chunked_array(v._data) for v in obj._variables.values())
        )
        if has_chunked_array:
            # optimization: create dask coordinate arrays once per Dataset
            # rather than once per Variable when dask.array.unify_chunks is called later
            # GH4739
            dask_indexers = {
                k: (index.to_base_variable().chunk(), dest.to_base_variable().chunk())
                for k, (index, dest) in validated_indexers.items()
            }

        variables: dict[Hashable, Variable] = {}
        reindex_vars: list[Hashable] = []
        for name, var in obj._variables.items():
            if name in indexers:
                continue

            use_indexers = (
                dask_indexers if is_duck_dask_array(var._data) else validated_indexers
            )

            dtype_kind = var.dtype.kind
            if dtype_kind in "uifc":
                # For normal number types do the interpolation:
                var_indexers = {k: v for k, v in use_indexers.items() if k in var.dims}
                variables[name] = missing.interp(var, var_indexers, method, **kwargs)
            elif dtype_kind in "ObU" and (use_indexers.keys() & var.dims):
                if all(var.sizes[d] == 1 for d in (use_indexers.keys() & var.dims)):
                    # Broadcastable, can be handled quickly without reindex:
                    to_broadcast = (var.squeeze(),) + tuple(
                        dest for _, dest in use_indexers.values()
                    )
                    variables[name] = broadcast_variables(*to_broadcast)[0].copy(
                        deep=True
                    )
                else:
                    # For types that we do not understand do stepwise
                    # interpolation to avoid modifying the elements.
                    # reindex the variable instead because it supports
                    # booleans and objects and retains the dtype but inside
                    # this loop there might be some duplicate code that slows it
                    # down, therefore collect these signals and run it later:
                    reindex_vars.append(name)
            elif all(d not in indexers for d in var.dims):
                # For anything else we can only keep variables if they
                # are not dependent on any coords that are being
                # interpolated along:
                variables[name] = var

        if reindex_vars and (
            reindex_indexers := {
                k: v for k, (_, v) in validated_indexers.items() if v.dims == (k,)
            }
        ):
            reindexed = alignment.reindex(
                obj[reindex_vars],
                indexers=reindex_indexers,
                method=method_non_numeric,
                exclude_vars=variables.keys(),
            )
            indexes = dict(reindexed._indexes)
            variables.update(reindexed.variables)
        else:
            # Get the indexes that are not being interpolated along
            indexes = {k: v for k, v in obj._indexes.items() if k not in indexers}

        # Get the coords that also exist in the variables:
        coord_names = obj._coord_names & variables.keys()
        selected = self._replace_with_new_dims(
            variables.copy(), coord_names, indexes=indexes
        )

        # Attach indexer as coordinate
        for k, v in indexers.items():
            assert isinstance(v, Variable)
            if v.dims == (k,):
                index = PandasIndex(v, k, coord_dtype=v.dtype)
                index_vars = index.create_variables({k: v})
                indexes[k] = index
                variables.update(index_vars)
            else:
                variables[k] = v

        # Extract coordinates from indexers
        coord_vars, new_indexes = selected._get_indexers_coords_and_indexes(coords)
        variables.update(coord_vars)
        indexes.update(new_indexes)

        coord_names = obj._coord_names & variables.keys() | coord_vars.keys()
        return self._replace_with_new_dims(variables, coord_names, indexes=indexes)

    def interp_like(
        self,
        other: T_Xarray,
        method: InterpOptions = "linear",
        assume_sorted: bool = False,
        kwargs: Mapping[str, Any] | None = None,
        method_non_numeric: str = "nearest",
    ) -> Self:
        """Interpolate this object onto the coordinates of another object.

        Performs univariate or multivariate interpolation of a Dataset onto new coordinates,
        utilizing either NumPy or SciPy interpolation routines.

        Out-of-range values are filled with NaN, unless specified otherwise via `kwargs` to the numpy/scipy interpolant.

        Parameters
        ----------
        other : Dataset or DataArray
            Object with an 'indexes' attribute giving a mapping from dimension
            names to an 1d array-like, which provides coordinates upon
            which to index the variables in this dataset. Missing values are skipped.
        method : { "linear", "nearest", "zero", "slinear", "quadratic", "cubic", \
            "quintic", "polynomial", "pchip", "barycentric", "krogh", "akima", "makima" }
            Interpolation method to use (see descriptions above).
        assume_sorted : bool, default: False
            If False, values of coordinates that are interpolated over can be
            in any order and they are sorted first. If True, interpolated
            coordinates are assumed to be an array of monotonically increasing
            values.
        kwargs : dict, optional
            Additional keyword arguments passed to the interpolator. Valid
            options and their behavior depend which interpolant is use
        method_non_numeric : {"nearest", "pad", "ffill", "backfill", "bfill"}, optional
            Method for non-numeric types. Passed on to :py:meth:`Dataset.reindex`.
            ``"nearest"`` is used by default.

        Returns
        -------
        interpolated : Dataset
            Another dataset by interpolating this dataset's data along the
            coordinates of the other object.

        Notes
        -----
        - scipy is required.
        - If the dataset has object-type coordinates, reindex is used for these
            coordinates instead of the interpolation.
        - When interpolating along multiple dimensions with methods `linear` and `nearest`,
            the process attempts to decompose the interpolation into independent interpolations
            along one dimension at a time.
        - The specific interpolation method and dimensionality determine which
            interpolant is used:

            1. **Interpolation along one dimension of 1D data (`method='linear'`)**
                - Uses :py:func:`numpy.interp`, unless `fill_value='extrapolate'` is provided via `kwargs`.

            2. **Interpolation along one dimension of N-dimensional data (N ≥ 1)**
                - Methods {"linear", "nearest", "zero", "slinear", "quadratic", "cubic", "quintic", "polynomial"}
                    use :py:func:`scipy.interpolate.interp1d`, unless conditions permit the use of :py:func:`numpy.interp`
                    (as in the case of `method='linear'` for 1D data).
                - If `method='polynomial'`, the `order` keyword argument must also be provided.

            3. **Special interpolants for interpolation along one dimension of N-dimensional data (N ≥ 1)**
                - Depending on the `method`, the following interpolants from :py:class:`scipy.interpolate` are used:
                    - `"pchip"`: :py:class:`scipy.interpolate.PchipInterpolator`
                    - `"barycentric"`: :py:class:`scipy.interpolate.BarycentricInterpolator`
                    - `"krogh"`: :py:class:`scipy.interpolate.KroghInterpolator`
                    - `"akima"` or `"makima"`: :py:class:`scipy.interpolate.Akima1dInterpolator`
                        (`makima` is handled by passing the `makima` flag).

            4. **Interpolation along multiple dimensions of multi-dimensional data**
                - Uses :py:func:`scipy.interpolate.interpn` for methods {"linear", "nearest", "slinear",
                    "cubic", "quintic", "pchip"}.

        See Also
        --------
        :func:`Dataset.interp`
        :func:`Dataset.reindex_like`
        :mod:`scipy.interpolate`
        """
        if kwargs is None:
            kwargs = {}

        # pick only dimension coordinates with a single index
        coords: dict[Hashable, Variable] = {}
        other_indexes = other.xindexes
        for dim in self.dims:
            other_dim_coords = other_indexes.get_all_coords(dim, errors="ignore")
            if len(other_dim_coords) == 1:
                coords[dim] = other_dim_coords[dim]

        numeric_coords: dict[Hashable, Variable] = {}
        object_coords: dict[Hashable, Variable] = {}
        for k, v in coords.items():
            if v.dtype.kind in "uifcMm":
                numeric_coords[k] = v
            else:
                object_coords[k] = v

        ds = self
        if object_coords:
            # We do not support interpolation along object coordinate.
            # reindex instead.
            ds = self.reindex(object_coords)
        return ds.interp(
            coords=numeric_coords,
            method=method,
            assume_sorted=assume_sorted,
            kwargs=kwargs,
            method_non_numeric=method_non_numeric,
        )

    # Helper methods for rename()
    def _rename_vars(
        self, name_dict, dims_dict
    ) -> tuple[dict[Hashable, Variable], set[Hashable]]:
        variables = {}
        coord_names = set()
        for k, v in self.variables.items():
            var = v.copy(deep=False)
            var.dims = tuple(dims_dict.get(dim, dim) for dim in v.dims)
            name = name_dict.get(k, k)
            if name in variables:
                raise ValueError(f"the new name {name!r} conflicts")
            variables[name] = var
            if k in self._coord_names:
                coord_names.add(name)
        return variables, coord_names

    def _rename_dims(self, name_dict: Mapping[Any, Hashable]) -> dict[Hashable, int]:
        return {name_dict.get(k, k): v for k, v in self.sizes.items()}

    def _rename_indexes(
        self, name_dict: Mapping[Any, Hashable], dims_dict: Mapping[Any, Hashable]
    ) -> tuple[dict[Hashable, Index], dict[Hashable, Variable]]:
        if not self._indexes:
            return {}, {}

        indexes = {}
        variables = {}

        for index, coord_names in self.xindexes.group_by_index():
            new_index = index.rename(name_dict, dims_dict)
            new_coord_names = [name_dict.get(k, k) for k in coord_names]
            indexes.update(dict.fromkeys(new_coord_names, new_index))
            new_index_vars = new_index.create_variables(
                {
                    new: self._variables[old]
                    for old, new in zip(coord_names, new_coord_names, strict=True)
                }
            )
            variables.update(new_index_vars)

        return indexes, variables

    def _rename_all(
        self, name_dict: Mapping[Any, Hashable], dims_dict: Mapping[Any, Hashable]
    ) -> tuple[
        dict[Hashable, Variable],
        set[Hashable],
        dict[Hashable, int],
        dict[Hashable, Index],
    ]:
        variables, coord_names = self._rename_vars(name_dict, dims_dict)
        dims = self._rename_dims(dims_dict)

        indexes, index_vars = self._rename_indexes(name_dict, dims_dict)
        variables = {k: index_vars.get(k, v) for k, v in variables.items()}

        return variables, coord_names, dims, indexes

    def _rename(
        self,
        name_dict: Mapping[Any, Hashable] | None = None,
        **names: Hashable,
    ) -> Self:
        """Also used internally by DataArray so that the warning (if any)
        is raised at the right stack level.
        """
        name_dict = either_dict_or_kwargs(name_dict, names, "rename")
        for k in name_dict.keys():
            if k not in self and k not in self.dims:
                raise ValueError(
                    f"cannot rename {k!r} because it is not a "
                    "variable or dimension in this dataset"
                )

            create_dim_coord = False
            new_k = name_dict[k]

            if k == new_k:
                continue  # Same name, nothing to do

            if k in self.dims and new_k in self._coord_names:
                coord_dims = self._variables[name_dict[k]].dims
                if coord_dims == (k,):
                    create_dim_coord = True
            elif k in self._coord_names and new_k in self.dims:
                coord_dims = self._variables[k].dims
                if coord_dims == (new_k,):
                    create_dim_coord = True

            if create_dim_coord:
                warnings.warn(
                    f"rename {k!r} to {name_dict[k]!r} does not create an index "
                    "anymore. Try using swap_dims instead or use set_index "
                    "after rename to create an indexed coordinate.",
                    UserWarning,
                    stacklevel=3,
                )

        variables, coord_names, dims, indexes = self._rename_all(
            name_dict=name_dict, dims_dict=name_dict
        )
        return self._replace(variables, coord_names, dims=dims, indexes=indexes)

    def rename(
        self,
        name_dict: Mapping[Any, Hashable] | None = None,
        **names: Hashable,
    ) -> Self:
        """Returns a new object with renamed variables, coordinates and dimensions.

        Parameters
        ----------
        name_dict : dict-like, optional
            Dictionary whose keys are current variable, coordinate or dimension names and
            whose values are the desired names.
        **names : optional
            Keyword form of ``name_dict``.
            One of name_dict or names must be provided.

        Returns
        -------
        renamed : Dataset
            Dataset with renamed variables, coordinates and dimensions.

        See Also
        --------
        Dataset.swap_dims
        Dataset.rename_vars
        Dataset.rename_dims
        DataArray.rename
        """
        return self._rename(name_dict=name_dict, **names)

    def rename_dims(
        self,
        dims_dict: Mapping[Any, Hashable] | None = None,
        **dims: Hashable,
    ) -> Self:
        """Returns a new object with renamed dimensions only.

        Parameters
        ----------
        dims_dict : dict-like, optional
            Dictionary whose keys are current dimension names and
            whose values are the desired names. The desired names must
            not be the name of an existing dimension or Variable in the Dataset.
        **dims : optional
            Keyword form of ``dims_dict``.
            One of dims_dict or dims must be provided.

        Returns
        -------
        renamed : Dataset
            Dataset with renamed dimensions.

        See Also
        --------
        Dataset.swap_dims
        Dataset.rename
        Dataset.rename_vars
        DataArray.rename
        """
        dims_dict = either_dict_or_kwargs(dims_dict, dims, "rename_dims")
        for k, v in dims_dict.items():
            if k not in self.dims:
                raise ValueError(
                    f"cannot rename {k!r} because it is not found "
                    f"in the dimensions of this dataset {tuple(self.dims)}"
                )
            if v in self.dims or v in self:
                raise ValueError(
                    f"Cannot rename {k} to {v} because {v} already exists. "
                    "Try using swap_dims instead."
                )

        variables, coord_names, sizes, indexes = self._rename_all(
            name_dict={}, dims_dict=dims_dict
        )
        return self._replace(variables, coord_names, dims=sizes, indexes=indexes)

    def rename_vars(
        self,
        name_dict: Mapping[Any, Hashable] | None = None,
        **names: Hashable,
    ) -> Self:
        """Returns a new object with renamed variables including coordinates

        Parameters
        ----------
        name_dict : dict-like, optional
            Dictionary whose keys are current variable or coordinate names and
            whose values are the desired names.
        **names : optional
            Keyword form of ``name_dict``.
            One of name_dict or names must be provided.

        Returns
        -------
        renamed : Dataset
            Dataset with renamed variables including coordinates

        See Also
        --------
        Dataset.swap_dims
        Dataset.rename
        Dataset.rename_dims
        DataArray.rename
        """
        name_dict = either_dict_or_kwargs(name_dict, names, "rename_vars")
        for k in name_dict:
            if k not in self:
                raise ValueError(
                    f"cannot rename {k!r} because it is not a "
                    "variable or coordinate in this dataset"
                )
        variables, coord_names, dims, indexes = self._rename_all(
            name_dict=name_dict, dims_dict={}
        )
        return self._replace(variables, coord_names, dims=dims, indexes=indexes)

    def swap_dims(
        self, dims_dict: Mapping[Any, Hashable] | None = None, **dims_kwargs
    ) -> Self:
        """Returns a new object with swapped dimensions.

        Parameters
        ----------
        dims_dict : dict-like
            Dictionary whose keys are current dimension names and whose values
            are new names.
        **dims_kwargs : {existing_dim: new_dim, ...}, optional
            The keyword arguments form of ``dims_dict``.
            One of dims_dict or dims_kwargs must be provided.

        Returns
        -------
        swapped : Dataset
            Dataset with swapped dimensions.

        Examples
        --------
        >>> ds = xr.Dataset(
        ...     data_vars={"a": ("x", [5, 7]), "b": ("x", [0.1, 2.4])},
        ...     coords={"x": ["a", "b"], "y": ("x", [0, 1])},
        ... )
        >>> ds
        <xarray.Dataset> Size: 56B
        Dimensions:  (x: 2)
        Coordinates:
          * x        (x) <U1 8B 'a' 'b'
            y        (x) int64 16B 0 1
        Data variables:
            a        (x) int64 16B 5 7
            b        (x) float64 16B 0.1 2.4

        >>> ds.swap_dims({"x": "y"})
        <xarray.Dataset> Size: 56B
        Dimensions:  (y: 2)
        Coordinates:
            x        (y) <U1 8B 'a' 'b'
          * y        (y) int64 16B 0 1
        Data variables:
            a        (y) int64 16B 5 7
            b        (y) float64 16B 0.1 2.4

        >>> ds.swap_dims({"x": "z"})
        <xarray.Dataset> Size: 56B
        Dimensions:  (z: 2)
        Coordinates:
            x        (z) <U1 8B 'a' 'b'
            y        (z) int64 16B 0 1
        Dimensions without coordinates: z
        Data variables:
            a        (z) int64 16B 5 7
            b        (z) float64 16B 0.1 2.4

        See Also
        --------
        Dataset.rename
        DataArray.swap_dims
        """
        # TODO: deprecate this method in favor of a (less confusing)
        # rename_dims() method that only renames dimensions.

        dims_dict = either_dict_or_kwargs(dims_dict, dims_kwargs, "swap_dims")
        for current_name, new_name in dims_dict.items():
            if current_name not in self.dims:
                raise ValueError(
                    f"cannot swap from dimension {current_name!r} because it is "
                    f"not one of the dimensions of this dataset {tuple(self.dims)}"
                )
            if new_name in self.variables and self.variables[new_name].dims != (
                current_name,
            ):
                raise ValueError(
                    f"replacement dimension {new_name!r} is not a 1D "
                    f"variable along the old dimension {current_name!r}"
                )

        result_dims = {dims_dict.get(dim, dim) for dim in self.dims}

        coord_names = self._coord_names.copy()
        coord_names.update({dim for dim in dims_dict.values() if dim in self.variables})

        variables: dict[Hashable, Variable] = {}
        indexes: dict[Hashable, Index] = {}
        for current_name, current_variable in self.variables.items():
            dims = tuple(dims_dict.get(dim, dim) for dim in current_variable.dims)
            var: Variable
            if current_name in result_dims:
                var = current_variable.to_index_variable()
                var.dims = dims
                if current_name in self._indexes:
                    indexes[current_name] = self._indexes[current_name]
                    variables[current_name] = var
                else:
                    index, index_vars = create_default_index_implicit(var)
                    indexes.update(dict.fromkeys(index_vars, index))
                    variables.update(index_vars)
                    coord_names.update(index_vars)
            else:
                var = current_variable.to_base_variable()
                var.dims = dims
                variables[current_name] = var

        return self._replace_with_new_dims(variables, coord_names, indexes=indexes)

    def expand_dims(
        self,
        dim: Hashable | Sequence[Hashable] | Mapping[Any, Any] | None = None,
        axis: int | Sequence[int] | None = None,
        create_index_for_new_dim: bool = True,
        **dim_kwargs: Any,
    ) -> Self:
        """Return a new object with an additional axis (or axes) inserted at
        the corresponding position in the array shape.  The new object is a
        view into the underlying array, not a copy.

        If dim is already a scalar coordinate, it will be promoted to a 1D
        coordinate consisting of a single value.

        The automatic creation of indexes to back new 1D coordinate variables
        controlled by the create_index_for_new_dim kwarg.

        Parameters
        ----------
        dim : hashable, sequence of hashable, mapping, or None
            Dimensions to include on the new variable. If provided as hashable
            or sequence of hashable, then dimensions are inserted with length
            1. If provided as a mapping, then the keys are the new dimensions
            and the values are either integers (giving the length of the new
            dimensions) or array-like (giving the coordinates of the new
            dimensions).
        axis : int, sequence of int, or None, default: None
            Axis position(s) where new axis is to be inserted (position(s) on
            the result array). If a sequence of integers is passed,
            multiple axes are inserted. In this case, dim arguments should be
            same length list. If axis=None is passed, all the axes will be
            inserted to the start of the result array.
        create_index_for_new_dim : bool, default: True
            Whether to create new ``PandasIndex`` objects when the object being expanded contains scalar variables with names in ``dim``.
        **dim_kwargs : int or sequence or ndarray
            The keywords are arbitrary dimensions being inserted and the values
            are either the lengths of the new dims (if int is given), or their
            coordinates. Note, this is an alternative to passing a dict to the
            dim kwarg and will only be used if dim is None.

        Returns
        -------
        expanded : Dataset
            This object, but with additional dimension(s).

        Examples
        --------
        >>> dataset = xr.Dataset({"temperature": ([], 25.0)})
        >>> dataset
        <xarray.Dataset> Size: 8B
        Dimensions:      ()
        Data variables:
            temperature  float64 8B 25.0

        # Expand the dataset with a new dimension called "time"

        >>> dataset.expand_dims(dim="time")
        <xarray.Dataset> Size: 8B
        Dimensions:      (time: 1)
        Dimensions without coordinates: time
        Data variables:
            temperature  (time) float64 8B 25.0

        # 1D data

        >>> temperature_1d = xr.DataArray([25.0, 26.5, 24.8], dims="x")
        >>> dataset_1d = xr.Dataset({"temperature": temperature_1d})
        >>> dataset_1d
        <xarray.Dataset> Size: 24B
        Dimensions:      (x: 3)
        Dimensions without coordinates: x
        Data variables:
            temperature  (x) float64 24B 25.0 26.5 24.8

        # Expand the dataset with a new dimension called "time" using axis argument

        >>> dataset_1d.expand_dims(dim="time", axis=0)
        <xarray.Dataset> Size: 24B
        Dimensions:      (time: 1, x: 3)
        Dimensions without coordinates: time, x
        Data variables:
            temperature  (time, x) float64 24B 25.0 26.5 24.8

        # 2D data

        >>> temperature_2d = xr.DataArray(np.random.rand(3, 4), dims=("y", "x"))
        >>> dataset_2d = xr.Dataset({"temperature": temperature_2d})
        >>> dataset_2d
        <xarray.Dataset> Size: 96B
        Dimensions:      (y: 3, x: 4)
        Dimensions without coordinates: y, x
        Data variables:
            temperature  (y, x) float64 96B 0.5488 0.7152 0.6028 ... 0.7917 0.5289

        # Expand the dataset with a new dimension called "time" using axis argument

        >>> dataset_2d.expand_dims(dim="time", axis=2)
        <xarray.Dataset> Size: 96B
        Dimensions:      (y: 3, x: 4, time: 1)
        Dimensions without coordinates: y, x, time
        Data variables:
            temperature  (y, x, time) float64 96B 0.5488 0.7152 0.6028 ... 0.7917 0.5289

        # Expand a scalar variable along a new dimension of the same name with and without creating a new index

        >>> ds = xr.Dataset(coords={"x": 0})
        >>> ds
        <xarray.Dataset> Size: 8B
        Dimensions:  ()
        Coordinates:
            x        int64 8B 0
        Data variables:
            *empty*

        >>> ds.expand_dims("x")
        <xarray.Dataset> Size: 8B
        Dimensions:  (x: 1)
        Coordinates:
          * x        (x) int64 8B 0
        Data variables:
            *empty*

        >>> ds.expand_dims("x").indexes
        Indexes:
            x        Index([0], dtype='int64', name='x')

        >>> ds.expand_dims("x", create_index_for_new_dim=False).indexes
        Indexes:
            *empty*

        See Also
        --------
        DataArray.expand_dims
        """
        if dim is None:
            pass
        elif isinstance(dim, Mapping):
            # We're later going to modify dim in place; don't tamper with
            # the input
            dim = dict(dim)
        elif isinstance(dim, int):
            raise TypeError(
                "dim should be hashable or sequence of hashables or mapping"
            )
        elif isinstance(dim, str) or not isinstance(dim, Sequence):
            dim = {dim: 1}
        elif isinstance(dim, Sequence):
            if len(dim) != len(set(dim)):
                raise ValueError("dims should not contain duplicate values.")
            dim = dict.fromkeys(dim, 1)

        dim = either_dict_or_kwargs(dim, dim_kwargs, "expand_dims")
        assert isinstance(dim, MutableMapping)

        if axis is None:
            axis = list(range(len(dim)))
        elif not isinstance(axis, Sequence):
            axis = [axis]

        if len(dim) != len(axis):
            raise ValueError("lengths of dim and axis should be identical.")
        for d in dim:
            if d in self.dims:
                raise ValueError(f"Dimension {d} already exists.")
            if d in self._variables and not utils.is_scalar(self._variables[d]):
                raise ValueError(f"{d} already exists as coordinate or variable name.")

        variables: dict[Hashable, Variable] = {}
        indexes: dict[Hashable, Index] = dict(self._indexes)
        coord_names = self._coord_names.copy()
        # If dim is a dict, then ensure that the values are either integers
        # or iterables.
        for k, v in dim.items():
            if hasattr(v, "__iter__"):
                # If the value for the new dimension is an iterable, then
                # save the coordinates to the variables dict, and set the
                # value within the dim dict to the length of the iterable
                # for later use.

                if create_index_for_new_dim:
                    index = PandasIndex(v, k)
                    indexes[k] = index
                    name_and_new_1d_var = index.create_variables()
                else:
                    name_and_new_1d_var = {k: Variable(data=v, dims=k)}
                variables.update(name_and_new_1d_var)
                coord_names.add(k)
                dim[k] = variables[k].size
            elif isinstance(v, int):
                pass  # Do nothing if the dimensions value is just an int
            else:
                raise TypeError(
                    f"The value of new dimension {k} must be an iterable or an int"
                )

        for k, v in self._variables.items():
            if k not in dim:
                if k in coord_names:  # Do not change coordinates
                    variables[k] = v
                else:
                    result_ndim = len(v.dims) + len(axis)
                    for a in axis:
                        if a < -result_ndim or result_ndim - 1 < a:
                            raise IndexError(
                                f"Axis {a} of variable {k} is out of bounds of the "
                                f"expanded dimension size {result_ndim}"
                            )

                    axis_pos = [a if a >= 0 else result_ndim + a for a in axis]
                    if len(axis_pos) != len(set(axis_pos)):
                        raise ValueError("axis should not contain duplicate values")
                    # We need to sort them to make sure `axis` equals to the
                    # axis positions of the result array.
                    zip_axis_dim = sorted(zip(axis_pos, dim.items(), strict=True))

                    all_dims = list(zip(v.dims, v.shape, strict=True))
                    for d, c in zip_axis_dim:
                        all_dims.insert(d, c)
                    variables[k] = v.set_dims(dict(all_dims))
            elif k not in variables:
                if k in coord_names and create_index_for_new_dim:
                    # If dims includes a label of a non-dimension coordinate,
                    # it will be promoted to a 1D coordinate with a single value.
                    index, index_vars = create_default_index_implicit(v.set_dims(k))
                    indexes[k] = index
                    variables.update(index_vars)
                else:
                    if create_index_for_new_dim:
                        warnings.warn(
                            f"No index created for dimension {k} because variable {k} is not a coordinate. "
                            f"To create an index for {k}, please first call `.set_coords('{k}')` on this object.",
                            UserWarning,
                            stacklevel=2,
                        )

                    # create 1D variable without creating a new index
                    new_1d_var = v.set_dims(k)
                    variables.update({k: new_1d_var})

        return self._replace_with_new_dims(
            variables, coord_names=coord_names, indexes=indexes
        )

    def set_index(
        self,
        indexes: Mapping[Any, Hashable | Sequence[Hashable]] | None = None,
        append: bool = False,
        **indexes_kwargs: Hashable | Sequence[Hashable],
    ) -> Self:
        """Set Dataset (multi-)indexes using one or more existing coordinates
        or variables.

        This legacy method is limited to pandas (multi-)indexes and
        1-dimensional "dimension" coordinates. See
        :py:meth:`~Dataset.set_xindex` for setting a pandas or a custom
        Xarray-compatible index from one or more arbitrary coordinates.

        Parameters
        ----------
        indexes : {dim: index, ...}
            Mapping from names matching dimensions and values given
            by (lists of) the names of existing coordinates or variables to set
            as new (multi-)index.
        append : bool, default: False
            If True, append the supplied index(es) to the existing index(es).
            Otherwise replace the existing index(es) (default).
        **indexes_kwargs : optional
            The keyword arguments form of ``indexes``.
            One of indexes or indexes_kwargs must be provided.

        Returns
        -------
        obj : Dataset
            Another dataset, with this dataset's data but replaced coordinates.

        Examples
        --------
        >>> arr = xr.DataArray(
        ...     data=np.ones((2, 3)),
        ...     dims=["x", "y"],
        ...     coords={"x": range(2), "y": range(3), "a": ("x", [3, 4])},
        ... )
        >>> ds = xr.Dataset({"v": arr})
        >>> ds
        <xarray.Dataset> Size: 104B
        Dimensions:  (x: 2, y: 3)
        Coordinates:
          * x        (x) int64 16B 0 1
          * y        (y) int64 24B 0 1 2
            a        (x) int64 16B 3 4
        Data variables:
            v        (x, y) float64 48B 1.0 1.0 1.0 1.0 1.0 1.0
        >>> ds.set_index(x="a")
        <xarray.Dataset> Size: 88B
        Dimensions:  (x: 2, y: 3)
        Coordinates:
          * x        (x) int64 16B 3 4
          * y        (y) int64 24B 0 1 2
        Data variables:
            v        (x, y) float64 48B 1.0 1.0 1.0 1.0 1.0 1.0

        See Also
        --------
        Dataset.reset_index
        Dataset.set_xindex
        Dataset.swap_dims
        """
        dim_coords = either_dict_or_kwargs(indexes, indexes_kwargs, "set_index")

        new_indexes: dict[Hashable, Index] = {}
        new_variables: dict[Hashable, Variable] = {}
        drop_indexes: set[Hashable] = set()
        drop_variables: set[Hashable] = set()
        replace_dims: dict[Hashable, Hashable] = {}
        all_var_names: set[Hashable] = set()

        for dim, _var_names in dim_coords.items():
            if isinstance(_var_names, str) or not isinstance(_var_names, Sequence):
                var_names = [_var_names]
            else:
                var_names = list(_var_names)

            invalid_vars = set(var_names) - set(self._variables)
            if invalid_vars:
                raise ValueError(
                    ", ".join([str(v) for v in invalid_vars])
                    + " variable(s) do not exist"
                )

            all_var_names.update(var_names)
            drop_variables.update(var_names)

            # drop any pre-existing index involved and its corresponding coordinates
            index_coord_names = self.xindexes.get_all_coords(dim, errors="ignore")
            all_index_coord_names = set(index_coord_names)
            for k in var_names:
                all_index_coord_names.update(
                    self.xindexes.get_all_coords(k, errors="ignore")
                )

            drop_indexes.update(all_index_coord_names)
            drop_variables.update(all_index_coord_names)

            if len(var_names) == 1 and (not append or dim not in self._indexes):
                var_name = var_names[0]
                var = self._variables[var_name]
                # an error with a better message will be raised for scalar variables
                # when creating the PandasIndex
                if var.ndim > 0 and var.dims != (dim,):
                    raise ValueError(
                        f"dimension mismatch: try setting an index for dimension {dim!r} with "
                        f"variable {var_name!r} that has dimensions {var.dims}"
                    )
                idx = PandasIndex.from_variables({dim: var}, options={})
                idx_vars = idx.create_variables({var_name: var})

                # trick to preserve coordinate order in this case
                if dim in self._coord_names:
                    drop_variables.remove(dim)
            else:
                if append:
                    current_variables = {
                        k: self._variables[k] for k in index_coord_names
                    }
                else:
                    current_variables = {}
                idx, idx_vars = PandasMultiIndex.from_variables_maybe_expand(
                    dim,
                    current_variables,
                    {k: self._variables[k] for k in var_names},
                )
                for n in idx.index.names:
                    replace_dims[n] = dim

            new_indexes.update(dict.fromkeys(idx_vars, idx))
            new_variables.update(idx_vars)

        # re-add deindexed coordinates (convert to base variables)
        for k in drop_variables:
            if (
                k not in new_variables
                and k not in all_var_names
                and k in self._coord_names
            ):
                new_variables[k] = self._variables[k].to_base_variable()

        indexes_: dict[Any, Index] = {
            k: v for k, v in self._indexes.items() if k not in drop_indexes
        }
        indexes_.update(new_indexes)

        variables = {
            k: v for k, v in self._variables.items() if k not in drop_variables
        }
        variables.update(new_variables)

        # update dimensions if necessary, GH: 3512
        for k, v in variables.items():
            if any(d in replace_dims for d in v.dims):
                new_dims = [replace_dims.get(d, d) for d in v.dims]
                variables[k] = v._replace(dims=new_dims)

        coord_names = self._coord_names - drop_variables | set(new_variables)

        return self._replace_with_new_dims(
            variables, coord_names=coord_names, indexes=indexes_
        )

    def reset_index(
        self,
        dims_or_levels: Hashable | Sequence[Hashable],
        *,
        drop: bool = False,
    ) -> Self:
        """Reset the specified index(es) or multi-index level(s).

        This legacy method is specific to pandas (multi-)indexes and
        1-dimensional "dimension" coordinates. See the more generic
        :py:meth:`~Dataset.drop_indexes` and :py:meth:`~Dataset.set_xindex`
        method to respectively drop and set pandas or custom indexes for
        arbitrary coordinates.

        Parameters
        ----------
        dims_or_levels : Hashable or Sequence of Hashable
            Name(s) of the dimension(s) and/or multi-index level(s) that will
            be reset.
        drop : bool, default: False
            If True, remove the specified indexes and/or multi-index levels
            instead of extracting them as new coordinates (default: False).

        Returns
        -------
        obj : Dataset
            Another dataset, with this dataset's data but replaced coordinates.

        See Also
        --------
        Dataset.set_index
        Dataset.set_xindex
        Dataset.drop_indexes
        """
        if isinstance(dims_or_levels, str) or not isinstance(dims_or_levels, Sequence):
            dims_or_levels = [dims_or_levels]

        invalid_coords = set(dims_or_levels) - set(self._indexes)
        if invalid_coords:
            raise ValueError(
                f"{tuple(invalid_coords)} are not coordinates with an index"
            )

        drop_indexes: set[Hashable] = set()
        drop_variables: set[Hashable] = set()
        seen: set[Index] = set()
        new_indexes: dict[Hashable, Index] = {}
        new_variables: dict[Hashable, Variable] = {}

        def drop_or_convert(var_names):
            if drop:
                drop_variables.update(var_names)
            else:
                base_vars = {
                    k: self._variables[k].to_base_variable() for k in var_names
                }
                new_variables.update(base_vars)

        for name in dims_or_levels:
            index = self._indexes[name]

            if index in seen:
                continue
            seen.add(index)

            idx_var_names = set(self.xindexes.get_all_coords(name))
            drop_indexes.update(idx_var_names)

            if isinstance(index, PandasMultiIndex):
                # special case for pd.MultiIndex
                level_names = index.index.names
                keep_level_vars = {
                    k: self._variables[k]
                    for k in level_names
                    if k not in dims_or_levels
                }

                if index.dim not in dims_or_levels and keep_level_vars:
                    # do not drop the multi-index completely
                    # instead replace it by a new (multi-)index with dropped level(s)
                    idx = index.keep_levels(keep_level_vars)
                    idx_vars = idx.create_variables(keep_level_vars)
                    new_indexes.update(dict.fromkeys(idx_vars, idx))
                    new_variables.update(idx_vars)
                    if not isinstance(idx, PandasMultiIndex):
                        # multi-index reduced to single index
                        # backward compatibility: unique level coordinate renamed to dimension
                        drop_variables.update(keep_level_vars)
                    drop_or_convert(
                        [k for k in level_names if k not in keep_level_vars]
                    )
                else:
                    # always drop the multi-index dimension variable
                    drop_variables.add(index.dim)
                    drop_or_convert(level_names)
            else:
                drop_or_convert(idx_var_names)

        indexes = {k: v for k, v in self._indexes.items() if k not in drop_indexes}
        indexes.update(new_indexes)

        variables = {
            k: v for k, v in self._variables.items() if k not in drop_variables
        }
        variables.update(new_variables)

        coord_names = self._coord_names - drop_variables

        return self._replace_with_new_dims(
            variables, coord_names=coord_names, indexes=indexes
        )

    def set_xindex(
        self,
        coord_names: str | Sequence[Hashable],
        index_cls: type[Index] | None = None,
        **options,
    ) -> Self:
        """Set a new, Xarray-compatible index from one or more existing
        coordinate(s).

        Parameters
        ----------
        coord_names : str or list
            Name(s) of the coordinate(s) used to build the index.
            If several names are given, their order matters.
        index_cls : subclass of :class:`~xarray.indexes.Index`, optional
            The type of index to create. By default, try setting
            a ``PandasIndex`` if ``len(coord_names) == 1``,
            otherwise a ``PandasMultiIndex``.
        **options
            Options passed to the index constructor.

        Returns
        -------
        obj : Dataset
            Another dataset, with this dataset's data and with a new index.

        """
        # the Sequence check is required for mypy
        if is_scalar(coord_names) or not isinstance(coord_names, Sequence):
            coord_names = [coord_names]

        if index_cls is None:
            if len(coord_names) == 1:
                index_cls = PandasIndex
            else:
                index_cls = PandasMultiIndex
        elif not issubclass(index_cls, Index):
            raise TypeError(f"{index_cls} is not a subclass of xarray.Index")

        invalid_coords = set(coord_names) - self._coord_names

        if invalid_coords:
            msg = ["invalid coordinate(s)"]
            no_vars = invalid_coords - set(self._variables)
            data_vars = invalid_coords - no_vars
            if no_vars:
                msg.append(f"those variables don't exist: {no_vars}")
            if data_vars:
                msg.append(
                    f"those variables are data variables: {data_vars}, use `set_coords` first"
                )
            raise ValueError("\n".join(msg))

        # we could be more clever here (e.g., drop-in index replacement if index
        # coordinates do not conflict), but let's not allow this for now
        indexed_coords = set(coord_names) & set(self._indexes)

        if indexed_coords:
            raise ValueError(
                f"those coordinates already have an index: {indexed_coords}"
            )

        coord_vars = {name: self._variables[name] for name in coord_names}

        index = index_cls.from_variables(coord_vars, options=options)

        new_coord_vars = index.create_variables(coord_vars)

        # special case for setting a pandas multi-index from level coordinates
        # TODO: remove it once we depreciate pandas multi-index dimension (tuple
        # elements) coordinate
        if isinstance(index, PandasMultiIndex):
            coord_names = [index.dim] + list(coord_names)

        # Check for extra variables that don't match the coordinate names
        extra_vars = set(new_coord_vars) - set(coord_names)
        if extra_vars:
            extra_vars_str = ", ".join(f"'{name}'" for name in extra_vars)
            coord_names_str = ", ".join(f"'{name}'" for name in coord_names)
            raise ValueError(
                f"The index created extra variables {extra_vars_str} that are not "
                f"in the list of coordinates {coord_names_str}. "
                f"Use a factory method pattern instead:\n"
                f"  index = {index_cls.__name__}.from_variables(ds, {list(coord_names)!r})\n"
                f"  coords = xr.Coordinates.from_xindex(index)\n"
                f"  ds = ds.assign_coords(coords)"
            )

        variables: dict[Hashable, Variable]
        indexes: dict[Hashable, Index]

        if len(coord_names) == 1:
            variables = self._variables.copy()
            indexes = self._indexes.copy()

            name = list(coord_names).pop()
            if name in new_coord_vars:
                variables[name] = new_coord_vars[name]
            indexes[name] = index
        else:
            # reorder variables and indexes so that coordinates having the same
            # index are next to each other
            variables = {}
            for name, var in self._variables.items():
                if name not in coord_names:
                    variables[name] = var

            indexes = {}
            for name, idx in self._indexes.items():
                if name not in coord_names:
                    indexes[name] = idx

            for name in coord_names:
                try:
                    variables[name] = new_coord_vars[name]
                except KeyError:
                    variables[name] = self._variables[name]
                indexes[name] = index

        return self._replace(
            variables=variables,
            coord_names=self._coord_names | set(coord_names),
            indexes=indexes,
        )

    def reorder_levels(
        self,
        dim_order: Mapping[Any, Sequence[int | Hashable]] | None = None,
        **dim_order_kwargs: Sequence[int | Hashable],
    ) -> Self:
        """Rearrange index levels using input order.

        Parameters
        ----------
        dim_order : dict-like of Hashable to Sequence of int or Hashable, optional
            Mapping from names matching dimensions and values given
            by lists representing new level orders. Every given dimension
            must have a multi-index.
        **dim_order_kwargs : Sequence of int or Hashable, optional
            The keyword arguments form of ``dim_order``.
            One of dim_order or dim_order_kwargs must be provided.

        Returns
        -------
        obj : Dataset
            Another dataset, with this dataset's data but replaced
            coordinates.
        """
        dim_order = either_dict_or_kwargs(dim_order, dim_order_kwargs, "reorder_levels")
        variables = self._variables.copy()
        indexes = dict(self._indexes)
        new_indexes: dict[Hashable, Index] = {}
        new_variables: dict[Hashable, IndexVariable] = {}

        for dim, order in dim_order.items():
            index = self._indexes[dim]

            if not isinstance(index, PandasMultiIndex):
                raise ValueError(f"coordinate {dim} has no MultiIndex")

            level_vars = {k: self._variables[k] for k in order}
            idx = index.reorder_levels(level_vars)
            idx_vars = idx.create_variables(level_vars)
            new_indexes.update(dict.fromkeys(idx_vars, idx))
            new_variables.update(idx_vars)

        indexes = {k: v for k, v in self._indexes.items() if k not in new_indexes}
        indexes.update(new_indexes)

        variables = {k: v for k, v in self._variables.items() if k not in new_variables}
        variables.update(new_variables)

        return self._replace(variables, indexes=indexes)

    def _get_stack_index(
        self,
        dim,
        multi=False,
        create_index=False,
    ) -> tuple[Index | None, dict[Hashable, Variable]]:
        """Used by stack and unstack to get one pandas (multi-)index among
        the indexed coordinates along dimension `dim`.

        If exactly one index is found, return it with its corresponding
        coordinate variables(s), otherwise return None and an empty dict.

        If `create_index=True`, create a new index if none is found or raise
        an error if multiple indexes are found.

        """
        stack_index: Index | None = None
        stack_coords: dict[Hashable, Variable] = {}

        for name, index in self._indexes.items():
            var = self._variables[name]
            if (
                var.ndim == 1
                and var.dims[0] == dim
                and (
                    # stack: must be a single coordinate index
                    (not multi and not self.xindexes.is_multi(name))
                    # unstack: must be an index that implements .unstack
                    or (multi and type(index).unstack is not Index.unstack)
                )
            ):
                if stack_index is not None and index is not stack_index:
                    # more than one index found, stop
                    if create_index:
                        raise ValueError(
                            f"cannot stack dimension {dim!r} with `create_index=True` "
                            "and with more than one index found along that dimension"
                        )
                    return None, {}
                stack_index = index
                stack_coords[name] = var

        if create_index and stack_index is None:
            if dim in self._variables:
                var = self._variables[dim]
            else:
                _, _, var = _get_virtual_variable(self._variables, dim, self.sizes)
            # dummy index (only `stack_coords` will be used to construct the multi-index)
            stack_index = PandasIndex([0], dim)
            stack_coords = {dim: var}

        return stack_index, stack_coords

    def _stack_once(
        self,
        dims: Sequence[Hashable | EllipsisType],
        new_dim: Hashable,
        index_cls: type[Index],
        create_index: bool | None = True,
    ) -> Self:
        if dims == ...:
            raise ValueError("Please use [...] for dims, rather than just ...")
        if ... in dims:
            dims = list(infix_dims(dims, self.dims))

        new_variables: dict[Hashable, Variable] = {}
        stacked_var_names: list[Hashable] = []
        drop_indexes: list[Hashable] = []

        for name, var in self.variables.items():
            if any(d in var.dims for d in dims):
                add_dims = [d for d in dims if d not in var.dims]
                vdims = list(var.dims) + add_dims
                shape = [self.sizes[d] for d in vdims]
                exp_var = var.set_dims(vdims, shape)
                stacked_var = exp_var.stack(**{new_dim: dims})
                new_variables[name] = stacked_var
                stacked_var_names.append(name)
            else:
                new_variables[name] = var.copy(deep=False)

        # drop indexes of stacked coordinates (if any)
        for name in stacked_var_names:
            drop_indexes += list(self.xindexes.get_all_coords(name, errors="ignore"))

        new_indexes = {}
        new_coord_names = set(self._coord_names)
        if create_index or create_index is None:
            product_vars: dict[Any, Variable] = {}
            for dim in dims:
                idx, idx_vars = self._get_stack_index(dim, create_index=create_index)
                if idx is not None:
                    product_vars.update(idx_vars)

            if len(product_vars) == len(dims):
                idx = index_cls.stack(product_vars, new_dim)
                new_indexes[new_dim] = idx
                new_indexes.update(dict.fromkeys(product_vars, idx))
                idx_vars = idx.create_variables(product_vars)
                # keep consistent multi-index coordinate order
                for k in idx_vars:
                    new_variables.pop(k, None)
                new_variables.update(idx_vars)
                new_coord_names.update(idx_vars)

        indexes = {k: v for k, v in self._indexes.items() if k not in drop_indexes}
        indexes.update(new_indexes)

        return self._replace_with_new_dims(
            new_variables, coord_names=new_coord_names, indexes=indexes
        )

    @partial(deprecate_dims, old_name="dimensions")
    def stack(
        self,
        dim: Mapping[Any, Sequence[Hashable | EllipsisType]] | None = None,
        create_index: bool | None = True,
        index_cls: type[Index] = PandasMultiIndex,
        **dim_kwargs: Sequence[Hashable | EllipsisType],
    ) -> Self:
        """
        Stack any number of existing dimensions into a single new dimension.

        New dimensions will be added at the end, and by default the corresponding
        coordinate variables will be combined into a MultiIndex.

        Parameters
        ----------
        dim : mapping of hashable to sequence of hashable
            Mapping of the form `new_name=(dim1, dim2, ...)`. Names of new
            dimensions, and the existing dimensions that they replace. An
            ellipsis (`...`) will be replaced by all unlisted dimensions.
            Passing a list containing an ellipsis (`stacked_dim=[...]`) will stack over
            all dimensions.
        create_index : bool or None, default: True

            - True: create a multi-index for each of the stacked dimensions.
            - False: don't create any index.
            - None. create a multi-index only if exactly one single (1-d) coordinate
              index is found for every dimension to stack.

        index_cls: Index-class, default: PandasMultiIndex
            Can be used to pass a custom multi-index type (must be an Xarray index that
            implements `.stack()`). By default, a pandas multi-index wrapper is used.
        **dim_kwargs
            The keyword arguments form of ``dim``.
            One of dim or dim_kwargs must be provided.

        Returns
        -------
        stacked : Dataset
            Dataset with stacked data.

        See Also
        --------
        Dataset.unstack
        """
        dim = either_dict_or_kwargs(dim, dim_kwargs, "stack")
        result = self
        for new_dim, dims in dim.items():
            result = result._stack_once(dims, new_dim, index_cls, create_index)
        return result

    def to_stacked_array(
        self,
        new_dim: Hashable,
        sample_dims: Collection[Hashable],
        variable_dim: Hashable = "variable",
        name: Hashable | None = None,
    ) -> DataArray:
        """Combine variables of differing dimensionality into a DataArray
        without broadcasting.

        This method is similar to Dataset.to_dataarray but does not broadcast the
        variables.

        Parameters
        ----------
        new_dim : hashable
            Name of the new stacked coordinate
        sample_dims : Collection of hashables
            List of dimensions that **will not** be stacked. Each array in the
            dataset must share these dimensions. For machine learning
            applications, these define the dimensions over which samples are
            drawn.
        variable_dim : hashable, default: "variable"
            Name of the level in the stacked coordinate which corresponds to
            the variables.
        name : hashable, optional
            Name of the new data array.

        Returns
        -------
        stacked : DataArray
            DataArray with the specified dimensions and data variables
            stacked together. The stacked coordinate is named ``new_dim``
            and represented by a MultiIndex object with a level containing the
            data variable names. The name of this level is controlled using
            the ``variable_dim`` argument.

        See Also
        --------
        Dataset.to_dataarray
        Dataset.stack
        DataArray.to_unstacked_dataset

        Examples
        --------
        >>> data = xr.Dataset(
        ...     data_vars={
        ...         "a": (("x", "y"), [[0, 1, 2], [3, 4, 5]]),
        ...         "b": ("x", [6, 7]),
        ...     },
        ...     coords={"y": ["u", "v", "w"]},
        ... )

        >>> data
        <xarray.Dataset> Size: 76B
        Dimensions:  (x: 2, y: 3)
        Coordinates:
          * y        (y) <U1 12B 'u' 'v' 'w'
        Dimensions without coordinates: x
        Data variables:
            a        (x, y) int64 48B 0 1 2 3 4 5
            b        (x) int64 16B 6 7

        >>> data.to_stacked_array("z", sample_dims=["x"])
        <xarray.DataArray 'a' (x: 2, z: 4)> Size: 64B
        array([[0, 1, 2, 6],
               [3, 4, 5, 7]])
        Coordinates:
          * z         (z) object 32B MultiIndex
          * variable  (z) <U1 16B 'a' 'a' 'a' 'b'
          * y         (z) object 32B 'u' 'v' 'w' nan
        Dimensions without coordinates: x

        """
        from xarray.structure.concat import concat

        # add stacking dims by order of appearance
        stacking_dims_list: list[Hashable] = []
        for da in self.data_vars.values():
            for dim in da.dims:
                if dim not in sample_dims and dim not in stacking_dims_list:
                    stacking_dims_list.append(dim)
        stacking_dims = tuple(stacking_dims_list)

        for key, da in self.data_vars.items():
            missing_sample_dims = set(sample_dims) - set(da.dims)
            if missing_sample_dims:
                raise ValueError(
                    "Variables in the dataset must contain all ``sample_dims`` "
                    f"({sample_dims!r}) but '{key}' misses {sorted(map(str, missing_sample_dims))}"
                )

        def stack_dataarray(da):
            # add missing dims/ coords and the name of the variable

            missing_stack_coords = {variable_dim: da.name}
            for dim in set(stacking_dims) - set(da.dims):
                missing_stack_coords[dim] = None

            missing_stack_dims = list(missing_stack_coords)

            return (
                da.assign_coords(**missing_stack_coords)
                .expand_dims(missing_stack_dims)
                .stack({new_dim: (variable_dim,) + stacking_dims})
            )

        # concatenate the arrays
        stackable_vars = [stack_dataarray(da) for da in self.data_vars.values()]
        data_array = concat(
            stackable_vars,
            dim=new_dim,
            data_vars="all",
            coords="different",
            compat="equals",
            join="outer",
        )

        if name is not None:
            data_array.name = name

        return data_array

    def _unstack_once(
        self,
        dim: Hashable,
        index_and_vars: tuple[Index, dict[Hashable, Variable]],
        fill_value,
        sparse: bool = False,
    ) -> Self:
        index, index_vars = index_and_vars
        variables: dict[Hashable, Variable] = {}
        indexes = {k: v for k, v in self._indexes.items() if k != dim}

        new_indexes, clean_index = index.unstack()
        indexes.update(new_indexes)

        for idx in new_indexes.values():
            variables.update(idx.create_variables(index_vars))

        for name, var in self.variables.items():
            if name not in index_vars:
                if dim in var.dims:
                    if isinstance(fill_value, Mapping):
                        fill_value_ = fill_value[name]
                    else:
                        fill_value_ = fill_value

                    variables[name] = var._unstack_once(
                        index=clean_index,
                        dim=dim,
                        fill_value=fill_value_,
                        sparse=sparse,
                    )
                else:
                    variables[name] = var

        coord_names = set(self._coord_names) - {dim} | set(new_indexes)

        return self._replace_with_new_dims(
            variables, coord_names=coord_names, indexes=indexes
        )

    def _unstack_full_reindex(
        self,
        dim: Hashable,
        index_and_vars: tuple[Index, dict[Hashable, Variable]],
        fill_value,
        sparse: bool,
    ) -> Self:
        index, index_vars = index_and_vars
        variables: dict[Hashable, Variable] = {}
        indexes = {k: v for k, v in self._indexes.items() if k != dim}

        new_indexes, clean_index = index.unstack()
        indexes.update(new_indexes)

        new_index_variables = {}
        for idx in new_indexes.values():
            new_index_variables.update(idx.create_variables(index_vars))

        new_dim_sizes = {k: v.size for k, v in new_index_variables.items()}
        variables.update(new_index_variables)

        # take a shortcut in case the MultiIndex was not modified.
        full_idx = pd.MultiIndex.from_product(
            clean_index.levels, names=clean_index.names
        )
        if clean_index.equals(full_idx):
            obj = self
        else:
            # TODO: we may depreciate implicit re-indexing with a pandas.MultiIndex
            xr_full_idx = PandasMultiIndex(full_idx, dim)
            indexers = Indexes(
                dict.fromkeys(index_vars, xr_full_idx),
                xr_full_idx.create_variables(index_vars),
            )
            obj = self._reindex(
                indexers, copy=False, fill_value=fill_value, sparse=sparse
            )

        for name, var in obj.variables.items():
            if name not in index_vars:
                if dim in var.dims:
                    variables[name] = var.unstack({dim: new_dim_sizes})
                else:
                    variables[name] = var

        coord_names = set(self._coord_names) - {dim} | set(new_dim_sizes)

        return self._replace_with_new_dims(
            variables, coord_names=coord_names, indexes=indexes
        )

    def unstack(
        self,
        dim: Dims = None,
        *,
        fill_value: Any = xrdtypes.NA,
        sparse: bool = False,
    ) -> Self:
        """
        Unstack existing dimensions corresponding to MultiIndexes into
        multiple new dimensions.

        New dimensions will be added at the end.

        Parameters
        ----------
        dim : str, Iterable of Hashable or None, optional
            Dimension(s) over which to unstack. By default unstacks all
            MultiIndexes.
        fill_value : scalar or dict-like, default: nan
            value to be filled. If a dict-like, maps variable names to
            fill values. If not provided or if the dict-like does not
            contain all variables, the dtype's NA value will be used.
        sparse : bool, default: False
            use sparse-array if True

        Returns
        -------
        unstacked : Dataset
            Dataset with unstacked data.

        See Also
        --------
        Dataset.stack
        """

        if dim is None:
            dims = list(self.dims)
        else:
            if isinstance(dim, str) or not isinstance(dim, Iterable):
                dims = [dim]
            else:
                dims = list(dim)

            missing_dims = set(dims) - set(self.dims)
            if missing_dims:
                raise ValueError(
                    f"Dimensions {tuple(missing_dims)} not found in data dimensions {tuple(self.dims)}"
                )

        # each specified dimension must have exactly one multi-index
        stacked_indexes: dict[Any, tuple[Index, dict[Hashable, Variable]]] = {}
        for d in dims:
            idx, idx_vars = self._get_stack_index(d, multi=True)
            if idx is not None:
                stacked_indexes[d] = idx, idx_vars

        if dim is None:
            dims = list(stacked_indexes)
        else:
            non_multi_dims = set(dims) - set(stacked_indexes)
            if non_multi_dims:
                raise ValueError(
                    "cannot unstack dimensions that do not "
                    f"have exactly one multi-index: {tuple(non_multi_dims)}"
                )

        result = self.copy(deep=False)

        # we want to avoid allocating an object-dtype ndarray for a MultiIndex,
        # so we can't just access self.variables[v].data for every variable.
        # We only check the non-index variables.
        # https://github.com/pydata/xarray/issues/5902
        nonindexes = [
            self.variables[k] for k in set(self.variables) - set(self._indexes)
        ]
        # Notes for each of these cases:
        # 1. Dask arrays don't support assignment by index, which the fast unstack
        #    function requires.
        #    https://github.com/pydata/xarray/pull/4746#issuecomment-753282125
        # 2. Sparse doesn't currently support (though we could special-case it)
        #    https://github.com/pydata/sparse/issues/422
        # 3. pint requires checking if it's a NumPy array until
        #    https://github.com/pydata/xarray/pull/4751 is resolved,
        #    Once that is resolved, explicitly exclude pint arrays.
        #    pint doesn't implement `np.full_like` in a way that's
        #    currently compatible.
        sparse_array_type = array_type("sparse")
        needs_full_reindex = any(
            is_duck_dask_array(v.data)
            or isinstance(v.data, sparse_array_type)
            or not isinstance(v.data, np.ndarray)
            for v in nonindexes
        )

        for d in dims:
            if needs_full_reindex:
                result = result._unstack_full_reindex(
                    d, stacked_indexes[d], fill_value, sparse
                )
            else:
                result = result._unstack_once(d, stacked_indexes[d], fill_value, sparse)
        return result

    def update(self, other: CoercibleMapping) -> None:
        """Update this dataset's variables with those from another dataset.

        Just like :py:meth:`dict.update` this is a in-place operation.
        For a non-inplace version, see :py:meth:`Dataset.merge`.

        Parameters
        ----------
        other : Dataset or mapping
            Variables with which to update this dataset. One of:

            - Dataset
            - mapping {var name: DataArray}
            - mapping {var name: Variable}
            - mapping {var name: (dimension name, array-like)}
            - mapping {var name: (tuple of dimension names, array-like)}

        Raises
        ------
        ValueError
            If any dimensions would have inconsistent sizes in the updated
            dataset.

        See Also
        --------
        Dataset.assign
        Dataset.merge
        """
        merge_result = dataset_update_method(self, other)
        self._replace(inplace=True, **merge_result._asdict())

    def merge(
        self,
        other: CoercibleMapping | DataArray,
        overwrite_vars: Hashable | Iterable[Hashable] = frozenset(),
        compat: CompatOptions | CombineKwargDefault = _COMPAT_DEFAULT,
        join: JoinOptions | CombineKwargDefault = _JOIN_DEFAULT,
        fill_value: Any = xrdtypes.NA,
        combine_attrs: CombineAttrsOptions = "override",
    ) -> Self:
        """Merge the arrays of two datasets into a single dataset.

        This method generally does not allow for overriding data, with the
        exception of attributes, which are ignored on the second dataset.
        Variables with the same name are checked for conflicts via the equals
        or identical methods.

        Parameters
        ----------
        other : Dataset or mapping
            Dataset or variables to merge with this dataset.
        overwrite_vars : hashable or iterable of hashable, optional
            If provided, update variables of these name(s) without checking for
            conflicts in this dataset.
        compat : {"identical", "equals", "broadcast_equals", \
                  "no_conflicts", "override", "minimal"}, default: "no_conflicts"
            String indicating how to compare variables of the same name for
            potential conflicts:

            - 'identical': all values, dimensions and attributes must be the
              same.
            - 'equals': all values and dimensions must be the same.
            - 'broadcast_equals': all values must be equal when variables are
              broadcast against each other to ensure common dimensions.
            - 'no_conflicts': only values which are not null in both datasets
              must be equal. The returned dataset then contains the combination
              of all non-null values.
            - 'override': skip comparing and pick variable from first dataset
            - 'minimal': drop conflicting coordinates

        join : {"outer", "inner", "left", "right", "exact", "override"}, \
               default: "outer"
            Method for joining ``self`` and ``other`` along shared dimensions:

            - 'outer': use the union of the indexes
            - 'inner': use the intersection of the indexes
            - 'left': use indexes from ``self``
            - 'right': use indexes from ``other``
            - 'exact': error instead of aligning non-equal indexes
            - 'override': use indexes from ``self`` that are the same size
              as those of ``other`` in that dimension

        fill_value : scalar or dict-like, optional
            Value to use for newly missing values. If a dict-like, maps
            variable names (including coordinates) to fill values.
        combine_attrs : {"drop", "identical", "no_conflicts", "drop_conflicts", \
                         "override"} or callable, default: "override"
            A callable or a string indicating how to combine attrs of the objects being
            merged:

            - "drop": empty attrs on returned Dataset.
            - "identical": all attrs must be the same on every object.
            - "no_conflicts": attrs from all objects are combined, any that have
              the same name must also have the same value.
            - "drop_conflicts": attrs from all objects are combined, any that have
              the same name but different values are dropped.
            - "override": skip comparing and copy attrs from the first dataset to
              the result.

            If a callable, it must expect a sequence of ``attrs`` dicts and a context object
            as its only parameters.

        Returns
        -------
        merged : Dataset
            Merged dataset.

        Raises
        ------
        MergeError
            If any variables conflict (see ``compat``).

        See Also
        --------
        Dataset.update
        """
        from xarray.core.dataarray import DataArray

        other = other.to_dataset() if isinstance(other, DataArray) else other
        merge_result = dataset_merge_method(
            self,
            other,
            overwrite_vars=overwrite_vars,
            compat=compat,
            join=join,
            fill_value=fill_value,
            combine_attrs=combine_attrs,
        )
        return self._replace(**merge_result._asdict())

    def _assert_all_in_dataset(
        self, names: Iterable[Hashable], virtual_okay: bool = False
    ) -> None:
        bad_names = set(names) - set(self._variables)
        if virtual_okay:
            bad_names -= self.virtual_variables
        if bad_names:
            ordered_bad_names = [name for name in names if name in bad_names]
            raise ValueError(
                f"These variables cannot be found in this dataset: {ordered_bad_names}"
            )

    def drop_vars(
        self,
        names: str | Iterable[Hashable] | Callable[[Self], str | Iterable[Hashable]],
        *,
        errors: ErrorOptions = "raise",
    ) -> Self:
        """Drop variables from this dataset.

        Parameters
        ----------
        names : Hashable or iterable of Hashable or Callable
            Name(s) of variables to drop. If a Callable, this object is passed as its
            only argument and its result is used.
        errors : {"raise", "ignore"}, default: "raise"
            If 'raise', raises a ValueError error if any of the variable
            passed are not in the dataset. If 'ignore', any given names that are in the
            dataset are dropped and no error is raised.

        Examples
        --------

        >>> dataset = xr.Dataset(
        ...     {
        ...         "temperature": (
        ...             ["time", "latitude", "longitude"],
        ...             [[[25.5, 26.3], [27.1, 28.0]]],
        ...         ),
        ...         "humidity": (
        ...             ["time", "latitude", "longitude"],
        ...             [[[65.0, 63.8], [58.2, 59.6]]],
        ...         ),
        ...         "wind_speed": (
        ...             ["time", "latitude", "longitude"],
        ...             [[[10.2, 8.5], [12.1, 9.8]]],
        ...         ),
        ...     },
        ...     coords={
        ...         "time": pd.date_range("2023-07-01", periods=1),
        ...         "latitude": [40.0, 40.2],
        ...         "longitude": [-75.0, -74.8],
        ...     },
        ... )
        >>> dataset
        <xarray.Dataset> Size: 136B
        Dimensions:      (time: 1, latitude: 2, longitude: 2)
        Coordinates:
          * time         (time) datetime64[ns] 8B 2023-07-01
          * latitude     (latitude) float64 16B 40.0 40.2
          * longitude    (longitude) float64 16B -75.0 -74.8
        Data variables:
            temperature  (time, latitude, longitude) float64 32B 25.5 26.3 27.1 28.0
            humidity     (time, latitude, longitude) float64 32B 65.0 63.8 58.2 59.6
            wind_speed   (time, latitude, longitude) float64 32B 10.2 8.5 12.1 9.8

        Drop the 'humidity' variable

        >>> dataset.drop_vars(["humidity"])
        <xarray.Dataset> Size: 104B
        Dimensions:      (time: 1, latitude: 2, longitude: 2)
        Coordinates:
          * time         (time) datetime64[ns] 8B 2023-07-01
          * latitude     (latitude) float64 16B 40.0 40.2
          * longitude    (longitude) float64 16B -75.0 -74.8
        Data variables:
            temperature  (time, latitude, longitude) float64 32B 25.5 26.3 27.1 28.0
            wind_speed   (time, latitude, longitude) float64 32B 10.2 8.5 12.1 9.8

        Drop the 'humidity', 'temperature' variables

        >>> dataset.drop_vars(["humidity", "temperature"])
        <xarray.Dataset> Size: 72B
        Dimensions:     (time: 1, latitude: 2, longitude: 2)
        Coordinates:
          * time        (time) datetime64[ns] 8B 2023-07-01
          * latitude    (latitude) float64 16B 40.0 40.2
          * longitude   (longitude) float64 16B -75.0 -74.8
        Data variables:
            wind_speed  (time, latitude, longitude) float64 32B 10.2 8.5 12.1 9.8

        Drop all indexes

        >>> dataset.drop_vars(lambda x: x.indexes)
        <xarray.Dataset> Size: 96B
        Dimensions:      (time: 1, latitude: 2, longitude: 2)
        Dimensions without coordinates: time, latitude, longitude
        Data variables:
            temperature  (time, latitude, longitude) float64 32B 25.5 26.3 27.1 28.0
            humidity     (time, latitude, longitude) float64 32B 65.0 63.8 58.2 59.6
            wind_speed   (time, latitude, longitude) float64 32B 10.2 8.5 12.1 9.8

        Attempt to drop non-existent variable with errors="ignore"

        >>> dataset.drop_vars(["pressure"], errors="ignore")
        <xarray.Dataset> Size: 136B
        Dimensions:      (time: 1, latitude: 2, longitude: 2)
        Coordinates:
          * time         (time) datetime64[ns] 8B 2023-07-01
          * latitude     (latitude) float64 16B 40.0 40.2
          * longitude    (longitude) float64 16B -75.0 -74.8
        Data variables:
            temperature  (time, latitude, longitude) float64 32B 25.5 26.3 27.1 28.0
            humidity     (time, latitude, longitude) float64 32B 65.0 63.8 58.2 59.6
            wind_speed   (time, latitude, longitude) float64 32B 10.2 8.5 12.1 9.8

        Attempt to drop non-existent variable with errors="raise"

        >>> dataset.drop_vars(["pressure"], errors="raise")
        Traceback (most recent call last):
        ValueError: These variables cannot be found in this dataset: ['pressure']

        Raises
        ------
        ValueError
             Raised if you attempt to drop a variable which is not present, and the kwarg ``errors='raise'``.

        Returns
        -------
        dropped : Dataset

        See Also
        --------
        DataArray.drop_vars

        """
        if callable(names):
            names = names(self)
        # the Iterable check is required for mypy
        if is_scalar(names) or not isinstance(names, Iterable):
            names_set = {names}
        else:
            names_set = set(names)
        if errors == "raise":
            self._assert_all_in_dataset(names_set)

        # GH6505
        other_names = set()
        for var in names_set:
            maybe_midx = self._indexes.get(var, None)
            if isinstance(maybe_midx, PandasMultiIndex):
                idx_coord_names = set(list(maybe_midx.index.names) + [maybe_midx.dim])
                idx_other_names = idx_coord_names - set(names_set)
                other_names.update(idx_other_names)
        if other_names:
            names_set |= set(other_names)
            emit_user_level_warning(
                f"Deleting a single level of a MultiIndex is deprecated. Previously, this deleted all levels of a MultiIndex. "
                f"Please also drop the following variables: {other_names!r} to avoid an error in the future.",
                DeprecationWarning,
            )

        assert_no_index_corrupted(self.xindexes, names_set)

        variables = {k: v for k, v in self._variables.items() if k not in names_set}
        coord_names = {k for k in self._coord_names if k in variables}
        indexes = {k: v for k, v in self._indexes.items() if k not in names_set}
        return self._replace_with_new_dims(
            variables, coord_names=coord_names, indexes=indexes
        )

    def drop_indexes(
        self,
        coord_names: Hashable | Iterable[Hashable],
        *,
        errors: ErrorOptions = "raise",
    ) -> Self:
        """Drop the indexes assigned to the given coordinates.

        Parameters
        ----------
        coord_names : hashable or iterable of hashable
            Name(s) of the coordinate(s) for which to drop the index.
        errors : {"raise", "ignore"}, default: "raise"
            If 'raise', raises a ValueError error if any of the coordinates
            passed have no index or are not in the dataset.
            If 'ignore', no error is raised.

        Returns
        -------
        dropped : Dataset
            A new dataset with dropped indexes.

        """
        # the Iterable check is required for mypy
        if is_scalar(coord_names) or not isinstance(coord_names, Iterable):
            coord_names = {coord_names}
        else:
            coord_names = set(coord_names)

        if errors == "raise":
            invalid_coords = coord_names - self._coord_names
            if invalid_coords:
                raise ValueError(
                    f"The coordinates {tuple(invalid_coords)} are not found in the "
                    f"dataset coordinates {tuple(self.coords.keys())}"
                )

            unindexed_coords = set(coord_names) - set(self._indexes)
            if unindexed_coords:
                raise ValueError(
                    f"those coordinates do not have an index: {unindexed_coords}"
                )

        assert_no_index_corrupted(self.xindexes, coord_names, action="remove index(es)")

        variables = {}
        for name, var in self._variables.items():
            if name in coord_names:
                variables[name] = var.to_base_variable()
            else:
                variables[name] = var

        indexes = {k: v for k, v in self._indexes.items() if k not in coord_names}

        return self._replace(variables=variables, indexes=indexes)

    def drop(
        self,
        labels=None,
        dim=None,
        *,
        errors: ErrorOptions = "raise",
        **labels_kwargs,
    ) -> Self:
        """Backward compatible method based on `drop_vars` and `drop_sel`

        Using either `drop_vars` or `drop_sel` is encouraged

        See Also
        --------
        Dataset.drop_vars
        Dataset.drop_sel
        """
        if errors not in ["raise", "ignore"]:
            raise ValueError('errors must be either "raise" or "ignore"')

        if is_dict_like(labels) and not isinstance(labels, dict):
            emit_user_level_warning(
                "dropping coordinates using `drop` is deprecated; use drop_vars.",
                DeprecationWarning,
            )
            return self.drop_vars(labels, errors=errors)

        if labels_kwargs or isinstance(labels, dict):
            if dim is not None:
                raise ValueError("cannot specify dim and dict-like arguments.")
            labels = either_dict_or_kwargs(labels, labels_kwargs, "drop")

        if dim is None and (is_scalar(labels) or isinstance(labels, Iterable)):
            emit_user_level_warning(
                "dropping variables using `drop` is deprecated; use drop_vars.",
                DeprecationWarning,
            )
            # for mypy
            if is_scalar(labels):
                labels = [labels]
            return self.drop_vars(labels, errors=errors)
        if dim is not None:
            warnings.warn(
                "dropping labels using list-like labels is deprecated; using "
                "dict-like arguments with `drop_sel`, e.g. `ds.drop_sel(dim=[labels]).",
                DeprecationWarning,
                stacklevel=2,
            )
            return self.drop_sel({dim: labels}, errors=errors, **labels_kwargs)

        emit_user_level_warning(
            "dropping labels using `drop` is deprecated; use `drop_sel` instead.",
            DeprecationWarning,
        )
        return self.drop_sel(labels, errors=errors)

    def drop_sel(
        self, labels=None, *, errors: ErrorOptions = "raise", **labels_kwargs
    ) -> Self:
        """Drop index labels from this dataset.

        Parameters
        ----------
        labels : mapping of hashable to Any
            Index labels to drop
        errors : {"raise", "ignore"}, default: "raise"
            If 'raise', raises a ValueError error if
            any of the index labels passed are not
            in the dataset. If 'ignore', any given labels that are in the
            dataset are dropped and no error is raised.
        **labels_kwargs : {dim: label, ...}, optional
            The keyword arguments form of ``dim`` and ``labels``

        Returns
        -------
        dropped : Dataset

        Examples
        --------
        >>> data = np.arange(6).reshape(2, 3)
        >>> labels = ["a", "b", "c"]
        >>> ds = xr.Dataset({"A": (["x", "y"], data), "y": labels})
        >>> ds
        <xarray.Dataset> Size: 60B
        Dimensions:  (x: 2, y: 3)
        Coordinates:
          * y        (y) <U1 12B 'a' 'b' 'c'
        Dimensions without coordinates: x
        Data variables:
            A        (x, y) int64 48B 0 1 2 3 4 5
        >>> ds.drop_sel(y=["a", "c"])
        <xarray.Dataset> Size: 20B
        Dimensions:  (x: 2, y: 1)
        Coordinates:
          * y        (y) <U1 4B 'b'
        Dimensions without coordinates: x
        Data variables:
            A        (x, y) int64 16B 1 4
        >>> ds.drop_sel(y="b")
        <xarray.Dataset> Size: 40B
        Dimensions:  (x: 2, y: 2)
        Coordinates:
          * y        (y) <U1 8B 'a' 'c'
        Dimensions without coordinates: x
        Data variables:
            A        (x, y) int64 32B 0 2 3 5
        """
        if errors not in ["raise", "ignore"]:
            raise ValueError('errors must be either "raise" or "ignore"')

        labels = either_dict_or_kwargs(labels, labels_kwargs, "drop_sel")

        ds = self
        for dim, labels_for_dim in labels.items():
            # Don't cast to set, as it would harm performance when labels
            # is a large numpy array
            if utils.is_scalar(labels_for_dim):
                labels_for_dim = [labels_for_dim]
            labels_for_dim = np.asarray(labels_for_dim)
            try:
                index = self.get_index(dim)
            except KeyError as err:
                raise ValueError(
                    f"dimension {dim!r} does not have coordinate labels"
                ) from err
            new_index = index.drop(labels_for_dim, errors=errors)
            ds = ds.loc[{dim: new_index}]
        return ds

    def drop_isel(self, indexers=None, **indexers_kwargs) -> Self:
        """Drop index positions from this Dataset.

        Parameters
        ----------
        indexers : mapping of hashable to Any
            Index locations to drop
        **indexers_kwargs : {dim: position, ...}, optional
            The keyword arguments form of ``dim`` and ``positions``

        Returns
        -------
        dropped : Dataset

        Raises
        ------
        IndexError

        Examples
        --------
        >>> data = np.arange(6).reshape(2, 3)
        >>> labels = ["a", "b", "c"]
        >>> ds = xr.Dataset({"A": (["x", "y"], data), "y": labels})
        >>> ds
        <xarray.Dataset> Size: 60B
        Dimensions:  (x: 2, y: 3)
        Coordinates:
          * y        (y) <U1 12B 'a' 'b' 'c'
        Dimensions without coordinates: x
        Data variables:
            A        (x, y) int64 48B 0 1 2 3 4 5
        >>> ds.drop_isel(y=[0, 2])
        <xarray.Dataset> Size: 20B
        Dimensions:  (x: 2, y: 1)
        Coordinates:
          * y        (y) <U1 4B 'b'
        Dimensions without coordinates: x
        Data variables:
            A        (x, y) int64 16B 1 4
        >>> ds.drop_isel(y=1)
        <xarray.Dataset> Size: 40B
        Dimensions:  (x: 2, y: 2)
        Coordinates:
          * y        (y) <U1 8B 'a' 'c'
        Dimensions without coordinates: x
        Data variables:
            A        (x, y) int64 32B 0 2 3 5
        """

        indexers = either_dict_or_kwargs(indexers, indexers_kwargs, "drop_isel")

        ds = self
        dimension_index = {}
        for dim, pos_for_dim in indexers.items():
            # Don't cast to set, as it would harm performance when labels
            # is a large numpy array
            if utils.is_scalar(pos_for_dim):
                pos_for_dim = [pos_for_dim]
            pos_for_dim = np.asarray(pos_for_dim)
            index = self.get_index(dim)
            new_index = index.delete(pos_for_dim)
            dimension_index[dim] = new_index
        ds = ds.loc[dimension_index]
        return ds

    def drop_dims(
        self,
        drop_dims: str | Iterable[Hashable],
        *,
        errors: ErrorOptions = "raise",
    ) -> Self:
        """Drop dimensions and associated variables from this dataset.

        Parameters
        ----------
        drop_dims : str or Iterable of Hashable
            Dimension or dimensions to drop.
        errors : {"raise", "ignore"}, default: "raise"
            If 'raise', raises a ValueError error if any of the
            dimensions passed are not in the dataset. If 'ignore', any given
            dimensions that are in the dataset are dropped and no error is raised.

        Returns
        -------
        obj : Dataset
            The dataset without the given dimensions (or any variables
            containing those dimensions).
        """
        if errors not in ["raise", "ignore"]:
            raise ValueError('errors must be either "raise" or "ignore"')

        if isinstance(drop_dims, str) or not isinstance(drop_dims, Iterable):
            drop_dims = {drop_dims}
        else:
            drop_dims = set(drop_dims)

        if errors == "raise":
            missing_dims = drop_dims - set(self.dims)
            if missing_dims:
                raise ValueError(
                    f"Dimensions {tuple(missing_dims)} not found in data dimensions {tuple(self.dims)}"
                )

        drop_vars = {k for k, v in self._variables.items() if set(v.dims) & drop_dims}
        return self.drop_vars(drop_vars)

    @deprecate_dims
    def transpose(
        self,
        *dim: Hashable,
        missing_dims: ErrorOptionsWithWarn = "raise",
    ) -> Self:
        """Return a new Dataset object with all array dimensions transposed.

        Although the order of dimensions on each array will change, the dataset
        dimensions themselves will remain in fixed (sorted) order.

        Parameters
        ----------
        *dim : hashable, optional
            By default, reverse the dimensions on each array. Otherwise,
            reorder the dimensions to this order.
        missing_dims : {"raise", "warn", "ignore"}, default: "raise"
            What to do if dimensions that should be selected from are not present in the
            Dataset:
            - "raise": raise an exception
            - "warn": raise a warning, and ignore the missing dimensions
            - "ignore": ignore the missing dimensions

        Returns
        -------
        transposed : Dataset
            Each array in the dataset (including) coordinates will be
            transposed to the given order.

        Notes
        -----
        This operation returns a view of each array's data. It is
        lazy for dask-backed DataArrays but not for numpy-backed DataArrays
        -- the data will be fully loaded into memory.

        See Also
        --------
        numpy.transpose
        DataArray.transpose
        """
        # Raise error if list is passed as dim
        if (len(dim) > 0) and (isinstance(dim[0], list)):
            list_fix = [f"{x!r}" if isinstance(x, str) else f"{x}" for x in dim[0]]
            raise TypeError(
                f"transpose requires dim to be passed as multiple arguments. Expected `{', '.join(list_fix)}`. Received `{dim[0]}` instead"
            )

        # Use infix_dims to check once for missing dimensions
        if len(dim) != 0:
            _ = list(infix_dims(dim, self.dims, missing_dims))

        ds = self.copy()
        for name, var in self._variables.items():
            var_dims = tuple(d for d in dim if d in (var.dims + (...,)))
            ds._variables[name] = var.transpose(*var_dims)
        return ds

    def dropna(
        self,
        dim: Hashable,
        *,
        how: Literal["any", "all"] = "any",
        thresh: int | None = None,
        subset: Iterable[Hashable] | None = None,
    ) -> Self:
        """Returns a new dataset with dropped labels for missing values along
        the provided dimension.

        Parameters
        ----------
        dim : hashable
            Dimension along which to drop missing values. Dropping along
            multiple dimensions simultaneously is not yet supported.
        how : {"any", "all"}, default: "any"
            - any : if any NA values are present, drop that label
            - all : if all values are NA, drop that label

        thresh : int or None, optional
            If supplied, require this many non-NA values (summed over all the subset variables).
        subset : iterable of hashable or None, optional
            Which variables to check for missing values. By default, all
            variables in the dataset are checked.

        Examples
        --------
        >>> dataset = xr.Dataset(
        ...     {
        ...         "temperature": (
        ...             ["time", "location"],
        ...             [[23.4, 24.1], [np.nan, 22.1], [21.8, 24.2], [20.5, 25.3]],
        ...         )
        ...     },
        ...     coords={"time": [1, 2, 3, 4], "location": ["A", "B"]},
        ... )
        >>> dataset
        <xarray.Dataset> Size: 104B
        Dimensions:      (time: 4, location: 2)
        Coordinates:
          * time         (time) int64 32B 1 2 3 4
          * location     (location) <U1 8B 'A' 'B'
        Data variables:
            temperature  (time, location) float64 64B 23.4 24.1 nan ... 24.2 20.5 25.3

        Drop NaN values from the dataset

        >>> dataset.dropna(dim="time")
        <xarray.Dataset> Size: 80B
        Dimensions:      (time: 3, location: 2)
        Coordinates:
          * time         (time) int64 24B 1 3 4
          * location     (location) <U1 8B 'A' 'B'
        Data variables:
            temperature  (time, location) float64 48B 23.4 24.1 21.8 24.2 20.5 25.3

        Drop labels with any NaN values

        >>> dataset.dropna(dim="time", how="any")
        <xarray.Dataset> Size: 80B
        Dimensions:      (time: 3, location: 2)
        Coordinates:
          * time         (time) int64 24B 1 3 4
          * location     (location) <U1 8B 'A' 'B'
        Data variables:
            temperature  (time, location) float64 48B 23.4 24.1 21.8 24.2 20.5 25.3

        Drop labels with all NAN values

        >>> dataset.dropna(dim="time", how="all")
        <xarray.Dataset> Size: 104B
        Dimensions:      (time: 4, location: 2)
        Coordinates:
          * time         (time) int64 32B 1 2 3 4
          * location     (location) <U1 8B 'A' 'B'
        Data variables:
            temperature  (time, location) float64 64B 23.4 24.1 nan ... 24.2 20.5 25.3

        Drop labels with less than 2 non-NA values

        >>> dataset.dropna(dim="time", thresh=2)
        <xarray.Dataset> Size: 80B
        Dimensions:      (time: 3, location: 2)
        Coordinates:
          * time         (time) int64 24B 1 3 4
          * location     (location) <U1 8B 'A' 'B'
        Data variables:
            temperature  (time, location) float64 48B 23.4 24.1 21.8 24.2 20.5 25.3

        Returns
        -------
        Dataset

        See Also
        --------
        DataArray.dropna
        pandas.DataFrame.dropna
        """
        # TODO: consider supporting multiple dimensions? Or not, given that
        # there are some ugly edge cases, e.g., pandas's dropna differs
        # depending on the order of the supplied axes.

        if dim not in self.dims:
            raise ValueError(
                f"Dimension {dim!r} not found in data dimensions {tuple(self.dims)}"
            )

        if subset is None:
            subset = iter(self.data_vars)

        count = np.zeros(self.sizes[dim], dtype=np.int64)
        size = np.int_(0)  # for type checking

        for k in subset:
            array = self._variables[k]
            if dim in array.dims:
                dims = [d for d in array.dims if d != dim]
                count += to_numpy(array.count(dims).data)
                size += math.prod([self.sizes[d] for d in dims])

        if thresh is not None:
            mask = count >= thresh
        elif how == "any":
            mask = count == size
        elif how == "all":
            mask = count > 0
        elif how is not None:
            raise ValueError(f"invalid how option: {how}")
        else:
            raise TypeError("must specify how or thresh")

        return self.isel({dim: mask})

    def fillna(self, value: Any) -> Self:
        """Fill missing values in this object.

        This operation follows the normal broadcasting and alignment rules that
        xarray uses for binary arithmetic, except the result is aligned to this
        object (``join='left'``) instead of aligned to the intersection of
        index coordinates (``join='inner'``).

        Parameters
        ----------
        value : scalar, ndarray, DataArray, dict or Dataset
            Used to fill all matching missing values in this dataset's data
            variables. Scalars, ndarrays or DataArrays arguments are used to
            fill all data with aligned coordinates (for DataArrays).
            Dictionaries or datasets match data variables and then align
            coordinates if necessary.

        Returns
        -------
        Dataset

        Examples
        --------
        >>> ds = xr.Dataset(
        ...     {
        ...         "A": ("x", [np.nan, 2, np.nan, 0]),
        ...         "B": ("x", [3, 4, np.nan, 1]),
        ...         "C": ("x", [np.nan, np.nan, np.nan, 5]),
        ...         "D": ("x", [np.nan, 3, np.nan, 4]),
        ...     },
        ...     coords={"x": [0, 1, 2, 3]},
        ... )
        >>> ds
        <xarray.Dataset> Size: 160B
        Dimensions:  (x: 4)
        Coordinates:
          * x        (x) int64 32B 0 1 2 3
        Data variables:
            A        (x) float64 32B nan 2.0 nan 0.0
            B        (x) float64 32B 3.0 4.0 nan 1.0
            C        (x) float64 32B nan nan nan 5.0
            D        (x) float64 32B nan 3.0 nan 4.0

        Replace all `NaN` values with 0s.

        >>> ds.fillna(0)
        <xarray.Dataset> Size: 160B
        Dimensions:  (x: 4)
        Coordinates:
          * x        (x) int64 32B 0 1 2 3
        Data variables:
            A        (x) float64 32B 0.0 2.0 0.0 0.0
            B        (x) float64 32B 3.0 4.0 0.0 1.0
            C        (x) float64 32B 0.0 0.0 0.0 5.0
            D        (x) float64 32B 0.0 3.0 0.0 4.0

        Replace all `NaN` elements in column ‘A’, ‘B’, ‘C’, and ‘D’, with 0, 1, 2, and 3 respectively.

        >>> values = {"A": 0, "B": 1, "C": 2, "D": 3}
        >>> ds.fillna(value=values)
        <xarray.Dataset> Size: 160B
        Dimensions:  (x: 4)
        Coordinates:
          * x        (x) int64 32B 0 1 2 3
        Data variables:
            A        (x) float64 32B 0.0 2.0 0.0 0.0
            B        (x) float64 32B 3.0 4.0 1.0 1.0
            C        (x) float64 32B 2.0 2.0 2.0 5.0
            D        (x) float64 32B 3.0 3.0 3.0 4.0
        """
        if utils.is_dict_like(value):
            value_keys = getattr(value, "data_vars", value).keys()
            if not set(value_keys) <= set(self.data_vars.keys()):
                raise ValueError(
                    "all variables in the argument to `fillna` "
                    "must be contained in the original dataset"
                )
        out = ops.fillna(self, value)
        return out

    def interpolate_na(
        self,
        dim: Hashable | None = None,
        method: InterpOptions = "linear",
        limit: int | None = None,
        use_coordinate: bool | Hashable = True,
        max_gap: (
            int
            | float
            | str
            | pd.Timedelta
            | np.timedelta64
            | datetime.timedelta
            | None
        ) = None,
        **kwargs: Any,
    ) -> Self:
        """Fill in NaNs by interpolating according to different methods.

        Parameters
        ----------
        dim : Hashable or None, optional
            Specifies the dimension along which to interpolate.
        method : {"linear", "nearest", "zero", "slinear", "quadratic", "cubic", "polynomial", \
            "barycentric", "krogh", "pchip", "spline", "akima"}, default: "linear"
            String indicating which method to use for interpolation:

            - 'linear': linear interpolation. Additional keyword
              arguments are passed to :py:func:`numpy.interp`
            - 'nearest', 'zero', 'slinear', 'quadratic', 'cubic', 'polynomial':
              are passed to :py:func:`scipy.interpolate.interp1d`. If
              ``method='polynomial'``, the ``order`` keyword argument must also be
              provided.
            - 'barycentric', 'krogh', 'pchip', 'spline', 'akima': use their
              respective :py:class:`scipy.interpolate` classes.

        use_coordinate : bool or Hashable, default: True
            Specifies which index to use as the x values in the interpolation
            formulated as `y = f(x)`. If False, values are treated as if
            equally-spaced along ``dim``. If True, the IndexVariable `dim` is
            used. If ``use_coordinate`` is a string, it specifies the name of a
            coordinate variable to use as the index.
        limit : int, default: None
            Maximum number of consecutive NaNs to fill. Must be greater than 0
            or None for no limit. This filling is done regardless of the size of
            the gap in the data. To only interpolate over gaps less than a given length,
            see ``max_gap``.
        max_gap : int, float, str, pandas.Timedelta, numpy.timedelta64, datetime.timedelta \
            or None, default: None
            Maximum size of gap, a continuous sequence of NaNs, that will be filled.
            Use None for no limit. When interpolating along a datetime64 dimension
            and ``use_coordinate=True``, ``max_gap`` can be one of the following:

            - a string that is valid input for pandas.to_timedelta
            - a :py:class:`numpy.timedelta64` object
            - a :py:class:`pandas.Timedelta` object
            - a :py:class:`datetime.timedelta` object

            Otherwise, ``max_gap`` must be an int or a float. Use of ``max_gap`` with unlabeled
            dimensions has not been implemented yet. Gap length is defined as the difference
            between coordinate values at the first data point after a gap and the last value
            before a gap. For gaps at the beginning (end), gap length is defined as the difference
            between coordinate values at the first (last) valid data point and the first (last) NaN.
            For example, consider::

                <xarray.DataArray (x: 9)>
                array([nan, nan, nan,  1., nan, nan,  4., nan, nan])
                Coordinates:
                  * x        (x) int64 0 1 2 3 4 5 6 7 8

            The gap lengths are 3-0 = 3; 6-3 = 3; and 8-6 = 2 respectively
        **kwargs : dict, optional
            parameters passed verbatim to the underlying interpolation function

        Returns
        -------
        interpolated: Dataset
            Filled in Dataset.

        Warning
        --------
        When passing fill_value as a keyword argument with method="linear", it does not use
        ``numpy.interp`` but it uses ``scipy.interpolate.interp1d``, which provides the fill_value parameter.

        See Also
        --------
        numpy.interp
        scipy.interpolate

        Examples
        --------
        >>> ds = xr.Dataset(
        ...     {
        ...         "A": ("x", [np.nan, 2, 3, np.nan, 0]),
        ...         "B": ("x", [3, 4, np.nan, 1, 7]),
        ...         "C": ("x", [np.nan, np.nan, np.nan, 5, 0]),
        ...         "D": ("x", [np.nan, 3, np.nan, -1, 4]),
        ...     },
        ...     coords={"x": [0, 1, 2, 3, 4]},
        ... )
        >>> ds
        <xarray.Dataset> Size: 200B
        Dimensions:  (x: 5)
        Coordinates:
          * x        (x) int64 40B 0 1 2 3 4
        Data variables:
            A        (x) float64 40B nan 2.0 3.0 nan 0.0
            B        (x) float64 40B 3.0 4.0 nan 1.0 7.0
            C        (x) float64 40B nan nan nan 5.0 0.0
            D        (x) float64 40B nan 3.0 nan -1.0 4.0

        >>> ds.interpolate_na(dim="x", method="linear")
        <xarray.Dataset> Size: 200B
        Dimensions:  (x: 5)
        Coordinates:
          * x        (x) int64 40B 0 1 2 3 4
        Data variables:
            A        (x) float64 40B nan 2.0 3.0 1.5 0.0
            B        (x) float64 40B 3.0 4.0 2.5 1.0 7.0
            C        (x) float64 40B nan nan nan 5.0 0.0
            D        (x) float64 40B nan 3.0 1.0 -1.0 4.0

        >>> ds.interpolate_na(dim="x", method="linear", fill_value="extrapolate")
        <xarray.Dataset> Size: 200B
        Dimensions:  (x: 5)
        Coordinates:
          * x        (x) int64 40B 0 1 2 3 4
        Data variables:
            A        (x) float64 40B 1.0 2.0 3.0 1.5 0.0
            B        (x) float64 40B 3.0 4.0 2.5 1.0 7.0
            C        (x) float64 40B 20.0 15.0 10.0 5.0 0.0
            D        (x) float64 40B 5.0 3.0 1.0 -1.0 4.0
        """
        from xarray.core.missing import _apply_over_vars_with_dim, interp_na

        new = _apply_over_vars_with_dim(
            interp_na,
            self,
            dim=dim,
            method=method,
            limit=limit,
            use_coordinate=use_coordinate,
            max_gap=max_gap,
            **kwargs,
        )
        return new

    def ffill(self, dim: Hashable, limit: int | None = None) -> Self:
        """Fill NaN values by propagating values forward

        *Requires bottleneck.*

        Parameters
        ----------
        dim : Hashable
            Specifies the dimension along which to propagate values when filling.
        limit : int or None, optional
            The maximum number of consecutive NaN values to forward fill. In
            other words, if there is a gap with more than this number of
            consecutive NaNs, it will only be partially filled. Must be greater
            than 0 or None for no limit. Must be None or greater than or equal
            to axis length if filling along chunked axes (dimensions).

        Examples
        --------
        >>> time = pd.date_range("2023-01-01", periods=10, freq="D")
        >>> data = np.array(
        ...     [1, np.nan, np.nan, np.nan, 5, np.nan, np.nan, 8, np.nan, 10]
        ... )
        >>> dataset = xr.Dataset({"data": (("time",), data)}, coords={"time": time})
        >>> dataset
        <xarray.Dataset> Size: 160B
        Dimensions:  (time: 10)
        Coordinates:
          * time     (time) datetime64[ns] 80B 2023-01-01 2023-01-02 ... 2023-01-10
        Data variables:
            data     (time) float64 80B 1.0 nan nan nan 5.0 nan nan 8.0 nan 10.0

        # Perform forward fill (ffill) on the dataset

        >>> dataset.ffill(dim="time")
        <xarray.Dataset> Size: 160B
        Dimensions:  (time: 10)
        Coordinates:
          * time     (time) datetime64[ns] 80B 2023-01-01 2023-01-02 ... 2023-01-10
        Data variables:
            data     (time) float64 80B 1.0 1.0 1.0 1.0 5.0 5.0 5.0 8.0 8.0 10.0

        # Limit the forward filling to a maximum of 2 consecutive NaN values

        >>> dataset.ffill(dim="time", limit=2)
        <xarray.Dataset> Size: 160B
        Dimensions:  (time: 10)
        Coordinates:
          * time     (time) datetime64[ns] 80B 2023-01-01 2023-01-02 ... 2023-01-10
        Data variables:
            data     (time) float64 80B 1.0 1.0 1.0 nan 5.0 5.0 5.0 8.0 8.0 10.0

        Returns
        -------
        Dataset

        See Also
        --------
        Dataset.bfill
        """
        from xarray.core.missing import _apply_over_vars_with_dim, ffill

        new = _apply_over_vars_with_dim(ffill, self, dim=dim, limit=limit)
        return new

    def bfill(self, dim: Hashable, limit: int | None = None) -> Self:
        """Fill NaN values by propagating values backward

        *Requires bottleneck.*

        Parameters
        ----------
        dim : Hashable
            Specifies the dimension along which to propagate values when
            filling.
        limit : int or None, optional
            The maximum number of consecutive NaN values to backward fill. In
            other words, if there is a gap with more than this number of
            consecutive NaNs, it will only be partially filled. Must be greater
            than 0 or None for no limit. Must be None or greater than or equal
            to axis length if filling along chunked axes (dimensions).

        Examples
        --------
        >>> time = pd.date_range("2023-01-01", periods=10, freq="D")
        >>> data = np.array(
        ...     [1, np.nan, np.nan, np.nan, 5, np.nan, np.nan, 8, np.nan, 10]
        ... )
        >>> dataset = xr.Dataset({"data": (("time",), data)}, coords={"time": time})
        >>> dataset
        <xarray.Dataset> Size: 160B
        Dimensions:  (time: 10)
        Coordinates:
          * time     (time) datetime64[ns] 80B 2023-01-01 2023-01-02 ... 2023-01-10
        Data variables:
            data     (time) float64 80B 1.0 nan nan nan 5.0 nan nan 8.0 nan 10.0

        # filled dataset, fills NaN values by propagating values backward

        >>> dataset.bfill(dim="time")
        <xarray.Dataset> Size: 160B
        Dimensions:  (time: 10)
        Coordinates:
          * time     (time) datetime64[ns] 80B 2023-01-01 2023-01-02 ... 2023-01-10
        Data variables:
            data     (time) float64 80B 1.0 5.0 5.0 5.0 5.0 8.0 8.0 8.0 10.0 10.0

        # Limit the backward filling to a maximum of 2 consecutive NaN values

        >>> dataset.bfill(dim="time", limit=2)
        <xarray.Dataset> Size: 160B
        Dimensions:  (time: 10)
        Coordinates:
          * time     (time) datetime64[ns] 80B 2023-01-01 2023-01-02 ... 2023-01-10
        Data variables:
            data     (time) float64 80B 1.0 nan 5.0 5.0 5.0 8.0 8.0 8.0 10.0 10.0

        Returns
        -------
        Dataset

        See Also
        --------
        Dataset.ffill
        """
        from xarray.core.missing import _apply_over_vars_with_dim, bfill

        new = _apply_over_vars_with_dim(bfill, self, dim=dim, limit=limit)
        return new

    def combine_first(self, other: Self) -> Self:
        """Combine two Datasets, default to data_vars of self.

        The new coordinates follow the normal broadcasting and alignment rules
        of ``join='outer'``.  Vacant cells in the expanded coordinates are
        filled with np.nan.

        Parameters
        ----------
        other : Dataset
            Used to fill all matching missing values in this array.

        Returns
        -------
        Dataset
        """
        out = ops.fillna(self, other, join="outer", dataset_join="outer")
        return out

    def reduce(
        self,
        func: Callable,
        dim: Dims = None,
        *,
        keep_attrs: bool | None = None,
        keepdims: bool = False,
        numeric_only: bool = False,
        **kwargs: Any,
    ) -> Self:
        """Reduce this dataset by applying `func` along some dimension(s).

        Parameters
        ----------
        func : callable
            Function which can be called in the form
            `f(x, axis=axis, **kwargs)` to return the result of reducing an
            np.ndarray over an integer valued axis.
        dim : str, Iterable of Hashable or None, optional
            Dimension(s) over which to apply `func`. By default `func` is
            applied over all dimensions.
        keep_attrs : bool or None, optional
            If True (default), the dataset's attributes (`attrs`) will be copied from
            the original object to the new one.  If False, the new
            object will be returned without attributes.
        keepdims : bool, default: False
            If True, the dimensions which are reduced are left in the result
            as dimensions of size one. Coordinates that use these dimensions
            are removed.
        numeric_only : bool, default: False
            If True, only apply ``func`` to variables with a numeric dtype.
        **kwargs : Any
            Additional keyword arguments passed on to ``func``.

        Returns
        -------
        reduced : Dataset
            Dataset with this object's DataArrays replaced with new DataArrays
            of summarized data and the indicated dimension(s) removed.

        Examples
        --------

        >>> dataset = xr.Dataset(
        ...     {
        ...         "math_scores": (
        ...             ["student", "test"],
        ...             [[90, 85, 92], [78, 80, 85], [95, 92, 98]],
        ...         ),
        ...         "english_scores": (
        ...             ["student", "test"],
        ...             [[88, 90, 92], [75, 82, 79], [93, 96, 91]],
        ...         ),
        ...     },
        ...     coords={
        ...         "student": ["Alice", "Bob", "Charlie"],
        ...         "test": ["Test 1", "Test 2", "Test 3"],
        ...     },
        ... )

        # Calculate the 75th percentile of math scores for each student using np.percentile

        >>> percentile_scores = dataset.reduce(np.percentile, q=75, dim="test")
        >>> percentile_scores
        <xarray.Dataset> Size: 132B
        Dimensions:         (student: 3)
        Coordinates:
          * student         (student) <U7 84B 'Alice' 'Bob' 'Charlie'
        Data variables:
            math_scores     (student) float64 24B 91.0 82.5 96.5
            english_scores  (student) float64 24B 91.0 80.5 94.5
        """
        if kwargs.get("axis") is not None:
            raise ValueError(
                "passing 'axis' to Dataset reduce methods is ambiguous."
                " Please use 'dim' instead."
            )

        dims = parse_dims_as_set(dim, set(self._dims.keys()))

        if keep_attrs is None:
            keep_attrs = _get_keep_attrs(default=True)

        variables: dict[Hashable, Variable] = {}
        for name, var in self._variables.items():
            reduce_dims = [d for d in var.dims if d in dims]
            if name in self.coords:
                if not reduce_dims:
                    variables[name] = var
            elif (
                # Some reduction functions (e.g. std, var) need to run on variables
                # that don't have the reduce dims: PR5393
                not pd.api.types.is_extension_array_dtype(var.dtype)  # noqa: TID251
                and (
                    not reduce_dims
                    or not numeric_only
                    or np.issubdtype(var.dtype, np.number)
                    or (var.dtype == np.bool_)
                )
            ):
                # prefer to aggregate over axis=None rather than
                # axis=(0, 1) if they will be equivalent, because
                # the former is often more efficient
                # keep single-element dims as list, to support Hashables
                reduce_maybe_single = (
                    None
                    if len(reduce_dims) == var.ndim and var.ndim != 1
                    else reduce_dims
                )
                variables[name] = var.reduce(
                    func,
                    dim=reduce_maybe_single,
                    keep_attrs=keep_attrs,
                    keepdims=keepdims,
                    **kwargs,
                )

        coord_names = {k for k in self.coords if k in variables}
        indexes = {k: v for k, v in self._indexes.items() if k in variables}
        attrs = self.attrs if keep_attrs else None
        return self._replace_with_new_dims(
            variables, coord_names=coord_names, attrs=attrs, indexes=indexes
        )

    def map(
        self,
        func: Callable,
        keep_attrs: bool | None = None,
        args: Iterable[Any] = (),
        **kwargs: Any,
    ) -> Self:
        """Apply a function to each data variable in this dataset

        Parameters
        ----------
        func : callable
            Function which can be called in the form `func(x, *args, **kwargs)`
            to transform each DataArray `x` in this dataset into another
            DataArray.
        keep_attrs : bool or None, optional
            If True, both the dataset's and variables' attributes (`attrs`) will be
            copied from the original objects to the new ones. If False, the new dataset
            and variables will be returned without copying the attributes.
        args : iterable, optional
            Positional arguments passed on to `func`.
        **kwargs : Any
            Keyword arguments passed on to `func`.

        Returns
        -------
        applied : Dataset
            Resulting dataset from applying ``func`` to each data variable.

        Examples
        --------
        >>> da = xr.DataArray(np.random.randn(2, 3))
        >>> ds = xr.Dataset({"foo": da, "bar": ("x", [-1, 2])})
        >>> ds
        <xarray.Dataset> Size: 64B
        Dimensions:  (dim_0: 2, dim_1: 3, x: 2)
        Dimensions without coordinates: dim_0, dim_1, x
        Data variables:
            foo      (dim_0, dim_1) float64 48B 1.764 0.4002 0.9787 2.241 1.868 -0.9773
            bar      (x) int64 16B -1 2
        >>> ds.map(np.fabs)
        <xarray.Dataset> Size: 64B
        Dimensions:  (dim_0: 2, dim_1: 3, x: 2)
        Dimensions without coordinates: dim_0, dim_1, x
        Data variables:
            foo      (dim_0, dim_1) float64 48B 1.764 0.4002 0.9787 2.241 1.868 0.9773
            bar      (x) float64 16B 1.0 2.0
        """
        if keep_attrs is None:
            keep_attrs = _get_keep_attrs(default=True)
        variables = {
            k: maybe_wrap_array(v, func(v, *args, **kwargs))
            for k, v in self.data_vars.items()
        }
<<<<<<< HEAD
        for k, v in variables.items():
            if keep_attrs:
                v._copy_attrs_from(self.data_vars[k])
            else:
                v.attrs = {}
=======
        coord_vars, indexes = merge_coordinates_without_align(
            [v.coords for v in variables.values()]
        )
        coords = Coordinates._construct_direct(coords=coord_vars, indexes=indexes)

        if keep_attrs:
            for k, v in variables.items():
                v._copy_attrs_from(self.data_vars[k])

            for k, v in coords.items():
                if k not in self.coords:
                    continue
                v._copy_attrs_from(self.coords[k])

>>>>>>> 5d9aa6e2
        attrs = self.attrs if keep_attrs else None
        return type(self)(variables, coords=coords, attrs=attrs)

    def apply(
        self,
        func: Callable,
        keep_attrs: bool | None = None,
        args: Iterable[Any] = (),
        **kwargs: Any,
    ) -> Self:
        """
        Backward compatible implementation of ``map``

        See Also
        --------
        Dataset.map
        """
        warnings.warn(
            "Dataset.apply may be deprecated in the future. Using Dataset.map is encouraged",
            PendingDeprecationWarning,
            stacklevel=2,
        )
        return self.map(func, keep_attrs, args, **kwargs)

    def assign(
        self,
        variables: Mapping[Any, Any] | None = None,
        **variables_kwargs: Any,
    ) -> Self:
        """Assign new data variables to a Dataset, returning a new object
        with all the original variables in addition to the new ones.

        Parameters
        ----------
        variables : mapping of hashable to Any
            Mapping from variables names to the new values. If the new values
            are callable, they are computed on the Dataset and assigned to new
            data variables. If the values are not callable, (e.g. a DataArray,
            scalar, or array), they are simply assigned.
        **variables_kwargs
            The keyword arguments form of ``variables``.
            One of variables or variables_kwargs must be provided.

        Returns
        -------
        ds : Dataset
            A new Dataset with the new variables in addition to all the
            existing variables.

        Notes
        -----
        Since ``kwargs`` is a dictionary, the order of your arguments may not
        be preserved, and so the order of the new variables is not well
        defined. Assigning multiple variables within the same ``assign`` is
        possible, but you cannot reference other variables created within the
        same ``assign`` call.

        The new assigned variables that replace existing coordinates in the
        original dataset are still listed as coordinates in the returned
        Dataset.

        See Also
        --------
        pandas.DataFrame.assign

        Examples
        --------
        >>> x = xr.Dataset(
        ...     {
        ...         "temperature_c": (
        ...             ("lat", "lon"),
        ...             20 * np.random.rand(4).reshape(2, 2),
        ...         ),
        ...         "precipitation": (("lat", "lon"), np.random.rand(4).reshape(2, 2)),
        ...     },
        ...     coords={"lat": [10, 20], "lon": [150, 160]},
        ... )
        >>> x
        <xarray.Dataset> Size: 96B
        Dimensions:        (lat: 2, lon: 2)
        Coordinates:
          * lat            (lat) int64 16B 10 20
          * lon            (lon) int64 16B 150 160
        Data variables:
            temperature_c  (lat, lon) float64 32B 10.98 14.3 12.06 10.9
            precipitation  (lat, lon) float64 32B 0.4237 0.6459 0.4376 0.8918

        Where the value is a callable, evaluated on dataset:

        >>> x.assign(temperature_f=lambda x: x.temperature_c * 9 / 5 + 32)
        <xarray.Dataset> Size: 128B
        Dimensions:        (lat: 2, lon: 2)
        Coordinates:
          * lat            (lat) int64 16B 10 20
          * lon            (lon) int64 16B 150 160
        Data variables:
            temperature_c  (lat, lon) float64 32B 10.98 14.3 12.06 10.9
            precipitation  (lat, lon) float64 32B 0.4237 0.6459 0.4376 0.8918
            temperature_f  (lat, lon) float64 32B 51.76 57.75 53.7 51.62

        Alternatively, the same behavior can be achieved by directly referencing an existing dataarray:

        >>> x.assign(temperature_f=x["temperature_c"] * 9 / 5 + 32)
        <xarray.Dataset> Size: 128B
        Dimensions:        (lat: 2, lon: 2)
        Coordinates:
          * lat            (lat) int64 16B 10 20
          * lon            (lon) int64 16B 150 160
        Data variables:
            temperature_c  (lat, lon) float64 32B 10.98 14.3 12.06 10.9
            precipitation  (lat, lon) float64 32B 0.4237 0.6459 0.4376 0.8918
            temperature_f  (lat, lon) float64 32B 51.76 57.75 53.7 51.62

        """
        variables = either_dict_or_kwargs(variables, variables_kwargs, "assign")
        data = self.copy()

        # do all calculations first...
        results: CoercibleMapping = data._calc_assign_results(variables)

        # split data variables to add/replace vs. coordinates to replace
        results_data_vars: dict[Hashable, CoercibleValue] = {}
        results_coords: dict[Hashable, CoercibleValue] = {}
        for k, v in results.items():
            if k in data._coord_names:
                results_coords[k] = v
            else:
                results_data_vars[k] = v

        # ... and then assign
        data.coords.update(results_coords)
        data.update(results_data_vars)

        return data

    def to_dataarray(
        self, dim: Hashable = "variable", name: Hashable | None = None
    ) -> DataArray:
        """Convert this dataset into an xarray.DataArray

        The data variables of this dataset will be broadcast against each other
        and stacked along the first axis of the new array. All coordinates of
        this dataset will remain coordinates.

        Parameters
        ----------
        dim : Hashable, default: "variable"
            Name of the new dimension.
        name : Hashable or None, optional
            Name of the new data array.

        Returns
        -------
        array : xarray.DataArray
        """
        from xarray.core.dataarray import DataArray

        data_vars = [self.variables[k] for k in self.data_vars]
        broadcast_vars = broadcast_variables(*data_vars)
        data = duck_array_ops.stack([b.data for b in broadcast_vars], axis=0)

        dims = (dim,) + broadcast_vars[0].dims
        variable = Variable(dims, data, self.attrs, fastpath=True)

        coords = {k: v.variable for k, v in self.coords.items()}
        indexes = filter_indexes_from_coords(self._indexes, set(coords))
        new_dim_index = PandasIndex(list(self.data_vars), dim)
        indexes[dim] = new_dim_index
        coords.update(new_dim_index.create_variables())

        return DataArray._construct_direct(variable, coords, name, indexes)

    def to_array(
        self, dim: Hashable = "variable", name: Hashable | None = None
    ) -> DataArray:
        """Deprecated version of to_dataarray"""
        return self.to_dataarray(dim=dim, name=name)

    def _normalize_dim_order(
        self, dim_order: Sequence[Hashable] | None = None
    ) -> dict[Hashable, int]:
        """
        Check the validity of the provided dimensions if any and return the mapping
        between dimension name and their size.

        Parameters
        ----------
        dim_order: Sequence of Hashable or None, optional
            Dimension order to validate (default to the alphabetical order if None).

        Returns
        -------
        result : dict[Hashable, int]
            Validated dimensions mapping.

        """
        if dim_order is None:
            dim_order = list(self.dims)
        elif set(dim_order) != set(self.dims):
            raise ValueError(
                f"dim_order {dim_order} does not match the set of dimensions of this "
                f"Dataset: {list(self.dims)}"
            )

        ordered_dims = {k: self.sizes[k] for k in dim_order}

        return ordered_dims

    def to_pandas(self) -> pd.Series | pd.DataFrame:
        """Convert this dataset into a pandas object without changing the number of dimensions.

        The type of the returned object depends on the number of Dataset
        dimensions:

        * 0D -> `pandas.Series`
        * 1D -> `pandas.DataFrame`

        Only works for Datasets with 1 or fewer dimensions.
        """
        if len(self.dims) == 0:
            return pd.Series({k: v.item() for k, v in self.items()})
        if len(self.dims) == 1:
            return self.to_dataframe()
        raise ValueError(
            f"cannot convert Datasets with {len(self.dims)} dimensions into "
            "pandas objects without changing the number of dimensions. "
            "Please use Dataset.to_dataframe() instead."
        )

    def _to_dataframe(self, ordered_dims: Mapping[Any, int]):
        from xarray.core.extension_array import PandasExtensionArray

        columns_in_order = [k for k in self.variables if k not in self.dims]
        non_extension_array_columns = [
            k
            for k in columns_in_order
            if not pd.api.types.is_extension_array_dtype(self.variables[k].data)  # noqa: TID251
        ]
        extension_array_columns = [
            k
            for k in columns_in_order
            if pd.api.types.is_extension_array_dtype(self.variables[k].data)  # noqa: TID251
        ]
        extension_array_columns_different_index = [
            k
            for k in extension_array_columns
            if set(self.variables[k].dims) != set(ordered_dims.keys())
        ]
        extension_array_columns_same_index = [
            k
            for k in extension_array_columns
            if k not in extension_array_columns_different_index
        ]
        data = [
            self._variables[k].set_dims(ordered_dims).values.reshape(-1)
            for k in non_extension_array_columns
        ]
        index = self.coords.to_index([*ordered_dims])
        broadcasted_df = pd.DataFrame(
            {
                **dict(zip(non_extension_array_columns, data, strict=True)),
                **{
                    c: self.variables[c].data
                    for c in extension_array_columns_same_index
                },
            },
            index=index,
        )
        for extension_array_column in extension_array_columns_different_index:
            extension_array = self.variables[extension_array_column].data
            index = self[
                self.variables[extension_array_column].dims[0]
            ].coords.to_index()
            extension_array_df = pd.DataFrame(
                {extension_array_column: extension_array},
                index=pd.Index(index.array)
                if isinstance(index, PandasExtensionArray)  # type: ignore[redundant-expr]
                else index,
            )
            extension_array_df.index.name = self.variables[extension_array_column].dims[
                0
            ]
            broadcasted_df = broadcasted_df.join(extension_array_df)
        return broadcasted_df[columns_in_order]

    def to_dataframe(self, dim_order: Sequence[Hashable] | None = None) -> pd.DataFrame:
        """Convert this dataset into a pandas.DataFrame.

        Non-index variables in this dataset form the columns of the
        DataFrame. The DataFrame is indexed by the Cartesian product of
        this dataset's indices.

        Parameters
        ----------
        dim_order: Sequence of Hashable or None, optional
            Hierarchical dimension order for the resulting dataframe. All
            arrays are transposed to this order and then written out as flat
            vectors in contiguous order, so the last dimension in this list
            will be contiguous in the resulting DataFrame. This has a major
            influence on which operations are efficient on the resulting
            dataframe.

            If provided, must include all dimensions of this dataset. By
            default, dimensions are in the same order as in `Dataset.sizes`.

        Returns
        -------
        result : DataFrame
            Dataset as a pandas DataFrame.

        """

        ordered_dims = self._normalize_dim_order(dim_order=dim_order)

        return self._to_dataframe(ordered_dims=ordered_dims)

    def _set_sparse_data_from_dataframe(
        self, idx: pd.Index, arrays: list[tuple[Hashable, np.ndarray]], dims: tuple
    ) -> None:
        from sparse import COO

        if isinstance(idx, pd.MultiIndex):
            coords = np.stack([np.asarray(code) for code in idx.codes], axis=0)
            is_sorted = idx.is_monotonic_increasing
            shape = tuple(lev.size for lev in idx.levels)
        else:
            coords = np.arange(idx.size).reshape(1, -1)
            is_sorted = True
            shape = (idx.size,)

        for name, values in arrays:
            # In virtually all real use cases, the sparse array will now have
            # missing values and needs a fill_value. For consistency, don't
            # special case the rare exceptions (e.g., dtype=int without a
            # MultiIndex).
            dtype, fill_value = xrdtypes.maybe_promote(values.dtype)
            values = np.asarray(values, dtype=dtype)

            data = COO(
                coords,
                values,
                shape,
                has_duplicates=False,
                sorted=is_sorted,
                fill_value=fill_value,
            )
            self[name] = (dims, data)

    def _set_numpy_data_from_dataframe(
        self, idx: pd.Index, arrays: list[tuple[Hashable, np.ndarray]], dims: tuple
    ) -> None:
        if not isinstance(idx, pd.MultiIndex):
            for name, values in arrays:
                self[name] = (dims, values)
            return

        # NB: similar, more general logic, now exists in
        # variable.unstack_once; we could consider combining them at some
        # point.

        shape = tuple(lev.size for lev in idx.levels)
        indexer = tuple(idx.codes)

        # We already verified that the MultiIndex has all unique values, so
        # there are missing values if and only if the size of output arrays is
        # larger that the index.
        missing_values = math.prod(shape) > idx.shape[0]

        for name, values in arrays:
            # NumPy indexing is much faster than using DataFrame.reindex() to
            # fill in missing values:
            # https://stackoverflow.com/a/35049899/809705
            if missing_values:
                dtype, fill_value = xrdtypes.maybe_promote(values.dtype)
                data = np.full(shape, fill_value, dtype)
            else:
                # If there are no missing values, keep the existing dtype
                # instead of promoting to support NA, e.g., keep integer
                # columns as integers.
                # TODO: consider removing this special case, which doesn't
                # exist for sparse=True.
                data = np.zeros(shape, values.dtype)
            data[indexer] = values
            self[name] = (dims, data)

    @classmethod
    def from_dataframe(cls, dataframe: pd.DataFrame, sparse: bool = False) -> Self:
        """Convert a pandas.DataFrame into an xarray.Dataset

        Each column will be converted into an independent variable in the
        Dataset. If the dataframe's index is a MultiIndex, it will be expanded
        into a tensor product of one-dimensional indices (filling in missing
        values with NaN). If you rather preserve the MultiIndex use
        `xr.Dataset(df)`. This method will produce a Dataset very similar to
        that on which the 'to_dataframe' method was called, except with
        possibly redundant dimensions (since all dataset variables will have
        the same dimensionality).

        Parameters
        ----------
        dataframe : DataFrame
            DataFrame from which to copy data and indices.
        sparse : bool, default: False
            If true, create a sparse arrays instead of dense numpy arrays. This
            can potentially save a large amount of memory if the DataFrame has
            a MultiIndex. Requires the sparse package (sparse.pydata.org).

        Returns
        -------
        New Dataset.

        See Also
        --------
        xarray.DataArray.from_series
        pandas.DataFrame.to_xarray
        """
        # TODO: Add an option to remove dimensions along which the variables
        # are constant, to enable consistent serialization to/from a dataframe,
        # even if some variables have different dimensionality.

        if not dataframe.columns.is_unique:
            raise ValueError("cannot convert DataFrame with non-unique columns")

        idx = remove_unused_levels_categories(dataframe.index)

        if isinstance(idx, pd.MultiIndex) and not idx.is_unique:
            raise ValueError(
                "cannot convert a DataFrame with a non-unique MultiIndex into xarray"
            )

        arrays = []
        extension_arrays = []
        for k, v in dataframe.items():
            if not is_allowed_extension_array(v) or isinstance(
                v.array, UNSUPPORTED_EXTENSION_ARRAY_TYPES
            ):
                arrays.append((k, np.asarray(v)))
            else:
                extension_arrays.append((k, v))

        indexes: dict[Hashable, Index] = {}
        index_vars: dict[Hashable, Variable] = {}

        if isinstance(idx, pd.MultiIndex):
            dims = tuple(
                name if name is not None else f"level_{n}"  # type: ignore[redundant-expr,unused-ignore]
                for n, name in enumerate(idx.names)
            )
            for dim, lev in zip(dims, idx.levels, strict=True):
                xr_idx = PandasIndex(lev, dim)
                indexes[dim] = xr_idx
                index_vars.update(xr_idx.create_variables())
            arrays += [(k, np.asarray(v)) for k, v in extension_arrays]
            extension_arrays = []
        else:
            index_name = idx.name if idx.name is not None else "index"
            dims = (index_name,)
            xr_idx = PandasIndex(idx, index_name)
            indexes[index_name] = xr_idx
            index_vars.update(xr_idx.create_variables())

        obj = cls._construct_direct(index_vars, set(index_vars), indexes=indexes)

        if sparse:
            obj._set_sparse_data_from_dataframe(idx, arrays, dims)
        else:
            obj._set_numpy_data_from_dataframe(idx, arrays, dims)
        for name, extension_array in extension_arrays:
            obj[name] = (dims, extension_array)
        return obj[dataframe.columns] if len(dataframe.columns) else obj

    def to_dask_dataframe(
        self, dim_order: Sequence[Hashable] | None = None, set_index: bool = False
    ) -> DaskDataFrame:
        """
        Convert this dataset into a dask.dataframe.DataFrame.

        The dimensions, coordinates and data variables in this dataset form
        the columns of the DataFrame.

        Parameters
        ----------
        dim_order : list, optional
            Hierarchical dimension order for the resulting dataframe. All
            arrays are transposed to this order and then written out as flat
            vectors in contiguous order, so the last dimension in this list
            will be contiguous in the resulting DataFrame. This has a major
            influence on which operations are efficient on the resulting dask
            dataframe.

            If provided, must include all dimensions of this dataset. By
            default, dimensions are sorted alphabetically.
        set_index : bool, default: False
            If set_index=True, the dask DataFrame is indexed by this dataset's
            coordinate. Since dask DataFrames do not support multi-indexes,
            set_index only works if the dataset only contains one dimension.

        Returns
        -------
        dask.dataframe.DataFrame
        """

        import dask.array as da
        import dask.dataframe as dd

        ordered_dims = self._normalize_dim_order(dim_order=dim_order)

        columns = list(ordered_dims)
        columns.extend(k for k in self.coords if k not in self.dims)
        columns.extend(self.data_vars)

        ds_chunks = self.chunks

        series_list = []
        df_meta = pd.DataFrame()
        for name in columns:
            try:
                var = self.variables[name]
            except KeyError:
                # dimension without a matching coordinate
                size = self.sizes[name]
                data = da.arange(size, chunks=size, dtype=np.int64)
                var = Variable((name,), data)

            # IndexVariable objects have a dummy .chunk() method
            if isinstance(var, IndexVariable):
                var = var.to_base_variable()

            # Make sure var is a dask array, otherwise the array can become too large
            # when it is broadcasted to several dimensions:
            if not is_duck_dask_array(var._data):
                var = var.chunk()

            # Broadcast then flatten the array:
            var_new_dims = var.set_dims(ordered_dims).chunk(ds_chunks)
            dask_array = var_new_dims._data.reshape(-1)

            series = dd.from_dask_array(dask_array, columns=name, meta=df_meta)
            series_list.append(series)

        df = dd.concat(series_list, axis=1)

        if set_index:
            dim_order = [*ordered_dims]

            if len(dim_order) == 1:
                (dim,) = dim_order
                df = df.set_index(dim)
            else:
                # triggers an error about multi-indexes, even if only one
                # dimension is passed
                df = df.set_index(dim_order)

        return df

    def to_dict(
        self, data: bool | Literal["list", "array"] = "list", encoding: bool = False
    ) -> dict[str, Any]:
        """
        Convert this dataset to a dictionary following xarray naming
        conventions.

        Converts all variables and attributes to native Python objects
        Useful for converting to json. To avoid datetime incompatibility
        use decode_times=False kwarg in xarrray.open_dataset.

        Parameters
        ----------
        data : bool or {"list", "array"}, default: "list"
            Whether to include the actual data in the dictionary. When set to
            False, returns just the schema. If set to "array", returns data as
            underlying array type. If set to "list" (or True for backwards
            compatibility), returns data in lists of Python data types. Note
            that for obtaining the "list" output efficiently, use
            `ds.compute().to_dict(data="list")`.

        encoding : bool, default: False
            Whether to include the Dataset's encoding in the dictionary.

        Returns
        -------
        d : dict
            Dict with keys: "coords", "attrs", "dims", "data_vars" and optionally
            "encoding".

        See Also
        --------
        Dataset.from_dict
        DataArray.to_dict
        """
        d: dict = {
            "coords": {},
            "attrs": decode_numpy_dict_values(self.attrs),
            "dims": dict(self.sizes),
            "data_vars": {},
        }
        for k in self.coords:
            d["coords"].update(
                {k: self[k].variable.to_dict(data=data, encoding=encoding)}
            )
        for k in self.data_vars:
            d["data_vars"].update(
                {k: self[k].variable.to_dict(data=data, encoding=encoding)}
            )
        if encoding:
            d["encoding"] = dict(self.encoding)
        return d

    @classmethod
    def from_dict(cls, d: Mapping[Any, Any]) -> Self:
        """Convert a dictionary into an xarray.Dataset.

        Parameters
        ----------
        d : dict-like
            Mapping with a minimum structure of
                ``{"var_0": {"dims": [..], "data": [..]}, \
                            ...}``

        Returns
        -------
        obj : Dataset

        See also
        --------
        Dataset.to_dict
        DataArray.from_dict

        Examples
        --------
        >>> d = {
        ...     "t": {"dims": ("t"), "data": [0, 1, 2]},
        ...     "a": {"dims": ("t"), "data": ["a", "b", "c"]},
        ...     "b": {"dims": ("t"), "data": [10, 20, 30]},
        ... }
        >>> ds = xr.Dataset.from_dict(d)
        >>> ds
        <xarray.Dataset> Size: 60B
        Dimensions:  (t: 3)
        Coordinates:
          * t        (t) int64 24B 0 1 2
        Data variables:
            a        (t) <U1 12B 'a' 'b' 'c'
            b        (t) int64 24B 10 20 30

        >>> d = {
        ...     "coords": {
        ...         "t": {"dims": "t", "data": [0, 1, 2], "attrs": {"units": "s"}}
        ...     },
        ...     "attrs": {"title": "air temperature"},
        ...     "dims": "t",
        ...     "data_vars": {
        ...         "a": {"dims": "t", "data": [10, 20, 30]},
        ...         "b": {"dims": "t", "data": ["a", "b", "c"]},
        ...     },
        ... }
        >>> ds = xr.Dataset.from_dict(d)
        >>> ds
        <xarray.Dataset> Size: 60B
        Dimensions:  (t: 3)
        Coordinates:
          * t        (t) int64 24B 0 1 2
        Data variables:
            a        (t) int64 24B 10 20 30
            b        (t) <U1 12B 'a' 'b' 'c'
        Attributes:
            title:    air temperature

        """

        variables: Iterable[tuple[Hashable, Any]]
        if not {"coords", "data_vars"}.issubset(set(d)):
            variables = d.items()
        else:
            import itertools

            variables = itertools.chain(
                d.get("coords", {}).items(), d.get("data_vars", {}).items()
            )
        try:
            variable_dict = {
                k: (v["dims"], v["data"], v.get("attrs"), v.get("encoding"))
                for k, v in variables
            }
        except KeyError as e:
            raise ValueError(
                f"cannot convert dict without the key '{e.args[0]}'"
            ) from e
        obj = cls(variable_dict)

        # what if coords aren't dims?
        coords = set(d.get("coords", {})) - set(d.get("dims", {}))
        obj = obj.set_coords(coords)

        obj.attrs.update(d.get("attrs", {}))
        obj.encoding.update(d.get("encoding", {}))

        return obj

    def _unary_op(self, f, *args, **kwargs) -> Self:
        variables = {}
        keep_attrs = kwargs.pop("keep_attrs", None)
        if keep_attrs is None:
            keep_attrs = _get_keep_attrs(default=True)
        for k, v in self._variables.items():
            if k in self._coord_names:
                variables[k] = v
            else:
                variables[k] = f(v, *args, **kwargs)
                if keep_attrs:
                    variables[k]._attrs = v._attrs
        attrs = self._attrs if keep_attrs else None
        return self._replace_with_new_dims(variables, attrs=attrs)

    def _binary_op(self, other, f, reflexive=False, join=None) -> Dataset:
        from xarray.core.dataarray import DataArray
        from xarray.core.datatree import DataTree
        from xarray.core.groupby import GroupBy

        if isinstance(other, DataTree | GroupBy):
            return NotImplemented
        align_type = OPTIONS["arithmetic_join"] if join is None else join
        if isinstance(other, DataArray | Dataset):
            self, other = align(self, other, join=align_type, copy=False)
        g = f if not reflexive else lambda x, y: f(y, x)
        ds = self._calculate_binary_op(g, other, join=align_type)
        keep_attrs = _get_keep_attrs(default=True)
        if keep_attrs:
            ds.attrs = self.attrs
        return ds

    def _inplace_binary_op(self, other, f) -> Self:
        from xarray.core.dataarray import DataArray
        from xarray.core.groupby import GroupBy

        if isinstance(other, GroupBy):
            raise TypeError(
                "in-place operations between a Dataset and "
                "a grouped object are not permitted"
            )
        # we don't actually modify arrays in-place with in-place Dataset
        # arithmetic -- this lets us automatically align things
        if isinstance(other, DataArray | Dataset):
            other = other.reindex_like(self, copy=False)
        g = ops.inplace_to_noninplace_op(f)
        ds = self._calculate_binary_op(g, other, inplace=True)
        self._replace_with_new_dims(
            ds._variables,
            ds._coord_names,
            attrs=ds._attrs,
            indexes=ds._indexes,
            inplace=True,
        )
        return self

    def _calculate_binary_op(
        self, f, other, join="inner", inplace: bool = False
    ) -> Dataset:
        def apply_over_both(lhs_data_vars, rhs_data_vars, lhs_vars, rhs_vars):
            if inplace and set(lhs_data_vars) != set(rhs_data_vars):
                raise ValueError(
                    "datasets must have the same data variables "
                    f"for in-place arithmetic operations: {list(lhs_data_vars)}, {list(rhs_data_vars)}"
                )

            dest_vars = {}

            for k in lhs_data_vars:
                if k in rhs_data_vars:
                    dest_vars[k] = f(lhs_vars[k], rhs_vars[k])
                elif join in ["left", "outer"]:
                    dest_vars[k] = f(lhs_vars[k], np.nan)
            for k in rhs_data_vars:
                if k not in dest_vars and join in ["right", "outer"]:
                    dest_vars[k] = f(rhs_vars[k], np.nan)
            return dest_vars

        if utils.is_dict_like(other) and not isinstance(other, Dataset):
            # can't use our shortcut of doing the binary operation with
            # Variable objects, so apply over our data vars instead.
            new_data_vars = apply_over_both(
                self.data_vars, other, self.data_vars, other
            )
            return type(self)(new_data_vars)

        other_coords: Coordinates | None = getattr(other, "coords", None)
        ds = self.coords.merge(other_coords)

        if isinstance(other, Dataset):
            new_vars = apply_over_both(
                self.data_vars, other.data_vars, self.variables, other.variables
            )
        else:
            other_variable = getattr(other, "variable", other)
            new_vars = {k: f(self.variables[k], other_variable) for k in self.data_vars}
        ds._variables.update(new_vars)
        ds._dims = calculate_dimensions(ds._variables)
        return ds

    def _copy_attrs_from(self, other):
        self.attrs = other.attrs
        for v in other.variables:
            if v in self.variables:
                self.variables[v].attrs = other.variables[v].attrs

    def diff(
        self,
        dim: Hashable,
        n: int = 1,
        *,
        label: Literal["upper", "lower"] = "upper",
    ) -> Self:
        """Calculate the n-th order discrete difference along given axis.

        Parameters
        ----------
        dim : Hashable
            Dimension over which to calculate the finite difference.
        n : int, default: 1
            The number of times values are differenced.
        label : {"upper", "lower"}, default: "upper"
            The new coordinate in dimension ``dim`` will have the
            values of either the minuend's or subtrahend's coordinate
            for values 'upper' and 'lower', respectively.

        Returns
        -------
        difference : Dataset
            The n-th order finite difference of this object.

        Notes
        -----
        `n` matches numpy's behavior and is different from pandas' first argument named
        `periods`.

        Examples
        --------
        >>> ds = xr.Dataset({"foo": ("x", [5, 5, 6, 6])})
        >>> ds.diff("x")
        <xarray.Dataset> Size: 24B
        Dimensions:  (x: 3)
        Dimensions without coordinates: x
        Data variables:
            foo      (x) int64 24B 0 1 0
        >>> ds.diff("x", 2)
        <xarray.Dataset> Size: 16B
        Dimensions:  (x: 2)
        Dimensions without coordinates: x
        Data variables:
            foo      (x) int64 16B 1 -1

        See Also
        --------
        Dataset.differentiate
        """
        if n == 0:
            return self
        if n < 0:
            raise ValueError(f"order `n` must be non-negative but got {n}")

        # prepare slices
        slice_start = {dim: slice(None, -1)}
        slice_end = {dim: slice(1, None)}

        # prepare new coordinate
        if label == "upper":
            slice_new = slice_end
        elif label == "lower":
            slice_new = slice_start
        else:
            raise ValueError("The 'label' argument has to be either 'upper' or 'lower'")

        indexes, index_vars = isel_indexes(self.xindexes, slice_new)
        variables = {}

        for name, var in self.variables.items():
            if name in index_vars:
                variables[name] = index_vars[name]
            elif dim in var.dims:
                if name in self.data_vars:
                    variables[name] = var.isel(slice_end) - var.isel(slice_start)
                else:
                    variables[name] = var.isel(slice_new)
            else:
                variables[name] = var

        difference = self._replace_with_new_dims(variables, indexes=indexes)

        if n > 1:
            return difference.diff(dim, n - 1)
        else:
            return difference

    def shift(
        self,
        shifts: Mapping[Any, int] | None = None,
        fill_value: Any = xrdtypes.NA,
        **shifts_kwargs: int,
    ) -> Self:
        """Shift this dataset by an offset along one or more dimensions.

        Only data variables are moved; coordinates stay in place. This is
        consistent with the behavior of ``shift`` in pandas.

        Values shifted from beyond array bounds will appear at one end of
        each dimension, which are filled according to `fill_value`. For periodic
        offsets instead see `roll`.

        Parameters
        ----------
        shifts : mapping of hashable to int
            Integer offset to shift along each of the given dimensions.
            Positive offsets shift to the right; negative offsets shift to the
            left.
        fill_value : scalar or dict-like, optional
            Value to use for newly missing values. If a dict-like, maps
            variable names (including coordinates) to fill values.
        **shifts_kwargs
            The keyword arguments form of ``shifts``.
            One of shifts or shifts_kwargs must be provided.

        Returns
        -------
        shifted : Dataset
            Dataset with the same coordinates and attributes but shifted data
            variables.

        See Also
        --------
        roll

        Examples
        --------
        >>> ds = xr.Dataset({"foo": ("x", list("abcde"))})
        >>> ds.shift(x=2)
        <xarray.Dataset> Size: 40B
        Dimensions:  (x: 5)
        Dimensions without coordinates: x
        Data variables:
            foo      (x) object 40B nan nan 'a' 'b' 'c'
        """
        shifts = either_dict_or_kwargs(shifts, shifts_kwargs, "shift")
        invalid = tuple(k for k in shifts if k not in self.dims)
        if invalid:
            raise ValueError(
                f"Dimensions {invalid} not found in data dimensions {tuple(self.dims)}"
            )

        variables = {}
        for name, var in self.variables.items():
            if name in self.data_vars:
                fill_value_ = (
                    fill_value.get(name, xrdtypes.NA)
                    if isinstance(fill_value, dict)
                    else fill_value
                )

                var_shifts = {k: v for k, v in shifts.items() if k in var.dims}
                variables[name] = var.shift(fill_value=fill_value_, shifts=var_shifts)
            else:
                variables[name] = var

        return self._replace(variables)

    def roll(
        self,
        shifts: Mapping[Any, int] | None = None,
        roll_coords: bool = False,
        **shifts_kwargs: int,
    ) -> Self:
        """Roll this dataset by an offset along one or more dimensions.

        Unlike shift, roll treats the given dimensions as periodic, so will not
        create any missing values to be filled.

        Also unlike shift, roll may rotate all variables, including coordinates
        if specified. The direction of rotation is consistent with
        :py:func:`numpy.roll`.

        Parameters
        ----------
        shifts : mapping of hashable to int, optional
            A dict with keys matching dimensions and values given
            by integers to rotate each of the given dimensions. Positive
            offsets roll to the right; negative offsets roll to the left.
        roll_coords : bool, default: False
            Indicates whether to roll the coordinates by the offset too.
        **shifts_kwargs : {dim: offset, ...}, optional
            The keyword arguments form of ``shifts``.
            One of shifts or shifts_kwargs must be provided.

        Returns
        -------
        rolled : Dataset
            Dataset with the same attributes but rolled data and coordinates.

        See Also
        --------
        shift

        Examples
        --------
        >>> ds = xr.Dataset({"foo": ("x", list("abcde"))}, coords={"x": np.arange(5)})
        >>> ds.roll(x=2)
        <xarray.Dataset> Size: 60B
        Dimensions:  (x: 5)
        Coordinates:
          * x        (x) int64 40B 0 1 2 3 4
        Data variables:
            foo      (x) <U1 20B 'd' 'e' 'a' 'b' 'c'

        >>> ds.roll(x=2, roll_coords=True)
        <xarray.Dataset> Size: 60B
        Dimensions:  (x: 5)
        Coordinates:
          * x        (x) int64 40B 3 4 0 1 2
        Data variables:
            foo      (x) <U1 20B 'd' 'e' 'a' 'b' 'c'

        """
        shifts = either_dict_or_kwargs(shifts, shifts_kwargs, "roll")
        invalid = [k for k in shifts if k not in self.dims]
        if invalid:
            raise ValueError(
                f"Dimensions {invalid} not found in data dimensions {tuple(self.dims)}"
            )

        unrolled_vars: tuple[Hashable, ...]

        if roll_coords:
            indexes, index_vars = roll_indexes(self.xindexes, shifts)
            unrolled_vars = ()
        else:
            indexes = dict(self._indexes)
            index_vars = dict(self.xindexes.variables)
            unrolled_vars = tuple(self.coords)

        variables = {}
        for k, var in self.variables.items():
            if k in index_vars:
                variables[k] = index_vars[k]
            elif k not in unrolled_vars:
                variables[k] = var.roll(
                    shifts={k: s for k, s in shifts.items() if k in var.dims}
                )
            else:
                variables[k] = var

        return self._replace(variables, indexes=indexes)

    def sortby(
        self,
        variables: (
            Hashable
            | DataArray
            | Sequence[Hashable | DataArray]
            | Callable[[Self], Hashable | DataArray | list[Hashable | DataArray]]
        ),
        ascending: bool = True,
    ) -> Self:
        """
        Sort object by labels or values (along an axis).

        Sorts the dataset, either along specified dimensions,
        or according to values of 1-D dataarrays that share dimension
        with calling object.

        If the input variables are dataarrays, then the dataarrays are aligned
        (via left-join) to the calling object prior to sorting by cell values.
        NaNs are sorted to the end, following Numpy convention.

        If multiple sorts along the same dimension is
        given, numpy's lexsort is performed along that dimension:
        https://numpy.org/doc/stable/reference/generated/numpy.lexsort.html
        and the FIRST key in the sequence is used as the primary sort key,
        followed by the 2nd key, etc.

        Parameters
        ----------
        variables : Hashable, DataArray, sequence of Hashable or DataArray, or Callable
            1D DataArray objects or name(s) of 1D variable(s) in coords whose values are
            used to sort this array. If a callable, the callable is passed this object,
            and the result is used as the value for cond.
        ascending : bool, default: True
            Whether to sort by ascending or descending order.

        Returns
        -------
        sorted : Dataset
            A new dataset where all the specified dims are sorted by dim
            labels.

        See Also
        --------
        DataArray.sortby
        numpy.sort
        pandas.sort_values
        pandas.sort_index

        Examples
        --------
        >>> ds = xr.Dataset(
        ...     {
        ...         "A": (("x", "y"), [[1, 2], [3, 4]]),
        ...         "B": (("x", "y"), [[5, 6], [7, 8]]),
        ...     },
        ...     coords={"x": ["b", "a"], "y": [1, 0]},
        ... )
        >>> ds.sortby("x")
        <xarray.Dataset> Size: 88B
        Dimensions:  (x: 2, y: 2)
        Coordinates:
          * x        (x) <U1 8B 'a' 'b'
          * y        (y) int64 16B 1 0
        Data variables:
            A        (x, y) int64 32B 3 4 1 2
            B        (x, y) int64 32B 7 8 5 6
        >>> ds.sortby(lambda x: -x["y"])
        <xarray.Dataset> Size: 88B
        Dimensions:  (x: 2, y: 2)
        Coordinates:
          * x        (x) <U1 8B 'b' 'a'
          * y        (y) int64 16B 1 0
        Data variables:
            A        (x, y) int64 32B 1 2 3 4
            B        (x, y) int64 32B 5 6 7 8
        """
        from xarray.core.dataarray import DataArray

        if callable(variables):
            variables = variables(self)
        if not isinstance(variables, list):
            variables = [variables]
        arrays = [v if isinstance(v, DataArray) else self[v] for v in variables]
        aligned_vars = align(self, *arrays, join="left")
        aligned_self = cast("Self", aligned_vars[0])
        aligned_other_vars = cast(tuple[DataArray, ...], aligned_vars[1:])
        vars_by_dim = defaultdict(list)
        for data_array in aligned_other_vars:
            if data_array.ndim != 1:
                raise ValueError("Input DataArray is not 1-D.")
            (key,) = data_array.dims
            vars_by_dim[key].append(data_array)

        indices = {}
        for key, arrays in vars_by_dim.items():
            order = np.lexsort(tuple(reversed(arrays)))
            indices[key] = order if ascending else order[::-1]
        return aligned_self.isel(indices)

    def quantile(
        self,
        q: ArrayLike,
        dim: Dims = None,
        *,
        method: QuantileMethods = "linear",
        numeric_only: bool = False,
        keep_attrs: bool | None = None,
        skipna: bool | None = None,
        interpolation: QuantileMethods | None = None,
    ) -> Self:
        """Compute the qth quantile of the data along the specified dimension.

        Returns the qth quantiles(s) of the array elements for each variable
        in the Dataset.

        Parameters
        ----------
        q : float or array-like of float
            Quantile to compute, which must be between 0 and 1 inclusive.
        dim : str or Iterable of Hashable, optional
            Dimension(s) over which to apply quantile.
        method : str, default: "linear"
            This optional parameter specifies the interpolation method to use when the
            desired quantile lies between two data points. The options sorted by their R
            type as summarized in the H&F paper [1]_ are:

                1. "inverted_cdf"
                2. "averaged_inverted_cdf"
                3. "closest_observation"
                4. "interpolated_inverted_cdf"
                5. "hazen"
                6. "weibull"
                7. "linear"  (default)
                8. "median_unbiased"
                9. "normal_unbiased"

            The first three methods are discontiuous.  The following discontinuous
            variations of the default "linear" (7.) option are also available:

                * "lower"
                * "higher"
                * "midpoint"
                * "nearest"

            See :py:func:`numpy.quantile` or [1]_ for details. The "method" argument
            was previously called "interpolation", renamed in accordance with numpy
            version 1.22.0.

        keep_attrs : bool, optional
            If True, the dataset's attributes (`attrs`) will be copied from
            the original object to the new one.  If False (default), the new
            object will be returned without attributes.
        numeric_only : bool, optional
            If True, only apply ``func`` to variables with a numeric dtype.
        skipna : bool, optional
            If True, skip missing values (as marked by NaN). By default, only
            skips missing values for float dtypes; other dtypes either do not
            have a sentinel missing value (int) or skipna=True has not been
            implemented (object, datetime64 or timedelta64).

        Returns
        -------
        quantiles : Dataset
            If `q` is a single quantile, then the result is a scalar for each
            variable in data_vars. If multiple percentiles are given, first
            axis of the result corresponds to the quantile and a quantile
            dimension is added to the return Dataset. The other dimensions are
            the dimensions that remain after the reduction of the array.

        See Also
        --------
        numpy.nanquantile, numpy.quantile, pandas.Series.quantile, DataArray.quantile

        Examples
        --------
        >>> ds = xr.Dataset(
        ...     {"a": (("x", "y"), [[0.7, 4.2, 9.4, 1.5], [6.5, 7.3, 2.6, 1.9]])},
        ...     coords={"x": [7, 9], "y": [1, 1.5, 2, 2.5]},
        ... )
        >>> ds.quantile(0)  # or ds.quantile(0, dim=...)
        <xarray.Dataset> Size: 16B
        Dimensions:   ()
        Coordinates:
            quantile  float64 8B 0.0
        Data variables:
            a         float64 8B 0.7
        >>> ds.quantile(0, dim="x")
        <xarray.Dataset> Size: 72B
        Dimensions:   (y: 4)
        Coordinates:
          * y         (y) float64 32B 1.0 1.5 2.0 2.5
            quantile  float64 8B 0.0
        Data variables:
            a         (y) float64 32B 0.7 4.2 2.6 1.5
        >>> ds.quantile([0, 0.5, 1])
        <xarray.Dataset> Size: 48B
        Dimensions:   (quantile: 3)
        Coordinates:
          * quantile  (quantile) float64 24B 0.0 0.5 1.0
        Data variables:
            a         (quantile) float64 24B 0.7 3.4 9.4
        >>> ds.quantile([0, 0.5, 1], dim="x")
        <xarray.Dataset> Size: 152B
        Dimensions:   (quantile: 3, y: 4)
        Coordinates:
          * y         (y) float64 32B 1.0 1.5 2.0 2.5
          * quantile  (quantile) float64 24B 0.0 0.5 1.0
        Data variables:
            a         (quantile, y) float64 96B 0.7 4.2 2.6 1.5 3.6 ... 6.5 7.3 9.4 1.9

        References
        ----------
        .. [1] R. J. Hyndman and Y. Fan,
           "Sample quantiles in statistical packages,"
           The American Statistician, 50(4), pp. 361-365, 1996
        """

        # interpolation renamed to method in version 0.21.0
        # check here and in variable to avoid repeated warnings
        if interpolation is not None:
            warnings.warn(
                "The `interpolation` argument to quantile was renamed to `method`.",
                FutureWarning,
                stacklevel=2,
            )

            if method != "linear":
                raise TypeError("Cannot pass interpolation and method keywords!")

            method = interpolation

        dims: set[Hashable]
        if isinstance(dim, str):
            dims = {dim}
        elif dim is None or dim is ...:
            dims = set(self.dims)
        else:
            dims = set(dim)

        invalid_dims = set(dims) - set(self.dims)
        if invalid_dims:
            raise ValueError(
                f"Dimensions {tuple(invalid_dims)} not found in data dimensions {tuple(self.dims)}"
            )

        q = np.asarray(q, dtype=np.float64)

        variables = {}
        for name, var in self.variables.items():
            reduce_dims = [d for d in var.dims if d in dims]
            if reduce_dims or not var.dims:
                if name not in self.coords and (
                    not numeric_only
                    or np.issubdtype(var.dtype, np.number)
                    or var.dtype == np.bool_
                ):
                    variables[name] = var.quantile(
                        q,
                        dim=reduce_dims,
                        method=method,
                        keep_attrs=keep_attrs,
                        skipna=skipna,
                    )

            else:
                variables[name] = var

        # construct the new dataset
        coord_names = {k for k in self.coords if k in variables}
        indexes = {k: v for k, v in self._indexes.items() if k in variables}
        if keep_attrs is None:
            keep_attrs = _get_keep_attrs(default=True)
        attrs = self.attrs if keep_attrs else None
        new = self._replace_with_new_dims(
            variables, coord_names=coord_names, attrs=attrs, indexes=indexes
        )
        return new.assign_coords(quantile=q)

    def rank(
        self,
        dim: Hashable,
        *,
        pct: bool = False,
        keep_attrs: bool | None = None,
    ) -> Self:
        """Ranks the data.

        Equal values are assigned a rank that is the average of the ranks that
        would have been otherwise assigned to all of the values within
        that set.
        Ranks begin at 1, not 0. If pct is True, computes percentage ranks.

        NaNs in the input array are returned as NaNs.

        The `bottleneck` library is required.

        Parameters
        ----------
        dim : Hashable
            Dimension over which to compute rank.
        pct : bool, default: False
            If True, compute percentage ranks, otherwise compute integer ranks.
        keep_attrs : bool or None, optional
            If True, the dataset's attributes (`attrs`) will be copied from
            the original object to the new one.  If False, the new
            object will be returned without attributes.

        Returns
        -------
        ranked : Dataset
            Variables that do not depend on `dim` are dropped.
        """
        if not OPTIONS["use_bottleneck"]:
            raise RuntimeError(
                "rank requires bottleneck to be enabled."
                " Call `xr.set_options(use_bottleneck=True)` to enable it."
            )

        if dim not in self.dims:
            raise ValueError(
                f"Dimension {dim!r} not found in data dimensions {tuple(self.dims)}"
            )

        variables = {}
        for name, var in self.variables.items():
            if name in self.data_vars:
                if dim in var.dims:
                    variables[name] = var.rank(dim, pct=pct)
            else:
                variables[name] = var

        coord_names = set(self.coords)
        if keep_attrs is None:
            keep_attrs = _get_keep_attrs(default=True)
        attrs = self.attrs if keep_attrs else None
        return self._replace(variables, coord_names, attrs=attrs)

    def differentiate(
        self,
        coord: Hashable,
        edge_order: Literal[1, 2] = 1,
        datetime_unit: DatetimeUnitOptions | None = None,
    ) -> Self:
        """Differentiate with the second order accurate central
        differences.

        .. note::
            This feature is limited to simple cartesian geometry, i.e. coord
            must be one dimensional.

        Parameters
        ----------
        coord : Hashable
            The coordinate to be used to compute the gradient.
        edge_order : {1, 2}, default: 1
            N-th order accurate differences at the boundaries.
        datetime_unit : None or {"W", "D", "h", "m", "s", "ms", \
            "us", "ns", "ps", "fs", "as", None}, default: None
            Unit to compute gradient. Only valid for datetime coordinate.

        Returns
        -------
        differentiated: Dataset

        See also
        --------
        numpy.gradient: corresponding numpy function
        """
        if coord not in self.variables and coord not in self.dims:
            variables_and_dims = tuple(set(self.variables.keys()).union(self.dims))
            raise ValueError(
                f"Coordinate {coord!r} not found in variables or dimensions {variables_and_dims}."
            )

        coord_var = self[coord].variable
        if coord_var.ndim != 1:
            raise ValueError(
                f"Coordinate {coord} must be 1 dimensional but is {coord_var.ndim}"
                " dimensional"
            )

        dim = coord_var.dims[0]
        if _contains_datetime_like_objects(coord_var):
            if coord_var.dtype.kind in "mM" and datetime_unit is None:
                datetime_unit = cast(
                    "DatetimeUnitOptions", np.datetime_data(coord_var.dtype)[0]
                )
            elif datetime_unit is None:
                datetime_unit = "s"  # Default to seconds for cftime objects
            coord_var = coord_var._to_numeric(datetime_unit=datetime_unit)

        variables = {}
        for k, v in self.variables.items():
            if k in self.data_vars and dim in v.dims and k not in self.coords:
                if _contains_datetime_like_objects(v):
                    v = v._to_numeric(datetime_unit=datetime_unit)
                grad = duck_array_ops.gradient(
                    v.data,
                    coord_var.data,
                    edge_order=edge_order,
                    axis=v.get_axis_num(dim),
                )
                variables[k] = Variable(v.dims, grad)
            else:
                variables[k] = v
        return self._replace(variables)

    def integrate(
        self,
        coord: Hashable | Sequence[Hashable],
        datetime_unit: DatetimeUnitOptions = None,
    ) -> Self:
        """Integrate along the given coordinate using the trapezoidal rule.

        .. note::
            This feature is limited to simple cartesian geometry, i.e. coord
            must be one dimensional.

        Parameters
        ----------
        coord : hashable, or sequence of hashable
            Coordinate(s) used for the integration.
        datetime_unit : {'W', 'D', 'h', 'm', 's', 'ms', 'us', 'ns', \
                        'ps', 'fs', 'as', None}, optional
            Specify the unit if datetime coordinate is used.

        Returns
        -------
        integrated : Dataset

        See also
        --------
        DataArray.integrate
        numpy.trapz : corresponding numpy function

        Examples
        --------
        >>> ds = xr.Dataset(
        ...     data_vars={"a": ("x", [5, 5, 6, 6]), "b": ("x", [1, 2, 1, 0])},
        ...     coords={"x": [0, 1, 2, 3], "y": ("x", [1, 7, 3, 5])},
        ... )
        >>> ds
        <xarray.Dataset> Size: 128B
        Dimensions:  (x: 4)
        Coordinates:
          * x        (x) int64 32B 0 1 2 3
            y        (x) int64 32B 1 7 3 5
        Data variables:
            a        (x) int64 32B 5 5 6 6
            b        (x) int64 32B 1 2 1 0
        >>> ds.integrate("x")
        <xarray.Dataset> Size: 16B
        Dimensions:  ()
        Data variables:
            a        float64 8B 16.5
            b        float64 8B 3.5
        >>> ds.integrate("y")
        <xarray.Dataset> Size: 16B
        Dimensions:  ()
        Data variables:
            a        float64 8B 20.0
            b        float64 8B 4.0
        """
        if not isinstance(coord, list | tuple):
            coord = (coord,)
        result = self
        for c in coord:
            result = result._integrate_one(c, datetime_unit=datetime_unit)
        return result

    def _integrate_one(self, coord, datetime_unit=None, cumulative=False):
        from xarray.core.variable import Variable

        if coord not in self.variables and coord not in self.dims:
            variables_and_dims = tuple(set(self.variables.keys()).union(self.dims))
            raise ValueError(
                f"Coordinate {coord!r} not found in variables or dimensions {variables_and_dims}."
            )

        coord_var = self[coord].variable
        if coord_var.ndim != 1:
            raise ValueError(
                f"Coordinate {coord} must be 1 dimensional but is {coord_var.ndim}"
                " dimensional"
            )

        dim = coord_var.dims[0]
        if _contains_datetime_like_objects(coord_var):
            if coord_var.dtype.kind in "mM" and datetime_unit is None:
                datetime_unit, _ = np.datetime_data(coord_var.dtype)
            elif datetime_unit is None:
                datetime_unit = "s"  # Default to seconds for cftime objects
            coord_var = coord_var._replace(
                data=datetime_to_numeric(coord_var.data, datetime_unit=datetime_unit)
            )

        variables = {}
        coord_names = set()
        for k, v in self.variables.items():
            if k in self.coords:
                if dim not in v.dims or cumulative:
                    variables[k] = v
                    coord_names.add(k)
            elif k in self.data_vars and dim in v.dims:
                coord_data = to_like_array(coord_var.data, like=v.data)
                if _contains_datetime_like_objects(v):
                    v = datetime_to_numeric(v, datetime_unit=datetime_unit)
                if cumulative:
                    integ = duck_array_ops.cumulative_trapezoid(
                        v.data, coord_data, axis=v.get_axis_num(dim)
                    )
                    v_dims = v.dims
                else:
                    integ = duck_array_ops.trapz(
                        v.data, coord_data, axis=v.get_axis_num(dim)
                    )
                    v_dims = list(v.dims)
                    v_dims.remove(dim)
                variables[k] = Variable(v_dims, integ)
            else:
                variables[k] = v
        indexes = {k: v for k, v in self._indexes.items() if k in variables}
        return self._replace_with_new_dims(
            variables, coord_names=coord_names, indexes=indexes
        )

    def cumulative_integrate(
        self,
        coord: Hashable | Sequence[Hashable],
        datetime_unit: DatetimeUnitOptions = None,
    ) -> Self:
        """Integrate along the given coordinate using the trapezoidal rule.

        .. note::
            This feature is limited to simple cartesian geometry, i.e. coord
            must be one dimensional.

            The first entry of the cumulative integral of each variable is always 0, in
            order to keep the length of the dimension unchanged between input and
            output.

        Parameters
        ----------
        coord : hashable, or sequence of hashable
            Coordinate(s) used for the integration.
        datetime_unit : {'W', 'D', 'h', 'm', 's', 'ms', 'us', 'ns', \
                        'ps', 'fs', 'as', None}, optional
            Specify the unit if datetime coordinate is used.

        Returns
        -------
        integrated : Dataset

        See also
        --------
        DataArray.cumulative_integrate
        scipy.integrate.cumulative_trapezoid : corresponding scipy function

        Examples
        --------
        >>> ds = xr.Dataset(
        ...     data_vars={"a": ("x", [5, 5, 6, 6]), "b": ("x", [1, 2, 1, 0])},
        ...     coords={"x": [0, 1, 2, 3], "y": ("x", [1, 7, 3, 5])},
        ... )
        >>> ds
        <xarray.Dataset> Size: 128B
        Dimensions:  (x: 4)
        Coordinates:
          * x        (x) int64 32B 0 1 2 3
            y        (x) int64 32B 1 7 3 5
        Data variables:
            a        (x) int64 32B 5 5 6 6
            b        (x) int64 32B 1 2 1 0
        >>> ds.cumulative_integrate("x")
        <xarray.Dataset> Size: 128B
        Dimensions:  (x: 4)
        Coordinates:
          * x        (x) int64 32B 0 1 2 3
            y        (x) int64 32B 1 7 3 5
        Data variables:
            a        (x) float64 32B 0.0 5.0 10.5 16.5
            b        (x) float64 32B 0.0 1.5 3.0 3.5
        >>> ds.cumulative_integrate("y")
        <xarray.Dataset> Size: 128B
        Dimensions:  (x: 4)
        Coordinates:
          * x        (x) int64 32B 0 1 2 3
            y        (x) int64 32B 1 7 3 5
        Data variables:
            a        (x) float64 32B 0.0 30.0 8.0 20.0
            b        (x) float64 32B 0.0 9.0 3.0 4.0
        """
        if not isinstance(coord, list | tuple):
            coord = (coord,)
        result = self
        for c in coord:
            result = result._integrate_one(
                c, datetime_unit=datetime_unit, cumulative=True
            )
        return result

    @property
    def real(self) -> Self:
        """
        The real part of each data variable.

        See Also
        --------
        numpy.ndarray.real
        """
        return self.map(lambda x: x.real, keep_attrs=True)

    @property
    def imag(self) -> Self:
        """
        The imaginary part of each data variable.

        See Also
        --------
        numpy.ndarray.imag
        """
        return self.map(lambda x: x.imag, keep_attrs=True)

    plot = utils.UncachedAccessor(DatasetPlotAccessor)

    def filter_by_attrs(self, **kwargs) -> Self:
        """Returns a ``Dataset`` with variables that match specific conditions.

        Can pass in ``key=value`` or ``key=callable``.  A Dataset is returned
        containing only the variables for which all the filter tests pass.
        These tests are either ``key=value`` for which the attribute ``key``
        has the exact value ``value`` or the callable passed into
        ``key=callable`` returns True. The callable will be passed a single
        value, either the value of the attribute ``key`` or ``None`` if the
        DataArray does not have an attribute with the name ``key``.

        Parameters
        ----------
        **kwargs
            key : str
                Attribute name.
            value : callable or obj
                If value is a callable, it should return a boolean in the form
                of bool = func(attr) where attr is da.attrs[key].
                Otherwise, value will be compared to the each
                DataArray's attrs[key].

        Returns
        -------
        new : Dataset
            New dataset with variables filtered by attribute.

        Examples
        --------
        >>> temp = 15 + 8 * np.random.randn(2, 2, 3)
        >>> precip = 10 * np.random.rand(2, 2, 3)
        >>> lon = [[-99.83, -99.32], [-99.79, -99.23]]
        >>> lat = [[42.25, 42.21], [42.63, 42.59]]
        >>> dims = ["x", "y", "time"]
        >>> temp_attr = dict(standard_name="air_potential_temperature")
        >>> precip_attr = dict(standard_name="convective_precipitation_flux")

        >>> ds = xr.Dataset(
        ...     dict(
        ...         temperature=(dims, temp, temp_attr),
        ...         precipitation=(dims, precip, precip_attr),
        ...     ),
        ...     coords=dict(
        ...         lon=(["x", "y"], lon),
        ...         lat=(["x", "y"], lat),
        ...         time=pd.date_range("2014-09-06", periods=3),
        ...         reference_time=pd.Timestamp("2014-09-05"),
        ...     ),
        ... )

        Get variables matching a specific standard_name:

        >>> ds.filter_by_attrs(standard_name="convective_precipitation_flux")
        <xarray.Dataset> Size: 192B
        Dimensions:         (x: 2, y: 2, time: 3)
        Coordinates:
            lon             (x, y) float64 32B -99.83 -99.32 -99.79 -99.23
            lat             (x, y) float64 32B 42.25 42.21 42.63 42.59
          * time            (time) datetime64[ns] 24B 2014-09-06 2014-09-07 2014-09-08
            reference_time  datetime64[ns] 8B 2014-09-05
        Dimensions without coordinates: x, y
        Data variables:
            precipitation   (x, y, time) float64 96B 5.68 9.256 0.7104 ... 4.615 7.805

        Get all variables that have a standard_name attribute:

        >>> standard_name = lambda v: v is not None
        >>> ds.filter_by_attrs(standard_name=standard_name)
        <xarray.Dataset> Size: 288B
        Dimensions:         (x: 2, y: 2, time: 3)
        Coordinates:
            lon             (x, y) float64 32B -99.83 -99.32 -99.79 -99.23
            lat             (x, y) float64 32B 42.25 42.21 42.63 42.59
          * time            (time) datetime64[ns] 24B 2014-09-06 2014-09-07 2014-09-08
            reference_time  datetime64[ns] 8B 2014-09-05
        Dimensions without coordinates: x, y
        Data variables:
            temperature     (x, y, time) float64 96B 29.11 18.2 22.83 ... 16.15 26.63
            precipitation   (x, y, time) float64 96B 5.68 9.256 0.7104 ... 4.615 7.805

        """
        selection = []
        for var_name, variable in self.variables.items():
            has_value_flag = False
            for attr_name, pattern in kwargs.items():
                attr_value = variable.attrs.get(attr_name)
                if (callable(pattern) and pattern(attr_value)) or attr_value == pattern:
                    has_value_flag = True
                else:
                    has_value_flag = False
                    break
            if has_value_flag is True:
                selection.append(var_name)
        return self[selection]

    def unify_chunks(self) -> Self:
        """Unify chunk size along all chunked dimensions of this Dataset.

        Returns
        -------
        Dataset with consistent chunk sizes for all dask-array variables

        See Also
        --------
        dask.array.core.unify_chunks
        """

        return unify_chunks(self)[0]

    def map_blocks(
        self,
        func: Callable[..., T_Xarray],
        args: Sequence[Any] = (),
        kwargs: Mapping[str, Any] | None = None,
        template: DataArray | Dataset | None = None,
    ) -> T_Xarray:
        """
        Apply a function to each block of this Dataset.

        .. warning::
            This method is experimental and its signature may change.

        Parameters
        ----------
        func : callable
            User-provided function that accepts a Dataset as its first
            parameter. The function will receive a subset or 'block' of this Dataset (see below),
            corresponding to one chunk along each chunked dimension. ``func`` will be
            executed as ``func(subset_dataset, *subset_args, **kwargs)``.

            This function must return either a single DataArray or a single Dataset.

            This function cannot add a new chunked dimension.
        args : sequence
            Passed to func after unpacking and subsetting any xarray objects by blocks.
            xarray objects in args must be aligned with obj, otherwise an error is raised.
        kwargs : Mapping or None
            Passed verbatim to func after unpacking. xarray objects, if any, will not be
            subset to blocks. Passing dask collections in kwargs is not allowed.
        template : DataArray, Dataset or None, optional
            xarray object representing the final result after compute is called. If not provided,
            the function will be first run on mocked-up data, that looks like this object but
            has sizes 0, to determine properties of the returned object such as dtype,
            variable names, attributes, new dimensions and new indexes (if any).
            ``template`` must be provided if the function changes the size of existing dimensions.
            When provided, ``attrs`` on variables in `template` are copied over to the result. Any
            ``attrs`` set by ``func`` will be ignored.

        Returns
        -------
        A single DataArray or Dataset with dask backend, reassembled from the outputs of the
        function.

        Notes
        -----
        This function is designed for when ``func`` needs to manipulate a whole xarray object
        subset to each block. Each block is loaded into memory. In the more common case where
        ``func`` can work on numpy arrays, it is recommended to use ``apply_ufunc``.

        If none of the variables in this object is backed by dask arrays, calling this function is
        equivalent to calling ``func(obj, *args, **kwargs)``.

        See Also
        --------
        :func:`dask.array.map_blocks <dask.array.map_blocks>`
        :func:`xarray.apply_ufunc <apply_ufunc>`
        :func:`xarray.DataArray.map_blocks <xarray.DataArray.map_blocks>`

        :doc:`xarray-tutorial:advanced/map_blocks/map_blocks`
            Advanced Tutorial on map_blocks with dask


        Examples
        --------
        Calculate an anomaly from climatology using ``.groupby()``. Using
        ``xr.map_blocks()`` allows for parallel operations with knowledge of ``xarray``,
        its indices, and its methods like ``.groupby()``.

        >>> def calculate_anomaly(da, groupby_type="time.month"):
        ...     gb = da.groupby(groupby_type)
        ...     clim = gb.mean(dim="time")
        ...     return gb - clim
        ...
        >>> time = xr.date_range("1990-01", "1992-01", freq="ME", use_cftime=True)
        >>> month = xr.DataArray(time.month, coords={"time": time}, dims=["time"])
        >>> np.random.seed(123)
        >>> array = xr.DataArray(
        ...     np.random.rand(len(time)),
        ...     dims=["time"],
        ...     coords={"time": time, "month": month},
        ... ).chunk()
        >>> ds = xr.Dataset({"a": array})
        >>> ds.map_blocks(calculate_anomaly, template=ds).compute()
        <xarray.Dataset> Size: 576B
        Dimensions:  (time: 24)
        Coordinates:
          * time     (time) object 192B 1990-01-31 00:00:00 ... 1991-12-31 00:00:00
            month    (time) int64 192B 1 2 3 4 5 6 7 8 9 10 ... 3 4 5 6 7 8 9 10 11 12
        Data variables:
            a        (time) float64 192B 0.1289 0.1132 -0.0856 ... 0.1906 -0.05901

        Note that one must explicitly use ``args=[]`` and ``kwargs={}`` to pass arguments
        to the function being applied in ``xr.map_blocks()``:

        >>> ds.map_blocks(
        ...     calculate_anomaly,
        ...     kwargs={"groupby_type": "time.year"},
        ...     template=ds,
        ... )
        <xarray.Dataset> Size: 576B
        Dimensions:  (time: 24)
        Coordinates:
          * time     (time) object 192B 1990-01-31 00:00:00 ... 1991-12-31 00:00:00
            month    (time) int64 192B dask.array<chunksize=(24,), meta=np.ndarray>
        Data variables:
            a        (time) float64 192B dask.array<chunksize=(24,), meta=np.ndarray>
        """
        from xarray.core.parallel import map_blocks

        return map_blocks(func, self, args, kwargs, template)

    def polyfit(
        self,
        dim: Hashable,
        deg: int,
        skipna: bool | None = None,
        rcond: float | None = None,
        w: Hashable | Any = None,
        full: bool = False,
        cov: bool | Literal["unscaled"] = False,
    ) -> Self:
        """
        Least squares polynomial fit.

        This replicates the behaviour of `numpy.polyfit` but differs by skipping
        invalid values when `skipna = True`.

        Parameters
        ----------
        dim : hashable
            Coordinate along which to fit the polynomials.
        deg : int
            Degree of the fitting polynomial.
        skipna : bool or None, optional
            If True, removes all invalid values before fitting each 1D slices of the array.
            Default is True if data is stored in a dask.array or if there is any
            invalid values, False otherwise.
        rcond : float or None, optional
            Relative condition number to the fit.
        w : hashable or Any, optional
            Weights to apply to the y-coordinate of the sample points.
            Can be an array-like object or the name of a coordinate in the dataset.
        full : bool, default: False
            Whether to return the residuals, matrix rank and singular values in addition
            to the coefficients.
        cov : bool or "unscaled", default: False
            Whether to return to the covariance matrix in addition to the coefficients.
            The matrix is not scaled if `cov='unscaled'`.

        Returns
        -------
        polyfit_results : Dataset
            A single dataset which contains (for each "var" in the input dataset):

            [var]_polyfit_coefficients
                The coefficients of the best fit for each variable in this dataset.
            [var]_polyfit_residuals
                The residuals of the least-square computation for each variable (only included if `full=True`)
                When the matrix rank is deficient, np.nan is returned.
            [dim]_matrix_rank
                The effective rank of the scaled Vandermonde coefficient matrix (only included if `full=True`)
                The rank is computed ignoring the NaN values that might be skipped.
            [dim]_singular_values
                The singular values of the scaled Vandermonde coefficient matrix (only included if `full=True`)
            [var]_polyfit_covariance
                The covariance matrix of the polynomial coefficient estimates (only included if `full=False` and `cov=True`)

        Warns
        -----
        RankWarning
            The rank of the coefficient matrix in the least-squares fit is deficient.
            The warning is not raised with in-memory (not dask) data and `full=True`.

        See Also
        --------
        numpy.polyfit
        numpy.polyval
        xarray.polyval
        """
        from xarray.computation.fit import polyfit as polyfit_impl

        return polyfit_impl(self, dim, deg, skipna, rcond, w, full, cov)

    def pad(
        self,
        pad_width: Mapping[Any, int | tuple[int, int]] | None = None,
        mode: PadModeOptions = "constant",
        stat_length: (
            int | tuple[int, int] | Mapping[Any, tuple[int, int]] | None
        ) = None,
        constant_values: T_DatasetPadConstantValues | None = None,
        end_values: int | tuple[int, int] | Mapping[Any, tuple[int, int]] | None = None,
        reflect_type: PadReflectOptions = None,
        keep_attrs: bool | None = None,
        **pad_width_kwargs: Any,
    ) -> Self:
        """Pad this dataset along one or more dimensions.

        .. warning::
            This function is experimental and its behaviour is likely to change
            especially regarding padding of dimension coordinates (or IndexVariables).

        When using one of the modes ("edge", "reflect", "symmetric", "wrap"),
        coordinates will be padded with the same mode, otherwise coordinates
        are padded using the "constant" mode with fill_value dtypes.NA.

        Parameters
        ----------
        pad_width : mapping of hashable to tuple of int
            Mapping with the form of {dim: (pad_before, pad_after)}
            describing the number of values padded along each dimension.
            {dim: pad} is a shortcut for pad_before = pad_after = pad
        mode : {"constant", "edge", "linear_ramp", "maximum", "mean", "median", \
            "minimum", "reflect", "symmetric", "wrap"}, default: "constant"
            How to pad the DataArray (taken from numpy docs):

            - "constant": Pads with a constant value.
            - "edge": Pads with the edge values of array.
            - "linear_ramp": Pads with the linear ramp between end_value and the
              array edge value.
            - "maximum": Pads with the maximum value of all or part of the
              vector along each axis.
            - "mean": Pads with the mean value of all or part of the
              vector along each axis.
            - "median": Pads with the median value of all or part of the
              vector along each axis.
            - "minimum": Pads with the minimum value of all or part of the
              vector along each axis.
            - "reflect": Pads with the reflection of the vector mirrored on
              the first and last values of the vector along each axis.
            - "symmetric": Pads with the reflection of the vector mirrored
              along the edge of the array.
            - "wrap": Pads with the wrap of the vector along the axis.
              The first values are used to pad the end and the
              end values are used to pad the beginning.

        stat_length : int, tuple or mapping of hashable to tuple, default: None
            Used in 'maximum', 'mean', 'median', and 'minimum'.  Number of
            values at edge of each axis used to calculate the statistic value.
            {dim_1: (before_1, after_1), ... dim_N: (before_N, after_N)} unique
            statistic lengths along each dimension.
            ((before, after),) yields same before and after statistic lengths
            for each dimension.
            (stat_length,) or int is a shortcut for before = after = statistic
            length for all axes.
            Default is ``None``, to use the entire axis.
        constant_values : scalar, tuple, mapping of dim name to scalar or tuple, or \
            mapping of var name to scalar, tuple or to mapping of dim name to scalar or tuple, default: None
            Used in 'constant'. The values to set the padded values for each data variable / axis.
            ``{var_1: {dim_1: (before_1, after_1), ... dim_N: (before_N, after_N)}, ...
            var_M: (before, after)}`` unique pad constants per data variable.
            ``{dim_1: (before_1, after_1), ... dim_N: (before_N, after_N)}`` unique
            pad constants along each dimension.
            ``((before, after),)`` yields same before and after constants for each
            dimension.
            ``(constant,)`` or ``constant`` is a shortcut for ``before = after = constant`` for
            all dimensions.
            Default is ``None``, pads with ``np.nan``.
        end_values : scalar, tuple or mapping of hashable to tuple, default: None
            Used in 'linear_ramp'.  The values used for the ending value of the
            linear_ramp and that will form the edge of the padded array.
            ``{dim_1: (before_1, after_1), ... dim_N: (before_N, after_N)}`` unique
            end values along each dimension.
            ``((before, after),)`` yields same before and after end values for each
            axis.
            ``(constant,)`` or ``constant`` is a shortcut for ``before = after = constant`` for
            all axes.
            Default is None.
        reflect_type : {"even", "odd", None}, optional
            Used in "reflect", and "symmetric".  The "even" style is the
            default with an unaltered reflection around the edge value.  For
            the "odd" style, the extended part of the array is created by
            subtracting the reflected values from two times the edge value.
        keep_attrs : bool or None, optional
            If True, the attributes (``attrs``) will be copied from the
            original object to the new one. If False, the new object
            will be returned without attributes.
        **pad_width_kwargs
            The keyword arguments form of ``pad_width``.
            One of ``pad_width`` or ``pad_width_kwargs`` must be provided.

        Returns
        -------
        padded : Dataset
            Dataset with the padded coordinates and data.

        See Also
        --------
        Dataset.shift, Dataset.roll, Dataset.bfill, Dataset.ffill, numpy.pad, dask.array.pad

        Notes
        -----
        By default when ``mode="constant"`` and ``constant_values=None``, integer types will be
        promoted to ``float`` and padded with ``np.nan``. To avoid type promotion
        specify ``constant_values=np.nan``

        Padding coordinates will drop their corresponding index (if any) and will reset default
        indexes for dimension coordinates.

        Examples
        --------
        >>> ds = xr.Dataset({"foo": ("x", range(5))})
        >>> ds.pad(x=(1, 2))
        <xarray.Dataset> Size: 64B
        Dimensions:  (x: 8)
        Dimensions without coordinates: x
        Data variables:
            foo      (x) float64 64B nan 0.0 1.0 2.0 3.0 4.0 nan nan
        """
        pad_width = either_dict_or_kwargs(pad_width, pad_width_kwargs, "pad")

        if mode in ("edge", "reflect", "symmetric", "wrap"):
            coord_pad_mode = mode
            coord_pad_options = {
                "stat_length": stat_length,
                "constant_values": constant_values,
                "end_values": end_values,
                "reflect_type": reflect_type,
            }
        else:
            coord_pad_mode = "constant"
            coord_pad_options = {}

        if keep_attrs is None:
            keep_attrs = _get_keep_attrs(default=True)

        variables = {}

        # keep indexes that won't be affected by pad and drop all other indexes
        xindexes = self.xindexes
        pad_dims = set(pad_width)
        indexes = {
            k: idx
            for k, idx in xindexes.items()
            if not pad_dims.intersection(xindexes.get_all_dims(k))
        }

        for name, var in self.variables.items():
            var_pad_width = {k: v for k, v in pad_width.items() if k in var.dims}
            if not var_pad_width:
                variables[name] = var
            elif name in self.data_vars:
                if utils.is_dict_like(constant_values):
                    if name in constant_values.keys():
                        filtered_constant_values = constant_values[name]
                    elif not set(var.dims).isdisjoint(constant_values.keys()):
                        filtered_constant_values = {
                            k: v for k, v in constant_values.items() if k in var.dims
                        }
                    else:
                        filtered_constant_values = 0  # TODO: https://github.com/pydata/xarray/pull/9353#discussion_r1724018352
                else:
                    filtered_constant_values = constant_values
                variables[name] = var.pad(
                    pad_width=var_pad_width,
                    mode=mode,
                    stat_length=stat_length,
                    constant_values=filtered_constant_values,
                    end_values=end_values,
                    reflect_type=reflect_type,
                    keep_attrs=keep_attrs,
                )
            else:
                variables[name] = var.pad(
                    pad_width=var_pad_width,
                    mode=coord_pad_mode,
                    keep_attrs=keep_attrs,
                    **coord_pad_options,  # type: ignore[arg-type]
                )
                # reset default index of dimension coordinates
                if (name,) == var.dims:
                    dim_var = {name: variables[name]}
                    index = PandasIndex.from_variables(dim_var, options={})
                    index_vars = index.create_variables(dim_var)
                    indexes[name] = index
                    variables[name] = index_vars[name]

        attrs = self._attrs if keep_attrs else None
        return self._replace_with_new_dims(variables, indexes=indexes, attrs=attrs)

    def idxmin(
        self,
        dim: Hashable | None = None,
        *,
        skipna: bool | None = None,
        fill_value: Any = xrdtypes.NA,
        keep_attrs: bool | None = None,
    ) -> Self:
        """Return the coordinate label of the minimum value along a dimension.

        Returns a new `Dataset` named after the dimension with the values of
        the coordinate labels along that dimension corresponding to minimum
        values along that dimension.

        In comparison to :py:meth:`~Dataset.argmin`, this returns the
        coordinate label while :py:meth:`~Dataset.argmin` returns the index.

        Parameters
        ----------
        dim : Hashable, optional
            Dimension over which to apply `idxmin`.  This is optional for 1D
            variables, but required for variables with 2 or more dimensions.
        skipna : bool or None, optional
            If True, skip missing values (as marked by NaN). By default, only
            skips missing values for ``float``, ``complex``, and ``object``
            dtypes; other dtypes either do not have a sentinel missing value
            (``int``) or ``skipna=True`` has not been implemented
            (``datetime64`` or ``timedelta64``).
        fill_value : Any, default: NaN
            Value to be filled in case all of the values along a dimension are
            null.  By default this is NaN.  The fill value and result are
            automatically converted to a compatible dtype if possible.
            Ignored if ``skipna`` is False.
        keep_attrs : bool or None, optional
            If True, the attributes (``attrs``) will be copied from the
            original object to the new one. If False, the new object
            will be returned without attributes.

        Returns
        -------
        reduced : Dataset
            New `Dataset` object with `idxmin` applied to its data and the
            indicated dimension removed.

        See Also
        --------
        DataArray.idxmin, Dataset.idxmax, Dataset.min, Dataset.argmin

        Examples
        --------
        >>> array1 = xr.DataArray(
        ...     [0, 2, 1, 0, -2], dims="x", coords={"x": ["a", "b", "c", "d", "e"]}
        ... )
        >>> array2 = xr.DataArray(
        ...     [
        ...         [2.0, 1.0, 2.0, 0.0, -2.0],
        ...         [-4.0, np.nan, 2.0, np.nan, -2.0],
        ...         [np.nan, np.nan, 1.0, np.nan, np.nan],
        ...     ],
        ...     dims=["y", "x"],
        ...     coords={"y": [-1, 0, 1], "x": ["a", "b", "c", "d", "e"]},
        ... )
        >>> ds = xr.Dataset({"int": array1, "float": array2})
        >>> ds.min(dim="x")
        <xarray.Dataset> Size: 56B
        Dimensions:  (y: 3)
        Coordinates:
          * y        (y) int64 24B -1 0 1
        Data variables:
            int      int64 8B -2
            float    (y) float64 24B -2.0 -4.0 1.0
        >>> ds.argmin(dim="x")
        <xarray.Dataset> Size: 56B
        Dimensions:  (y: 3)
        Coordinates:
          * y        (y) int64 24B -1 0 1
        Data variables:
            int      int64 8B 4
            float    (y) int64 24B 4 0 2
        >>> ds.idxmin(dim="x")
        <xarray.Dataset> Size: 52B
        Dimensions:  (y: 3)
        Coordinates:
          * y        (y) int64 24B -1 0 1
        Data variables:
            int      <U1 4B 'e'
            float    (y) object 24B 'e' 'a' 'c'
        """
        return self.map(
            methodcaller(
                "idxmin",
                dim=dim,
                skipna=skipna,
                fill_value=fill_value,
                keep_attrs=keep_attrs,
            )
        )

    def idxmax(
        self,
        dim: Hashable | None = None,
        *,
        skipna: bool | None = None,
        fill_value: Any = xrdtypes.NA,
        keep_attrs: bool | None = None,
    ) -> Self:
        """Return the coordinate label of the maximum value along a dimension.

        Returns a new `Dataset` named after the dimension with the values of
        the coordinate labels along that dimension corresponding to maximum
        values along that dimension.

        In comparison to :py:meth:`~Dataset.argmax`, this returns the
        coordinate label while :py:meth:`~Dataset.argmax` returns the index.

        Parameters
        ----------
        dim : str, optional
            Dimension over which to apply `idxmax`.  This is optional for 1D
            variables, but required for variables with 2 or more dimensions.
        skipna : bool or None, optional
            If True, skip missing values (as marked by NaN). By default, only
            skips missing values for ``float``, ``complex``, and ``object``
            dtypes; other dtypes either do not have a sentinel missing value
            (``int``) or ``skipna=True`` has not been implemented
            (``datetime64`` or ``timedelta64``).
        fill_value : Any, default: NaN
            Value to be filled in case all of the values along a dimension are
            null.  By default this is NaN.  The fill value and result are
            automatically converted to a compatible dtype if possible.
            Ignored if ``skipna`` is False.
        keep_attrs : bool or None, optional
            If True, the attributes (``attrs``) will be copied from the
            original object to the new one. If False, the new object
            will be returned without attributes.

        Returns
        -------
        reduced : Dataset
            New `Dataset` object with `idxmax` applied to its data and the
            indicated dimension removed.

        See Also
        --------
        DataArray.idxmax, Dataset.idxmin, Dataset.max, Dataset.argmax

        Examples
        --------
        >>> array1 = xr.DataArray(
        ...     [0, 2, 1, 0, -2], dims="x", coords={"x": ["a", "b", "c", "d", "e"]}
        ... )
        >>> array2 = xr.DataArray(
        ...     [
        ...         [2.0, 1.0, 2.0, 0.0, -2.0],
        ...         [-4.0, np.nan, 2.0, np.nan, -2.0],
        ...         [np.nan, np.nan, 1.0, np.nan, np.nan],
        ...     ],
        ...     dims=["y", "x"],
        ...     coords={"y": [-1, 0, 1], "x": ["a", "b", "c", "d", "e"]},
        ... )
        >>> ds = xr.Dataset({"int": array1, "float": array2})
        >>> ds.max(dim="x")
        <xarray.Dataset> Size: 56B
        Dimensions:  (y: 3)
        Coordinates:
          * y        (y) int64 24B -1 0 1
        Data variables:
            int      int64 8B 2
            float    (y) float64 24B 2.0 2.0 1.0
        >>> ds.argmax(dim="x")
        <xarray.Dataset> Size: 56B
        Dimensions:  (y: 3)
        Coordinates:
          * y        (y) int64 24B -1 0 1
        Data variables:
            int      int64 8B 1
            float    (y) int64 24B 0 2 2
        >>> ds.idxmax(dim="x")
        <xarray.Dataset> Size: 52B
        Dimensions:  (y: 3)
        Coordinates:
          * y        (y) int64 24B -1 0 1
        Data variables:
            int      <U1 4B 'b'
            float    (y) object 24B 'a' 'c' 'c'
        """
        return self.map(
            methodcaller(
                "idxmax",
                dim=dim,
                skipna=skipna,
                fill_value=fill_value,
                keep_attrs=keep_attrs,
            )
        )

    def argmin(self, dim: Hashable | None = None, **kwargs) -> Self:
        """Indices of the minima of the member variables.

        If there are multiple minima, the indices of the first one found will be
        returned.

        Parameters
        ----------
        dim : Hashable, optional
            The dimension over which to find the minimum. By default, finds minimum over
            all dimensions - for now returning an int for backward compatibility, but
            this is deprecated, in future will be an error, since DataArray.argmin will
            return a dict with indices for all dimensions, which does not make sense for
            a Dataset.
        keep_attrs : bool, optional
            If True, the attributes (`attrs`) will be copied from the original
            object to the new one.  If False (default), the new object will be
            returned without attributes.
        skipna : bool, optional
            If True, skip missing values (as marked by NaN). By default, only
            skips missing values for float dtypes; other dtypes either do not
            have a sentinel missing value (int) or skipna=True has not been
            implemented (object, datetime64 or timedelta64).

        Returns
        -------
        result : Dataset

        Examples
        --------
        >>> dataset = xr.Dataset(
        ...     {
        ...         "math_scores": (
        ...             ["student", "test"],
        ...             [[90, 85, 79], [78, 80, 85], [95, 92, 98]],
        ...         ),
        ...         "english_scores": (
        ...             ["student", "test"],
        ...             [[88, 90, 92], [75, 82, 79], [39, 96, 78]],
        ...         ),
        ...     },
        ...     coords={
        ...         "student": ["Alice", "Bob", "Charlie"],
        ...         "test": ["Test 1", "Test 2", "Test 3"],
        ...     },
        ... )

        # Indices of the minimum values along the 'student' dimension are calculated

        >>> argmin_indices = dataset.argmin(dim="student")

        >>> min_score_in_math = dataset["student"].isel(
        ...     student=argmin_indices["math_scores"]
        ... )
        >>> min_score_in_math
        <xarray.DataArray 'student' (test: 3)> Size: 84B
        array(['Bob', 'Bob', 'Alice'], dtype='<U7')
        Coordinates:
            student  (test) <U7 84B 'Bob' 'Bob' 'Alice'
          * test     (test) <U6 72B 'Test 1' 'Test 2' 'Test 3'

        >>> min_score_in_english = dataset["student"].isel(
        ...     student=argmin_indices["english_scores"]
        ... )
        >>> min_score_in_english
        <xarray.DataArray 'student' (test: 3)> Size: 84B
        array(['Charlie', 'Bob', 'Charlie'], dtype='<U7')
        Coordinates:
            student  (test) <U7 84B 'Charlie' 'Bob' 'Charlie'
          * test     (test) <U6 72B 'Test 1' 'Test 2' 'Test 3'

        See Also
        --------
        Dataset.idxmin
        DataArray.argmin
        """
        if dim is None:
            warnings.warn(
                "Once the behaviour of DataArray.argmin() and Variable.argmin() without "
                "dim changes to return a dict of indices of each dimension, for "
                "consistency it will be an error to call Dataset.argmin() with no argument,"
                "since we don't return a dict of Datasets.",
                DeprecationWarning,
                stacklevel=2,
            )
        if (
            dim is None
            or (not isinstance(dim, Sequence) and dim is not ...)
            or isinstance(dim, str)
        ):
            # Return int index if single dimension is passed, and is not part of a
            # sequence
            argmin_func = duck_array_ops.argmin
            return self.reduce(
                argmin_func, dim=None if dim is None else [dim], **kwargs
            )
        else:
            raise ValueError(
                "When dim is a sequence or ..., DataArray.argmin() returns a dict. "
                "dicts cannot be contained in a Dataset, so cannot call "
                "Dataset.argmin() with a sequence or ... for dim"
            )

    def argmax(self, dim: Hashable | None = None, **kwargs) -> Self:
        """Indices of the maxima of the member variables.

        If there are multiple maxima, the indices of the first one found will be
        returned.

        Parameters
        ----------
        dim : str, optional
            The dimension over which to find the maximum. By default, finds maximum over
            all dimensions - for now returning an int for backward compatibility, but
            this is deprecated, in future will be an error, since DataArray.argmax will
            return a dict with indices for all dimensions, which does not make sense for
            a Dataset.
        keep_attrs : bool, optional
            If True, the attributes (`attrs`) will be copied from the original
            object to the new one.  If False (default), the new object will be
            returned without attributes.
        skipna : bool, optional
            If True, skip missing values (as marked by NaN). By default, only
            skips missing values for float dtypes; other dtypes either do not
            have a sentinel missing value (int) or skipna=True has not been
            implemented (object, datetime64 or timedelta64).

        Returns
        -------
        result : Dataset

        Examples
        --------

        >>> dataset = xr.Dataset(
        ...     {
        ...         "math_scores": (
        ...             ["student", "test"],
        ...             [[90, 85, 92], [78, 80, 85], [95, 92, 98]],
        ...         ),
        ...         "english_scores": (
        ...             ["student", "test"],
        ...             [[88, 90, 92], [75, 82, 79], [93, 96, 91]],
        ...         ),
        ...     },
        ...     coords={
        ...         "student": ["Alice", "Bob", "Charlie"],
        ...         "test": ["Test 1", "Test 2", "Test 3"],
        ...     },
        ... )

        # Indices of the maximum values along the 'student' dimension are calculated

        >>> argmax_indices = dataset.argmax(dim="test")

        >>> argmax_indices
        <xarray.Dataset> Size: 132B
        Dimensions:         (student: 3)
        Coordinates:
          * student         (student) <U7 84B 'Alice' 'Bob' 'Charlie'
        Data variables:
            math_scores     (student) int64 24B 2 2 2
            english_scores  (student) int64 24B 2 1 1

        See Also
        --------
        DataArray.argmax

        """
        if dim is None:
            warnings.warn(
                "Once the behaviour of DataArray.argmin() and Variable.argmin() without "
                "dim changes to return a dict of indices of each dimension, for "
                "consistency it will be an error to call Dataset.argmin() with no argument,"
                "since we don't return a dict of Datasets.",
                DeprecationWarning,
                stacklevel=2,
            )
        if (
            dim is None
            or (not isinstance(dim, Sequence) and dim is not ...)
            or isinstance(dim, str)
        ):
            # Return int index if single dimension is passed, and is not part of a
            # sequence
            argmax_func = duck_array_ops.argmax
            return self.reduce(
                argmax_func, dim=None if dim is None else [dim], **kwargs
            )
        else:
            raise ValueError(
                "When dim is a sequence or ..., DataArray.argmin() returns a dict. "
                "dicts cannot be contained in a Dataset, so cannot call "
                "Dataset.argmin() with a sequence or ... for dim"
            )

    def eval(
        self,
        statement: str,
        *,
        parser: QueryParserOptions = "pandas",
    ) -> Self | T_DataArray:
        """
        Calculate an expression supplied as a string in the context of the dataset.

        This is currently experimental; the API may change particularly around
        assignments, which currently return a ``Dataset`` with the additional variable.
        Currently only the ``python`` engine is supported, which has the same
        performance as executing in python.

        Parameters
        ----------
        statement : str
            String containing the Python-like expression to evaluate.

        Returns
        -------
        result : Dataset or DataArray, depending on whether ``statement`` contains an
        assignment.

        Examples
        --------
        >>> ds = xr.Dataset(
        ...     {"a": ("x", np.arange(0, 5, 1)), "b": ("x", np.linspace(0, 1, 5))}
        ... )
        >>> ds
        <xarray.Dataset> Size: 80B
        Dimensions:  (x: 5)
        Dimensions without coordinates: x
        Data variables:
            a        (x) int64 40B 0 1 2 3 4
            b        (x) float64 40B 0.0 0.25 0.5 0.75 1.0

        >>> ds.eval("a + b")
        <xarray.DataArray (x: 5)> Size: 40B
        array([0.  , 1.25, 2.5 , 3.75, 5.  ])
        Dimensions without coordinates: x

        >>> ds.eval("c = a + b")
        <xarray.Dataset> Size: 120B
        Dimensions:  (x: 5)
        Dimensions without coordinates: x
        Data variables:
            a        (x) int64 40B 0 1 2 3 4
            b        (x) float64 40B 0.0 0.25 0.5 0.75 1.0
            c        (x) float64 40B 0.0 1.25 2.5 3.75 5.0
        """

        return pd.eval(  # type: ignore[return-value]
            statement,
            resolvers=[self],
            target=self,
            parser=parser,
            # Because numexpr returns a numpy array, using that engine results in
            # different behavior. We'd be very open to a contribution handling this.
            engine="python",
        )

    def query(
        self,
        queries: Mapping[Any, Any] | None = None,
        parser: QueryParserOptions = "pandas",
        engine: QueryEngineOptions = None,
        missing_dims: ErrorOptionsWithWarn = "raise",
        **queries_kwargs: Any,
    ) -> Self:
        """Return a new dataset with each array indexed along the specified
        dimension(s), where the indexers are given as strings containing
        Python expressions to be evaluated against the data variables in the
        dataset.

        Parameters
        ----------
        queries : dict-like, optional
            A dict-like with keys matching dimensions and values given by strings
            containing Python expressions to be evaluated against the data variables
            in the dataset. The expressions will be evaluated using the pandas
            eval() function, and can contain any valid Python expressions but cannot
            contain any Python statements.
        parser : {"pandas", "python"}, default: "pandas"
            The parser to use to construct the syntax tree from the expression.
            The default of 'pandas' parses code slightly different than standard
            Python. Alternatively, you can parse an expression using the 'python'
            parser to retain strict Python semantics.
        engine : {"python", "numexpr", None}, default: None
            The engine used to evaluate the expression. Supported engines are:

            - None: tries to use numexpr, falls back to python
            - "numexpr": evaluates expressions using numexpr
            - "python": performs operations as if you had eval’d in top level python

        missing_dims : {"raise", "warn", "ignore"}, default: "raise"
            What to do if dimensions that should be selected from are not present in the
            Dataset:

            - "raise": raise an exception
            - "warn": raise a warning, and ignore the missing dimensions
            - "ignore": ignore the missing dimensions

        **queries_kwargs : {dim: query, ...}, optional
            The keyword arguments form of ``queries``.
            One of queries or queries_kwargs must be provided.

        Returns
        -------
        obj : Dataset
            A new Dataset with the same contents as this dataset, except each
            array and dimension is indexed by the results of the appropriate
            queries.

        See Also
        --------
        Dataset.isel
        pandas.eval

        Examples
        --------
        >>> a = np.arange(0, 5, 1)
        >>> b = np.linspace(0, 1, 5)
        >>> ds = xr.Dataset({"a": ("x", a), "b": ("x", b)})
        >>> ds
        <xarray.Dataset> Size: 80B
        Dimensions:  (x: 5)
        Dimensions without coordinates: x
        Data variables:
            a        (x) int64 40B 0 1 2 3 4
            b        (x) float64 40B 0.0 0.25 0.5 0.75 1.0
        >>> ds.query(x="a > 2")
        <xarray.Dataset> Size: 32B
        Dimensions:  (x: 2)
        Dimensions without coordinates: x
        Data variables:
            a        (x) int64 16B 3 4
            b        (x) float64 16B 0.75 1.0
        """

        # allow queries to be given either as a dict or as kwargs
        queries = either_dict_or_kwargs(queries, queries_kwargs, "query")

        # check queries
        for dim, expr in queries.items():
            if not isinstance(expr, str):
                msg = f"expr for dim {dim} must be a string to be evaluated, {type(expr)} given"
                raise ValueError(msg)

        # evaluate the queries to create the indexers
        indexers = {
            dim: pd.eval(expr, resolvers=[self], parser=parser, engine=engine)
            for dim, expr in queries.items()
        }

        # apply the selection
        return self.isel(indexers, missing_dims=missing_dims)

    def curvefit(
        self,
        coords: str | DataArray | Iterable[str | DataArray],
        func: Callable[..., Any],
        reduce_dims: Dims = None,
        skipna: bool = True,
        p0: Mapping[str, float | DataArray] | None = None,
        bounds: Mapping[str, tuple[float | DataArray, float | DataArray]] | None = None,
        param_names: Sequence[str] | None = None,
        errors: ErrorOptions = "raise",
        kwargs: dict[str, Any] | None = None,
    ) -> Self:
        """
        Curve fitting optimization for arbitrary functions.

        Wraps :py:func:`scipy.optimize.curve_fit` with :py:func:`~xarray.apply_ufunc`.

        Parameters
        ----------
        coords : hashable, DataArray, or sequence of hashable or DataArray
            Independent coordinate(s) over which to perform the curve fitting. Must share
            at least one dimension with the calling object. When fitting multi-dimensional
            functions, supply `coords` as a sequence in the same order as arguments in
            `func`. To fit along existing dimensions of the calling object, `coords` can
            also be specified as a str or sequence of strs.
        func : callable
            User specified function in the form `f(x, *params)` which returns a numpy
            array of length `len(x)`. `params` are the fittable parameters which are optimized
            by scipy curve_fit. `x` can also be specified as a sequence containing multiple
            coordinates, e.g. `f((x0, x1), *params)`.
        reduce_dims : str, Iterable of Hashable or None, optional
            Additional dimension(s) over which to aggregate while fitting. For example,
            calling `ds.curvefit(coords='time', reduce_dims=['lat', 'lon'], ...)` will
            aggregate all lat and lon points and fit the specified function along the
            time dimension.
        skipna : bool, default: True
            Whether to skip missing values when fitting. Default is True.
        p0 : dict-like, optional
            Optional dictionary of parameter names to initial guesses passed to the
            `curve_fit` `p0` arg. If the values are DataArrays, they will be appropriately
            broadcast to the coordinates of the array. If none or only some parameters are
            passed, the rest will be assigned initial values following the default scipy
            behavior.
        bounds : dict-like, optional
            Optional dictionary of parameter names to tuples of bounding values passed to the
            `curve_fit` `bounds` arg. If any of the bounds are DataArrays, they will be
            appropriately broadcast to the coordinates of the array. If none or only some
            parameters are passed, the rest will be unbounded following the default scipy
            behavior.
        param_names : sequence of hashable, optional
            Sequence of names for the fittable parameters of `func`. If not supplied,
            this will be automatically determined by arguments of `func`. `param_names`
            should be manually supplied when fitting a function that takes a variable
            number of parameters.
        errors : {"raise", "ignore"}, default: "raise"
            If 'raise', any errors from the `scipy.optimize_curve_fit` optimization will
            raise an exception. If 'ignore', the coefficients and covariances for the
            coordinates where the fitting failed will be NaN.
        **kwargs : optional
            Additional keyword arguments to passed to scipy curve_fit.

        Returns
        -------
        curvefit_results : Dataset
            A single dataset which contains:

            [var]_curvefit_coefficients
                The coefficients of the best fit.
            [var]_curvefit_covariance
                The covariance matrix of the coefficient estimates.

        See Also
        --------
        Dataset.polyfit
        scipy.optimize.curve_fit
        xarray.Dataset.xlm.modelfit
            External method from `xarray-lmfit <https://xarray-lmfit.readthedocs.io/>`_
            with more curve fitting functionality.
        """
        from xarray.computation.fit import curvefit as curvefit_impl

        return curvefit_impl(
            self,
            coords,
            func,
            reduce_dims,
            skipna,
            p0,
            bounds,
            param_names,
            errors,
            kwargs,
        )

    def drop_duplicates(
        self,
        dim: Hashable | Iterable[Hashable],
        *,
        keep: Literal["first", "last", False] = "first",
    ) -> Self:
        """Returns a new Dataset with duplicate dimension values removed.

        Parameters
        ----------
        dim : dimension label or labels
            Pass `...` to drop duplicates along all dimensions.
        keep : {"first", "last", False}, default: "first"
            Determines which duplicates (if any) to keep.
            - ``"first"`` : Drop duplicates except for the first occurrence.
            - ``"last"`` : Drop duplicates except for the last occurrence.
            - False : Drop all duplicates.

        Returns
        -------
        Dataset

        See Also
        --------
        DataArray.drop_duplicates
        """
        if isinstance(dim, str):
            dims: Iterable = (dim,)
        elif dim is ...:
            dims = self.dims
        elif not isinstance(dim, Iterable):
            dims = [dim]
        else:
            dims = dim

        missing_dims = set(dims) - set(self.dims)
        if missing_dims:
            raise ValueError(
                f"Dimensions {tuple(missing_dims)} not found in data dimensions {tuple(self.dims)}"
            )

        indexes = {dim: ~self.get_index(dim).duplicated(keep=keep) for dim in dims}
        return self.isel(indexes)

    def convert_calendar(
        self,
        calendar: CFCalendar,
        dim: Hashable = "time",
        align_on: Literal["date", "year"] | None = None,
        missing: Any | None = None,
        use_cftime: bool | None = None,
    ) -> Self:
        """Convert the Dataset to another calendar.

        Only converts the individual timestamps, does not modify any data except
        in dropping invalid/surplus dates or inserting missing dates.

        If the source and target calendars are either no_leap, all_leap or a
        standard type, only the type of the time array is modified.
        When converting to a leap year from a non-leap year, the 29th of February
        is removed from the array. In the other direction the 29th of February
        will be missing in the output, unless `missing` is specified,
        in which case that value is inserted.

        For conversions involving `360_day` calendars, see Notes.

        This method is safe to use with sub-daily data as it doesn't touch the
        time part of the timestamps.

        Parameters
        ---------
        calendar : str
            The target calendar name.
        dim : Hashable, default: "time"
            Name of the time coordinate.
        align_on : {None, 'date', 'year'}, optional
            Must be specified when either source or target is a `360_day` calendar,
            ignored otherwise. See Notes.
        missing : Any or None, optional
            By default, i.e. if the value is None, this method will simply attempt
            to convert the dates in the source calendar to the same dates in the
            target calendar, and drop any of those that are not possible to
            represent.  If a value is provided, a new time coordinate will be
            created in the target calendar with the same frequency as the original
            time coordinate; for any dates that are not present in the source, the
            data will be filled with this value.  Note that using this mode requires
            that the source data have an inferable frequency; for more information
            see :py:func:`xarray.infer_freq`.  For certain frequency, source, and
            target calendar combinations, this could result in many missing values, see notes.
        use_cftime : bool or None, optional
            Whether to use cftime objects in the output, only used if `calendar`
            is one of {"proleptic_gregorian", "gregorian" or "standard"}.
            If True, the new time axis uses cftime objects.
            If None (default), it uses :py:class:`numpy.datetime64` values if the
            date range permits it, and :py:class:`cftime.datetime` objects if not.
            If False, it uses :py:class:`numpy.datetime64`  or fails.

        Returns
        -------
        Dataset
            Copy of the dataarray with the time coordinate converted to the
            target calendar. If 'missing' was None (default), invalid dates in
            the new calendar are dropped, but missing dates are not inserted.
            If `missing` was given, the new data is reindexed to have a time axis
            with the same frequency as the source, but in the new calendar; any
            missing datapoints are filled with `missing`.

        Notes
        -----
        Passing a value to `missing` is only usable if the source's time coordinate as an
        inferable frequencies (see :py:func:`~xarray.infer_freq`) and is only appropriate
        if the target coordinate, generated from this frequency, has dates equivalent to the
        source. It is usually **not** appropriate to use this mode with:

        - Period-end frequencies : 'A', 'Y', 'Q' or 'M', in opposition to 'AS' 'YS', 'QS' and 'MS'
        - Sub-monthly frequencies that do not divide a day evenly : 'W', 'nD' where `N != 1`
            or 'mH' where 24 % m != 0).

        If one of the source or target calendars is `"360_day"`, `align_on` must
        be specified and two options are offered.

        - "year"
            The dates are translated according to their relative position in the year,
            ignoring their original month and day information, meaning that the
            missing/surplus days are added/removed at regular intervals.

            From a `360_day` to a standard calendar, the output will be missing the
            following dates (day of year in parentheses):

            To a leap year:
                January 31st (31), March 31st (91), June 1st (153), July 31st (213),
                September 31st (275) and November 30th (335).
            To a non-leap year:
                February 6th (36), April 19th (109), July 2nd (183),
                September 12th (255), November 25th (329).

            From a standard calendar to a `"360_day"`, the following dates in the
            source array will be dropped:

            From a leap year:
                January 31st (31), April 1st (92), June 1st (153), August 1st (214),
                September 31st (275), December 1st (336)
            From a non-leap year:
                February 6th (37), April 20th (110), July 2nd (183),
                September 13th (256), November 25th (329)

            This option is best used on daily and subdaily data.

        - "date"
            The month/day information is conserved and invalid dates are dropped
            from the output. This means that when converting from a `"360_day"` to a
            standard calendar, all 31st (Jan, March, May, July, August, October and
            December) will be missing as there is no equivalent dates in the
            `"360_day"` calendar and the 29th (on non-leap years) and 30th of February
            will be dropped as there are no equivalent dates in a standard calendar.

            This option is best used with data on a frequency coarser than daily.
        """
        return convert_calendar(
            self,
            calendar,
            dim=dim,
            align_on=align_on,
            missing=missing,
            use_cftime=use_cftime,
        )

    def interp_calendar(
        self,
        target: pd.DatetimeIndex | CFTimeIndex | DataArray,
        dim: Hashable = "time",
    ) -> Self:
        """Interpolates the Dataset to another calendar based on decimal year measure.

        Each timestamp in `source` and `target` are first converted to their decimal
        year equivalent then `source` is interpolated on the target coordinate.
        The decimal year of a timestamp is its year plus its sub-year component
        converted to the fraction of its year. For example "2000-03-01 12:00" is
        2000.1653 in a standard calendar or 2000.16301 in a `"noleap"` calendar.

        This method should only be used when the time (HH:MM:SS) information of
        time coordinate is not important.

        Parameters
        ----------
        target: DataArray or DatetimeIndex or CFTimeIndex
            The target time coordinate of a valid dtype
            (np.datetime64 or cftime objects)
        dim : Hashable, default: "time"
            The time coordinate name.

        Return
        ------
        DataArray
            The source interpolated on the decimal years of target,
        """
        return interp_calendar(self, target, dim=dim)

    @_deprecate_positional_args("v2024.07.0")
    def groupby(
        self,
        group: GroupInput = None,
        *,
        squeeze: Literal[False] = False,
        restore_coord_dims: bool = False,
        eagerly_compute_group: Literal[False] | None = None,
        **groupers: Grouper,
    ) -> DatasetGroupBy:
        """Returns a DatasetGroupBy object for performing grouped operations.

        Parameters
        ----------
        group : str or DataArray or IndexVariable or sequence of hashable or mapping of hashable to Grouper
            Array whose unique values should be used to group this array. If a
            Hashable, must be the name of a coordinate contained in this dataarray. If a dictionary,
            must map an existing variable name to a :py:class:`Grouper` instance.
        squeeze : False
            This argument is deprecated.
        restore_coord_dims : bool, default: False
            If True, also restore the dimension order of multi-dimensional
            coordinates.
        eagerly_compute_group: False, optional
            This argument is deprecated.
        **groupers : Mapping of str to Grouper or Resampler
            Mapping of variable name to group by to :py:class:`Grouper` or :py:class:`Resampler` object.
            One of ``group`` or ``groupers`` must be provided.
            Only a single ``grouper`` is allowed at present.

        Returns
        -------
        grouped : DatasetGroupBy
            A `DatasetGroupBy` object patterned after `pandas.GroupBy` that can be
            iterated over in the form of `(unique_value, grouped_array)` pairs.

        Examples
        --------
        >>> ds = xr.Dataset(
        ...     {"foo": (("x", "y"), np.arange(12).reshape((4, 3)))},
        ...     coords={"x": [10, 20, 30, 40], "letters": ("x", list("abba"))},
        ... )

        Grouping by a single variable is easy

        >>> ds.groupby("letters")
        <DatasetGroupBy, grouped over 1 grouper(s), 2 groups in total:
            'letters': UniqueGrouper('letters'), 2/2 groups with labels 'a', 'b'>

        Execute a reduction

        >>> ds.groupby("letters").sum()
        <xarray.Dataset> Size: 64B
        Dimensions:  (letters: 2, y: 3)
        Coordinates:
          * letters  (letters) object 16B 'a' 'b'
        Dimensions without coordinates: y
        Data variables:
            foo      (letters, y) int64 48B 9 11 13 9 11 13

        Grouping by multiple variables

        >>> ds.groupby(["letters", "x"])
        <DatasetGroupBy, grouped over 2 grouper(s), 8 groups in total:
            'letters': UniqueGrouper('letters'), 2/2 groups with labels 'a', 'b'
            'x': UniqueGrouper('x'), 4/4 groups with labels 10, 20, 30, 40>

        Use Grouper objects to express more complicated GroupBy operations

        >>> from xarray.groupers import BinGrouper, UniqueGrouper
        >>>
        >>> ds.groupby(x=BinGrouper(bins=[5, 15, 25]), letters=UniqueGrouper()).sum()
        <xarray.Dataset> Size: 144B
        Dimensions:  (y: 3, x_bins: 2, letters: 2)
        Coordinates:
          * x_bins   (x_bins) interval[int64, right] 32B (5, 15] (15, 25]
          * letters  (letters) object 16B 'a' 'b'
        Dimensions without coordinates: y
        Data variables:
            foo      (y, x_bins, letters) float64 96B 0.0 nan nan 3.0 ... nan nan 5.0

        See Also
        --------
        :ref:`groupby`
            Users guide explanation of how to group and bin data.

        :doc:`xarray-tutorial:intermediate/computation/01-high-level-computation-patterns`
            Tutorial on :py:func:`~xarray.Dataset.Groupby` for windowed computation.

        :doc:`xarray-tutorial:fundamentals/03.2_groupby_with_xarray`
            Tutorial on :py:func:`~xarray.Dataset.Groupby` demonstrating reductions, transformation and comparison with :py:func:`~xarray.Dataset.resample`.

        :external:py:meth:`pandas.DataFrame.groupby <pandas.DataFrame.groupby>`
        :func:`Dataset.groupby_bins <Dataset.groupby_bins>`
        :func:`DataArray.groupby <DataArray.groupby>`
        :class:`core.groupby.DatasetGroupBy`
        :func:`Dataset.coarsen <Dataset.coarsen>`
        :func:`Dataset.resample <Dataset.resample>`
        :func:`DataArray.resample <DataArray.resample>`
        """
        from xarray.core.groupby import (
            DatasetGroupBy,
            _parse_group_and_groupers,
            _validate_groupby_squeeze,
        )

        _validate_groupby_squeeze(squeeze)
        rgroupers = _parse_group_and_groupers(
            self, group, groupers, eagerly_compute_group=eagerly_compute_group
        )

        return DatasetGroupBy(self, rgroupers, restore_coord_dims=restore_coord_dims)

    @_deprecate_positional_args("v2024.07.0")
    def groupby_bins(
        self,
        group: Hashable | DataArray | IndexVariable,
        bins: Bins,
        right: bool = True,
        labels: ArrayLike | None = None,
        precision: int = 3,
        include_lowest: bool = False,
        squeeze: Literal[False] = False,
        restore_coord_dims: bool = False,
        duplicates: Literal["raise", "drop"] = "raise",
        eagerly_compute_group: Literal[False] | None = None,
    ) -> DatasetGroupBy:
        """Returns a DatasetGroupBy object for performing grouped operations.

        Rather than using all unique values of `group`, the values are discretized
        first by applying `pandas.cut` [1]_ to `group`.

        Parameters
        ----------
        group : Hashable, DataArray or IndexVariable
            Array whose binned values should be used to group this array. If a
            string, must be the name of a variable contained in this dataset.
        bins : int or array-like
            If bins is an int, it defines the number of equal-width bins in the
            range of x. However, in this case, the range of x is extended by .1%
            on each side to include the min or max values of x. If bins is a
            sequence it defines the bin edges allowing for non-uniform bin
            width. No extension of the range of x is done in this case.
        right : bool, default: True
            Indicates whether the bins include the rightmost edge or not. If
            right == True (the default), then the bins [1,2,3,4] indicate
            (1,2], (2,3], (3,4].
        labels : array-like or bool, default: None
            Used as labels for the resulting bins. Must be of the same length as
            the resulting bins. If False, string bin labels are assigned by
            `pandas.cut`.
        precision : int, default: 3
            The precision at which to store and display the bins labels.
        include_lowest : bool, default: False
            Whether the first interval should be left-inclusive or not.
        squeeze : False
            This argument is deprecated.
        restore_coord_dims : bool, default: False
            If True, also restore the dimension order of multi-dimensional
            coordinates.
        duplicates : {"raise", "drop"}, default: "raise"
            If bin edges are not unique, raise ValueError or drop non-uniques.
        eagerly_compute_group: False, optional
            This argument is deprecated.

        Returns
        -------
        grouped : DatasetGroupBy
            A `DatasetGroupBy` object patterned after `pandas.GroupBy` that can be
            iterated over in the form of `(unique_value, grouped_array)` pairs.
            The name of the group has the added suffix `_bins` in order to
            distinguish it from the original variable.

        See Also
        --------
        :ref:`groupby`
            Users guide explanation of how to group and bin data.
        Dataset.groupby
        DataArray.groupby_bins
        core.groupby.DatasetGroupBy
        pandas.DataFrame.groupby

        References
        ----------
        .. [1] https://pandas.pydata.org/pandas-docs/stable/reference/api/pandas.cut.html
        """
        from xarray.core.groupby import (
            DatasetGroupBy,
            ResolvedGrouper,
            _validate_groupby_squeeze,
        )
        from xarray.groupers import BinGrouper

        _validate_groupby_squeeze(squeeze)
        grouper = BinGrouper(
            bins=bins,
            right=right,
            labels=labels,
            precision=precision,
            include_lowest=include_lowest,
        )
        rgrouper = ResolvedGrouper(
            grouper, group, self, eagerly_compute_group=eagerly_compute_group
        )

        return DatasetGroupBy(
            self,
            (rgrouper,),
            restore_coord_dims=restore_coord_dims,
        )

    def weighted(self, weights: DataArray) -> DatasetWeighted:
        """
        Weighted Dataset operations.

        Parameters
        ----------
        weights : DataArray
            An array of weights associated with the values in this Dataset.
            Each value in the data contributes to the reduction operation
            according to its associated weight.

        Notes
        -----
        ``weights`` must be a DataArray and cannot contain missing values.
        Missing values can be replaced by ``weights.fillna(0)``.

        Returns
        -------
        computation.weighted.DatasetWeighted

        See Also
        --------
        :func:`DataArray.weighted <DataArray.weighted>`

        :ref:`compute.weighted`
            User guide on weighted array reduction using :py:func:`~xarray.Dataset.weighted`

        :doc:`xarray-tutorial:fundamentals/03.4_weighted`
            Tutorial on Weighted Reduction using :py:func:`~xarray.Dataset.weighted`

        """
        from xarray.computation.weighted import DatasetWeighted

        return DatasetWeighted(self, weights)

    def rolling(
        self,
        dim: Mapping[Any, int] | None = None,
        min_periods: int | None = None,
        center: bool | Mapping[Any, bool] = False,
        **window_kwargs: int,
    ) -> DatasetRolling:
        """
        Rolling window object for Datasets.

        Parameters
        ----------
        dim : dict, optional
            Mapping from the dimension name to create the rolling iterator
            along (e.g. `time`) to its moving window size.
        min_periods : int or None, default: None
            Minimum number of observations in window required to have a value
            (otherwise result is NA). The default, None, is equivalent to
            setting min_periods equal to the size of the window.
        center : bool or Mapping to int, default: False
            Set the labels at the center of the window. The default, False,
            sets the labels at the right edge of the window.
        **window_kwargs : optional
            The keyword arguments form of ``dim``.
            One of dim or window_kwargs must be provided.

        Returns
        -------
        computation.rolling.DatasetRolling

        See Also
        --------
        Dataset.cumulative
        DataArray.rolling
        DataArray.rolling_exp
        """
        from xarray.computation.rolling import DatasetRolling

        dim = either_dict_or_kwargs(dim, window_kwargs, "rolling")
        return DatasetRolling(self, dim, min_periods=min_periods, center=center)

    def cumulative(
        self,
        dim: str | Iterable[Hashable],
        min_periods: int = 1,
    ) -> DatasetRolling:
        """
        Accumulating object for Datasets

        Parameters
        ----------
        dims : iterable of hashable
            The name(s) of the dimensions to create the cumulative window along
        min_periods : int, default: 1
            Minimum number of observations in window required to have a value
            (otherwise result is NA). The default is 1 (note this is different
            from ``Rolling``, whose default is the size of the window).

        Returns
        -------
        computation.rolling.DatasetRolling

        See Also
        --------
        DataArray.cumulative
        Dataset.rolling
        Dataset.rolling_exp
        """
        from xarray.computation.rolling import DatasetRolling

        if isinstance(dim, str):
            if dim not in self.dims:
                raise ValueError(
                    f"Dimension {dim} not found in data dimensions: {self.dims}"
                )
            dim = {dim: self.sizes[dim]}
        else:
            missing_dims = set(dim) - set(self.dims)
            if missing_dims:
                raise ValueError(
                    f"Dimensions {missing_dims} not found in data dimensions: {self.dims}"
                )
            dim = {d: self.sizes[d] for d in dim}

        return DatasetRolling(self, dim, min_periods=min_periods, center=False)

    def coarsen(
        self,
        dim: Mapping[Any, int] | None = None,
        boundary: CoarsenBoundaryOptions = "exact",
        side: SideOptions | Mapping[Any, SideOptions] = "left",
        coord_func: str | Callable | Mapping[Any, str | Callable] = "mean",
        **window_kwargs: int,
    ) -> DatasetCoarsen:
        """
        Coarsen object for Datasets.

        Parameters
        ----------
        dim : mapping of hashable to int, optional
            Mapping from the dimension name to the window size.
        boundary : {"exact", "trim", "pad"}, default: "exact"
            If 'exact', a ValueError will be raised if dimension size is not a
            multiple of the window size. If 'trim', the excess entries are
            dropped. If 'pad', NA will be padded.
        side : {"left", "right"} or mapping of str to {"left", "right"}, default: "left"
        coord_func : str or mapping of hashable to str, default: "mean"
            function (name) that is applied to the coordinates,
            or a mapping from coordinate name to function (name).

        Returns
        -------
        computation.rolling.DatasetCoarsen

        See Also
        --------
        :class:`computation.rolling.DatasetCoarsen`
        :func:`DataArray.coarsen <DataArray.coarsen>`

        :ref:`reshape.coarsen`
            User guide describing :py:func:`~xarray.Dataset.coarsen`

        :ref:`compute.coarsen`
            User guide on block arrgragation :py:func:`~xarray.Dataset.coarsen`

        :doc:`xarray-tutorial:fundamentals/03.3_windowed`
            Tutorial on windowed computation using :py:func:`~xarray.Dataset.coarsen`

        """
        from xarray.computation.rolling import DatasetCoarsen

        dim = either_dict_or_kwargs(dim, window_kwargs, "coarsen")
        return DatasetCoarsen(
            self,
            dim,
            boundary=boundary,
            side=side,
            coord_func=coord_func,
        )

    @_deprecate_positional_args("v2024.07.0")
    def resample(
        self,
        indexer: Mapping[Any, ResampleCompatible | Resampler] | None = None,
        *,
        skipna: bool | None = None,
        closed: SideOptions | None = None,
        label: SideOptions | None = None,
        offset: pd.Timedelta | datetime.timedelta | str | None = None,
        origin: str | DatetimeLike = "start_day",
        restore_coord_dims: bool | None = None,
        **indexer_kwargs: ResampleCompatible | Resampler,
    ) -> DatasetResample:
        """Returns a Resample object for performing resampling operations.

        Handles both downsampling and upsampling. The resampled
        dimension must be a datetime-like coordinate. If any intervals
        contain no values from the original object, they will be given
        the value ``NaN``.

        Parameters
        ----------
        indexer : Mapping of Hashable to str, datetime.timedelta, pd.Timedelta, pd.DateOffset, or Resampler, optional
            Mapping from the dimension name to resample frequency [1]_. The
            dimension must be datetime-like.
        skipna : bool, optional
            Whether to skip missing values when aggregating in downsampling.
        closed : {"left", "right"}, optional
            Side of each interval to treat as closed.
        label : {"left", "right"}, optional
            Side of each interval to use for labeling.
        origin : {'epoch', 'start', 'start_day', 'end', 'end_day'}, pd.Timestamp, datetime.datetime, np.datetime64, or cftime.datetime, default 'start_day'
            The datetime on which to adjust the grouping. The timezone of origin
            must match the timezone of the index.

            If a datetime is not used, these values are also supported:
            - 'epoch': `origin` is 1970-01-01
            - 'start': `origin` is the first value of the timeseries
            - 'start_day': `origin` is the first day at midnight of the timeseries
            - 'end': `origin` is the last value of the timeseries
            - 'end_day': `origin` is the ceiling midnight of the last day
        offset : pd.Timedelta, datetime.timedelta, or str, default is None
            An offset timedelta added to the origin.
        restore_coord_dims : bool, optional
            If True, also restore the dimension order of multi-dimensional
            coordinates.
        **indexer_kwargs : str, datetime.timedelta, pd.Timedelta, pd.DateOffset, or Resampler
            The keyword arguments form of ``indexer``.
            One of indexer or indexer_kwargs must be provided.

        Returns
        -------
        resampled : core.resample.DataArrayResample
            This object resampled.

        See Also
        --------
        DataArray.resample
        pandas.Series.resample
        pandas.DataFrame.resample
        Dataset.groupby
        DataArray.groupby

        References
        ----------
        .. [1] https://pandas.pydata.org/pandas-docs/stable/user_guide/timeseries.html#offset-aliases
        """
        from xarray.core.resample import DatasetResample

        return self._resample(
            resample_cls=DatasetResample,
            indexer=indexer,
            skipna=skipna,
            closed=closed,
            label=label,
            offset=offset,
            origin=origin,
            restore_coord_dims=restore_coord_dims,
            **indexer_kwargs,
        )

    def drop_attrs(self, *, deep: bool = True) -> Self:
        """
        Removes all attributes from the Dataset and its variables.

        Parameters
        ----------
        deep : bool, default True
            Removes attributes from all variables.

        Returns
        -------
        Dataset
        """
        # Remove attributes from the dataset
        self = self._replace(attrs={})

        if not deep:
            return self

        # Remove attributes from each variable in the dataset
        for var in self.variables:
            # variables don't have a `._replace` method, so we copy and then remove
            # attrs. If we added a `._replace` method, we could use that instead.
            if var not in self.indexes:
                self[var] = self[var].copy()
                self[var].attrs = {}

        new_idx_variables = {}
        # Not sure this is the most elegant way of doing this, but it works.
        # (Should we have a more general "map over all variables, including
        # indexes" approach?)
        for idx, idx_vars in self.xindexes.group_by_index():
            # copy each coordinate variable of an index and drop their attrs
            temp_idx_variables = {k: v.copy() for k, v in idx_vars.items()}
            for v in temp_idx_variables.values():
                v.attrs = {}
            # re-wrap the index object in new coordinate variables
            new_idx_variables.update(idx.create_variables(temp_idx_variables))
        self = self.assign(new_idx_variables)

        return self<|MERGE_RESOLUTION|>--- conflicted
+++ resolved
@@ -6929,28 +6929,23 @@
             k: maybe_wrap_array(v, func(v, *args, **kwargs))
             for k, v in self.data_vars.items()
         }
-<<<<<<< HEAD
+        coord_vars, indexes = merge_coordinates_without_align(
+            [v.coords for v in variables.values()]
+        )
+        coords = Coordinates._construct_direct(coords=coord_vars, indexes=indexes)
+
         for k, v in variables.items():
             if keep_attrs:
                 v._copy_attrs_from(self.data_vars[k])
             else:
                 v.attrs = {}
-=======
-        coord_vars, indexes = merge_coordinates_without_align(
-            [v.coords for v in variables.values()]
-        )
-        coords = Coordinates._construct_direct(coords=coord_vars, indexes=indexes)
 
         if keep_attrs:
-            for k, v in variables.items():
-                v._copy_attrs_from(self.data_vars[k])
-
             for k, v in coords.items():
                 if k not in self.coords:
                     continue
                 v._copy_attrs_from(self.coords[k])
 
->>>>>>> 5d9aa6e2
         attrs = self.attrs if keep_attrs else None
         return type(self)(variables, coords=coords, attrs=attrs)
 
