--- conflicted
+++ resolved
@@ -15,12 +15,6 @@
     Any,
     Callable,
     Collection,
-<<<<<<< HEAD
-    Dict,
-    FrozenSet,
-=======
-    DefaultDict,
->>>>>>> 86328a1c
     Hashable,
     Iterable,
     Iterator,
@@ -28,13 +22,6 @@
     Mapping,
     MutableMapping,
     Sequence,
-<<<<<<< HEAD
-    Set,
-    Tuple,
-    Type,
-    Union,
-=======
->>>>>>> 86328a1c
     cast,
     overload,
 )
@@ -145,18 +132,11 @@
 
 
 def _get_virtual_variable(
-<<<<<<< HEAD
     variables, key: Hashable, dim_sizes: Mapping = None
-) -> Tuple[Hashable, Hashable, Variable]:
+) -> tuple[Hashable, Hashable, Variable]:
     """Get a virtual variable (e.g., 'time.year') from a dict of xarray.Variable
     objects (if possible)
 
-=======
-    variables, key: Hashable, level_vars: Mapping = None, dim_sizes: Mapping = None
-) -> tuple[Hashable, Hashable, Variable]:
-    """Get a virtual variable (e.g., 'time.year' or a MultiIndex level)
-    from a dict of xarray.Variable objects (if possible)
->>>>>>> 86328a1c
     """
     if dim_sizes is None:
         dim_sizes = {}
@@ -170,16 +150,7 @@
         raise KeyError(key)
 
     split_key = key.split(".", 1)
-<<<<<<< HEAD
     if len(split_key) != 2:
-=======
-    var_name: str | None
-    if len(split_key) == 2:
-        ref_name, var_name = split_key
-    elif len(split_key) == 1:
-        ref_name, var_name = key, None
-    else:
->>>>>>> 86328a1c
         raise KeyError(key)
 
     ref_name, var_name = split_key
@@ -195,177 +166,6 @@
     return ref_name, var_name, virtual_var
 
 
-<<<<<<< HEAD
-=======
-def calculate_dimensions(variables: Mapping[Any, Variable]) -> dict[Hashable, int]:
-    """Calculate the dimensions corresponding to a set of variables.
-
-    Returns dictionary mapping from dimension names to sizes. Raises ValueError
-    if any of the dimension sizes conflict.
-    """
-    dims: dict[Hashable, int] = {}
-    last_used = {}
-    scalar_vars = {k for k, v in variables.items() if not v.dims}
-    for k, var in variables.items():
-        for dim, size in zip(var.dims, var.shape):
-            if dim in scalar_vars:
-                raise ValueError(
-                    f"dimension {dim!r} already exists as a scalar variable"
-                )
-            if dim not in dims:
-                dims[dim] = size
-                last_used[dim] = k
-            elif dims[dim] != size:
-                raise ValueError(
-                    f"conflicting sizes for dimension {dim!r}: "
-                    f"length {size} on {k!r} and length {dims[dim]} on {last_used!r}"
-                )
-    return dims
-
-
-def merge_indexes(
-    indexes: Mapping[Any, Hashable | Sequence[Hashable]],
-    variables: Mapping[Any, Variable],
-    coord_names: set[Hashable],
-    append: bool = False,
-) -> tuple[dict[Hashable, Variable], set[Hashable]]:
-    """Merge variables into multi-indexes.
-
-    Not public API. Used in Dataset and DataArray set_index
-    methods.
-    """
-    vars_to_replace: dict[Hashable, Variable] = {}
-    vars_to_remove: list[Hashable] = []
-    dims_to_replace: dict[Hashable, Hashable] = {}
-    error_msg = "{} is not the name of an existing variable."
-
-    for dim, var_names in indexes.items():
-        if isinstance(var_names, str) or not isinstance(var_names, Sequence):
-            var_names = [var_names]
-
-        names: list[Hashable] = []
-        codes: list[list[int]] = []
-        levels: list[list[int]] = []
-        current_index_variable = variables.get(dim)
-
-        for n in var_names:
-            try:
-                var = variables[n]
-            except KeyError:
-                raise ValueError(error_msg.format(n))
-            if (
-                current_index_variable is not None
-                and var.dims != current_index_variable.dims
-            ):
-                raise ValueError(
-                    f"dimension mismatch between {dim!r} {current_index_variable.dims} and {n!r} {var.dims}"
-                )
-
-        if current_index_variable is not None and append:
-            current_index = current_index_variable.to_index()
-            if isinstance(current_index, pd.MultiIndex):
-                names.extend(current_index.names)
-                codes.extend(current_index.codes)
-                levels.extend(current_index.levels)
-            else:
-                names.append(f"{dim}_level_0")
-                cat = pd.Categorical(current_index.values, ordered=True)
-                codes.append(cat.codes)
-                levels.append(cat.categories)
-
-        if not len(names) and len(var_names) == 1:
-            idx = pd.Index(variables[var_names[0]].values)
-
-        else:  # MultiIndex
-            for n in var_names:
-                try:
-                    var = variables[n]
-                except KeyError:
-                    raise ValueError(error_msg.format(n))
-                names.append(n)
-                cat = pd.Categorical(var.values, ordered=True)
-                codes.append(cat.codes)
-                levels.append(cat.categories)
-
-            idx = pd.MultiIndex(levels, codes, names=names)
-            for n in names:
-                dims_to_replace[n] = dim
-
-        vars_to_replace[dim] = IndexVariable(dim, idx)
-        vars_to_remove.extend(var_names)
-
-    new_variables = {k: v for k, v in variables.items() if k not in vars_to_remove}
-    new_variables.update(vars_to_replace)
-
-    # update dimensions if necessary, GH: 3512
-    for k, v in new_variables.items():
-        if any(d in dims_to_replace for d in v.dims):
-            new_dims = [dims_to_replace.get(d, d) for d in v.dims]
-            new_variables[k] = v._replace(dims=new_dims)
-    new_coord_names = coord_names | set(vars_to_replace)
-    new_coord_names -= set(vars_to_remove)
-    return new_variables, new_coord_names
-
-
-def split_indexes(
-    dims_or_levels: Hashable | Sequence[Hashable],
-    variables: Mapping[Any, Variable],
-    coord_names: set[Hashable],
-    level_coords: Mapping[Any, Hashable],
-    drop: bool = False,
-) -> tuple[dict[Hashable, Variable], set[Hashable]]:
-    """Extract (multi-)indexes (levels) as variables.
-
-    Not public API. Used in Dataset and DataArray reset_index
-    methods.
-    """
-    if isinstance(dims_or_levels, str) or not isinstance(dims_or_levels, Sequence):
-        dims_or_levels = [dims_or_levels]
-
-    dim_levels: DefaultDict[Any, list[Hashable]] = defaultdict(list)
-    dims = []
-    for k in dims_or_levels:
-        if k in level_coords:
-            dim_levels[level_coords[k]].append(k)
-        else:
-            dims.append(k)
-
-    vars_to_replace = {}
-    vars_to_create: dict[Hashable, Variable] = {}
-    vars_to_remove = []
-
-    for d in dims:
-        index = variables[d].to_index()
-        if isinstance(index, pd.MultiIndex):
-            dim_levels[d] = index.names
-        else:
-            vars_to_remove.append(d)
-            if not drop:
-                vars_to_create[str(d) + "_"] = Variable(d, index, variables[d].attrs)
-
-    for d, levs in dim_levels.items():
-        index = variables[d].to_index()
-        if len(levs) == index.nlevels:
-            vars_to_remove.append(d)
-        else:
-            vars_to_replace[d] = IndexVariable(d, index.droplevel(levs))
-
-        if not drop:
-            for lev in levs:
-                idx = index.get_level_values(lev)
-                vars_to_create[idx.name] = Variable(d, idx, variables[d].attrs)
-
-    new_variables = dict(variables)
-    for v in set(vars_to_remove):
-        del new_variables[v]
-    new_variables.update(vars_to_replace)
-    new_variables.update(vars_to_create)
-    new_coord_names = (coord_names | set(vars_to_create)) - set(vars_to_remove)
-
-    return new_variables, new_coord_names
-
-
->>>>>>> 86328a1c
 def _assert_empty(args: tuple, msg: str = "%s") -> None:
     if args:
         raise ValueError(msg % args)
@@ -1189,24 +989,20 @@
             variables, coord_names, dims, attrs, indexes=None, inplace=inplace
         )
 
-<<<<<<< HEAD
     def _overwrite_indexes(
         self,
         indexes: Mapping[Hashable, Index],
-        variables: Optional[Mapping[Hashable, Variable]] = None,
-        drop_variables: Optional[List[Hashable]] = None,
-        drop_indexes: Optional[List[Hashable]] = None,
-        rename_dims: Optional[Mapping[Hashable, Hashable]] = None,
-    ) -> "Dataset":
+        variables: Mapping[Hashable, Variable] = None,
+        drop_variables: list[Hashable] = None,
+        drop_indexes: list[Hashable] = None,
+        rename_dims: Mapping[Hashable, Hashable] = None,
+    ) -> Dataset:
         """Maybe replace indexes.
 
         This function may do a lot more depending on index query
         results.
 
         """
-=======
-    def _overwrite_indexes(self, indexes: Mapping[Any, Index]) -> Dataset:
->>>>>>> 86328a1c
         if not indexes:
             return self
 
@@ -1222,7 +1018,6 @@
         new_variables = self._variables.copy()
         new_coord_names = self._coord_names.copy()
         new_indexes = dict(self.xindexes)
-<<<<<<< HEAD
 
         index_variables = {}
         no_index_variables = {}
@@ -1265,22 +1060,6 @@
             )
         else:
             return replaced
-=======
-        for name, idx in indexes.items():
-            variables[name] = IndexVariable(name, idx.to_pandas_index())
-            new_indexes[name] = idx
-        obj = self._replace(variables, indexes=new_indexes)
-
-        # switch from dimension to level names, if necessary
-        dim_names: dict[Hashable, str] = {}
-        for dim, idx in indexes.items():
-            pd_idx = idx.to_pandas_index()
-            if not isinstance(pd_idx, pd.MultiIndex) and pd_idx.name != dim:
-                dim_names[dim] = pd_idx.name
-        if dim_names:
-            obj = obj.rename(dim_names)
-        return obj
->>>>>>> 86328a1c
 
     def copy(self, deep: bool = False, data: Mapping = None) -> Dataset:
         """Returns a copy of this dataset.
@@ -2482,21 +2261,11 @@
         *,
         drop: bool,
         missing_dims: str = "raise",
-<<<<<<< HEAD
-    ) -> "Dataset":
+    ) -> Dataset:
         valid_indexers = dict(self._validate_indexers(indexers, missing_dims))
 
-        variables: Dict[Hashable, Variable] = {}
+        variables: dict[Hashable, Variable] = {}
         indexes, index_variables = isel_indexes(self.xindexes, valid_indexers)
-=======
-    ) -> Dataset:
-        # Note: we need to preserve the original indexers variable in order to merge the
-        # coords below
-        indexers_list = list(self._validate_indexers(indexers, missing_dims))
-
-        variables: dict[Hashable, Variable] = {}
-        indexes: dict[Hashable, Index] = {}
->>>>>>> 86328a1c
 
         for name, var in self.variables.items():
             if name in index_variables:
@@ -2525,7 +2294,7 @@
         self,
         indexers: Mapping[Any, Any] = None,
         method: str = None,
-        tolerance: Number = None,
+        tolerance: int | float | Iterable[int | float] | None = None,
         drop: bool = False,
         **indexers_kwargs: Any,
     ) -> Dataset:
@@ -2768,12 +2537,12 @@
     def _reindex_callback(
         self,
         aligner: alignment.Aligner,
-        dim_pos_indexers: Dict[Hashable, Any],
-        variables: Dict[Hashable, Variable],
-        indexes: Dict[Hashable, Index],
+        dim_pos_indexers: dict[Hashable, Any],
+        variables: dict[Hashable, Variable],
+        indexes: dict[Hashable, Index],
         fill_value: Any,
-        exclude_vars: FrozenSet[Hashable],
-    ) -> "Dataset":
+        exclude_vars: frozenset[Hashable],
+    ) -> Dataset:
         """Callback called from ``Aligner`` to create a new reindexed Dataset."""
 
         new_variables = variables.copy()
@@ -3299,13 +3068,8 @@
                 for k, (index, dest) in validated_indexers.items()
             }
 
-<<<<<<< HEAD
-        variables: Dict[Hashable, Variable] = {}
+        variables: dict[Hashable, Variable] = {}
         reindex: bool = False
-=======
-        variables: dict[Hashable, Variable] = {}
-        to_reindex: dict[Hashable, Variable] = {}
->>>>>>> 86328a1c
         for name, var in obj._variables.items():
             if name in indexers:
                 continue
@@ -3803,12 +3567,8 @@
                     " variable name.".format(dim=d)
                 )
 
-<<<<<<< HEAD
-        variables: Dict[Hashable, Variable] = {}
-        indexes: Dict[Hashable, Index] = dict(self.xindexes)
-=======
         variables: dict[Hashable, Variable] = {}
->>>>>>> 86328a1c
+        indexes: dict[Hashable, Index] = dict(self.xindexes)
         coord_names = self._coord_names.copy()
         # If dim is a dict, then ensure that the values are either integers
         # or iterables.
@@ -3927,11 +3687,11 @@
         """
         dim_coords = either_dict_or_kwargs(indexes, indexes_kwargs, "set_index")
 
-        new_indexes: Dict[Hashable, Index] = {}
-        new_variables: Dict[Hashable, IndexVariable] = {}
-        maybe_drop_indexes: List[Hashable] = []
-        drop_variables: List[Hashable] = []
-        replace_dims: Dict[Hashable, Hashable] = {}
+        new_indexes: dict[Hashable, Index] = {}
+        new_variables: dict[Hashable, IndexVariable] = {}
+        maybe_drop_indexes: list[Hashable] = []
+        drop_variables: list[Hashable] = []
+        replace_dims: dict[Hashable, Hashable] = {}
 
         for dim, _var_names in dim_coords.items():
             if isinstance(_var_names, str) or not isinstance(_var_names, Sequence):
@@ -3984,7 +3744,7 @@
             new_indexes.update({k: idx for k in idx_vars})
             new_variables.update(idx_vars)
 
-        indexes_: Dict[Any, Index] = {
+        indexes_: dict[Any, Index] = {
             k: v for k, v in self.xindexes.items() if k not in maybe_drop_indexes
         }
         indexes_.update(new_indexes)
@@ -4040,11 +3800,11 @@
                 f"{tuple(invalid_coords)} are not coordinates with an index"
             )
 
-        drop_indexes: List[Hashable] = []
-        drop_variables: List[Hashable] = []
-        replaced_indexes: List[PandasMultiIndex] = []
-        new_indexes: Dict[Hashable, Index] = {}
-        new_variables: Dict[Hashable, IndexVariable] = {}
+        drop_indexes: list[Hashable] = []
+        drop_variables: list[Hashable] = []
+        replaced_indexes: list[PandasMultiIndex] = []
+        new_indexes: dict[Hashable, Index] = {}
+        new_variables: dict[Hashable, IndexVariable] = {}
 
         for name in dims_or_levels:
             index = self.xindexes[name]
@@ -4107,8 +3867,8 @@
         dim_order = either_dict_or_kwargs(dim_order, dim_order_kwargs, "reorder_levels")
         variables = self._variables.copy()
         indexes = dict(self.xindexes)
-        new_indexes: Dict[Hashable, Index] = {}
-        new_variables: Dict[Hashable, IndexVariable] = {}
+        new_indexes: dict[Hashable, Index] = {}
+        new_variables: dict[Hashable, IndexVariable] = {}
 
         for dim, order in dim_order.items():
             index = self.xindexes[dim]
@@ -4129,13 +3889,12 @@
 
         return self._replace(variables, indexes=indexes)
 
-<<<<<<< HEAD
     def _get_stack_index(
         self,
         dim,
         multi=False,
         create_index=False,
-    ) -> Tuple[Union[Index, None], Dict[Hashable, Variable]]:
+    ) -> tuple[Index | None, dict[Hashable, Variable]]:
         """Used by stack and unstack to get one pandas (multi-)index among
         the indexed coordinates along dimension `dim`.
 
@@ -4146,8 +3905,8 @@
         an error if multiple indexes are found.
 
         """
-        stack_index: Union[Index, None] = None
-        stack_coords: Dict[Hashable, Variable] = {}
+        stack_index: Index | None = None
+        stack_coords: dict[Hashable, Variable] = {}
 
         for name, index in self.xindexes.items():
             var = self._variables[name]
@@ -4186,17 +3945,14 @@
         return stack_index, stack_coords
 
     def _stack_once(self, dims, new_dim, index_cls, create_index=True):
-=======
-    def _stack_once(self, dims, new_dim):
         if dims == ...:
             raise ValueError("Please use [...] for dims, rather than just ...")
->>>>>>> 86328a1c
         if ... in dims:
             dims = list(infix_dims(dims, self.dims))
 
-        new_variables: Dict[Hashable, Variable] = {}
-        stacked_var_names: List[Hashable] = []
-        drop_indexes: List[Hashable] = []
+        new_variables: dict[Hashable, Variable] = {}
+        stacked_var_names: list[Hashable] = []
+        drop_indexes: list[Hashable] = []
 
         for name, var in self.variables.items():
             if any(d in var.dims for d in dims):
@@ -4217,7 +3973,7 @@
         new_indexes = {}
         new_coord_names = set(self._coord_names)
         if create_index or create_index is None:
-            product_vars: Dict[Any, Variable] = {}
+            product_vars: dict[Any, Variable] = {}
             for dim in dims:
                 idx, idx_vars = self._get_stack_index(dim, create_index=create_index)
                 if idx is not None:
@@ -4242,8 +3998,8 @@
     def stack(
         self,
         dimensions: Mapping[Any, Sequence[Hashable]] = None,
-        create_index: Union[bool, None] = True,
-        index_cls: Type[Index] = PandasMultiIndex,
+        create_index: bool | None = True,
+        index_cls: type[Index] = PandasMultiIndex,
         **dimensions_kwargs: Sequence[Hashable],
     ) -> Dataset:
         """
@@ -4410,22 +4166,15 @@
 
         return data_array
 
-<<<<<<< HEAD
     def _unstack_once(
         self,
         dim: Hashable,
-        index_and_vars: Tuple[Index, Dict[Hashable, Variable]],
+        index_and_vars: tuple[Index, dict[Hashable, Variable]],
         fill_value,
-    ) -> "Dataset":
+        sparse: bool = False,
+    ) -> Dataset:
         index, index_vars = index_and_vars
-        variables: Dict[Hashable, Variable] = {}
-=======
-    def _unstack_once(self, dim: Hashable, fill_value, sparse: bool = False) -> Dataset:
-        index = self.get_index(dim)
-        index = remove_unused_levels_categories(index)
-
         variables: dict[Hashable, Variable] = {}
->>>>>>> 86328a1c
         indexes = {k: v for k, v in self.xindexes.items() if k != dim}
 
         new_indexes, clean_index = index.unstack()
@@ -4443,11 +4192,10 @@
                         fill_value_ = fill_value
 
                     variables[name] = var._unstack_once(
-<<<<<<< HEAD
-                        index=clean_index, dim=dim, fill_value=fill_value_
-=======
-                        index=index, dim=dim, fill_value=fill_value_, sparse=sparse
->>>>>>> 86328a1c
+                        index=clean_index,
+                        dim=dim,
+                        fill_value=fill_value_,
+                        sparse=sparse,
                     )
                 else:
                     variables[name] = var
@@ -4458,16 +4206,15 @@
             variables, coord_names=coord_names, indexes=indexes
         )
 
-<<<<<<< HEAD
     def _unstack_full_reindex(
         self,
         dim: Hashable,
-        index_and_vars: Tuple[Index, Dict[Hashable, Variable]],
+        index_and_vars: tuple[Index, dict[Hashable, Variable]],
         fill_value,
         sparse: bool,
-    ) -> "Dataset":
+    ) -> Dataset:
         index, index_vars = index_and_vars
-        variables: Dict[Hashable, Variable] = {}
+        variables: dict[Hashable, Variable] = {}
         indexes = {k: v for k, v in self.xindexes.items() if k != dim}
 
         new_indexes, clean_index = index.unstack()
@@ -4479,12 +4226,6 @@
 
         new_dim_sizes = {k: v.size for k, v in new_index_variables.items()}
         variables.update(new_index_variables)
-=======
-    def _unstack_full_reindex(self, dim: Hashable, fill_value, sparse: bool) -> Dataset:
-        index = self.get_index(dim)
-        index = remove_unused_levels_categories(index)
-        full_idx = pd.MultiIndex.from_product(index.levels, names=index.names)
->>>>>>> 86328a1c
 
         # take a shortcut in case the MultiIndex was not modified.
         full_idx = pd.MultiIndex.from_product(
@@ -4498,15 +4239,6 @@
                 {dim: full_idx}, copy=False, fill_value=fill_value, sparse=sparse
             )
 
-<<<<<<< HEAD
-=======
-        new_dim_names = index.names
-        new_dim_sizes = [lev.size for lev in index.levels]
-
-        variables: dict[Hashable, Variable] = {}
-        indexes = {k: v for k, v in self.xindexes.items() if k != dim}
-
->>>>>>> 86328a1c
         for name, var in obj.variables.items():
             if name not in index_vars:
                 if dim in var.dims:
@@ -4569,7 +4301,7 @@
                 )
 
         # each specified dimension must have exactly one multi-index
-        stacked_indexes: Dict[Any, Tuple[Index, Dict[Hashable, Variable]]] = {}
+        stacked_indexes: dict[Any, tuple[Index, dict[Hashable, Variable]]] = {}
         for d in dims:
             idx, idx_vars = self._get_stack_index(d, multi=True)
             if idx is not None:
@@ -4618,11 +4350,9 @@
                     dim, stacked_indexes[dim], fill_value, sparse
                 )
             else:
-<<<<<<< HEAD
-                result = result._unstack_once(dim, stacked_indexes[dim], fill_value)
-=======
-                result = result._unstack_once(dim, fill_value, sparse)
->>>>>>> 86328a1c
+                result = result._unstack_once(
+                    dim, stacked_indexes[dim], fill_value, sparse
+                )
         return result
 
     def update(self, other: CoercibleMapping) -> Dataset:
@@ -5932,8 +5662,8 @@
         # forwarding arguments to pandas.Series.to_numpy?
         arrays = [(k, np.asarray(v)) for k, v in dataframe.items()]
 
-        indexes = {}
-        index_vars = {}
+        indexes: dict[Hashable, Index] = {}
+        index_vars: dict[Hashable, Variable] = {}
 
         if isinstance(idx, pd.MultiIndex):
             dims = tuple(
