import collections.abc
from collections import defaultdict
from typing import (
    TYPE_CHECKING,
    Any,
    Dict,
    Generic,
    Hashable,
    Iterable,
    Iterator,
    List,
    Mapping,
    Optional,
    Sequence,
    Set,
    Tuple,
    TypeVar,
    Union,
    cast,
)

import numpy as np
import pandas as pd

from . import formatting, utils
from .indexing import PandasIndexingAdapter, PandasMultiIndexingAdapter, QueryResult
from .types import T_Index
from .utils import Frozen, get_valid_numpy_dtype, is_dict_like, is_scalar

if TYPE_CHECKING:
    from .variable import Variable

IndexVars = Dict[Any, "Variable"]


class Index:
    """Base class inherited by all xarray-compatible indexes."""

    @classmethod
    def from_variables(
        cls, variables: Mapping[Any, "Variable"]
    ) -> Tuple["Index", IndexVars]:
        raise NotImplementedError()

    @classmethod
    def stack(
        cls, variables: Mapping[Any, "Variable"], dim: Hashable
    ) -> Tuple["Index", IndexVars]:
        raise NotImplementedError(
            f"{cls!r} cannot be used for creating an index of stacked coordinates"
        )

    def unstack(self) -> Tuple[Dict[Hashable, "Index"], pd.MultiIndex]:
        raise NotImplementedError()

    def create_variables(
        self, variables: Optional[Mapping[Any, "Variable"]] = None
    ) -> IndexVars:
        return {}

    def to_pandas_index(self) -> pd.Index:
        """Cast this xarray index to a pandas.Index object or raise a TypeError
        if this is not supported.

        This method is used by all xarray operations that expect/require a
        pandas.Index object.

        """
        raise TypeError(f"{self!r} cannot be cast to a pandas.Index object")

    def isel(
        self, indexers: Mapping[Any, Union[int, slice, np.ndarray, "Variable"]]
    ) -> Union["Index", None]:
        return None

    def query(self, labels: Dict[Any, Any]) -> QueryResult:
        raise NotImplementedError(f"{self!r} doesn't support label-based selection")

    def join(self: T_Index, other: T_Index, how: str = "inner") -> T_Index:
        raise NotImplementedError(
            f"{self!r} doesn't support alignment with inner/outer join method"
        )

    def reindex_like(self: T_Index, other: T_Index) -> Dict[Hashable, Any]:
        raise NotImplementedError(f"{self!r} doesn't support re-indexing labels")

    def equals(self, other):  # pragma: no cover
        raise NotImplementedError()

    def union(self, other):  # pragma: no cover
        raise NotImplementedError()

    def intersection(self, other):  # pragma: no cover
        raise NotImplementedError()

    def rename(
        self, name_dict: Mapping[Any, Hashable], dims_dict: Mapping[Any, Hashable]
    ) -> Tuple["Index", IndexVars]:
        return self, {}

    def copy(self, deep: bool = True):  # pragma: no cover
        raise NotImplementedError()

    def __getitem__(self, indexer: Any):
        raise NotImplementedError()


def _sanitize_slice_element(x):
    from .dataarray import DataArray
    from .variable import Variable

    if not isinstance(x, tuple) and len(np.shape(x)) != 0:
        raise ValueError(
            f"cannot use non-scalar arrays in a slice for xarray indexing: {x}"
        )

    if isinstance(x, (Variable, DataArray)):
        x = x.values

    if isinstance(x, np.ndarray):
        x = x[()]

    return x


def _query_slice(index, label, coord_name="", method=None, tolerance=None):
    if method is not None or tolerance is not None:
        raise NotImplementedError(
            "cannot use ``method`` argument if any indexers are slice objects"
        )
    indexer = index.slice_indexer(
        _sanitize_slice_element(label.start),
        _sanitize_slice_element(label.stop),
        _sanitize_slice_element(label.step),
    )
    if not isinstance(indexer, slice):
        # unlike pandas, in xarray we never want to silently convert a
        # slice indexer into an array indexer
        raise KeyError(
            "cannot represent labeled-based slice indexer for coordinate "
            f"{coord_name!r} with a slice over integer positions; the index is "
            "unsorted or non-unique"
        )
    return indexer


def _asarray_tuplesafe(values):
    """
    Convert values into a numpy array of at most 1-dimension, while preserving
    tuples.

    Adapted from pandas.core.common._asarray_tuplesafe
    """
    if isinstance(values, tuple):
        result = utils.to_0d_object_array(values)
    else:
        result = np.asarray(values)
        if result.ndim == 2:
            result = np.empty(len(values), dtype=object)
            result[:] = values

    return result


def _is_nested_tuple(possible_tuple):
    return isinstance(possible_tuple, tuple) and any(
        isinstance(value, (tuple, list, slice)) for value in possible_tuple
    )


def normalize_label(value, dtype=None) -> np.ndarray:
    if getattr(value, "ndim", 1) <= 1:
        value = _asarray_tuplesafe(value)
    if dtype is not None and dtype.kind == "f" and value.dtype.kind != "b":
        # pd.Index built from coordinate with float precision != 64
        # see https://github.com/pydata/xarray/pull/3153 for details
        # bypass coercing dtype for boolean indexers (ignore index)
        # see https://github.com/pydata/xarray/issues/5727
        value = np.asarray(value, dtype=dtype)
    return value


def as_scalar(value: np.ndarray):
    # see https://github.com/pydata/xarray/pull/4292 for details
    return value[()] if value.dtype.kind in "mM" else value.item()


def get_indexer_nd(index, labels, method=None, tolerance=None):
    """Wrapper around :meth:`pandas.Index.get_indexer` supporting n-dimensional
    labels
    """
    flat_labels = np.ravel(labels)
    flat_indexer = index.get_indexer(flat_labels, method=method, tolerance=tolerance)
    indexer = flat_indexer.reshape(labels.shape)
    return indexer


class PandasIndex(Index):
    """Wrap a pandas.Index as an xarray compatible index."""

    index: pd.Index
    dim: Hashable
    coord_dtype: Any

    __slots__ = ("index", "dim", "coord_dtype")

    def __init__(self, array: Any, dim: Hashable, coord_dtype: Any = None):
        index = utils.safe_cast_to_index(array)
        if index.name is None:
            # cannot use pd.Index.rename as this constructor is also
            # called from PandasMultiIndex
            index = index.copy()
            index.name = dim

        self.index = index
        self.dim = dim

        if coord_dtype is None:
            coord_dtype = get_valid_numpy_dtype(np.asarray(array))
        self.coord_dtype = coord_dtype

    def _replace(self, index, dim=None, coord_dtype=None):
        if dim is None:
            dim = self.dim
        if coord_dtype is None:
            coord_dtype = self.coord_dtype
        return type(self)(index, dim, coord_dtype)

    @classmethod
    def from_variables(
        cls, variables: Mapping[Any, "Variable"]
    ) -> Tuple["PandasIndex", IndexVars]:
        from .variable import IndexVariable

        if len(variables) != 1:
            raise ValueError(
                f"PandasIndex only accepts one variable, found {len(variables)} variables"
            )

        name, var = next(iter(variables.items()))

        if var.ndim != 1:
            raise ValueError(
                "PandasIndex only accepts a 1-dimensional variable, "
                f"variable {name!r} has {var.ndim} dimensions"
            )

        dim = var.dims[0]
        # preserve wrapped pd.Index (if any)
        data = getattr(var._data, "array", var.data)

        obj = cls(data, dim, coord_dtype=var.dtype)
        obj.index.name = name
        data = PandasIndexingAdapter(obj.index, dtype=var.dtype)
        index_var = IndexVariable(
            dim, data, attrs=var.attrs, encoding=var.encoding, fastpath=True
        )

        return obj, {name: index_var}

    def create_variables(
        self, variables: Optional[Mapping[Any, "Variable"]] = None
    ) -> IndexVars:
        from .variable import IndexVariable

        name = self.index.name
        attrs: Union[Mapping[Hashable, Any], None]
        encoding: Union[Mapping[Hashable, Any], None]

        if variables is not None and name in variables:
            var = variables[name]
            attrs = var.attrs
            encoding = var.encoding
        else:
            attrs = None
            encoding = None

        data = PandasIndexingAdapter(self.index, dtype=self.coord_dtype)
        var = IndexVariable(self.dim, data, attrs=attrs, encoding=encoding)
        return {name: var}

    @classmethod
    def from_pandas_index(
        cls,
        index: pd.Index,
        dim: Hashable,
        var_meta: Optional[Dict[Any, Dict]] = None,
    ) -> Tuple["PandasIndex", IndexVars]:
        from .variable import IndexVariable

        if index.name is None:
            name = dim
            index = index.copy()
            index.name = dim
        else:
            name = index.name

        if var_meta is None:
            var_meta = {name: {}}

        data = PandasIndexingAdapter(index, dtype=var_meta[name].get("dtype"))
        index_var = IndexVariable(
            dim,
            data,
            fastpath=True,
            attrs=var_meta[name].get("attrs"),
            encoding=var_meta[name].get("encoding"),
        )

        return cls(index, dim, coord_dtype=var_meta[name].get("dtype")), {
            name: index_var
        }

    def to_pandas_index(self) -> pd.Index:
        return self.index

    def isel(
        self, indexers: Mapping[Any, Union[int, slice, np.ndarray, "Variable"]]
    ) -> Optional["PandasIndex"]:
        from .variable import Variable

        indxr = indexers[self.dim]
        if isinstance(indxr, Variable):
            if indxr.dims != (self.dim,):
                # can't preserve a index if result has new dimensions
                return None
            else:
                indxr = indxr.data
        if not isinstance(indxr, slice) and is_scalar(indxr):
            # scalar indexer: drop index
            return None

        return self._replace(self.index[indxr])

    def query(self, labels: Dict[Any, Any], method=None, tolerance=None) -> QueryResult:
        from .dataarray import DataArray
        from .variable import Variable

        if method is not None and not isinstance(method, str):
            raise TypeError("``method`` must be a string")

        assert len(labels) == 1
        coord_name, label = next(iter(labels.items()))

        if isinstance(label, slice):
            indexer = _query_slice(self.index, label, coord_name, method, tolerance)
        elif is_dict_like(label):
            raise ValueError(
                "cannot use a dict-like object for selection on "
                "a dimension that does not have a MultiIndex"
            )
        else:
            label_array = normalize_label(label, dtype=self.coord_dtype)
            if label_array.ndim == 0:
                label_value = as_scalar(label_array)
                if isinstance(self.index, pd.CategoricalIndex):
                    if method is not None:
                        raise ValueError(
                            "'method' is not supported when indexing using a CategoricalIndex."
                        )
                    if tolerance is not None:
                        raise ValueError(
                            "'tolerance' is not supported when indexing using a CategoricalIndex."
                        )
                    indexer = self.index.get_loc(label_value)
                else:
<<<<<<< HEAD
                    indexer = self.index.get_loc(
                        label_value, method=method, tolerance=tolerance
                    )
            elif label_array.dtype.kind == "b":
                indexer = label_array
=======
                    if method is not None:
                        indexer = get_indexer_nd(self.index, label, method, tolerance)
                        if np.any(indexer < 0):
                            raise KeyError(
                                f"not all values found in index {coord_name!r}"
                            )
                    else:
                        indexer = self.index.get_loc(label_value)
            elif label.dtype.kind == "b":
                indexer = label
>>>>>>> 86328a1c
            else:
                indexer = get_indexer_nd(self.index, label_array, method, tolerance)
                if np.any(indexer < 0):
                    raise KeyError(f"not all values found in index {coord_name!r}")

            # attach dimension names and/or coordinates to positional indexer
            if isinstance(label, Variable):
                indexer = Variable(label.dims, indexer)
            elif isinstance(label, DataArray):
                indexer = DataArray(indexer, coords=label._coords, dims=label.dims)

        return QueryResult({self.dim: indexer})

    def equals(self, other: Index):
        if not isinstance(other, PandasIndex):
            return False
        return self.index.equals(other.index) and self.dim == other.dim

    def join(
        self: "PandasIndex", other: "PandasIndex", how: str = "inner"
    ) -> "PandasIndex":
        if how == "outer":
            index = self.index.union(other.index)
        else:
            # how = "inner"
            index = self.index.intersection(other.index)

        coord_dtype = np.result_type(self.coord_dtype, other.coord_dtype)
        return type(self)(index, self.dim, coord_dtype=coord_dtype)

    def union(self, other):
        new_index = self.index.union(other.index)
        return type(self)(new_index, self.dim)

    def intersection(self, other):
        new_index = self.index.intersection(other.index)
        return type(self)(new_index, self.dim)

    def reindex_like(
        self, other: "PandasIndex", method=None, tolerance=None
    ) -> Dict[Hashable, Any]:
        if not self.index.is_unique:
            raise ValueError(
                f"cannot reindex or align along dimension {self.dim!r} because the "
                "(pandas) index has duplicate values"
            )

        return {self.dim: get_indexer_nd(self.index, other.index, method, tolerance)}

    def rename(self, name_dict, dims_dict):
        if self.index.name not in name_dict and self.dim not in dims_dict:
            return self, {}

        new_name = name_dict.get(self.index.name, self.index.name)
        index = self.index.rename(new_name)
        new_dim = dims_dict.get(self.dim, self.dim)
        var_meta = {new_name: {"dtype": self.coord_dtype}}

        return self.from_pandas_index(index, dim=new_dim, var_meta=var_meta)

    def copy(self, deep=True):
        return self._replace(self.index.copy(deep=deep))

    def __getitem__(self, indexer: Any):
        return self._replace(self.index[indexer])


def _check_dim_compat(variables: Mapping[Any, "Variable"], all_dims: str = "equal"):
    """Check that all multi-index variable candidates are 1-dimensional and
    either share the same (single) dimension or each have a different dimension.

    """
    if any([var.ndim != 1 for var in variables.values()]):
        raise ValueError("PandasMultiIndex only accepts 1-dimensional variables")

    dims = set([var.dims for var in variables.values()])

    if all_dims == "equal" and len(dims) > 1:
        raise ValueError(
            "unmatched dimensions for multi-index variables "
            + ", ".join([f"{k!r} {v.dims}" for k, v in variables.items()])
        )

    if all_dims == "different" and len(dims) < len(variables):
        raise ValueError(
            "conflicting dimensions for multi-index product variables "
            + ", ".join([f"{k!r} {v.dims}" for k, v in variables.items()])
        )


def _get_var_metadata(variables: Mapping[Any, "Variable"]) -> Dict[Any, Dict[str, Any]]:
    return {
        name: {"dtype": var.dtype, "attrs": var.attrs, "encoding": var.encoding}
        for name, var in variables.items()
    }


def _create_variables_from_multiindex(index, dim, var_meta=None):
    from .variable import IndexVariable

    if var_meta is None:
        var_meta = {}

    def create_variable(name):
        if name == dim:
            level = None
        else:
            level = name
        meta = var_meta.get(name, {})
        data = PandasMultiIndexingAdapter(index, dtype=meta.get("dtype"), level=level)
        return IndexVariable(
            dim,
            data,
            attrs=meta.get("attrs"),
            encoding=meta.get("encoding"),
            fastpath=True,
        )

    variables = {}
    variables[dim] = create_variable(dim)
    for level in index.names:
        variables[level] = create_variable(level)

    return variables


def remove_unused_levels_categories(index: pd.Index) -> pd.Index:
    """
    Remove unused levels from MultiIndex and unused categories from CategoricalIndex
    """
    if isinstance(index, pd.MultiIndex):
        index = index.remove_unused_levels()
        # if it contains CategoricalIndex, we need to remove unused categories
        # manually. See https://github.com/pandas-dev/pandas/issues/30846
        if any(isinstance(lev, pd.CategoricalIndex) for lev in index.levels):
            levels = []
            for i, level in enumerate(index.levels):
                if isinstance(level, pd.CategoricalIndex):
                    level = level[index.codes[i]].remove_unused_categories()
                else:
                    level = level[index.codes[i]]
                levels.append(level)
            # TODO: calling from_array() reorders MultiIndex levels. It would
            # be best to avoid this, if possible, e.g., by using
            # MultiIndex.remove_unused_levels() (which does not reorder) on the
            # part of the MultiIndex that is not categorical, or by fixing this
            # upstream in pandas.
            index = pd.MultiIndex.from_arrays(levels, names=index.names)
    elif isinstance(index, pd.CategoricalIndex):
        index = index.remove_unused_categories()
    return index


class PandasMultiIndex(PandasIndex):
    """Wrap a pandas.MultiIndex as an xarray compatible index."""

<<<<<<< HEAD
    level_coords_dtype: Dict[str, Any]

    __slots__ = ("index", "dim", "coord_dtype", "level_coords_dtype")

    def __init__(self, array: Any, dim: Hashable, level_coords_dtype: Any = None):
        super().__init__(array, dim)

        if level_coords_dtype is None:
            level_coords_dtype = {
                idx.name: get_valid_numpy_dtype(idx) for idx in self.index.levels
            }
        self.level_coords_dtype = level_coords_dtype

    def _replace(self, index, dim=None, level_coords_dtype=None) -> "PandasMultiIndex":
        if dim is None:
            dim = self.dim
        index.name = dim
        if level_coords_dtype is None:
            level_coords_dtype = self.level_coords_dtype
        return type(self)(index, dim, level_coords_dtype)

    @classmethod
    def from_variables(
        cls, variables: Mapping[Any, "Variable"]
    ) -> Tuple["PandasMultiIndex", IndexVars]:
        _check_dim_compat(variables)
        dim = next(iter(variables.values())).dims[0]
=======
        dims = {var.dims for var in variables.values()}
        if len(dims) != 1:
            raise ValueError(
                "unmatched dimensions for variables "
                + ",".join([str(k) for k in variables])
            )
>>>>>>> 86328a1c

        index = pd.MultiIndex.from_arrays(
            [var.values for var in variables.values()], names=variables.keys()
        )
        index.name = dim
        level_coords_dtype = {name: var.dtype for name, var in variables.items()}
        obj = cls(index, dim, level_coords_dtype=level_coords_dtype)

        index_vars = _create_variables_from_multiindex(
            index, dim, var_meta=_get_var_metadata(variables)
        )

        return obj, index_vars

    @classmethod
    def stack(
        cls, variables: Mapping[Any, "Variable"], dim: Hashable
    ) -> Tuple["PandasMultiIndex", IndexVars]:
        """Create a new Pandas MultiIndex from the product of 1-d variables (levels) along a
        new dimension.

        Level variables must have a dimension distinct from each other.

        Keeps levels the same (doesn't refactorize them) so that it gives back the original
        labels after a stack/unstack roundtrip.

        """
        _check_dim_compat(variables, all_dims="different")

        level_indexes = [utils.safe_cast_to_index(var) for var in variables.values()]
        for name, idx in zip(variables, level_indexes):
            if isinstance(idx, pd.MultiIndex):
                raise ValueError(
                    f"cannot create a multi-index along stacked dimension {dim!r} "
                    f"from variable {name!r} that wraps a multi-index"
                )

        split_labels, levels = zip(*[lev.factorize() for lev in level_indexes])
        labels_mesh = np.meshgrid(*split_labels, indexing="ij")
        labels = [x.ravel() for x in labels_mesh]

        index = pd.MultiIndex(levels, labels, sortorder=0, names=variables.keys())

        return cls.from_pandas_index(index, dim, var_meta=_get_var_metadata(variables))

    def unstack(self) -> Tuple[Dict[Hashable, Index], pd.MultiIndex]:
        clean_index = remove_unused_levels_categories(self.index)

        new_indexes: Dict[Hashable, Index] = {}
        for name, lev in zip(clean_index.names, clean_index.levels):
            idx = PandasIndex(lev, name, coord_dtype=self.level_coords_dtype[name])
            new_indexes[name] = idx

        return new_indexes, clean_index

    @classmethod
    def from_variables_maybe_expand(
        cls,
        dim: Hashable,
        current_variables: Mapping[Any, "Variable"],
        variables: Mapping[Any, "Variable"],
    ) -> Tuple["PandasMultiIndex", IndexVars]:
        """Create a new multi-index maybe by expanding an existing one with
        new variables as index levels.

        The index and its corresponding coordinates may be created along a new dimension.
        """
        names: List[Hashable] = []
        codes: List[List[int]] = []
        levels: List[List[int]] = []
        level_variables: Dict[Any, "Variable"] = {}

        _check_dim_compat({**current_variables, **variables})

        if len(current_variables) > 1:
            # expand from an existing multi-index
            data = cast(
                PandasMultiIndexingAdapter, next(iter(current_variables.values()))._data
            )
            current_index = data.array
            names.extend(current_index.names)
            codes.extend(current_index.codes)
            levels.extend(current_index.levels)
            for name in current_index.names:
                level_variables[name] = current_variables[name]

        elif len(current_variables) == 1:
            # expand from one 1D variable (no multi-index): convert it to an index level
            var = next(iter(current_variables.values()))
            new_var_name = f"{dim}_level_0"
            names.append(new_var_name)
            cat = pd.Categorical(var.values, ordered=True)
            codes.append(cat.codes)
            levels.append(cat.categories)
            level_variables[new_var_name] = var

        for name, var in variables.items():
            names.append(name)
            cat = pd.Categorical(var.values, ordered=True)
            codes.append(cat.codes)
            levels.append(cat.categories)
            level_variables[name] = var

        index = pd.MultiIndex(levels, codes, names=names)

        return cls.from_pandas_index(
            index, dim, var_meta=_get_var_metadata(level_variables)
        )

    def keep_levels(
        self, level_variables: Mapping[Any, "Variable"]
    ) -> Tuple[Union["PandasMultiIndex", PandasIndex], IndexVars]:
        """Keep only the provided levels and return a new multi-index with its
        corresponding coordinates.

        """
        var_meta = _get_var_metadata(level_variables)
        index = self.index.droplevel(
            [k for k in self.index.names if k not in level_variables]
        )

        if isinstance(index, pd.MultiIndex):
            return self.from_pandas_index(index, self.dim, var_meta=var_meta)
        else:
            return PandasIndex.from_pandas_index(index, self.dim, var_meta=var_meta)

    def reorder_levels(
        self, level_variables: Mapping[Any, "Variable"]
    ) -> Tuple["PandasMultiIndex", IndexVars]:
        """Re-arrange index levels using input order and return a new multi-index with
        its corresponding coordinates.

        """
        index = self.index.reorder_levels(level_variables.keys())
        return self.from_pandas_index(
            index, self.dim, var_meta=_get_var_metadata(level_variables)
        )

    @classmethod
    def from_pandas_index(
        cls,
        index: pd.MultiIndex,
        dim: Hashable,
        var_meta: Optional[Dict[Any, Dict]] = None,
    ) -> Tuple["PandasMultiIndex", IndexVars]:

        names = []
        idx_dtypes = {}
        for i, idx in enumerate(index.levels):
            name = idx.name or f"{dim}_level_{i}"
            if name == dim:
                raise ValueError(
                    f"conflicting multi-index level name {name!r} with dimension {dim!r}"
                )
            names.append(name)
            idx_dtypes[name] = idx.dtype

        if var_meta is None:
            var_meta = {k: {} for k in names}
        for name, dtype in idx_dtypes.items():
            var_meta[name]["dtype"] = var_meta[name].get("dtype", dtype)

        level_coords_dtype = {k: var_meta[k]["dtype"] for k in names}

        index = index.rename(names)
        index.name = dim
        index_vars = _create_variables_from_multiindex(index, dim, var_meta=var_meta)
        return cls(index, dim, level_coords_dtype=level_coords_dtype), index_vars

    def create_variables(
        self, variables: Optional[Mapping[Any, "Variable"]] = None
    ) -> IndexVars:
        var_meta = {}
        if variables is not None:
            for name in self.index.names:
                var = variables[name]
                var_meta[name] = {
                    "dtype": self.level_coords_dtype[name],
                    "attrs": var.attrs,
                    "encoding": var.encoding,
                }

        return _create_variables_from_multiindex(
            self.index, self.dim, var_meta=var_meta
        )

    def query(self, labels, method=None, tolerance=None) -> QueryResult:
        from .dataarray import DataArray
        from .variable import Variable

        if method is not None or tolerance is not None:
            raise ValueError(
                "multi-index does not support ``method`` and ``tolerance``"
            )

        new_index = None
        scalar_coord_values = {}

        # label(s) given for multi-index level(s)
        if all([lbl in self.index.names for lbl in labels]):
            label_values = {}
            for k, v in labels.items():
                label_array = normalize_label(v, dtype=self.level_coords_dtype[k])
                try:
                    label_values[k] = as_scalar(label_array)
                except ValueError:
                    # label should be an item not an array-like
                    raise ValueError(
                        "Vectorized selection is not "
                        f"available along coordinate {k!r} (multi-index level)"
                    )

            has_slice = any([isinstance(v, slice) for v in label_values.values()])

            if len(label_values) == self.index.nlevels and not has_slice:
                indexer = self.index.get_loc(
                    tuple(label_values[k] for k in self.index.names)
                )
            else:
                indexer, new_index = self.index.get_loc_level(
                    tuple(label_values.values()), level=tuple(label_values.keys())
                )
                scalar_coord_values.update(label_values)
                # GH2619. Raise a KeyError if nothing is chosen
                if indexer.dtype.kind == "b" and indexer.sum() == 0:
                    raise KeyError(f"{labels} not found")

        # assume one label value given for the multi-index "array" (dimension)
        else:
            if len(labels) > 1:
                coord_name = next(iter(set(labels) - set(self.index.names)))
                raise ValueError(
                    f"cannot provide labels for both coordinate {coord_name!r} (multi-index array) "
                    f"and one or more coordinates among {self.index.names!r} (multi-index levels)"
                )

            coord_name, label = next(iter(labels.items()))

            if is_dict_like(label):
                invalid_levels = [
                    name for name in label if name not in self.index.names
                ]
                if invalid_levels:
                    raise ValueError(
                        f"invalid multi-index level names {invalid_levels}"
                    )
                return self.query(label)

            elif isinstance(label, slice):
                indexer = _query_slice(self.index, label, coord_name)

            elif isinstance(label, tuple):
                if _is_nested_tuple(label):
                    indexer = self.index.get_locs(label)
                elif len(label) == self.index.nlevels:
                    indexer = self.index.get_loc(label)
                else:
                    levels = [self.index.names[i] for i in range(len(label))]
                    indexer, new_index = self.index.get_loc_level(label, level=levels)
                    scalar_coord_values.update({k: v for k, v in zip(levels, label)})

            else:
                label_array = normalize_label(label)
                if label_array.ndim == 0:
                    label_value = as_scalar(label_array)
                    indexer, new_index = self.index.get_loc_level(label_value, level=0)
                    scalar_coord_values[self.index.names[0]] = label_value
                elif label_array.dtype.kind == "b":
                    indexer = label_array
                else:
                    if label_array.ndim > 1:
                        raise ValueError(
                            "Vectorized selection is not available along "
                            f"coordinate {coord_name!r} with a multi-index"
                        )
                    indexer = get_indexer_nd(self.index, label_array)
                    if np.any(indexer < 0):
                        raise KeyError(f"not all values found in index {coord_name!r}")

                # attach dimension names and/or coordinates to positional indexer
                if isinstance(label, Variable):
                    indexer = Variable(label.dims, indexer)
                elif isinstance(label, DataArray):
                    # do not include label-indexer DataArray coordinates that conflict
                    # with the level names of this index
                    coords = {
                        k: v
                        for k, v in label._coords.items()
                        if k not in self.index.names
                    }
                    indexer = DataArray(indexer, coords=coords, dims=label.dims)

        if new_index is not None:
            # variable(s) attrs and encoding metadata are propagated
            # when replacing the indexes in the resulting xarray object
            var_meta = {k: {"dtype": v} for k, v in self.level_coords_dtype.items()}

            if isinstance(new_index, pd.MultiIndex):
                new_index, new_vars = self.from_pandas_index(
                    new_index, self.dim, var_meta=var_meta
                )
                dims_dict = {}
                drop_coords = []
            else:
                new_index, new_vars = PandasIndex.from_pandas_index(
                    new_index, new_index.name, var_meta=var_meta
                )
                dims_dict = {self.dim: new_index.index.name}
                drop_coords = [self.dim]

            indexes = cast(Dict[Any, Index], {k: new_index for k in new_vars})

            # add scalar variable for each dropped level
            variables = new_vars
            for name, val in scalar_coord_values.items():
                variables[name] = Variable([], val)

            return QueryResult(
                {self.dim: indexer},
                indexes=indexes,
                variables=variables,
                drop_indexes=list(scalar_coord_values),
                drop_coords=drop_coords,
                rename_dims=dims_dict,
            )

        else:
            return QueryResult({self.dim: indexer})

    def join(self, other, how: str = "inner"):
        if how == "outer":
            # bug in pandas? need to reset index.name
            other_index = other.index.copy()
            other_index.name = None
            index = self.index.union(other_index)
            index.name = self.dim
        else:
            # how = "inner"
            index = self.index.intersection(other.index)

        level_coords_dtype = {
            k: np.result_type(lvl_dtype, other.level_coords_dtype[k])
            for k, lvl_dtype in self.level_coords_dtype.items()
        }

        return type(self)(index, self.dim, level_coords_dtype=level_coords_dtype)

    def rename(self, name_dict, dims_dict):
        if not set(self.index.names) & set(name_dict) and self.dim not in dims_dict:
            return self, {}

        # pandas 1.3.0: could simply do `self.index.rename(names_dict)`
        new_names = [name_dict.get(k, k) for k in self.index.names]
        index = self.index.rename(new_names)

        new_dim = dims_dict.get(self.dim, self.dim)
        var_meta = {
            k: {"dtype": v} for k, v in zip(new_names, self.level_coords_dtype.values())
        }

        return self.from_pandas_index(index, new_dim, var_meta=var_meta)


def create_default_index_implicit(
    dim_variable: "Variable",
    all_variables: Optional[Union[Mapping, Iterable[Hashable]]] = None,
) -> Tuple[PandasIndex, IndexVars]:
    """Create a default index from a dimension variable.

    Create a PandasMultiIndex if the given variable wraps a pandas.MultiIndex,
    otherwise create a PandasIndex (note that this will become obsolete once we
    depreciate implcitly passing a pandas.MultiIndex as a coordinate).

    """
    if all_variables is None:
        all_variables = {}

    name = dim_variable.dims[0]
    array = getattr(dim_variable._data, "array", None)
    index: PandasIndex

    if isinstance(array, pd.MultiIndex):
        index, index_vars = PandasMultiIndex.from_pandas_index(array, name)
        # check for conflict between level names and variable names
        duplicate_names = [k for k in index_vars if k in all_variables and k != name]
        if duplicate_names:
            conflict_str = "\n".join(duplicate_names)
            raise ValueError(
                f"conflicting MultiIndex level / variable name(s):\n{conflict_str}"
            )
    else:
        index, index_vars = PandasIndex.from_variables({name: dim_variable})

    return index, index_vars


# generic type that represents either a pandas or an xarray index
T_PandasOrXarrayIndex = TypeVar("T_PandasOrXarrayIndex", Index, pd.Index)


class Indexes(collections.abc.Mapping, Generic[T_PandasOrXarrayIndex]):
    """Immutable proxy for Dataset or DataArrary indexes.

    Keys are coordinate names and values may correspond to either pandas or
    xarray indexes.

    Also provides some utility methods.

    """

    _indexes: Dict[Any, T_PandasOrXarrayIndex]
    _variables: Dict[Any, "Variable"]

    __slots__ = (
        "_indexes",
        "_variables",
        "_dims",
        "__coord_name_id",
        "__id_index",
        "__id_coord_names",
    )

    def __init__(
        self,
        indexes: Dict[Any, T_PandasOrXarrayIndex],
        variables: Dict[Any, "Variable"],
    ):
        """Constructor not for public consumption.

        Parameters
        ----------
        indexes : dict
            Indexes held by this object.
        variables : dict
            Indexed coordinate variables in this object.

        """
        self._indexes = indexes
        self._variables = variables

        self._dims: Optional[Mapping[Hashable, int]] = None
        self.__coord_name_id: Optional[Dict[Any, int]] = None
        self.__id_index: Optional[Dict[int, T_PandasOrXarrayIndex]] = None
        self.__id_coord_names: Optional[Dict[int, Tuple[Hashable, ...]]] = None

    @property
    def _coord_name_id(self) -> Dict[Any, int]:
        if self.__coord_name_id is None:
            self.__coord_name_id = {k: id(idx) for k, idx in self._indexes.items()}
        return self.__coord_name_id

    @property
    def _id_index(self) -> Dict[int, T_PandasOrXarrayIndex]:
        if self.__id_index is None:
            self.__id_index = {id(idx): idx for idx in self.get_unique()}
        return self.__id_index

    @property
    def _id_coord_names(self) -> Dict[int, Tuple[Hashable, ...]]:
        if self.__id_coord_names is None:
            id_coord_names: Mapping[int, List[Hashable]] = defaultdict(list)
            for k, v in self._coord_name_id.items():
                id_coord_names[v].append(k)
            self.__id_coord_names = {k: tuple(v) for k, v in id_coord_names.items()}

        return self.__id_coord_names

    @property
    def variables(self) -> Mapping[Hashable, "Variable"]:
        return Frozen(self._variables)

    @property
    def dims(self) -> Mapping[Hashable, int]:
        from .variable import calculate_dimensions

        if self._dims is None:
            self._dims = calculate_dimensions(self._variables)

        return Frozen(self._dims)

    def get_unique(self) -> List[T_PandasOrXarrayIndex]:
        """Return a list of unique indexes, preserving order."""

        unique_indexes: List[T_PandasOrXarrayIndex] = []
        seen: Set[T_PandasOrXarrayIndex] = set()

        for index in self._indexes.values():
            if index not in seen:
                unique_indexes.append(index)
                seen.add(index)

        return unique_indexes

    def is_multi(self, key: Hashable) -> bool:
        """Return True if ``key`` maps to a multi-coordinate index,
        False otherwise.
        """
        return len(self._id_coord_names[self._coord_name_id[key]]) > 1

    def get_all_coords(
        self, key: Hashable, errors: str = "raise"
    ) -> Dict[Hashable, "Variable"]:
        """Return all coordinates having the same index.

        Parameters
        ----------
        key : hashable
            Index key.
        errors : {"raise", "ignore"}, optional
            If "raise", raises a ValueError if `key` is not in indexes.
            If "ignore", an empty tuple is returned instead.

        Returns
        -------
        coords : dict
            A dictionary of all coordinate variables having the same index.

        """
        if errors not in ["raise", "ignore"]:
            raise ValueError('errors must be either "raise" or "ignore"')

        if key not in self._indexes:
            if errors == "raise":
                raise ValueError(f"no index found for {key!r} coordinate")
            else:
                return {}

        all_coord_names = self._id_coord_names[self._coord_name_id[key]]
        return {k: self._variables[k] for k in all_coord_names}

    def group_by_index(
        self,
    ) -> List[Tuple[T_PandasOrXarrayIndex, Dict[Hashable, "Variable"]]]:
        """Returns a list of unique indexes and their corresponding coordinates."""

        index_coords = []

        for i in self._id_index:
            index = self._id_index[i]
            coords = {k: self._variables[k] for k in self._id_coord_names[i]}
            index_coords.append((index, coords))

        return index_coords

    def to_pandas_indexes(self) -> "Indexes[pd.Index]":
        """Returns an immutable proxy for Dataset or DataArrary pandas indexes.

        Raises an error if this proxy contains indexes that cannot be coerced to
        pandas.Index objects.

        """
        indexes: Dict[Hashable, pd.Index] = {}

        for k, idx in self._indexes.items():
            if isinstance(idx, pd.Index):
                indexes[k] = idx
            elif isinstance(idx, Index):
                indexes[k] = idx.to_pandas_index()

        return Indexes(indexes, self._variables)

    def copy_indexes(self, deep: bool = True) -> Dict[Hashable, Index]:
        """Return a new dictionary with copies of indexes, preserving
        unique indexes.

        """
        new_indexes = {}
        for idx, coords in self.group_by_index():
            new_idx = idx.copy(deep=deep)
            new_indexes.update({k: new_idx for k in coords})

        return new_indexes

    def __iter__(self) -> Iterator[pd.Index]:
        return iter(self._indexes)

    def __len__(self):
        return len(self._indexes)

    def __contains__(self, key):
        return key in self._indexes

    def __getitem__(self, key) -> pd.Index:
        return self._indexes[key]

    def __repr__(self):
        return formatting.indexes_repr(self)


def default_indexes(
    coords: Mapping[Any, "Variable"], dims: Iterable
) -> Dict[Hashable, Index]:
    """Default indexes for a Dataset/DataArray.

    Parameters
    ----------
    coords : Mapping[Any, xarray.Variable]
        Coordinate variables from which to draw default indexes.
    dims : iterable
        Iterable of dimension names.

    Returns
    -------
    Mapping from indexing keys (levels/dimension names) to indexes used for
    indexing along that dimension.
    """
    return {key: coords[key]._to_xindex() for key in dims if key in coords}


def roll_index(index: PandasIndex, count: int, axis: int = 0) -> PandasIndex:
    """Roll an pandas.Index."""
    pd_index = index.to_pandas_index()
    count %= pd_index.shape[0]
    if count != 0:
        new_idx = pd_index[-count:].append(pd_index[:-count])
    else:
        new_idx = pd_index[:]
    return PandasIndex(new_idx, index.dim)


def indexes_equal(
    index: Index,
    other_index: Index,
    variable: "Variable",
    other_variable: "Variable",
    cache: Dict[Tuple[int, int], Union[bool, None]] = None,
) -> bool:
    """Check if two indexes are equal, possibly with cached results.

    If the two indexes are not of the same type or they do not implement
    equality, fallback to coordinate labels equality check.

    """
    if cache is None:
        # dummy cache
        cache = {}

    key = (id(index), id(other_index))
    equal: Union[bool, None] = None

    if key not in cache:
        if type(index) is type(other_index):
            try:
                equal = index.equals(other_index)
            except NotImplementedError:
                equal = None
            else:
                cache[key] = equal
        else:
            equal = None
    else:
        equal = cache[key]

    if equal is None:
        equal = variable.equals(other_variable)

    return cast(bool, equal)


def indexes_all_equal(
    elements: Sequence[Tuple[Index, Dict[Hashable, "Variable"]]]
) -> bool:
    """Check if indexes are all equal.

    If they are not of the same type or they do not implement this check, check
    if their coordinate variables are all equal instead.

    """

    def check_variables():
        variables = [e[1] for e in elements]
        return any(
            not variables[0][k].equals(other_vars[k])
            for other_vars in variables[1:]
            for k in variables[0]
        )

    indexes = [e[0] for e in elements]
    same_type = all(type(indexes[0]) is type(other_idx) for other_idx in indexes[1:])
    if same_type:
        try:
            not_equal = any(
                not indexes[0].equals(other_idx) for other_idx in indexes[1:]
            )
        except NotImplementedError:
            not_equal = check_variables()
    else:
        not_equal = check_variables()

    return not not_equal


def isel_indexes(
    indexes: Indexes[Index],
    indexers: Mapping[Any, Any],
) -> Tuple[Dict[Hashable, Index], Dict[Hashable, "Variable"]]:
    new_indexes: Dict[Hashable, Index] = {k: v for k, v in indexes.items()}
    new_index_variables: Dict[Hashable, Variable] = {}

    for index, index_vars in indexes.group_by_index():
        index_dims = set(d for var in index_vars.values() for d in var.dims)
        index_indexers = {k: v for k, v in indexers.items() if k in index_dims}
        if index_indexers:
            new_index = index.isel(index_indexers)
            if new_index is not None:
                new_indexes.update({k: new_index for k in index_vars})
                new_index_vars = new_index.create_variables(index_vars)
                new_index_variables.update(new_index_vars)
            else:
                for k in index_vars:
                    new_indexes.pop(k, None)

    return new_indexes, new_index_variables


def filter_indexes_from_coords(
    indexes: Mapping[Any, Index],
    filtered_coord_names: Set,
) -> Dict[Hashable, Index]:
    """Return filtered indexes from a mapping of filtered coordinate variables.

    Ensure that all multi-coordinate index items are dropped if any of those
    coordinate variables is not present in the filtered collection.

    """
    filtered_indexes = {}

    index_coord_names = defaultdict(set)
    for name, idx in indexes.items():
        index_coord_names[id(idx)].add(name)

    for idx_coord_names in index_coord_names.values():
        if idx_coord_names <= filtered_coord_names:
            filtered_indexes.update({k: indexes[k] for k in idx_coord_names})

    return filtered_indexes


def assert_no_index_corrupted(
    indexes: Indexes[Index],
    coord_names: Set[Hashable],
) -> None:
    """Assert removing coordinates will not corrupt indexes."""

    # An index may be corrupted when the set of its corresponding coordinate name(s)
    # partially overlaps the set of coordinate names to remove
    for index, index_coords in indexes.group_by_index():
        common_names = set(index_coords) & coord_names
        if common_names and len(common_names) != len(index_coords):
            common_names_str = ", ".join(f"{k!r}" for k in common_names)
            index_names_str = ", ".join(f"{k!r}" for k in index_coords)
            raise ValueError(
                f"cannot remove coordinate(s) {common_names_str}, which would corrupt "
                f"the following index built from coordinates {index_names_str}:\n"
                f"{index}"
            )<|MERGE_RESOLUTION|>--- conflicted
+++ resolved
@@ -364,24 +364,18 @@
                         )
                     indexer = self.index.get_loc(label_value)
                 else:
-<<<<<<< HEAD
-                    indexer = self.index.get_loc(
-                        label_value, method=method, tolerance=tolerance
-                    )
-            elif label_array.dtype.kind == "b":
-                indexer = label_array
-=======
                     if method is not None:
-                        indexer = get_indexer_nd(self.index, label, method, tolerance)
+                        indexer = get_indexer_nd(
+                            self.index, label_array, method, tolerance
+                        )
                         if np.any(indexer < 0):
                             raise KeyError(
                                 f"not all values found in index {coord_name!r}"
                             )
                     else:
                         indexer = self.index.get_loc(label_value)
-            elif label.dtype.kind == "b":
-                indexer = label
->>>>>>> 86328a1c
+            elif label_array.dtype.kind == "b":
+                indexer = label_array
             else:
                 indexer = get_indexer_nd(self.index, label_array, method, tolerance)
                 if np.any(indexer < 0):
@@ -457,7 +451,7 @@
     if any([var.ndim != 1 for var in variables.values()]):
         raise ValueError("PandasMultiIndex only accepts 1-dimensional variables")
 
-    dims = set([var.dims for var in variables.values()])
+    dims = {var.dims for var in variables.values()}
 
     if all_dims == "equal" and len(dims) > 1:
         raise ValueError(
@@ -538,7 +532,6 @@
 class PandasMultiIndex(PandasIndex):
     """Wrap a pandas.MultiIndex as an xarray compatible index."""
 
-<<<<<<< HEAD
     level_coords_dtype: Dict[str, Any]
 
     __slots__ = ("index", "dim", "coord_dtype", "level_coords_dtype")
@@ -566,14 +559,6 @@
     ) -> Tuple["PandasMultiIndex", IndexVars]:
         _check_dim_compat(variables)
         dim = next(iter(variables.values())).dims[0]
-=======
-        dims = {var.dims for var in variables.values()}
-        if len(dims) != 1:
-            raise ValueError(
-                "unmatched dimensions for variables "
-                + ",".join([str(k) for k in variables])
-            )
->>>>>>> 86328a1c
 
         index = pd.MultiIndex.from_arrays(
             [var.values for var in variables.values()], names=variables.keys()
@@ -1274,7 +1259,7 @@
     new_index_variables: Dict[Hashable, Variable] = {}
 
     for index, index_vars in indexes.group_by_index():
-        index_dims = set(d for var in index_vars.values() for d in var.dims)
+        index_dims = {d for var in index_vars.values() for d in var.dims}
         index_indexers = {k: v for k, v in indexers.items() if k in index_dims}
         if index_indexers:
             new_index = index.isel(index_indexers)
