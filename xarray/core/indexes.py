from __future__ import annotations

import collections.abc
import copy
from collections import defaultdict
<<<<<<< HEAD
from typing import (
    TYPE_CHECKING,
    Any,
    Generic,
    Hashable,
    Iterable,
    Iterator,
    Mapping,
    Sequence,
    TypeVar,
    cast,
)
=======
from collections.abc import Hashable, Iterable, Iterator, Mapping, Sequence
from typing import TYPE_CHECKING, Any, Generic, TypeVar, cast
>>>>>>> d385e206

import numpy as np
import pandas as pd

from xarray.core import formatting, nputils, utils
from xarray.core.indexing import (
    IndexSelResult,
    PandasIndexingAdapter,
    PandasMultiIndexingAdapter,
)
from xarray.core.utils import Frozen, get_valid_numpy_dtype, is_dict_like, is_scalar

if TYPE_CHECKING:
    from xarray.core.types import ErrorOptions, T_Index
    from xarray.core.variable import Variable

IndexVars = dict[Any, "Variable"]


class Index:
    """Base class inherited by all xarray-compatible indexes.

    Do not use this class directly for creating index objects.

    """

    @classmethod
    def from_variables(
        cls,
        variables: Mapping[Any, Variable],
        *,
        options: Mapping[str, Any],
    ) -> Index:
        raise NotImplementedError()

    @classmethod
    def concat(
        cls: type[T_Index],
        indexes: Sequence[T_Index],
        dim: Hashable,
        positions: Iterable[Iterable[int]] | None = None,
    ) -> T_Index:
        raise NotImplementedError()

    @classmethod
    def stack(cls, variables: Mapping[Any, Variable], dim: Hashable) -> Index:
        raise NotImplementedError(
            f"{cls!r} cannot be used for creating an index of stacked coordinates"
        )

    def unstack(self) -> tuple[dict[Hashable, Index], pd.MultiIndex]:
        raise NotImplementedError()

    def create_variables(
        self, variables: Mapping[Any, Variable] | None = None
    ) -> IndexVars:
        if variables is not None:
            # pass through
            return dict(**variables)
        else:
            return {}

    def to_pandas_index(self) -> pd.Index:
        """Cast this xarray index to a pandas.Index object or raise a TypeError
        if this is not supported.

        This method is used by all xarray operations that expect/require a
        pandas.Index object.

        """
        raise TypeError(f"{self!r} cannot be cast to a pandas.Index object")

    def isel(
        self, indexers: Mapping[Any, int | slice | np.ndarray | Variable]
    ) -> Index | None:
        return None

    def sel(self, labels: dict[Any, Any]) -> IndexSelResult:
        raise NotImplementedError(f"{self!r} doesn't support label-based selection")

    def join(self: T_Index, other: T_Index, how: str = "inner") -> T_Index:
        raise NotImplementedError(
            f"{self!r} doesn't support alignment with inner/outer join method"
        )

    def reindex_like(self: T_Index, other: T_Index) -> dict[Hashable, Any]:
        raise NotImplementedError(f"{self!r} doesn't support re-indexing labels")

    def equals(self, other):  # pragma: no cover
        raise NotImplementedError()

    def roll(self, shifts: Mapping[Any, int]) -> Index | None:
        return None

    def rename(
        self, name_dict: Mapping[Any, Hashable], dims_dict: Mapping[Any, Hashable]
    ) -> Index:
        return self

    def __copy__(self) -> Index:
        return self._copy(deep=False)

    def __deepcopy__(self, memo: dict[int, Any] | None = None) -> Index:
        return self._copy(deep=True, memo=memo)

    def copy(self: T_Index, deep: bool = True) -> T_Index:
        return self._copy(deep=deep)

    def _copy(
        self: T_Index, deep: bool = True, memo: dict[int, Any] | None = None
    ) -> T_Index:
        cls = self.__class__
        copied = cls.__new__(cls)
        if deep:
            for k, v in self.__dict__.items():
                setattr(copied, k, copy.deepcopy(v, memo))
        else:
            copied.__dict__.update(self.__dict__)
        return copied

    def __getitem__(self, indexer: Any):
        raise NotImplementedError()

    def _repr_inline_(self, max_width):
        return self.__class__.__name__


def _maybe_cast_to_cftimeindex(index: pd.Index) -> pd.Index:
    from xarray.coding.cftimeindex import CFTimeIndex

    if len(index) > 0 and index.dtype == "O":
        try:
            return CFTimeIndex(index)
        except (ImportError, TypeError):
            return index
    else:
        return index


def safe_cast_to_index(array: Any) -> pd.Index:
    """Given an array, safely cast it to a pandas.Index.

    If it is already a pandas.Index, return it unchanged.

    Unlike pandas.Index, if the array has dtype=object or dtype=timedelta64,
    this function will not attempt to do automatic type conversion but will
    always return an index with dtype=object.
    """
    from xarray.core.dataarray import DataArray
    from xarray.core.variable import Variable

    if isinstance(array, pd.Index):
        index = array
    elif isinstance(array, (DataArray, Variable)):
        # returns the original multi-index for pandas.MultiIndex level coordinates
        index = array._to_index()
    elif isinstance(array, Index):
        index = array.to_pandas_index()
    elif isinstance(array, PandasIndexingAdapter):
        index = array.array
    else:
        kwargs = {}
        if hasattr(array, "dtype") and array.dtype.kind == "O":
            kwargs["dtype"] = object
        index = pd.Index(np.asarray(array), **kwargs)

    return _maybe_cast_to_cftimeindex(index)


def _sanitize_slice_element(x):
    from xarray.core.dataarray import DataArray
    from xarray.core.variable import Variable

    if not isinstance(x, tuple) and len(np.shape(x)) != 0:
        raise ValueError(
            f"cannot use non-scalar arrays in a slice for xarray indexing: {x}"
        )

    if isinstance(x, (Variable, DataArray)):
        x = x.values

    if isinstance(x, np.ndarray):
        x = x[()]

    return x


def _query_slice(index, label, coord_name="", method=None, tolerance=None):
    if method is not None or tolerance is not None:
        raise NotImplementedError(
            "cannot use ``method`` argument if any indexers are slice objects"
        )
    indexer = index.slice_indexer(
        _sanitize_slice_element(label.start),
        _sanitize_slice_element(label.stop),
        _sanitize_slice_element(label.step),
    )
    if not isinstance(indexer, slice):
        # unlike pandas, in xarray we never want to silently convert a
        # slice indexer into an array indexer
        raise KeyError(
            "cannot represent labeled-based slice indexer for coordinate "
            f"{coord_name!r} with a slice over integer positions; the index is "
            "unsorted or non-unique"
        )
    return indexer


def _asarray_tuplesafe(values):
    """
    Convert values into a numpy array of at most 1-dimension, while preserving
    tuples.

    Adapted from pandas.core.common._asarray_tuplesafe
    """
    if isinstance(values, tuple):
        result = utils.to_0d_object_array(values)
    else:
        result = np.asarray(values)
        if result.ndim == 2:
            result = np.empty(len(values), dtype=object)
            result[:] = values

    return result


def _is_nested_tuple(possible_tuple):
    return isinstance(possible_tuple, tuple) and any(
        isinstance(value, (tuple, list, slice)) for value in possible_tuple
    )


def normalize_label(value, dtype=None) -> np.ndarray:
    if getattr(value, "ndim", 1) <= 1:
        value = _asarray_tuplesafe(value)
    if dtype is not None and dtype.kind == "f" and value.dtype.kind != "b":
        # pd.Index built from coordinate with float precision != 64
        # see https://github.com/pydata/xarray/pull/3153 for details
        # bypass coercing dtype for boolean indexers (ignore index)
        # see https://github.com/pydata/xarray/issues/5727
        value = np.asarray(value, dtype=dtype)
    return value


def as_scalar(value: np.ndarray):
    # see https://github.com/pydata/xarray/pull/4292 for details
    return value[()] if value.dtype.kind in "mM" else value.item()


def get_indexer_nd(index, labels, method=None, tolerance=None):
    """Wrapper around :meth:`pandas.Index.get_indexer` supporting n-dimensional
    labels
    """
    flat_labels = np.ravel(labels)
    flat_indexer = index.get_indexer(flat_labels, method=method, tolerance=tolerance)
    indexer = flat_indexer.reshape(labels.shape)
    return indexer


T_PandasIndex = TypeVar("T_PandasIndex", bound="PandasIndex")


class PandasIndex(Index):
    """Wrap a pandas.Index as an xarray compatible index."""

    index: pd.Index
    dim: Hashable
    coord_dtype: Any

    __slots__ = ("index", "dim", "coord_dtype")

    def __init__(self, array: Any, dim: Hashable, coord_dtype: Any = None):
        # make a shallow copy: cheap and because the index name may be updated
        # here or in other constructors (cannot use pd.Index.rename as this
        # constructor is also called from PandasMultiIndex)
        index = safe_cast_to_index(array).copy()

        if index.name is None:
            index.name = dim

        self.index = index
        self.dim = dim

        if coord_dtype is None:
            coord_dtype = get_valid_numpy_dtype(index)
        self.coord_dtype = coord_dtype

    def _replace(self, index, dim=None, coord_dtype=None):
        if dim is None:
            dim = self.dim
        if coord_dtype is None:
            coord_dtype = self.coord_dtype
        return type(self)(index, dim, coord_dtype)

    @classmethod
    def from_variables(
        cls,
        variables: Mapping[Any, Variable],
        *,
        options: Mapping[str, Any],
    ) -> PandasIndex:
        if len(variables) != 1:
            raise ValueError(
                f"PandasIndex only accepts one variable, found {len(variables)} variables"
            )

        name, var = next(iter(variables.items()))

        if var.ndim != 1:
            raise ValueError(
                "PandasIndex only accepts a 1-dimensional variable, "
                f"variable {name!r} has {var.ndim} dimensions"
            )

        dim = var.dims[0]

        # TODO: (benbovy - explicit indexes): add __index__ to ExplicitlyIndexesNDArrayMixin?
        # this could be eventually used by Variable.to_index() and would remove the need to perform
        # the checks below.

        # preserve wrapped pd.Index (if any)
        data = getattr(var._data, "array", var.data)
        # multi-index level variable: get level index
        if isinstance(var._data, PandasMultiIndexingAdapter):
            level = var._data.level
            if level is not None:
                data = var._data.array.get_level_values(level)

        obj = cls(data, dim, coord_dtype=var.dtype)
        assert not isinstance(obj.index, pd.MultiIndex)
        obj.index.name = name

        return obj

    @staticmethod
    def _concat_indexes(indexes, dim, positions=None) -> pd.Index:
        new_pd_index: pd.Index

        if not indexes:
            new_pd_index = pd.Index([])
        else:
            if not all(idx.dim == dim for idx in indexes):
                dims = ",".join({f"{idx.dim!r}" for idx in indexes})
                raise ValueError(
                    f"Cannot concatenate along dimension {dim!r} indexes with "
                    f"dimensions: {dims}"
                )
            pd_indexes = [idx.index for idx in indexes]
            new_pd_index = pd_indexes[0].append(pd_indexes[1:])

            if positions is not None:
                indices = nputils.inverse_permutation(np.concatenate(positions))
                new_pd_index = new_pd_index.take(indices)

        return new_pd_index

    @classmethod
    def concat(
        cls,
        indexes: Sequence[PandasIndex],
        dim: Hashable,
        positions: Iterable[Iterable[int]] | None = None,
    ) -> PandasIndex:
        new_pd_index = cls._concat_indexes(indexes, dim, positions)

        if not indexes:
            coord_dtype = None
        else:
            coord_dtype = np.result_type(*[idx.coord_dtype for idx in indexes])

        return cls(new_pd_index, dim=dim, coord_dtype=coord_dtype)

    def create_variables(
        self, variables: Mapping[Any, Variable] | None = None
    ) -> IndexVars:
        from xarray.core.variable import IndexVariable

        name = self.index.name
        attrs: Mapping[Hashable, Any] | None
        encoding: Mapping[Hashable, Any] | None

        if variables is not None and name in variables:
            var = variables[name]
            attrs = var.attrs
            encoding = var.encoding
        else:
            attrs = None
            encoding = None

        data = PandasIndexingAdapter(self.index, dtype=self.coord_dtype)
        var = IndexVariable(self.dim, data, attrs=attrs, encoding=encoding)
        return {name: var}

    def to_pandas_index(self) -> pd.Index:
        return self.index

    def isel(
        self, indexers: Mapping[Any, int | slice | np.ndarray | Variable]
    ) -> PandasIndex | None:
        from xarray.core.variable import Variable

        indxr = indexers[self.dim]
        if isinstance(indxr, Variable):
            if indxr.dims != (self.dim,):
                # can't preserve a index if result has new dimensions
                return None
            else:
                indxr = indxr.data
        if not isinstance(indxr, slice) and is_scalar(indxr):
            # scalar indexer: drop index
            return None

        return self._replace(self.index[indxr])

    def sel(
        self, labels: dict[Any, Any], method=None, tolerance=None
    ) -> IndexSelResult:
        from xarray.core.dataarray import DataArray
        from xarray.core.variable import Variable

        if method is not None and not isinstance(method, str):
            raise TypeError("``method`` must be a string")

        assert len(labels) == 1
        coord_name, label = next(iter(labels.items()))

        if isinstance(label, slice):
            indexer = _query_slice(self.index, label, coord_name, method, tolerance)
        elif is_dict_like(label):
            raise ValueError(
                "cannot use a dict-like object for selection on "
                "a dimension that does not have a MultiIndex"
            )
        else:
            label_array = normalize_label(label, dtype=self.coord_dtype)
            if label_array.ndim == 0:
                label_value = as_scalar(label_array)
                if isinstance(self.index, pd.CategoricalIndex):
                    if method is not None:
                        raise ValueError(
                            "'method' is not supported when indexing using a CategoricalIndex."
                        )
                    if tolerance is not None:
                        raise ValueError(
                            "'tolerance' is not supported when indexing using a CategoricalIndex."
                        )
                    indexer = self.index.get_loc(label_value)
                else:
                    if method is not None:
                        indexer = get_indexer_nd(
                            self.index, label_array, method, tolerance
                        )
                        if np.any(indexer < 0):
                            raise KeyError(
                                f"not all values found in index {coord_name!r}"
                            )
                    else:
                        try:
                            indexer = self.index.get_loc(label_value)
                        except KeyError as e:
                            raise KeyError(
                                f"not all values found in index {coord_name!r}. "
                                "Try setting the `method` keyword argument (example: method='nearest')."
                            ) from e

            elif label_array.dtype.kind == "b":
                indexer = label_array
            else:
                indexer = get_indexer_nd(self.index, label_array, method, tolerance)
                if np.any(indexer < 0):
                    raise KeyError(f"not all values found in index {coord_name!r}")

            # attach dimension names and/or coordinates to positional indexer
            if isinstance(label, Variable):
                indexer = Variable(label.dims, indexer)
            elif isinstance(label, DataArray):
                indexer = DataArray(indexer, coords=label._coords, dims=label.dims)

        return IndexSelResult({self.dim: indexer})

    def equals(self, other: Index):
        if not isinstance(other, PandasIndex):
            return False
        return self.index.equals(other.index) and self.dim == other.dim

    def join(self: PandasIndex, other: PandasIndex, how: str = "inner") -> PandasIndex:
        if how == "outer":
            index = self.index.union(other.index)
        else:
            # how = "inner"
            index = self.index.intersection(other.index)

        coord_dtype = np.result_type(self.coord_dtype, other.coord_dtype)
        return type(self)(index, self.dim, coord_dtype=coord_dtype)

    def reindex_like(
        self, other: PandasIndex, method=None, tolerance=None
    ) -> dict[Hashable, Any]:
        if not self.index.is_unique:
            raise ValueError(
                f"cannot reindex or align along dimension {self.dim!r} because the "
                "(pandas) index has duplicate values"
            )

        return {self.dim: get_indexer_nd(self.index, other.index, method, tolerance)}

    def roll(self, shifts: Mapping[Any, int]) -> PandasIndex:
        shift = shifts[self.dim] % self.index.shape[0]

        if shift != 0:
            new_pd_idx = self.index[-shift:].append(self.index[:-shift])
        else:
            new_pd_idx = self.index[:]

        return self._replace(new_pd_idx)

    def rename(self, name_dict, dims_dict):
        if self.index.name not in name_dict and self.dim not in dims_dict:
            return self

        new_name = name_dict.get(self.index.name, self.index.name)
        index = self.index.rename(new_name)
        new_dim = dims_dict.get(self.dim, self.dim)
        return self._replace(index, dim=new_dim)

    def _copy(
        self: T_PandasIndex, deep: bool = True, memo: dict[int, Any] | None = None
    ) -> T_PandasIndex:
        if deep:
            # pandas is not using the memo
            index = self.index.copy(deep=True)
        else:
            # index will be copied in constructor
            index = self.index
        return self._replace(index)

    def __getitem__(self, indexer: Any):
        return self._replace(self.index[indexer])

    def __repr__(self):
        return f"PandasIndex({repr(self.index)})"


def _check_dim_compat(variables: Mapping[Any, Variable], all_dims: str = "equal"):
    """Check that all multi-index variable candidates are 1-dimensional and
    either share the same (single) dimension or each have a different dimension.

    """
    if any([var.ndim != 1 for var in variables.values()]):
        raise ValueError("PandasMultiIndex only accepts 1-dimensional variables")

    dims = {var.dims for var in variables.values()}

    if all_dims == "equal" and len(dims) > 1:
        raise ValueError(
            "unmatched dimensions for multi-index variables "
            + ", ".join([f"{k!r} {v.dims}" for k, v in variables.items()])
        )

    if all_dims == "different" and len(dims) < len(variables):
        raise ValueError(
            "conflicting dimensions for multi-index product variables "
            + ", ".join([f"{k!r} {v.dims}" for k, v in variables.items()])
        )


def remove_unused_levels_categories(index: pd.Index) -> pd.Index:
    """
    Remove unused levels from MultiIndex and unused categories from CategoricalIndex
    """
    if isinstance(index, pd.MultiIndex):
        index = index.remove_unused_levels()
        # if it contains CategoricalIndex, we need to remove unused categories
        # manually. See https://github.com/pandas-dev/pandas/issues/30846
        if any(isinstance(lev, pd.CategoricalIndex) for lev in index.levels):
            levels = []
            for i, level in enumerate(index.levels):
                if isinstance(level, pd.CategoricalIndex):
                    level = level[index.codes[i]].remove_unused_categories()
                else:
                    level = level[index.codes[i]]
                levels.append(level)
            # TODO: calling from_array() reorders MultiIndex levels. It would
            # be best to avoid this, if possible, e.g., by using
            # MultiIndex.remove_unused_levels() (which does not reorder) on the
            # part of the MultiIndex that is not categorical, or by fixing this
            # upstream in pandas.
            index = pd.MultiIndex.from_arrays(levels, names=index.names)
    elif isinstance(index, pd.CategoricalIndex):
        index = index.remove_unused_categories()
    return index


class PandasMultiIndex(PandasIndex):
    """Wrap a pandas.MultiIndex as an xarray compatible index."""

    level_coords_dtype: dict[str, Any]

    __slots__ = ("index", "dim", "coord_dtype", "level_coords_dtype")

    def __init__(self, array: Any, dim: Hashable, level_coords_dtype: Any = None):
        super().__init__(array, dim)

        # default index level names
        names = []
        for i, idx in enumerate(self.index.levels):
            name = idx.name or f"{dim}_level_{i}"
            if name == dim:
                raise ValueError(
                    f"conflicting multi-index level name {name!r} with dimension {dim!r}"
                )
            names.append(name)
        self.index.names = names

        if level_coords_dtype is None:
            level_coords_dtype = {
                idx.name: get_valid_numpy_dtype(idx) for idx in self.index.levels
            }
        self.level_coords_dtype = level_coords_dtype

    def _replace(self, index, dim=None, level_coords_dtype=None) -> PandasMultiIndex:
        if dim is None:
            dim = self.dim
        index.name = dim
        if level_coords_dtype is None:
            level_coords_dtype = self.level_coords_dtype
        return type(self)(index, dim, level_coords_dtype)

    @classmethod
    def from_variables(
        cls,
        variables: Mapping[Any, Variable],
        *,
        options: Mapping[str, Any],
    ) -> PandasMultiIndex:
        _check_dim_compat(variables)
        dim = next(iter(variables.values())).dims[0]

        index = pd.MultiIndex.from_arrays(
            [var.values for var in variables.values()], names=variables.keys()
        )
        index.name = dim
        level_coords_dtype = {name: var.dtype for name, var in variables.items()}
        obj = cls(index, dim, level_coords_dtype=level_coords_dtype)

        return obj

    @classmethod
    def concat(  # type: ignore[override]
        cls,
        indexes: Sequence[PandasMultiIndex],
        dim: Hashable,
        positions: Iterable[Iterable[int]] | None = None,
    ) -> PandasMultiIndex:
        new_pd_index = cls._concat_indexes(indexes, dim, positions)

        if not indexes:
            level_coords_dtype = None
        else:
            level_coords_dtype = {}
            for name in indexes[0].level_coords_dtype:
                level_coords_dtype[name] = np.result_type(
                    *[idx.level_coords_dtype[name] for idx in indexes]
                )

        return cls(new_pd_index, dim=dim, level_coords_dtype=level_coords_dtype)

    @classmethod
    def stack(
        cls, variables: Mapping[Any, Variable], dim: Hashable
    ) -> PandasMultiIndex:
        """Create a new Pandas MultiIndex from the product of 1-d variables (levels) along a
        new dimension.

        Level variables must have a dimension distinct from each other.

        Keeps levels the same (doesn't refactorize them) so that it gives back the original
        labels after a stack/unstack roundtrip.

        """
        _check_dim_compat(variables, all_dims="different")

        level_indexes = [safe_cast_to_index(var) for var in variables.values()]
        for name, idx in zip(variables, level_indexes):
            if isinstance(idx, pd.MultiIndex):
                raise ValueError(
                    f"cannot create a multi-index along stacked dimension {dim!r} "
                    f"from variable {name!r} that wraps a multi-index"
                )

        split_labels, levels = zip(*[lev.factorize() for lev in level_indexes])
        labels_mesh = np.meshgrid(*split_labels, indexing="ij")
        labels = [x.ravel() for x in labels_mesh]

        index = pd.MultiIndex(levels, labels, sortorder=0, names=variables.keys())
        level_coords_dtype = {k: var.dtype for k, var in variables.items()}

        return cls(index, dim, level_coords_dtype=level_coords_dtype)

    def unstack(self) -> tuple[dict[Hashable, Index], pd.MultiIndex]:
        clean_index = remove_unused_levels_categories(self.index)

        new_indexes: dict[Hashable, Index] = {}
        for name, lev in zip(clean_index.names, clean_index.levels):
            idx = PandasIndex(
                lev.copy(), name, coord_dtype=self.level_coords_dtype[name]
            )
            new_indexes[name] = idx

        return new_indexes, clean_index

    @classmethod
    def from_variables_maybe_expand(
        cls,
        dim: Hashable,
        current_variables: Mapping[Any, Variable],
        variables: Mapping[Any, Variable],
    ) -> tuple[PandasMultiIndex, IndexVars]:
        """Create a new multi-index maybe by expanding an existing one with
        new variables as index levels.

        The index and its corresponding coordinates may be created along a new dimension.
        """
        names: list[Hashable] = []
        codes: list[list[int]] = []
        levels: list[list[int]] = []
        level_variables: dict[Any, Variable] = {}

        _check_dim_compat({**current_variables, **variables})

        if len(current_variables) > 1:
            # expand from an existing multi-index
            data = cast(
                PandasMultiIndexingAdapter, next(iter(current_variables.values()))._data
            )
            current_index = data.array
            names.extend(current_index.names)
            codes.extend(current_index.codes)
            levels.extend(current_index.levels)
            for name in current_index.names:
                level_variables[name] = current_variables[name]

        elif len(current_variables) == 1:
            # expand from one 1D variable (no multi-index): convert it to an index level
            var = next(iter(current_variables.values()))
            new_var_name = f"{dim}_level_0"
            names.append(new_var_name)
            cat = pd.Categorical(var.values, ordered=True)
            codes.append(cat.codes)
            levels.append(cat.categories)
            level_variables[new_var_name] = var

        for name, var in variables.items():
            names.append(name)
            cat = pd.Categorical(var.values, ordered=True)
            codes.append(cat.codes)
            levels.append(cat.categories)
            level_variables[name] = var

        index = pd.MultiIndex(levels, codes, names=names)
        level_coords_dtype = {k: var.dtype for k, var in level_variables.items()}
        obj = cls(index, dim, level_coords_dtype=level_coords_dtype)
        index_vars = obj.create_variables(level_variables)

        return obj, index_vars

    def keep_levels(
        self, level_variables: Mapping[Any, Variable]
    ) -> PandasMultiIndex | PandasIndex:
        """Keep only the provided levels and return a new multi-index with its
        corresponding coordinates.

        """
        index = self.index.droplevel(
            [k for k in self.index.names if k not in level_variables]
        )

        if isinstance(index, pd.MultiIndex):
            level_coords_dtype = {k: self.level_coords_dtype[k] for k in index.names}
            return self._replace(index, level_coords_dtype=level_coords_dtype)
        else:
            # backward compatibility: rename the level coordinate to the dimension name
            return PandasIndex(
                index.rename(self.dim),
                self.dim,
                coord_dtype=self.level_coords_dtype[index.name],
            )

    def reorder_levels(
        self, level_variables: Mapping[Any, Variable]
    ) -> PandasMultiIndex:
        """Re-arrange index levels using input order and return a new multi-index with
        its corresponding coordinates.

        """
        index = self.index.reorder_levels(level_variables.keys())
        level_coords_dtype = {k: self.level_coords_dtype[k] for k in index.names}
        return self._replace(index, level_coords_dtype=level_coords_dtype)

    def create_variables(
        self, variables: Mapping[Any, Variable] | None = None
    ) -> IndexVars:
        from xarray.core.variable import IndexVariable

        if variables is None:
            variables = {}

        index_vars: IndexVars = {}
        for name in (self.dim,) + self.index.names:
            if name == self.dim:
                level = None
                dtype = None
            else:
                level = name
                dtype = self.level_coords_dtype[name]

            var = variables.get(name, None)
            if var is not None:
                attrs = var.attrs
                encoding = var.encoding
            else:
                attrs = {}
                encoding = {}

            data = PandasMultiIndexingAdapter(self.index, dtype=dtype, level=level)
            index_vars[name] = IndexVariable(
                self.dim,
                data,
                attrs=attrs,
                encoding=encoding,
                fastpath=True,
            )

        return index_vars

    def sel(self, labels, method=None, tolerance=None) -> IndexSelResult:
        from xarray.core.dataarray import DataArray
        from xarray.core.variable import Variable

        if method is not None or tolerance is not None:
            raise ValueError(
                "multi-index does not support ``method`` and ``tolerance``"
            )

        new_index = None
        scalar_coord_values = {}

        # label(s) given for multi-index level(s)
        if all([lbl in self.index.names for lbl in labels]):
            label_values = {}
            for k, v in labels.items():
                label_array = normalize_label(v, dtype=self.level_coords_dtype[k])
                try:
                    label_values[k] = as_scalar(label_array)
                except ValueError:
                    # label should be an item not an array-like
                    raise ValueError(
                        "Vectorized selection is not "
                        f"available along coordinate {k!r} (multi-index level)"
                    )

            has_slice = any([isinstance(v, slice) for v in label_values.values()])

            if len(label_values) == self.index.nlevels and not has_slice:
                indexer = self.index.get_loc(
                    tuple(label_values[k] for k in self.index.names)
                )
            else:
                indexer, new_index = self.index.get_loc_level(
                    tuple(label_values.values()), level=tuple(label_values.keys())
                )
                scalar_coord_values.update(label_values)
                # GH2619. Raise a KeyError if nothing is chosen
                if indexer.dtype.kind == "b" and indexer.sum() == 0:
                    raise KeyError(f"{labels} not found")

        # assume one label value given for the multi-index "array" (dimension)
        else:
            if len(labels) > 1:
                coord_name = next(iter(set(labels) - set(self.index.names)))
                raise ValueError(
                    f"cannot provide labels for both coordinate {coord_name!r} (multi-index array) "
                    f"and one or more coordinates among {self.index.names!r} (multi-index levels)"
                )

            coord_name, label = next(iter(labels.items()))

            if is_dict_like(label):
                invalid_levels = [
                    name for name in label if name not in self.index.names
                ]
                if invalid_levels:
                    raise ValueError(
                        f"invalid multi-index level names {invalid_levels}"
                    )
                return self.sel(label)

            elif isinstance(label, slice):
                indexer = _query_slice(self.index, label, coord_name)

            elif isinstance(label, tuple):
                if _is_nested_tuple(label):
                    indexer = self.index.get_locs(label)
                elif len(label) == self.index.nlevels:
                    indexer = self.index.get_loc(label)
                else:
                    levels = [self.index.names[i] for i in range(len(label))]
                    indexer, new_index = self.index.get_loc_level(label, level=levels)
                    scalar_coord_values.update({k: v for k, v in zip(levels, label)})

            else:
                label_array = normalize_label(label)
                if label_array.ndim == 0:
                    label_value = as_scalar(label_array)
                    indexer, new_index = self.index.get_loc_level(label_value, level=0)
                    scalar_coord_values[self.index.names[0]] = label_value
                elif label_array.dtype.kind == "b":
                    indexer = label_array
                else:
                    if label_array.ndim > 1:
                        raise ValueError(
                            "Vectorized selection is not available along "
                            f"coordinate {coord_name!r} with a multi-index"
                        )
                    indexer = get_indexer_nd(self.index, label_array)
                    if np.any(indexer < 0):
                        raise KeyError(f"not all values found in index {coord_name!r}")

                # attach dimension names and/or coordinates to positional indexer
                if isinstance(label, Variable):
                    indexer = Variable(label.dims, indexer)
                elif isinstance(label, DataArray):
                    # do not include label-indexer DataArray coordinates that conflict
                    # with the level names of this index
                    coords = {
                        k: v
                        for k, v in label._coords.items()
                        if k not in self.index.names
                    }
                    indexer = DataArray(indexer, coords=coords, dims=label.dims)

        if new_index is not None:
            if isinstance(new_index, pd.MultiIndex):
                level_coords_dtype = {
                    k: self.level_coords_dtype[k] for k in new_index.names
                }
                new_index = self._replace(
                    new_index, level_coords_dtype=level_coords_dtype
                )
                dims_dict = {}
                drop_coords = []
            else:
                new_index = PandasIndex(
                    new_index,
                    new_index.name,
                    coord_dtype=self.level_coords_dtype[new_index.name],
                )
                dims_dict = {self.dim: new_index.index.name}
                drop_coords = [self.dim]

            # variable(s) attrs and encoding metadata are propagated
            # when replacing the indexes in the resulting xarray object
            new_vars = new_index.create_variables()
            indexes = cast(dict[Any, Index], {k: new_index for k in new_vars})

            # add scalar variable for each dropped level
            variables = new_vars
            for name, val in scalar_coord_values.items():
                variables[name] = Variable([], val)

            return IndexSelResult(
                {self.dim: indexer},
                indexes=indexes,
                variables=variables,
                drop_indexes=list(scalar_coord_values),
                drop_coords=drop_coords,
                rename_dims=dims_dict,
            )

        else:
            return IndexSelResult({self.dim: indexer})

    def join(self, other, how: str = "inner"):
        if how == "outer":
            # bug in pandas? need to reset index.name
            other_index = other.index.copy()
            other_index.name = None
            index = self.index.union(other_index)
            index.name = self.dim
        else:
            # how = "inner"
            index = self.index.intersection(other.index)

        level_coords_dtype = {
            k: np.result_type(lvl_dtype, other.level_coords_dtype[k])
            for k, lvl_dtype in self.level_coords_dtype.items()
        }

        return type(self)(index, self.dim, level_coords_dtype=level_coords_dtype)

    def rename(self, name_dict, dims_dict):
        if not set(self.index.names) & set(name_dict) and self.dim not in dims_dict:
            return self

        # pandas 1.3.0: could simply do `self.index.rename(names_dict)`
        new_names = [name_dict.get(k, k) for k in self.index.names]
        index = self.index.rename(new_names)

        new_dim = dims_dict.get(self.dim, self.dim)
        new_level_coords_dtype = {
            k: v for k, v in zip(new_names, self.level_coords_dtype.values())
        }
        return self._replace(
            index, dim=new_dim, level_coords_dtype=new_level_coords_dtype
        )


def create_default_index_implicit(
    dim_variable: Variable,
    all_variables: Mapping | Iterable[Hashable] | None = None,
) -> tuple[PandasIndex, IndexVars]:
    """Create a default index from a dimension variable.

    Create a PandasMultiIndex if the given variable wraps a pandas.MultiIndex,
    otherwise create a PandasIndex (note that this will become obsolete once we
    depreciate implicitly passing a pandas.MultiIndex as a coordinate).

    """
    if all_variables is None:
        all_variables = {}
    if not isinstance(all_variables, Mapping):
        all_variables = {k: None for k in all_variables}

    name = dim_variable.dims[0]
    array = getattr(dim_variable._data, "array", None)
    index: PandasIndex

    if isinstance(array, pd.MultiIndex):
        index = PandasMultiIndex(array, name)
        index_vars = index.create_variables()
        # check for conflict between level names and variable names
        duplicate_names = [k for k in index_vars if k in all_variables and k != name]
        if duplicate_names:
            # dirty workaround for an edge case where both the dimension
            # coordinate and the level coordinates are given for the same
            # multi-index object => do not raise an error
            # TODO: remove this check when removing the multi-index dimension coordinate
            if len(duplicate_names) < len(index.index.names):
                conflict = True
            else:
                duplicate_vars = [all_variables[k] for k in duplicate_names]
                conflict = any(
                    v is None or not dim_variable.equals(v) for v in duplicate_vars
                )

            if conflict:
                conflict_str = "\n".join(duplicate_names)
                raise ValueError(
                    f"conflicting MultiIndex level / variable name(s):\n{conflict_str}"
                )
    else:
        dim_var = {name: dim_variable}
        index = PandasIndex.from_variables(dim_var, options={})
        index_vars = index.create_variables(dim_var)

    return index, index_vars


# generic type that represents either a pandas or an xarray index
T_PandasOrXarrayIndex = TypeVar("T_PandasOrXarrayIndex", Index, pd.Index)


class Indexes(collections.abc.Mapping, Generic[T_PandasOrXarrayIndex]):
    """Immutable proxy for Dataset or DataArrary indexes.

    Keys are coordinate names and values may correspond to either pandas or
    xarray indexes.

    Also provides some utility methods.

    """

    _indexes: dict[Any, T_PandasOrXarrayIndex]
    _variables: dict[Any, Variable]

    __slots__ = (
        "_indexes",
        "_variables",
        "_dims",
        "__coord_name_id",
        "__id_index",
        "__id_coord_names",
    )

    def __init__(
        self,
        indexes: dict[Any, T_PandasOrXarrayIndex],
        variables: dict[Any, Variable],
    ):
        """Constructor not for public consumption.

        Parameters
        ----------
        indexes : dict
            Indexes held by this object.
        variables : dict
            Indexed coordinate variables in this object.

        """
        self._indexes = indexes
        self._variables = variables

        self._dims: Mapping[Hashable, int] | None = None
        self.__coord_name_id: dict[Any, int] | None = None
        self.__id_index: dict[int, T_PandasOrXarrayIndex] | None = None
        self.__id_coord_names: dict[int, tuple[Hashable, ...]] | None = None

    @property
    def _coord_name_id(self) -> dict[Any, int]:
        if self.__coord_name_id is None:
            self.__coord_name_id = {k: id(idx) for k, idx in self._indexes.items()}
        return self.__coord_name_id

    @property
    def _id_index(self) -> dict[int, T_PandasOrXarrayIndex]:
        if self.__id_index is None:
            self.__id_index = {id(idx): idx for idx in self.get_unique()}
        return self.__id_index

    @property
    def _id_coord_names(self) -> dict[int, tuple[Hashable, ...]]:
        if self.__id_coord_names is None:
            id_coord_names: Mapping[int, list[Hashable]] = defaultdict(list)
            for k, v in self._coord_name_id.items():
                id_coord_names[v].append(k)
            self.__id_coord_names = {k: tuple(v) for k, v in id_coord_names.items()}

        return self.__id_coord_names

    @property
    def variables(self) -> Mapping[Hashable, Variable]:
        return Frozen(self._variables)

    @property
    def dims(self) -> Mapping[Hashable, int]:
        from xarray.core.variable import calculate_dimensions

        if self._dims is None:
            self._dims = calculate_dimensions(self._variables)

        return Frozen(self._dims)

    def copy(self) -> Indexes:
        return type(self)(dict(self._indexes), dict(self._variables))

    def get_unique(self) -> list[T_PandasOrXarrayIndex]:
        """Return a list of unique indexes, preserving order."""

        unique_indexes: list[T_PandasOrXarrayIndex] = []
        seen: set[int] = set()

        for index in self._indexes.values():
            index_id = id(index)
            if index_id not in seen:
                unique_indexes.append(index)
                seen.add(index_id)

        return unique_indexes

    def is_multi(self, key: Hashable) -> bool:
        """Return True if ``key`` maps to a multi-coordinate index,
        False otherwise.
        """
        return len(self._id_coord_names[self._coord_name_id[key]]) > 1

    def get_all_coords(
        self, key: Hashable, errors: ErrorOptions = "raise"
    ) -> dict[Hashable, Variable]:
        """Return all coordinates having the same index.

        Parameters
        ----------
        key : hashable
            Index key.
        errors : {"raise", "ignore"}, default: "raise"
            If "raise", raises a ValueError if `key` is not in indexes.
            If "ignore", an empty tuple is returned instead.

        Returns
        -------
        coords : dict
            A dictionary of all coordinate variables having the same index.

        """
        if errors not in ["raise", "ignore"]:
            raise ValueError('errors must be either "raise" or "ignore"')

        if key not in self._indexes:
            if errors == "raise":
                raise ValueError(f"no index found for {key!r} coordinate")
            else:
                return {}

        all_coord_names = self._id_coord_names[self._coord_name_id[key]]
        return {k: self._variables[k] for k in all_coord_names}

    def get_all_dims(
        self, key: Hashable, errors: ErrorOptions = "raise"
    ) -> Mapping[Hashable, int]:
        """Return all dimensions shared by an index.

        Parameters
        ----------
        key : hashable
            Index key.
        errors : {"raise", "ignore"}, default: "raise"
            If "raise", raises a ValueError if `key` is not in indexes.
            If "ignore", an empty tuple is returned instead.

        Returns
        -------
        dims : dict
            A dictionary of all dimensions shared by an index.

        """
        from xarray.core.variable import calculate_dimensions

        return calculate_dimensions(self.get_all_coords(key, errors=errors))

    def group_by_index(
        self,
    ) -> list[tuple[T_PandasOrXarrayIndex, dict[Hashable, Variable]]]:
        """Returns a list of unique indexes and their corresponding coordinates."""

        index_coords = []

        for i in self._id_index:
            index = self._id_index[i]
            coords = {k: self._variables[k] for k in self._id_coord_names[i]}
            index_coords.append((index, coords))

        return index_coords

    def to_pandas_indexes(self) -> Indexes[pd.Index]:
        """Returns an immutable proxy for Dataset or DataArrary pandas indexes.

        Raises an error if this proxy contains indexes that cannot be coerced to
        pandas.Index objects.

        """
        indexes: dict[Hashable, pd.Index] = {}

        for k, idx in self._indexes.items():
            if isinstance(idx, pd.Index):
                indexes[k] = idx
            elif isinstance(idx, Index):
                indexes[k] = idx.to_pandas_index()

        return Indexes(indexes, self._variables)

    def copy_indexes(
        self, deep: bool = True, memo: dict[int, Any] | None = None
    ) -> tuple[dict[Hashable, T_PandasOrXarrayIndex], dict[Hashable, Variable]]:
        """Return a new dictionary with copies of indexes, preserving
        unique indexes.

        Parameters
        ----------
        deep : bool, default: True
            Whether the indexes are deep or shallow copied onto the new object.
        memo : dict if object id to copied objects or None, optional
            To prevent infinite recursion deepcopy stores all copied elements
            in this dict.

        """
        new_indexes = {}
        new_index_vars = {}

        for idx, coords in self.group_by_index():
            if isinstance(idx, pd.Index):
                convert_new_idx = True
                dim = next(iter(coords.values())).dims[0]
                if isinstance(idx, pd.MultiIndex):
                    idx = PandasMultiIndex(idx, dim)
                else:
                    idx = PandasIndex(idx, dim)
            else:
                convert_new_idx = False

            new_idx = idx._copy(deep=deep, memo=memo)
            idx_vars = idx.create_variables(coords)

            if convert_new_idx:
                new_idx = cast(PandasIndex, new_idx).index

            new_indexes.update({k: new_idx for k in coords})
            new_index_vars.update(idx_vars)

        return new_indexes, new_index_vars

    def __iter__(self) -> Iterator[T_PandasOrXarrayIndex]:
        return iter(self._indexes)

    def __len__(self) -> int:
        return len(self._indexes)

    def __contains__(self, key) -> bool:
        return key in self._indexes

    def __getitem__(self, key) -> T_PandasOrXarrayIndex:
        return self._indexes[key]

    def __repr__(self):
        return formatting.indexes_repr(self)


def default_indexes(
    coords: Mapping[Any, Variable], dims: Iterable
) -> dict[Hashable, Index]:
    """Default indexes for a Dataset/DataArray.

    Parameters
    ----------
    coords : Mapping[Any, xarray.Variable]
        Coordinate variables from which to draw default indexes.
    dims : iterable
        Iterable of dimension names.

    Returns
    -------
    Mapping from indexing keys (levels/dimension names) to indexes used for
    indexing along that dimension.
    """
    indexes: dict[Hashable, Index] = {}
    coord_names = set(coords)

    for name, var in coords.items():
        if name in dims:
            index, index_vars = create_default_index_implicit(var, coords)
            if set(index_vars) <= coord_names:
                indexes.update({k: index for k in index_vars})

    return indexes


def indexes_equal(
    index: Index,
    other_index: Index,
    variable: Variable,
    other_variable: Variable,
    cache: dict[tuple[int, int], bool | None] | None = None,
) -> bool:
    """Check if two indexes are equal, possibly with cached results.

    If the two indexes are not of the same type or they do not implement
    equality, fallback to coordinate labels equality check.

    """
    if cache is None:
        # dummy cache
        cache = {}

    key = (id(index), id(other_index))
    equal: bool | None = None

    if key not in cache:
        if type(index) is type(other_index):
            try:
                equal = index.equals(other_index)
            except NotImplementedError:
                equal = None
            else:
                cache[key] = equal
        else:
            equal = None
    else:
        equal = cache[key]

    if equal is None:
        equal = variable.equals(other_variable)

    return cast(bool, equal)


def indexes_all_equal(
    elements: Sequence[tuple[Index, dict[Hashable, Variable]]]
) -> bool:
    """Check if indexes are all equal.

    If they are not of the same type or they do not implement this check, check
    if their coordinate variables are all equal instead.

    """

    def check_variables():
        variables = [e[1] for e in elements]
        return any(
            not variables[0][k].equals(other_vars[k])
            for other_vars in variables[1:]
            for k in variables[0]
        )

    indexes = [e[0] for e in elements]

    same_objects = all(indexes[0] is other_idx for other_idx in indexes[1:])
    if same_objects:
        return True

    same_type = all(type(indexes[0]) is type(other_idx) for other_idx in indexes[1:])
    if same_type:
        try:
            not_equal = any(
                not indexes[0].equals(other_idx) for other_idx in indexes[1:]
            )
        except NotImplementedError:
            not_equal = check_variables()
    else:
        not_equal = check_variables()

    return not not_equal


def _apply_indexes(
    indexes: Indexes[Index],
    args: Mapping[Any, Any],
    func: str,
) -> tuple[dict[Hashable, Index], dict[Hashable, Variable]]:
    new_indexes: dict[Hashable, Index] = {k: v for k, v in indexes.items()}
    new_index_variables: dict[Hashable, Variable] = {}

    for index, index_vars in indexes.group_by_index():
        index_dims = {d for var in index_vars.values() for d in var.dims}
        index_args = {k: v for k, v in args.items() if k in index_dims}
        if index_args:
            new_index = getattr(index, func)(index_args)
            if new_index is not None:
                new_indexes.update({k: new_index for k in index_vars})
                new_index_vars = new_index.create_variables(index_vars)
                new_index_variables.update(new_index_vars)
            else:
                for k in index_vars:
                    new_indexes.pop(k, None)

    return new_indexes, new_index_variables


def isel_indexes(
    indexes: Indexes[Index],
    indexers: Mapping[Any, Any],
) -> tuple[dict[Hashable, Index], dict[Hashable, Variable]]:
    return _apply_indexes(indexes, indexers, "isel")


def roll_indexes(
    indexes: Indexes[Index],
    shifts: Mapping[Any, int],
) -> tuple[dict[Hashable, Index], dict[Hashable, Variable]]:
    return _apply_indexes(indexes, shifts, "roll")


def filter_indexes_from_coords(
    indexes: Mapping[Any, Index],
    filtered_coord_names: set,
) -> dict[Hashable, Index]:
    """Filter index items given a (sub)set of coordinate names.

    Drop all multi-coordinate related index items for any key missing in the set
    of coordinate names.

    """
    filtered_indexes: dict[Any, Index] = dict(**indexes)

    index_coord_names: dict[Hashable, set[Hashable]] = defaultdict(set)
    for name, idx in indexes.items():
        index_coord_names[id(idx)].add(name)

    for idx_coord_names in index_coord_names.values():
        if not idx_coord_names <= filtered_coord_names:
            for k in idx_coord_names:
                del filtered_indexes[k]

    return filtered_indexes


def assert_no_index_corrupted(
    indexes: Indexes[Index],
    coord_names: set[Hashable],
    action: str = "remove coordinate(s)",
) -> None:
    """Assert removing coordinates or indexes will not corrupt indexes."""

    # An index may be corrupted when the set of its corresponding coordinate name(s)
    # partially overlaps the set of coordinate names to remove
    for index, index_coords in indexes.group_by_index():
        common_names = set(index_coords) & coord_names
        if common_names and len(common_names) != len(index_coords):
            common_names_str = ", ".join(f"{k!r}" for k in common_names)
            index_names_str = ", ".join(f"{k!r}" for k in index_coords)
            raise ValueError(
                f"cannot {action} {common_names_str}, which would corrupt "
                f"the following index built from coordinates {index_names_str}:\n"
                f"{index}"
            )<|MERGE_RESOLUTION|>--- conflicted
+++ resolved
@@ -3,23 +3,8 @@
 import collections.abc
 import copy
 from collections import defaultdict
-<<<<<<< HEAD
-from typing import (
-    TYPE_CHECKING,
-    Any,
-    Generic,
-    Hashable,
-    Iterable,
-    Iterator,
-    Mapping,
-    Sequence,
-    TypeVar,
-    cast,
-)
-=======
 from collections.abc import Hashable, Iterable, Iterator, Mapping, Sequence
 from typing import TYPE_CHECKING, Any, Generic, TypeVar, cast
->>>>>>> d385e206
 
 import numpy as np
 import pandas as pd
