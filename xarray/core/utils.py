--- conflicted
+++ resolved
@@ -57,6 +57,7 @@
     Mapping,
     MutableMapping,
     MutableSet,
+    Sequence,
     ValuesView,
 )
 from enum import Enum
@@ -68,11 +69,7 @@
     Generic,
     Literal,
     TypeVar,
-<<<<<<< HEAD
     Union,
-    cast,
-=======
->>>>>>> 84dc9613
     overload,
 )
 
@@ -1043,7 +1040,6 @@
             yield item
 
 
-<<<<<<< HEAD
 ItemOrSequence = Union[T, Sequence[T]]
 
 
@@ -1103,12 +1099,8 @@
     return dim_list, arr_args
 
 
-def contains_only_dask_or_numpy(obj) -> bool:
-    """Returns True if xarray object contains only numpy or dask arrays.
-=======
 def contains_only_chunked_or_numpy(obj) -> bool:
     """Returns True if xarray object contains only numpy arrays or chunked arrays (i.e. pure dask or cubed).
->>>>>>> 84dc9613
 
     Expects obj to be Dataset or DataArray"""
     from xarray.core.dataarray import DataArray
