--- conflicted
+++ resolved
@@ -29,10 +29,7 @@
 import numpy as np
 import pandas as pd
 
-<<<<<<< HEAD
-=======
 from .pycompat import dask_array_type
->>>>>>> e3b3bed2
 
 K = TypeVar("K")
 V = TypeVar("V")
