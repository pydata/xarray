"""Internal utilities; not for external use"""
# Some functions in this module are derived from functions in pandas. For
# reference, here is a copy of the pandas copyright notice:

# BSD 3-Clause License

# Copyright (c) 2008-2011, AQR Capital Management, LLC, Lambda Foundry, Inc. and PyData Development Team
# All rights reserved.

# Copyright (c) 2011-2022, Open source contributors.

# Redistribution and use in source and binary forms, with or without
# modification, are permitted provided that the following conditions are met:

# * Redistributions of source code must retain the above copyright notice, this
#   list of conditions and the following disclaimer.

# * Redistributions in binary form must reproduce the above copyright notice,
#   this list of conditions and the following disclaimer in the documentation
#   and/or other materials provided with the distribution.

# * Neither the name of the copyright holder nor the names of its
#   contributors may be used to endorse or promote products derived from
#   this software without specific prior written permission.

# THIS SOFTWARE IS PROVIDED BY THE COPYRIGHT HOLDERS AND CONTRIBUTORS "AS IS"
# AND ANY EXPRESS OR IMPLIED WARRANTIES, INCLUDING, BUT NOT LIMITED TO, THE
# IMPLIED WARRANTIES OF MERCHANTABILITY AND FITNESS FOR A PARTICULAR PURPOSE ARE
# DISCLAIMED. IN NO EVENT SHALL THE COPYRIGHT HOLDER OR CONTRIBUTORS BE LIABLE
# FOR ANY DIRECT, INDIRECT, INCIDENTAL, SPECIAL, EXEMPLARY, OR CONSEQUENTIAL
# DAMAGES (INCLUDING, BUT NOT LIMITED TO, PROCUREMENT OF SUBSTITUTE GOODS OR
# SERVICES; LOSS OF USE, DATA, OR PROFITS; OR BUSINESS INTERRUPTION) HOWEVER
# CAUSED AND ON ANY THEORY OF LIABILITY, WHETHER IN CONTRACT, STRICT LIABILITY,
# OR TORT (INCLUDING NEGLIGENCE OR OTHERWISE) ARISING IN ANY WAY OUT OF THE USE
# OF THIS SOFTWARE, EVEN IF ADVISED OF THE POSSIBILITY OF SUCH DAMAGE.
from __future__ import annotations

import contextlib
import functools
import importlib
import inspect
import io
import itertools
import math
import os
import re
import sys
import warnings
from collections.abc import (
    Collection,
    Container,
    Hashable,
    Iterable,
    Iterator,
    Mapping,
    MutableMapping,
    MutableSet,
    Sequence,
)
from enum import Enum
from typing import (
    TYPE_CHECKING,
    Any,
    Callable,
    Generic,
    Literal,
    TypeVar,
    cast,
    overload,
)

import numpy as np
import pandas as pd

if TYPE_CHECKING:
    from xarray.core.types import Dims, ErrorOptionsWithWarn, OrderedDims

K = TypeVar("K")
V = TypeVar("V")
T = TypeVar("T")


def alias_message(old_name: str, new_name: str) -> str:
    return f"{old_name} has been deprecated. Use {new_name} instead."


def alias_warning(old_name: str, new_name: str, stacklevel: int = 3) -> None:
    warnings.warn(
        alias_message(old_name, new_name), FutureWarning, stacklevel=stacklevel
    )


def alias(obj: Callable[..., T], old_name: str) -> Callable[..., T]:
    assert isinstance(old_name, str)

    @functools.wraps(obj)
    def wrapper(*args, **kwargs):
        alias_warning(old_name, obj.__name__)
        return obj(*args, **kwargs)

    wrapper.__doc__ = alias_message(old_name, obj.__name__)
    return wrapper


def get_valid_numpy_dtype(array: np.ndarray | pd.Index):
    """Return a numpy compatible dtype from either
    a numpy array or a pandas.Index.

    Used for wrapping a pandas.Index as an xarray,Variable.

    """
    if isinstance(array, pd.PeriodIndex):
        dtype = np.dtype("O")
    elif hasattr(array, "categories"):
        # category isn't a real numpy dtype
        dtype = array.categories.dtype  # type: ignore[union-attr]
    elif not is_valid_numpy_dtype(array.dtype):
        dtype = np.dtype("O")
    else:
        dtype = array.dtype

    return dtype


def maybe_coerce_to_str(index, original_coords):
    """maybe coerce a pandas Index back to a nunpy array of type str

    pd.Index uses object-dtype to store str - try to avoid this for coords
    """
    from xarray.core import dtypes

    try:
        result_type = dtypes.result_type(*original_coords)
    except TypeError:
        pass
    else:
        if result_type.kind in "SU":
            index = np.asarray(index, dtype=result_type.type)

    return index


def maybe_wrap_array(original, new_array):
    """Wrap a transformed array with __array_wrap__ if it can be done safely.

    This lets us treat arbitrary functions that take and return ndarray objects
    like ufuncs, as long as they return an array with the same shape.
    """
    # in case func lost array's metadata
    if isinstance(new_array, np.ndarray) and new_array.shape == original.shape:
        return original.__array_wrap__(new_array)
    else:
        return new_array


def equivalent(first: T, second: T) -> bool:
    """Compare two objects for equivalence (identity or equality), using
    array_equiv if either object is an ndarray. If both objects are lists,
    equivalent is sequentially called on all the elements.
    """
    # TODO: refactor to avoid circular import
    from xarray.core import duck_array_ops

    if first is second:
        return True
    if isinstance(first, np.ndarray) or isinstance(second, np.ndarray):
        return duck_array_ops.array_equiv(first, second)
    if isinstance(first, list) or isinstance(second, list):
        return list_equiv(first, second)
    return (first == second) or (pd.isnull(first) and pd.isnull(second))


def list_equiv(first, second):
    equiv = True
    if len(first) != len(second):
        return False
    else:
        for f, s in zip(first, second):
            equiv = equiv and equivalent(f, s)
    return equiv


def peek_at(iterable: Iterable[T]) -> tuple[T, Iterator[T]]:
    """Returns the first value from iterable, as well as a new iterator with
    the same content as the original iterable
    """
    gen = iter(iterable)
    peek = next(gen)
    return peek, itertools.chain([peek], gen)


def update_safety_check(
    first_dict: Mapping[K, V],
    second_dict: Mapping[K, V],
    compat: Callable[[V, V], bool] = equivalent,
) -> None:
    """Check the safety of updating one dictionary with another.

    Raises ValueError if dictionaries have non-compatible values for any key,
    where compatibility is determined by identity (they are the same item) or
    the `compat` function.

    Parameters
    ----------
    first_dict, second_dict : dict-like
        All items in the second dictionary are checked against for conflicts
        against items in the first dictionary.
    compat : function, optional
        Binary operator to determine if two values are compatible. By default,
        checks for equivalence.
    """
    for k, v in second_dict.items():
        if k in first_dict and not compat(v, first_dict[k]):
            raise ValueError(
                "unsafe to merge dictionaries without "
                f"overriding values; conflicting key {k!r}"
            )


def remove_incompatible_items(
    first_dict: MutableMapping[K, V],
    second_dict: Mapping[K, V],
    compat: Callable[[V, V], bool] = equivalent,
) -> None:
    """Remove incompatible items from the first dictionary in-place.

    Items are retained if their keys are found in both dictionaries and the
    values are compatible.

    Parameters
    ----------
    first_dict, second_dict : dict-like
        Mappings to merge.
    compat : function, optional
        Binary operator to determine if two values are compatible. By default,
        checks for equivalence.
    """
    for k in list(first_dict):
        if k not in second_dict or not compat(first_dict[k], second_dict[k]):
            del first_dict[k]


# It's probably OK to give this as a TypeGuard; though it's not perfectly robust.
def is_dict_like(value: Any) -> TypeGuard[Mapping]:
    return hasattr(value, "keys") and hasattr(value, "__getitem__")


def is_full_slice(value: Any) -> bool:
    return isinstance(value, slice) and value == slice(None)


def is_list_like(value: Any) -> TypeGuard[list | tuple]:
    return isinstance(value, (list, tuple))


def is_duck_array(value: Any) -> bool:
    if isinstance(value, np.ndarray):
        return True
    return (
        hasattr(value, "ndim")
        and hasattr(value, "shape")
        and hasattr(value, "dtype")
        and (
            (hasattr(value, "__array_function__") and hasattr(value, "__array_ufunc__"))
            or hasattr(value, "__array_namespace__")
        )
    )


def either_dict_or_kwargs(
    pos_kwargs: Mapping[Any, T] | None,
    kw_kwargs: Mapping[str, T],
    func_name: str,
) -> Mapping[Hashable, T]:
    if pos_kwargs is None or pos_kwargs == {}:
        # Need an explicit cast to appease mypy due to invariance; see
        # https://github.com/python/mypy/issues/6228
        return cast(Mapping[Hashable, T], kw_kwargs)

    if not is_dict_like(pos_kwargs):
        raise ValueError(f"the first argument to .{func_name} must be a dictionary")
    if kw_kwargs:
        raise ValueError(
            f"cannot specify both keyword and positional arguments to .{func_name}"
        )
    return pos_kwargs


def _is_scalar(value, include_0d):
    from xarray.core.variable import NON_NUMPY_SUPPORTED_ARRAY_TYPES

    if include_0d:
        include_0d = getattr(value, "ndim", None) == 0
    return (
        include_0d
        or isinstance(value, (str, bytes))
        or not (
            isinstance(value, (Iterable,) + NON_NUMPY_SUPPORTED_ARRAY_TYPES)
            or hasattr(value, "__array_function__")
            or hasattr(value, "__array_namespace__")
        )
    )


# See GH5624, this is a convoluted way to allow type-checking to use `TypeGuard` without
# requiring typing_extensions as a required dependency to _run_ the code (it is required
# to type-check).
try:
    if sys.version_info >= (3, 10):
        from typing import TypeGuard
    else:
        from typing_extensions import TypeGuard
except ImportError:
    if TYPE_CHECKING:
        raise
    else:

        def is_scalar(value: Any, include_0d: bool = True) -> bool:
            """Whether to treat a value as a scalar.

            Any non-iterable, string, or 0-D array
            """
            return _is_scalar(value, include_0d)

else:

    def is_scalar(value: Any, include_0d: bool = True) -> TypeGuard[Hashable]:
        """Whether to treat a value as a scalar.

        Any non-iterable, string, or 0-D array
        """
        return _is_scalar(value, include_0d)


def is_valid_numpy_dtype(dtype: Any) -> bool:
    try:
        np.dtype(dtype)
    except (TypeError, ValueError):
        return False
    else:
        return True


def to_0d_object_array(value: Any) -> np.ndarray:
    """Given a value, wrap it in a 0-D numpy.ndarray with dtype=object."""
    result = np.empty((), dtype=object)
    result[()] = value
    return result


def to_0d_array(value: Any) -> np.ndarray:
    """Given a value, wrap it in a 0-D numpy.ndarray."""
    if np.isscalar(value) or (isinstance(value, np.ndarray) and value.ndim == 0):
        return np.array(value)
    else:
        return to_0d_object_array(value)


def dict_equiv(
    first: Mapping[K, V],
    second: Mapping[K, V],
    compat: Callable[[V, V], bool] = equivalent,
) -> bool:
    """Test equivalence of two dict-like objects. If any of the values are
    numpy arrays, compare them correctly.

    Parameters
    ----------
    first, second : dict-like
        Dictionaries to compare for equality
    compat : function, optional
        Binary operator to determine if two values are compatible. By default,
        checks for equivalence.

    Returns
    -------
    equals : bool
        True if the dictionaries are equal
    """
    for k in first:
        if k not in second or not compat(first[k], second[k]):
            return False
    return all(k in first for k in second)


def compat_dict_intersection(
    first_dict: Mapping[K, V],
    second_dict: Mapping[K, V],
    compat: Callable[[V, V], bool] = equivalent,
) -> MutableMapping[K, V]:
    """Return the intersection of two dictionaries as a new dictionary.

    Items are retained if their keys are found in both dictionaries and the
    values are compatible.

    Parameters
    ----------
    first_dict, second_dict : dict-like
        Mappings to merge.
    compat : function, optional
        Binary operator to determine if two values are compatible. By default,
        checks for equivalence.

    Returns
    -------
    intersection : dict
        Intersection of the contents.
    """
    new_dict = dict(first_dict)
    remove_incompatible_items(new_dict, second_dict, compat)
    return new_dict


def compat_dict_union(
    first_dict: Mapping[K, V],
    second_dict: Mapping[K, V],
    compat: Callable[[V, V], bool] = equivalent,
) -> MutableMapping[K, V]:
    """Return the union of two dictionaries as a new dictionary.

    An exception is raised if any keys are found in both dictionaries and the
    values are not compatible.

    Parameters
    ----------
    first_dict, second_dict : dict-like
        Mappings to merge.
    compat : function, optional
        Binary operator to determine if two values are compatible. By default,
        checks for equivalence.

    Returns
    -------
    union : dict
        union of the contents.
    """
    new_dict = dict(first_dict)
    update_safety_check(first_dict, second_dict, compat)
    new_dict.update(second_dict)
    return new_dict


class Frozen(Mapping[K, V]):
    """Wrapper around an object implementing the mapping interface to make it
    immutable. If you really want to modify the mapping, the mutable version is
    saved under the `mapping` attribute.
    """

    __slots__ = ("mapping",)

    def __init__(self, mapping: Mapping[K, V]):
        self.mapping = mapping

    def __getitem__(self, key: K) -> V:
        return self.mapping[key]

    def __iter__(self) -> Iterator[K]:
        return iter(self.mapping)

    def __len__(self) -> int:
        return len(self.mapping)

    def __contains__(self, key: object) -> bool:
        return key in self.mapping

    def __repr__(self) -> str:
        return f"{type(self).__name__}({self.mapping!r})"


def FrozenDict(*args, **kwargs) -> Frozen:
    return Frozen(dict(*args, **kwargs))


class HybridMappingProxy(Mapping[K, V]):
    """Implements the Mapping interface. Uses the wrapped mapping for item lookup
    and a separate wrapped keys collection for iteration.

    Can be used to construct a mapping object from another dict-like object without
    eagerly accessing its items or when a mapping object is expected but only
    iteration over keys is actually used.

    Note: HybridMappingProxy does not validate consistency of the provided `keys`
    and `mapping`. It is the caller's responsibility to ensure that they are
    suitable for the task at hand.
    """

    __slots__ = ("_keys", "mapping")

    def __init__(self, keys: Collection[K], mapping: Mapping[K, V]):
        self._keys = keys
        self.mapping = mapping

    def __getitem__(self, key: K) -> V:
        return self.mapping[key]

    def __iter__(self) -> Iterator[K]:
        return iter(self._keys)

    def __len__(self) -> int:
        return len(self._keys)


class OrderedSet(MutableSet[T]):
    """A simple ordered set.

    The API matches the builtin set, but it preserves insertion order of elements, like
    a dict. Note that, unlike in an OrderedDict, equality tests are not order-sensitive.
    """

    _d: dict[T, None]

    __slots__ = ("_d",)

    def __init__(self, values: Iterable[T] | None = None):
        self._d = {}
        if values is not None:
            self.update(values)

    # Required methods for MutableSet

    def __contains__(self, value: Hashable) -> bool:
        return value in self._d

    def __iter__(self) -> Iterator[T]:
        return iter(self._d)

    def __len__(self) -> int:
        return len(self._d)

    def add(self, value: T) -> None:
        self._d[value] = None

    def discard(self, value: T) -> None:
        del self._d[value]

    # Additional methods

    def update(self, values: Iterable[T]) -> None:
        for v in values:
            self._d[v] = None

    def __repr__(self) -> str:
        return f"{type(self).__name__}({list(self)!r})"


class NdimSizeLenMixin:
    """Mixin class that extends a class that defines a ``shape`` property to
    one that also defines ``ndim``, ``size`` and ``__len__``.
    """

    __slots__ = ()

    @property
    def ndim(self: Any) -> int:
        """
        Number of array dimensions.

        See Also
        --------
        numpy.ndarray.ndim
        """
        return len(self.shape)

    @property
    def size(self: Any) -> int:
        """
        Number of elements in the array.

        Equal to ``np.prod(a.shape)``, i.e., the product of the array’s dimensions.

        See Also
        --------
        numpy.ndarray.size
        """
        return math.prod(self.shape)

    def __len__(self: Any) -> int:
        try:
            return self.shape[0]
        except IndexError:
            raise TypeError("len() of unsized object")


class NDArrayMixin(NdimSizeLenMixin):
    """Mixin class for making wrappers of N-dimensional arrays that conform to
    the ndarray interface required for the data argument to Variable objects.

    A subclass should set the `array` property and override one or more of
    `dtype`, `shape` and `__getitem__`.
    """

    __slots__ = ()

    @property
    def dtype(self: Any) -> np.dtype:
        return self.array.dtype

    @property
    def shape(self: Any) -> tuple[int, ...]:
        return self.array.shape

    def __getitem__(self: Any, key):
        return self.array[key]

    def __repr__(self: Any) -> str:
        return f"{type(self).__name__}(array={self.array!r})"


class ReprObject:
    """Object that prints as the given value, for use with sentinel values."""

    __slots__ = ("_value",)

    def __init__(self, value: str):
        self._value = value

    def __repr__(self) -> str:
        return self._value

    def __eq__(self, other) -> bool:
        if isinstance(other, ReprObject):
            return self._value == other._value
        return False

    def __hash__(self) -> int:
        return hash((type(self), self._value))

    def __dask_tokenize__(self):
        from dask.base import normalize_token

        return normalize_token((type(self), self._value))


@contextlib.contextmanager
def close_on_error(f):
    """Context manager to ensure that a file opened by xarray is closed if an
    exception is raised before the user sees the file object.
    """
    try:
        yield
    except Exception:
        f.close()
        raise


def is_remote_uri(path: str) -> bool:
    """Finds URLs of the form protocol:// or protocol::

    This also matches for http[s]://, which were the only remote URLs
    supported in <=v0.16.2.
    """
    return bool(re.search(r"^[a-z][a-z0-9]*(\://|\:\:)", path))


def read_magic_number_from_file(filename_or_obj, count=8) -> bytes:
    # check byte header to determine file type
    if isinstance(filename_or_obj, bytes):
        magic_number = filename_or_obj[:count]
    elif isinstance(filename_or_obj, io.IOBase):
        if filename_or_obj.tell() != 0:
            filename_or_obj.seek(0)
        magic_number = filename_or_obj.read(count)
        filename_or_obj.seek(0)
    else:
        raise TypeError(f"cannot read the magic number from {type(filename_or_obj)}")
    return magic_number


def try_read_magic_number_from_path(pathlike, count=8) -> bytes | None:
    if isinstance(pathlike, str) or hasattr(pathlike, "__fspath__"):
        path = os.fspath(pathlike)
        try:
            with open(path, "rb") as f:
                return read_magic_number_from_file(f, count)
        except (FileNotFoundError, TypeError):
            pass
    return None


def try_read_magic_number_from_file_or_path(filename_or_obj, count=8) -> bytes | None:
    magic_number = try_read_magic_number_from_path(filename_or_obj, count)
    if magic_number is None:
        try:
            magic_number = read_magic_number_from_file(filename_or_obj, count)
        except TypeError:
            pass
    return magic_number


def is_uniform_spaced(arr, **kwargs) -> bool:
    """Return True if values of an array are uniformly spaced and sorted.

    >>> is_uniform_spaced(range(5))
    True
    >>> is_uniform_spaced([-4, 0, 100])
    False

    kwargs are additional arguments to ``np.isclose``
    """
    arr = np.array(arr, dtype=float)
    diffs = np.diff(arr)
    return bool(np.isclose(diffs.min(), diffs.max(), **kwargs))


def hashable(v: Any) -> TypeGuard[Hashable]:
    """Determine whether `v` can be hashed."""
    try:
        hash(v)
    except TypeError:
        return False
    return True


def iterable(v: Any) -> TypeGuard[Iterable[Any]]:
    """Determine whether `v` is iterable."""
    try:
        iter(v)
    except TypeError:
        return False
    return True


def iterable_of_hashable(v: Any) -> TypeGuard[Iterable[Hashable]]:
    """Determine whether `v` is an Iterable of Hashables."""
    try:
        it = iter(v)
    except TypeError:
        return False
    return all(hashable(elm) for elm in it)


def decode_numpy_dict_values(attrs: Mapping[K, V]) -> dict[K, V]:
    """Convert attribute values from numpy objects to native Python objects,
    for use in to_dict
    """
    attrs = dict(attrs)
    for k, v in attrs.items():
        if isinstance(v, np.ndarray):
            attrs[k] = v.tolist()
        elif isinstance(v, np.generic):
            attrs[k] = v.item()
    return attrs


def ensure_us_time_resolution(val):
    """Convert val out of numpy time, for use in to_dict.
    Needed because of numpy bug GH#7619"""
    if np.issubdtype(val.dtype, np.datetime64):
        val = val.astype("datetime64[us]")
    elif np.issubdtype(val.dtype, np.timedelta64):
        val = val.astype("timedelta64[us]")
    return val


class HiddenKeyDict(MutableMapping[K, V]):
    """Acts like a normal dictionary, but hides certain keys."""

    __slots__ = ("_data", "_hidden_keys")

    # ``__init__`` method required to create instance from class.

    def __init__(self, data: MutableMapping[K, V], hidden_keys: Iterable[K]):
        self._data = data
        self._hidden_keys = frozenset(hidden_keys)

    def _raise_if_hidden(self, key: K) -> None:
        if key in self._hidden_keys:
            raise KeyError(f"Key `{key!r}` is hidden.")

    # The next five methods are requirements of the ABC.
    def __setitem__(self, key: K, value: V) -> None:
        self._raise_if_hidden(key)
        self._data[key] = value

    def __getitem__(self, key: K) -> V:
        self._raise_if_hidden(key)
        return self._data[key]

    def __delitem__(self, key: K) -> None:
        self._raise_if_hidden(key)
        del self._data[key]

    def __iter__(self) -> Iterator[K]:
        for k in self._data:
            if k not in self._hidden_keys:
                yield k

    def __len__(self) -> int:
        num_hidden = len(self._hidden_keys & self._data.keys())
        return len(self._data) - num_hidden


def infix_dims(
    dims_supplied: Collection,
    dims_all: Collection,
    missing_dims: ErrorOptionsWithWarn = "raise",
) -> Iterator:
    """
    Resolves a supplied list containing an ellipsis representing other items, to
    a generator with the 'realized' list of all items
    """
    if ... in dims_supplied:
        if len(set(dims_all)) != len(dims_all):
            raise ValueError("Cannot use ellipsis with repeated dims")
        if list(dims_supplied).count(...) > 1:
            raise ValueError("More than one ellipsis supplied")
        other_dims = [d for d in dims_all if d not in dims_supplied]
        existing_dims = drop_missing_dims(dims_supplied, dims_all, missing_dims)
        for d in existing_dims:
            if d is ...:
                yield from other_dims
            else:
                yield d
    else:
        existing_dims = drop_missing_dims(dims_supplied, dims_all, missing_dims)
        if set(existing_dims) ^ set(dims_all):
            raise ValueError(
                f"{dims_supplied} must be a permuted list of {dims_all}, unless `...` is included"
            )
        yield from existing_dims


def get_temp_dimname(dims: Container[Hashable], new_dim: Hashable) -> Hashable:
    """Get an new dimension name based on new_dim, that is not used in dims.
    If the same name exists, we add an underscore(s) in the head.

    Example1:
        dims: ['a', 'b', 'c']
        new_dim: ['_rolling']
        -> ['_rolling']
    Example2:
        dims: ['a', 'b', 'c', '_rolling']
        new_dim: ['_rolling']
        -> ['__rolling']
    """
    while new_dim in dims:
        new_dim = "_" + str(new_dim)
    return new_dim


def drop_dims_from_indexers(
    indexers: Mapping[Any, Any],
    dims: Iterable[Hashable] | Mapping[Any, int],
    missing_dims: ErrorOptionsWithWarn,
) -> Mapping[Hashable, Any]:
    """Depending on the setting of missing_dims, drop any dimensions from indexers that
    are not present in dims.

    Parameters
    ----------
    indexers : dict
    dims : sequence
    missing_dims : {"raise", "warn", "ignore"}
    """

    if missing_dims == "raise":
        invalid = indexers.keys() - set(dims)
        if invalid:
            raise ValueError(
                f"Dimensions {invalid} do not exist. Expected one or more of {dims}"
            )

        return indexers

    elif missing_dims == "warn":
        # don't modify input
        indexers = dict(indexers)

        invalid = indexers.keys() - set(dims)
        if invalid:
            warnings.warn(
                f"Dimensions {invalid} do not exist. Expected one or more of {dims}"
            )
        for key in invalid:
            indexers.pop(key)

        return indexers

    elif missing_dims == "ignore":
        return {key: val for key, val in indexers.items() if key in dims}

    else:
        raise ValueError(
            f"Unrecognised option {missing_dims} for missing_dims argument"
        )


def drop_missing_dims(
    supplied_dims: Iterable[Hashable],
    dims: Iterable[Hashable],
    missing_dims: ErrorOptionsWithWarn,
) -> Iterable[Hashable]:
    """Depending on the setting of missing_dims, drop any dimensions from supplied_dims that
    are not present in dims.

    Parameters
    ----------
    supplied_dims : Iterable of Hashable
    dims : Iterable of Hashable
    missing_dims : {"raise", "warn", "ignore"}
    """

    if missing_dims == "raise":
        supplied_dims_set = {val for val in supplied_dims if val is not ...}
        invalid = supplied_dims_set - set(dims)
        if invalid:
            raise ValueError(
                f"Dimensions {invalid} do not exist. Expected one or more of {dims}"
            )

        return supplied_dims

    elif missing_dims == "warn":
        invalid = set(supplied_dims) - set(dims)
        if invalid:
            warnings.warn(
                f"Dimensions {invalid} do not exist. Expected one or more of {dims}"
            )

        return [val for val in supplied_dims if val in dims or val is ...]

    elif missing_dims == "ignore":
        return [val for val in supplied_dims if val in dims or val is ...]

    else:
        raise ValueError(
            f"Unrecognised option {missing_dims} for missing_dims argument"
        )


T_None = TypeVar("T_None", None, "ellipsis")


@overload
def parse_dims(
    dim: str | Iterable[Hashable] | T_None,
    all_dims: tuple[Hashable, ...],
    *,
    check_exists: bool = True,
    replace_none: Literal[True] = True,
) -> tuple[Hashable, ...]:
    ...


@overload
def parse_dims(
    dim: str | Iterable[Hashable] | T_None,
    all_dims: tuple[Hashable, ...],
    *,
    check_exists: bool = True,
    replace_none: Literal[False],
) -> tuple[Hashable, ...] | T_None:
    ...


def parse_dims(
    dim: Dims,
    all_dims: tuple[Hashable, ...],
    *,
    check_exists: bool = True,
    replace_none: bool = True,
) -> tuple[Hashable, ...] | None | ellipsis:
    """Parse one or more dimensions.

    A single dimension must be always a str, multiple dimensions
    can be Hashables. This supports e.g. using a tuple as a dimension.
    If you supply e.g. a set of dimensions the order cannot be
    conserved, but for sequences it will be.

    Parameters
    ----------
    dim : str, Iterable of Hashable, "..." or None
        Dimension(s) to parse.
    all_dims : tuple of Hashable
        All possible dimensions.
    check_exists: bool, default: True
        if True, check if dim is a subset of all_dims.
    replace_none : bool, default: True
        If True, return all_dims if dim is None or "...".

    Returns
    -------
    parsed_dims : tuple of Hashable
        Input dimensions as a tuple.
    """
    if dim is None or dim is ...:
        if replace_none:
            return all_dims
        return dim
    if isinstance(dim, str):
        dim = (dim,)
    if check_exists:
        _check_dims(set(dim), set(all_dims))
    return tuple(dim)


@overload
def parse_ordered_dims(
    dim: str | Sequence[Hashable | ellipsis] | T_None,
    all_dims: tuple[Hashable, ...],
    *,
    check_exists: bool = True,
    replace_none: Literal[True] = True,
) -> tuple[Hashable, ...]:
    ...


@overload
def parse_ordered_dims(
    dim: str | Sequence[Hashable | ellipsis] | T_None,
    all_dims: tuple[Hashable, ...],
    *,
    check_exists: bool = True,
    replace_none: Literal[False],
) -> tuple[Hashable, ...] | T_None:
    ...


def parse_ordered_dims(
    dim: OrderedDims,
    all_dims: tuple[Hashable, ...],
    *,
    check_exists: bool = True,
    replace_none: bool = True,
) -> tuple[Hashable, ...] | None | ellipsis:
    """Parse one or more dimensions.

    A single dimension must be always a str, multiple dimensions
    can be Hashables. This supports e.g. using a tuple as a dimension.
    An ellipsis ("...") in a sequence of dimensions will be
    replaced with all remaining dimensions. This only makes sense when
    the input is a sequence and not e.g. a set.

    Parameters
    ----------
    dim : str, Sequence of Hashable or "...", "..." or None
        Dimension(s) to parse. If "..." appears in a Sequence
        it always gets replaced with all remaining dims
    all_dims : tuple of Hashable
        All possible dimensions.
    check_exists: bool, default: True
        if True, check if dim is a subset of all_dims.
    replace_none : bool, default: True
        If True, return all_dims if dim is None.

    Returns
    -------
    parsed_dims : tuple of Hashable
        Input dimensions as a tuple.
    """
    if dim is not None and dim is not ... and not isinstance(dim, str) and ... in dim:
        dims_set: set[Hashable | ellipsis] = set(dim)
        all_dims_set = set(all_dims)
        if check_exists:
            _check_dims(dims_set, all_dims_set)
        if len(all_dims_set) != len(all_dims):
            raise ValueError("Cannot use ellipsis with repeated dims")
        dims = tuple(dim)
        if dims.count(...) > 1:
            raise ValueError("More than one ellipsis supplied")
        other_dims = tuple(d for d in all_dims if d not in dims_set)
        idx = dims.index(...)
        return dims[:idx] + other_dims + dims[idx + 1 :]
    else:
        # mypy cannot resolve that the sequence cannot contain "..."
        return parse_dims(  # type: ignore[call-overload]
            dim=dim,
            all_dims=all_dims,
            check_exists=check_exists,
            replace_none=replace_none,
        )


def _check_dims(dim: set[Hashable | ellipsis], all_dims: set[Hashable]) -> None:
    wrong_dims = dim - all_dims
    if wrong_dims and wrong_dims != {...}:
        wrong_dims_str = ", ".join(f"'{d!s}'" for d in wrong_dims)
        raise ValueError(
            f"Dimension(s) {wrong_dims_str} do not exist. Expected one or more of {all_dims}"
        )


_Accessor = TypeVar("_Accessor")


class UncachedAccessor(Generic[_Accessor]):
    """Acts like a property, but on both classes and class instances

    This class is necessary because some tools (e.g. pydoc and sphinx)
    inspect classes for which property returns itself and not the
    accessor.
    """

    def __init__(self, accessor: type[_Accessor]) -> None:
        self._accessor = accessor

    @overload
    def __get__(self, obj: None, cls) -> type[_Accessor]:
        ...

    @overload
    def __get__(self, obj: object, cls) -> _Accessor:
        ...

    def __get__(self, obj: None | object, cls) -> type[_Accessor] | _Accessor:
        if obj is None:
            return self._accessor

        return self._accessor(obj)  # type: ignore  # assume it is a valid accessor!


# Singleton type, as per https://github.com/python/typing/pull/240
class Default(Enum):
    token = 0


_default = Default.token


def iterate_nested(nested_list):
    for item in nested_list:
        if isinstance(item, list):
            yield from iterate_nested(item)
        else:
            yield item


<<<<<<< HEAD
ItemOrSequence = Union[T, Sequence[T]]


def expand_args_to_dims(
    dim: ItemOrSequence[Hashable],
    arg_names: Sequence[str],
    args: Sequence[ItemOrSequence[Any]],
) -> Tuple[Sequence[Hashable], Sequence[Sequence[Any]]]:
    """Expand dims and all elements in args to be arrays of the length of the number of dimensions

    Parameters
    ----------
    dim : str or sequence of str
        Dimension(s)
    arg_names : sequence of str
        Names of the arguments to expand
    args : sequence of args, which may be individual items or lists of items
        Arguments to expand

    Raises
    ------
    ValueError: raised if dim is a scalar and any of the args are not scalars
    ValueError: raised if any of the produced lists are of the wrong length

    Returns
    -------
    list of dims, list of lists of arguments
    """
    if is_scalar(dim):
        dim_list: Sequence[Hashable] = [dim]
    else:
        assert isinstance(dim, Sequence)
        dim_list = dim

    # dim is now a list
    nroll = len(dim_list)

    def to_list(arg):
        if is_scalar(arg):
            return [arg] * nroll
        elif isinstance(arg, list) and len(arg) == 1 and nroll > 1:
            return [arg[0]] * nroll
        return arg

    arr_args = [to_list(arg) for arg in args]

    if any(len(arg) != len(dim_list) for arg in arr_args):
        names_args_len = ", ".join(
            f"{name}={args!r} (len={len(args)})"
            for name, args in zip(arg_names, arr_args)
            if len(args) != len(dim_list)
        )
        raise ValueError(
            f"Expected all arguments to have len={len(dim_list)}.  Received: {names_args_len}"
        )

    return dim_list, arr_args
=======
def contains_only_dask_or_numpy(obj) -> bool:
    """Returns True if xarray object contains only numpy or dask arrays.

    Expects obj to be Dataset or DataArray"""
    from xarray.core.dataarray import DataArray
    from xarray.core.pycompat import is_duck_dask_array

    if isinstance(obj, DataArray):
        obj = obj._to_temp_dataset()

    return all(
        [
            isinstance(var.data, np.ndarray) or is_duck_dask_array(var.data)
            for var in obj.variables.values()
        ]
    )


def module_available(module: str) -> bool:
    """Checks whether a module is installed without importing it.

    Use this for a lightweight check and lazy imports.

    Parameters
    ----------
    module : str
        Name of the module.

    Returns
    -------
    available : bool
        Whether the module is installed.
    """
    return importlib.util.find_spec(module) is not None


def find_stack_level(test_mode=False) -> int:
    """Find the first place in the stack that is not inside xarray.

    This is unless the code emanates from a test, in which case we would prefer
    to see the xarray source.

    This function is taken from pandas.

    Parameters
    ----------
    test_mode : bool
        Flag used for testing purposes to switch off the detection of test
        directories in the stack trace.

    Returns
    -------
    stacklevel : int
        First level in the stack that is not part of xarray.
    """
    import xarray as xr

    pkg_dir = os.path.dirname(xr.__file__)
    test_dir = os.path.join(pkg_dir, "tests")

    # https://stackoverflow.com/questions/17407119/python-inspect-stack-is-slow
    frame = inspect.currentframe()
    n = 0
    while frame:
        fname = inspect.getfile(frame)
        if fname.startswith(pkg_dir) and (not fname.startswith(test_dir) or test_mode):
            frame = frame.f_back
            n += 1
        else:
            break
    return n


def emit_user_level_warning(message, category=None):
    """Emit a warning at the user level by inspecting the stack trace."""
    stacklevel = find_stack_level()
    warnings.warn(message, category=category, stacklevel=stacklevel)
>>>>>>> a28e9b55
<|MERGE_RESOLUTION|>--- conflicted
+++ resolved
@@ -65,6 +65,7 @@
     Generic,
     Literal,
     TypeVar,
+    Union,
     cast,
     overload,
 )
@@ -1125,7 +1126,6 @@
             yield item
 
 
-<<<<<<< HEAD
 ItemOrSequence = Union[T, Sequence[T]]
 
 
@@ -1133,7 +1133,7 @@
     dim: ItemOrSequence[Hashable],
     arg_names: Sequence[str],
     args: Sequence[ItemOrSequence[Any]],
-) -> Tuple[Sequence[Hashable], Sequence[Sequence[Any]]]:
+) -> tuple[Sequence[Hashable], Sequence[Sequence[Any]]]:
     """Expand dims and all elements in args to be arrays of the length of the number of dimensions
 
     Parameters
@@ -1183,7 +1183,8 @@
         )
 
     return dim_list, arr_args
-=======
+
+
 def contains_only_dask_or_numpy(obj) -> bool:
     """Returns True if xarray object contains only numpy or dask arrays.
 
@@ -1260,5 +1261,4 @@
 def emit_user_level_warning(message, category=None):
     """Emit a warning at the user level by inspecting the stack trace."""
     stacklevel = find_stack_level()
-    warnings.warn(message, category=category, stacklevel=stacklevel)
->>>>>>> a28e9b55
+    warnings.warn(message, category=category, stacklevel=stacklevel)