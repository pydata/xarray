--- conflicted
+++ resolved
@@ -11,11 +11,6 @@
 
 from . import dtypes, duck_array_ops
 from .nputils import array_eq, array_ne
-<<<<<<< HEAD
-from .pycompat import PY3
-from .options import _set_keep_attrs
-=======
->>>>>>> 57cd76d7
 
 try:
     import bottleneck as bn
@@ -167,7 +162,7 @@
                        dask="allowed",
                        dataset_join=dataset_join,
                        dataset_fill_value=np.nan,
-                       keep_attrs=_set_keep_attrs(True))
+                       keep_attrs=True)
 
 
 def where_method(self, cond, other=dtypes.NA):
@@ -193,7 +188,7 @@
                        join=join,
                        dataset_join=join,
                        dask='allowed',
-                       keep_attrs=_set_keep_attrs(True))
+                       keep_attrs=True)
 
 
 def _call_possibly_missing_method(arg, name, args, kwargs):
