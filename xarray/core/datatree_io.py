from __future__ import annotations

from collections.abc import Mapping, MutableMapping
from os import PathLike
from typing import TYPE_CHECKING, Any, Literal, get_args

from xarray.core.datatree import DataTree
from xarray.core.types import NetcdfWriteModes, ZarrWriteModes

if TYPE_CHECKING:
    from h5netcdf.legacyapi import Dataset as h5Dataset
    from netCDF4 import Dataset as ncDataset

T_DataTreeNetcdfEngine = Literal["netcdf4", "h5netcdf"]
T_DataTreeNetcdfTypes = Literal["NETCDF4"]


<<<<<<< HEAD
=======
def _get_nc_dataset_class(
    engine: T_DataTreeNetcdfEngine | None,
) -> type[ncDataset] | type[h5Dataset]:
    if engine == "netcdf4":
        from netCDF4 import Dataset as ncDataset

        return ncDataset
    if engine == "h5netcdf":
        from h5netcdf.legacyapi import Dataset as h5Dataset

        return h5Dataset
    if engine is None:
        try:
            from netCDF4 import Dataset as ncDataset

            return ncDataset
        except ImportError:
            from h5netcdf.legacyapi import Dataset as h5Dataset

            return h5Dataset
    raise ValueError(f"unsupported engine: {engine}")


def _create_empty_netcdf_group(
    filename: str | PathLike,
    group: str,
    mode: NetcdfWriteModes,
    engine: T_DataTreeNetcdfEngine | None,
) -> None:
    ncDataset = _get_nc_dataset_class(engine)

    with ncDataset(filename, mode=mode) as rootgrp:
        rootgrp.createGroup(group)


>>>>>>> fc05da90
def _datatree_to_netcdf(
    dt: DataTree,
    filepath: str | PathLike,
    mode: NetcdfWriteModes = "w",
    encoding: Mapping[str, Any] | None = None,
    unlimited_dims: Mapping | None = None,
    format: T_DataTreeNetcdfTypes | None = None,
    engine: T_DataTreeNetcdfEngine | None = None,
    group: str | None = None,
    write_inherited_coords: bool = False,
    compute: bool = True,
    **kwargs,
) -> None:
    """This function creates an appropriate datastore for writing a datatree to
    disk as a netCDF file.

    See `DataTree.to_netcdf` for full API docs.
    """

    if format not in [None, *get_args(T_DataTreeNetcdfTypes)]:
        raise ValueError("to_netcdf only supports the NETCDF4 format")

    if engine not in [None, *get_args(T_DataTreeNetcdfEngine)]:
        raise ValueError("to_netcdf only supports the netcdf4 and h5netcdf engines")

    if group is not None:
        raise NotImplementedError(
            "specifying a root group for the tree has not been implemented"
        )

    if not compute:
        raise NotImplementedError("compute=False has not been implemented yet")

    if encoding is None:
        encoding = {}

    # In the future, we may want to expand this check to insure all the provided encoding
    # options are valid. For now, this simply checks that all provided encoding keys are
    # groups in the datatree.
    if set(encoding) - set(dt.groups):
        raise ValueError(
            f"unexpected encoding group name(s) provided: {set(encoding) - set(dt.groups)}"
        )

    if unlimited_dims is None:
        unlimited_dims = {}

    for node in dt.subtree:
        at_root = node is dt
        ds = node.to_dataset(inherit=write_inherited_coords or at_root)
        group_path = None if at_root else "/" + node.relative_to(dt)
        ds.to_netcdf(
            filepath,
            group=group_path,
            mode=mode,
            encoding=encoding.get(node.path),
            unlimited_dims=unlimited_dims.get(node.path),
            engine=engine,
            format=format,
            compute=compute,
            **kwargs,
        )
        mode = "a"


def _datatree_to_zarr(
    dt: DataTree,
    store: MutableMapping | str | PathLike[str],
    mode: ZarrWriteModes = "w-",
    encoding: Mapping[str, Any] | None = None,
    consolidated: bool = True,
    group: str | None = None,
    write_inherited_coords: bool = False,
    compute: Literal[True] = True,
    **kwargs,
):
    """This function creates an appropriate datastore for writing a datatree
    to a zarr store.

    See `DataTree.to_zarr` for full API docs.
    """

    from zarr import consolidate_metadata

    if group is not None:
        raise NotImplementedError(
            "specifying a root group for the tree has not been implemented"
        )

    if not compute:
        raise NotImplementedError("compute=False has not been implemented yet")

    if encoding is None:
        encoding = {}

    # In the future, we may want to expand this check to insure all the provided encoding
    # options are valid. For now, this simply checks that all provided encoding keys are
    # groups in the datatree.
    if set(encoding) - set(dt.groups):
        raise ValueError(
            f"unexpected encoding group name(s) provided: {set(encoding) - set(dt.groups)}"
        )

    for node in dt.subtree:
        at_root = node is dt
        ds = node.to_dataset(inherit=write_inherited_coords or at_root)
        group_path = None if at_root else "/" + node.relative_to(dt)
        ds.to_zarr(
            store,
            group=group_path,
            mode=mode,
            encoding=encoding.get(node.path),
            consolidated=False,
            **kwargs,
        )
        if "w" in mode:
            mode = "a"

    if consolidated:
        consolidate_metadata(store)<|MERGE_RESOLUTION|>--- conflicted
+++ resolved
@@ -8,51 +8,12 @@
 from xarray.core.types import NetcdfWriteModes, ZarrWriteModes
 
 if TYPE_CHECKING:
-    from h5netcdf.legacyapi import Dataset as h5Dataset
-    from netCDF4 import Dataset as ncDataset
+    pass
 
 T_DataTreeNetcdfEngine = Literal["netcdf4", "h5netcdf"]
 T_DataTreeNetcdfTypes = Literal["NETCDF4"]
 
 
-<<<<<<< HEAD
-=======
-def _get_nc_dataset_class(
-    engine: T_DataTreeNetcdfEngine | None,
-) -> type[ncDataset] | type[h5Dataset]:
-    if engine == "netcdf4":
-        from netCDF4 import Dataset as ncDataset
-
-        return ncDataset
-    if engine == "h5netcdf":
-        from h5netcdf.legacyapi import Dataset as h5Dataset
-
-        return h5Dataset
-    if engine is None:
-        try:
-            from netCDF4 import Dataset as ncDataset
-
-            return ncDataset
-        except ImportError:
-            from h5netcdf.legacyapi import Dataset as h5Dataset
-
-            return h5Dataset
-    raise ValueError(f"unsupported engine: {engine}")
-
-
-def _create_empty_netcdf_group(
-    filename: str | PathLike,
-    group: str,
-    mode: NetcdfWriteModes,
-    engine: T_DataTreeNetcdfEngine | None,
-) -> None:
-    ncDataset = _get_nc_dataset_class(engine)
-
-    with ncDataset(filename, mode=mode) as rootgrp:
-        rootgrp.createGroup(group)
-
-
->>>>>>> fc05da90
 def _datatree_to_netcdf(
     dt: DataTree,
     filepath: str | PathLike,
