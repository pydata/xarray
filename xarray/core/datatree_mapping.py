from __future__ import annotations

from collections.abc import Callable, Mapping
from contextlib import contextmanager
from typing import TYPE_CHECKING, Any, cast, overload

from xarray.core.dataset import Dataset
from xarray.core.treenode import group_subtrees
from xarray.core.utils import result_name

if TYPE_CHECKING:
    from xarray.core.datatree import DataTree


@overload
def map_over_datasets(
    func: Callable[..., Dataset | None],
    *args: Any,
    kwargs: Mapping[str, Any] | None = None,
) -> DataTree: ...


# add an explicit overload for the most common case of two return values
# (python typing does not have a way to match tuple lengths in general)
@overload
def map_over_datasets(
    func: Callable[..., tuple[Dataset | None, Dataset | None]],
    *args: Any,
    kwargs: Mapping[str, Any] | None = None,
) -> tuple[DataTree, DataTree]: ...


@overload
def map_over_datasets(
    func: Callable[..., tuple[Dataset | None, ...]],
    *args: Any,
    kwargs: Mapping[str, Any] | None = None,
) -> tuple[DataTree, ...]: ...


def map_over_datasets(
    func: Callable[..., Dataset | None | tuple[Dataset | None, ...]],
    *args: Any,
    kwargs: Mapping[str, Any] | None = None,
) -> DataTree | tuple[DataTree, ...]:
    """
    Applies a function to every non-empty dataset in one or more DataTree objects
    with the same structure (i.e., that are isomorphic), returning new trees which
    store the results.

    The function will be applied to every node containing data (i.e., which has
    ``data_vars`` and/ or ``coordinates``) in the trees. The returned tree(s) will
    have the same structure as the supplied trees.

    ``func`` needs to return a Dataset, tuple of Dataset objects or None
    to be able to rebuild the subtrees after mapping, as each result will be
    assigned to its respective node of a new tree via `DataTree.from_dict`. Any
    returned value that is one of these types will be stacked into a separate
    tree before returning all of them.

    ``map_over_datasets`` is essentially syntactic sugar for the combination of
    ``group_subtrees`` and ``DataTree.from_dict``. For example, in the case of
    a two argument function that returns one result, it is equivalent to::

        results = {}
        for path, (left, right) in group_subtrees(left_tree, right_tree):
            results[path] = func(left.dataset, right.dataset)
        return DataTree.from_dict(results)

    Parameters
    ----------
    func : callable
        Function to apply to datasets with signature:

        `func(*args: Dataset, **kwargs) -> Union[Dataset, tuple[Dataset, ...]]`.

        (i.e. func must accept at least one Dataset and return at least one Dataset.)
    *args : tuple, optional
        Positional arguments passed on to `func`. Any DataTree arguments will be
        converted to Dataset objects via `.dataset`.
    kwargs : dict, optional
        Optional keyword arguments passed directly to ``func``.

    Returns
    -------
    Result of applying `func` to each node in the provided trees, packed back
    into DataTree objects via `DataTree.from_dict`.

    See also
    --------
    DataTree.map_over_datasets
    group_subtrees
    DataTree.from_dict
    """
    # TODO examples in the docstring
    # TODO inspect function to work out immediately if the wrong number of arguments were passed for it?

    from xarray.core.datatree import DataTree

    if kwargs is None:
        kwargs = {}

    # Walk all trees simultaneously, applying func to all nodes that lie in same position in different trees
    # We don't know which arguments are DataTrees so we zip all arguments together as iterables
    # Store tuples of results in a dict because we don't yet know how many trees we need to rebuild to return
    out_data_objects: dict[str, Dataset | tuple[Dataset | None, ...] | None] = {}
    func_called: dict[str, bool] = {}  # empty nodes don't call `func`

    tree_args = [arg for arg in args if isinstance(arg, DataTree)]
    name = result_name(tree_args)

    for path, node_tree_args in group_subtrees(*tree_args):
<<<<<<< HEAD
        if node_tree_args[0].has_data:
            node_dataset_args = [arg.dataset for arg in node_tree_args]
            for i, arg in enumerate(args):
                if not isinstance(arg, DataTree):
                    node_dataset_args.insert(i, arg)

            func_with_error_context = _handle_errors_with_path_context(path)(func)
            results = func_with_error_context(*node_dataset_args, **kwargs)
            func_called[path] = True

        elif node_tree_args[0].has_attrs:
            # propagate attrs
            results = node_tree_args[0].dataset
            func_called[path] = False

        else:
            # use Dataset instead of None to ensure it has copy method
            results = Dataset()
            func_called[path] = False

=======
        node_dataset_args = [arg.dataset for arg in node_tree_args]
        for i, arg in enumerate(args):
            if not isinstance(arg, DataTree):
                node_dataset_args.insert(i, arg)
        with add_path_context_to_errors(path):
            results = func(*node_dataset_args, **kwargs)
>>>>>>> 957b61ef
        out_data_objects[path] = results

    num_return_values = _check_all_return_values(out_data_objects, func_called)

    if num_return_values is None:
        # one return value
        out_data = cast(Mapping[str, Dataset | None], out_data_objects)
        return DataTree.from_dict(out_data, name=name)

    # multiple return values
    out_data_tuples = cast(Mapping[str, tuple[Dataset | None, ...]], out_data_objects)
    output_dicts: list[dict[str, Dataset | None]] = [
        {} for _ in range(num_return_values)
    ]
    for path, outputs in out_data_tuples.items():
        # duplicate outputs when func was not called (empty nodes)
        if not func_called[path]:
            out = cast(Dataset, outputs)
            outputs = tuple(out.copy() for _ in range(num_return_values))

        for output_dict, output in zip(output_dicts, outputs, strict=False):
            output_dict[path] = output

    return tuple(
        DataTree.from_dict(output_dict, name=name) for output_dict in output_dicts
    )


@contextmanager
def add_path_context_to_errors(path: str):
    """Add path context to any errors."""
    try:
        yield
    except Exception as e:
        e.add_note(f"Raised whilst mapping function over node(s) with path {path!r}")
        raise


def _check_single_set_return_values(path_to_node: str, obj: Any) -> int | None:
    """Check types returned from single evaluation of func, and return number of return values received from func."""
    if isinstance(obj, Dataset | None):
        return None  # no need to pack results

    if not isinstance(obj, tuple) or not all(
        isinstance(r, Dataset | None) for r in obj
    ):
        raise TypeError(
            f"the result of calling func on the node at position '{path_to_node}' is"
            f" not a Dataset or None or a tuple of such types:\n{obj!r}"
        )

    return len(obj)


def _check_all_return_values(returned_objects, func_called) -> int | None:
    """Walk through all values returned by mapping func over subtrees, raising on any invalid or inconsistent types."""

    result_data_objects = list(returned_objects.items())

    func_called_before = False

    # initialize to None if all nodes are empty
    return_values = None

    for path_to_node, obj in result_data_objects:
        cur_return_values = _check_single_set_return_values(path_to_node, obj)

        cur_func_called = func_called[path_to_node]

        # the first node where func was actually called - needed to find the number of
        # return values
        if cur_func_called and not func_called_before:
            return_values = cur_return_values
            func_called_before = True
            first_path = path_to_node

        # no need to check if the function was not called
        if not cur_func_called:
            continue

        if return_values != cur_return_values:
            if return_values is None:
                raise TypeError(
                    f"Calling func on the nodes at position {path_to_node} returns "
                    f"a tuple of {cur_return_values} datasets, whereas calling func on the "
                    f"nodes at position {first_path} instead returns a single dataset."
                )
            elif cur_return_values is None:
                raise TypeError(
                    f"Calling func on the nodes at position {path_to_node} returns "
                    f"a single dataset, whereas calling func on the nodes at position "
                    f"{first_path} instead returns a tuple of {return_values} datasets."
                )
            else:
                raise TypeError(
                    f"Calling func on the nodes at position {path_to_node} returns "
                    f"a tuple of {cur_return_values} datasets, whereas calling func on "
                    f"the nodes at position {first_path} instead returns a tuple of "
                    f"{return_values} datasets."
                )

    return return_values<|MERGE_RESOLUTION|>--- conflicted
+++ resolved
@@ -110,15 +110,14 @@
     name = result_name(tree_args)
 
     for path, node_tree_args in group_subtrees(*tree_args):
-<<<<<<< HEAD
         if node_tree_args[0].has_data:
             node_dataset_args = [arg.dataset for arg in node_tree_args]
             for i, arg in enumerate(args):
                 if not isinstance(arg, DataTree):
                     node_dataset_args.insert(i, arg)
 
-            func_with_error_context = _handle_errors_with_path_context(path)(func)
-            results = func_with_error_context(*node_dataset_args, **kwargs)
+            with add_path_context_to_errors(path):
+                results = func(*node_dataset_args, **kwargs)
             func_called[path] = True
 
         elif node_tree_args[0].has_attrs:
@@ -131,14 +130,6 @@
             results = Dataset()
             func_called[path] = False
 
-=======
-        node_dataset_args = [arg.dataset for arg in node_tree_args]
-        for i, arg in enumerate(args):
-            if not isinstance(arg, DataTree):
-                node_dataset_args.insert(i, arg)
-        with add_path_context_to_errors(path):
-            results = func(*node_dataset_args, **kwargs)
->>>>>>> 957b61ef
         out_data_objects[path] = results
 
     num_return_values = _check_all_return_values(out_data_objects, func_called)
