from __future__ import annotations

from collections.abc import Callable, Mapping
from typing import TYPE_CHECKING, Any, cast, overload

from xarray.core.dataset import Dataset
from xarray.core.treenode import group_subtrees
from xarray.core.utils import result_name

if TYPE_CHECKING:
    from xarray.core.datatree import DataTree


@overload
def map_over_datasets(
    func: Callable[..., Dataset | None],
    *args: Any,
    kwargs: Mapping[str, Any] | None = None,
) -> DataTree: ...


# add an explicit overload for the most common case of two return values
# (python typing does not have a way to match tuple lengths in general)
@overload
def map_over_datasets(
    func: Callable[..., tuple[Dataset | None, Dataset | None]],
    *args: Any,
    kwargs: Mapping[str, Any] | None = None,
) -> tuple[DataTree, DataTree]: ...


@overload
def map_over_datasets(
    func: Callable[..., tuple[Dataset | None, ...]],
    *args: Any,
    kwargs: Mapping[str, Any] | None = None,
) -> tuple[DataTree, ...]: ...


def map_over_datasets(
    func: Callable[..., Dataset | None | tuple[Dataset | None, ...]],
    *args: Any,
    kwargs: Mapping[str, Any] | None = None,
) -> DataTree | tuple[DataTree, ...]:
    """
    Applies a function to every non-empty dataset in one or more DataTree objects
    with the same structure (i.e., that are isomorphic), returning new trees which
    store the results.

    The function will be applied to every node containing data (i.e., which has
    ``data_vars`` and/ or ``coordinates``) in the trees. The returned tree(s) will
    have the same structure as the supplied trees.

    ``func`` needs to return a Dataset, tuple of Dataset objects or None
    to be able to rebuild the subtrees after mapping, as each result will be
    assigned to its respective node of a new tree via `DataTree.from_dict`. Any
    returned value that is one of these types will be stacked into a separate
    tree before returning all of them.

    ``map_over_datasets`` is essentially syntactic sugar for the combination of
    ``group_subtrees`` and ``DataTree.from_dict``. For example, in the case of
    a two argument function that returns one result, it is equivalent to::

        results = {}
        for path, (left, right) in group_subtrees(left_tree, right_tree):
            results[path] = func(left.dataset, right.dataset)
        return DataTree.from_dict(results)

    Parameters
    ----------
    func : callable
        Function to apply to datasets with signature:

        `func(*args: Dataset, **kwargs) -> Union[Dataset, tuple[Dataset, ...]]`.

        (i.e. func must accept at least one Dataset and return at least one Dataset.)
    *args : tuple, optional
        Positional arguments passed on to `func`. Any DataTree arguments will be
        converted to Dataset objects via `.dataset`.
    kwargs : dict, optional
        Optional keyword arguments passed directly to ``func``.

    Returns
    -------
    Result of applying `func` to each node in the provided trees, packed back
    into DataTree objects via `DataTree.from_dict`.

    See also
    --------
    DataTree.map_over_datasets
    group_subtrees
    DataTree.from_dict
    """
    # TODO examples in the docstring
    # TODO inspect function to work out immediately if the wrong number of arguments were passed for it?

    from xarray.core.datatree import DataTree

    if kwargs is None:
        kwargs = {}

    # Walk all trees simultaneously, applying func to all nodes that lie in same position in different trees
    # We don't know which arguments are DataTrees so we zip all arguments together as iterables
    # Store tuples of results in a dict because we don't yet know how many trees we need to rebuild to return
<<<<<<< HEAD
    out_data_objects: dict[str, Dataset | None | tuple[Dataset | None, ...]] = {}
    func_called: dict[str, bool] = {}  # empty nodes don't call `func`
=======
    out_data_objects: dict[str, Dataset | tuple[Dataset | None, ...] | None] = {}
>>>>>>> f6da5145

    tree_args = [arg for arg in args if isinstance(arg, DataTree)]
    name = result_name(tree_args)

    for path, node_tree_args in group_subtrees(*tree_args):
        if node_tree_args[0].has_data:
            node_dataset_args = [arg.dataset for arg in node_tree_args]
            for i, arg in enumerate(args):
                if not isinstance(arg, DataTree):
                    node_dataset_args.insert(i, arg)

            func_with_error_context = _handle_errors_with_path_context(path)(func)
            results = func_with_error_context(*node_dataset_args, **kwargs)
            func_called[path] = True

        elif node_tree_args[0].has_attrs:
            # propagate attrs
            results = node_tree_args[0].dataset
            func_called[path] = False

        else:
            # use Dataset instead of None to ensure it has copy method
            results = Dataset()
            func_called[path] = False

        out_data_objects[path] = results

    num_return_values = _check_all_return_values(out_data_objects, func_called)

    if num_return_values is None:
        # one return value
        out_data = cast(Mapping[str, Dataset | None], out_data_objects)
        return DataTree.from_dict(out_data, name=name)

    # multiple return values
    out_data_tuples = cast(Mapping[str, tuple[Dataset | None, ...]], out_data_objects)
    output_dicts: list[dict[str, Dataset | None]] = [
        {} for _ in range(num_return_values)
    ]
    for path, outputs in out_data_tuples.items():
        # duplicate outputs when func was not called (empty nodes)
        if not func_called[path]:
            out = cast(Dataset, outputs)
            outputs = tuple(out.copy() for _ in range(num_return_values))

        for output_dict, output in zip(output_dicts, outputs, strict=False):
            output_dict[path] = output

    return tuple(
        DataTree.from_dict(output_dict, name=name) for output_dict in output_dicts
    )


def _handle_errors_with_path_context(path: str):
    """Wraps given function so that if it fails it also raises path to node on which it failed."""

    def decorator(func):
        def wrapper(*args, **kwargs):
            try:
                return func(*args, **kwargs)
            except Exception as e:
                # Add the context information to the error message
                add_note(
                    e, f"Raised whilst mapping function over node with path {path!r}"
                )
                raise

        return wrapper

    return decorator


def add_note(err: BaseException, msg: str) -> None:
    err.add_note(msg)


def _check_single_set_return_values(path_to_node: str, obj: Any) -> int | None:
    """Check types returned from single evaluation of func, and return number of return values received from func."""
    if isinstance(obj, Dataset | None):
        return None  # no need to pack results

    if not isinstance(obj, tuple) or not all(
        isinstance(r, Dataset | None) for r in obj
    ):
        raise TypeError(
            f"the result of calling func on the node at position '{path_to_node}' is"
            f" not a Dataset or None or a tuple of such types:\n{obj!r}"
        )

    return len(obj)


def _check_all_return_values(returned_objects, func_called) -> int | None:
    """Walk through all values returned by mapping func over subtrees, raising on any invalid or inconsistent types."""

    result_data_objects = list(returned_objects.items())

    func_called_before = False

    # initialize to None if all nodes are empty
    return_values = None

    for path_to_node, obj in result_data_objects:
        cur_return_values = _check_single_set_return_values(path_to_node, obj)

        cur_func_called = func_called[path_to_node]

        # the first node where func was actually called - needed to find the number of
        # return values
        if cur_func_called and not func_called_before:
            return_values = cur_return_values
            func_called_before = True
            first_path = path_to_node

        # no need to check if the function was not called
        if not cur_func_called:
            continue

        if return_values != cur_return_values:
            if return_values is None:
                raise TypeError(
                    f"Calling func on the nodes at position {path_to_node} returns "
                    f"a tuple of {cur_return_values} datasets, whereas calling func on the "
                    f"nodes at position {first_path} instead returns a single dataset."
                )
            elif cur_return_values is None:
                raise TypeError(
                    f"Calling func on the nodes at position {path_to_node} returns "
                    f"a single dataset, whereas calling func on the nodes at position "
                    f"{first_path} instead returns a tuple of {return_values} datasets."
                )
            else:
                raise TypeError(
                    f"Calling func on the nodes at position {path_to_node} returns "
                    f"a tuple of {cur_return_values} datasets, whereas calling func on "
                    f"the nodes at position {first_path} instead returns a tuple of "
                    f"{return_values} datasets."
                )

    return return_values<|MERGE_RESOLUTION|>--- conflicted
+++ resolved
@@ -102,12 +102,8 @@
     # Walk all trees simultaneously, applying func to all nodes that lie in same position in different trees
     # We don't know which arguments are DataTrees so we zip all arguments together as iterables
     # Store tuples of results in a dict because we don't yet know how many trees we need to rebuild to return
-<<<<<<< HEAD
-    out_data_objects: dict[str, Dataset | None | tuple[Dataset | None, ...]] = {}
+    out_data_objects: dict[str, Dataset | tuple[Dataset | None, ...] | None] = {}
     func_called: dict[str, bool] = {}  # empty nodes don't call `func`
-=======
-    out_data_objects: dict[str, Dataset | tuple[Dataset | None, ...] | None] = {}
->>>>>>> f6da5145
 
     tree_args = [arg for arg in args if isinstance(arg, DataTree)]
     name = result_name(tree_args)
