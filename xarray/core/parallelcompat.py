--- conflicted
+++ resolved
@@ -256,13 +256,9 @@
         raise NotImplementedError()
 
     @abstractmethod
-<<<<<<< HEAD
-    def from_array(self, data: Any, chunks: T_Chunks, **kwargs) -> T_ChunkedArray:
-=======
     def from_array(
         self, data: T_DuckArray | np.typing.ArrayLike, chunks: T_Chunks, **kwargs
     ) -> T_ChunkedArray:
->>>>>>> 2b444af7
         """
         Create a chunked array from a non-chunked numpy-like array.
 
