--- conflicted
+++ resolved
@@ -77,21 +77,6 @@
 
 
 def isnull(data):
-<<<<<<< HEAD
-    # GH837, GH861
-    # isnull fcn from pandas will throw TypeError when run on numpy structured
-    # array therefore for dims that are np structured arrays we assume all
-    # data is present
-    try:
-        return _isnull(data)
-    except TypeError:
-        return np.zeros(data.shape, dtype=bool)
-    except Exception:
-        if hasattr(data, '__array_function__'):
-            return np.isnan(data)
-        else:
-            raise
-=======
     data = asarray(data)
     scalar_type = data.dtype.type
     if issubclass(scalar_type, (np.datetime64, np.timedelta64)):
@@ -121,7 +106,6 @@
 
 def notnull(data):
     return ~isnull(data)
->>>>>>> fd05566d
 
 
 transpose = _dask_or_eager_func('transpose')
