--- conflicted
+++ resolved
@@ -412,22 +412,13 @@
     if hasattr(index, "_repr_inline_"):
         repr_ = index._repr_inline_(max_width=max_width)
     else:
-<<<<<<< HEAD
-=======
         # fallback for the `pandas.Index` subclasses from
         # `Indexes.get_pandas_indexes` / `xr_obj.indexes`
->>>>>>> 7379923d
         repr_ = repr(index)
 
     return repr_
 
 
-<<<<<<< HEAD
-def summarize_index(
-    name: Hashable, index, col_width: int, max_width: int = None, is_index: bool = False
-):
-    return pretty_print(f"    {name} ", col_width) + f"{repr(index)}"
-=======
 def summarize_index(name: Hashable, index, col_width: int, max_width: int = None):
     if max_width is None:
         max_width = OPTIONS["display_width"]
@@ -437,7 +428,6 @@
     index_width = max_width - len(preformatted)
     repr_ = inline_index_repr(index, max_width=index_width)
     return preformatted + repr_
->>>>>>> 7379923d
 
 
 def nondefault_indexes(indexes):
