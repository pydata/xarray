--- conflicted
+++ resolved
@@ -310,49 +310,6 @@
     return front_str + values_str
 
 
-<<<<<<< HEAD
-=======
-def _summarize_coord_multiindex(coord, col_width, marker):
-    first_col = pretty_print(f"  {marker} {coord.name} ", col_width)
-    return f"{first_col}({str(coord.dims[0])}) MultiIndex"
-
-
-def _summarize_coord_levels(coord, col_width, marker="-"):
-    if len(coord) > 100 and col_width < len(coord):
-        n_values = col_width
-        indices = list(range(0, n_values)) + list(range(-n_values, 0))
-        subset = coord[indices]
-    else:
-        subset = coord
-
-    return "\n".join(
-        summarize_variable(
-            lname, subset.get_level_variable(lname), col_width, marker=marker
-        )
-        for lname in subset.level_names
-    )
-
-
-def summarize_datavar(name, var, col_width):
-    return summarize_variable(name, var.variable, col_width)
-
-
-def summarize_coord(name: Hashable, var, col_width: int):
-    is_index = name in var.dims
-    marker = "*" if is_index else " "
-    if is_index:
-        coord = var.variable.to_index_variable()
-        if coord.level_names is not None:
-            return "\n".join(
-                [
-                    _summarize_coord_multiindex(coord, col_width, marker),
-                    _summarize_coord_levels(coord, col_width),
-                ]
-            )
-    return summarize_variable(name, var.variable, col_width, marker)
-
-
->>>>>>> 86328a1c
 def summarize_attr(key, value, col_width=None):
     """Summary for __repr__ - use ``X.attrs[key]`` for full value."""
     # Indent key and add ':', then right-pad if col_width is not None
@@ -615,7 +572,7 @@
 
     if hasattr(arr, "coords"):
         if arr.coords:
-            col_width = _calculate_col_width(_get_col_items(arr.coords))
+            col_width = _calculate_col_width(arr.coords)
             summary.append(
                 coords_repr(arr.coords, col_width=col_width, max_rows=max_rows)
             )
