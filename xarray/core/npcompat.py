# Copyright (c) 2005-2011, NumPy Developers.
# All rights reserved.

# Redistribution and use in source and binary forms, with or without
# modification, are permitted provided that the following conditions are
# met:

#     * Redistributions of source code must retain the above copyright
#        notice, this list of conditions and the following disclaimer.

#     * Redistributions in binary form must reproduce the above
#        copyright notice, this list of conditions and the following
#        disclaimer in the documentation and/or other materials provided
#        with the distribution.

#     * Neither the name of the NumPy Developers nor the names of any
#        contributors may be used to endorse or promote products derived
#        from this software without specific prior written permission.

# THIS SOFTWARE IS PROVIDED BY THE COPYRIGHT HOLDERS AND CONTRIBUTORS
# "AS IS" AND ANY EXPRESS OR IMPLIED WARRANTIES, INCLUDING, BUT NOT
# LIMITED TO, THE IMPLIED WARRANTIES OF MERCHANTABILITY AND FITNESS FOR
# A PARTICULAR PURPOSE ARE DISCLAIMED. IN NO EVENT SHALL THE COPYRIGHT
# OWNER OR CONTRIBUTORS BE LIABLE FOR ANY DIRECT, INDIRECT, INCIDENTAL,
# SPECIAL, EXEMPLARY, OR CONSEQUENTIAL DAMAGES (INCLUDING, BUT NOT
# LIMITED TO, PROCUREMENT OF SUBSTITUTE GOODS OR SERVICES; LOSS OF USE,
# DATA, OR PROFITS; OR BUSINESS INTERRUPTION) HOWEVER CAUSED AND ON ANY
# THEORY OF LIABILITY, WHETHER IN CONTRACT, STRICT LIABILITY, OR TORT
# (INCLUDING NEGLIGENCE OR OTHERWISE) ARISING IN ANY WAY OUT OF THE USE
# OF THIS SOFTWARE, EVEN IF ADVISED OF THE POSSIBILITY OF SUCH DAMAGE.
<<<<<<< HEAD
from typing import Literal
=======
from typing import (
    TYPE_CHECKING,
    Any,
    List,
    Literal,
    Protocol,
    Sequence,
    Tuple,
    Type,
    TypeVar,
    Union,
)
>>>>>>> 13c52b27

import numpy as np
from packaging.version import Version

<<<<<<< HEAD
=======
if TYPE_CHECKING:

    class _SupportsArray(Protocol):
        def __array__(self) -> np.ndarray:
            ...

    # once NumPy 1.21 is minimum version, use NumPys definition directly
    class _SupportsDType(Protocol):
        @property
        def dtype(self) -> np.dtype:
            ...

else:
    _SupportsArray = Any
    _SupportsDType = Any

# Type annotations stubs
try:
    from numpy.typing import ArrayLike, DTypeLike
    from numpy.typing._dtype_like import _DTypeLikeNested, _ShapeLike

    # Xarray requires a Mapping[Hashable, dtype] in many places which
    # conflics with numpys own DTypeLike (with dtypes for fields).
    # https://numpy.org/devdocs/reference/typing.html#numpy.typing.DTypeLike
    # This is a copy of this DTypeLike that allows only non-Mapping dtypes.
    DTypeLikeSave = Union[
        np.dtype,
        # default data type (float64)
        None,
        # array-scalar types and generic types
        Type[Any],
        # character codes, type strings or comma-separated fields, e.g., 'float64'
        str,
        # (flexible_dtype, itemsize)
        Tuple[_DTypeLikeNested, int],
        # (fixed_dtype, shape)
        Tuple[_DTypeLikeNested, _ShapeLike],
        # (base_dtype, new_dtype)
        Tuple[_DTypeLikeNested, _DTypeLikeNested],
        # because numpy does the same?
        List[Any],
        # anything with a dtype attribute
        _SupportsDType,
    ]
except ImportError:
    # fall back for numpy < 1.20
    _T = TypeVar("_T")
    _NestedSequence = Union[
        _T,
        Sequence[_T],
        Sequence[Sequence[_T]],
        Sequence[Sequence[Sequence[_T]]],
        Sequence[Sequence[Sequence[Sequence[_T]]]],
    ]
    _RecursiveSequence = Sequence[Sequence[Sequence[Sequence[Sequence[Any]]]]]
    _ArrayLike = Union[
        _NestedSequence[_SupportsArray],
        _NestedSequence[_T],
    ]
    _ArrayLikeFallback = Union[
        _ArrayLike[Union[bool, int, float, complex, str, bytes]],
        _RecursiveSequence,
    ]
    # The extra step defining _ArrayLikeFallback and using ArrayLike as a type
    # alias for it works around an issue with mypy.
    # The `# type: ignore` below silences the warning of having multiple types
    # with the same name (ArrayLike and DTypeLike from the try block)
    ArrayLike = _ArrayLikeFallback  # type: ignore
    # fall back for numpy < 1.20
    DTypeLikeSave = Union[  # type: ignore[misc]
        np.dtype,
        str,
        None,
        Type[Any],
        Tuple[Any, Any],
        List[Any],
        _SupportsDType,
    ]
    DTypeLike = DTypeLikeSave  # type: ignore[misc]


if Version(np.__version__) >= Version("1.20.0"):
    sliding_window_view = np.lib.stride_tricks.sliding_window_view
else:
    from numpy.core.numeric import normalize_axis_tuple  # type: ignore[attr-defined]
    from numpy.lib.stride_tricks import as_strided

    # copied from numpy.lib.stride_tricks
    def sliding_window_view(
        x, window_shape, axis=None, *, subok=False, writeable=False
    ):
        """
        Create a sliding window view into the array with the given window shape.

        Also known as rolling or moving window, the window slides across all
        dimensions of the array and extracts subsets of the array at all window
        positions.

        .. versionadded:: 1.20.0

        Parameters
        ----------
        x : array_like
            Array to create the sliding window view from.
        window_shape : int or tuple of int
            Size of window over each axis that takes part in the sliding window.
            If `axis` is not present, must have same length as the number of input
            array dimensions. Single integers `i` are treated as if they were the
            tuple `(i,)`.
        axis : int or tuple of int, optional
            Axis or axes along which the sliding window is applied.
            By default, the sliding window is applied to all axes and
            `window_shape[i]` will refer to axis `i` of `x`.
            If `axis` is given as a `tuple of int`, `window_shape[i]` will refer to
            the axis `axis[i]` of `x`.
            Single integers `i` are treated as if they were the tuple `(i,)`.
        subok : bool, optional
            If True, sub-classes will be passed-through, otherwise the returned
            array will be forced to be a base-class array (default).
        writeable : bool, optional
            When true, allow writing to the returned view. The default is false,
            as this should be used with caution: the returned view contains the
            same memory location multiple times, so writing to one location will
            cause others to change.

        Returns
        -------
        view : ndarray
            Sliding window view of the array. The sliding window dimensions are
            inserted at the end, and the original dimensions are trimmed as
            required by the size of the sliding window.
            That is, ``view.shape = x_shape_trimmed + window_shape``, where
            ``x_shape_trimmed`` is ``x.shape`` with every entry reduced by one less
            than the corresponding window size.
        """
        window_shape = (
            tuple(window_shape) if np.iterable(window_shape) else (window_shape,)
        )
        # first convert input to array, possibly keeping subclass
        x = np.array(x, copy=False, subok=subok)

        window_shape_array = np.array(window_shape)
        if np.any(window_shape_array < 0):
            raise ValueError("`window_shape` cannot contain negative values")

        if axis is None:
            axis = tuple(range(x.ndim))
            if len(window_shape) != len(axis):
                raise ValueError(
                    f"Since axis is `None`, must provide "
                    f"window_shape for all dimensions of `x`; "
                    f"got {len(window_shape)} window_shape elements "
                    f"and `x.ndim` is {x.ndim}."
                )
        else:
            axis = normalize_axis_tuple(axis, x.ndim, allow_duplicate=True)
            if len(window_shape) != len(axis):
                raise ValueError(
                    f"Must provide matching length window_shape and "
                    f"axis; got {len(window_shape)} window_shape "
                    f"elements and {len(axis)} axes elements."
                )

        out_strides = x.strides + tuple(x.strides[ax] for ax in axis)

        # note: same axis can be windowed repeatedly
        x_shape_trimmed = list(x.shape)
        for ax, dim in zip(axis, window_shape):
            if x_shape_trimmed[ax] < dim:
                raise ValueError("window shape cannot be larger than input array shape")
            x_shape_trimmed[ax] -= dim - 1
        out_shape = tuple(x_shape_trimmed) + window_shape
        return as_strided(
            x, strides=out_strides, shape=out_shape, subok=subok, writeable=writeable
        )


>>>>>>> 13c52b27
if Version(np.__version__) >= Version("1.22.0"):
    QUANTILE_METHODS = Literal[
        "inverted_cdf",
        "averaged_inverted_cdf",
        "closest_observation",
        "interpolated_inverted_cdf",
        "hazen",
        "weibull",
        "linear",
        "median_unbiased",
        "normal_unbiased",
        "lower",
        "higher",
        "midpoint",
        "nearest",
    ]
else:
    QUANTILE_METHODS = Literal[  # type: ignore[misc]
        "linear",
        "lower",
        "higher",
        "midpoint",
        "nearest",
    ]<|MERGE_RESOLUTION|>--- conflicted
+++ resolved
@@ -28,9 +28,6 @@
 # THEORY OF LIABILITY, WHETHER IN CONTRACT, STRICT LIABILITY, OR TORT
 # (INCLUDING NEGLIGENCE OR OTHERWISE) ARISING IN ANY WAY OUT OF THE USE
 # OF THIS SOFTWARE, EVEN IF ADVISED OF THE POSSIBILITY OF SUCH DAMAGE.
-<<<<<<< HEAD
-from typing import Literal
-=======
 from typing import (
     TYPE_CHECKING,
     Any,
@@ -43,13 +40,10 @@
     TypeVar,
     Union,
 )
->>>>>>> 13c52b27
 
 import numpy as np
 from packaging.version import Version
 
-<<<<<<< HEAD
-=======
 if TYPE_CHECKING:
 
     class _SupportsArray(Protocol):
@@ -227,7 +221,6 @@
         )
 
 
->>>>>>> 13c52b27
 if Version(np.__version__) >= Version("1.22.0"):
     QUANTILE_METHODS = Literal[
         "inverted_cdf",
