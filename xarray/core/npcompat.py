# Copyright (c) 2005-2011, NumPy Developers.
# All rights reserved.

# Redistribution and use in source and binary forms, with or without
# modification, are permitted provided that the following conditions are
# met:

#     * Redistributions of source code must retain the above copyright
#        notice, this list of conditions and the following disclaimer.

#     * Redistributions in binary form must reproduce the above
#        copyright notice, this list of conditions and the following
#        disclaimer in the documentation and/or other materials provided
#        with the distribution.

#     * Neither the name of the NumPy Developers nor the names of any
#        contributors may be used to endorse or promote products derived
#        from this software without specific prior written permission.

# THIS SOFTWARE IS PROVIDED BY THE COPYRIGHT HOLDERS AND CONTRIBUTORS
# "AS IS" AND ANY EXPRESS OR IMPLIED WARRANTIES, INCLUDING, BUT NOT
# LIMITED TO, THE IMPLIED WARRANTIES OF MERCHANTABILITY AND FITNESS FOR
# A PARTICULAR PURPOSE ARE DISCLAIMED. IN NO EVENT SHALL THE COPYRIGHT
# OWNER OR CONTRIBUTORS BE LIABLE FOR ANY DIRECT, INDIRECT, INCIDENTAL,
# SPECIAL, EXEMPLARY, OR CONSEQUENTIAL DAMAGES (INCLUDING, BUT NOT
# LIMITED TO, PROCUREMENT OF SUBSTITUTE GOODS OR SERVICES; LOSS OF USE,
# DATA, OR PROFITS; OR BUSINESS INTERRUPTION) HOWEVER CAUSED AND ON ANY
# THEORY OF LIABILITY, WHETHER IN CONTRACT, STRICT LIABILITY, OR TORT
# (INCLUDING NEGLIGENCE OR OTHERWISE) ARISING IN ANY WAY OUT OF THE USE
# OF THIS SOFTWARE, EVEN IF ADVISED OF THE POSSIBILITY OF SUCH DAMAGE.
import builtins
import operator
<<<<<<< HEAD
import sys
from typing import TYPE_CHECKING, Any, Sequence, TypeVar, Union
=======
from distutils.version import LooseVersion
from typing import Union
>>>>>>> 3cbd21aa

import numpy as np


# Vendored from NumPy 1.12; we need a version that support duck typing, even
# on dask arrays with __array_function__ enabled.
def _validate_axis(axis, ndim, argname):
    try:
        axis = [operator.index(axis)]
    except TypeError:
        axis = list(axis)
    axis = [a + ndim if a < 0 else a for a in axis]
    if not builtins.all(0 <= a < ndim for a in axis):
        raise ValueError("invalid axis for this array in `%s` argument" % argname)
    if len(set(axis)) != len(axis):
        raise ValueError("repeated axis in `%s` argument" % argname)
    return axis


def moveaxis(a, source, destination):
    try:
        # allow duck-array types if they define transpose
        transpose = a.transpose
    except AttributeError:
        a = np.asarray(a)
        transpose = a.transpose

    source = _validate_axis(source, a.ndim, "source")
    destination = _validate_axis(destination, a.ndim, "destination")
    if len(source) != len(destination):
        raise ValueError(
            "`source` and `destination` arguments must have "
            "the same number of elements"
        )

    order = [n for n in range(a.ndim) if n not in source]

    for dest, src in sorted(zip(destination, source)):
        order.insert(dest, src)

    result = transpose(order)
    return result


# Type annotations stubs
try:
    from numpy.typing import ArrayLike, DTypeLike
except ImportError:
<<<<<<< HEAD
    # fall back for numpy < 1.20, ArrayLike adapted from numpy.typing._array_like
    if sys.version_info >= (3, 8):
        from typing import Protocol

        HAVE_PROTOCOL = True
    else:
        try:
            from typing_extensions import Protocol
        except ImportError:
            HAVE_PROTOCOL = False
        else:
            HAVE_PROTOCOL = True

    if TYPE_CHECKING or HAVE_PROTOCOL:

        class _SupportsArray(Protocol):
            def __array__(self) -> np.ndarray:
                ...

    else:
        _SupportsArray = Any

    _T = TypeVar("_T")
    _NestedSequence = Union[
        _T,
        Sequence[_T],
        Sequence[Sequence[_T]],
        Sequence[Sequence[Sequence[_T]]],
        Sequence[Sequence[Sequence[Sequence[_T]]]],
    ]
    _RecursiveSequence = Sequence[Sequence[Sequence[Sequence[Sequence[Any]]]]]
    _ArrayLike = Union[
        _NestedSequence[_SupportsArray],
        _NestedSequence[_T],
    ]
    _ArrayLikeFallback = Union[
        _ArrayLike[Union[bool, int, float, complex, str, bytes]],
        _RecursiveSequence,
    ]
    # The extra step defining _ArrayLikeFallback and using ArrayLike as a type
    # alias for it works around an issue with mypy.
    # The `# type: ignore` below silences the warning of having multiple types
    # with the same name (ArrayLike and DTypeLike from the try block)
    ArrayLike = _ArrayLikeFallback  # type: ignore
    DTypeLike = Union[np.dtype, str]  # type: ignore


# from dask/array/utils.py
def _is_nep18_active():
    class A:
        def __array_function__(self, *args, **kwargs):
            return True

    try:
        return np.concatenate([A()])
    except ValueError:
        return False


IS_NEP18_ACTIVE = _is_nep18_active()
=======
    # fall back for numpy < 1.20
    DTypeLike = Union[np.dtype, str]  # type: ignore[misc]


if LooseVersion(np.__version__) >= "1.20.0":
    sliding_window_view = np.lib.stride_tricks.sliding_window_view
else:
    from numpy.core.numeric import normalize_axis_tuple  # type: ignore[attr-defined]
    from numpy.lib.stride_tricks import as_strided

    # copied from numpy.lib.stride_tricks
    def sliding_window_view(
        x, window_shape, axis=None, *, subok=False, writeable=False
    ):
        """
        Create a sliding window view into the array with the given window shape.

        Also known as rolling or moving window, the window slides across all
        dimensions of the array and extracts subsets of the array at all window
        positions.

        .. versionadded:: 1.20.0

        Parameters
        ----------
        x : array_like
            Array to create the sliding window view from.
        window_shape : int or tuple of int
            Size of window over each axis that takes part in the sliding window.
            If `axis` is not present, must have same length as the number of input
            array dimensions. Single integers `i` are treated as if they were the
            tuple `(i,)`.
        axis : int or tuple of int, optional
            Axis or axes along which the sliding window is applied.
            By default, the sliding window is applied to all axes and
            `window_shape[i]` will refer to axis `i` of `x`.
            If `axis` is given as a `tuple of int`, `window_shape[i]` will refer to
            the axis `axis[i]` of `x`.
            Single integers `i` are treated as if they were the tuple `(i,)`.
        subok : bool, optional
            If True, sub-classes will be passed-through, otherwise the returned
            array will be forced to be a base-class array (default).
        writeable : bool, optional
            When true, allow writing to the returned view. The default is false,
            as this should be used with caution: the returned view contains the
            same memory location multiple times, so writing to one location will
            cause others to change.

        Returns
        -------
        view : ndarray
            Sliding window view of the array. The sliding window dimensions are
            inserted at the end, and the original dimensions are trimmed as
            required by the size of the sliding window.
            That is, ``view.shape = x_shape_trimmed + window_shape``, where
            ``x_shape_trimmed`` is ``x.shape`` with every entry reduced by one less
            than the corresponding window size.
        """
        window_shape = (
            tuple(window_shape) if np.iterable(window_shape) else (window_shape,)
        )
        # first convert input to array, possibly keeping subclass
        x = np.array(x, copy=False, subok=subok)

        window_shape_array = np.array(window_shape)
        if np.any(window_shape_array < 0):
            raise ValueError("`window_shape` cannot contain negative values")

        if axis is None:
            axis = tuple(range(x.ndim))
            if len(window_shape) != len(axis):
                raise ValueError(
                    f"Since axis is `None`, must provide "
                    f"window_shape for all dimensions of `x`; "
                    f"got {len(window_shape)} window_shape elements "
                    f"and `x.ndim` is {x.ndim}."
                )
        else:
            axis = normalize_axis_tuple(axis, x.ndim, allow_duplicate=True)
            if len(window_shape) != len(axis):
                raise ValueError(
                    f"Must provide matching length window_shape and "
                    f"axis; got {len(window_shape)} window_shape "
                    f"elements and {len(axis)} axes elements."
                )

        out_strides = x.strides + tuple(x.strides[ax] for ax in axis)

        # note: same axis can be windowed repeatedly
        x_shape_trimmed = list(x.shape)
        for ax, dim in zip(axis, window_shape):
            if x_shape_trimmed[ax] < dim:
                raise ValueError("window shape cannot be larger than input array shape")
            x_shape_trimmed[ax] -= dim - 1
        out_shape = tuple(x_shape_trimmed) + window_shape
        return as_strided(
            x, strides=out_strides, shape=out_shape, subok=subok, writeable=writeable
        )
>>>>>>> 3cbd21aa
<|MERGE_RESOLUTION|>--- conflicted
+++ resolved
@@ -30,13 +30,9 @@
 # OF THIS SOFTWARE, EVEN IF ADVISED OF THE POSSIBILITY OF SUCH DAMAGE.
 import builtins
 import operator
-<<<<<<< HEAD
 import sys
 from typing import TYPE_CHECKING, Any, Sequence, TypeVar, Union
-=======
 from distutils.version import LooseVersion
-from typing import Union
->>>>>>> 3cbd21aa
 
 import numpy as np
 
@@ -85,7 +81,6 @@
 try:
     from numpy.typing import ArrayLike, DTypeLike
 except ImportError:
-<<<<<<< HEAD
     # fall back for numpy < 1.20, ArrayLike adapted from numpy.typing._array_like
     if sys.version_info >= (3, 8):
         from typing import Protocol
@@ -130,23 +125,6 @@
     # The `# type: ignore` below silences the warning of having multiple types
     # with the same name (ArrayLike and DTypeLike from the try block)
     ArrayLike = _ArrayLikeFallback  # type: ignore
-    DTypeLike = Union[np.dtype, str]  # type: ignore
-
-
-# from dask/array/utils.py
-def _is_nep18_active():
-    class A:
-        def __array_function__(self, *args, **kwargs):
-            return True
-
-    try:
-        return np.concatenate([A()])
-    except ValueError:
-        return False
-
-
-IS_NEP18_ACTIVE = _is_nep18_active()
-=======
     # fall back for numpy < 1.20
     DTypeLike = Union[np.dtype, str]  # type: ignore[misc]
 
@@ -244,5 +222,4 @@
         out_shape = tuple(x_shape_trimmed) + window_shape
         return as_strided(
             x, strides=out_strides, shape=out_shape, subok=subok, writeable=writeable
-        )
->>>>>>> 3cbd21aa
+        )