--- conflicted
+++ resolved
@@ -30,7 +30,6 @@
 # OF THIS SOFTWARE, EVEN IF ADVISED OF THE POSSIBILITY OF SUCH DAMAGE.
 import builtins
 import operator
-from distutils.version import LooseVersion
 from typing import Union
 
 import numpy as np
@@ -76,22 +75,12 @@
     return result
 
 
-<<<<<<< HEAD
-# Type annotations stubs. See also / to be replaced by:
-# https://github.com/numpy/numpy/issues/7370
-# https://github.com/numpy/numpy-stubs/
-if LooseVersion(np.__version__) >= "1.20":  # type: ignore
-    from numpy.typing import DTypeLike
-else:
-    DTypeLike = Union[np.dtype, str]  # type: ignore
-=======
-# Type annotations stubs.
+# Type annotations stubs
 try:
     from numpy.typing import DTypeLike
 except ImportError:
     # fall back for numpy < 1.20
     DTypeLike = Union[np.dtype, str]
->>>>>>> 348eb481
 
 
 # from dask/array/utils.py
