--- conflicted
+++ resolved
@@ -1,169 +1,14 @@
 from __future__ import absolute_import
 from __future__ import division
 from __future__ import print_function
-
-import operator
-
 import numpy as np
 
 try:
-<<<<<<< HEAD
-    from numpy import (broadcast_to, stack, nanprod, nancumsum, nancumprod,
-                       moveaxis)
-=======
     from numpy import nancumsum, nancumprod
->>>>>>> 4571d608
 except ImportError:  # pragma: no cover
     # Code copied from newer versions of NumPy (v1.12).
     # Used under the terms of NumPy's license, see licenses/NUMPY_LICENSE.
 
-<<<<<<< HEAD
-    try:
-        from numpy.core.multiarray import normalize_axis_index
-    except ImportError:
-        def normalize_axis_index(axis, ndim, msg_prefix=None):
-            """ In house version of normalize_axis_index."""
-            if axis < -ndim and ndim <= axis:
-                msg = 'axis {0:d} is out of bounds for array of dimension {1:d}'.format(axis, ndim)
-                if msg_prefix:
-                    msg = msg_prefix + msg
-                # Note: original normalize_axis_index raises AxisError
-                raise IndexError(msg)
-
-            if axis < 0:
-                return axis + ndim
-            return axis
-
-    def _maybe_view_as_subclass(original_array, new_array):
-        if type(original_array) is not type(new_array):
-            # if input was an ndarray subclass and subclasses were OK,
-            # then view the result as that subclass.
-            new_array = new_array.view(type=type(original_array))
-            # Since we have done something akin to a view from original_array, we
-            # should let the subclass finalize (if it has it implemented, i.e., is
-            # not None).
-            if new_array.__array_finalize__:
-                new_array.__array_finalize__(original_array)
-        return new_array
-
-    def _broadcast_to(array, shape, subok, readonly):
-        shape = tuple(shape) if np.iterable(shape) else (shape,)
-        array = np.array(array, copy=False, subok=subok)
-        if not shape and array.shape:
-            raise ValueError('cannot broadcast a non-scalar to a scalar array')
-        if any(size < 0 for size in shape):
-            raise ValueError('all elements of broadcast shape must be non-'
-                             'negative')
-        broadcast = np.nditer(
-            (array,), flags=['multi_index', 'zerosize_ok', 'refs_ok'],
-            op_flags=['readonly'], itershape=shape, order='C').itviews[0]
-        result = _maybe_view_as_subclass(array, broadcast)
-        if not readonly and array.flags.writeable:
-            result.flags.writeable = True
-        return result
-
-    def broadcast_to(array, shape, subok=False):
-        """Broadcast an array to a new shape.
-
-        Parameters
-        ----------
-        array : array_like
-            The array to broadcast.
-        shape : tuple
-            The shape of the desired array.
-        subok : bool, optional
-            If True, then sub-classes will be passed-through, otherwise
-            the returned array will be forced to be a base-class array (default).
-
-        Returns
-        -------
-        broadcast : array
-            A readonly view on the original array with the given shape. It is
-            typically not contiguous. Furthermore, more than one element of a
-            broadcasted array may refer to a single memory location.
-
-        Raises
-        ------
-        ValueError
-            If the array is not compatible with the new shape according to NumPy's
-            broadcasting rules.
-
-        Examples
-        --------
-        >>> x = np.array([1, 2, 3])
-        >>> np.broadcast_to(x, (3, 3))
-        array([[1, 2, 3],
-               [1, 2, 3],
-               [1, 2, 3]])
-        """
-        return _broadcast_to(array, shape, subok=subok, readonly=True)
-
-    def stack(arrays, axis=0):
-        """
-        Join a sequence of arrays along a new axis.
-
-        .. versionadded:: 1.10.0
-
-        Parameters
-        ----------
-        arrays : sequence of ndarrays
-            Each array must have the same shape.
-        axis : int, optional
-            The axis along which the arrays will be stacked.
-
-        Returns
-        -------
-        stacked : ndarray
-            The stacked array has one more dimension than the input arrays.
-        See Also
-        --------
-        concatenate : Join a sequence of arrays along an existing axis.
-        split : Split array into a list of multiple sub-arrays of equal size.
-
-        Examples
-        --------
-        >>> arrays = [np.random.randn(3, 4) for _ in range(10)]
-        >>> np.stack(arrays, axis=0).shape
-        (10, 3, 4)
-
-        >>> np.stack(arrays, axis=1).shape
-        (3, 10, 4)
-
-        >>> np.stack(arrays, axis=2).shape
-        (3, 4, 10)
-
-        >>> a = np.array([1, 2, 3])
-        >>> b = np.array([2, 3, 4])
-        >>> np.stack((a, b))
-        array([[1, 2, 3],
-               [2, 3, 4]])
-
-        >>> np.stack((a, b), axis=-1)
-        array([[1, 2],
-               [2, 3],
-               [3, 4]])
-        """
-        arrays = [np.asanyarray(arr) for arr in arrays]
-        if not arrays:
-            raise ValueError('need at least one array to stack')
-
-        shapes = set(arr.shape for arr in arrays)
-        if len(shapes) != 1:
-            raise ValueError('all input arrays must have the same shape')
-
-        result_ndim = arrays[0].ndim + 1
-        if not -result_ndim <= axis < result_ndim:
-            msg = 'axis {0} out of bounds [-{1}, {1})'.format(axis, result_ndim)
-            raise IndexError(msg)
-        if axis < 0:
-            axis += result_ndim
-
-        sl = (slice(None),) * axis + (np.newaxis,)
-        expanded_arrays = [arr[sl] for arr in arrays]
-        return np.concatenate(expanded_arrays, axis=axis)
-
-=======
->>>>>>> 4571d608
     def _replace_nan(a, val):
         """
         If `a` is of inexact type, make a copy of `a`, replace NaNs with
@@ -328,130 +173,4 @@
 
         """
         a, mask = _replace_nan(a, 1)
-        return np.cumprod(a, axis=axis, dtype=dtype, out=out)
-
-    def normalize_axis_tuple(axis, ndim, argname=None, allow_duplicate=False):
-        """
-        Normalizes an axis argument into a tuple of non-negative integer axes.
-
-        This handles shorthands such as ``1`` and converts them to ``(1,)``,
-        as well as performing the handling of negative indices covered by
-        `normalize_axis_index`.
-
-        By default, this forbids axes from being specified multiple times.
-
-        Used internally by multi-axis-checking logic.
-
-        .. versionadded:: 1.13.0
-
-        Parameters
-        ----------
-        axis : int, iterable of int
-            The un-normalized index or indices of the axis.
-        ndim : int
-            The number of dimensions of the array that `axis` should be
-            normalized against.
-        argname : str, optional
-            A prefix to put before the error message, typically the name of the
-            argument.
-        allow_duplicate : bool, optional
-            If False, the default, disallow an axis from being specified twice.
-
-        Returns
-        -------
-        normalized_axes : tuple of int
-            The normalized axis index, such that `0 <= normalized_axis < ndim`
-
-        Raises
-        ------
-        AxisError
-            If any axis provided is out of range
-        ValueError
-            If an axis is repeated
-
-        See also
-        --------
-        normalize_axis_index : normalizing a single scalar axis
-        """
-        try:
-            axis = [operator.index(axis)]
-        except TypeError:
-            axis = tuple(axis)
-        axis = tuple(normalize_axis_index(ax, ndim, argname) for ax in axis)
-        if not allow_duplicate and len(set(axis)) != len(axis):
-            if argname:
-                raise ValueError('repeated axis in `{}` argument'.format(
-                                                                    argname))
-            else:
-                raise ValueError('repeated axis')
-        return axis
-
-    def moveaxis(a, source, destination):
-        """
-        Move axes of an array to new positions.
-
-        Other axes remain in their original order.
-
-        .. versionadded::1.11.0
-
-        Parameters
-        ----------
-        a : np.ndarray
-            The array whose axes should be reordered.
-        source : int or sequence of int
-            Original positions of the axes to move. These must be unique.
-        destination : int or sequence of int
-            Destination positions for each of the original axes. These must
-            also be unique.
-
-        Returns
-        -------
-        result : np.ndarray
-            Array with moved axes. This array is a view of the input array.
-
-        See Also
-        --------
-        transpose: Permute the dimensions of an array.
-        swapaxes: Interchange two axes of an array.
-
-        Examples
-        --------
-
-        >>> x = np.zeros((3, 4, 5))
-        >>> np.moveaxis(x, 0, -1).shape
-        (4, 5, 3)
-        >>> np.moveaxis(x, -1, 0).shape
-        (5, 3, 4)
-
-        These all achieve the same result:
-
-        >>> np.transpose(x).shape
-        (5, 4, 3)
-        >>> np.swapaxes(x, 0, -1).shape
-        (5, 4, 3)
-        >>> np.moveaxis(x, [0, 1], [-1, -2]).shape
-        (5, 4, 3)
-        >>> np.moveaxis(x, [0, 1, 2], [-1, -2, -3]).shape
-        (5, 4, 3)
-
-        """
-        try:
-            # allow duck-array types if they define transpose
-            transpose = a.transpose
-        except AttributeError:
-            a = np.asarray(a)
-            transpose = a.transpose
-
-        source = normalize_axis_tuple(source, a.ndim, 'source')
-        destination = normalize_axis_tuple(destination, a.ndim, 'destination')
-        if len(source) != len(destination):
-            raise ValueError('`source` and `destination` arguments must have '
-                             'the same number of elements')
-
-        order = [n for n in range(a.ndim) if n not in source]
-
-        for dest, src in sorted(zip(destination, source)):
-            order.insert(dest, src)
-
-        result = transpose(order)
-        return result+        return np.cumprod(a, axis=axis, dtype=dtype, out=out)