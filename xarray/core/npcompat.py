# Copyright (c) 2005-2011, NumPy Developers.
# All rights reserved.

# Redistribution and use in source and binary forms, with or without
# modification, are permitted provided that the following conditions are
# met:

#     * Redistributions of source code must retain the above copyright
#        notice, this list of conditions and the following disclaimer.

#     * Redistributions in binary form must reproduce the above
#        copyright notice, this list of conditions and the following
#        disclaimer in the documentation and/or other materials provided
#        with the distribution.

#     * Neither the name of the NumPy Developers nor the names of any
#        contributors may be used to endorse or promote products derived
#        from this software without specific prior written permission.

# THIS SOFTWARE IS PROVIDED BY THE COPYRIGHT HOLDERS AND CONTRIBUTORS
# "AS IS" AND ANY EXPRESS OR IMPLIED WARRANTIES, INCLUDING, BUT NOT
# LIMITED TO, THE IMPLIED WARRANTIES OF MERCHANTABILITY AND FITNESS FOR
# A PARTICULAR PURPOSE ARE DISCLAIMED. IN NO EVENT SHALL THE COPYRIGHT
# OWNER OR CONTRIBUTORS BE LIABLE FOR ANY DIRECT, INDIRECT, INCIDENTAL,
# SPECIAL, EXEMPLARY, OR CONSEQUENTIAL DAMAGES (INCLUDING, BUT NOT
# LIMITED TO, PROCUREMENT OF SUBSTITUTE GOODS OR SERVICES; LOSS OF USE,
# DATA, OR PROFITS; OR BUSINESS INTERRUPTION) HOWEVER CAUSED AND ON ANY
# THEORY OF LIABILITY, WHETHER IN CONTRACT, STRICT LIABILITY, OR TORT
# (INCLUDING NEGLIGENCE OR OTHERWISE) ARISING IN ANY WAY OUT OF THE USE
# OF THIS SOFTWARE, EVEN IF ADVISED OF THE POSSIBILITY OF SUCH DAMAGE.
<<<<<<< HEAD
from distutils.version import LooseVersion
=======
import sys
>>>>>>> 40301201
from typing import TYPE_CHECKING, Any, Sequence, TypeVar, Union

import numpy as np
from packaging.version import Version

# Type annotations stubs
try:
    from numpy.typing import ArrayLike, DTypeLike
except ImportError:
    # fall back for numpy < 1.20, ArrayLike adapted from numpy.typing._array_like
    from typing import Protocol

    if TYPE_CHECKING:

        class _SupportsArray(Protocol):
            def __array__(self) -> np.ndarray:
                ...

    else:
        _SupportsArray = Any

    _T = TypeVar("_T")
    _NestedSequence = Union[
        _T,
        Sequence[_T],
        Sequence[Sequence[_T]],
        Sequence[Sequence[Sequence[_T]]],
        Sequence[Sequence[Sequence[Sequence[_T]]]],
    ]
    _RecursiveSequence = Sequence[Sequence[Sequence[Sequence[Sequence[Any]]]]]
    _ArrayLike = Union[
        _NestedSequence[_SupportsArray],
        _NestedSequence[_T],
    ]
    _ArrayLikeFallback = Union[
        _ArrayLike[Union[bool, int, float, complex, str, bytes]],
        _RecursiveSequence,
    ]
    # The extra step defining _ArrayLikeFallback and using ArrayLike as a type
    # alias for it works around an issue with mypy.
    # The `# type: ignore` below silences the warning of having multiple types
    # with the same name (ArrayLike and DTypeLike from the try block)
    ArrayLike = _ArrayLikeFallback  # type: ignore
    # fall back for numpy < 1.20
    DTypeLike = Union[np.dtype, str]  # type: ignore[misc]


if Version(np.__version__) >= Version("1.20.0"):
    sliding_window_view = np.lib.stride_tricks.sliding_window_view
else:
    from numpy.core.numeric import normalize_axis_tuple  # type: ignore[attr-defined]
    from numpy.lib.stride_tricks import as_strided

    # copied from numpy.lib.stride_tricks
    def sliding_window_view(
        x, window_shape, axis=None, *, subok=False, writeable=False
    ):
        """
        Create a sliding window view into the array with the given window shape.

        Also known as rolling or moving window, the window slides across all
        dimensions of the array and extracts subsets of the array at all window
        positions.

        .. versionadded:: 1.20.0

        Parameters
        ----------
        x : array_like
            Array to create the sliding window view from.
        window_shape : int or tuple of int
            Size of window over each axis that takes part in the sliding window.
            If `axis` is not present, must have same length as the number of input
            array dimensions. Single integers `i` are treated as if they were the
            tuple `(i,)`.
        axis : int or tuple of int, optional
            Axis or axes along which the sliding window is applied.
            By default, the sliding window is applied to all axes and
            `window_shape[i]` will refer to axis `i` of `x`.
            If `axis` is given as a `tuple of int`, `window_shape[i]` will refer to
            the axis `axis[i]` of `x`.
            Single integers `i` are treated as if they were the tuple `(i,)`.
        subok : bool, optional
            If True, sub-classes will be passed-through, otherwise the returned
            array will be forced to be a base-class array (default).
        writeable : bool, optional
            When true, allow writing to the returned view. The default is false,
            as this should be used with caution: the returned view contains the
            same memory location multiple times, so writing to one location will
            cause others to change.

        Returns
        -------
        view : ndarray
            Sliding window view of the array. The sliding window dimensions are
            inserted at the end, and the original dimensions are trimmed as
            required by the size of the sliding window.
            That is, ``view.shape = x_shape_trimmed + window_shape``, where
            ``x_shape_trimmed`` is ``x.shape`` with every entry reduced by one less
            than the corresponding window size.
        """
        window_shape = (
            tuple(window_shape) if np.iterable(window_shape) else (window_shape,)
        )
        # first convert input to array, possibly keeping subclass
        x = np.array(x, copy=False, subok=subok)

        window_shape_array = np.array(window_shape)
        if np.any(window_shape_array < 0):
            raise ValueError("`window_shape` cannot contain negative values")

        if axis is None:
            axis = tuple(range(x.ndim))
            if len(window_shape) != len(axis):
                raise ValueError(
                    f"Since axis is `None`, must provide "
                    f"window_shape for all dimensions of `x`; "
                    f"got {len(window_shape)} window_shape elements "
                    f"and `x.ndim` is {x.ndim}."
                )
        else:
            axis = normalize_axis_tuple(axis, x.ndim, allow_duplicate=True)
            if len(window_shape) != len(axis):
                raise ValueError(
                    f"Must provide matching length window_shape and "
                    f"axis; got {len(window_shape)} window_shape "
                    f"elements and {len(axis)} axes elements."
                )

        out_strides = x.strides + tuple(x.strides[ax] for ax in axis)

        # note: same axis can be windowed repeatedly
        x_shape_trimmed = list(x.shape)
        for ax, dim in zip(axis, window_shape):
            if x_shape_trimmed[ax] < dim:
                raise ValueError("window shape cannot be larger than input array shape")
            x_shape_trimmed[ax] -= dim - 1
        out_shape = tuple(x_shape_trimmed) + window_shape
        return as_strided(
            x, strides=out_strides, shape=out_shape, subok=subok, writeable=writeable
        )<|MERGE_RESOLUTION|>--- conflicted
+++ resolved
@@ -28,11 +28,6 @@
 # THEORY OF LIABILITY, WHETHER IN CONTRACT, STRICT LIABILITY, OR TORT
 # (INCLUDING NEGLIGENCE OR OTHERWISE) ARISING IN ANY WAY OUT OF THE USE
 # OF THIS SOFTWARE, EVEN IF ADVISED OF THE POSSIBILITY OF SUCH DAMAGE.
-<<<<<<< HEAD
-from distutils.version import LooseVersion
-=======
-import sys
->>>>>>> 40301201
 from typing import TYPE_CHECKING, Any, Sequence, TypeVar, Union
 
 import numpy as np
