--- conflicted
+++ resolved
@@ -6,13 +6,8 @@
 import pandas as pd
 from numpy.core.multiarray import normalize_axis_index  # type: ignore[attr-defined]
 
-<<<<<<< HEAD
-from .npcompat import broadcast_shapes
-from .options import OPTIONS
-from .pycompat import is_duck_array
-=======
 from xarray.core.options import OPTIONS
->>>>>>> 41949209
+from xarray.core.pycompat import is_duck_array
 
 try:
     import bottleneck as bn
@@ -116,7 +111,7 @@
 
     non_slices = [k for k in key if not isinstance(k, slice)]
     ndim = len(
-        broadcast_shapes(
+        np.broadcast_shapes(
             *[item.shape if is_duck_array(item) else (0,) for item in non_slices]
         )
     )
