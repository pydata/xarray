--- conflicted
+++ resolved
@@ -83,10 +83,9 @@
     return is_duck_array(x) and is_dask_collection(x)
 
 
-<<<<<<< HEAD
 def is_chunked_array(x):
     return is_duck_dask_array(x) or hasattr(x, "chunks")
-=======
+
+
 def is_0d_dask_array(x):
-    return is_duck_dask_array(x) and is_scalar(x)
->>>>>>> e7b49305
+    return is_duck_dask_array(x) and is_scalar(x)