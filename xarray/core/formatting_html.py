--- conflicted
+++ resolved
@@ -2,10 +2,7 @@
 from collections import OrderedDict
 from functools import lru_cache, partial
 from html import escape
-<<<<<<< HEAD
-=======
 from importlib.resources import read_binary
->>>>>>> 3e442e76
 
 from .formatting import inline_variable_array_repr, short_data_repr
 from .options import _get_boolean_with_default
@@ -19,22 +16,10 @@
 @lru_cache(None)
 def _load_static_files():
     """Lazily load the resource files into memory the first time they are needed"""
-<<<<<<< HEAD
-    import pathlib
-
-    parent = pathlib.Path(__file__).parent / "../"
-    result = []
-    for fname in STATIC_FILES:
-        with open(parent / fname) as fh:
-            result.append(fh.read().encode("utf8"))
-
-    return result
-=======
     return [
         read_binary(package, resource).decode("utf-8")
         for package, resource in STATIC_FILES
     ]
->>>>>>> 3e442e76
 
 
 def short_data_repr_html(array):
