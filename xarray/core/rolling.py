from __future__ import annotations

import functools
import itertools
import math
import warnings
from collections.abc import Hashable, Iterator, Mapping
from typing import TYPE_CHECKING, Any, Callable, Generic, TypeVar

import numpy as np
from packaging.version import Version

from xarray.core import dtypes, duck_array_ops, pycompat, utils
from xarray.core.arithmetic import CoarsenArithmetic
from xarray.core.options import OPTIONS, _get_keep_attrs
from xarray.core.types import CoarsenBoundaryOptions, SideOptions, T_Xarray
<<<<<<< HEAD
from xarray.namedarray.utils import (
    either_dict_or_kwargs,
    is_dict_like,
    is_duck_dask_array,
)
=======
from xarray.core.utils import either_dict_or_kwargs, module_available
>>>>>>> 81f38f3d

try:
    import bottleneck
except ImportError:
    # use numpy methods instead
    bottleneck = None

if TYPE_CHECKING:
    from xarray.core.dataarray import DataArray
    from xarray.core.dataset import Dataset

    RollingKey = Any
    _T = TypeVar("_T")

_ROLLING_REDUCE_DOCSTRING_TEMPLATE = """\
Reduce this object's data windows by applying `{name}` along its dimension.

Parameters
----------
keep_attrs : bool, default: None
    If True, the attributes (``attrs``) will be copied from the original
    object to the new one. If False, the new object will be returned
    without attributes. If None uses the global default.
**kwargs : dict
    Additional keyword arguments passed on to `{name}`.

Returns
-------
reduced : same type as caller
    New object with `{name}` applied along its rolling dimension.
"""


class Rolling(Generic[T_Xarray]):
    """A object that implements the moving window pattern.

    See Also
    --------
    xarray.Dataset.groupby
    xarray.DataArray.groupby
    xarray.Dataset.rolling
    xarray.DataArray.rolling
    """

    __slots__ = ("obj", "window", "min_periods", "center", "dim")
    _attributes = ("window", "min_periods", "center", "dim")
    dim: list[Hashable]
    window: list[int]
    center: list[bool]
    obj: T_Xarray
    min_periods: int

    def __init__(
        self,
        obj: T_Xarray,
        windows: Mapping[Any, int],
        min_periods: int | None = None,
        center: bool | Mapping[Any, bool] = False,
    ) -> None:
        """
        Moving window object.

        Parameters
        ----------
        obj : Dataset or DataArray
            Object to window.
        windows : mapping of hashable to int
            A mapping from the name of the dimension to create the rolling
            window along (e.g. `time`) to the size of the moving window.
        min_periods : int or None, default: None
            Minimum number of observations in window required to have a value
            (otherwise result is NA). The default, None, is equivalent to
            setting min_periods equal to the size of the window.
        center : bool or dict-like Hashable to bool, default: False
            Set the labels at the center of the window. If dict-like, set this
            property per rolling dimension.

        Returns
        -------
        rolling : type of input argument
        """
        self.dim = []
        self.window = []
        for d, w in windows.items():
            self.dim.append(d)
            if w <= 0:
                raise ValueError("window must be > 0")
            self.window.append(w)

        self.center = self._mapping_to_list(center, default=False)
        self.obj = obj

        missing_dims = tuple(dim for dim in self.dim if dim not in self.obj.dims)
        if missing_dims:
            # NOTE: we raise KeyError here but ValueError in Coarsen.
            raise KeyError(
                f"Window dimensions {missing_dims} not found in {self.obj.__class__.__name__} "
                f"dimensions {tuple(self.obj.dims)}"
            )

        # attributes
        if min_periods is not None and min_periods <= 0:
            raise ValueError("min_periods must be greater than zero or None")

        self.min_periods = (
            math.prod(self.window) if min_periods is None else min_periods
        )

    def __repr__(self) -> str:
        """provide a nice str repr of our rolling object"""

        attrs = [
            "{k}->{v}{c}".format(k=k, v=w, c="(center)" if c else "")
            for k, w, c in zip(self.dim, self.window, self.center)
        ]
        return "{klass} [{attrs}]".format(
            klass=self.__class__.__name__, attrs=",".join(attrs)
        )

    def __len__(self) -> int:
        return math.prod(self.obj.sizes[d] for d in self.dim)

    @property
    def ndim(self) -> int:
        return len(self.dim)

    def _reduce_method(  # type: ignore[misc]
        name: str, fillna: Any, rolling_agg_func: Callable | None = None
    ) -> Callable[..., T_Xarray]:
        """Constructs reduction methods built on a numpy reduction function (e.g. sum),
        a numbagg reduction function (e.g. move_sum), a bottleneck reduction function
        (e.g. move_sum), or a Rolling reduction (_mean).

        The logic here for which function to run is quite diffuse, across this method &
        _array_reduce. Arguably we could refactor this. But one constraint is that we
        need context of xarray options, of the functions each library offers, of
        the array (e.g. dtype).
        """
        if rolling_agg_func:
            array_agg_func = None
        else:
            array_agg_func = getattr(duck_array_ops, name)

        bottleneck_move_func = getattr(bottleneck, "move_" + name, None)
        if module_available("numbagg"):
            import numbagg

            numbagg_move_func = getattr(numbagg, "move_" + name, None)
        else:
            numbagg_move_func = None

        def method(self, keep_attrs=None, **kwargs):
            keep_attrs = self._get_keep_attrs(keep_attrs)

            return self._array_reduce(
                array_agg_func=array_agg_func,
                bottleneck_move_func=bottleneck_move_func,
                numbagg_move_func=numbagg_move_func,
                rolling_agg_func=rolling_agg_func,
                keep_attrs=keep_attrs,
                fillna=fillna,
                **kwargs,
            )

        method.__name__ = name
        method.__doc__ = _ROLLING_REDUCE_DOCSTRING_TEMPLATE.format(name=name)
        return method

    def _mean(self, keep_attrs, **kwargs):
        result = self.sum(keep_attrs=False, **kwargs) / duck_array_ops.astype(
            self.count(keep_attrs=False), dtype=self.obj.dtype, copy=False
        )
        if keep_attrs:
            result.attrs = self.obj.attrs
        return result

    _mean.__doc__ = _ROLLING_REDUCE_DOCSTRING_TEMPLATE.format(name="mean")

    argmax = _reduce_method("argmax", dtypes.NINF)
    argmin = _reduce_method("argmin", dtypes.INF)
    max = _reduce_method("max", dtypes.NINF)
    min = _reduce_method("min", dtypes.INF)
    prod = _reduce_method("prod", 1)
    sum = _reduce_method("sum", 0)
    mean = _reduce_method("mean", None, _mean)
    std = _reduce_method("std", None)
    var = _reduce_method("var", None)
    median = _reduce_method("median", None)

    def _counts(self, keep_attrs: bool | None) -> T_Xarray:
        raise NotImplementedError()

    def count(self, keep_attrs: bool | None = None) -> T_Xarray:
        keep_attrs = self._get_keep_attrs(keep_attrs)
        rolling_count = self._counts(keep_attrs=keep_attrs)
        enough_periods = rolling_count >= self.min_periods
        return rolling_count.where(enough_periods)

    count.__doc__ = _ROLLING_REDUCE_DOCSTRING_TEMPLATE.format(name="count")

    def _mapping_to_list(
        self,
        arg: _T | Mapping[Any, _T],
        default: _T | None = None,
        allow_default: bool = True,
        allow_allsame: bool = True,
    ) -> list[_T]:
        if is_dict_like(arg):
            if allow_default:
                return [arg.get(d, default) for d in self.dim]
            for d in self.dim:
                if d not in arg:
                    raise KeyError(f"Argument has no dimension key {d}.")
            return [arg[d] for d in self.dim]
        if allow_allsame:  # for single argument
            return [arg] * self.ndim  # type: ignore[list-item]  # no check for negatives
        if self.ndim == 1:
            return [arg]  # type: ignore[list-item]  # no check for negatives
        raise ValueError(f"Mapping argument is necessary for {self.ndim}d-rolling.")

    def _get_keep_attrs(self, keep_attrs):
        if keep_attrs is None:
            keep_attrs = _get_keep_attrs(default=True)

        return keep_attrs


class DataArrayRolling(Rolling["DataArray"]):
    __slots__ = ("window_labels",)

    def __init__(
        self,
        obj: DataArray,
        windows: Mapping[Any, int],
        min_periods: int | None = None,
        center: bool | Mapping[Any, bool] = False,
    ) -> None:
        """
        Moving window object for DataArray.
        You should use DataArray.rolling() method to construct this object
        instead of the class constructor.

        Parameters
        ----------
        obj : DataArray
            Object to window.
        windows : mapping of hashable to int
            A mapping from the name of the dimension to create the rolling
            exponential window along (e.g. `time`) to the size of the moving window.
        min_periods : int, default: None
            Minimum number of observations in window required to have a value
            (otherwise result is NA). The default, None, is equivalent to
            setting min_periods equal to the size of the window.
        center : bool, default: False
            Set the labels at the center of the window.

        Returns
        -------
        rolling : type of input argument

        See Also
        --------
        xarray.DataArray.rolling
        xarray.DataArray.groupby
        xarray.Dataset.rolling
        xarray.Dataset.groupby
        """
        super().__init__(obj, windows, min_periods=min_periods, center=center)

        # TODO legacy attribute
        self.window_labels = self.obj[self.dim[0]]

    def __iter__(self) -> Iterator[tuple[DataArray, DataArray]]:
        if self.ndim > 1:
            raise ValueError("__iter__ is only supported for 1d-rolling")

        dim0 = self.dim[0]
        window0 = int(self.window[0])
        offset = (window0 + 1) // 2 if self.center[0] else 1
        stops = np.arange(offset, self.obj.sizes[dim0] + offset)
        starts = stops - window0
        starts[: window0 - offset] = 0

        for label, start, stop in zip(self.window_labels, starts, stops):
            window = self.obj.isel({dim0: slice(start, stop)})

            counts = window.count(dim=[dim0])
            window = window.where(counts >= self.min_periods)

            yield (label, window)

    def construct(
        self,
        window_dim: Hashable | Mapping[Any, Hashable] | None = None,
        stride: int | Mapping[Any, int] = 1,
        fill_value: Any = dtypes.NA,
        keep_attrs: bool | None = None,
        **window_dim_kwargs: Hashable,
    ) -> DataArray:
        """
        Convert this rolling object to xr.DataArray,
        where the window dimension is stacked as a new dimension

        Parameters
        ----------
        window_dim : Hashable or dict-like to Hashable, optional
            A mapping from dimension name to the new window dimension names.
        stride : int or mapping of int, default: 1
            Size of stride for the rolling window.
        fill_value : default: dtypes.NA
            Filling value to match the dimension size.
        keep_attrs : bool, default: None
            If True, the attributes (``attrs``) will be copied from the original
            object to the new one. If False, the new object will be returned
            without attributes. If None uses the global default.
        **window_dim_kwargs : Hashable, optional
            The keyword arguments form of ``window_dim`` {dim: new_name, ...}.

        Returns
        -------
        DataArray that is a view of the original array. The returned array is
        not writeable.

        Examples
        --------
        >>> da = xr.DataArray(np.arange(8).reshape(2, 4), dims=("a", "b"))

        >>> rolling = da.rolling(b=3)
        >>> rolling.construct("window_dim")
        <xarray.DataArray (a: 2, b: 4, window_dim: 3)>
        array([[[nan, nan,  0.],
                [nan,  0.,  1.],
                [ 0.,  1.,  2.],
                [ 1.,  2.,  3.]],
        <BLANKLINE>
               [[nan, nan,  4.],
                [nan,  4.,  5.],
                [ 4.,  5.,  6.],
                [ 5.,  6.,  7.]]])
        Dimensions without coordinates: a, b, window_dim

        >>> rolling = da.rolling(b=3, center=True)
        >>> rolling.construct("window_dim")
        <xarray.DataArray (a: 2, b: 4, window_dim: 3)>
        array([[[nan,  0.,  1.],
                [ 0.,  1.,  2.],
                [ 1.,  2.,  3.],
                [ 2.,  3., nan]],
        <BLANKLINE>
               [[nan,  4.,  5.],
                [ 4.,  5.,  6.],
                [ 5.,  6.,  7.],
                [ 6.,  7., nan]]])
        Dimensions without coordinates: a, b, window_dim

        """

        return self._construct(
            self.obj,
            window_dim=window_dim,
            stride=stride,
            fill_value=fill_value,
            keep_attrs=keep_attrs,
            **window_dim_kwargs,
        )

    def _construct(
        self,
        obj: DataArray,
        window_dim: Hashable | Mapping[Any, Hashable] | None = None,
        stride: int | Mapping[Any, int] = 1,
        fill_value: Any = dtypes.NA,
        keep_attrs: bool | None = None,
        **window_dim_kwargs: Hashable,
    ) -> DataArray:
        from xarray.core.dataarray import DataArray

        keep_attrs = self._get_keep_attrs(keep_attrs)

        if window_dim is None:
            if len(window_dim_kwargs) == 0:
                raise ValueError(
                    "Either window_dim or window_dim_kwargs need to be specified."
                )
            window_dim = {d: window_dim_kwargs[str(d)] for d in self.dim}

        window_dims = self._mapping_to_list(
            window_dim, allow_default=False, allow_allsame=False
        )
        strides = self._mapping_to_list(stride, default=1)

        window = obj.variable.rolling_window(
            self.dim, self.window, window_dims, self.center, fill_value=fill_value
        )

        attrs = obj.attrs if keep_attrs else {}

        result = DataArray(
            window,
            dims=obj.dims + tuple(window_dims),
            coords=obj.coords,
            attrs=attrs,
            name=obj.name,
        )
        return result.isel({d: slice(None, None, s) for d, s in zip(self.dim, strides)})

    def reduce(
        self, func: Callable, keep_attrs: bool | None = None, **kwargs: Any
    ) -> DataArray:
        """Reduce the items in this group by applying `func` along some
        dimension(s).

        Parameters
        ----------
        func : callable
            Function which can be called in the form
            `func(x, **kwargs)` to return the result of collapsing an
            np.ndarray over an the rolling dimension.
        keep_attrs : bool, default: None
            If True, the attributes (``attrs``) will be copied from the original
            object to the new one. If False, the new object will be returned
            without attributes. If None uses the global default.
        **kwargs : dict
            Additional keyword arguments passed on to `func`.

        Returns
        -------
        reduced : DataArray
            Array with summarized data.

        Examples
        --------
        >>> da = xr.DataArray(np.arange(8).reshape(2, 4), dims=("a", "b"))
        >>> rolling = da.rolling(b=3)
        >>> rolling.construct("window_dim")
        <xarray.DataArray (a: 2, b: 4, window_dim: 3)>
        array([[[nan, nan,  0.],
                [nan,  0.,  1.],
                [ 0.,  1.,  2.],
                [ 1.,  2.,  3.]],
        <BLANKLINE>
               [[nan, nan,  4.],
                [nan,  4.,  5.],
                [ 4.,  5.,  6.],
                [ 5.,  6.,  7.]]])
        Dimensions without coordinates: a, b, window_dim

        >>> rolling.reduce(np.sum)
        <xarray.DataArray (a: 2, b: 4)>
        array([[nan, nan,  3.,  6.],
               [nan, nan, 15., 18.]])
        Dimensions without coordinates: a, b

        >>> rolling = da.rolling(b=3, min_periods=1)
        >>> rolling.reduce(np.nansum)
        <xarray.DataArray (a: 2, b: 4)>
        array([[ 0.,  1.,  3.,  6.],
               [ 4.,  9., 15., 18.]])
        Dimensions without coordinates: a, b
        """

        keep_attrs = self._get_keep_attrs(keep_attrs)

        rolling_dim = {
            d: utils.get_temp_dimname(self.obj.dims, f"_rolling_dim_{d}")
            for d in self.dim
        }

        # save memory with reductions GH4325
        fillna = kwargs.pop("fillna", dtypes.NA)
        if fillna is not dtypes.NA:
            obj = self.obj.fillna(fillna)
        else:
            obj = self.obj
        windows = self._construct(
            obj, rolling_dim, keep_attrs=keep_attrs, fill_value=fillna
        )

        dim = list(rolling_dim.values())
        result = windows.reduce(func, dim=dim, keep_attrs=keep_attrs, **kwargs)

        # Find valid windows based on count.
        counts = self._counts(keep_attrs=False)
        return result.where(counts >= self.min_periods)

    def _counts(self, keep_attrs: bool | None) -> DataArray:
        """Number of non-nan entries in each rolling window."""

        rolling_dim = {
            d: utils.get_temp_dimname(self.obj.dims, f"_rolling_dim_{d}")
            for d in self.dim
        }
        # We use False as the fill_value instead of np.nan, since boolean
        # array is faster to be reduced than object array.
        # The use of skipna==False is also faster since it does not need to
        # copy the strided array.
        dim = list(rolling_dim.values())
        counts = (
            self.obj.notnull(keep_attrs=keep_attrs)
            .rolling(
                {d: w for d, w in zip(self.dim, self.window)},
                center={d: self.center[i] for i, d in enumerate(self.dim)},
            )
            .construct(rolling_dim, fill_value=False, keep_attrs=keep_attrs)
            .sum(dim=dim, skipna=False, keep_attrs=keep_attrs)
        )
        return counts

    def _numbagg_reduce(self, func, keep_attrs, **kwargs):
        # Some of this is copied from `_bottleneck_reduce`, we could reduce this as part
        # of a wider refactor.

        axis = self.obj.get_axis_num(self.dim[0])

        padded = self.obj.variable
        if self.center[0]:
            if is_duck_dask_array(padded.data):
                # workaround to make the padded chunk size larger than
                # self.window - 1
                shift = -(self.window[0] + 1) // 2
                offset = (self.window[0] - 1) // 2
                valid = (slice(None),) * axis + (
                    slice(offset, offset + self.obj.shape[axis]),
                )
            else:
                shift = (-self.window[0] // 2) + 1
                valid = (slice(None),) * axis + (slice(-shift, None),)
            padded = padded.pad({self.dim[0]: (0, -shift)}, mode="constant")

        if is_duck_dask_array(padded.data) and False:
            raise AssertionError("should not be reachable")
        else:
            values = func(
                padded.data,
                window=self.window[0],
                min_count=self.min_periods,
                axis=axis,
            )

        if self.center[0]:
            values = values[valid]

        attrs = self.obj.attrs if keep_attrs else {}

        return self.obj.__class__(
            values, self.obj.coords, attrs=attrs, name=self.obj.name
        )

    def _bottleneck_reduce(self, func, keep_attrs, **kwargs):
        # bottleneck doesn't allow min_count to be 0, although it should
        # work the same as if min_count = 1
        # Note bottleneck only works with 1d-rolling.
        if self.min_periods is not None and self.min_periods == 0:
            min_count = 1
        else:
            min_count = self.min_periods

        axis = self.obj.get_axis_num(self.dim[0])

        padded = self.obj.variable
        if self.center[0]:
            if is_duck_dask_array(padded.data):
                # workaround to make the padded chunk size larger than
                # self.window - 1
                shift = -(self.window[0] + 1) // 2
                offset = (self.window[0] - 1) // 2
                valid = (slice(None),) * axis + (
                    slice(offset, offset + self.obj.shape[axis]),
                )
            else:
                shift = (-self.window[0] // 2) + 1
                valid = (slice(None),) * axis + (slice(-shift, None),)
            padded = padded.pad({self.dim[0]: (0, -shift)}, mode="constant")

        if is_duck_dask_array(padded.data):
            raise AssertionError("should not be reachable")
        else:
            values = func(
                padded.data, window=self.window[0], min_count=min_count, axis=axis
            )
            # index 0 is at the rightmost edge of the window
            # need to reverse index here
            # see GH #8541
            if func in [bottleneck.move_argmin, bottleneck.move_argmax]:
                values = self.window[0] - 1 - values

        if self.center[0]:
            values = values[valid]

        attrs = self.obj.attrs if keep_attrs else {}

        return self.obj.__class__(
            values, self.obj.coords, attrs=attrs, name=self.obj.name
        )

    def _array_reduce(
        self,
        array_agg_func,
        bottleneck_move_func,
        numbagg_move_func,
        rolling_agg_func,
        keep_attrs,
        fillna,
        **kwargs,
    ):
        if "dim" in kwargs:
            warnings.warn(
                f"Reductions are applied along the rolling dimension(s) "
                f"'{self.dim}'. Passing the 'dim' kwarg to reduction "
                f"operations has no effect.",
                DeprecationWarning,
                stacklevel=3,
            )
            del kwargs["dim"]

        if (
            OPTIONS["use_numbagg"]
            and module_available("numbagg")
            and pycompat.mod_version("numbagg") >= Version("0.6.3")
            and numbagg_move_func is not None
            # TODO: we could at least allow this for the equivalent of `apply_ufunc`'s
            # "parallelized". `rolling_exp` does this, as an example (but rolling_exp is
            # much simpler)
            and not is_duck_dask_array(self.obj.data)
            # Numbagg doesn't handle object arrays and generally has dtype consistency,
            # so doesn't deal well with bool arrays which are expected to change type.
            and self.obj.data.dtype.kind not in "ObMm"
            # TODO: we could also allow this, probably as part of a refactoring of this
            # module, so we can use the machinery in `self.reduce`.
            and self.ndim == 1
        ):
            import numbagg

            # Numbagg has a default ddof of 1. I (@max-sixty) think we should make
            # this the default in xarray too, but until we do, don't use numbagg for
            # std and var unless ddof is set to 1.
            if (
                numbagg_move_func not in [numbagg.move_std, numbagg.move_var]
                or kwargs.get("ddof") == 1
            ):
                return self._numbagg_reduce(
                    numbagg_move_func, keep_attrs=keep_attrs, **kwargs
                )

        if (
            OPTIONS["use_bottleneck"]
            and bottleneck_move_func is not None
            and not is_duck_dask_array(self.obj.data)
            and self.ndim == 1
        ):
            # TODO: re-enable bottleneck with dask after the issues
            # underlying https://github.com/pydata/xarray/issues/2940 are
            # fixed.
            return self._bottleneck_reduce(
                bottleneck_move_func, keep_attrs=keep_attrs, **kwargs
            )

        if rolling_agg_func:
            return rolling_agg_func(self, keep_attrs=self._get_keep_attrs(keep_attrs))

        if fillna is not None:
            if fillna is dtypes.INF:
                fillna = dtypes.get_pos_infinity(self.obj.dtype, max_for_int=True)
            elif fillna is dtypes.NINF:
                fillna = dtypes.get_neg_infinity(self.obj.dtype, min_for_int=True)
            kwargs.setdefault("skipna", False)
            kwargs.setdefault("fillna", fillna)

        return self.reduce(array_agg_func, keep_attrs=keep_attrs, **kwargs)


class DatasetRolling(Rolling["Dataset"]):
    __slots__ = ("rollings",)

    def __init__(
        self,
        obj: Dataset,
        windows: Mapping[Any, int],
        min_periods: int | None = None,
        center: bool | Mapping[Any, bool] = False,
    ) -> None:
        """
        Moving window object for Dataset.
        You should use Dataset.rolling() method to construct this object
        instead of the class constructor.

        Parameters
        ----------
        obj : Dataset
            Object to window.
        windows : mapping of hashable to int
            A mapping from the name of the dimension to create the rolling
            exponential window along (e.g. `time`) to the size of the moving window.
        min_periods : int, default: None
            Minimum number of observations in window required to have a value
            (otherwise result is NA). The default, None, is equivalent to
            setting min_periods equal to the size of the window.
        center : bool or mapping of hashable to bool, default: False
            Set the labels at the center of the window.

        Returns
        -------
        rolling : type of input argument

        See Also
        --------
        xarray.Dataset.rolling
        xarray.DataArray.rolling
        xarray.Dataset.groupby
        xarray.DataArray.groupby
        """
        super().__init__(obj, windows, min_periods, center)

        # Keep each Rolling object as a dictionary
        self.rollings = {}
        for key, da in self.obj.data_vars.items():
            # keeps rollings only for the dataset depending on self.dim
            dims, center = [], {}
            for i, d in enumerate(self.dim):
                if d in da.dims:
                    dims.append(d)
                    center[d] = self.center[i]

            if dims:
                w = {d: windows[d] for d in dims}
                self.rollings[key] = DataArrayRolling(da, w, min_periods, center)

    def _dataset_implementation(self, func, keep_attrs, **kwargs):
        from xarray.core.dataset import Dataset

        keep_attrs = self._get_keep_attrs(keep_attrs)

        reduced = {}
        for key, da in self.obj.data_vars.items():
            if any(d in da.dims for d in self.dim):
                reduced[key] = func(self.rollings[key], keep_attrs=keep_attrs, **kwargs)
            else:
                reduced[key] = self.obj[key].copy()
                # we need to delete the attrs of the copied DataArray
                if not keep_attrs:
                    reduced[key].attrs = {}

        attrs = self.obj.attrs if keep_attrs else {}
        return Dataset(reduced, coords=self.obj.coords, attrs=attrs)

    def reduce(
        self, func: Callable, keep_attrs: bool | None = None, **kwargs: Any
    ) -> DataArray:
        """Reduce the items in this group by applying `func` along some
        dimension(s).

        Parameters
        ----------
        func : callable
            Function which can be called in the form
            `func(x, **kwargs)` to return the result of collapsing an
            np.ndarray over an the rolling dimension.
        keep_attrs : bool, default: None
            If True, the attributes (``attrs``) will be copied from the original
            object to the new one. If False, the new object will be returned
            without attributes. If None uses the global default.
        **kwargs : dict
            Additional keyword arguments passed on to `func`.

        Returns
        -------
        reduced : DataArray
            Array with summarized data.
        """
        return self._dataset_implementation(
            functools.partial(DataArrayRolling.reduce, func=func),
            keep_attrs=keep_attrs,
            **kwargs,
        )

    def _counts(self, keep_attrs: bool | None) -> Dataset:
        return self._dataset_implementation(
            DataArrayRolling._counts, keep_attrs=keep_attrs
        )

    def _array_reduce(
        self,
        array_agg_func,
        bottleneck_move_func,
        rolling_agg_func,
        keep_attrs,
        **kwargs,
    ):
        return self._dataset_implementation(
            functools.partial(
                DataArrayRolling._array_reduce,
                array_agg_func=array_agg_func,
                bottleneck_move_func=bottleneck_move_func,
                rolling_agg_func=rolling_agg_func,
            ),
            keep_attrs=keep_attrs,
            **kwargs,
        )

    def construct(
        self,
        window_dim: Hashable | Mapping[Any, Hashable] | None = None,
        stride: int | Mapping[Any, int] = 1,
        fill_value: Any = dtypes.NA,
        keep_attrs: bool | None = None,
        **window_dim_kwargs: Hashable,
    ) -> Dataset:
        """
        Convert this rolling object to xr.Dataset,
        where the window dimension is stacked as a new dimension

        Parameters
        ----------
        window_dim : str or mapping, optional
            A mapping from dimension name to the new window dimension names.
            Just a string can be used for 1d-rolling.
        stride : int, optional
            size of stride for the rolling window.
        fill_value : Any, default: dtypes.NA
            Filling value to match the dimension size.
        **window_dim_kwargs : {dim: new_name, ...}, optional
            The keyword arguments form of ``window_dim``.

        Returns
        -------
        Dataset with variables converted from rolling object.
        """

        from xarray.core.dataset import Dataset

        keep_attrs = self._get_keep_attrs(keep_attrs)

        if window_dim is None:
            if len(window_dim_kwargs) == 0:
                raise ValueError(
                    "Either window_dim or window_dim_kwargs need to be specified."
                )
            window_dim = {d: window_dim_kwargs[str(d)] for d in self.dim}

        window_dims = self._mapping_to_list(
            window_dim, allow_default=False, allow_allsame=False
        )
        strides = self._mapping_to_list(stride, default=1)

        dataset = {}
        for key, da in self.obj.data_vars.items():
            # keeps rollings only for the dataset depending on self.dim
            dims = [d for d in self.dim if d in da.dims]
            if dims:
                wi = {d: window_dims[i] for i, d in enumerate(self.dim) if d in da.dims}
                st = {d: strides[i] for i, d in enumerate(self.dim) if d in da.dims}

                dataset[key] = self.rollings[key].construct(
                    window_dim=wi,
                    fill_value=fill_value,
                    stride=st,
                    keep_attrs=keep_attrs,
                )
            else:
                dataset[key] = da.copy()

            # as the DataArrays can be copied we need to delete the attrs
            if not keep_attrs:
                dataset[key].attrs = {}

        # Need to stride coords as well. TODO: is there a better way?
        coords = self.obj.isel(
            {d: slice(None, None, s) for d, s in zip(self.dim, strides)}
        ).coords

        attrs = self.obj.attrs if keep_attrs else {}

        return Dataset(dataset, coords=coords, attrs=attrs)


class Coarsen(CoarsenArithmetic, Generic[T_Xarray]):
    """A object that implements the coarsen.

    See Also
    --------
    Dataset.coarsen
    DataArray.coarsen
    """

    __slots__ = (
        "obj",
        "boundary",
        "coord_func",
        "windows",
        "side",
        "trim_excess",
    )
    _attributes = ("windows", "side", "trim_excess")
    obj: T_Xarray
    windows: Mapping[Hashable, int]
    side: SideOptions | Mapping[Hashable, SideOptions]
    boundary: CoarsenBoundaryOptions
    coord_func: Mapping[Hashable, str | Callable]

    def __init__(
        self,
        obj: T_Xarray,
        windows: Mapping[Any, int],
        boundary: CoarsenBoundaryOptions,
        side: SideOptions | Mapping[Any, SideOptions],
        coord_func: str | Callable | Mapping[Any, str | Callable],
    ) -> None:
        """
        Moving window object.

        Parameters
        ----------
        obj : Dataset or DataArray
            Object to window.
        windows : mapping of hashable to int
            A mapping from the name of the dimension to create the rolling
            exponential window along (e.g. `time`) to the size of the moving window.
        boundary : {"exact", "trim", "pad"}
            If 'exact', a ValueError will be raised if dimension size is not a
            multiple of window size. If 'trim', the excess indexes are trimmed.
            If 'pad', NA will be padded.
        side : 'left' or 'right' or mapping from dimension to 'left' or 'right'
        coord_func : function (name) or mapping from coordinate name to function (name).

        Returns
        -------
        coarsen

        """
        self.obj = obj
        self.windows = windows
        self.side = side
        self.boundary = boundary

        missing_dims = tuple(dim for dim in windows.keys() if dim not in self.obj.dims)
        if missing_dims:
            raise ValueError(
                f"Window dimensions {missing_dims} not found in {self.obj.__class__.__name__} "
                f"dimensions {tuple(self.obj.dims)}"
            )

        if is_dict_like(coord_func):
            coord_func_map = coord_func
        else:
            coord_func_map = {d: coord_func for d in self.obj.dims}
        for c in self.obj.coords:
            if c not in coord_func_map:
                coord_func_map[c] = duck_array_ops.mean  # type: ignore[index]
        self.coord_func = coord_func_map

    def _get_keep_attrs(self, keep_attrs):
        if keep_attrs is None:
            keep_attrs = _get_keep_attrs(default=True)

        return keep_attrs

    def __repr__(self) -> str:
        """provide a nice str repr of our coarsen object"""

        attrs = [
            f"{k}->{getattr(self, k)}"
            for k in self._attributes
            if getattr(self, k, None) is not None
        ]
        return "{klass} [{attrs}]".format(
            klass=self.__class__.__name__, attrs=",".join(attrs)
        )

    def construct(
        self,
        window_dim=None,
        keep_attrs=None,
        **window_dim_kwargs,
    ) -> T_Xarray:
        """
        Convert this Coarsen object to a DataArray or Dataset,
        where the coarsening dimension is split or reshaped to two
        new dimensions.

        Parameters
        ----------
        window_dim: mapping
            A mapping from existing dimension name to new dimension names.
            The size of the second dimension will be the length of the
            coarsening window.
        keep_attrs: bool, optional
            Preserve attributes if True
        **window_dim_kwargs : {dim: new_name, ...}
            The keyword arguments form of ``window_dim``.

        Returns
        -------
        Dataset or DataArray with reshaped dimensions

        Examples
        --------
        >>> da = xr.DataArray(np.arange(24), dims="time")
        >>> da.coarsen(time=12).construct(time=("year", "month"))
        <xarray.DataArray (year: 2, month: 12)>
        array([[ 0,  1,  2,  3,  4,  5,  6,  7,  8,  9, 10, 11],
               [12, 13, 14, 15, 16, 17, 18, 19, 20, 21, 22, 23]])
        Dimensions without coordinates: year, month

        See Also
        --------
        DataArrayRolling.construct
        DatasetRolling.construct
        """

        from xarray.core.dataarray import DataArray
        from xarray.core.dataset import Dataset

        window_dim = either_dict_or_kwargs(
            window_dim, window_dim_kwargs, "Coarsen.construct"
        )
        if not window_dim:
            raise ValueError(
                "Either window_dim or window_dim_kwargs need to be specified."
            )

        bad_new_dims = tuple(
            win
            for win, dims in window_dim.items()
            if len(dims) != 2 or isinstance(dims, str)
        )
        if bad_new_dims:
            raise ValueError(
                f"Please provide exactly two dimension names for the following coarsening dimensions: {bad_new_dims}"
            )

        if keep_attrs is None:
            keep_attrs = _get_keep_attrs(default=True)

        missing_dims = set(window_dim) - set(self.windows)
        if missing_dims:
            raise ValueError(
                f"'window_dim' must contain entries for all dimensions to coarsen. Missing {missing_dims}"
            )
        extra_windows = set(self.windows) - set(window_dim)
        if extra_windows:
            raise ValueError(
                f"'window_dim' includes dimensions that will not be coarsened: {extra_windows}"
            )

        reshaped = Dataset()
        if isinstance(self.obj, DataArray):
            obj = self.obj._to_temp_dataset()
        else:
            obj = self.obj

        reshaped.attrs = obj.attrs if keep_attrs else {}

        for key, var in obj.variables.items():
            reshaped_dims = tuple(
                itertools.chain(*[window_dim.get(dim, [dim]) for dim in list(var.dims)])
            )
            if reshaped_dims != var.dims:
                windows = {w: self.windows[w] for w in window_dim if w in var.dims}
                reshaped_var, _ = var.coarsen_reshape(windows, self.boundary, self.side)
                attrs = var.attrs if keep_attrs else {}
                reshaped[key] = (reshaped_dims, reshaped_var, attrs)
            else:
                reshaped[key] = var

        # should handle window_dim being unindexed
        should_be_coords = (set(window_dim) & set(self.obj.coords)) | set(
            self.obj.coords
        )
        result = reshaped.set_coords(should_be_coords)
        if isinstance(self.obj, DataArray):
            return self.obj._from_temp_dataset(result)
        else:
            return result


class DataArrayCoarsen(Coarsen["DataArray"]):
    __slots__ = ()

    _reduce_extra_args_docstring = """"""

    @classmethod
    def _reduce_method(
        cls, func: Callable, include_skipna: bool = False, numeric_only: bool = False
    ) -> Callable[..., DataArray]:
        """
        Return a wrapped function for injecting reduction methods.
        see ops.inject_reduce_methods
        """
        kwargs: dict[str, Any] = {}
        if include_skipna:
            kwargs["skipna"] = None

        def wrapped_func(
            self: DataArrayCoarsen, keep_attrs: bool | None = None, **kwargs
        ) -> DataArray:
            from xarray.core.dataarray import DataArray

            keep_attrs = self._get_keep_attrs(keep_attrs)

            reduced = self.obj.variable.coarsen(
                self.windows, func, self.boundary, self.side, keep_attrs, **kwargs
            )
            coords = {}
            for c, v in self.obj.coords.items():
                if c == self.obj.name:
                    coords[c] = reduced
                else:
                    if any(d in self.windows for d in v.dims):
                        coords[c] = v.variable.coarsen(
                            self.windows,
                            self.coord_func[c],
                            self.boundary,
                            self.side,
                            keep_attrs,
                            **kwargs,
                        )
                    else:
                        coords[c] = v
            return DataArray(
                reduced, dims=self.obj.dims, coords=coords, name=self.obj.name
            )

        return wrapped_func

    def reduce(
        self, func: Callable, keep_attrs: bool | None = None, **kwargs
    ) -> DataArray:
        """Reduce the items in this group by applying `func` along some
        dimension(s).

        Parameters
        ----------
        func : callable
            Function which can be called in the form `func(x, axis, **kwargs)`
            to return the result of collapsing an np.ndarray over the coarsening
            dimensions.  It must be possible to provide the `axis` argument
            with a tuple of integers.
        keep_attrs : bool, default: None
            If True, the attributes (``attrs``) will be copied from the original
            object to the new one. If False, the new object will be returned
            without attributes. If None uses the global default.
        **kwargs : dict
            Additional keyword arguments passed on to `func`.

        Returns
        -------
        reduced : DataArray
            Array with summarized data.

        Examples
        --------
        >>> da = xr.DataArray(np.arange(8).reshape(2, 4), dims=("a", "b"))
        >>> coarsen = da.coarsen(b=2)
        >>> coarsen.reduce(np.sum)
        <xarray.DataArray (a: 2, b: 2)>
        array([[ 1,  5],
               [ 9, 13]])
        Dimensions without coordinates: a, b
        """
        wrapped_func = self._reduce_method(func)
        return wrapped_func(self, keep_attrs=keep_attrs, **kwargs)


class DatasetCoarsen(Coarsen["Dataset"]):
    __slots__ = ()

    _reduce_extra_args_docstring = """"""

    @classmethod
    def _reduce_method(
        cls, func: Callable, include_skipna: bool = False, numeric_only: bool = False
    ) -> Callable[..., Dataset]:
        """
        Return a wrapped function for injecting reduction methods.
        see ops.inject_reduce_methods
        """
        kwargs: dict[str, Any] = {}
        if include_skipna:
            kwargs["skipna"] = None

        def wrapped_func(
            self: DatasetCoarsen, keep_attrs: bool | None = None, **kwargs
        ) -> Dataset:
            from xarray.core.dataset import Dataset

            keep_attrs = self._get_keep_attrs(keep_attrs)

            if keep_attrs:
                attrs = self.obj.attrs
            else:
                attrs = {}

            reduced = {}
            for key, da in self.obj.data_vars.items():
                reduced[key] = da.variable.coarsen(
                    self.windows,
                    func,
                    self.boundary,
                    self.side,
                    keep_attrs=keep_attrs,
                    **kwargs,
                )

            coords = {}
            for c, v in self.obj.coords.items():
                # variable.coarsen returns variables not containing the window dims
                # unchanged (maybe removes attrs)
                coords[c] = v.variable.coarsen(
                    self.windows,
                    self.coord_func[c],
                    self.boundary,
                    self.side,
                    keep_attrs=keep_attrs,
                    **kwargs,
                )

            return Dataset(reduced, coords=coords, attrs=attrs)

        return wrapped_func

    def reduce(self, func: Callable, keep_attrs=None, **kwargs) -> Dataset:
        """Reduce the items in this group by applying `func` along some
        dimension(s).

        Parameters
        ----------
        func : callable
            Function which can be called in the form `func(x, axis, **kwargs)`
            to return the result of collapsing an np.ndarray over the coarsening
            dimensions.  It must be possible to provide the `axis` argument with
            a tuple of integers.
        keep_attrs : bool, default: None
            If True, the attributes (``attrs``) will be copied from the original
            object to the new one. If False, the new object will be returned
            without attributes. If None uses the global default.
        **kwargs : dict
            Additional keyword arguments passed on to `func`.

        Returns
        -------
        reduced : Dataset
            Arrays with summarized data.
        """
        wrapped_func = self._reduce_method(func)
        return wrapped_func(self, keep_attrs=keep_attrs, **kwargs)<|MERGE_RESOLUTION|>--- conflicted
+++ resolved
@@ -14,15 +14,12 @@
 from xarray.core.arithmetic import CoarsenArithmetic
 from xarray.core.options import OPTIONS, _get_keep_attrs
 from xarray.core.types import CoarsenBoundaryOptions, SideOptions, T_Xarray
-<<<<<<< HEAD
 from xarray.namedarray.utils import (
     either_dict_or_kwargs,
     is_dict_like,
     is_duck_dask_array,
+    module_available,
 )
-=======
-from xarray.core.utils import either_dict_or_kwargs, module_available
->>>>>>> 81f38f3d
 
 try:
     import bottleneck
