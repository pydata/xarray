--- conflicted
+++ resolved
@@ -375,13 +375,8 @@
         axis = self.obj.get_axis_num(self.dim[0])
 
         padded = self.obj.variable
-<<<<<<< HEAD
-        if self.center:
+        if self.center[0]:
             if is_duck_dask_array(padded.data):
-=======
-        if self.center[0]:
-            if isinstance(padded.data, dask_array_type):
->>>>>>> 43a2a4bd
                 # Workaround to make the padded chunk size is larger than
                 # self.window-1
                 shift = -(self.window[0] + 1) // 2
@@ -421,15 +416,11 @@
             )
             del kwargs["dim"]
 
-<<<<<<< HEAD
-        if bottleneck_move_func is not None and not is_duck_dask_array(self.obj.data):
-=======
         if (
             bottleneck_move_func is not None
-            and not isinstance(self.obj.data, dask_array_type)
+            and not is_duck_dask_array(self.obj.data)
             and len(self.dim) == 1
         ):
->>>>>>> 43a2a4bd
             # TODO: renable bottleneck with dask after the issues
             # underlying https://github.com/pydata/xarray/issues/2940 are
             # fixed.
