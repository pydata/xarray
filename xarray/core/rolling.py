--- conflicted
+++ resolved
@@ -7,15 +7,9 @@
 from . import dtypes, duck_array_ops, utils
 from .dask_array_ops import dask_rolling_wrapper
 from .ops import (
-<<<<<<< HEAD
     bn, has_bottleneck, inject_bottleneck_rolling_methods,
     inject_coarsen_methods, inject_datasetrolling_methods)
 from .pycompat import OrderedDict, dask_array_type, zip
-=======
-    bn, has_bottleneck, inject_coarsen_methods,
-    inject_bottleneck_rolling_methods, inject_datasetrolling_methods)
-from .pycompat import dask_array_type
->>>>>>> 620b946b
 
 
 class Rolling(object):
