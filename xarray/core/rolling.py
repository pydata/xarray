from __future__ import absolute_import, division, print_function

import warnings
from distutils.version import LooseVersion

<<<<<<< HEAD
from .pycompat import OrderedDict, zip, dask_array_type
from .ops import (inject_bottleneck_rolling_methods,
                  inject_datasetrolling_methods, has_bottleneck, bn)
from .dask_array_ops import dask_rolling_wrapper
from . import dtypes


def _get_new_dimname(dims, new_dim):
    """ Get an new dimension name based on new_dim, that is not used in dims.
    If the same name exists, we add an underscore(s) in the head.

    Example1:
        dims: ['a', 'b', 'c']
        new_dim: ['_rolling']
        -> ['_rolling']
    Example2:
        dims: ['a', 'b', 'c', '_rolling']
        new_dim: ['_rolling']
        -> ['__rolling']
    """
    while new_dim in dims:
        new_dim = '_' + new_dim
    return new_dim
=======
import numpy as np

from .combine import concat
from .common import full_like
from .dask_array_ops import dask_rolling_wrapper
from .ops import (
    bn, has_bottleneck, inject_bottleneck_rolling_methods,
    inject_datasetrolling_methods)
from .pycompat import OrderedDict, dask_array_type, zip
>>>>>>> f3bbb3ef


class Rolling(object):
    """A object that implements the moving window pattern.

    See Also
    --------
    Dataset.groupby
    DataArray.groupby
    Dataset.rolling
    DataArray.rolling
    """

    _attributes = ['window', 'min_periods', 'center', 'dim']

    def __init__(self, obj, min_periods=None, center=False, **windows):
        """
        Moving window object.

        Parameters
        ----------
        obj : Dataset or DataArray
            Object to window.
        min_periods : int, default None
            Minimum number of observations in window required to have a value
            (otherwise result is NA). The default, None, is equivalent to
            setting min_periods equal to the size of the window.
        center : boolean, default False
            Set the labels at the center of the window.
        **windows : dim=window
            dim : str
                Name of the dimension to create the rolling iterator
                along (e.g., `time`).
            window : int
                Size of the moving window.

        Returns
        -------
        rolling : type of input argument
        """

        if (has_bottleneck and
                (LooseVersion(bn.__version__) < LooseVersion('1.0'))):
            warnings.warn('xarray requires bottleneck version of 1.0 or '
                          'greater for rolling operations. Rolling '
                          'aggregation methods will use numpy instead'
                          'of bottleneck.')

        if len(windows) != 1:
            raise ValueError('exactly one dim/window should be provided')

        dim, window = next(iter(windows.items()))

        if window <= 0:
            raise ValueError('window must be > 0')

        self.obj = obj

        # attributes
        self.window = window
        self.min_periods = min_periods
        if min_periods is None:
            self._min_periods = window
        else:
            if min_periods <= 0:
                raise ValueError(
                    'min_periods must be greater than zero or None')

            self._min_periods = min_periods
        self.center = center
        self.dim = dim

    def __repr__(self):
        """provide a nice str repr of our rolling object"""

        attrs = ["{k}->{v}".format(k=k, v=getattr(self, k))
                 for k in self._attributes
                 if getattr(self, k, None) is not None]
        return "{klass} [{attrs}]".format(klass=self.__class__.__name__,
                                          attrs=','.join(attrs))

    def __len__(self):
        return self.obj.sizes[self.dim]


class DataArrayRolling(Rolling):
    def __init__(self, obj, min_periods=None, center=False, **windows):
        """
        Moving window object for DataArray.
        You should use DataArray.rolling() method to construct this object
        instead of the class constructor.

        Parameters
        ----------
        obj : DataArray
            Object to window.
        min_periods : int, default None
            Minimum number of observations in window required to have a value
            (otherwise result is NA). The default, None, is equivalent to
            setting min_periods equal to the size of the window.
        center : boolean, default False
            Set the labels at the center of the window.
        **windows : dim=window
            dim : str
                Name of the dimension to create the rolling iterator
                along (e.g., `time`).
            window : int
                Size of the moving window.

        Returns
        -------
        rolling : type of input argument

        See Also
        --------
        DataArray.rolling
        DataArray.groupby
        Dataset.rolling
        Dataset.groupby
        """
        super(DataArrayRolling, self).__init__(obj, min_periods=min_periods,
                                               center=center, **windows)
        self.window_indices = None
        self.window_labels = None

        self._setup_windows()

    def __iter__(self):
        for (label, indices) in zip(self.window_labels, self.window_indices):
            window = self.obj.isel(**{self.dim: indices})

            counts = window.count(dim=self.dim)
            window = window.where(counts >= self._min_periods)

            yield (label, window)

    def _setup_windows(self):
        """
        Find the indices and labels for each window
        """
        self.window_labels = self.obj[self.dim]
        window = int(self.window)
        dim_size = self.obj[self.dim].size

        stops = np.arange(dim_size) + 1
        starts = np.maximum(stops - window, 0)

        self.window_indices = [slice(start, stop)
                               for start, stop in zip(starts, stops)]

    def construct(self, window_dim, stride=1, fill_value=dtypes.NA):
        """
        Convert this rolling object to xr.DataArray,
        where the window dimension is stacked as a new dimension

        Parameters
        ----------
        window_dim: str
            New name of the window dimension.
        stride: integer, optional
            Size of stride for the rolling window.
        fill_value: optional. Default dtypes.NA
            Filling value to match the dimension size.

        Returns
        -------
        DataArray that is a view of the original array.

        Note
        ----
        The return array is not writeable.

        Examples
        --------
        >>> da = DataArray(np.arange(8).reshape(2, 4), dims=('a', 'b'))
        >>>
        >>> rolling = da.rolling(a=3)
        >>> rolling.to_datarray('window_dim')
        <xarray.DataArray (a: 2, b: 4, window_dim: 3)>
        array([[[np.nan, np.nan, 0], [np.nan, 0, 1], [0, 1, 2], [1, 2, 3]],
               [[np.nan, np.nan, 4], [np.nan, 4, 5], [4, 5, 6], [5, 6, 7]]])
        Dimensions without coordinates: a, b, window_dim
        >>>
        >>> rolling = da.rolling(a=3, center=True)
        >>> rolling.to_datarray('window_dim')
        <xarray.DataArray (a: 2, b: 4, window_dim: 3)>
        array([[[np.nan, 0, 1], [0, 1, 2], [1, 2, 3], [2, 3, np.nan]],
               [[np.nan, 4, 5], [4, 5, 6], [5, 6, 7], [6, 7, np.nan]]])
        Dimensions without coordinates: a, b, window_dim
        """

        from .dataarray import DataArray

        window = self.obj.variable.rolling_window(self.dim, self.window,
                                                  window_dim, self.center,
                                                  fill_value=fill_value)
        result = DataArray(window, dims=self.obj.dims + (window_dim,),
                           coords=self.obj.coords)
        return result.isel(**{self.dim: slice(None, None, stride)})

    def reduce(self, func, **kwargs):
        """Reduce the items in this group by applying `func` along some
        dimension(s).

        Parameters
        ----------
        func : function
            Function which can be called in the form
            `func(x, **kwargs)` to return the result of collapsing an
            np.ndarray over an the rolling dimension.
        **kwargs : dict
            Additional keyword arguments passed on to `func`.

        Returns
        -------
        reduced : DataArray
            Array with summarized data.
        """
        rolling_dim = _get_new_dimname(self.obj.dims, '_rolling_dim')
        windows = self.construct(rolling_dim)
        result = windows.reduce(func, dim=rolling_dim, **kwargs)

        # Find valid windows based on count.
        counts = self._counts()
        return result.where(counts >= self._min_periods)

    def _counts(self):
        """ Number of non-nan entries in each rolling window. """

        rolling_dim = _get_new_dimname(self.obj.dims, '_rolling_dim')
        # We use False as the fill_value instead of np.nan, since boolean
        # array is faster to be reduced than object array.
        # The use of skipna==False is also faster since it does not need to
        # copy the strided array.
        counts = (self.obj.notnull()
                  .rolling(center=self.center, **{self.dim: self.window})
                  .construct(rolling_dim, fill_value=False)
                  .sum(dim=rolling_dim, skipna=False))
        return counts

    @classmethod
    def _reduce_method(cls, func):
        """
        Methods to return a wrapped function for any function `func` for
        numpy methods.
        """

        def wrapped_func(self, **kwargs):
            return self.reduce(func, **kwargs)
        return wrapped_func

    @classmethod
    def _bottleneck_reduce(cls, func):
        """
        Methods to return a wrapped function for any function `func` for
        bottoleneck method, except for `median`.
        """

        def wrapped_func(self, **kwargs):
            from .dataarray import DataArray

            # bottleneck doesn't allow min_count to be 0, although it should
            # work the same as if min_count = 1
            if self.min_periods is not None and self.min_periods == 0:
                min_count = 1
            else:
                min_count = self.min_periods

            axis = self.obj.get_axis_num(self.dim)

            padded = self.obj.variable
            if self.center:
                shift = (-self.window // 2) + 1

                if (LooseVersion(np.__version__) < LooseVersion('1.13') and
                        self.obj.dtype.kind == 'b'):
                    # with numpy < 1.13 bottleneck cannot handle np.nan-Boolean
                    # mixed array correctly. We cast boolean array to float.
                    padded = padded.astype(float)
                padded = padded.pad_with_fill_value(**{self.dim: (0, -shift)})
                valid = (slice(None), ) * axis + (slice(-shift, None), )

            if isinstance(padded.data, dask_array_type):
                values = dask_rolling_wrapper(func, self.obj.data,
                                              window=self.window,
                                              min_count=min_count,
                                              axis=axis)
            else:
                values = func(padded.data, window=self.window,
                              min_count=min_count, axis=axis)

            if self.center:
                values = values[valid]
            result = DataArray(values, self.obj.coords)

            return result
        return wrapped_func


class DatasetRolling(Rolling):
    def __init__(self, obj, min_periods=None, center=False, **windows):
        """
        Moving window object for Dataset.
        You should use Dataset.rolling() method to construct this object
        instead of the class constructor.

        Parameters
        ----------
        obj : Dataset
            Object to window.
        min_periods : int, default None
            Minimum number of observations in window required to have a value
            (otherwise result is NA). The default, None, is equivalent to
            setting min_periods equal to the size of the window.
        center : boolean, default False
            Set the labels at the center of the window.
        **windows : dim=window
            dim : str
                Name of the dimension to create the rolling iterator
                along (e.g., `time`).
            window : int
                Size of the moving window.

        Returns
        -------
        rolling : type of input argument

        See Also
        --------
        Dataset.rolling
        DataArray.rolling
        Dataset.groupby
        DataArray.groupby
        """
        super(DatasetRolling, self).__init__(obj,
                                             min_periods, center, **windows)
        if self.dim not in self.obj.dims:
            raise KeyError(self.dim)
        # Keep each Rolling object as an OrderedDict
        self.rollings = OrderedDict()
        for key, da in self.obj.data_vars.items():
            # keeps rollings only for the dataset depending on slf.dim
            if self.dim in da.dims:
                self.rollings[key] = DataArrayRolling(da, min_periods,
                                                      center, **windows)

    def reduce(self, func, **kwargs):
        """Reduce the items in this group by applying `func` along some
        dimension(s).

        Parameters
        ----------
        func : function
            Function which can be called in the form
            `func(x, **kwargs)` to return the result of collapsing an
            np.ndarray over an the rolling dimension.
        **kwargs : dict
            Additional keyword arguments passed on to `func`.

        Returns
        -------
        reduced : DataArray
            Array with summarized data.
        """
        from .dataset import Dataset
        reduced = OrderedDict()
        for key, da in self.obj.data_vars.items():
            if self.dim in da.dims:
                reduced[key] = self.rollings[key].reduce(func, **kwargs)
            else:
                reduced[key] = self.obj[key]
        return Dataset(reduced, coords=self.obj.coords)

    def _counts(self):
        from .dataset import Dataset
        reduced = OrderedDict()
        for key, da in self.obj.data_vars.items():
            if self.dim in da.dims:
                reduced[key] = self.rollings[key]._counts()
            else:
                reduced[key] = self.obj[key]
        return Dataset(reduced, coords=self.obj.coords)

    @classmethod
    def _reduce_method(cls, func):
        """
        Return a wrapped function for injecting numpy and bottoleneck methods.
        see ops.inject_datasetrolling_methods
        """

        def wrapped_func(self, **kwargs):
            from .dataset import Dataset
            reduced = OrderedDict()
            for key, da in self.obj.data_vars.items():
                if self.dim in da.dims:
                    reduced[key] = getattr(self.rollings[key],
                                           func.__name__)(**kwargs)
                else:
                    reduced[key] = self.obj[key]
            return Dataset(reduced, coords=self.obj.coords)
        return wrapped_func

    def construct(self, window_dim, stride=1, fill_value=dtypes.NA):
        """
        Convert this rolling object to xr.Dataset,
        where the window dimension is stacked as a new dimension

        Parameters
        ----------
        window_dim: str
            New name of the window dimension.
        stride: integer, optional
            size of stride for the rolling window.
        fill_value: optional. Default dtypes.NA
            Filling value to match the dimension size.

        Returns
        -------
        Dataset with variables converted from rolling object.
        """

        from .dataset import Dataset

        dataset = OrderedDict()
        for key, da in self.obj.data_vars.items():
            if self.dim in da.dims:
                dataset[key] = self.rollings[key].construct(
                    window_dim, fill_value=fill_value)
            else:
                dataset[key] = da
        return Dataset(dataset, coords=self.obj.coords).isel(
            **{self.dim: slice(None, None, stride)})


inject_bottleneck_rolling_methods(DataArrayRolling)
inject_datasetrolling_methods(DatasetRolling)<|MERGE_RESOLUTION|>--- conflicted
+++ resolved
@@ -3,12 +3,14 @@
 import warnings
 from distutils.version import LooseVersion
 
-<<<<<<< HEAD
-from .pycompat import OrderedDict, zip, dask_array_type
-from .ops import (inject_bottleneck_rolling_methods,
-                  inject_datasetrolling_methods, has_bottleneck, bn)
+import numpy as np
+
+from . import dtypes
 from .dask_array_ops import dask_rolling_wrapper
-from . import dtypes
+from .ops import (
+    bn, has_bottleneck, inject_bottleneck_rolling_methods,
+    inject_datasetrolling_methods)
+from .pycompat import OrderedDict, dask_array_type, zip
 
 
 def _get_new_dimname(dims, new_dim):
@@ -27,17 +29,6 @@
     while new_dim in dims:
         new_dim = '_' + new_dim
     return new_dim
-=======
-import numpy as np
-
-from .combine import concat
-from .common import full_like
-from .dask_array_ops import dask_rolling_wrapper
-from .ops import (
-    bn, has_bottleneck, inject_bottleneck_rolling_methods,
-    inject_datasetrolling_methods)
-from .pycompat import OrderedDict, dask_array_type, zip
->>>>>>> f3bbb3ef
 
 
 class Rolling(object):
