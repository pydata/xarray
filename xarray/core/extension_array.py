from __future__ import annotations

import copy
from collections.abc import Callable, Sequence
from dataclasses import dataclass
from typing import Any, Generic, cast

import numpy as np
import pandas as pd
from packaging.version import Version
from pandas.api.types import is_extension_array_dtype

from xarray.core.types import DTypeLikeSave, T_ExtensionArray
from xarray.core.utils import NDArrayMixin

HANDLED_EXTENSION_ARRAY_FUNCTIONS: dict[Callable, Callable] = {}


def implements(numpy_function):
    """Register an __array_function__ implementation for MyArray objects."""

    def decorator(func):
        HANDLED_EXTENSION_ARRAY_FUNCTIONS[numpy_function] = func
        return func

    return decorator


@implements(np.issubdtype)
def __extension_duck_array__issubdtype(
    extension_array_dtype: T_ExtensionArray, other_dtype: DTypeLikeSave
) -> bool:
    return False  # never want a function to think a pandas extension dtype is a subtype of numpy


@implements(np.broadcast_to)
def __extension_duck_array__broadcast(arr: T_ExtensionArray, shape: tuple):
    if shape[0] == len(arr) and len(shape) == 1:
        return arr
    raise NotImplementedError("Cannot broadcast 1d-only pandas extension array.")


@implements(np.stack)
def __extension_duck_array__stack(arr: T_ExtensionArray, axis: int):
    raise NotImplementedError("Cannot stack 1d-only pandas extension array.")


@implements(np.concatenate)
def __extension_duck_array__concatenate(
    arrays: Sequence[T_ExtensionArray], axis: int = 0, out=None
) -> T_ExtensionArray:
    return type(arrays[0])._concat_same_type(arrays)  # type: ignore[attr-defined]


@implements(np.reshape)
def __extension_duck_array__reshape(
    arr: T_ExtensionArray, shape: tuple
) -> T_ExtensionArray:
    if (shape[0] == len(arr) and len(shape) == 1) or shape == (-1,):
        return arr
    raise NotImplementedError(
        f"Cannot reshape 1d-only pandas extension array to: {shape}"
    )


@implements(np.where)
def __extension_duck_array__where(
    condition: np.ndarray, x: T_ExtensionArray, y: T_ExtensionArray
) -> T_ExtensionArray:
    if (
        isinstance(x, pd.Categorical)
        and isinstance(y, pd.Categorical)
        and x.dtype != y.dtype
    ):
        x = x.add_categories(set(y.categories).difference(set(x.categories)))  # type: ignore[assignment]
        y = y.add_categories(set(x.categories).difference(set(y.categories)))  # type: ignore[assignment]
    return cast(T_ExtensionArray, pd.Series(x).where(condition, pd.Series(y)).array)


@dataclass(frozen=True)
class PandasExtensionArray(Generic[T_ExtensionArray], NDArrayMixin):
    """NEP-18 compliant wrapper for pandas extension arrays.

    Parameters
    ----------
    array : T_ExtensionArray
        The array to be wrapped upon e.g,. :py:class:`xarray.Variable` creation.
    ```
    """

    array: T_ExtensionArray

    def __post_init__(self):
        if not isinstance(self.array, pd.api.extensions.ExtensionArray):
            raise TypeError(f"{self.array} is not an pandas ExtensionArray.")

    def __array_function__(self, func, types, args, kwargs):
        def replace_duck_with_extension_array(args) -> list:
            args_as_list = list(args)
            for index, value in enumerate(args_as_list):
                if isinstance(value, PandasExtensionArray):
                    args_as_list[index] = value.array
                elif isinstance(
                    value, tuple
                ):  # should handle more than just tuple? iterable?
                    args_as_list[index] = tuple(
                        replace_duck_with_extension_array(value)
                    )
                elif isinstance(value, list):
                    args_as_list[index] = replace_duck_with_extension_array(value)
            return args_as_list

        args = tuple(replace_duck_with_extension_array(args))
        if func not in HANDLED_EXTENSION_ARRAY_FUNCTIONS:
            raise KeyError("Function not registered for pandas extension arrays.")
        res = HANDLED_EXTENSION_ARRAY_FUNCTIONS[func](*args, **kwargs)
        if is_extension_array_dtype(res):
            return PandasExtensionArray(res)
        return res

    def __array_ufunc__(self, ufunc, method, *inputs, **kwargs):
        return ufunc(*inputs, **kwargs)

    def __getitem__(self, key) -> PandasExtensionArray[T_ExtensionArray]:
        if (
            isinstance(key, tuple) and len(key) == 1
        ):  # pyarrow type arrays can't handle since-length tuples
            key = key[0]
        item = self.array[key]
        if is_extension_array_dtype(item):
            return PandasExtensionArray(item)
        if np.isscalar(item) or isinstance(key, int):
            return PandasExtensionArray(type(self.array)._from_sequence([item]))  # type: ignore[call-arg,attr-defined,unused-ignore]
        return PandasExtensionArray(item)

    def __setitem__(self, key, val):
        self.array[key] = val

    def __eq__(self, other):
        if isinstance(other, PandasExtensionArray):
            return self.array == other.array
        return self.array == other

    def __ne__(self, other):
        return ~(self == other)

    def __len__(self):
        return len(self.array)

    @property
    def ndim(self) -> int:
        return 1

    def __array__(
        self, dtype: np.typing.DTypeLike = None, /, *, copy: bool | None = None
    ) -> np.ndarray:
        if Version(np.__version__) >= Version("2.0.0"):
            return np.asarray(self.array, dtype=dtype, copy=copy)
        else:
            return np.asarray(self.array, dtype=dtype)

    def __getattr__(self, attr: str) -> Any:
        #  with __deepcopy__ or __copy__, the object is first constructed and then the sub-objects are attached (see https://docs.python.org/3/library/copy.html)
        # Thus, if we didn't have `super().__getattribute__("array")` this method would call `self.array` (i.e., `getattr(self, "array")`) again while looking for `__setstate__`
        # (which is apparently the first thing sought in copy.copy from the under-construction copied object),
        # which would cause a recursion error since `array` is not present on the object when it is being constructed during `__{deep}copy__`.
<<<<<<< HEAD
=======
        # Even though we have defined these two methods now below due to `test_extension_array_copy_arrow_type` (cause unknown)
        # we leave this here as it more robust than self.array
>>>>>>> bb495f86
        return getattr(super().__getattribute__("array"), attr)

    def __copy__(self) -> PandasExtensionArray[T_ExtensionArray]:
        return PandasExtensionArray(copy.copy(self.array))

    def __deepcopy__(
        self, memo: dict[int, Any] | None = None
    ) -> PandasExtensionArray[T_ExtensionArray]:
        return PandasExtensionArray(copy.deepcopy(self.array, memo=memo))<|MERGE_RESOLUTION|>--- conflicted
+++ resolved
@@ -164,11 +164,8 @@
         # Thus, if we didn't have `super().__getattribute__("array")` this method would call `self.array` (i.e., `getattr(self, "array")`) again while looking for `__setstate__`
         # (which is apparently the first thing sought in copy.copy from the under-construction copied object),
         # which would cause a recursion error since `array` is not present on the object when it is being constructed during `__{deep}copy__`.
-<<<<<<< HEAD
-=======
         # Even though we have defined these two methods now below due to `test_extension_array_copy_arrow_type` (cause unknown)
         # we leave this here as it more robust than self.array
->>>>>>> bb495f86
         return getattr(super().__getattribute__("array"), attr)
 
     def __copy__(self) -> PandasExtensionArray[T_ExtensionArray]:
