import functools
import operator
from collections import defaultdict
from contextlib import suppress
from numbers import Number
from typing import (
    TYPE_CHECKING,
    Any,
    Callable,
    Dict,
    FrozenSet,
    Generic,
    Hashable,
    Iterable,
<<<<<<< HEAD
    List,
=======
>>>>>>> 86328a1c
    Mapping,
    Set,
    Tuple,
    Type,
    TypeVar,
    Union,
)

import numpy as np
import pandas as pd

from . import dtypes
from .common import DataWithCoords
from .indexes import Index, Indexes, PandasIndex, PandasMultiIndex, indexes_all_equal
from .utils import is_dict_like, is_full_slice, safe_cast_to_index
from .variable import Variable, calculate_dimensions

if TYPE_CHECKING:
    from .dataarray import DataArray
    from .dataset import Dataset

DataAlignable = TypeVar("DataAlignable", bound=DataWithCoords)


def reindex_variables(
    variables: Mapping[Any, Variable],
    dim_pos_indexers: Mapping[Any, Any],
    copy: bool = True,
    fill_value: Any = dtypes.NA,
    sparse: bool = False,
) -> Dict[Hashable, Variable]:
    """Conform a dictionary of variables onto a new set of variables reindexed
    with dimension positional indexers and possibly filled with missing values.

    Not public API.

    """
    new_variables = {}
    dim_sizes = calculate_dimensions(variables)

    masked_dims = set()
    unchanged_dims = set()
    for dim, indxr in dim_pos_indexers.items():
        # Negative values in dim_pos_indexers mean values missing in the new index
        # See ``Index.reindex_like``.
        if (indxr < 0).any():
            masked_dims.add(dim)
        elif np.array_equal(indxr, np.arange(dim_sizes.get(dim, 0))):
            unchanged_dims.add(dim)

    for name, var in variables.items():
        if isinstance(fill_value, dict):
            fill_value_ = fill_value.get(name, dtypes.NA)
        else:
            fill_value_ = fill_value

        if sparse:
            var = var._as_sparse(fill_value=fill_value_)
        indxr = tuple(
            slice(None) if d in unchanged_dims else dim_pos_indexers.get(d, slice(None))
            for d in var.dims
        )
        needs_masking = any(d in masked_dims for d in var.dims)

        if needs_masking:
            new_var = var._getitem_with_mask(indxr, fill_value=fill_value_)
        elif all(is_full_slice(k) for k in indxr):
            # no reindexing necessary
            # here we need to manually deal with copying data, since
            # we neither created a new ndarray nor used fancy indexing
            new_var = var.copy(deep=copy)
        else:
            new_var = var[indxr]

        new_variables[name] = new_var

    return new_variables


class Aligner(Generic[DataAlignable]):
    """Implements all the complex logic for the re-indexing and alignment of Xarray
    objects.

    For internal use only, not public API.
    Usage:

    aligned_objects = Alignator(*objects, **kwargs).align()

    """

    CoordNamesAndDims = Tuple[Tuple[Hashable, Tuple[Hashable, ...]], ...]
    MatchingIndexKey = Tuple[CoordNamesAndDims, Type[Index]]
    NormalizedIndexes = Dict[MatchingIndexKey, Index]
    NormalizedIndexVars = Dict[MatchingIndexKey, Dict[Hashable, Variable]]

    objects: Tuple[DataAlignable, ...]
    objects_matching_indexes: Tuple[Dict[MatchingIndexKey, Index], ...]
    join: str
    exclude_dims: FrozenSet[Hashable]
    exclude_vars: FrozenSet[Hashable]
    copy: bool
    fill_value: Any
    sparse: bool
    indexes: Dict[MatchingIndexKey, Index]
    index_vars: Dict[MatchingIndexKey, Dict[Hashable, Variable]]
    all_indexes: Dict[MatchingIndexKey, List[Index]]
    all_index_vars: Dict[MatchingIndexKey, List[Dict[Hashable, Variable]]]
    aligned_indexes: Dict[MatchingIndexKey, Index]
    aligned_index_vars: Dict[MatchingIndexKey, Dict[Hashable, Variable]]
    reindex: Dict[MatchingIndexKey, bool]
    reindex_kwargs: Dict[str, Any]
    unindexed_dim_sizes: Dict[Hashable, Set]
    new_indexes: Indexes[Index]

    def __init__(
        self,
        objects: Iterable[DataAlignable],
        join: str = "inner",
        indexes: Mapping[Any, Any] = None,
        exclude_dims: Iterable = frozenset(),
        exclude_vars: Iterable[Hashable] = frozenset(),
        method: str = None,
        tolerance: Number = None,
        copy: bool = True,
        fill_value: Any = dtypes.NA,
        sparse: bool = False,
    ):
        self.objects = tuple(objects)
        self.objects_matching_indexes = ()

        if join not in ["inner", "outer", "override", "exact", "left", "right"]:
            raise ValueError(f"invalid value for join: {join}")
        self.join = join

        self.copy = copy
        self.fill_value = fill_value
        self.sparse = sparse

        if method is None and tolerance is None:
            self.reindex_kwargs = {}
        else:
            self.reindex_kwargs = {"method": method, "tolerance": tolerance}

        if isinstance(exclude_dims, str):
            exclude_dims = [exclude_dims]
        self.exclude_dims = frozenset(exclude_dims)
        self.exclude_vars = frozenset(exclude_vars)

        if indexes is None:
            indexes = {}
        self.indexes, self.index_vars = self._normalize_indexes(indexes)

        self.all_indexes = {}
        self.all_index_vars = {}
        self.unindexed_dim_sizes = {}

        self.aligned_indexes = {}
        self.aligned_index_vars = {}
        self.reindex = {}

    def _normalize_indexes(
        self,
        indexes: Mapping[Any, Any],
    ) -> Tuple[NormalizedIndexes, NormalizedIndexVars]:
        """Normalize the indexes/indexers used for re-indexing or alignment.

        Return dictionaries of xarray Index objects and coordinate variables
        such that we can group matching indexes based on the dictionary keys.

        """
        if isinstance(indexes, Indexes):
            xr_variables = dict(indexes.variables)
        else:
            xr_variables = {}

        xr_indexes: Dict[Hashable, Index] = {}
        for k, idx in indexes.items():
            if not isinstance(idx, Index):
                if getattr(idx, "dims", (k,)) != (k,):
                    raise ValueError(
                        f"Indexer has dimensions {idx.dims} that are different "
                        f"from that to be indexed along '{k}'"
                    )
                pd_idx = safe_cast_to_index(idx).copy()
                pd_idx.name = k
                if isinstance(pd_idx, pd.MultiIndex):
                    idx, _ = PandasMultiIndex.from_pandas_index(pd_idx, k)
                else:
                    idx, _ = PandasIndex.from_pandas_index(pd_idx, k)
                xr_variables.update(idx.create_variables())
            xr_indexes[k] = idx

        normalized_indexes = {}
        normalized_index_vars = {}
        for idx, index_vars in Indexes(xr_indexes, xr_variables).group_by_index():
            coord_names_and_dims = []
            all_dims = set()

            for name, var in index_vars.items():
                dims = var.dims
                coord_names_and_dims.append((name, dims))
                all_dims.update(dims)

            exclude_dims = all_dims & self.exclude_dims
            if exclude_dims == all_dims:
                continue
            elif exclude_dims:
                excl_dims_str = ", ".join(str(d) for d in exclude_dims)
                incl_dims_str = ", ".join(str(d) for d in all_dims - exclude_dims)
                raise ValueError(
                    f"cannot exclude dimension(s) {excl_dims_str} from alignment because "
                    "these are used by an index together with non-excluded dimensions "
                    f"{incl_dims_str}"
                )

            key = (tuple(coord_names_and_dims), type(idx))
            normalized_indexes[key] = idx
            normalized_index_vars[key] = index_vars

        return normalized_indexes, normalized_index_vars

    def find_matching_indexes(self):
        all_indexes = defaultdict(list)
        all_index_vars = defaultdict(list)
        all_indexes_dim_sizes = defaultdict(lambda: defaultdict(set))
        objects_matching_indexes = []

        for obj in self.objects:
            obj_indexes, obj_index_vars = self._normalize_indexes(obj.xindexes)
            objects_matching_indexes.append(obj_indexes)
            for key, idx in obj_indexes.items():
                all_indexes[key].append(idx)
            for key, index_vars in obj_index_vars.items():
                all_index_vars[key].append(index_vars)
                for dim, size in calculate_dimensions(index_vars).items():
                    all_indexes_dim_sizes[key][dim].add(size)

        self.objects_matching_indexes = tuple(objects_matching_indexes)
        self.all_indexes = all_indexes
        self.all_index_vars = all_index_vars

        if self.join == "override":
            for dim_sizes in all_indexes_dim_sizes.values():
                for dim, sizes in dim_sizes.items():
                    if len(sizes) > 1:
                        raise ValueError(
                            "cannot align objects with join='override' with matching indexes "
                            f"along dimension {dim!r} that don't have the same size"
                        )

    def find_matching_unindexed_dims(self):
        unindexed_dim_sizes = defaultdict(set)

        for obj in self.objects:
            for dim in obj.dims:
                if dim not in self.exclude_dims and dim not in obj.xindexes.dims:
                    unindexed_dim_sizes[dim].add(obj.sizes[dim])

        self.unindexed_dim_sizes = unindexed_dim_sizes

    def assert_no_index_conflict(self):
        """Check for uniqueness of both coordinate and dimension names accross all sets
        of matching indexes.

        We need to make sure that all indexes used for re-indexing or alignment
        are fully compatible and do not conflict each other.

        Note: perhaps we could choose less restrictive constraints and instead
        check for conflicts among the dimension (position) indexers returned by
        `Index.reindex_like()` for each matching pair of object index / aligned
        index?
        (ref: https://github.com/pydata/xarray/issues/1603#issuecomment-442965602)

        """
        matching_keys = set(self.all_indexes) | set(self.indexes)

        coord_count = defaultdict(int)
        dim_count = defaultdict(int)
        for coord_names_dims, _ in matching_keys:
            dims_set = set()
            for name, dims in coord_names_dims:
                coord_count[name] += 1
                dims_set.update(dims)
            for dim in dims_set:
                dim_count[dim] += 1

        for count, msg in [(coord_count, "coordinates"), (dim_count, "dimensions")]:
            dup = {k: v for k, v in count.items() if v > 1}
            if dup:
                items_msg = ", ".join(
                    f"{k!r} ({v} conflicting indexes)" for k, v in dup.items()
                )
                raise ValueError(
                    "cannot re-index or align objects with conflicting indexes found for "
                    f"the following {msg}: {items_msg}\n"
                    "Conflicting indexes may occur when\n"
                    "- they relate to different sets of coordinate and/or dimension names\n"
                    "- they don't have the same type\n"
                    "- they may be used to reindex data along common dimensions"
                )

    def _need_reindex(self, dims, cmp_indexes) -> bool:
        """Whether or not we need to reindex variables for a set of
        matching indexes.

        We don't reindex when all matching indexes are equal for two reasons:
        - It's faster for the usual case (already aligned objects).
        - It ensures it's possible to do operations that don't require alignment
          on indexes with duplicate values (which cannot be reindexed with
          pandas). This is useful, e.g., for overwriting such duplicate indexes.

        """
        has_unindexed_dims = any(dim in self.unindexed_dim_sizes for dim in dims)
        return not (indexes_all_equal(cmp_indexes)) or has_unindexed_dims

    def _get_index_joiner(self, index_cls) -> Callable:
        if self.join in ["outer", "inner"]:
            return functools.partial(
                functools.reduce,
                functools.partial(index_cls.join, how=self.join),
            )
        elif self.join == "left":
            return operator.itemgetter(0)
        elif self.join == "right":
            return operator.itemgetter(-1)
        elif self.join == "override":
            # We rewrite all indexes and then use join='left'
            return operator.itemgetter(0)
        else:
            # join='exact' return dummy lambda (error is raised)
            return lambda _: None

    def align_indexes(self):
        """Compute all aligned indexes and their corresponding coordinate variables."""

        aligned_indexes = {}
        aligned_index_vars = {}
        reindex = {}
        new_indexes = {}
        new_index_vars = {}

        for key, matching_indexes in self.all_indexes.items():
            matching_index_vars = self.all_index_vars[key]
            dims = set(
                [d for coord in matching_index_vars[0].values() for d in coord.dims]
            )
            index_cls = key[1]

            if self.join == "override":
                joined_index = matching_indexes[0]
                joined_index_vars = matching_index_vars[0]
                need_reindex = False
            elif key in self.indexes:
                joined_index = self.indexes[key]
                joined_index_vars = self.index_vars[key]
                cmp_indexes = list(
                    zip(
                        [joined_index] + matching_indexes,
                        [joined_index_vars] + matching_index_vars,
                    )
                )
                need_reindex = self._need_reindex(dims, cmp_indexes)
            else:
                if len(matching_indexes) > 1:
                    need_reindex = self._need_reindex(
                        dims,
                        list(zip(matching_indexes, matching_index_vars)),
                    )
                else:
                    need_reindex = False
                if need_reindex:
                    if self.join == "exact":
                        raise ValueError(
                            "cannot align objects with join='exact' where "
                            "index/labels/sizes are not equal along "
                            "these coordinates (dimensions): "
                            + ", ".join(f"{name!r} {dims!r}" for name, dims in key[0])
                        )
                    joiner = self._get_index_joiner(index_cls)
                    joined_index = joiner(matching_indexes)
                    if self.join == "left":
                        joined_index_vars = matching_index_vars[0]
                    elif self.join == "right":
                        joined_index_vars = matching_index_vars[-1]
                    else:
                        joined_index_vars = joined_index.create_variables()
                else:
                    joined_index = matching_indexes[0]
                    joined_index_vars = matching_index_vars[0]

            reindex[key] = need_reindex
            aligned_indexes[key] = joined_index
            aligned_index_vars[key] = joined_index_vars

            for name, var in joined_index_vars.items():
                new_indexes[name] = joined_index
                new_index_vars[name] = var

        # Explicitly provided indexes that are not found in objects to align
        # may relate to unindexed dimensions so we add them too
        for key, idx in self.indexes.items():
            if key not in aligned_indexes:
                index_vars = self.index_vars[key]
                reindex[key] = False
                aligned_indexes[key] = idx
                aligned_index_vars[key] = index_vars
                for name, var in index_vars.items():
                    new_indexes[name] = idx
                    new_index_vars[name] = var

        self.aligned_indexes = aligned_indexes
        self.aligned_index_vars = aligned_index_vars
        self.reindex = reindex
        self.new_indexes = Indexes(new_indexes, new_index_vars)

    def assert_unindexed_dim_sizes_equal(self):
        for dim, sizes in self.unindexed_dim_sizes.items():
            index_size = self.new_indexes.dims.get(dim)
            if index_size is not None:
                sizes.add(index_size)
                add_err_msg = (
                    f" (note: an index is found along that dimension "
                    f"with size={index_size!r})"
                )
            else:
                add_err_msg = ""
            if len(sizes) > 1:
                raise ValueError(
                    f"cannot reindex or align along dimension {dim!r} "
                    f"because of conflicting dimension sizes: {sizes!r}" + add_err_msg
                )

    def override_indexes(self) -> Tuple[DataAlignable, ...]:
        objects = list(self.objects)

        for i, obj in enumerate(objects[1:]):
            new_indexes = {}
            new_variables = {}
            matching_indexes = self.objects_matching_indexes[i + 1]

            for key, aligned_idx in self.aligned_indexes.items():
                obj_idx = matching_indexes.get(key)
                if obj_idx is not None:
                    for name, var in self.aligned_index_vars[key].items():
                        new_indexes[name] = aligned_idx
                        new_variables[name] = var

            objects[i + 1] = obj._overwrite_indexes(new_indexes, new_variables)

        return tuple(objects)

    def _get_dim_pos_indexers(
        self,
        matching_indexes: Dict[MatchingIndexKey, Index],
    ) -> Dict[Hashable, Any]:
        dim_pos_indexers = {}

        for key, aligned_idx in self.aligned_indexes.items():
            obj_idx = matching_indexes.get(key)
            if obj_idx is not None:
                if self.reindex[key]:
                    indexers = obj_idx.reindex_like(aligned_idx, **self.reindex_kwargs)  # type: ignore[call-arg]
                    dim_pos_indexers.update(indexers)

        return dim_pos_indexers

    def _get_indexes_and_vars(
        self,
        obj: DataAlignable,
        matching_indexes: Dict[MatchingIndexKey, Index],
    ) -> Tuple[Dict[Hashable, Index], Dict[Hashable, Variable]]:
        new_indexes = {}
        new_variables = {}

        for key, aligned_idx in self.aligned_indexes.items():
            index_vars = self.aligned_index_vars[key]
            obj_idx = matching_indexes.get(key)
            if obj_idx is None:
                # add the index if it relates to unindexed dimensions in obj
                index_vars_dims = set(
                    d for var in index_vars.values() for d in var.dims
                )
                if index_vars_dims <= set(obj.dims):
                    obj_idx = aligned_idx
            if obj_idx is not None:
                for name, var in index_vars.items():
                    new_indexes[name] = aligned_idx
                    new_variables[name] = var

        return new_indexes, new_variables

    def _reindex_one(
        self,
        obj: DataAlignable,
        matching_indexes: Dict[MatchingIndexKey, Index],
    ) -> DataAlignable:
        new_indexes, new_variables = self._get_indexes_and_vars(obj, matching_indexes)
        dim_pos_indexers = self._get_dim_pos_indexers(matching_indexes)

        new_obj = obj._reindex_callback(
            self,
            dim_pos_indexers,
            new_variables,
            new_indexes,
            self.fill_value,
            self.exclude_vars,
        )
        new_obj.encoding = obj.encoding
        return new_obj

    def reindex_all(self) -> Tuple[DataAlignable, ...]:
        result = []

        for obj, matching_indexes in zip(self.objects, self.objects_matching_indexes):
            result.append(self._reindex_one(obj, matching_indexes))

        return tuple(result)

    def align(self) -> Tuple[DataAlignable, ...]:
        if not self.indexes and len(self.objects) == 1:
            # fast path for the trivial case
            (obj,) = self.objects
            return (obj.copy(deep=self.copy),)

        self.find_matching_indexes()
        self.find_matching_unindexed_dims()
        self.assert_no_index_conflict()
        self.align_indexes()
        self.assert_unindexed_dim_sizes_equal()

        if self.join == "override":
            return self.override_indexes()
        else:
            return self.reindex_all()


def align(
    *objects: DataAlignable,
    join="inner",
    copy=True,
    indexes=None,
    exclude=frozenset(),
    fill_value=dtypes.NA,
) -> Tuple[DataAlignable, ...]:
    """
    Given any number of Dataset and/or DataArray objects, returns new
    objects with aligned indexes and dimension sizes.

    Array from the aligned objects are suitable as input to mathematical
    operators, because along each dimension they have the same index and size.

    Missing values (if ``join != 'inner'``) are filled with ``fill_value``.
    The default fill value is NaN.

    Parameters
    ----------
    *objects : Dataset or DataArray
        Objects to align.
    join : {"outer", "inner", "left", "right", "exact", "override"}, optional
        Method for joining the indexes of the passed objects along each
        dimension:

        - "outer": use the union of object indexes
        - "inner": use the intersection of object indexes
        - "left": use indexes from the first object with each dimension
        - "right": use indexes from the last object with each dimension
        - "exact": instead of aligning, raise `ValueError` when indexes to be
          aligned are not equal
        - "override": if indexes are of same size, rewrite indexes to be
          those of the first object with that dimension. Indexes for the same
          dimension must have the same size in all objects.
    copy : bool, optional
        If ``copy=True``, data in the return values is always copied. If
        ``copy=False`` and reindexing is unnecessary, or can be performed with
        only slice operations, then the output may share memory with the input.
        In either case, new xarray objects are always returned.
    indexes : dict-like, optional
        Any indexes explicitly provided with the `indexes` argument should be
        used in preference to the aligned indexes.
    exclude : sequence of str, optional
        Dimensions that must be excluded from alignment
    fill_value : scalar or dict-like, optional
        Value to use for newly missing values. If a dict-like, maps
        variable names to fill values. Use a data array's name to
        refer to its values.

    Returns
    -------
    aligned : DataArray or Dataset
        Tuple of objects with the same type as `*objects` with aligned
        coordinates.

    Raises
    ------
    ValueError
        If any dimensions without labels on the arguments have different sizes,
        or a different size than the size of the aligned dimension labels.

    Examples
    --------
    >>> x = xr.DataArray(
    ...     [[25, 35], [10, 24]],
    ...     dims=("lat", "lon"),
    ...     coords={"lat": [35.0, 40.0], "lon": [100.0, 120.0]},
    ... )
    >>> y = xr.DataArray(
    ...     [[20, 5], [7, 13]],
    ...     dims=("lat", "lon"),
    ...     coords={"lat": [35.0, 42.0], "lon": [100.0, 120.0]},
    ... )

    >>> x
    <xarray.DataArray (lat: 2, lon: 2)>
    array([[25, 35],
           [10, 24]])
    Coordinates:
      * lat      (lat) float64 35.0 40.0
      * lon      (lon) float64 100.0 120.0

    >>> y
    <xarray.DataArray (lat: 2, lon: 2)>
    array([[20,  5],
           [ 7, 13]])
    Coordinates:
      * lat      (lat) float64 35.0 42.0
      * lon      (lon) float64 100.0 120.0

    >>> a, b = xr.align(x, y)
    >>> a
    <xarray.DataArray (lat: 1, lon: 2)>
    array([[25, 35]])
    Coordinates:
      * lat      (lat) float64 35.0
      * lon      (lon) float64 100.0 120.0
    >>> b
    <xarray.DataArray (lat: 1, lon: 2)>
    array([[20,  5]])
    Coordinates:
      * lat      (lat) float64 35.0
      * lon      (lon) float64 100.0 120.0

    >>> a, b = xr.align(x, y, join="outer")
    >>> a
    <xarray.DataArray (lat: 3, lon: 2)>
    array([[25., 35.],
           [10., 24.],
           [nan, nan]])
    Coordinates:
      * lat      (lat) float64 35.0 40.0 42.0
      * lon      (lon) float64 100.0 120.0
    >>> b
    <xarray.DataArray (lat: 3, lon: 2)>
    array([[20.,  5.],
           [nan, nan],
           [ 7., 13.]])
    Coordinates:
      * lat      (lat) float64 35.0 40.0 42.0
      * lon      (lon) float64 100.0 120.0

    >>> a, b = xr.align(x, y, join="outer", fill_value=-999)
    >>> a
    <xarray.DataArray (lat: 3, lon: 2)>
    array([[  25,   35],
           [  10,   24],
           [-999, -999]])
    Coordinates:
      * lat      (lat) float64 35.0 40.0 42.0
      * lon      (lon) float64 100.0 120.0
    >>> b
    <xarray.DataArray (lat: 3, lon: 2)>
    array([[  20,    5],
           [-999, -999],
           [   7,   13]])
    Coordinates:
      * lat      (lat) float64 35.0 40.0 42.0
      * lon      (lon) float64 100.0 120.0

    >>> a, b = xr.align(x, y, join="left")
    >>> a
    <xarray.DataArray (lat: 2, lon: 2)>
    array([[25, 35],
           [10, 24]])
    Coordinates:
      * lat      (lat) float64 35.0 40.0
      * lon      (lon) float64 100.0 120.0
    >>> b
    <xarray.DataArray (lat: 2, lon: 2)>
    array([[20.,  5.],
           [nan, nan]])
    Coordinates:
      * lat      (lat) float64 35.0 40.0
      * lon      (lon) float64 100.0 120.0

    >>> a, b = xr.align(x, y, join="right")
    >>> a
    <xarray.DataArray (lat: 2, lon: 2)>
    array([[25., 35.],
           [nan, nan]])
    Coordinates:
      * lat      (lat) float64 35.0 42.0
      * lon      (lon) float64 100.0 120.0
    >>> b
    <xarray.DataArray (lat: 2, lon: 2)>
    array([[20,  5],
           [ 7, 13]])
    Coordinates:
      * lat      (lat) float64 35.0 42.0
      * lon      (lon) float64 100.0 120.0

    >>> a, b = xr.align(x, y, join="exact")
    Traceback (most recent call last):
    ...
        "indexes along dimension {!r} are not equal".format(dim)
    ValueError: indexes along dimension 'lat' are not equal

    >>> a, b = xr.align(x, y, join="override")
    >>> a
    <xarray.DataArray (lat: 2, lon: 2)>
    array([[25, 35],
           [10, 24]])
    Coordinates:
      * lat      (lat) float64 35.0 40.0
      * lon      (lon) float64 100.0 120.0
    >>> b
    <xarray.DataArray (lat: 2, lon: 2)>
    array([[20,  5],
           [ 7, 13]])
    Coordinates:
      * lat      (lat) float64 35.0 40.0
      * lon      (lon) float64 100.0 120.0

    """
    aligner = Aligner(
        objects,
        join=join,
        copy=copy,
        indexes=indexes,
        exclude_dims=exclude,
        fill_value=fill_value,
    )
    return aligner.align()


def deep_align(
    objects,
    join="inner",
    copy=True,
    indexes=None,
    exclude=frozenset(),
    raise_on_invalid=True,
    fill_value=dtypes.NA,
):
    """Align objects for merging, recursing into dictionary values.

    This function is not public API.
    """
    from .dataarray import DataArray
    from .dataset import Dataset

    if indexes is None:
        indexes = {}

    def is_alignable(obj):
        return isinstance(obj, (DataArray, Dataset))

    positions = []
    keys = []
    out = []
    targets = []
    no_key = object()
    not_replaced = object()
    for position, variables in enumerate(objects):
        if is_alignable(variables):
            positions.append(position)
            keys.append(no_key)
            targets.append(variables)
            out.append(not_replaced)
        elif is_dict_like(variables):
            current_out = {}
            for k, v in variables.items():
                if is_alignable(v) and k not in indexes:
                    # Skip variables in indexes for alignment, because these
                    # should to be overwritten instead:
                    # https://github.com/pydata/xarray/issues/725
                    # https://github.com/pydata/xarray/issues/3377
                    # TODO(shoyer): doing this here feels super-hacky -- can we
                    # move it explicitly into merge instead?
                    positions.append(position)
                    keys.append(k)
                    targets.append(v)
                    current_out[k] = not_replaced
                else:
                    current_out[k] = v
            out.append(current_out)
        elif raise_on_invalid:
            raise ValueError(
                "object to align is neither an xarray.Dataset, "
                "an xarray.DataArray nor a dictionary: {!r}".format(variables)
            )
        else:
            out.append(variables)

    aligned = align(
        *targets,
        join=join,
        copy=copy,
        indexes=indexes,
        exclude=exclude,
        fill_value=fill_value,
    )

    for position, key, aligned_obj in zip(positions, keys, aligned):
        if key is no_key:
            out[position] = aligned_obj
        else:
            out[position][key] = aligned_obj

    # something went wrong: we should have replaced all sentinel values
    for arg in out:
        assert arg is not not_replaced
        if is_dict_like(arg):
            assert all(value is not not_replaced for value in arg.values())

    return out


def reindex(
    obj: DataAlignable,
    indexers: Mapping[Any, Any],
    method: str = None,
    tolerance: Number = None,
    copy: bool = True,
    fill_value: Any = dtypes.NA,
    sparse: bool = False,
    exclude_vars: Iterable[Hashable] = frozenset(),
) -> DataAlignable:
    """Re-index either a Dataset or a DataArray.

    Not public API.

    """
    bad_keys = [k for k in indexers if k not in obj.xindexes and k not in obj.dims]
    if bad_keys:
        raise ValueError(
            f"indexer keys {bad_keys} do not correspond to any indexed coordinate "
            "or unindexed dimension in the object to reindex"
        )

    aligner = Aligner(
        (obj,),
        indexes=indexers,
        method=method,
        tolerance=tolerance,
        copy=copy,
        fill_value=fill_value,
        sparse=sparse,
        exclude_vars=exclude_vars,
    )
    return aligner.align()[0]


<<<<<<< HEAD
def reindex_like(
    obj: DataAlignable,
    other: Union["Dataset", "DataArray"],
    method: str = None,
    tolerance: Number = None,
=======
def reindex_variables(
    variables: Mapping[Any, Variable],
    sizes: Mapping[Any, int],
    indexes: Mapping[Any, Index],
    indexers: Mapping,
    method: Optional[str] = None,
    tolerance: Union[Union[int, float], Iterable[Union[int, float]]] = None,
>>>>>>> 86328a1c
    copy: bool = True,
    fill_value: Any = dtypes.NA,
) -> DataAlignable:
    """Re-index either a Dataset or a DataArray like another Dataset/DataArray.

    Not public API.

<<<<<<< HEAD
=======
    Parameters
    ----------
    variables : dict-like
        Dictionary of xarray.Variable objects.
    sizes : dict-like
        Dictionary from dimension names to integer sizes.
    indexes : dict-like
        Dictionary of indexes associated with variables.
    indexers : dict
        Dictionary with keys given by dimension names and values given by
        arrays of coordinates tick labels. Any mis-matched coordinate values
        will be filled in with NaN, and any mis-matched dimension names will
        simply be ignored.
    method : {None, 'nearest', 'pad'/'ffill', 'backfill'/'bfill'}, optional
        Method to use for filling index values in ``indexers`` not found in
        this dataset:
          * None (default): don't fill gaps
          * pad / ffill: propagate last valid index value forward
          * backfill / bfill: propagate next valid index value backward
          * nearest: use nearest valid index value
    tolerance : optional
        Maximum distance between original and new labels for inexact matches.
        The values of the index at the matching locations must satisfy the
        equation ``abs(index[indexer] - target) <= tolerance``.
        Tolerance may be a scalar value, which applies the same tolerance
        to all values, or list-like, which applies variable tolerance per
        element. List-like must be the same size as the index and its dtype
        must exactly match the index’s type.
    copy : bool, optional
        If ``copy=True``, data in the return values is always copied. If
        ``copy=False`` and reindexing is unnecessary, or can be performed
        with only slice operations, then the output may share memory with
        the input. In either case, new xarray objects are always returned.
    fill_value : scalar, optional
        Value to use for newly missing values
    sparse : bool, optional
        Use an sparse-array

    Returns
    -------
    reindexed : dict
        Dict of reindexed variables.
    new_indexes : dict
        Dict of indexes associated with the reindexed variables.
>>>>>>> 86328a1c
    """
    if not other.xindexes:
        # This check is not performed in Aligner.
        for dim in other.dims:
            if dim in obj.dims:
                other_size = other.sizes[dim]
                obj_size = obj.sizes[dim]
            if other_size != obj_size:
                raise ValueError(
                    "different size for unlabeled "
                    f"dimension on argument {dim!r}: {other_size!r} vs {obj_size!r}"
                )

    return reindex(
        obj,
        indexers=other.xindexes,
        method=method,
        tolerance=tolerance,
        copy=copy,
        fill_value=fill_value,
    )


def _get_broadcast_dims_map_common_coords(args, exclude):

    common_coords = {}
    dims_map = {}
    for arg in args:
        for dim in arg.dims:
            if dim not in common_coords and dim not in exclude:
                dims_map[dim] = arg.sizes[dim]
                if dim in arg.coords:
                    common_coords[dim] = arg.coords[dim].variable

    return dims_map, common_coords


def _broadcast_helper(arg, exclude, dims_map, common_coords):

    from .dataarray import DataArray
    from .dataset import Dataset

    def _set_dims(var):
        # Add excluded dims to a copy of dims_map
        var_dims_map = dims_map.copy()
        for dim in exclude:
            with suppress(ValueError):
                # ignore dim not in var.dims
                var_dims_map[dim] = var.shape[var.dims.index(dim)]

        return var.set_dims(var_dims_map)

    def _broadcast_array(array):
        data = _set_dims(array.variable)
        coords = dict(array.coords)
        coords.update(common_coords)
        return DataArray(data, coords, data.dims, name=array.name, attrs=array.attrs)

    def _broadcast_dataset(ds):
        data_vars = {k: _set_dims(ds.variables[k]) for k in ds.data_vars}
        coords = dict(ds.coords)
        coords.update(common_coords)
        return Dataset(data_vars, coords, ds.attrs)

    if isinstance(arg, DataArray):
        return _broadcast_array(arg)
    elif isinstance(arg, Dataset):
        return _broadcast_dataset(arg)
    else:
        raise ValueError("all input must be Dataset or DataArray objects")


def broadcast(*args, exclude=None):
    """Explicitly broadcast any number of DataArray or Dataset objects against
    one another.

    xarray objects automatically broadcast against each other in arithmetic
    operations, so this function should not be necessary for normal use.

    If no change is needed, the input data is returned to the output without
    being copied.

    Parameters
    ----------
    *args : DataArray or Dataset
        Arrays to broadcast against each other.
    exclude : sequence of str, optional
        Dimensions that must not be broadcasted

    Returns
    -------
    broadcast : tuple of DataArray or tuple of Dataset
        The same data as the input arrays, but with additional dimensions
        inserted so that all data arrays have the same dimensions and shape.

    Examples
    --------
    Broadcast two data arrays against one another to fill out their dimensions:

    >>> a = xr.DataArray([1, 2, 3], dims="x")
    >>> b = xr.DataArray([5, 6], dims="y")
    >>> a
    <xarray.DataArray (x: 3)>
    array([1, 2, 3])
    Dimensions without coordinates: x
    >>> b
    <xarray.DataArray (y: 2)>
    array([5, 6])
    Dimensions without coordinates: y
    >>> a2, b2 = xr.broadcast(a, b)
    >>> a2
    <xarray.DataArray (x: 3, y: 2)>
    array([[1, 1],
           [2, 2],
           [3, 3]])
    Dimensions without coordinates: x, y
    >>> b2
    <xarray.DataArray (x: 3, y: 2)>
    array([[5, 6],
           [5, 6],
           [5, 6]])
    Dimensions without coordinates: x, y

    Fill out the dimensions of all data variables in a dataset:

    >>> ds = xr.Dataset({"a": a, "b": b})
    >>> (ds2,) = xr.broadcast(ds)  # use tuple unpacking to extract one dataset
    >>> ds2
    <xarray.Dataset>
    Dimensions:  (x: 3, y: 2)
    Dimensions without coordinates: x, y
    Data variables:
        a        (x, y) int64 1 1 2 2 3 3
        b        (x, y) int64 5 6 5 6 5 6
    """

    if exclude is None:
        exclude = set()
    args = align(*args, join="outer", copy=False, exclude=exclude)

    dims_map, common_coords = _get_broadcast_dims_map_common_coords(args, exclude)
    result = [_broadcast_helper(arg, exclude, dims_map, common_coords) for arg in args]

    return tuple(result)<|MERGE_RESOLUTION|>--- conflicted
+++ resolved
@@ -2,7 +2,6 @@
 import operator
 from collections import defaultdict
 from contextlib import suppress
-from numbers import Number
 from typing import (
     TYPE_CHECKING,
     Any,
@@ -12,10 +11,7 @@
     Generic,
     Hashable,
     Iterable,
-<<<<<<< HEAD
     List,
-=======
->>>>>>> 86328a1c
     Mapping,
     Set,
     Tuple,
@@ -138,7 +134,7 @@
         exclude_dims: Iterable = frozenset(),
         exclude_vars: Iterable[Hashable] = frozenset(),
         method: str = None,
-        tolerance: Number = None,
+        tolerance: Union[Union[int, float], Iterable[Union[int, float]]] = None,
         copy: bool = True,
         fill_value: Any = dtypes.NA,
         sparse: bool = False,
@@ -359,9 +355,7 @@
 
         for key, matching_indexes in self.all_indexes.items():
             matching_index_vars = self.all_index_vars[key]
-            dims = set(
-                [d for coord in matching_index_vars[0].values() for d in coord.dims]
-            )
+            dims = {d for coord in matching_index_vars[0].values() for d in coord.dims}
             index_cls = key[1]
 
             if self.join == "override":
@@ -495,9 +489,7 @@
             obj_idx = matching_indexes.get(key)
             if obj_idx is None:
                 # add the index if it relates to unindexed dimensions in obj
-                index_vars_dims = set(
-                    d for var in index_vars.values() for d in var.dims
-                )
+                index_vars_dims = {d for var in index_vars.values() for d in var.dims}
                 if index_vars_dims <= set(obj.dims):
                     obj_idx = aligned_idx
             if obj_idx is not None:
@@ -846,7 +838,7 @@
     obj: DataAlignable,
     indexers: Mapping[Any, Any],
     method: str = None,
-    tolerance: Number = None,
+    tolerance: Union[Union[int, float], Iterable[Union[int, float]]] = None,
     copy: bool = True,
     fill_value: Any = dtypes.NA,
     sparse: bool = False,
@@ -877,21 +869,11 @@
     return aligner.align()[0]
 
 
-<<<<<<< HEAD
 def reindex_like(
     obj: DataAlignable,
     other: Union["Dataset", "DataArray"],
     method: str = None,
-    tolerance: Number = None,
-=======
-def reindex_variables(
-    variables: Mapping[Any, Variable],
-    sizes: Mapping[Any, int],
-    indexes: Mapping[Any, Index],
-    indexers: Mapping,
-    method: Optional[str] = None,
     tolerance: Union[Union[int, float], Iterable[Union[int, float]]] = None,
->>>>>>> 86328a1c
     copy: bool = True,
     fill_value: Any = dtypes.NA,
 ) -> DataAlignable:
@@ -899,53 +881,6 @@
 
     Not public API.
 
-<<<<<<< HEAD
-=======
-    Parameters
-    ----------
-    variables : dict-like
-        Dictionary of xarray.Variable objects.
-    sizes : dict-like
-        Dictionary from dimension names to integer sizes.
-    indexes : dict-like
-        Dictionary of indexes associated with variables.
-    indexers : dict
-        Dictionary with keys given by dimension names and values given by
-        arrays of coordinates tick labels. Any mis-matched coordinate values
-        will be filled in with NaN, and any mis-matched dimension names will
-        simply be ignored.
-    method : {None, 'nearest', 'pad'/'ffill', 'backfill'/'bfill'}, optional
-        Method to use for filling index values in ``indexers`` not found in
-        this dataset:
-          * None (default): don't fill gaps
-          * pad / ffill: propagate last valid index value forward
-          * backfill / bfill: propagate next valid index value backward
-          * nearest: use nearest valid index value
-    tolerance : optional
-        Maximum distance between original and new labels for inexact matches.
-        The values of the index at the matching locations must satisfy the
-        equation ``abs(index[indexer] - target) <= tolerance``.
-        Tolerance may be a scalar value, which applies the same tolerance
-        to all values, or list-like, which applies variable tolerance per
-        element. List-like must be the same size as the index and its dtype
-        must exactly match the index’s type.
-    copy : bool, optional
-        If ``copy=True``, data in the return values is always copied. If
-        ``copy=False`` and reindexing is unnecessary, or can be performed
-        with only slice operations, then the output may share memory with
-        the input. In either case, new xarray objects are always returned.
-    fill_value : scalar, optional
-        Value to use for newly missing values
-    sparse : bool, optional
-        Use an sparse-array
-
-    Returns
-    -------
-    reindexed : dict
-        Dict of reindexed variables.
-    new_indexes : dict
-        Dict of indexes associated with the reindexed variables.
->>>>>>> 86328a1c
     """
     if not other.xindexes:
         # This check is not performed in Aligner.
