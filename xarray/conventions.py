--- conflicted
+++ resolved
@@ -205,13 +205,8 @@
             if use_cftime is not None:
                 emit_user_level_warning(
                     "Usage of 'use_cftime' as a kwarg is deprecated. "
-<<<<<<< HEAD
-                    "Please pass a CFDatetimeCoder instance initialized "
-                    "with use_cftime to the decode_times kwarg instead.\n"
-=======
                     "Please pass a 'CFDatetimeCoder' instance initialized "
                     "with 'use_cftime' to the 'decode_times' kwarg instead.\n"
->>>>>>> 1486beaf
                     "Example usage:\n"
                     "    time_coder = xr.coders.CFDatetimeCoder(use_cftime=True)\n"
                     "    ds = xr.open_dataset(decode_times=time_coder)\n",
@@ -222,18 +217,12 @@
             if use_cftime is not None:
                 raise TypeError(
                     "Usage of 'use_cftime' as a kwarg is not allowed "
-<<<<<<< HEAD
-                    "if a CFDatetimeCoder instance is passed to "
-                    "decode_times. Please set use_cftime "
-                    "when initializing CFDatetimeCoder instead."
-=======
                     "if a 'CFDatetimeCoder' instance is passed to "
                     "'decode_times'. Please set 'use_cftime' "
                     "when initializing 'CFDatetimeCoder' instead.\n"
                     "Example usage:\n"
                     "    time_coder = xr.coders.CFDatetimeCoder(use_cftime=True)\n"
                     "    ds = xr.open_dataset(decode_times=time_coder)\n",
->>>>>>> 1486beaf
                 )
         var = decode_times.decode(var, name=name)
 
@@ -529,11 +518,7 @@
         decode times to ``np.datetime64[ns]`` objects; if this is not possible
         raise an error.
 
-<<<<<<< HEAD
-        .. deprecated:: 2025.01.0
-=======
         .. deprecated:: 2025.01.1
->>>>>>> 1486beaf
            Please pass a :py:class:`coders.CFDatetimeCoder` instance initialized with ``use_cftime`` to the ``decode_times`` kwarg instead.
 
     decode_timedelta : bool, optional
