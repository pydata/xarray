--- conflicted
+++ resolved
@@ -2,20 +2,8 @@
 
 import warnings
 from collections import defaultdict
-<<<<<<< HEAD
-from typing import (
-    TYPE_CHECKING,
-    Any,
-    Hashable,
-    Iterable,
-    Mapping,
-    MutableMapping,
-    Union,
-)
-=======
 from collections.abc import Hashable, Iterable, Mapping, MutableMapping
 from typing import TYPE_CHECKING, Any, Union
->>>>>>> d385e206
 
 import numpy as np
 import pandas as pd
