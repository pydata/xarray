import warnings
from collections import defaultdict

import numpy as np
import pandas as pd

from .coding import strings, times, variables
from .coding.variables import SerializationWarning, pop_to
from .core import duck_array_ops, indexing
from .core.common import contains_cftime_datetimes
from .core.pycompat import dask_array_type
from .core.variable import IndexVariable, Variable, as_variable


class NativeEndiannessArray(indexing.ExplicitlyIndexedNDArrayMixin):
    """Decode arrays on the fly from non-native to native endianness

    This is useful for decoding arrays from netCDF3 files (which are all
    big endian) into native endianness, so they can be used with Cython
    functions, such as those found in bottleneck and pandas.

    >>> x = np.arange(5, dtype='>i2')

    >>> x.dtype
    dtype('>i2')

    >>> NativeEndianArray(x).dtype
    dtype('int16')

    >>> NativeEndianArray(x)[:].dtype
    dtype('int16')
    """

    __slots__ = ("array",)

    def __init__(self, array):
        self.array = indexing.as_indexable(array)

    @property
    def dtype(self):
        return np.dtype(self.array.dtype.kind + str(self.array.dtype.itemsize))

    def __getitem__(self, key):
        return np.asarray(self.array[key], dtype=self.dtype)


class BoolTypeArray(indexing.ExplicitlyIndexedNDArrayMixin):
    """Decode arrays on the fly from integer to boolean datatype

    This is useful for decoding boolean arrays from integer typed netCDF
    variables.

    >>> x = np.array([1, 0, 1, 1, 0], dtype='i1')

    >>> x.dtype
    dtype('>i2')

    >>> BoolTypeArray(x).dtype
    dtype('bool')

    >>> BoolTypeArray(x)[:].dtype
    dtype('bool')
    """

    __slots__ = ("array",)

    def __init__(self, array):
        self.array = indexing.as_indexable(array)

    @property
    def dtype(self):
        return np.dtype("bool")

    def __getitem__(self, key):
        return np.asarray(self.array[key], dtype=self.dtype)


def _var_as_tuple(var):
    return var.dims, var.data, var.attrs.copy(), var.encoding.copy()


def maybe_encode_nonstring_dtype(var, name=None):
    if "dtype" in var.encoding and var.encoding["dtype"] not in ("S1", str):
        dims, data, attrs, encoding = _var_as_tuple(var)
        dtype = np.dtype(encoding.pop("dtype"))
        if dtype != var.dtype:
            if np.issubdtype(dtype, np.integer):
                if (
                    np.issubdtype(var.dtype, np.floating)
                    and "_FillValue" not in var.attrs
                    and "missing_value" not in var.attrs
                ):
                    warnings.warn(
                        "saving variable %s with floating "
                        "point data as an integer dtype without "
                        "any _FillValue to use for NaNs" % name,
                        SerializationWarning,
                        stacklevel=10,
                    )
                data = duck_array_ops.around(data)[...]
            data = data.astype(dtype=dtype)
        var = Variable(dims, data, attrs, encoding)
    return var


def maybe_default_fill_value(var):
    # make NaN the fill value for float types:
    if (
        "_FillValue" not in var.attrs
        and "_FillValue" not in var.encoding
        and np.issubdtype(var.dtype, np.floating)
    ):
        var.attrs["_FillValue"] = var.dtype.type(np.nan)
    return var


def maybe_encode_bools(var):
    if (
        (var.dtype == np.bool)
        and ("dtype" not in var.encoding)
        and ("dtype" not in var.attrs)
    ):
        dims, data, attrs, encoding = _var_as_tuple(var)
        attrs["dtype"] = "bool"
        data = data.astype(dtype="i1", copy=True)
        var = Variable(dims, data, attrs, encoding)
    return var


def _infer_dtype(array, name=None):
    """Given an object array with no missing values, infer its dtype from its
    first element
    """
    if array.dtype.kind != "O":
        raise TypeError("infer_type must be called on a dtype=object array")

    if array.size == 0:
        return np.dtype(float)

    element = array[(0,) * array.ndim]
    if isinstance(element, (bytes, str)):
        return strings.create_vlen_dtype(type(element))

    dtype = np.array(element).dtype
    if dtype.kind != "O":
        return dtype

    raise ValueError(
        "unable to infer dtype on variable {!r}; xarray "
        "cannot serialize arbitrary Python objects".format(name)
    )


def ensure_not_multiindex(var, name=None):
    if isinstance(var, IndexVariable) and isinstance(var.to_index(), pd.MultiIndex):
        raise NotImplementedError(
            "variable {!r} is a MultiIndex, which cannot yet be "
            "serialized to netCDF files "
            "(https://github.com/pydata/xarray/issues/1077). Use "
            "reset_index() to convert MultiIndex levels into coordinate "
            "variables instead.".format(name)
        )


def _copy_with_dtype(data, dtype):
    """Create a copy of an array with the given dtype.

    We use this instead of np.array() to ensure that custom object dtypes end
    up on the resulting array.
    """
    result = np.empty(data.shape, dtype)
    result[...] = data
    return result


def ensure_dtype_not_object(var, name=None):
    # TODO: move this from conventions to backends? (it's not CF related)
    if var.dtype.kind == "O":
        dims, data, attrs, encoding = _var_as_tuple(var)

        if isinstance(data, dask_array_type):
            warnings.warn(
                "variable {} has data in the form of a dask array with "
                "dtype=object, which means it is being loaded into memory "
                "to determine a data type that can be safely stored on disk. "
                "To avoid this, coerce this variable to a fixed-size dtype "
                "with astype() before saving it.".format(name),
                SerializationWarning,
            )
            data = data.compute()

        missing = pd.isnull(data)
        if missing.any():
            # nb. this will fail for dask.array data
            non_missing_values = data[~missing]
            inferred_dtype = _infer_dtype(non_missing_values, name)

            # There is no safe bit-pattern for NA in typical binary string
            # formats, we so can't set a fill_value. Unfortunately, this means
            # we can't distinguish between missing values and empty strings.
            if strings.is_bytes_dtype(inferred_dtype):
                fill_value = b""
            elif strings.is_unicode_dtype(inferred_dtype):
                fill_value = ""
            else:
                # insist on using float for numeric values
                if not np.issubdtype(inferred_dtype, np.floating):
                    inferred_dtype = np.dtype(float)
                fill_value = inferred_dtype.type(np.nan)

            data = _copy_with_dtype(data, dtype=inferred_dtype)
            data[missing] = fill_value
        else:
            data = _copy_with_dtype(data, dtype=_infer_dtype(data, name))

        assert data.dtype.kind != "O" or data.dtype.metadata
        var = Variable(dims, data, attrs, encoding)
    return var


def encode_cf_variable(var, needs_copy=True, name=None):
    """
    Converts an Variable into an Variable which follows some
    of the CF conventions:

        - Nans are masked using _FillValue (or the deprecated missing_value)
        - Rescaling via: scale_factor and add_offset
        - datetimes are converted to the CF 'units since time' format
        - dtype encodings are enforced.

    Parameters
    ----------
    var : xarray.Variable
        A variable holding un-encoded data.

    Returns
    -------
    out : xarray.Variable
        A variable which has been encoded as described above.
    """
    ensure_not_multiindex(var, name=name)

    for coder in [
        times.CFDatetimeCoder(),
        times.CFTimedeltaCoder(),
        variables.CFScaleOffsetCoder(),
        variables.CFMaskCoder(),
        variables.UnsignedIntegerCoder(),
    ]:
        var = coder.encode(var, name=name)

    # TODO(shoyer): convert all of these to use coders, too:
    var = maybe_encode_nonstring_dtype(var, name=name)
    var = maybe_default_fill_value(var)
    var = maybe_encode_bools(var)
    var = ensure_dtype_not_object(var, name=name)

    if 'grid_mapping' in var.encoding:
        var.attrs['grid_mapping'] = var.encoding.pop('grid_mapping')
    if 'bounds' in var.encoding:
        var.attrs['bounds'] = var.encoding.pop('bounds')
    return var


def decode_cf_variable(
    name,
    var,
    concat_characters=True,
    mask_and_scale=True,
    decode_times=True,
    decode_endianness=True,
    stack_char_dim=True,
    use_cftime=None,
):
    """
    Decodes a variable which may hold CF encoded information.

    This includes variables that have been masked and scaled, which
    hold CF style time variables (this is almost always the case if
    the dataset has been serialized) and which have strings encoded
    as character arrays.

    Parameters
    ----------
    name: str
        Name of the variable. Used for better error messages.
    var : Variable
        A variable holding potentially CF encoded information.
    concat_characters : bool
        Should character arrays be concatenated to strings, for
        example: ['h', 'e', 'l', 'l', 'o'] -> 'hello'
    mask_and_scale: bool
        Lazily scale (using scale_factor and add_offset) and mask
        (using _FillValue). If the _Unsigned attribute is present
        treat integer arrays as unsigned.
    decode_times : bool
        Decode cf times ('hours since 2000-01-01') to np.datetime64.
    decode_endianness : bool
        Decode arrays from non-native to native endianness.
    stack_char_dim : bool
        Whether to stack characters into bytes along the last dimension of this
        array. Passed as an argument because we need to look at the full
        dataset to figure out if this is appropriate.
    use_cftime: bool, optional
        Only relevant if encoded dates come from a standard calendar
        (e.g. 'gregorian', 'proleptic_gregorian', 'standard', or not
        specified).  If None (default), attempt to decode times to
        ``np.datetime64[ns]`` objects; if this is not possible, decode times to
        ``cftime.datetime`` objects. If True, always decode times to
        ``cftime.datetime`` objects, regardless of whether or not they can be
        represented using ``np.datetime64[ns]`` objects.  If False, always
        decode times to ``np.datetime64[ns]`` objects; if this is not possible
        raise an error.

    Returns
    -------
    out : Variable
        A variable holding the decoded equivalent of var.
    """
    var = as_variable(var)
    original_dtype = var.dtype

    if concat_characters:
        if stack_char_dim:
            var = strings.CharacterArrayCoder().decode(var, name=name)
        var = strings.EncodedStringCoder().decode(var)

    if mask_and_scale:
        for coder in [
            variables.UnsignedIntegerCoder(),
            variables.CFMaskCoder(),
            variables.CFScaleOffsetCoder(),
        ]:
            var = coder.decode(var, name=name)

    if decode_times:
        for coder in [
            times.CFTimedeltaCoder(),
            times.CFDatetimeCoder(use_cftime=use_cftime),
        ]:
            var = coder.decode(var, name=name)

    dimensions, data, attributes, encoding = variables.unpack_for_decoding(var)
    # TODO(shoyer): convert everything below to use coders

    if decode_endianness and not data.dtype.isnative:
        # do this last, so it's only done if we didn't already unmask/scale
        data = NativeEndiannessArray(data)
        original_dtype = data.dtype

    encoding.setdefault("dtype", original_dtype)

    if "dtype" in attributes and attributes["dtype"] == "bool":
        del attributes["dtype"]
        data = BoolTypeArray(data)

    if not isinstance(data, dask_array_type):
        data = indexing.LazilyOuterIndexedArray(data)

    return Variable(dimensions, data, attributes, encoding=encoding)


def _update_bounds_attributes(variables):
    """Adds time attributes to time bounds variables.

    Variables handling time bounds ("Cell boundaries" in the CF
    conventions) do not necessarily carry the necessary attributes to be
    decoded. This copies the attributes from the time variable to the
    associated boundaries.

    See Also:

    http://cfconventions.org/Data/cf-conventions/cf-conventions-1.7/
         cf-conventions.html#cell-boundaries

    https://github.com/pydata/xarray/issues/2565
    """

    # For all time variables with bounds
    for v in variables.values():
        attrs = v.attrs
        has_date_units = "units" in attrs and "since" in attrs["units"]
        if has_date_units and "bounds" in attrs:
            if attrs["bounds"] in variables:
                bounds_attrs = variables[attrs["bounds"]].attrs
                bounds_attrs.setdefault("units", attrs["units"])
                if "calendar" in attrs:
                    bounds_attrs.setdefault("calendar", attrs["calendar"])


def _update_bounds_encoding(variables):
    """Adds time encoding to time bounds variables.

    Variables handling time bounds ("Cell boundaries" in the CF
    conventions) do not necessarily carry the necessary attributes to be
    decoded. This copies the encoding from the time variable to the
    associated bounds variable so that we write CF-compliant files.

    See Also:

    http://cfconventions.org/Data/cf-conventions/cf-conventions-1.7/
         cf-conventions.html#cell-boundaries

    https://github.com/pydata/xarray/issues/2565
    """

    # For all time variables with bounds
    for v in variables.values():
        attrs = v.attrs
        encoding = v.encoding
        has_date_units = "units" in encoding and "since" in encoding["units"]
        is_datetime_type = np.issubdtype(
            v.dtype, np.datetime64
        ) or contains_cftime_datetimes(v)

        if (
            is_datetime_type
            and not has_date_units
            and "bounds" in attrs
            and attrs["bounds"] in variables
        ):
            warnings.warn(
                "Variable '{0}' has datetime type and a "
                "bounds variable but {0}.encoding does not have "
                "units specified. The units encodings for '{0}' "
                "and '{1}' will be determined independently "
                "and may not be equal, counter to CF-conventions. "
                "If this is a concern, specify a units encoding for "
                "'{0}' before writing to a file.".format(v.name, attrs["bounds"]),
                UserWarning,
            )

        if has_date_units and "bounds" in attrs:
            if attrs["bounds"] in variables:
                bounds_encoding = variables[attrs["bounds"]].encoding
                bounds_encoding.setdefault("units", encoding["units"])
                if "calendar" in encoding:
                    bounds_encoding.setdefault("calendar", encoding["calendar"])


def decode_cf_variables(
    variables,
    attributes,
    concat_characters=True,
    mask_and_scale=True,
    decode_times=True,
    decode_coords=True,
    drop_variables=None,
    use_cftime=None,
):
    """
    Decode several CF encoded variables.

    See: decode_cf_variable
    """
    dimensions_used_by = defaultdict(list)
    for v in variables.values():
        for d in v.dims:
            dimensions_used_by[d].append(v)

    def stackable(dim):
        # figure out if a dimension can be concatenated over
        if dim in variables:
            return False
        for v in dimensions_used_by[dim]:
            if v.dtype.kind != "S" or dim != v.dims[-1]:
                return False
        return True

    coord_names = set()

    if isinstance(drop_variables, str):
        drop_variables = [drop_variables]
    elif drop_variables is None:
        drop_variables = []
    drop_variables = set(drop_variables)

    # Time bounds coordinates might miss the decoding attributes
    if decode_times:
        _update_bounds_attributes(variables)

    new_vars = {}
    for k, v in variables.items():
        if k in drop_variables:
            continue
        stack_char_dim = (
            concat_characters
            and v.dtype == "S1"
            and v.ndim > 0
            and stackable(v.dims[-1])
        )
        new_vars[k] = decode_cf_variable(
            k,
            v,
            concat_characters=concat_characters,
            mask_and_scale=mask_and_scale,
            decode_times=decode_times,
            stack_char_dim=stack_char_dim,
            use_cftime=use_cftime,
        )
        if decode_coords:
            var_attrs = new_vars[k].attrs
            if "coordinates" in var_attrs:
                coord_str = var_attrs["coordinates"]
                var_coord_names = coord_str.split()
                if all(k in variables for k in var_coord_names):
                    new_vars[k].encoding["coordinates"] = coord_str
                    del var_attrs["coordinates"]
                    coord_names.update(var_coord_names)
            if 'bounds' in var_attrs:
                bounds_str = var_attrs['bounds']
                var_bounds_names = [bounds_str]
                if all(k in variables for k in var_bounds_names):
                    new_vars[k].encoding['bounds'] = bounds_str
                    coord_names.update(var_bounds_names)
                del var_attrs['bounds']
            if 'grid_mapping' in var_attrs:
                proj_str = var_attrs['grid_mapping']
                var_proj_names = proj_str.split()
                if all(k in variables for k in var_proj_names):
                    new_vars[k].encoding['grid_mapping'] = proj_str
                    coord_names.update(var_proj_names)
                del var_attrs['grid_mapping']

    if decode_coords and "coordinates" in attributes:
        attributes = dict(attributes)
        coord_names.update(attributes.pop("coordinates").split())

    return new_vars, attributes, coord_names


def decode_cf(
    obj,
    concat_characters=True,
    mask_and_scale=True,
    decode_times=True,
    decode_coords=True,
    drop_variables=None,
    use_cftime=None,
):
    """Decode the given Dataset or Datastore according to CF conventions into
    a new Dataset.

    Parameters
    ----------
    obj : Dataset or DataStore
        Object to decode.
    concat_characters : bool, optional
        Should character arrays be concatenated to strings, for
        example: ['h', 'e', 'l', 'l', 'o'] -> 'hello'
    mask_and_scale: bool, optional
        Lazily scale (using scale_factor and add_offset) and mask
        (using _FillValue).
    decode_times : bool, optional
        Decode cf times (e.g., integers since 'hours since 2000-01-01') to
        np.datetime64.
    decode_coords : bool, optional
        Use the 'coordinates' attribute on variable (or the dataset itself) to
        identify coordinates.
    drop_variables: string or iterable, optional
        A variable or list of variables to exclude from being parsed from the
        dataset. This may be useful to drop variables with problems or
        inconsistent values.
    use_cftime: bool, optional
        Only relevant if encoded dates come from a standard calendar
        (e.g. 'gregorian', 'proleptic_gregorian', 'standard', or not
        specified).  If None (default), attempt to decode times to
        ``np.datetime64[ns]`` objects; if this is not possible, decode times to
        ``cftime.datetime`` objects. If True, always decode times to
        ``cftime.datetime`` objects, regardless of whether or not they can be
        represented using ``np.datetime64[ns]`` objects.  If False, always
        decode times to ``np.datetime64[ns]`` objects; if this is not possible
        raise an error.

    Returns
    -------
    decoded : Dataset
    """
    from .core.dataset import Dataset
    from .backends.common import AbstractDataStore

    if isinstance(obj, Dataset):
        vars = obj._variables
        attrs = obj.attrs
        extra_coords = set(obj.coords)
        file_obj = obj._file_obj
        encoding = obj.encoding
    elif isinstance(obj, AbstractDataStore):
        vars, attrs = obj.load()
        extra_coords = set()
        file_obj = obj
        encoding = obj.get_encoding()
    else:
        raise TypeError("can only decode Dataset or DataStore objects")

    vars, attrs, coord_names = decode_cf_variables(
        vars,
        attrs,
        concat_characters,
        mask_and_scale,
        decode_times,
        decode_coords,
        drop_variables=drop_variables,
        use_cftime=use_cftime,
    )
    ds = Dataset(vars, attrs=attrs)
    ds = ds.set_coords(coord_names.union(extra_coords).intersection(vars))
    ds._file_obj = file_obj
    ds.encoding = encoding

    return ds


def cf_decoder(
    variables,
    attributes,
    concat_characters=True,
    mask_and_scale=True,
    decode_times=True,
):
    """
    Decode a set of CF encoded variables and attributes.

    Parameters
    ----------
    variables : dict
        A dictionary mapping from variable name to xarray.Variable
    attributes : dict
        A dictionary mapping from attribute name to value
    concat_characters : bool
        Should character arrays be concatenated to strings, for
        example: ['h', 'e', 'l', 'l', 'o'] -> 'hello'
    mask_and_scale: bool
        Lazily scale (using scale_factor and add_offset) and mask
        (using _FillValue).
    decode_times : bool
        Decode cf times ('hours since 2000-01-01') to np.datetime64.

    Returns
    -------
    decoded_variables : dict
        A dictionary mapping from variable name to xarray.Variable objects.
    decoded_attributes : dict
        A dictionary mapping from attribute name to values.

    See also
    --------
    decode_cf_variable
    """
    variables, attributes, _ = decode_cf_variables(
        variables, attributes, concat_characters, mask_and_scale, decode_times
    )
    return variables, attributes


def _encode_coordinates(variables, attributes, non_dim_coord_names):
    # calculate global and variable specific coordinates
    non_dim_coord_names = set(non_dim_coord_names)

    for name in list(non_dim_coord_names):
        if isinstance(name, str) and " " in name:
            warnings.warn(
                "coordinate {!r} has a space in its name, which means it "
                "cannot be marked as a coordinate on disk and will be "
                "saved as a data variable instead".format(name),
                SerializationWarning,
                stacklevel=6,
            )
            non_dim_coord_names.discard(name)

    global_coordinates = non_dim_coord_names.copy()
    variable_coordinates = defaultdict(set)
    not_technically_coordinates = set()
    for coord_name in non_dim_coord_names:
        target_dims = variables[coord_name].dims
        for k, v in variables.items():
            if (
                k not in non_dim_coord_names
                and k not in v.dims
                and set(target_dims) <= set(v.dims)
            ):
                variable_coordinates[k].add(coord_name)

<<<<<<< HEAD
            encoding_val = v.encoding.get
            if ((encoding_val('bounds') == coord_name or
                 encoding_val('grid_mapping') == coord_name)):
                not_technically_coordinates.add(coord_name)
                global_coordinates.discard(coord_name)

    variables = OrderedDict((k, v.copy(deep=False))
                            for k, v in variables.items())

    # These coordinates are saved according to CF conventions
    for var_name, coord_names in variable_coordinates.items():
        attrs = variables[var_name].attrs
        if 'coordinates' in attrs:
            raise ValueError('cannot serialize coordinates because variable '
                             "%s already has an attribute 'coordinates'"
                             % var_name)

        # Only add actual coordinates to coordinates
        # Exceptions are created using CF mechanisms
        # Non-CF datasets work as previously
        for not_coord in not_technically_coordinates:
            coord_names.discard(not_coord)
        attrs['coordinates'] = ' '.join(map(str, coord_names))
=======
    variables = {k: v.copy(deep=False) for k, v in variables.items()}

    # keep track of variable names written to file under the "coordinates" attributes
    written_coords = set()
    for name, var in variables.items():
        encoding = var.encoding
        attrs = var.attrs
        if "coordinates" in attrs and "coordinates" in encoding:
            raise ValueError(
                f"'coordinates' found in both attrs and encoding for variable {name!r}."
            )

        # this will copy coordinates from encoding to attrs if "coordinates" in attrs
        # after the next line, "coordinates" is never in encoding
        # we get support for attrs["coordinates"] for free.
        coords_str = pop_to(encoding, attrs, "coordinates")
        if not coords_str and variable_coordinates[name]:
            attrs["coordinates"] = " ".join(map(str, variable_coordinates[name]))
        if "coordinates" in attrs:
            written_coords.update(attrs["coordinates"].split())
>>>>>>> 52ee5dfe

    # These coordinates are not associated with any particular variables, so we
    # save them under a global 'coordinates' attribute so xarray can roundtrip
    # the dataset faithfully. Because this serialization goes beyond CF
    # conventions, only do it if necessary.
    # Reference discussion:
    # http://mailman.cgd.ucar.edu/pipermail/cf-metadata/2014/007571.html
    global_coordinates.difference_update(written_coords)
    if global_coordinates:
        attributes = dict(attributes)
        if "coordinates" in attributes:
            warnings.warn(
                f"cannot serialize global coordinates {global_coordinates!r} because the global "
                f"attribute 'coordinates' already exists. This may prevent faithful roundtripping"
                f"of xarray datasets",
                SerializationWarning,
            )
        else:
            attributes["coordinates"] = " ".join(map(str, global_coordinates))

    return variables, attributes


def encode_dataset_coordinates(dataset):
    """Encode coordinates on the given dataset object into variable specific
    and global attributes.

    When possible, this is done according to CF conventions.

    Parameters
    ----------
    dataset : Dataset
        Object to encode.

    Returns
    -------
    variables : dict
    attrs : dict
    """
    non_dim_coord_names = set(dataset.coords) - set(dataset.dims)
    return _encode_coordinates(
        dataset._variables, dataset.attrs, non_dim_coord_names=non_dim_coord_names
    )


def cf_encoder(variables, attributes):
    """
    Encode a set of CF encoded variables and attributes.
    Takes a dicts of variables and attributes and encodes them
    to conform to CF conventions as much as possible.
    This includes masking, scaling, character array handling,
    and CF-time encoding.


    Parameters
    ----------
    variables : dict
        A dictionary mapping from variable name to xarray.Variable
    attributes : dict
        A dictionary mapping from attribute name to value

    Returns
    -------
    encoded_variables : dict
        A dictionary mapping from variable name to xarray.Variable,
    encoded_attributes : dict
        A dictionary mapping from attribute name to value

    See also
    --------
    decode_cf_variable, encode_cf_variable
    """

    # add encoding for time bounds variables if present.
    _update_bounds_encoding(variables)

    new_vars = {k: encode_cf_variable(v, name=k) for k, v in variables.items()}

    # Remove attrs from bounds variables (issue #2921)
    for var in new_vars.values():
        bounds = var.attrs["bounds"] if "bounds" in var.attrs else None
        if bounds and bounds in new_vars:
            # see http://cfconventions.org/cf-conventions/cf-conventions.html#cell-boundaries
            for attr in [
                "units",
                "standard_name",
                "axis",
                "positive",
                "calendar",
                "long_name",
                "leap_month",
                "leap_year",
                "month_lengths",
            ]:
                if attr in new_vars[bounds].attrs and attr in var.attrs:
                    if new_vars[bounds].attrs[attr] == var.attrs[attr]:
                        new_vars[bounds].attrs.pop(attr)

    return new_vars, attributes<|MERGE_RESOLUTION|>--- conflicted
+++ resolved
@@ -681,31 +681,12 @@
             ):
                 variable_coordinates[k].add(coord_name)
 
-<<<<<<< HEAD
             encoding_val = v.encoding.get
             if ((encoding_val('bounds') == coord_name or
                  encoding_val('grid_mapping') == coord_name)):
                 not_technically_coordinates.add(coord_name)
                 global_coordinates.discard(coord_name)
 
-    variables = OrderedDict((k, v.copy(deep=False))
-                            for k, v in variables.items())
-
-    # These coordinates are saved according to CF conventions
-    for var_name, coord_names in variable_coordinates.items():
-        attrs = variables[var_name].attrs
-        if 'coordinates' in attrs:
-            raise ValueError('cannot serialize coordinates because variable '
-                             "%s already has an attribute 'coordinates'"
-                             % var_name)
-
-        # Only add actual coordinates to coordinates
-        # Exceptions are created using CF mechanisms
-        # Non-CF datasets work as previously
-        for not_coord in not_technically_coordinates:
-            coord_names.discard(not_coord)
-        attrs['coordinates'] = ' '.join(map(str, coord_names))
-=======
     variables = {k: v.copy(deep=False) for k, v in variables.items()}
 
     # keep track of variable names written to file under the "coordinates" attributes
@@ -723,10 +704,12 @@
         # we get support for attrs["coordinates"] for free.
         coords_str = pop_to(encoding, attrs, "coordinates")
         if not coords_str and variable_coordinates[name]:
-            attrs["coordinates"] = " ".join(map(str, variable_coordinates[name]))
+            attrs["coordinates"] = " ".join(
+                str(coord_name) for coord_name in variable_coordinates[name]
+                if coord_name not in not_technically_coordinates
+            )
         if "coordinates" in attrs:
             written_coords.update(attrs["coordinates"].split())
->>>>>>> 52ee5dfe
 
     # These coordinates are not associated with any particular variables, so we
     # save them under a global 'coordinates' attribute so xarray can roundtrip
