"""Testing functions exposed to the user API"""
import functools
from typing import Hashable, Set, Union

import numpy as np
import pandas as pd

from xarray.core import duck_array_ops, formatting, utils
from xarray.core.dataarray import DataArray
from xarray.core.dataset import Dataset
from xarray.core.indexes import default_indexes
from xarray.core.variable import IndexVariable, Variable

__all__ = ("assert_allclose", "assert_chunks_equal", "assert_equal", "assert_identical")


def _decode_string_data(data):
    if data.dtype.kind == "S":
        return np.core.defchararray.decode(data, "utf-8", "replace")
    return data


def _data_allclose_or_equiv(arr1, arr2, rtol=1e-05, atol=1e-08, decode_bytes=True):
    if any(arr.dtype.kind == "S" for arr in [arr1, arr2]) and decode_bytes:
        arr1 = _decode_string_data(arr1)
        arr2 = _decode_string_data(arr2)
    exact_dtypes = ["M", "m", "O", "S", "U"]
    if any(arr.dtype.kind in exact_dtypes for arr in [arr1, arr2]):
        return duck_array_ops.array_equiv(arr1, arr2)
    else:
        return duck_array_ops.allclose_or_equiv(arr1, arr2, rtol=rtol, atol=atol)


def assert_equal(a, b):
    """Like :py:func:`numpy.testing.assert_array_equal`, but for xarray
    objects.

    Raises an AssertionError if two objects are not equal. This will match
    data values, dimensions and coordinates, but not names or attributes
    (except for Dataset objects for which the variable names must match).
    Arrays with NaN in the same location are considered equal.

    Parameters
    ----------
    a : xarray.Dataset, xarray.DataArray or xarray.Variable
        The first object to compare.
    b : xarray.Dataset, xarray.DataArray or xarray.Variable
        The second object to compare.

    See also
    --------
    assert_identical, assert_allclose, Dataset.equals, DataArray.equals,
    numpy.testing.assert_array_equal
    """
    __tracebackhide__ = True
    assert type(a) == type(b)
    if isinstance(a, (Variable, DataArray)):
        assert a.equals(b), formatting.diff_array_repr(a, b, "equals")
    elif isinstance(a, Dataset):
        assert a.equals(b), formatting.diff_dataset_repr(a, b, "equals")
    else:
        raise TypeError("{} not supported by assertion comparison".format(type(a)))


def assert_identical(a, b):
    """Like :py:func:`xarray.testing.assert_equal`, but also matches the
    objects' names and attributes.

    Raises an AssertionError if two objects are not identical.

    Parameters
    ----------
    a : xarray.Dataset, xarray.DataArray or xarray.Variable
        The first object to compare.
    b : xarray.Dataset, xarray.DataArray or xarray.Variable
        The second object to compare.

    See also
    --------
    assert_equal, assert_allclose, Dataset.equals, DataArray.equals
    """
    __tracebackhide__ = True
    assert type(a) == type(b)
    if isinstance(a, Variable):
        assert a.identical(b), formatting.diff_array_repr(a, b, "identical")
    elif isinstance(a, DataArray):
        assert a.name == b.name
        assert a.identical(b), formatting.diff_array_repr(a, b, "identical")
    elif isinstance(a, (Dataset, Variable)):
        assert a.identical(b), formatting.diff_dataset_repr(a, b, "identical")
    else:
        raise TypeError("{} not supported by assertion comparison".format(type(a)))


def assert_allclose(a, b, rtol=1e-05, atol=1e-08, decode_bytes=True):
    """Like :py:func:`numpy.testing.assert_allclose`, but for xarray objects.

    Raises an AssertionError if two objects are not equal up to desired
    tolerance.

    Parameters
    ----------
    a : xarray.Dataset, xarray.DataArray or xarray.Variable
        The first object to compare.
    b : xarray.Dataset, xarray.DataArray or xarray.Variable
        The second object to compare.
    rtol : float, optional
        Relative tolerance.
    atol : float, optional
        Absolute tolerance.
    decode_bytes : bool, optional
        Whether byte dtypes should be decoded to strings as UTF-8 or not.
        This is useful for testing serialization methods on Python 3 that
        return saved strings as bytes.

    See also
    --------
    assert_identical, assert_equal, numpy.testing.assert_allclose
    """
    __tracebackhide__ = True
    assert type(a) == type(b)

    equiv = functools.partial(
        _data_allclose_or_equiv, rtol=rtol, atol=atol, decode_bytes=decode_bytes
    )
    equiv.__name__ = "allclose"

    def compat_variable(a, b):
        a = getattr(a, "variable", a)
        b = getattr(b, "variable", b)

        return a.dims == b.dims and (a._data is b._data or equiv(a.data, b.data))

    if isinstance(a, Variable):
<<<<<<< HEAD
        assert a.dims == b.dims
        allclose = _data_allclose_or_equiv(a.data, b.data, **kwargs)
        assert allclose, f"{a.values}\n{b.values}"
    elif isinstance(a, DataArray):
        assert_allclose(a.variable, b.variable, **kwargs)
        assert set(a.coords) == set(b.coords)
        for v in a.coords.variables:
            # can't recurse with this function as coord is sometimes a
            # DataArray, so call into _data_allclose_or_equiv directly
            allclose = _data_allclose_or_equiv(
                a.coords[v].data, b.coords[v].data, **kwargs
            )
            assert allclose, "{}\n{}".format(a.coords[v].data, b.coords[v].data)
=======
        allclose = compat_variable(a, b)
        assert allclose, formatting.diff_array_repr(a, b, compat=equiv)
    elif isinstance(a, DataArray):
        allclose = utils.dict_equiv(
            a.coords, b.coords, compat=compat_variable
        ) and compat_variable(a.variable, b.variable)
        assert allclose, formatting.diff_array_repr(a, b, compat=equiv)
>>>>>>> 2ba53002
    elif isinstance(a, Dataset):
        allclose = a._coord_names == b._coord_names and utils.dict_equiv(
            a.variables, b.variables, compat=compat_variable
        )
        assert allclose, formatting.diff_dataset_repr(a, b, compat=equiv)
    else:
        raise TypeError("{} not supported by assertion comparison".format(type(a)))


def assert_chunks_equal(a, b):
    """
    Assert that chunksizes along chunked dimensions are equal.

    Parameters
    ----------
    a : xarray.Dataset or xarray.DataArray
        The first object to compare.
    b : xarray.Dataset or xarray.DataArray
        The second object to compare.
    """

    if isinstance(a, DataArray) != isinstance(b, DataArray):
        raise TypeError("a and b have mismatched types")

    left = a.unify_chunks()
    right = b.unify_chunks()
    assert left.chunks == right.chunks


def _assert_indexes_invariants_checks(indexes, possible_coord_variables, dims):
    assert isinstance(indexes, dict), indexes
    assert all(isinstance(v, pd.Index) for v in indexes.values()), {
        k: type(v) for k, v in indexes.items()
    }

    index_vars = {
        k for k, v in possible_coord_variables.items() if isinstance(v, IndexVariable)
    }
    assert indexes.keys() <= index_vars, (set(indexes), index_vars)

    # Note: when we support non-default indexes, these checks should be opt-in
    # only!
    defaults = default_indexes(possible_coord_variables, dims)
    assert indexes.keys() == defaults.keys(), (set(indexes), set(defaults))
    assert all(v.equals(defaults[k]) for k, v in indexes.items()), (indexes, defaults)


def _assert_variable_invariants(var: Variable, name: Hashable = None):
    if name is None:
        name_or_empty: tuple = ()
    else:
        name_or_empty = (name,)
    assert isinstance(var._dims, tuple), name_or_empty + (var._dims,)
    assert len(var._dims) == len(var._data.shape), name_or_empty + (
        var._dims,
        var._data.shape,
    )
    assert isinstance(var._encoding, (type(None), dict)), name_or_empty + (
        var._encoding,
    )
    assert isinstance(var._attrs, (type(None), dict)), name_or_empty + (var._attrs,)


def _assert_dataarray_invariants(da: DataArray):
    assert isinstance(da._variable, Variable), da._variable
    _assert_variable_invariants(da._variable)

    assert isinstance(da._coords, dict), da._coords
    assert all(isinstance(v, Variable) for v in da._coords.values()), da._coords
    assert all(set(v.dims) <= set(da.dims) for v in da._coords.values()), (
        da.dims,
        {k: v.dims for k, v in da._coords.items()},
    )
    assert all(
        isinstance(v, IndexVariable) for (k, v) in da._coords.items() if v.dims == (k,)
    ), {k: type(v) for k, v in da._coords.items()}
    for k, v in da._coords.items():
        _assert_variable_invariants(v, k)

    if da._indexes is not None:
        _assert_indexes_invariants_checks(da._indexes, da._coords, da.dims)


def _assert_dataset_invariants(ds: Dataset):
    assert isinstance(ds._variables, dict), type(ds._variables)
    assert all(isinstance(v, Variable) for v in ds._variables.values()), ds._variables
    for k, v in ds._variables.items():
        _assert_variable_invariants(v, k)

    assert isinstance(ds._coord_names, set), ds._coord_names
    assert ds._coord_names <= ds._variables.keys(), (
        ds._coord_names,
        set(ds._variables),
    )

    assert type(ds._dims) is dict, ds._dims
    assert all(isinstance(v, int) for v in ds._dims.values()), ds._dims
    var_dims: Set[Hashable] = set()
    for v in ds._variables.values():
        var_dims.update(v.dims)
    assert ds._dims.keys() == var_dims, (set(ds._dims), var_dims)
    assert all(
        ds._dims[k] == v.sizes[k] for v in ds._variables.values() for k in v.sizes
    ), (ds._dims, {k: v.sizes for k, v in ds._variables.items()})
    assert all(
        isinstance(v, IndexVariable)
        for (k, v) in ds._variables.items()
        if v.dims == (k,)
    ), {k: type(v) for k, v in ds._variables.items() if v.dims == (k,)}
    assert all(v.dims == (k,) for (k, v) in ds._variables.items() if k in ds._dims), {
        k: v.dims for k, v in ds._variables.items() if k in ds._dims
    }

    if ds._indexes is not None:
        _assert_indexes_invariants_checks(ds._indexes, ds._variables, ds._dims)

    assert isinstance(ds._encoding, (type(None), dict))
    assert isinstance(ds._attrs, (type(None), dict))


def _assert_internal_invariants(xarray_obj: Union[DataArray, Dataset, Variable],):
    """Validate that an xarray object satisfies its own internal invariants.

    This exists for the benefit of xarray's own test suite, but may be useful
    in external projects if they (ill-advisedly) create objects using xarray's
    private APIs.
    """
    if isinstance(xarray_obj, Variable):
        _assert_variable_invariants(xarray_obj)
    elif isinstance(xarray_obj, DataArray):
        _assert_dataarray_invariants(xarray_obj)
    elif isinstance(xarray_obj, Dataset):
        _assert_dataset_invariants(xarray_obj)
    else:
        raise TypeError(
            "{} is not a supported type for xarray invariant checks".format(
                type(xarray_obj)
            )
        )<|MERGE_RESOLUTION|>--- conflicted
+++ resolved
@@ -132,21 +132,6 @@
         return a.dims == b.dims and (a._data is b._data or equiv(a.data, b.data))
 
     if isinstance(a, Variable):
-<<<<<<< HEAD
-        assert a.dims == b.dims
-        allclose = _data_allclose_or_equiv(a.data, b.data, **kwargs)
-        assert allclose, f"{a.values}\n{b.values}"
-    elif isinstance(a, DataArray):
-        assert_allclose(a.variable, b.variable, **kwargs)
-        assert set(a.coords) == set(b.coords)
-        for v in a.coords.variables:
-            # can't recurse with this function as coord is sometimes a
-            # DataArray, so call into _data_allclose_or_equiv directly
-            allclose = _data_allclose_or_equiv(
-                a.coords[v].data, b.coords[v].data, **kwargs
-            )
-            assert allclose, "{}\n{}".format(a.coords[v].data, b.coords[v].data)
-=======
         allclose = compat_variable(a, b)
         assert allclose, formatting.diff_array_repr(a, b, compat=equiv)
     elif isinstance(a, DataArray):
@@ -154,7 +139,6 @@
             a.coords, b.coords, compat=compat_variable
         ) and compat_variable(a.variable, b.variable)
         assert allclose, formatting.diff_array_repr(a, b, compat=equiv)
->>>>>>> 2ba53002
     elif isinstance(a, Dataset):
         allclose = a._coord_names == b._coord_names and utils.dict_equiv(
             a.variables, b.variables, compat=compat_variable
