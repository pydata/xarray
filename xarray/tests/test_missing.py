--- conflicted
+++ resolved
@@ -17,11 +17,7 @@
     assert_allclose,
     assert_array_equal,
     assert_equal,
-<<<<<<< HEAD
     raise_if_dask_computes,
-    raises_regex,
-=======
->>>>>>> c69a1a24
     requires_bottleneck,
     requires_cftime,
     requires_dask,
