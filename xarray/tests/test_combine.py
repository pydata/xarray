from __future__ import absolute_import, division, print_function

from copy import deepcopy
from itertools import product

import numpy as np
import numpy.testing as npt
import pandas as pd
import pytest

from xarray import DataArray, Dataset, Variable, auto_combine, concat
from xarray.core.combine import (
<<<<<<< HEAD
    _new_tile_id, _auto_combine_all_along_first_dim,
    _infer_concat_order_from_positions, _infer_tile_ids_from_nested_list,
    _infer_concat_order_from_coords, _infer_order_1d, _all_arrays_equal,
    _check_shape_tile_ids, _combine_nd, _auto_combine_1d, _auto_combine)
=======
    _auto_combine, _auto_combine_1d, _auto_combine_all_along_first_dim,
    _check_shape_tile_ids, _combine_nd, _infer_concat_order_from_positions,
    _infer_tile_ids_from_nested_list, _new_tile_id)
from xarray.core.pycompat import OrderedDict, iteritems
>>>>>>> 28123bb9

from . import (
    InaccessibleArray, assert_array_equal, assert_combined_tile_ids_equal,
    assert_equal, assert_identical, raises_regex, requires_dask)
from .test_dataset import create_test_data


class TestConcatDataset(object):
    def test_concat(self):
        # TODO: simplify and split this test case

        # drop the third dimension to keep things relatively understandable
        data = create_test_data()
        for k in list(data.variables):
            if 'dim3' in data[k].dims:
                del data[k]

        split_data = [data.isel(dim1=slice(3)),
                      data.isel(dim1=slice(3, None))]
        assert_identical(data, concat(split_data, 'dim1'))

        def rectify_dim_order(dataset):
            # return a new dataset with all variable dimensions transposed into
            # the order in which they are found in `data`
            return Dataset(dict((k, v.transpose(*data[k].dims))
                                for k, v in iteritems(dataset.data_vars)),
                           dataset.coords, attrs=dataset.attrs)

        for dim in ['dim1', 'dim2']:
            datasets = [g for _, g in data.groupby(dim, squeeze=False)]
            assert_identical(data, concat(datasets, dim))

        dim = 'dim2'
        assert_identical(
            data, concat(datasets, data[dim]))
        assert_identical(
            data, concat(datasets, data[dim], coords='minimal'))

        datasets = [g for _, g in data.groupby(dim, squeeze=True)]
        concat_over = [k for k, v in iteritems(data.coords)
                       if dim in v.dims and k != dim]
        actual = concat(datasets, data[dim], coords=concat_over)
        assert_identical(data, rectify_dim_order(actual))

        actual = concat(datasets, data[dim], coords='different')
        assert_identical(data, rectify_dim_order(actual))

        # make sure the coords argument behaves as expected
        data.coords['extra'] = ('dim4', np.arange(3))
        for dim in ['dim1', 'dim2']:
            datasets = [g for _, g in data.groupby(dim, squeeze=True)]
            actual = concat(datasets, data[dim], coords='all')
            expected = np.array([data['extra'].values
                                 for _ in range(data.dims[dim])])
            assert_array_equal(actual['extra'].values, expected)

            actual = concat(datasets, data[dim], coords='different')
            assert_equal(data['extra'], actual['extra'])
            actual = concat(datasets, data[dim], coords='minimal')
            assert_equal(data['extra'], actual['extra'])

        # verify that the dim argument takes precedence over
        # concatenating dataset variables of the same name
        dim = (2 * data['dim1']).rename('dim1')
        datasets = [g for _, g in data.groupby('dim1', squeeze=False)]
        expected = data.copy()
        expected['dim1'] = dim
        assert_identical(expected, concat(datasets, dim))

    def test_concat_data_vars(self):
        data = Dataset({'foo': ('x', np.random.randn(10))})
        objs = [data.isel(x=slice(5)), data.isel(x=slice(5, None))]
        for data_vars in ['minimal', 'different', 'all', [], ['foo']]:
            actual = concat(objs, dim='x', data_vars=data_vars)
            assert_identical(data, actual)

    def test_concat_coords(self):
        data = Dataset({'foo': ('x', np.random.randn(10))})
        expected = data.assign_coords(c=('x', [0] * 5 + [1] * 5))
        objs = [data.isel(x=slice(5)).assign_coords(c=0),
                data.isel(x=slice(5, None)).assign_coords(c=1)]
        for coords in ['different', 'all', ['c']]:
            actual = concat(objs, dim='x', coords=coords)
            assert_identical(expected, actual)
        for coords in ['minimal', []]:
            with raises_regex(ValueError, 'not equal across'):
                concat(objs, dim='x', coords=coords)

    def test_concat_constant_index(self):
        # GH425
        ds1 = Dataset({'foo': 1.5}, {'y': 1})
        ds2 = Dataset({'foo': 2.5}, {'y': 1})
        expected = Dataset({'foo': ('y', [1.5, 2.5]), 'y': [1, 1]})
        for mode in ['different', 'all', ['foo']]:
            actual = concat([ds1, ds2], 'y', data_vars=mode)
            assert_identical(expected, actual)
        with raises_regex(ValueError, 'not equal across datasets'):
            concat([ds1, ds2], 'y', data_vars='minimal')

    def test_concat_size0(self):
        data = create_test_data()
        split_data = [data.isel(dim1=slice(0, 0)), data]
        actual = concat(split_data, 'dim1')
        assert_identical(data, actual)

        actual = concat(split_data[::-1], 'dim1')
        assert_identical(data, actual)

    def test_concat_autoalign(self):
        ds1 = Dataset({'foo': DataArray([1, 2], coords=[('x', [1, 2])])})
        ds2 = Dataset({'foo': DataArray([1, 2], coords=[('x', [1, 3])])})
        actual = concat([ds1, ds2], 'y')
        expected = Dataset({'foo': DataArray([[1, 2, np.nan], [1, np.nan, 2]],
                                             dims=['y', 'x'],
                                             coords={'x': [1, 2, 3]})})
        assert_identical(expected, actual)

    def test_concat_errors(self):
        data = create_test_data()
        split_data = [data.isel(dim1=slice(3)),
                      data.isel(dim1=slice(3, None))]

        with raises_regex(ValueError, 'must supply at least one'):
            concat([], 'dim1')

        with raises_regex(ValueError, 'are not coordinates'):
            concat([data, data], 'new_dim', coords=['not_found'])

        with raises_regex(ValueError, 'global attributes not'):
            data0, data1 = deepcopy(split_data)
            data1.attrs['foo'] = 'bar'
            concat([data0, data1], 'dim1', compat='identical')
        assert_identical(
            data, concat([data0, data1], 'dim1', compat='equals'))

        with raises_regex(ValueError, 'encountered unexpected'):
            data0, data1 = deepcopy(split_data)
            data1['foo'] = ('bar', np.random.randn(10))
            concat([data0, data1], 'dim1')

        with raises_regex(ValueError, 'compat.* invalid'):
            concat(split_data, 'dim1', compat='foobar')

        with raises_regex(ValueError, 'unexpected value for'):
            concat([data, data], 'new_dim', coords='foobar')

        with raises_regex(
                ValueError, 'coordinate in some datasets but not others'):
            concat([Dataset({'x': 0}), Dataset({'x': [1]})], dim='z')

        with raises_regex(
                ValueError, 'coordinate in some datasets but not others'):
            concat([Dataset({'x': 0}), Dataset({}, {'x': 1})], dim='z')

        with raises_regex(ValueError, 'no longer a valid'):
            concat([data, data], 'new_dim', mode='different')
        with raises_regex(ValueError, 'no longer a valid'):
            concat([data, data], 'new_dim', concat_over='different')

    def test_concat_promote_shape(self):
        # mixed dims within variables
        objs = [Dataset({}, {'x': 0}), Dataset({'x': [1]})]
        actual = concat(objs, 'x')
        expected = Dataset({'x': [0, 1]})
        assert_identical(actual, expected)

        objs = [Dataset({'x': [0]}), Dataset({}, {'x': 1})]
        actual = concat(objs, 'x')
        assert_identical(actual, expected)

        # mixed dims between variables
        objs = [Dataset({'x': [2], 'y': 3}), Dataset({'x': [4], 'y': 5})]
        actual = concat(objs, 'x')
        expected = Dataset({'x': [2, 4], 'y': ('x', [3, 5])})
        assert_identical(actual, expected)

        # mixed dims in coord variable
        objs = [Dataset({'x': [0]}, {'y': -1}),
                Dataset({'x': [1]}, {'y': ('x', [-2])})]
        actual = concat(objs, 'x')
        expected = Dataset({'x': [0, 1]}, {'y': ('x', [-1, -2])})
        assert_identical(actual, expected)

        # scalars with mixed lengths along concat dim -- values should repeat
        objs = [Dataset({'x': [0]}, {'y': -1}),
                Dataset({'x': [1, 2]}, {'y': -2})]
        actual = concat(objs, 'x')
        expected = Dataset({'x': [0, 1, 2]}, {'y': ('x', [-1, -2, -2])})
        assert_identical(actual, expected)

        # broadcast 1d x 1d -> 2d
        objs = [Dataset({'z': ('x', [-1])}, {'x': [0], 'y': [0]}),
                Dataset({'z': ('y', [1])}, {'x': [1], 'y': [0]})]
        actual = concat(objs, 'x')
        expected = Dataset({'z': (('x', 'y'), [[-1], [1]])},
                           {'x': [0, 1], 'y': [0]})
        assert_identical(actual, expected)

    def test_concat_do_not_promote(self):
        # GH438
        objs = [Dataset({'y': ('t', [1])}, {'x': 1, 't': [0]}),
                Dataset({'y': ('t', [2])}, {'x': 1, 't': [0]})]
        expected = Dataset({'y': ('t', [1, 2])}, {'x': 1, 't': [0, 0]})
        actual = concat(objs, 't')
        assert_identical(expected, actual)

        objs = [Dataset({'y': ('t', [1])}, {'x': 1, 't': [0]}),
                Dataset({'y': ('t', [2])}, {'x': 2, 't': [0]})]
        with pytest.raises(ValueError):
            concat(objs, 't', coords='minimal')

    def test_concat_dim_is_variable(self):
        objs = [Dataset({'x': 0}), Dataset({'x': 1})]
        coord = Variable('y', [3, 4])
        expected = Dataset({'x': ('y', [0, 1]), 'y': [3, 4]})
        actual = concat(objs, coord)
        assert_identical(actual, expected)

    def test_concat_multiindex(self):
        x = pd.MultiIndex.from_product([[1, 2, 3], ['a', 'b']])
        expected = Dataset({'x': x})
        actual = concat([expected.isel(x=slice(2)),
                         expected.isel(x=slice(2, None))], 'x')
        assert expected.equals(actual)
        assert isinstance(actual.x.to_index(), pd.MultiIndex)


class TestConcatDataArray(object):
    def test_concat(self):
        ds = Dataset({'foo': (['x', 'y'], np.random.random((2, 3))),
                      'bar': (['x', 'y'], np.random.random((2, 3)))},
                     {'x': [0, 1]})
        foo = ds['foo']
        bar = ds['bar']

        # from dataset array:
        expected = DataArray(np.array([foo.values, bar.values]),
                             dims=['w', 'x', 'y'], coords={'x': [0, 1]})
        actual = concat([foo, bar], 'w')
        assert_equal(expected, actual)
        # from iteration:
        grouped = [g for _, g in foo.groupby('x')]
        stacked = concat(grouped, ds['x'])
        assert_identical(foo, stacked)
        # with an index as the 'dim' argument
        stacked = concat(grouped, ds.indexes['x'])
        assert_identical(foo, stacked)

        actual = concat([foo[0], foo[1]], pd.Index([0, 1])
                        ).reset_coords(drop=True)
        expected = foo[:2].rename({'x': 'concat_dim'})
        assert_identical(expected, actual)

        actual = concat([foo[0], foo[1]], [0, 1]).reset_coords(drop=True)
        expected = foo[:2].rename({'x': 'concat_dim'})
        assert_identical(expected, actual)

        with raises_regex(ValueError, 'not identical'):
            concat([foo, bar], dim='w', compat='identical')

        with raises_regex(ValueError, 'not a valid argument'):
            concat([foo, bar], dim='w', data_vars='minimal')

    def test_concat_encoding(self):
        # Regression test for GH1297
        ds = Dataset({'foo': (['x', 'y'], np.random.random((2, 3))),
                      'bar': (['x', 'y'], np.random.random((2, 3)))},
                     {'x': [0, 1]})
        foo = ds['foo']
        foo.encoding = {"complevel": 5}
        ds.encoding = {"unlimited_dims": 'x'}
        assert concat([foo, foo], dim="x").encoding == foo.encoding
        assert concat([ds, ds], dim="x").encoding == ds.encoding

    @requires_dask
    def test_concat_lazy(self):
        import dask.array as da

        arrays = [DataArray(
            da.from_array(InaccessibleArray(np.zeros((3, 3))), 3),
            dims=['x', 'y']) for _ in range(2)]
        # should not raise
        combined = concat(arrays, dim='z')
        assert combined.shape == (2, 3, 3)
        assert combined.dims == ('z', 'x', 'y')


class TestAutoCombine(object):
    @pytest.mark.parametrize("combine", [_auto_combine_1d, auto_combine])
    @requires_dask  # only for toolz
    def test_auto_combine(self, combine):
        objs = [Dataset({'x': [0]}), Dataset({'x': [1]})]
        actual = combine(objs)
        expected = Dataset({'x': [0, 1]})
        assert_identical(expected, actual)

        actual = combine([actual])
        assert_identical(expected, actual)

        objs = [Dataset({'x': [0, 1]}), Dataset({'x': [2]})]
        actual = combine(objs)
        expected = Dataset({'x': [0, 1, 2]})
        assert_identical(expected, actual)

        # ensure auto_combine handles non-sorted variables
        objs = [Dataset(OrderedDict([('x', ('a', [0])), ('y', ('a', [0]))])),
                Dataset(OrderedDict([('y', ('a', [1])), ('x', ('a', [1]))]))]
        actual = combine(objs)
        expected = Dataset({'x': ('a', [0, 1]), 'y': ('a', [0, 1])})
        assert_identical(expected, actual)

        objs = [Dataset({'x': [0], 'y': [0]}), Dataset({'y': [1], 'x': [1]})]
        with raises_regex(ValueError, 'too many .* dimensions'):
            combine(objs)

        objs = [Dataset({'x': 0}), Dataset({'x': 1})]
        with raises_regex(ValueError, 'cannot infer dimension'):
            combine(objs)

        objs = [Dataset({'x': [0], 'y': [0]}), Dataset({'x': [0]})]
        with pytest.raises(KeyError):
            combine(objs)

    @requires_dask  # only for toolz
    def test_auto_combine_previously_failed(self):
        # In the above scenario, one file is missing, containing the data for
        # one year's data for one variable.
        datasets = [Dataset({'a': ('x', [0]), 'x': [0]}),
                    Dataset({'b': ('x', [0]), 'x': [0]}),
                    Dataset({'a': ('x', [1]), 'x': [1]})]
        expected = Dataset({'a': ('x', [0, 1]), 'b': ('x', [0, np.nan])},
                           {'x': [0, 1]})
        actual = auto_combine(datasets)
        assert_identical(expected, actual)

        # Your data includes "time" and "station" dimensions, and each year's
        # data has a different set of stations.
        datasets = [Dataset({'a': ('x', [2, 3]), 'x': [1, 2]}),
                    Dataset({'a': ('x', [1, 2]), 'x': [0, 1]})]
        expected = Dataset({'a': (('t', 'x'),
                                  [[np.nan, 2, 3], [1, 2, np.nan]])},
                           {'x': [0, 1, 2]})
        actual = auto_combine(datasets, concat_dims=['t'])
        assert_identical(expected, actual)

    @requires_dask  # only for toolz
    def test_auto_combine_still_fails(self):
        # concat can't handle new variables (yet):
        # https://github.com/pydata/xarray/issues/508
        datasets = [Dataset({'x': 0}, {'y': 0}),
                    Dataset({'x': 1}, {'y': 1, 'z': 1})]
        with pytest.raises(ValueError):
            auto_combine(datasets, 'y')

    @requires_dask  # only for toolz
    def test_auto_combine_no_concat(self):
        objs = [Dataset({'x': 0}), Dataset({'y': 1})]
        actual = auto_combine(objs)
        expected = Dataset({'x': 0, 'y': 1})
        assert_identical(expected, actual)

        objs = [Dataset({'x': 0, 'y': 1}), Dataset({'y': np.nan, 'z': 2})]
        actual = auto_combine(objs)
        expected = Dataset({'x': 0, 'y': 1, 'z': 2})
        assert_identical(expected, actual)

        data = Dataset({'x': 0})
        actual = auto_combine([data, data, data], concat_dims=None)
        assert_identical(data, actual)

        tmp1 = Dataset({'x': 0})
        tmp2 = Dataset({'x': np.nan})
        actual = auto_combine([tmp1, tmp2], concat_dims=None)
        assert_identical(tmp1, actual)
        actual = auto_combine([tmp1, tmp2], concat_dims=[None])
        assert_identical(tmp1, actual)

        # Single object, with a concat_dim explicitly provided
        # Test the issue reported in GH #1988
        objs = [Dataset({'x': 0, 'y': 1})]
        dim = DataArray([100], name='baz', dims='baz')
        actual = auto_combine(objs, concat_dims=[dim])
        expected = Dataset({'x': ('baz', [0]), 'y': ('baz', [1])},
                           {'baz': [100]})
        assert_identical(expected, actual)

        # Just making sure that auto_combine is doing what is
        # expected for non-scalar values, too.
        objs = [Dataset({'x': ('z', [0, 1]), 'y': ('z', [1, 2])})]
        dim = DataArray([100], name='baz', dims='baz')
        actual = auto_combine(objs, concat_dims=[dim])
        expected = Dataset({'x': (('baz', 'z'), [[0, 1]]),
                            'y': (('baz', 'z'), [[1, 2]])},
                           {'baz': [100]})
        assert_identical(expected, actual)


class TestTileIDsFromNestedList(object):
    def test_1d(self):
        ds = create_test_data
        input = [ds(0), ds(1)]

        expected = {(0,): ds(0), (1,): ds(1)}
        actual = dict(_infer_tile_ids_from_nested_list(input, ()))
        assert_combined_tile_ids_equal(expected, actual)

    def test_2d(self):
        ds = create_test_data
        input = [[ds(0), ds(1)], [ds(2), ds(3)], [ds(4), ds(5)]]

        expected = {(0, 0): ds(0), (0, 1): ds(1),
                    (1, 0): ds(2), (1, 1): ds(3),
                    (2, 0): ds(4), (2, 1): ds(5)}
        actual = dict(_infer_tile_ids_from_nested_list(input, ()))
        assert_combined_tile_ids_equal(expected, actual)

    def test_3d(self):
        ds = create_test_data
        input = [[[ds(0), ds(1)], [ds(2), ds(3)], [ds(4), ds(5)]],
                 [[ds(6), ds(7)], [ds(8), ds(9)], [ds(10), ds(11)]]]

        expected = {(0, 0, 0): ds(0), (0, 0, 1): ds(1),
                    (0, 1, 0): ds(2), (0, 1, 1): ds(3),
                    (0, 2, 0): ds(4), (0, 2, 1): ds(5),
                    (1, 0, 0): ds(6), (1, 0, 1): ds(7),
                    (1, 1, 0): ds(8), (1, 1, 1): ds(9),
                    (1, 2, 0): ds(10), (1, 2, 1): ds(11)}
        actual = dict(_infer_tile_ids_from_nested_list(input, ()))
        assert_combined_tile_ids_equal(expected, actual)

    def test_single_dataset(self):
        ds = create_test_data(0)
        input = [ds]

        expected = {(0,): ds}
        actual = dict(_infer_tile_ids_from_nested_list(input, ()))
        assert_combined_tile_ids_equal(expected, actual)

    def test_redundant_nesting(self):
        ds = create_test_data
        input = [[ds(0)], [ds(1)]]

        expected = {(0, 0): ds(0), (1, 0): ds(1)}
        actual = dict(_infer_tile_ids_from_nested_list(input, ()))
        assert_combined_tile_ids_equal(expected, actual)

    def test_ignore_empty_list(self):
        ds = create_test_data(0)
        input = [ds, []]
        expected = {(0,): ds}
        actual = dict(_infer_tile_ids_from_nested_list(input, ()))
        assert_combined_tile_ids_equal(expected, actual)

    def test_uneven_depth_input(self):
        # Auto_combine won't work on ragged input
        # but this is just to increase test coverage
        ds = create_test_data
        input = [ds(0), [ds(1), ds(2)]]

        expected = {(0,): ds(0), (1, 0): ds(1), (1, 1): ds(2)}
        actual = dict(_infer_tile_ids_from_nested_list(input, ()))
        assert_combined_tile_ids_equal(expected, actual)

    def test_uneven_length_input(self):
        # Auto_combine won't work on ragged input
        # but this is just to increase test coverage
        ds = create_test_data
        input = [[ds(0)], [ds(1), ds(2)]]

        expected = {(0, 0): ds(0), (1, 0): ds(1), (1, 1): ds(2)}
        actual = dict(_infer_tile_ids_from_nested_list(input, ()))
        assert_combined_tile_ids_equal(expected, actual)

    def test_infer_from_datasets(self):
        ds = create_test_data
        input = [ds(0), ds(1)]

        expected = {(0,): ds(0), (1,): ds(1)}
        actual, concat_dims = _infer_concat_order_from_positions(input, [
                                                                 'dim1'])
        assert_combined_tile_ids_equal(expected, actual)

        input = [ds(0), ds(1)]
        with pytest.raises(ValueError):
            _infer_concat_order_from_positions(input, ['dim1', 'extra_dim'])


class TestInferOrder1D(object):
    def test_arrays(self):
        npt.assert_equal(_infer_order_1d([3, 1, 2, 7]), np.array([2, 0, 1, 3]))
        npt.assert_equal(_infer_order_1d([5, 7, 8, 8]), np.array([0, 1, 2, 2]))
        npt.assert_equal(_infer_order_1d([2, 2, 0]),    np.array([0, 0, 1]))
        npt.assert_equal(_infer_order_1d([2, 5, 5, 1]), np.array([1, 2, 2, 0]))

    @pytest.mark.xfail
    def test_strings(self):
        npt.assert_equal(_infer_order_1d(['b', 'a']), np.array([1, 0]))
        npt.assert_equal(_infer_order_1d(['aa', 'a']), np.array([1, 0]))
        npt.assert_equal(_infer_order_1d(['c1', 'c0']), np.array([1, 0]))

        npt.assert_equal(_infer_order_1d(['c1', 'c0', 'c0']),
                         np.array([1, 0, 0]))

        # Natural sorting
        npt.assert_equal(_infer_order_1d(['c1', 'c0', 'c10']),
                         np.array([1, 0, 2]))

    @pytest.mark.skip
    def test_datetimes(self):
        pass


def test_all_arrays_equal():
    assert _all_arrays_equal([np.array([1,2,3]),
                              np.array([1,2,3]),
                              np.array([1,2,3])])
    assert not _all_arrays_equal([np.array([1, 2, 3]),
                                  np.array([1, 2, 3]),
                                  np.array([1, 2, 4])])


class TestTileIDsFromCoords(object):
    def test_1d(self):
        ds0 = Dataset({'x': [0, 1]})
        ds1 = Dataset({'x': [2, 3]})

        expected = {(0,): ds0, (1,): ds1}
        actual, concat_dims = _infer_concat_order_from_coords([ds1, ds0])
        assert_combined_tile_ids_equal(expected, actual)
        assert concat_dims == ['x']

    def test_2d(self):
        ds0 = Dataset({'x': [0, 1], 'y': [10, 20, 30]})
        ds1 = Dataset({'x': [2, 3], 'y': [10, 20, 30]})
        ds2 = Dataset({'x': [0, 1], 'y': [40, 50, 60]})
        ds3 = Dataset({'x': [2, 3], 'y': [40, 50, 60]})
        ds4 = Dataset({'x': [0, 1], 'y': [70, 80, 90]})
        ds5 = Dataset({'x': [2, 3], 'y': [70, 80, 90]})

        expected = {(0, 0): ds0, (1, 0): ds1,
                    (0, 1): ds2, (1, 1): ds3,
                    (0, 2): ds4, (1, 2): ds5}
        actual, concat_dims = _infer_concat_order_from_coords([ds1, ds0, ds3,
                                                               ds5, ds2, ds4])
        assert_combined_tile_ids_equal(expected, actual)
        assert concat_dims == ['x', 'y']

    def test_no_dimension_coords(self):
        ds0 = Dataset({'foo': ('x', [0, 1])})
        ds1 = Dataset({'foo': ('x', [2, 3])})
        with raises_regex(ValueError, "Could not find any dimension "
                                      "coordinates"):
            _infer_concat_order_from_coords([ds1, ds0])

    def test_coord_not_monotonic(self):
        ds0 = Dataset({'x': [0, 1]})
        ds1 = Dataset({'x': [3, 2]})
        with raises_regex(ValueError, "Coordinate variable x is not "
                                      "monotonically increasing"):
            _infer_concat_order_from_coords([ds1, ds0])

    # TODO raise this error message
    @pytest.mark.xfail
    def test_check_for_impossible_ordering(self):
        ds0 = Dataset({'x': [0, 1, 5]})
        ds1 = Dataset({'x': [2, 3]})
        with raises_regex(ValueError, "Unable to arrange datasets such that "
                                      "coordinate values along dimension x are"
                                      " monotonically increasing"):
            _infer_concat_order_from_coords([ds1, ds0])

    def test_no_concatenation_needed(self):
        ds = Dataset({'foo': ('x', [0, 1])})
        expected = {(): ds}
        actual, concat_dims = _infer_concat_order_from_coords([ds])
        assert_combined_tile_ids_equal(expected, actual)
        assert concat_dims == []

    def test_2d_plus_bystander_dim(self):
        ds0 = Dataset({'x': [0, 1], 'y': [10, 20, 30], 't': [0.1, 0.2]})
        ds1 = Dataset({'x': [2, 3], 'y': [10, 20, 30], 't': [0.1, 0.2]})
        ds2 = Dataset({'x': [0, 1], 'y': [40, 50, 60], 't': [0.1, 0.2]})
        ds3 = Dataset({'x': [2, 3], 'y': [40, 50, 60], 't': [0.1, 0.2]})

        expected = {(0, 0): ds0, (1, 0): ds1,
                    (0, 1): ds2, (1, 1): ds3}
        actual, concat_dims = _infer_concat_order_from_coords([ds1, ds0,
                                                               ds3, ds2])
        assert_combined_tile_ids_equal(expected, actual)
        assert concat_dims == ['x', 'y']

    @pytest.mark.skip
    def test_string_coord(self):
        pass

    @pytest.mark.skip
    def test_datetime_coord(self):
        pass


@pytest.fixture(scope='module')
def create_combined_ids():
    return _create_combined_ids


def _create_combined_ids(shape):
    tile_ids = _create_tile_ids(shape)
    nums = range(len(tile_ids))
    return {tile_id: create_test_data(num)
            for tile_id, num in zip(tile_ids, nums)}


def _create_tile_ids(shape):
    tile_ids = product(*(range(i) for i in shape))
    return list(tile_ids)


@requires_dask  # only for toolz
class TestCombineND(object):
    @pytest.mark.parametrize("old_id, new_id", [((3, 0, 1), (0, 1)),
                                                ((0, 0), (0,)),
                                                ((1,), ()),
                                                ((0,), ()),
                                                ((1, 0), (0,))])
    def test_new_tile_id(self, old_id, new_id):
        ds = create_test_data
        assert _new_tile_id((old_id, ds)) == new_id

    def test_get_new_tile_ids(self, create_combined_ids):
        shape = (1, 2, 3)
        combined_ids = create_combined_ids(shape)

        expected_tile_ids = sorted(combined_ids.keys())
        actual_tile_ids = _create_tile_ids(shape)
        assert expected_tile_ids == actual_tile_ids

    @pytest.mark.parametrize("concat_dim", ['dim1', 'new_dim'])
    def test_concat_once(self, create_combined_ids, concat_dim):
        shape = (2,)
        combined_ids = create_combined_ids(shape)
        ds = create_test_data
        result = _auto_combine_all_along_first_dim(combined_ids,
                                                   dim=concat_dim,
                                                   data_vars='all',
                                                   coords='different',
                                                   compat='no_conflicts')

        expected_ds = concat([ds(0), ds(1)], dim=concat_dim)
        assert_combined_tile_ids_equal(result, {(): expected_ds})

    def test_concat_only_first_dim(self, create_combined_ids):
        shape = (2, 3)
        combined_ids = create_combined_ids(shape)
        result = _auto_combine_all_along_first_dim(combined_ids,
                                                   dim='dim1',
                                                   data_vars='all',
                                                   coords='different',
                                                   compat='no_conflicts')

        ds = create_test_data
        partway1 = concat([ds(0), ds(3)], dim='dim1')
        partway2 = concat([ds(1), ds(4)], dim='dim1')
        partway3 = concat([ds(2), ds(5)], dim='dim1')
        expected_datasets = [partway1, partway2, partway3]
        expected = {(i,): ds for i, ds in enumerate(expected_datasets)}

        assert_combined_tile_ids_equal(result, expected)

    @pytest.mark.parametrize("concat_dim", ['dim1', 'new_dim'])
    def test_concat_twice(self, create_combined_ids, concat_dim):
        shape = (2, 3)
        combined_ids = create_combined_ids(shape)
        result = _combine_nd(combined_ids, concat_dims=['dim1', concat_dim])

        ds = create_test_data
        partway1 = concat([ds(0), ds(3)], dim='dim1')
        partway2 = concat([ds(1), ds(4)], dim='dim1')
        partway3 = concat([ds(2), ds(5)], dim='dim1')
        expected = concat([partway1, partway2, partway3], dim=concat_dim)

        assert_equal(result, expected)


class TestCheckShapeTileIDs(object):
    def test_check_depths(self):
        ds = create_test_data(0)
        combined_tile_ids = {(0,): ds, (0, 1): ds}
        with raises_regex(ValueError, 'sub-lists do not have '
                                      'consistent depths'):
            _check_shape_tile_ids(combined_tile_ids)

    def test_check_lengths(self):
        ds = create_test_data(0)
        combined_tile_ids = {(0, 0): ds, (0, 1): ds, (0, 2): ds,
                             (1, 0): ds, (1, 1): ds}
        with raises_regex(ValueError, 'sub-lists do not have '
                                      'consistent lengths'):
            _check_shape_tile_ids(combined_tile_ids)


@requires_dask  # only for toolz
class TestAutoCombineND(object):
    def test_single_dataset(self):
        objs = [Dataset({'x': [0]}), Dataset({'x': [1]})]
        actual = auto_combine(objs)
        expected = Dataset({'x': [0, 1]})
        assert_identical(expected, actual)

        actual = auto_combine(actual)
        assert_identical(expected, actual)

    def test_auto_combine_2d(self):
        ds = create_test_data

        partway1 = concat([ds(0), ds(3)], dim='dim1')
        partway2 = concat([ds(1), ds(4)], dim='dim1')
        partway3 = concat([ds(2), ds(5)], dim='dim1')
        expected = concat([partway1, partway2, partway3], dim='dim2')

        datasets = [[ds(0), ds(1), ds(2)], [ds(3), ds(4), ds(5)]]
        result = auto_combine(datasets, concat_dims=['dim1', 'dim2'])
        assert_equal(result, expected)

    def test_invalid_hypercube_input(self):
        ds = create_test_data

        datasets = [[ds(0), ds(1), ds(2)], [ds(3), ds(4)]]
        with raises_regex(ValueError, 'sub-lists do not have '
                                      'consistent lengths'):
            auto_combine(datasets, concat_dims=['dim1', 'dim2'])

        datasets = [[ds(0), ds(1)], [[ds(3), ds(4)]]]
        with raises_regex(ValueError, 'sub-lists do not have '
                                      'consistent depths'):
            auto_combine(datasets, concat_dims=['dim1', 'dim2'])

        datasets = [[ds(0), ds(1)], [ds(3), ds(4)]]
        with raises_regex(ValueError, 'concat_dims has length'):
            auto_combine(datasets, concat_dims=['dim1'])

    def test_merge_one_dim_concat_another(self):
        objs = [[Dataset({'foo': ('x', [0, 1])}),
                 Dataset({'bar': ('x', [10, 20])})],
                [Dataset({'foo': ('x', [2, 3])}),
                 Dataset({'bar': ('x', [30, 40])})]]
        expected = Dataset({'foo': ('x', [0, 1, 2, 3]),
                            'bar': ('x', [10, 20, 30, 40])})

        actual = auto_combine(objs, concat_dims=['x', None])
        assert_identical(expected, actual)

        actual = auto_combine(objs)
        assert_identical(expected, actual)

        # Proving it works symmetrically
<<<<<<< HEAD
        objs = [[Dataset({'foo': ('x', [0, 1])}), Dataset({'foo': ('x', [2, 3])})],
                [Dataset({'bar': ('x', [10, 20])}), Dataset({'bar': ('x', [30, 40])})]]
        actual = auto_combine(objs, concat_dims=[None, 'x'])
=======
        objs = [[Dataset({'foo': ('x', [0, 1])}),
                 Dataset({'foo': ('x', [2, 3])})],
                [Dataset({'bar': ('x', [10, 20])}),
                 Dataset({'bar': ('x', [30, 40])})]]
        actual = auto_combine(objs, concat_dim=[None, 'x'])
>>>>>>> 28123bb9
        assert_identical(expected, actual)

    def test_combine_concat_over_redundant_nesting(self):
        objs = [[Dataset({'x': [0]}), Dataset({'x': [1]})]]
        actual = auto_combine(objs, concat_dims=[None, 'x'])
        expected = Dataset({'x': [0, 1]})
        assert_identical(expected, actual)

        objs = [[Dataset({'x': [0]})], [Dataset({'x': [1]})]]
        actual = auto_combine(objs, concat_dims=['x', None])
        expected = Dataset({'x': [0, 1]})
        assert_identical(expected, actual)

        objs = [[Dataset({'x': [0]})]]
        actual = auto_combine(objs, concat_dims=[None, None])
        expected = Dataset({'x': [0]})
        assert_identical(expected, actual)

        objs = [[Dataset({'x': [0]})]]
        actual = auto_combine(objs, concat_dims=None)
        expected = Dataset({'x': [0]})
        assert_identical(expected, actual)


class TestAutoCombineUsingCoords(object):
    def test_infer_order_from_coords_not_implemented(self):
        data = create_test_data()
        objs = [data.isel(dim2=slice(4, 9)), data.isel(dim2=slice(4))]
        with pytest.raises(NotImplementedError):
            auto_combine(objs, infer_order_from_coords=True)

    def test_order_inferred_from_coords(self):
        data = create_test_data()
        objs = [data.isel(dim2=slice(4, 9)), data.isel(dim2=slice(4))]
        with pytest.raises(NotImplementedError):
            _auto_combine(objs, concat_dims=['dim2'],compat='no_conflicts',
                          data_vars='all', coords='different',
                          infer_order_from_coords=True, ids=True)

    @pytest.mark.xfail(reason="Not yet implemented")
    def test_infer_order_from_coords(self):
        # Should pass once inferring order from coords is implemented
        data = create_test_data()
        objs = [data.isel(dim2=slice(4, 9)), data.isel(dim2=slice(4))]
        actual = auto_combine(objs)  # but with infer_order_from_coords=True
        expected = data
        assert_identical(expected, actual)<|MERGE_RESOLUTION|>--- conflicted
+++ resolved
@@ -10,17 +10,11 @@
 
 from xarray import DataArray, Dataset, Variable, auto_combine, concat
 from xarray.core.combine import (
-<<<<<<< HEAD
-    _new_tile_id, _auto_combine_all_along_first_dim,
+    _new_tile_id, _combine_all_along_first_dim, _combine_nd, _combine_1d,
     _infer_concat_order_from_positions, _infer_tile_ids_from_nested_list,
     _infer_concat_order_from_coords, _infer_order_1d, _all_arrays_equal,
-    _check_shape_tile_ids, _combine_nd, _auto_combine_1d, _auto_combine)
-=======
-    _auto_combine, _auto_combine_1d, _auto_combine_all_along_first_dim,
-    _check_shape_tile_ids, _combine_nd, _infer_concat_order_from_positions,
-    _infer_tile_ids_from_nested_list, _new_tile_id)
+    _check_shape_tile_ids, auto_combine, manual_combine)
 from xarray.core.pycompat import OrderedDict, iteritems
->>>>>>> 28123bb9
 
 from . import (
     InaccessibleArray, assert_array_equal, assert_combined_tile_ids_equal,
@@ -776,17 +770,11 @@
         assert_identical(expected, actual)
 
         # Proving it works symmetrically
-<<<<<<< HEAD
-        objs = [[Dataset({'foo': ('x', [0, 1])}), Dataset({'foo': ('x', [2, 3])})],
-                [Dataset({'bar': ('x', [10, 20])}), Dataset({'bar': ('x', [30, 40])})]]
-        actual = auto_combine(objs, concat_dims=[None, 'x'])
-=======
         objs = [[Dataset({'foo': ('x', [0, 1])}),
                  Dataset({'foo': ('x', [2, 3])})],
                 [Dataset({'bar': ('x', [10, 20])}),
                  Dataset({'bar': ('x', [30, 40])})]]
         actual = auto_combine(objs, concat_dim=[None, 'x'])
->>>>>>> 28123bb9
         assert_identical(expected, actual)
 
     def test_combine_concat_over_redundant_nesting(self):
