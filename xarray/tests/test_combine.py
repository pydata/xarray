--- conflicted
+++ resolved
@@ -715,7 +715,6 @@
 
     def test_empty_input(self):
         assert_identical(Dataset(), combine_by_coords([]))
-<<<<<<< HEAD
 
     def test_combine_coords_mixed_datasets_arrays(self):
         objs = [
@@ -724,13 +723,6 @@
         ]
         with pytest.raises(ValueError, match="without providing an explicit name"):
             combine_by_coords(objs)
-
-    def test_combine_coords_empty_list(self):
-        expected = Dataset()
-        actual = combine_by_coords([])
-        assert_identical(expected, actual)
-=======
->>>>>>> 234b40a3
 
     @pytest.mark.parametrize(
         "join, expected",
