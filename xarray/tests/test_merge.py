import numpy as np
import pytest

import xarray as xr
from xarray.core import dtypes, merge
from xarray.core.merge import MergeError
from xarray.testing import assert_equal, assert_identical

from . import raises_regex
from .test_dataset import create_test_data


class TestMergeInternals:
    def test_broadcast_dimension_size(self):
        actual = merge.broadcast_dimension_size(
            [xr.Variable("x", [1]), xr.Variable("y", [2, 1])]
        )
        assert actual == {"x": 1, "y": 2}

        actual = merge.broadcast_dimension_size(
            [xr.Variable(("x", "y"), [[1, 2]]), xr.Variable("y", [2, 1])]
        )
        assert actual == {"x": 1, "y": 2}

        with pytest.raises(ValueError):
            merge.broadcast_dimension_size(
                [xr.Variable(("x", "y"), [[1, 2]]), xr.Variable("y", [2])]
            )


class TestMergeFunction:
    def test_merge_arrays(self):
        data = create_test_data()
        actual = xr.merge([data.var1, data.var2])
        expected = data[["var1", "var2"]]
        assert_identical(actual, expected)

    def test_merge_datasets(self):
        data = create_test_data()

        actual = xr.merge([data[["var1"]], data[["var2"]]])
        expected = data[["var1", "var2"]]
        assert_identical(actual, expected)

        actual = xr.merge([data, data])
        assert_identical(actual, data)

    def test_merge_dataarray_unnamed(self):
        data = xr.DataArray([1, 2], dims="x")
        with raises_regex(ValueError, "without providing an explicit name"):
            xr.merge([data])

    def test_merge_arrays_attrs_default(self):
        var1_attrs = {"a": 1, "b": 2}
        var2_attrs = {"a": 1, "c": 3}
        expected_attrs = {}

        data = create_test_data()
        data.var1.attrs = var1_attrs
        data.var2.attrs = var2_attrs
        actual = xr.merge([data.var1, data.var2])
        expected = data[["var1", "var2"]]
        expected.attrs = expected_attrs
        assert_identical(actual, expected)

    @pytest.mark.parametrize(
        "combine_attrs, var1_attrs, var2_attrs, expected_attrs, expect_exception",
        [
            (
                "no_conflicts",
                {"a": 1, "b": 2},
                {"a": 1, "c": 3},
                {"a": 1, "b": 2, "c": 3},
                False,
            ),
            ("no_conflicts", {"a": 1, "b": 2}, {}, {"a": 1, "b": 2}, False),
            ("no_conflicts", {}, {"a": 1, "c": 3}, {"a": 1, "c": 3}, False),
            (
                "no_conflicts",
                {"a": 1, "b": 2},
                {"a": 4, "c": 3},
                {"a": 1, "b": 2, "c": 3},
                True,
            ),
            ("drop", {"a": 1, "b": 2}, {"a": 1, "c": 3}, {}, False),
            ("identical", {"a": 1, "b": 2}, {"a": 1, "b": 2}, {"a": 1, "b": 2}, False),
            ("identical", {"a": 1, "b": 2}, {"a": 1, "c": 3}, {"a": 1, "b": 2}, True),
            (
                "override",
                {"a": 1, "b": 2},
                {"a": 4, "b": 5, "c": 3},
                {"a": 1, "b": 2},
                False,
            ),
            (
<<<<<<< HEAD
                lambda attrs: attrs[1],
                {"a": 1, "b": 2, "c": 3},
                {"a": 4, "b": 3, "c": 1},
                {"a": 4, "b": 3, "c": 1},
=======
                "drop_conflicts",
                {"a": 1, "b": 2, "c": 3},
                {"b": 1, "c": 3, "d": 4},
                {"a": 1, "c": 3, "d": 4},
                False,
            ),
            (
                "drop_conflicts",
                {"a": 1, "b": np.array([2]), "c": np.array([3])},
                {"b": 1, "c": np.array([3]), "d": 4},
                {"a": 1, "c": np.array([3]), "d": 4},
>>>>>>> 2a34bfbb
                False,
            ),
        ],
    )
    def test_merge_arrays_attrs(
        self, combine_attrs, var1_attrs, var2_attrs, expected_attrs, expect_exception
    ):
        data = create_test_data()
        data.var1.attrs = var1_attrs
        data.var2.attrs = var2_attrs
        if expect_exception:
            with raises_regex(MergeError, "combine_attrs"):
                actual = xr.merge([data.var1, data.var2], combine_attrs=combine_attrs)
        else:
            actual = xr.merge([data.var1, data.var2], combine_attrs=combine_attrs)
            expected = data[["var1", "var2"]]
            expected.attrs = expected_attrs
            assert_identical(actual, expected)

    @pytest.mark.skip(reason="not implemented, yet (see #4827)")
    @pytest.mark.parametrize(
        "combine_attrs, attrs1, attrs2, expected_attrs, expect_exception",
        [
            (
                "no_conflicts",
                {"a": 1, "b": 2},
                {"a": 1, "c": 3},
                {"a": 1, "b": 2, "c": 3},
                False,
            ),
            ("no_conflicts", {"a": 1, "b": 2}, {}, {"a": 1, "b": 2}, False),
            ("no_conflicts", {}, {"a": 1, "c": 3}, {"a": 1, "c": 3}, False),
            (
                "no_conflicts",
                {"a": 1, "b": 2},
                {"a": 4, "c": 3},
                {"a": 1, "b": 2, "c": 3},
                True,
            ),
            ("drop", {"a": 1, "b": 2}, {"a": 1, "c": 3}, {}, False),
            ("identical", {"a": 1, "b": 2}, {"a": 1, "b": 2}, {"a": 1, "b": 2}, False),
            ("identical", {"a": 1, "b": 2}, {"a": 1, "c": 3}, {"a": 1, "b": 2}, True),
            (
                "override",
                {"a": 1, "b": 2},
                {"a": 4, "b": 5, "c": 3},
                {"a": 1, "b": 2},
                False,
            ),
            (
                "drop_conflicts",
                {"a": 1, "b": 2, "c": 3},
                {"b": 1, "c": 3, "d": 4},
                {"a": 1, "c": 3, "d": 4},
                False,
            ),
        ],
    )
    def test_merge_arrays_attrs_variables(
        self, combine_attrs, attrs1, attrs2, expected_attrs, expect_exception
    ):
        """check that combine_attrs is used on data variables and coords"""
        data = create_test_data()
        data1 = data.copy()
        data1.var1.attrs = attrs1
        data1.dim1.attrs = attrs1
        data2 = data.copy()
        data2.var1.attrs = attrs2
        data2.dim1.attrs = attrs2

        if expect_exception:
            with raises_regex(MergeError, "combine_attrs"):
                actual = xr.merge([data1, data2], combine_attrs=combine_attrs)
        else:
            actual = xr.merge([data1, data2], combine_attrs=combine_attrs)
            expected = data.copy()
            expected.var1.attrs = expected_attrs
            expected.dim1.attrs = expected_attrs

            assert_identical(actual, expected)

    def test_merge_attrs_override_copy(self):
        ds1 = xr.Dataset(attrs={"x": 0})
        ds2 = xr.Dataset(attrs={"x": 1})
        ds3 = xr.merge([ds1, ds2], combine_attrs="override")
        ds3.attrs["x"] = 2
        assert ds1.x == 0

    def test_merge_attrs_drop_conflicts(self):
        ds1 = xr.Dataset(attrs={"a": 0, "b": 0, "c": 0})
        ds2 = xr.Dataset(attrs={"b": 0, "c": 1, "d": 0})
        ds3 = xr.Dataset(attrs={"a": 0, "b": 1, "c": 0, "e": 0})

        actual = xr.merge([ds1, ds2, ds3], combine_attrs="drop_conflicts")
        expected = xr.Dataset(attrs={"a": 0, "d": 0, "e": 0})
        assert_identical(actual, expected)

    def test_merge_dicts_simple(self):
        actual = xr.merge([{"foo": 0}, {"bar": "one"}, {"baz": 3.5}])
        expected = xr.Dataset({"foo": 0, "bar": "one", "baz": 3.5})
        assert_identical(actual, expected)

    def test_merge_dicts_dims(self):
        actual = xr.merge([{"y": ("x", [13])}, {"x": [12]}])
        expected = xr.Dataset({"x": [12], "y": ("x", [13])})
        assert_identical(actual, expected)

    def test_merge_error(self):
        ds = xr.Dataset({"x": 0})
        with pytest.raises(xr.MergeError):
            xr.merge([ds, ds + 1])

    def test_merge_alignment_error(self):
        ds = xr.Dataset(coords={"x": [1, 2]})
        other = xr.Dataset(coords={"x": [2, 3]})
        with raises_regex(ValueError, "indexes .* not equal"):
            xr.merge([ds, other], join="exact")

    def test_merge_wrong_input_error(self):
        with raises_regex(TypeError, "objects must be an iterable"):
            xr.merge([1])
        ds = xr.Dataset(coords={"x": [1, 2]})
        with raises_regex(TypeError, "objects must be an iterable"):
            xr.merge({"a": ds})
        with raises_regex(TypeError, "objects must be an iterable"):
            xr.merge([ds, 1])

    def test_merge_no_conflicts_single_var(self):
        ds1 = xr.Dataset({"a": ("x", [1, 2]), "x": [0, 1]})
        ds2 = xr.Dataset({"a": ("x", [2, 3]), "x": [1, 2]})
        expected = xr.Dataset({"a": ("x", [1, 2, 3]), "x": [0, 1, 2]})
        assert expected.identical(xr.merge([ds1, ds2], compat="no_conflicts"))
        assert expected.identical(xr.merge([ds2, ds1], compat="no_conflicts"))
        assert ds1.identical(xr.merge([ds1, ds2], compat="no_conflicts", join="left"))
        assert ds2.identical(xr.merge([ds1, ds2], compat="no_conflicts", join="right"))
        expected = xr.Dataset({"a": ("x", [2]), "x": [1]})
        assert expected.identical(
            xr.merge([ds1, ds2], compat="no_conflicts", join="inner")
        )

        with pytest.raises(xr.MergeError):
            ds3 = xr.Dataset({"a": ("x", [99, 3]), "x": [1, 2]})
            xr.merge([ds1, ds3], compat="no_conflicts")

        with pytest.raises(xr.MergeError):
            ds3 = xr.Dataset({"a": ("y", [2, 3]), "y": [1, 2]})
            xr.merge([ds1, ds3], compat="no_conflicts")

    def test_merge_no_conflicts_multi_var(self):
        data = create_test_data()
        data1 = data.copy(deep=True)
        data2 = data.copy(deep=True)

        expected = data[["var1", "var2"]]
        actual = xr.merge([data1.var1, data2.var2], compat="no_conflicts")
        assert_identical(expected, actual)

        data1["var1"][:, :5] = np.nan
        data2["var1"][:, 5:] = np.nan
        data1["var2"][:4, :] = np.nan
        data2["var2"][4:, :] = np.nan
        del data2["var3"]

        actual = xr.merge([data1, data2], compat="no_conflicts")
        assert_equal(data, actual)

    def test_merge_no_conflicts_preserve_attrs(self):
        data = xr.Dataset({"x": ([], 0, {"foo": "bar"})})
        actual = xr.merge([data, data])
        assert_identical(data, actual)

    def test_merge_no_conflicts_broadcast(self):
        datasets = [xr.Dataset({"x": ("y", [0])}), xr.Dataset({"x": np.nan})]
        actual = xr.merge(datasets)
        expected = xr.Dataset({"x": ("y", [0])})
        assert_identical(expected, actual)

        datasets = [xr.Dataset({"x": ("y", [np.nan])}), xr.Dataset({"x": 0})]
        actual = xr.merge(datasets)
        assert_identical(expected, actual)


class TestMergeMethod:
    def test_merge(self):
        data = create_test_data()
        ds1 = data[["var1"]]
        ds2 = data[["var3"]]
        expected = data[["var1", "var3"]]
        actual = ds1.merge(ds2)
        assert_identical(expected, actual)

        actual = ds2.merge(ds1)
        assert_identical(expected, actual)

        actual = data.merge(data)
        assert_identical(data, actual)
        actual = data.reset_coords(drop=True).merge(data)
        assert_identical(data, actual)
        actual = data.merge(data.reset_coords(drop=True))
        assert_identical(data, actual)

        with pytest.raises(ValueError):
            ds1.merge(ds2.rename({"var3": "var1"}))
        with raises_regex(ValueError, "should be coordinates or not"):
            data.reset_coords().merge(data)
        with raises_regex(ValueError, "should be coordinates or not"):
            data.merge(data.reset_coords())

    def test_merge_broadcast_equals(self):
        ds1 = xr.Dataset({"x": 0})
        ds2 = xr.Dataset({"x": ("y", [0, 0])})
        actual = ds1.merge(ds2)
        assert_identical(ds2, actual)

        actual = ds2.merge(ds1)
        assert_identical(ds2, actual)

        actual = ds1.copy()
        actual.update(ds2)
        assert_identical(ds2, actual)

        ds1 = xr.Dataset({"x": np.nan})
        ds2 = xr.Dataset({"x": ("y", [np.nan, np.nan])})
        actual = ds1.merge(ds2)
        assert_identical(ds2, actual)

    def test_merge_compat(self):
        ds1 = xr.Dataset({"x": 0})
        ds2 = xr.Dataset({"x": 1})
        for compat in ["broadcast_equals", "equals", "identical", "no_conflicts"]:
            with pytest.raises(xr.MergeError):
                ds1.merge(ds2, compat=compat)

        ds2 = xr.Dataset({"x": [0, 0]})
        for compat in ["equals", "identical"]:
            with raises_regex(ValueError, "should be coordinates or not"):
                ds1.merge(ds2, compat=compat)

        ds2 = xr.Dataset({"x": ((), 0, {"foo": "bar"})})
        with pytest.raises(xr.MergeError):
            ds1.merge(ds2, compat="identical")

        with raises_regex(ValueError, "compat=.* invalid"):
            ds1.merge(ds2, compat="foobar")

        assert ds1.identical(ds1.merge(ds2, compat="override"))

    def test_merge_auto_align(self):
        ds1 = xr.Dataset({"a": ("x", [1, 2]), "x": [0, 1]})
        ds2 = xr.Dataset({"b": ("x", [3, 4]), "x": [1, 2]})
        expected = xr.Dataset(
            {"a": ("x", [1, 2, np.nan]), "b": ("x", [np.nan, 3, 4])}, {"x": [0, 1, 2]}
        )
        assert expected.identical(ds1.merge(ds2))
        assert expected.identical(ds2.merge(ds1))

        expected = expected.isel(x=slice(2))
        assert expected.identical(ds1.merge(ds2, join="left"))
        assert expected.identical(ds2.merge(ds1, join="right"))

        expected = expected.isel(x=slice(1, 2))
        assert expected.identical(ds1.merge(ds2, join="inner"))
        assert expected.identical(ds2.merge(ds1, join="inner"))

    @pytest.mark.parametrize("fill_value", [dtypes.NA, 2, 2.0, {"a": 2, "b": 1}])
    def test_merge_fill_value(self, fill_value):
        ds1 = xr.Dataset({"a": ("x", [1, 2]), "x": [0, 1]})
        ds2 = xr.Dataset({"b": ("x", [3, 4]), "x": [1, 2]})
        if fill_value == dtypes.NA:
            # if we supply the default, we expect the missing value for a
            # float array
            fill_value_a = fill_value_b = np.nan
        elif isinstance(fill_value, dict):
            fill_value_a = fill_value["a"]
            fill_value_b = fill_value["b"]
        else:
            fill_value_a = fill_value_b = fill_value

        expected = xr.Dataset(
            {"a": ("x", [1, 2, fill_value_a]), "b": ("x", [fill_value_b, 3, 4])},
            {"x": [0, 1, 2]},
        )
        assert expected.identical(ds1.merge(ds2, fill_value=fill_value))
        assert expected.identical(ds2.merge(ds1, fill_value=fill_value))
        assert expected.identical(xr.merge([ds1, ds2], fill_value=fill_value))

    def test_merge_no_conflicts(self):
        ds1 = xr.Dataset({"a": ("x", [1, 2]), "x": [0, 1]})
        ds2 = xr.Dataset({"a": ("x", [2, 3]), "x": [1, 2]})
        expected = xr.Dataset({"a": ("x", [1, 2, 3]), "x": [0, 1, 2]})

        assert expected.identical(ds1.merge(ds2, compat="no_conflicts"))
        assert expected.identical(ds2.merge(ds1, compat="no_conflicts"))

        assert ds1.identical(ds1.merge(ds2, compat="no_conflicts", join="left"))

        assert ds2.identical(ds1.merge(ds2, compat="no_conflicts", join="right"))

        expected2 = xr.Dataset({"a": ("x", [2]), "x": [1]})
        assert expected2.identical(ds1.merge(ds2, compat="no_conflicts", join="inner"))

        with pytest.raises(xr.MergeError):
            ds3 = xr.Dataset({"a": ("x", [99, 3]), "x": [1, 2]})
            ds1.merge(ds3, compat="no_conflicts")

        with pytest.raises(xr.MergeError):
            ds3 = xr.Dataset({"a": ("y", [2, 3]), "y": [1, 2]})
            ds1.merge(ds3, compat="no_conflicts")

    def test_merge_dataarray(self):
        ds = xr.Dataset({"a": 0})
        da = xr.DataArray(data=1, name="b")

        assert_identical(ds.merge(da), xr.merge([ds, da]))<|MERGE_RESOLUTION|>--- conflicted
+++ resolved
@@ -93,12 +93,6 @@
                 False,
             ),
             (
-<<<<<<< HEAD
-                lambda attrs: attrs[1],
-                {"a": 1, "b": 2, "c": 3},
-                {"a": 4, "b": 3, "c": 1},
-                {"a": 4, "b": 3, "c": 1},
-=======
                 "drop_conflicts",
                 {"a": 1, "b": 2, "c": 3},
                 {"b": 1, "c": 3, "d": 4},
@@ -110,7 +104,13 @@
                 {"a": 1, "b": np.array([2]), "c": np.array([3])},
                 {"b": 1, "c": np.array([3]), "d": 4},
                 {"a": 1, "c": np.array([3]), "d": 4},
->>>>>>> 2a34bfbb
+                False,
+            ),
+            (
+                lambda attrs: attrs[1],
+                {"a": 1, "b": 2, "c": 3},
+                {"a": 4, "b": 3, "c": 1},
+                {"a": 4, "b": 3, "c": 1},
                 False,
             ),
         ],
