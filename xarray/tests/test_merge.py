from __future__ import annotations

import numpy as np
import pytest

import xarray as xr
<<<<<<< HEAD
from xarray.core import dtypes, merge
from xarray.core.merge import MergeError
from xarray.core.options import set_options
=======
from xarray.core import dtypes
from xarray.structure import merge
from xarray.structure.merge import MergeError
>>>>>>> 8ba27070
from xarray.testing import assert_equal, assert_identical
from xarray.tests.test_dataset import create_test_data


class TestMergeInternals:
    def test_broadcast_dimension_size(self):
        actual = merge.broadcast_dimension_size(
            [xr.Variable("x", [1]), xr.Variable("y", [2, 1])]
        )
        assert actual == {"x": 1, "y": 2}

        actual = merge.broadcast_dimension_size(
            [xr.Variable(("x", "y"), [[1, 2]]), xr.Variable("y", [2, 1])]
        )
        assert actual == {"x": 1, "y": 2}

        with pytest.raises(ValueError):
            merge.broadcast_dimension_size(
                [xr.Variable(("x", "y"), [[1, 2]]), xr.Variable("y", [2])]
            )


class TestMergeFunction:
    def test_merge_arrays(self):
        data = create_test_data(add_attrs=False)

        actual = xr.merge([data.var1, data.var2])
        expected = data[["var1", "var2"]]
        assert_identical(actual, expected)

    @pytest.mark.parametrize("use_new_combine_kwarg_defaults", [True, False])
    def test_merge_datasets(self, use_new_combine_kwarg_defaults):
        with set_options(use_new_combine_kwarg_defaults=use_new_combine_kwarg_defaults):
            data = create_test_data(add_attrs=False, use_extension_array=True)

            actual = xr.merge([data[["var1"]], data[["var2"]]])
            expected = data[["var1", "var2"]]
            assert_identical(actual, expected)

            actual = xr.merge([data, data], compat="no_conflicts")
            assert_identical(actual, data)

    def test_merge_dataarray_unnamed(self):
        data = xr.DataArray([1, 2], dims="x")
        with pytest.raises(ValueError, match=r"without providing an explicit name"):
            xr.merge([data])

    def test_merge_arrays_attrs_default(self):
        var1_attrs = {"a": 1, "b": 2}
        var2_attrs = {"a": 1, "c": 3}
        expected_attrs = {"a": 1, "b": 2}

        data = create_test_data(add_attrs=False)
        expected = data[["var1", "var2"]].copy()
        expected.var1.attrs = var1_attrs
        expected.var2.attrs = var2_attrs
        expected.attrs = expected_attrs

        data.var1.attrs = var1_attrs
        data.var2.attrs = var2_attrs
        actual = xr.merge([data.var1, data.var2])
        assert_identical(actual, expected)

    @pytest.mark.parametrize(
        "combine_attrs, var1_attrs, var2_attrs, expected_attrs, expect_exception",
        [
            (
                "no_conflicts",
                {"a": 1, "b": 2},
                {"a": 1, "c": 3},
                {"a": 1, "b": 2, "c": 3},
                False,
            ),
            ("no_conflicts", {"a": 1, "b": 2}, {}, {"a": 1, "b": 2}, False),
            ("no_conflicts", {}, {"a": 1, "c": 3}, {"a": 1, "c": 3}, False),
            (
                "no_conflicts",
                {"a": 1, "b": 2},
                {"a": 4, "c": 3},
                {"a": 1, "b": 2, "c": 3},
                True,
            ),
            ("drop", {"a": 1, "b": 2}, {"a": 1, "c": 3}, {}, False),
            ("identical", {"a": 1, "b": 2}, {"a": 1, "b": 2}, {"a": 1, "b": 2}, False),
            ("identical", {"a": 1, "b": 2}, {"a": 1, "c": 3}, {"a": 1, "b": 2}, True),
            (
                "override",
                {"a": 1, "b": 2},
                {"a": 4, "b": 5, "c": 3},
                {"a": 1, "b": 2},
                False,
            ),
            (
                "drop_conflicts",
                {"a": 1, "b": 2, "c": 3},
                {"b": 1, "c": 3, "d": 4},
                {"a": 1, "c": 3, "d": 4},
                False,
            ),
            (
                "drop_conflicts",
                {"a": 1, "b": np.array([2]), "c": np.array([3])},
                {"b": 1, "c": np.array([3]), "d": 4},
                {"a": 1, "c": np.array([3]), "d": 4},
                False,
            ),
            (
                lambda attrs, context: attrs[1],
                {"a": 1, "b": 2, "c": 3},
                {"a": 4, "b": 3, "c": 1},
                {"a": 4, "b": 3, "c": 1},
                False,
            ),
        ],
    )
    def test_merge_arrays_attrs(
        self, combine_attrs, var1_attrs, var2_attrs, expected_attrs, expect_exception
    ):
        data1 = xr.Dataset(attrs=var1_attrs)
        data2 = xr.Dataset(attrs=var2_attrs)
        if expect_exception:
            with pytest.raises(MergeError, match="combine_attrs"):
                actual = xr.merge([data1, data2], combine_attrs=combine_attrs)
        else:
            actual = xr.merge([data1, data2], combine_attrs=combine_attrs)
            expected = xr.Dataset(attrs=expected_attrs)

            assert_identical(actual, expected)

    @pytest.mark.parametrize(
        "combine_attrs, attrs1, attrs2, expected_attrs, expect_exception",
        [
            (
                "no_conflicts",
                {"a": 1, "b": 2},
                {"a": 1, "c": 3},
                {"a": 1, "b": 2, "c": 3},
                False,
            ),
            ("no_conflicts", {"a": 1, "b": 2}, {}, {"a": 1, "b": 2}, False),
            ("no_conflicts", {}, {"a": 1, "c": 3}, {"a": 1, "c": 3}, False),
            (
                "no_conflicts",
                {"a": 1, "b": 2},
                {"a": 4, "c": 3},
                {"a": 1, "b": 2, "c": 3},
                True,
            ),
            ("drop", {"a": 1, "b": 2}, {"a": 1, "c": 3}, {}, False),
            ("identical", {"a": 1, "b": 2}, {"a": 1, "b": 2}, {"a": 1, "b": 2}, False),
            ("identical", {"a": 1, "b": 2}, {"a": 1, "c": 3}, {"a": 1, "b": 2}, True),
            (
                "override",
                {"a": 1, "b": 2},
                {"a": 4, "b": 5, "c": 3},
                {"a": 1, "b": 2},
                False,
            ),
            (
                "drop_conflicts",
                {"a": 1, "b": 2, "c": 3},
                {"b": 1, "c": 3, "d": 4},
                {"a": 1, "c": 3, "d": 4},
                False,
            ),
            (
                lambda attrs, context: attrs[1],
                {"a": 1, "b": 2, "c": 3},
                {"a": 4, "b": 3, "c": 1},
                {"a": 4, "b": 3, "c": 1},
                False,
            ),
        ],
    )
    def test_merge_arrays_attrs_variables(
        self, combine_attrs, attrs1, attrs2, expected_attrs, expect_exception
    ):
        """check that combine_attrs is used on data variables and coords"""
        data1 = xr.Dataset(
            {"var1": ("dim1", [], attrs1)}, coords={"dim1": ("dim1", [], attrs1)}
        )
        data2 = xr.Dataset(
            {"var1": ("dim1", [], attrs2)}, coords={"dim1": ("dim1", [], attrs2)}
        )

        if expect_exception:
            with pytest.raises(MergeError, match="combine_attrs"):
                actual = xr.merge(
                    [data1, data2], compat="no_conflicts", combine_attrs=combine_attrs
                )
        else:
            actual = xr.merge(
                [data1, data2], compat="no_conflicts", combine_attrs=combine_attrs
            )
            expected = xr.Dataset(
                {"var1": ("dim1", [], expected_attrs)},
                coords={"dim1": ("dim1", [], expected_attrs)},
            )

            assert_identical(actual, expected)

    def test_merge_attrs_override_copy(self):
        ds1 = xr.Dataset(attrs={"x": 0})
        ds2 = xr.Dataset(attrs={"x": 1})
        ds3 = xr.merge([ds1, ds2], combine_attrs="override")
        ds3.attrs["x"] = 2
        assert ds1.x == 0

    def test_merge_attrs_drop_conflicts(self):
        ds1 = xr.Dataset(attrs={"a": 0, "b": 0, "c": 0})
        ds2 = xr.Dataset(attrs={"b": 0, "c": 1, "d": 0})
        ds3 = xr.Dataset(attrs={"a": 0, "b": 1, "c": 0, "e": 0})

        actual = xr.merge([ds1, ds2, ds3], combine_attrs="drop_conflicts")
        expected = xr.Dataset(attrs={"a": 0, "d": 0, "e": 0})
        assert_identical(actual, expected)

    def test_merge_attrs_no_conflicts_compat_minimal(self):
        """make sure compat="minimal" does not silence errors"""
        ds1 = xr.Dataset({"a": ("x", [], {"a": 0})})
        ds2 = xr.Dataset({"a": ("x", [], {"a": 1})})

        with pytest.raises(xr.MergeError, match="combine_attrs"):
            xr.merge([ds1, ds2], combine_attrs="no_conflicts", compat="minimal")

    def test_merge_dicts_simple(self):
        actual = xr.merge([{"foo": 0}, {"bar": "one"}, {"baz": 3.5}])
        expected = xr.Dataset({"foo": 0, "bar": "one", "baz": 3.5})
        assert_identical(actual, expected)

    def test_merge_dicts_dims(self):
        actual = xr.merge([{"y": ("x", [13])}, {"x": [12]}])
        expected = xr.Dataset({"x": [12], "y": ("x", [13])})
        assert_identical(actual, expected)

    def test_merge_coordinates(self):
        coords1 = xr.Coordinates({"x": ("x", [0, 1, 2])})
        coords2 = xr.Coordinates({"y": ("y", [3, 4, 5])})
        expected = xr.Dataset(coords={"x": [0, 1, 2], "y": [3, 4, 5]})
        actual = xr.merge([coords1, coords2])
        assert_identical(actual, expected)

    def test_merge_error(self):
        ds = xr.Dataset({"x": 0})
        with pytest.raises(xr.MergeError):
            xr.merge([ds, ds + 1])

    def test_merge_alignment_error(self):
        ds = xr.Dataset(coords={"x": [1, 2]})
        other = xr.Dataset(coords={"x": [2, 3]})
        with pytest.raises(ValueError, match=r"cannot align.*join.*exact.*not equal.*"):
            xr.merge([ds, other], join="exact")

    def test_merge_wrong_input_error(self):
        with pytest.raises(TypeError, match=r"objects must be an iterable"):
            xr.merge([1])
        ds = xr.Dataset(coords={"x": [1, 2]})
        with pytest.raises(TypeError, match=r"objects must be an iterable"):
            xr.merge({"a": ds})
        with pytest.raises(TypeError, match=r"objects must be an iterable"):
            xr.merge([ds, 1])

    def test_merge_no_conflicts_single_var(self):
        ds1 = xr.Dataset({"a": ("x", [1, 2]), "x": [0, 1]})
        ds2 = xr.Dataset({"a": ("x", [2, 3]), "x": [1, 2]})
        expected = xr.Dataset({"a": ("x", [1, 2, 3]), "x": [0, 1, 2]})
        assert expected.identical(
            xr.merge([ds1, ds2], compat="no_conflicts", join="outer")
        )
        assert expected.identical(
            xr.merge([ds2, ds1], compat="no_conflicts", join="outer")
        )
        assert ds1.identical(xr.merge([ds1, ds2], compat="no_conflicts", join="left"))
        assert ds2.identical(xr.merge([ds1, ds2], compat="no_conflicts", join="right"))
        expected = xr.Dataset({"a": ("x", [2]), "x": [1]})
        assert expected.identical(
            xr.merge([ds1, ds2], compat="no_conflicts", join="inner")
        )

        with pytest.raises(xr.MergeError):
            ds3 = xr.Dataset({"a": ("x", [99, 3]), "x": [1, 2]})
            xr.merge([ds1, ds3], compat="no_conflicts", join="outer")

        with pytest.raises(xr.MergeError):
            ds3 = xr.Dataset({"a": ("y", [2, 3]), "y": [1, 2]})
            xr.merge([ds1, ds3], compat="no_conflicts", join="outer")

    def test_merge_no_conflicts_multi_var(self):
        data = create_test_data(add_attrs=False)
        data1 = data.copy(deep=True)
        data2 = data.copy(deep=True)

        expected = data[["var1", "var2"]]
        actual = xr.merge([data1.var1, data2.var2], compat="no_conflicts")
        assert_identical(expected, actual)

        data1["var1"][:, :5] = np.nan
        data2["var1"][:, 5:] = np.nan
        data1["var2"][:4, :] = np.nan
        data2["var2"][4:, :] = np.nan
        del data2["var3"]

        actual = xr.merge([data1, data2], compat="no_conflicts")
        assert_equal(data, actual)

    def test_merge_no_conflicts_preserve_attrs(self):
        data = xr.Dataset({"x": ([], 0, {"foo": "bar"})})
        actual = xr.merge(
            [data, data], compat="no_conflicts", combine_attrs="no_conflicts"
        )
        assert_identical(data, actual)

    def test_merge_no_conflicts_broadcast(self):
        datasets = [xr.Dataset({"x": ("y", [0])}), xr.Dataset({"x": np.nan})]
        actual = xr.merge(datasets, compat="no_conflicts")
        expected = xr.Dataset({"x": ("y", [0])})
        assert_identical(expected, actual)

        datasets = [xr.Dataset({"x": ("y", [np.nan])}), xr.Dataset({"x": 0})]
        actual = xr.merge(datasets, compat="no_conflicts")
        assert_identical(expected, actual)


class TestMergeMethod:
    def test_merge(self):
        data = create_test_data()
        ds1 = data[["var1"]]
        ds2 = data[["var3"]]
        expected = data[["var1", "var3"]]
        actual = ds1.merge(ds2)
        assert_identical(expected, actual)

        actual = ds2.merge(ds1)
        assert_identical(expected, actual)
        with pytest.warns(FutureWarning):  # this is a false alarm
            actual = data.merge(data)
        assert_identical(data, actual)
        actual = data.reset_coords(drop=True).merge(data, compat="no_conflicts")
        assert_identical(data, actual)
        actual = data.merge(data.reset_coords(drop=True), compat="no_conflicts")
        assert_identical(data, actual)

        with pytest.raises(ValueError, match="conflicting values for variable"):
            ds1.merge(ds2.rename({"var3": "var1"}))
        with pytest.raises(ValueError, match=r"should be coordinates or not"):
            data.reset_coords().merge(data, compat="no_conflicts")
        with pytest.raises(ValueError, match=r"should be coordinates or not"):
            data.merge(data.reset_coords(), compat="no_conflicts")

    def test_merge_compat_broadcast_equals(self):
        ds1 = xr.Dataset({"x": 0})
        ds2 = xr.Dataset({"x": ("y", [0, 0])})
        actual = ds1.merge(ds2, compat="broadcast_equals")
        assert_identical(ds2, actual)

        actual = ds2.merge(ds1, compat="broadcast_equals")
        assert_identical(ds2, actual)

        actual = ds1.copy()
        actual.update(ds2)
        assert_identical(ds2, actual)

        ds1 = xr.Dataset({"x": np.nan})
        ds2 = xr.Dataset({"x": ("y", [np.nan, np.nan])})
        actual = ds1.merge(ds2, compat="broadcast_equals")
        assert_identical(ds2, actual)

    def test_merge_compat(self):
        ds1 = xr.Dataset({"x": 0})
        ds2 = xr.Dataset({"x": 1})
        for compat in ["broadcast_equals", "equals", "identical", "no_conflicts"]:
            with pytest.raises(xr.MergeError):
                ds1.merge(ds2, compat=compat)

        ds2 = xr.Dataset({"x": [0, 0]})
        for compat in ["equals", "identical"]:
            with pytest.raises(ValueError, match=r"should be coordinates or not"):
                ds1.merge(ds2, compat=compat)

        ds2 = xr.Dataset({"x": ((), 0, {"foo": "bar"})})
        with pytest.raises(xr.MergeError):
            ds1.merge(ds2, compat="identical")

        with pytest.raises(ValueError, match=r"compat=.* invalid"):
            ds1.merge(ds2, compat="foobar")

        assert ds1.identical(ds1.merge(ds2, compat="override"))

    def test_merge_compat_minimal(self) -> None:
        # https://github.com/pydata/xarray/issues/7405
        # https://github.com/pydata/xarray/issues/7588
        ds1 = xr.Dataset(coords={"foo": [1, 2, 3], "bar": 4})
        ds2 = xr.Dataset(coords={"foo": [1, 2, 3], "bar": 5})

        actual = xr.merge([ds1, ds2], compat="minimal")
        expected = xr.Dataset(coords={"foo": [1, 2, 3]})
        assert_identical(actual, expected)

    def test_merge_join(self):
        ds1 = xr.Dataset({"a": ("x", [1, 2]), "x": [0, 1]})
        ds2 = xr.Dataset({"b": ("x", [3, 4]), "x": [1, 2]})
        expected = xr.Dataset(
            {"a": ("x", [1, 2, np.nan]), "b": ("x", [np.nan, 3, 4])}, {"x": [0, 1, 2]}
        )
        assert expected.identical(ds1.merge(ds2, join="outer"))
        assert expected.identical(ds2.merge(ds1, join="outer"))

        expected = expected.isel(x=slice(2))
        assert expected.identical(ds1.merge(ds2, join="left"))
        assert expected.identical(ds2.merge(ds1, join="right"))

        expected = expected.isel(x=slice(1, 2))
        assert expected.identical(ds1.merge(ds2, join="inner"))
        assert expected.identical(ds2.merge(ds1, join="inner"))

    @pytest.mark.parametrize("fill_value", [dtypes.NA, 2, 2.0, {"a": 2, "b": 1}])
    def test_merge_fill_value(self, fill_value):
        ds1 = xr.Dataset({"a": ("x", [1, 2]), "x": [0, 1]})
        ds2 = xr.Dataset({"b": ("x", [3, 4]), "x": [1, 2]})
        if fill_value == dtypes.NA:
            # if we supply the default, we expect the missing value for a
            # float array
            fill_value_a = fill_value_b = np.nan
        elif isinstance(fill_value, dict):
            fill_value_a = fill_value["a"]
            fill_value_b = fill_value["b"]
        else:
            fill_value_a = fill_value_b = fill_value

        expected = xr.Dataset(
            {"a": ("x", [1, 2, fill_value_a]), "b": ("x", [fill_value_b, 3, 4])},
            {"x": [0, 1, 2]},
        )
        assert expected.identical(ds1.merge(ds2, join="outer", fill_value=fill_value))
        assert expected.identical(ds2.merge(ds1, join="outer", fill_value=fill_value))
        assert expected.identical(
            xr.merge([ds1, ds2], join="outer", fill_value=fill_value)
        )

    def test_merge_no_conflicts(self):
        ds1 = xr.Dataset({"a": ("x", [1, 2]), "x": [0, 1]})
        ds2 = xr.Dataset({"a": ("x", [2, 3]), "x": [1, 2]})
        expected = xr.Dataset({"a": ("x", [1, 2, 3]), "x": [0, 1, 2]})

        assert expected.identical(ds1.merge(ds2, compat="no_conflicts", join="outer"))
        assert expected.identical(ds2.merge(ds1, compat="no_conflicts", join="outer"))

        assert ds1.identical(ds1.merge(ds2, compat="no_conflicts", join="left"))

        assert ds2.identical(ds1.merge(ds2, compat="no_conflicts", join="right"))

        expected2 = xr.Dataset({"a": ("x", [2]), "x": [1]})
        assert expected2.identical(ds1.merge(ds2, compat="no_conflicts", join="inner"))

        with pytest.raises(xr.MergeError):
            ds3 = xr.Dataset({"a": ("x", [99, 3]), "x": [1, 2]})
            ds1.merge(ds3, compat="no_conflicts", join="outer")

        with pytest.raises(xr.MergeError):
            ds3 = xr.Dataset({"a": ("y", [2, 3]), "y": [1, 2]})
            ds1.merge(ds3, compat="no_conflicts", join="outer")

    def test_merge_dataarray(self):
        ds = xr.Dataset({"a": 0})
        da = xr.DataArray(data=1, name="b")

        assert_identical(ds.merge(da), xr.merge([ds, da]))

    @pytest.mark.parametrize(
        ["combine_attrs", "attrs1", "attrs2", "expected_attrs", "expect_error"],
        # don't need to test thoroughly
        (
            ("drop", {"a": 0, "b": 1, "c": 2}, {"a": 1, "b": 2, "c": 3}, {}, False),
            (
                "drop_conflicts",
                {"a": 0, "b": 1, "c": 2},
                {"b": 2, "c": 2, "d": 3},
                {"a": 0, "c": 2, "d": 3},
                False,
            ),
            ("override", {"a": 0, "b": 1}, {"a": 1, "b": 2}, {"a": 0, "b": 1}, False),
            ("no_conflicts", {"a": 0, "b": 1}, {"a": 0, "b": 2}, None, True),
            ("identical", {"a": 0, "b": 1}, {"a": 0, "b": 2}, None, True),
        ),
    )
    def test_merge_combine_attrs(
        self, combine_attrs, attrs1, attrs2, expected_attrs, expect_error
    ):
        ds1 = xr.Dataset(attrs=attrs1)
        ds2 = xr.Dataset(attrs=attrs2)

        if expect_error:
            with pytest.raises(xr.MergeError):
                ds1.merge(ds2, combine_attrs=combine_attrs)
        else:
            actual = ds1.merge(ds2, combine_attrs=combine_attrs)
            expected = xr.Dataset(attrs=expected_attrs)
            assert_identical(actual, expected)


class TestNewDefaults:
    def test_merge_datasets_false_warning(self):
        data = create_test_data(add_attrs=False, use_extension_array=True)

        with set_options(use_new_combine_kwarg_defaults=False):
            with pytest.warns(
                FutureWarning,
                match="will change from compat='no_conflicts' to compat='override'",
            ):
                old = xr.merge([data, data])

        with set_options(use_new_combine_kwarg_defaults=True):
            new = xr.merge([data, data])

        assert_identical(old, new)

    def test_merge(self):
        data = create_test_data()
        ds1 = data[["var1"]]
        ds2 = data[["var3"]]
        expected = data[["var1", "var3"]]
        with set_options(use_new_combine_kwarg_defaults=True):
            actual = ds1.merge(ds2)
            assert_identical(expected, actual)

            actual = ds2.merge(ds1)
            assert_identical(expected, actual)

            actual = data.merge(data)
            assert_identical(data, actual)

            ds1.merge(ds2.rename({"var3": "var1"}))

            with pytest.raises(ValueError, match=r"should be coordinates or not"):
                data.reset_coords().merge(data)
            with pytest.raises(ValueError, match=r"should be coordinates or not"):
                data.merge(data.reset_coords())

    def test_merge_broadcast_equals(self):
        ds1 = xr.Dataset({"x": 0})
        ds2 = xr.Dataset({"x": ("y", [0, 0])})

        with set_options(use_new_combine_kwarg_defaults=False):
            with pytest.warns(
                FutureWarning,
                match="will change from compat='no_conflicts' to compat='override'",
            ):
                old = ds1.merge(ds2)

        with set_options(use_new_combine_kwarg_defaults=True):
            new = ds1.merge(ds2)

        assert_identical(ds2, old)
        with pytest.raises(AssertionError):
            assert_identical(old, new)

    def test_merge_auto_align(self):
        ds1 = xr.Dataset({"a": ("x", [1, 2]), "x": [0, 1]})
        ds2 = xr.Dataset({"b": ("x", [3, 4]), "x": [1, 2]})
        expected = xr.Dataset(
            {"a": ("x", [1, 2, np.nan]), "b": ("x", [np.nan, 3, 4])}, {"x": [0, 1, 2]}
        )
        with set_options(use_new_combine_kwarg_defaults=False):
            with pytest.warns(
                FutureWarning, match="will change from join='outer' to join='exact'"
            ):
                assert expected.identical(ds1.merge(ds2))
            with pytest.warns(
                FutureWarning, match="will change from join='outer' to join='exact'"
            ):
                assert expected.identical(ds2.merge(ds1))

        with set_options(use_new_combine_kwarg_defaults=True):
            with pytest.raises(ValueError, match="might be related to new default"):
                expected.identical(ds2.merge(ds1))<|MERGE_RESOLUTION|>--- conflicted
+++ resolved
@@ -4,15 +4,10 @@
 import pytest
 
 import xarray as xr
-<<<<<<< HEAD
-from xarray.core import dtypes, merge
-from xarray.core.merge import MergeError
+from xarray.core import dtypes
 from xarray.core.options import set_options
-=======
-from xarray.core import dtypes
 from xarray.structure import merge
 from xarray.structure.merge import MergeError
->>>>>>> 8ba27070
 from xarray.testing import assert_equal, assert_identical
 from xarray.tests.test_dataset import create_test_data
 
