from __future__ import annotations

import numpy as np
import pytest

import xarray as xr
from xarray.core import dtypes
from xarray.core.options import set_options
from xarray.structure import merge
from xarray.structure.merge import MergeError
from xarray.testing import assert_equal, assert_identical
from xarray.tests.test_dataset import create_test_data


class TestMergeInternals:
    def test_broadcast_dimension_size(self):
        actual = merge.broadcast_dimension_size(
            [xr.Variable("x", [1]), xr.Variable("y", [2, 1])]
        )
        assert actual == {"x": 1, "y": 2}

        actual = merge.broadcast_dimension_size(
            [xr.Variable(("x", "y"), [[1, 2]]), xr.Variable("y", [2, 1])]
        )
        assert actual == {"x": 1, "y": 2}

        with pytest.raises(ValueError):
            merge.broadcast_dimension_size(
                [xr.Variable(("x", "y"), [[1, 2]]), xr.Variable("y", [2])]
            )


class TestMergeFunction:
    def test_merge_arrays(self):
        data = create_test_data(add_attrs=False)

        actual = xr.merge([data.var1, data.var2])
        expected = data[["var1", "var2"]]
        assert_identical(actual, expected)

    @pytest.mark.parametrize("use_new_combine_kwarg_defaults", [True, False])
    def test_merge_datasets(self, use_new_combine_kwarg_defaults):
        with set_options(use_new_combine_kwarg_defaults=use_new_combine_kwarg_defaults):
            data = create_test_data(add_attrs=False, use_extension_array=True)

            actual = xr.merge([data[["var1"]], data[["var2"]]])
            expected = data[["var1", "var2"]]
            assert_identical(actual, expected)

            actual = xr.merge([data, data], compat="no_conflicts")
            assert_identical(actual, data)

    def test_merge_dataarray_unnamed(self):
        data = xr.DataArray([1, 2], dims="x")
        with pytest.raises(ValueError, match=r"without providing an explicit name"):
            xr.merge([data])

    def test_merge_arrays_attrs_default(self):
        var1_attrs = {"a": 1, "b": 2}
        var2_attrs = {"a": 1, "c": 3}
        expected_attrs = {"a": 1, "b": 2}

        data = create_test_data(add_attrs=False)
        expected = data[["var1", "var2"]].copy()
        expected.var1.attrs = var1_attrs
        expected.var2.attrs = var2_attrs
        expected.attrs = expected_attrs

        data.var1.attrs = var1_attrs
        data.var2.attrs = var2_attrs
        actual = xr.merge([data.var1, data.var2])
        assert_identical(actual, expected)

    @pytest.mark.parametrize(
        "combine_attrs, var1_attrs, var2_attrs, expected_attrs, expect_exception",
        [
            (
                "no_conflicts",
                {"a": 1, "b": 2},
                {"a": 1, "c": 3},
                {"a": 1, "b": 2, "c": 3},
                False,
            ),
            ("no_conflicts", {"a": 1, "b": 2}, {}, {"a": 1, "b": 2}, False),
            ("no_conflicts", {}, {"a": 1, "c": 3}, {"a": 1, "c": 3}, False),
            (
                "no_conflicts",
                {"a": 1, "b": 2},
                {"a": 4, "c": 3},
                {"a": 1, "b": 2, "c": 3},
                True,
            ),
            ("drop", {"a": 1, "b": 2}, {"a": 1, "c": 3}, {}, False),
            ("identical", {"a": 1, "b": 2}, {"a": 1, "b": 2}, {"a": 1, "b": 2}, False),
            ("identical", {"a": 1, "b": 2}, {"a": 1, "c": 3}, {"a": 1, "b": 2}, True),
            (
                "override",
                {"a": 1, "b": 2},
                {"a": 4, "b": 5, "c": 3},
                {"a": 1, "b": 2},
                False,
            ),
            (
                "drop_conflicts",
                {"a": 1, "b": 2, "c": 3},
                {"b": 1, "c": 3, "d": 4},
                {"a": 1, "c": 3, "d": 4},
                False,
            ),
            (
                "drop_conflicts",
                {"a": 1, "b": np.array([2]), "c": np.array([3])},
                {"b": 1, "c": np.array([3]), "d": 4},
                {"a": 1, "c": np.array([3]), "d": 4},
                False,
            ),
            (
                lambda attrs, context: attrs[1],
                {"a": 1, "b": 2, "c": 3},
                {"a": 4, "b": 3, "c": 1},
                {"a": 4, "b": 3, "c": 1},
                False,
            ),
        ],
    )
    def test_merge_arrays_attrs(
        self, combine_attrs, var1_attrs, var2_attrs, expected_attrs, expect_exception
    ):
        data1 = xr.Dataset(attrs=var1_attrs)
        data2 = xr.Dataset(attrs=var2_attrs)
        if expect_exception:
            with pytest.raises(MergeError, match="combine_attrs"):
                actual = xr.merge([data1, data2], combine_attrs=combine_attrs)
        else:
            actual = xr.merge([data1, data2], combine_attrs=combine_attrs)
            expected = xr.Dataset(attrs=expected_attrs)

            assert_identical(actual, expected)

    @pytest.mark.parametrize(
        "combine_attrs, attrs1, attrs2, expected_attrs, expect_exception",
        [
            (
                "no_conflicts",
                {"a": 1, "b": 2},
                {"a": 1, "c": 3},
                {"a": 1, "b": 2, "c": 3},
                False,
            ),
            ("no_conflicts", {"a": 1, "b": 2}, {}, {"a": 1, "b": 2}, False),
            ("no_conflicts", {}, {"a": 1, "c": 3}, {"a": 1, "c": 3}, False),
            (
                "no_conflicts",
                {"a": 1, "b": 2},
                {"a": 4, "c": 3},
                {"a": 1, "b": 2, "c": 3},
                True,
            ),
            ("drop", {"a": 1, "b": 2}, {"a": 1, "c": 3}, {}, False),
            ("identical", {"a": 1, "b": 2}, {"a": 1, "b": 2}, {"a": 1, "b": 2}, False),
            ("identical", {"a": 1, "b": 2}, {"a": 1, "c": 3}, {"a": 1, "b": 2}, True),
            (
                "override",
                {"a": 1, "b": 2},
                {"a": 4, "b": 5, "c": 3},
                {"a": 1, "b": 2},
                False,
            ),
            (
                "drop_conflicts",
                {"a": 1, "b": 2, "c": 3},
                {"b": 1, "c": 3, "d": 4},
                {"a": 1, "c": 3, "d": 4},
                False,
            ),
            (
                lambda attrs, context: attrs[1],
                {"a": 1, "b": 2, "c": 3},
                {"a": 4, "b": 3, "c": 1},
                {"a": 4, "b": 3, "c": 1},
                False,
            ),
        ],
    )
    def test_merge_arrays_attrs_variables(
        self, combine_attrs, attrs1, attrs2, expected_attrs, expect_exception
    ):
        """check that combine_attrs is used on data variables and coords"""
        input_attrs1 = attrs1.copy()
        data1 = xr.Dataset(
            {"var1": ("dim1", [], attrs1)}, coords={"dim1": ("dim1", [], attrs1)}
        )
        input_attrs2 = attrs2.copy()
        data2 = xr.Dataset(
            {"var1": ("dim1", [], attrs2)}, coords={"dim1": ("dim1", [], attrs2)}
        )

        if expect_exception:
            with pytest.raises(MergeError, match="combine_attrs"):
                actual = xr.merge(
                    [data1, data2], compat="no_conflicts", combine_attrs=combine_attrs
                )
        else:
            actual = xr.merge(
                [data1, data2], compat="no_conflicts", combine_attrs=combine_attrs
            )
            expected = xr.Dataset(
                {"var1": ("dim1", [], expected_attrs)},
                coords={"dim1": ("dim1", [], expected_attrs)},
            )

            assert_identical(actual, expected)

            # Check also that input attributes weren't modified
            assert data1["var1"].attrs == input_attrs1
            assert data1.coords["dim1"].attrs == input_attrs1
            assert data2["var1"].attrs == input_attrs2
            assert data2.coords["dim1"].attrs == input_attrs2

    def test_merge_attrs_override_copy(self):
        ds1 = xr.Dataset(attrs={"x": 0})
        ds2 = xr.Dataset(attrs={"x": 1})
        ds3 = xr.merge([ds1, ds2], combine_attrs="override")
        ds3.attrs["x"] = 2
        assert ds1.x == 0

    def test_merge_attrs_drop_conflicts(self):
        ds1 = xr.Dataset(attrs={"a": 0, "b": 0, "c": 0})
        ds2 = xr.Dataset(attrs={"b": 0, "c": 1, "d": 0})
        ds3 = xr.Dataset(attrs={"a": 0, "b": 1, "c": 0, "e": 0})

        actual = xr.merge([ds1, ds2, ds3], combine_attrs="drop_conflicts")
        expected = xr.Dataset(attrs={"a": 0, "d": 0, "e": 0})
        assert_identical(actual, expected)

    def test_merge_attrs_no_conflicts_compat_minimal(self):
        """make sure compat="minimal" does not silence errors"""
        ds1 = xr.Dataset({"a": ("x", [], {"a": 0})})
        ds2 = xr.Dataset({"a": ("x", [], {"a": 1})})

        with pytest.raises(xr.MergeError, match="combine_attrs"):
            xr.merge([ds1, ds2], combine_attrs="no_conflicts", compat="minimal")

    def test_merge_dicts_simple(self):
        actual = xr.merge([{"foo": 0}, {"bar": "one"}, {"baz": 3.5}])
        expected = xr.Dataset({"foo": 0, "bar": "one", "baz": 3.5})
        assert_identical(actual, expected)

    def test_merge_dicts_dims(self):
        actual = xr.merge([{"y": ("x", [13])}, {"x": [12]}])
        expected = xr.Dataset({"x": [12], "y": ("x", [13])})
        assert_identical(actual, expected)

    def test_merge_coordinates(self):
        coords1 = xr.Coordinates({"x": ("x", [0, 1, 2])})
        coords2 = xr.Coordinates({"y": ("y", [3, 4, 5])})
        expected = xr.Dataset(coords={"x": [0, 1, 2], "y": [3, 4, 5]})
        actual = xr.merge([coords1, coords2])
        assert_identical(actual, expected)

    def test_merge_error(self):
        ds = xr.Dataset({"x": 0})
        with pytest.raises(xr.MergeError):
            xr.merge([ds, ds + 1])

    def test_merge_alignment_error(self):
        ds = xr.Dataset(coords={"x": [1, 2]})
        other = xr.Dataset(coords={"x": [2, 3]})
        with pytest.raises(ValueError, match=r"cannot align.*join.*exact.*not equal.*"):
            xr.merge([ds, other], join="exact")

    def test_merge_wrong_input_error(self):
        with pytest.raises(TypeError, match=r"objects must be an iterable"):
            xr.merge([1])
        ds = xr.Dataset(coords={"x": [1, 2]})
        with pytest.raises(TypeError, match=r"objects must be an iterable"):
            xr.merge({"a": ds})
        with pytest.raises(TypeError, match=r"objects must be an iterable"):
            xr.merge([ds, 1])

    def test_merge_no_conflicts_single_var(self):
        ds1 = xr.Dataset({"a": ("x", [1, 2]), "x": [0, 1]})
        ds2 = xr.Dataset({"a": ("x", [2, 3]), "x": [1, 2]})
        expected = xr.Dataset({"a": ("x", [1, 2, 3]), "x": [0, 1, 2]})
        assert expected.identical(
            xr.merge([ds1, ds2], compat="no_conflicts", join="outer")
        )
        assert expected.identical(
            xr.merge([ds2, ds1], compat="no_conflicts", join="outer")
        )
        assert ds1.identical(xr.merge([ds1, ds2], compat="no_conflicts", join="left"))
        assert ds2.identical(xr.merge([ds1, ds2], compat="no_conflicts", join="right"))
        expected = xr.Dataset({"a": ("x", [2]), "x": [1]})
        assert expected.identical(
            xr.merge([ds1, ds2], compat="no_conflicts", join="inner")
        )

        with pytest.raises(xr.MergeError):
            ds3 = xr.Dataset({"a": ("x", [99, 3]), "x": [1, 2]})
            xr.merge([ds1, ds3], compat="no_conflicts", join="outer")

        with pytest.raises(xr.MergeError):
            ds3 = xr.Dataset({"a": ("y", [2, 3]), "y": [1, 2]})
            xr.merge([ds1, ds3], compat="no_conflicts", join="outer")

    def test_merge_no_conflicts_multi_var(self):
        data = create_test_data(add_attrs=False)
        data1 = data.copy(deep=True)
        data2 = data.copy(deep=True)

        expected = data[["var1", "var2"]]
        actual = xr.merge([data1.var1, data2.var2], compat="no_conflicts")
        assert_identical(expected, actual)

        data1["var1"][:, :5] = np.nan
        data2["var1"][:, 5:] = np.nan
        data1["var2"][:4, :] = np.nan
        data2["var2"][4:, :] = np.nan
        del data2["var3"]

        actual = xr.merge([data1, data2], compat="no_conflicts")
        assert_equal(data, actual)

    def test_merge_no_conflicts_preserve_attrs(self):
        data = xr.Dataset({"x": ([], 0, {"foo": "bar"})})
        actual = xr.merge(
            [data, data], compat="no_conflicts", combine_attrs="no_conflicts"
        )
        assert_identical(data, actual)

    def test_merge_no_conflicts_broadcast(self):
        datasets = [xr.Dataset({"x": ("y", [0])}), xr.Dataset({"x": np.nan})]
        actual = xr.merge(datasets, compat="no_conflicts")
        expected = xr.Dataset({"x": ("y", [0])})
        assert_identical(expected, actual)

        datasets = [xr.Dataset({"x": ("y", [np.nan])}), xr.Dataset({"x": 0})]
        actual = xr.merge(datasets, compat="no_conflicts")
        assert_identical(expected, actual)


class TestMergeMethod:
    def test_merge(self):
        data = create_test_data()
        ds1 = data[["var1"]]
        ds2 = data[["var3"]]
        expected = data[["var1", "var3"]]
        actual = ds1.merge(ds2)
        assert_identical(expected, actual)

        actual = ds2.merge(ds1)
        assert_identical(expected, actual)
        with pytest.warns(FutureWarning):  # this is a false alarm
            actual = data.merge(data)
        assert_identical(data, actual)
        actual = data.reset_coords(drop=True).merge(data, compat="no_conflicts")
        assert_identical(data, actual)
        actual = data.merge(data.reset_coords(drop=True), compat="no_conflicts")
        assert_identical(data, actual)

        with pytest.raises(ValueError, match="conflicting values for variable"):
            ds1.merge(ds2.rename({"var3": "var1"}))
        with pytest.raises(ValueError, match=r"should be coordinates or not"):
            data.reset_coords().merge(data, compat="no_conflicts")
        with pytest.raises(ValueError, match=r"should be coordinates or not"):
            data.merge(data.reset_coords(), compat="no_conflicts")

<<<<<<< HEAD
    def test_merge_compat_broadcast_equals(self):
=======
    def test_merge_drop_attrs(self):
        data = create_test_data()
        ds1 = data[["var1"]]
        ds2 = data[["var3"]]
        ds1.coords["dim2"].attrs["keep me"] = "example"
        ds2.coords["numbers"].attrs["foo"] = "bar"
        actual = ds1.merge(ds2, combine_attrs="drop")
        assert actual.coords["dim2"].attrs == {}
        assert actual.coords["numbers"].attrs == {}
        assert ds1.coords["dim2"].attrs["keep me"] == "example"
        assert ds2.coords["numbers"].attrs["foo"] == "bar"

    def test_merge_broadcast_equals(self):
>>>>>>> 6abb7696
        ds1 = xr.Dataset({"x": 0})
        ds2 = xr.Dataset({"x": ("y", [0, 0])})
        actual = ds1.merge(ds2, compat="broadcast_equals")
        assert_identical(ds2, actual)

        actual = ds2.merge(ds1, compat="broadcast_equals")
        assert_identical(ds2, actual)

        actual = ds1.copy()
        actual.update(ds2)
        assert_identical(ds2, actual)

        ds1 = xr.Dataset({"x": np.nan})
        ds2 = xr.Dataset({"x": ("y", [np.nan, np.nan])})
        actual = ds1.merge(ds2, compat="broadcast_equals")
        assert_identical(ds2, actual)

    def test_merge_compat(self):
        ds1 = xr.Dataset({"x": 0})
        ds2 = xr.Dataset({"x": 1})
        for compat in ["broadcast_equals", "equals", "identical", "no_conflicts"]:
            with pytest.raises(xr.MergeError):
                ds1.merge(ds2, compat=compat)

        ds2 = xr.Dataset({"x": [0, 0]})
        for compat in ["equals", "identical"]:
            with pytest.raises(ValueError, match=r"should be coordinates or not"):
                ds1.merge(ds2, compat=compat)

        ds2 = xr.Dataset({"x": ((), 0, {"foo": "bar"})})
        with pytest.raises(xr.MergeError):
            ds1.merge(ds2, compat="identical")

        with pytest.raises(ValueError, match=r"compat=.* invalid"):
            ds1.merge(ds2, compat="foobar")

        assert ds1.identical(ds1.merge(ds2, compat="override"))

    def test_merge_compat_minimal(self) -> None:
        # https://github.com/pydata/xarray/issues/7405
        # https://github.com/pydata/xarray/issues/7588
        ds1 = xr.Dataset(coords={"foo": [1, 2, 3], "bar": 4})
        ds2 = xr.Dataset(coords={"foo": [1, 2, 3], "bar": 5})

        actual = xr.merge([ds1, ds2], compat="minimal")
        expected = xr.Dataset(coords={"foo": [1, 2, 3]})
        assert_identical(actual, expected)

    def test_merge_join(self):
        ds1 = xr.Dataset({"a": ("x", [1, 2]), "x": [0, 1]})
        ds2 = xr.Dataset({"b": ("x", [3, 4]), "x": [1, 2]})
        expected = xr.Dataset(
            {"a": ("x", [1, 2, np.nan]), "b": ("x", [np.nan, 3, 4])}, {"x": [0, 1, 2]}
        )
        assert expected.identical(ds1.merge(ds2, join="outer"))
        assert expected.identical(ds2.merge(ds1, join="outer"))

        expected = expected.isel(x=slice(2))
        assert expected.identical(ds1.merge(ds2, join="left"))
        assert expected.identical(ds2.merge(ds1, join="right"))

        expected = expected.isel(x=slice(1, 2))
        assert expected.identical(ds1.merge(ds2, join="inner"))
        assert expected.identical(ds2.merge(ds1, join="inner"))

    @pytest.mark.parametrize("fill_value", [dtypes.NA, 2, 2.0, {"a": 2, "b": 1}])
    def test_merge_fill_value(self, fill_value):
        ds1 = xr.Dataset({"a": ("x", [1, 2]), "x": [0, 1]})
        ds2 = xr.Dataset({"b": ("x", [3, 4]), "x": [1, 2]})
        if fill_value == dtypes.NA:
            # if we supply the default, we expect the missing value for a
            # float array
            fill_value_a = fill_value_b = np.nan
        elif isinstance(fill_value, dict):
            fill_value_a = fill_value["a"]
            fill_value_b = fill_value["b"]
        else:
            fill_value_a = fill_value_b = fill_value

        expected = xr.Dataset(
            {"a": ("x", [1, 2, fill_value_a]), "b": ("x", [fill_value_b, 3, 4])},
            {"x": [0, 1, 2]},
        )
        assert expected.identical(ds1.merge(ds2, join="outer", fill_value=fill_value))
        assert expected.identical(ds2.merge(ds1, join="outer", fill_value=fill_value))
        assert expected.identical(
            xr.merge([ds1, ds2], join="outer", fill_value=fill_value)
        )

    def test_merge_no_conflicts(self):
        ds1 = xr.Dataset({"a": ("x", [1, 2]), "x": [0, 1]})
        ds2 = xr.Dataset({"a": ("x", [2, 3]), "x": [1, 2]})
        expected = xr.Dataset({"a": ("x", [1, 2, 3]), "x": [0, 1, 2]})

        assert expected.identical(ds1.merge(ds2, compat="no_conflicts", join="outer"))
        assert expected.identical(ds2.merge(ds1, compat="no_conflicts", join="outer"))

        assert ds1.identical(ds1.merge(ds2, compat="no_conflicts", join="left"))

        assert ds2.identical(ds1.merge(ds2, compat="no_conflicts", join="right"))

        expected2 = xr.Dataset({"a": ("x", [2]), "x": [1]})
        assert expected2.identical(ds1.merge(ds2, compat="no_conflicts", join="inner"))

        with pytest.raises(xr.MergeError):
            ds3 = xr.Dataset({"a": ("x", [99, 3]), "x": [1, 2]})
            ds1.merge(ds3, compat="no_conflicts", join="outer")

        with pytest.raises(xr.MergeError):
            ds3 = xr.Dataset({"a": ("y", [2, 3]), "y": [1, 2]})
            ds1.merge(ds3, compat="no_conflicts", join="outer")

    def test_merge_dataarray(self):
        ds = xr.Dataset({"a": 0})
        da = xr.DataArray(data=1, name="b")

        assert_identical(ds.merge(da), xr.merge([ds, da]))

    @pytest.mark.parametrize(
        ["combine_attrs", "attrs1", "attrs2", "expected_attrs", "expect_error"],
        # don't need to test thoroughly
        (
            ("drop", {"a": 0, "b": 1, "c": 2}, {"a": 1, "b": 2, "c": 3}, {}, False),
            (
                "drop_conflicts",
                {"a": 0, "b": 1, "c": 2},
                {"b": 2, "c": 2, "d": 3},
                {"a": 0, "c": 2, "d": 3},
                False,
            ),
            ("override", {"a": 0, "b": 1}, {"a": 1, "b": 2}, {"a": 0, "b": 1}, False),
            ("no_conflicts", {"a": 0, "b": 1}, {"a": 0, "b": 2}, None, True),
            ("identical", {"a": 0, "b": 1}, {"a": 0, "b": 2}, None, True),
        ),
    )
    def test_merge_combine_attrs(
        self, combine_attrs, attrs1, attrs2, expected_attrs, expect_error
    ):
        ds1 = xr.Dataset(attrs=attrs1)
        ds2 = xr.Dataset(attrs=attrs2)

        if expect_error:
            with pytest.raises(xr.MergeError):
                ds1.merge(ds2, combine_attrs=combine_attrs)
        else:
            actual = ds1.merge(ds2, combine_attrs=combine_attrs)
            expected = xr.Dataset(attrs=expected_attrs)
            assert_identical(actual, expected)


class TestNewDefaults:
    def test_merge_datasets_false_warning(self):
        data = create_test_data(add_attrs=False, use_extension_array=True)

        with set_options(use_new_combine_kwarg_defaults=False):
            with pytest.warns(
                FutureWarning,
                match="will change from compat='no_conflicts' to compat='override'",
            ):
                old = xr.merge([data, data])

        with set_options(use_new_combine_kwarg_defaults=True):
            new = xr.merge([data, data])

        assert_identical(old, new)

    def test_merge(self):
        data = create_test_data()
        ds1 = data[["var1"]]
        ds2 = data[["var3"]]
        expected = data[["var1", "var3"]]
        with set_options(use_new_combine_kwarg_defaults=True):
            actual = ds1.merge(ds2)
            assert_identical(expected, actual)

            actual = ds2.merge(ds1)
            assert_identical(expected, actual)

            actual = data.merge(data)
            assert_identical(data, actual)

            ds1.merge(ds2.rename({"var3": "var1"}))

            with pytest.raises(ValueError, match=r"should be coordinates or not"):
                data.reset_coords().merge(data)
            with pytest.raises(ValueError, match=r"should be coordinates or not"):
                data.merge(data.reset_coords())

    def test_merge_broadcast_equals(self):
        ds1 = xr.Dataset({"x": 0})
        ds2 = xr.Dataset({"x": ("y", [0, 0])})

        with set_options(use_new_combine_kwarg_defaults=False):
            with pytest.warns(
                FutureWarning,
                match="will change from compat='no_conflicts' to compat='override'",
            ):
                old = ds1.merge(ds2)

        with set_options(use_new_combine_kwarg_defaults=True):
            new = ds1.merge(ds2)

        assert_identical(ds2, old)
        with pytest.raises(AssertionError):
            assert_identical(old, new)

    def test_merge_auto_align(self):
        ds1 = xr.Dataset({"a": ("x", [1, 2]), "x": [0, 1]})
        ds2 = xr.Dataset({"b": ("x", [3, 4]), "x": [1, 2]})
        expected = xr.Dataset(
            {"a": ("x", [1, 2, np.nan]), "b": ("x", [np.nan, 3, 4])}, {"x": [0, 1, 2]}
        )
        with set_options(use_new_combine_kwarg_defaults=False):
            with pytest.warns(
                FutureWarning, match="will change from join='outer' to join='exact'"
            ):
                assert expected.identical(ds1.merge(ds2))
            with pytest.warns(
                FutureWarning, match="will change from join='outer' to join='exact'"
            ):
                assert expected.identical(ds2.merge(ds1))

        with set_options(use_new_combine_kwarg_defaults=True):
            with pytest.raises(ValueError, match="might be related to new default"):
                expected.identical(ds2.merge(ds1))<|MERGE_RESOLUTION|>--- conflicted
+++ resolved
@@ -365,9 +365,6 @@
         with pytest.raises(ValueError, match=r"should be coordinates or not"):
             data.merge(data.reset_coords(), compat="no_conflicts")
 
-<<<<<<< HEAD
-    def test_merge_compat_broadcast_equals(self):
-=======
     def test_merge_drop_attrs(self):
         data = create_test_data()
         ds1 = data[["var1"]]
@@ -380,8 +377,7 @@
         assert ds1.coords["dim2"].attrs["keep me"] == "example"
         assert ds2.coords["numbers"].attrs["foo"] == "bar"
 
-    def test_merge_broadcast_equals(self):
->>>>>>> 6abb7696
+    def test_merge_compat_broadcast_equals(self):
         ds1 = xr.Dataset({"x": 0})
         ds2 = xr.Dataset({"x": ("y", [0, 0])})
         actual = ds1.merge(ds2, compat="broadcast_equals")
