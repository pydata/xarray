import operator
import pickle
import sys
from contextlib import suppress
from distutils.version import LooseVersion
from textwrap import dedent

import numpy as np
import pandas as pd
import pytest

import xarray as xr
import xarray.ufuncs as xu
from xarray import DataArray, Dataset, Variable
from xarray.testing import assert_chunks_equal
from xarray.tests import mock

from . import (
    assert_allclose,
    assert_array_equal,
    assert_equal,
    assert_frame_equal,
    assert_identical,
    raises_regex,
    requires_scipy_or_netCDF4,
)
<<<<<<< HEAD
from ..core.duck_array_ops import lazy_array_equiv
=======
from .test_backends import create_tmp_file
>>>>>>> 53c51994

dask = pytest.importorskip("dask")
da = pytest.importorskip("dask.array")
dd = pytest.importorskip("dask.dataframe")

ON_WINDOWS = sys.platform == "win32"


class CountingScheduler:
    """ Simple dask scheduler counting the number of computes.

    Reference: https://stackoverflow.com/questions/53289286/ """

    def __init__(self, max_computes=0):
        self.total_computes = 0
        self.max_computes = max_computes

    def __call__(self, dsk, keys, **kwargs):
        self.total_computes += 1
        if self.total_computes > self.max_computes:
            raise RuntimeError(
                "Too many computes. Total: %d > max: %d."
                % (self.total_computes, self.max_computes)
            )
        return dask.get(dsk, keys, **kwargs)


def raise_if_dask_computes(max_computes=0):
    scheduler = CountingScheduler(max_computes)
    return dask.config.set(scheduler=scheduler)


def test_raise_if_dask_computes():
    data = da.from_array(np.random.RandomState(0).randn(4, 6), chunks=(2, 2))
    with raises_regex(RuntimeError, "Too many computes"):
        with raise_if_dask_computes():
            data.compute()


class DaskTestCase:
    def assertLazyAnd(self, expected, actual, test):
        with dask.config.set(scheduler="synchronous"):
            test(actual, expected)

        if isinstance(actual, Dataset):
            for k, v in actual.variables.items():
                if k in actual.dims:
                    assert isinstance(v.data, np.ndarray)
                else:
                    assert isinstance(v.data, da.Array)
        elif isinstance(actual, DataArray):
            assert isinstance(actual.data, da.Array)
            for k, v in actual.coords.items():
                if k in actual.dims:
                    assert isinstance(v.data, np.ndarray)
                else:
                    assert isinstance(v.data, da.Array)
        elif isinstance(actual, Variable):
            assert isinstance(actual.data, da.Array)
        else:
            assert False


class TestVariable(DaskTestCase):
    def assertLazyAndIdentical(self, expected, actual):
        self.assertLazyAnd(expected, actual, assert_identical)

    def assertLazyAndAllClose(self, expected, actual):
        self.assertLazyAnd(expected, actual, assert_allclose)

    @pytest.fixture(autouse=True)
    def setUp(self):
        self.values = np.random.RandomState(0).randn(4, 6)
        self.data = da.from_array(self.values, chunks=(2, 2))

        self.eager_var = Variable(("x", "y"), self.values)
        self.lazy_var = Variable(("x", "y"), self.data)

    def test_basics(self):
        v = self.lazy_var
        assert self.data is v.data
        assert self.data.chunks == v.chunks
        assert_array_equal(self.values, v)

    def test_copy(self):
        self.assertLazyAndIdentical(self.eager_var, self.lazy_var.copy())
        self.assertLazyAndIdentical(self.eager_var, self.lazy_var.copy(deep=True))

    def test_chunk(self):
        for chunks, expected in [
            (None, ((2, 2), (2, 2, 2))),
            (3, ((3, 1), (3, 3))),
            ({"x": 3, "y": 3}, ((3, 1), (3, 3))),
            ({"x": 3}, ((3, 1), (2, 2, 2))),
            ({"x": (3, 1)}, ((3, 1), (2, 2, 2))),
        ]:
            rechunked = self.lazy_var.chunk(chunks)
            assert rechunked.chunks == expected
            self.assertLazyAndIdentical(self.eager_var, rechunked)

    def test_indexing(self):
        u = self.eager_var
        v = self.lazy_var
        self.assertLazyAndIdentical(u[0], v[0])
        self.assertLazyAndIdentical(u[:1], v[:1])
        self.assertLazyAndIdentical(u[[0, 1], [0, 1, 2]], v[[0, 1], [0, 1, 2]])
        with raises_regex(TypeError, "stored in a dask array"):
            v[:1] = 0

    def test_squeeze(self):
        u = self.eager_var
        v = self.lazy_var
        self.assertLazyAndIdentical(u[0].squeeze(), v[0].squeeze())

    def test_equals(self):
        v = self.lazy_var
        assert v.equals(v)
        assert isinstance(v.data, da.Array)
        assert v.identical(v)
        assert isinstance(v.data, da.Array)

    def test_transpose(self):
        u = self.eager_var
        v = self.lazy_var
        self.assertLazyAndIdentical(u.T, v.T)

    def test_shift(self):
        u = self.eager_var
        v = self.lazy_var
        self.assertLazyAndIdentical(u.shift(x=2), v.shift(x=2))
        self.assertLazyAndIdentical(u.shift(x=-2), v.shift(x=-2))
        assert v.data.chunks == v.shift(x=1).data.chunks

    def test_roll(self):
        u = self.eager_var
        v = self.lazy_var
        self.assertLazyAndIdentical(u.roll(x=2), v.roll(x=2))
        assert v.data.chunks == v.roll(x=1).data.chunks

    def test_unary_op(self):
        u = self.eager_var
        v = self.lazy_var
        self.assertLazyAndIdentical(-u, -v)
        self.assertLazyAndIdentical(abs(u), abs(v))
        self.assertLazyAndIdentical(u.round(), v.round())

    def test_binary_op(self):
        u = self.eager_var
        v = self.lazy_var
        self.assertLazyAndIdentical(2 * u, 2 * v)
        self.assertLazyAndIdentical(u + u, v + v)
        self.assertLazyAndIdentical(u[0] + u, v[0] + v)

    def test_repr(self):
        expected = dedent(
            """\
            <xarray.Variable (x: 4, y: 6)>
            {!r}""".format(
                self.lazy_var.data
            )
        )
        assert expected == repr(self.lazy_var)

    def test_pickle(self):
        # Test that pickling/unpickling does not convert the dask
        # backend to numpy
        a1 = Variable(["x"], build_dask_array("x"))
        a1.compute()
        assert not a1._in_memory
        assert kernel_call_count == 1
        a2 = pickle.loads(pickle.dumps(a1))
        assert kernel_call_count == 1
        assert_identical(a1, a2)
        assert not a1._in_memory
        assert not a2._in_memory

    def test_reduce(self):
        u = self.eager_var
        v = self.lazy_var
        self.assertLazyAndAllClose(u.mean(), v.mean())
        self.assertLazyAndAllClose(u.std(), v.std())
        with raise_if_dask_computes():
            actual = v.argmax(dim="x")
        self.assertLazyAndAllClose(u.argmax(dim="x"), actual)
        with raise_if_dask_computes():
            actual = v.argmin(dim="x")
        self.assertLazyAndAllClose(u.argmin(dim="x"), actual)
        self.assertLazyAndAllClose((u > 1).any(), (v > 1).any())
        self.assertLazyAndAllClose((u < 1).all("x"), (v < 1).all("x"))
        with raises_regex(NotImplementedError, "dask"):
            v.median()

    def test_missing_values(self):
        values = np.array([0, 1, np.nan, 3])
        data = da.from_array(values, chunks=(2,))

        eager_var = Variable("x", values)
        lazy_var = Variable("x", data)
        self.assertLazyAndIdentical(eager_var, lazy_var.fillna(lazy_var))
        self.assertLazyAndIdentical(Variable("x", range(4)), lazy_var.fillna(2))
        self.assertLazyAndIdentical(eager_var.count(), lazy_var.count())

    def test_concat(self):
        u = self.eager_var
        v = self.lazy_var
        self.assertLazyAndIdentical(u, Variable.concat([v[:2], v[2:]], "x"))
        self.assertLazyAndIdentical(u[:2], Variable.concat([v[0], v[1]], "x"))
        self.assertLazyAndIdentical(u[:2], Variable.concat([u[0], v[1]], "x"))
        self.assertLazyAndIdentical(u[:2], Variable.concat([v[0], u[1]], "x"))
        self.assertLazyAndIdentical(
            u[:3], Variable.concat([v[[0, 2]], v[[1]]], "x", positions=[[0, 2], [1]])
        )

    def test_missing_methods(self):
        v = self.lazy_var
        try:
            v.argsort()
        except NotImplementedError as err:
            assert "dask" in str(err)
        try:
            v[0].item()
        except NotImplementedError as err:
            assert "dask" in str(err)

    @pytest.mark.filterwarnings("ignore::PendingDeprecationWarning")
    def test_univariate_ufunc(self):
        u = self.eager_var
        v = self.lazy_var
        self.assertLazyAndAllClose(np.sin(u), xu.sin(v))

    @pytest.mark.filterwarnings("ignore::PendingDeprecationWarning")
    def test_bivariate_ufunc(self):
        u = self.eager_var
        v = self.lazy_var
        self.assertLazyAndAllClose(np.maximum(u, 0), xu.maximum(v, 0))
        self.assertLazyAndAllClose(np.maximum(u, 0), xu.maximum(0, v))

    def test_compute(self):
        u = self.eager_var
        v = self.lazy_var

        assert dask.is_dask_collection(v)
        (v2,) = dask.compute(v + 1)
        assert not dask.is_dask_collection(v2)

        assert ((u + 1).data == v2.data).all()

    def test_persist(self):
        u = self.eager_var
        v = self.lazy_var + 1

        (v2,) = dask.persist(v)
        assert v is not v2
        assert len(v2.__dask_graph__()) < len(v.__dask_graph__())
        assert v2.__dask_keys__() == v.__dask_keys__()
        assert dask.is_dask_collection(v)
        assert dask.is_dask_collection(v2)

        self.assertLazyAndAllClose(u + 1, v)
        self.assertLazyAndAllClose(u + 1, v2)


class TestDataArrayAndDataset(DaskTestCase):
    def assertLazyAndIdentical(self, expected, actual):
        self.assertLazyAnd(expected, actual, assert_identical)

    def assertLazyAndAllClose(self, expected, actual):
        self.assertLazyAnd(expected, actual, assert_allclose)

    def assertLazyAndEqual(self, expected, actual):
        self.assertLazyAnd(expected, actual, assert_equal)

    @pytest.fixture(autouse=True)
    def setUp(self):
        self.values = np.random.randn(4, 6)
        self.data = da.from_array(self.values, chunks=(2, 2))
        self.eager_array = DataArray(
            self.values, coords={"x": range(4)}, dims=("x", "y"), name="foo"
        )
        self.lazy_array = DataArray(
            self.data, coords={"x": range(4)}, dims=("x", "y"), name="foo"
        )

    def test_rechunk(self):
        chunked = self.eager_array.chunk({"x": 2}).chunk({"y": 2})
        assert chunked.chunks == ((2,) * 2, (2,) * 3)
        self.assertLazyAndIdentical(self.lazy_array, chunked)

    def test_new_chunk(self):
        chunked = self.eager_array.chunk()
        assert chunked.data.name.startswith("xarray-<this-array>")

    def test_lazy_dataset(self):
        lazy_ds = Dataset({"foo": (("x", "y"), self.data)})
        assert isinstance(lazy_ds.foo.variable.data, da.Array)

    def test_lazy_array(self):
        u = self.eager_array
        v = self.lazy_array

        self.assertLazyAndAllClose(u, v)
        self.assertLazyAndAllClose(-u, -v)
        self.assertLazyAndAllClose(u.T, v.T)
        self.assertLazyAndAllClose(u.mean(), v.mean())
        self.assertLazyAndAllClose(1 + u, 1 + v)

        actual = xr.concat([v[:2], v[2:]], "x")
        self.assertLazyAndAllClose(u, actual)

    def test_compute(self):
        u = self.eager_array
        v = self.lazy_array

        assert dask.is_dask_collection(v)
        (v2,) = dask.compute(v + 1)
        assert not dask.is_dask_collection(v2)

        assert ((u + 1).data == v2.data).all()

    def test_persist(self):
        u = self.eager_array
        v = self.lazy_array + 1

        (v2,) = dask.persist(v)
        assert v is not v2
        assert len(v2.__dask_graph__()) < len(v.__dask_graph__())
        assert v2.__dask_keys__() == v.__dask_keys__()
        assert dask.is_dask_collection(v)
        assert dask.is_dask_collection(v2)

        self.assertLazyAndAllClose(u + 1, v)
        self.assertLazyAndAllClose(u + 1, v2)

    def test_concat_loads_variables(self):
        # Test that concat() computes not-in-memory variables at most once
        # and loads them in the output, while leaving the input unaltered.
        d1 = build_dask_array("d1")
        c1 = build_dask_array("c1")
        d2 = build_dask_array("d2")
        c2 = build_dask_array("c2")
        d3 = build_dask_array("d3")
        c3 = build_dask_array("c3")
        # Note: c is a non-index coord.
        # Index coords are loaded by IndexVariable.__init__.
        ds1 = Dataset(data_vars={"d": ("x", d1)}, coords={"c": ("x", c1)})
        ds2 = Dataset(data_vars={"d": ("x", d2)}, coords={"c": ("x", c2)})
        ds3 = Dataset(data_vars={"d": ("x", d3)}, coords={"c": ("x", c3)})

        assert kernel_call_count == 0
        out = xr.concat(
            [ds1, ds2, ds3], dim="n", data_vars="different", coords="different"
        )
        # each kernel is computed exactly once
        assert kernel_call_count == 6
        # variables are loaded in the output
        assert isinstance(out["d"].data, np.ndarray)
        assert isinstance(out["c"].data, np.ndarray)

        out = xr.concat([ds1, ds2, ds3], dim="n", data_vars="all", coords="all")
        # no extra kernel calls
        assert kernel_call_count == 6
        assert isinstance(out["d"].data, dask.array.Array)
        assert isinstance(out["c"].data, dask.array.Array)

        out = xr.concat([ds1, ds2, ds3], dim="n", data_vars=["d"], coords=["c"])
        # no extra kernel calls
        assert kernel_call_count == 6
        assert isinstance(out["d"].data, dask.array.Array)
        assert isinstance(out["c"].data, dask.array.Array)

        out = xr.concat([ds1, ds2, ds3], dim="n", data_vars=[], coords=[])
        # variables are loaded once as we are validing that they're identical
        assert kernel_call_count == 12
        assert isinstance(out["d"].data, np.ndarray)
        assert isinstance(out["c"].data, np.ndarray)

        out = xr.concat(
            [ds1, ds2, ds3],
            dim="n",
            data_vars="different",
            coords="different",
            compat="identical",
        )
        # compat=identical doesn't do any more kernel calls than compat=equals
        assert kernel_call_count == 18
        assert isinstance(out["d"].data, np.ndarray)
        assert isinstance(out["c"].data, np.ndarray)

        # When the test for different turns true halfway through,
        # stop computing variables as it would not have any benefit
        ds4 = Dataset(data_vars={"d": ("x", [2.0])}, coords={"c": ("x", [2.0])})
        out = xr.concat(
            [ds1, ds2, ds4, ds3], dim="n", data_vars="different", coords="different"
        )
        # the variables of ds1 and ds2 were computed, but those of ds3 didn't
        assert kernel_call_count == 22
        assert isinstance(out["d"].data, dask.array.Array)
        assert isinstance(out["c"].data, dask.array.Array)
        # the data of ds1 and ds2 was loaded into numpy and then
        # concatenated to the data of ds3. Thus, only ds3 is computed now.
        out.compute()
        assert kernel_call_count == 24

        # Finally, test that originals are unaltered
        assert ds1["d"].data is d1
        assert ds1["c"].data is c1
        assert ds2["d"].data is d2
        assert ds2["c"].data is c2
        assert ds3["d"].data is d3
        assert ds3["c"].data is c3

        # now check that concat() is correctly using dask name equality to skip loads
        out = xr.concat(
            [ds1, ds1, ds1], dim="n", data_vars="different", coords="different"
        )
        assert kernel_call_count == 24
        # variables are not loaded in the output
        assert isinstance(out["d"].data, dask.array.Array)
        assert isinstance(out["c"].data, dask.array.Array)

        out = xr.concat(
            [ds1, ds1, ds1], dim="n", data_vars=[], coords=[], compat="identical"
        )
        assert kernel_call_count == 24
        # variables are not loaded in the output
        assert isinstance(out["d"].data, dask.array.Array)
        assert isinstance(out["c"].data, dask.array.Array)

        out = xr.concat(
            [ds1, ds2.compute(), ds3],
            dim="n",
            data_vars="all",
            coords="different",
            compat="identical",
        )
        # c1,c3 must be computed for comparison since c2 is numpy;
        # d2 is computed too
        assert kernel_call_count == 28

        out = xr.concat(
            [ds1, ds2.compute(), ds3],
            dim="n",
            data_vars="all",
            coords="all",
            compat="identical",
        )
        # no extra computes
        assert kernel_call_count == 30

        # Finally, test that originals are unaltered
        assert ds1["d"].data is d1
        assert ds1["c"].data is c1
        assert ds2["d"].data is d2
        assert ds2["c"].data is c2
        assert ds3["d"].data is d3
        assert ds3["c"].data is c3

    def test_groupby(self):
        u = self.eager_array
        v = self.lazy_array

        expected = u.groupby("x").mean(...)
        actual = v.groupby("x").mean(...)
        self.assertLazyAndAllClose(expected, actual)

    def test_groupby_first(self):
        u = self.eager_array
        v = self.lazy_array

        for coords in [u.coords, v.coords]:
            coords["ab"] = ("x", ["a", "a", "b", "b"])
        with raises_regex(NotImplementedError, "dask"):
            v.groupby("ab").first()
        expected = u.groupby("ab").first()
        actual = v.groupby("ab").first(skipna=False)
        self.assertLazyAndAllClose(expected, actual)

    def test_reindex(self):
        u = self.eager_array.assign_coords(y=range(6))
        v = self.lazy_array.assign_coords(y=range(6))

        for kwargs in [
            {"x": [2, 3, 4]},
            {"x": [1, 100, 2, 101, 3]},
            {"x": [2.5, 3, 3.5], "y": [2, 2.5, 3]},
        ]:
            expected = u.reindex(**kwargs)
            actual = v.reindex(**kwargs)
            self.assertLazyAndAllClose(expected, actual)

    def test_to_dataset_roundtrip(self):
        u = self.eager_array
        v = self.lazy_array

        expected = u.assign_coords(x=u["x"])
        self.assertLazyAndEqual(expected, v.to_dataset("x").to_array("x"))

    def test_merge(self):
        def duplicate_and_merge(array):
            return xr.merge([array, array.rename("bar")]).to_array()

        expected = duplicate_and_merge(self.eager_array)
        actual = duplicate_and_merge(self.lazy_array)
        self.assertLazyAndEqual(expected, actual)

    @pytest.mark.filterwarnings("ignore::PendingDeprecationWarning")
    def test_ufuncs(self):
        u = self.eager_array
        v = self.lazy_array
        self.assertLazyAndAllClose(np.sin(u), xu.sin(v))

    def test_where_dispatching(self):
        a = np.arange(10)
        b = a > 3
        x = da.from_array(a, 5)
        y = da.from_array(b, 5)
        expected = DataArray(a).where(b)
        self.assertLazyAndEqual(expected, DataArray(a).where(y))
        self.assertLazyAndEqual(expected, DataArray(x).where(b))
        self.assertLazyAndEqual(expected, DataArray(x).where(y))

    def test_simultaneous_compute(self):
        ds = Dataset({"foo": ("x", range(5)), "bar": ("x", range(5))}).chunk()

        count = [0]

        def counting_get(*args, **kwargs):
            count[0] += 1
            return dask.get(*args, **kwargs)

        ds.load(scheduler=counting_get)

        assert count[0] == 1

    def test_stack(self):
        data = da.random.normal(size=(2, 3, 4), chunks=(1, 3, 4))
        arr = DataArray(data, dims=("w", "x", "y"))
        stacked = arr.stack(z=("x", "y"))
        z = pd.MultiIndex.from_product([np.arange(3), np.arange(4)], names=["x", "y"])
        expected = DataArray(data.reshape(2, -1), {"z": z}, dims=["w", "z"])
        assert stacked.data.chunks == expected.data.chunks
        self.assertLazyAndEqual(expected, stacked)

    def test_dot(self):
        eager = self.eager_array.dot(self.eager_array[0])
        lazy = self.lazy_array.dot(self.lazy_array[0])
        self.assertLazyAndAllClose(eager, lazy)

    @pytest.mark.skipif(LooseVersion(dask.__version__) >= "2.0", reason="no meta")
    def test_dataarray_repr_legacy(self):
        data = build_dask_array("data")
        nonindex_coord = build_dask_array("coord")
        a = DataArray(data, dims=["x"], coords={"y": ("x", nonindex_coord)})
        expected = dedent(
            """\
            <xarray.DataArray 'data' (x: 1)>
            {!r}
            Coordinates:
                y        (x) int64 dask.array<chunksize=(1,), meta=np.ndarray>
            Dimensions without coordinates: x""".format(
                data
            )
        )
        assert expected == repr(a)
        assert kernel_call_count == 0  # should not evaluate dask array

    @pytest.mark.skipif(LooseVersion(dask.__version__) < "2.0", reason="needs meta")
    def test_dataarray_repr(self):
        data = build_dask_array("data")
        nonindex_coord = build_dask_array("coord")
        a = DataArray(data, dims=["x"], coords={"y": ("x", nonindex_coord)})
        expected = dedent(
            """\
            <xarray.DataArray 'data' (x: 1)>
            {!r}
            Coordinates:
                y        (x) int64 dask.array<chunksize=(1,), meta=np.ndarray>
            Dimensions without coordinates: x""".format(
                data
            )
        )
        assert expected == repr(a)
        assert kernel_call_count == 0  # should not evaluate dask array

    @pytest.mark.skipif(LooseVersion(dask.__version__) < "2.0", reason="needs meta")
    def test_dataset_repr(self):
        data = build_dask_array("data")
        nonindex_coord = build_dask_array("coord")
        ds = Dataset(data_vars={"a": ("x", data)}, coords={"y": ("x", nonindex_coord)})
        expected = dedent(
            """\
            <xarray.Dataset>
            Dimensions:  (x: 1)
            Coordinates:
                y        (x) int64 dask.array<chunksize=(1,), meta=np.ndarray>
            Dimensions without coordinates: x
            Data variables:
                a        (x) int64 dask.array<chunksize=(1,), meta=np.ndarray>"""
        )
        assert expected == repr(ds)
        assert kernel_call_count == 0  # should not evaluate dask array

    def test_dataarray_pickle(self):
        # Test that pickling/unpickling converts the dask backend
        # to numpy in neither the data variable nor the non-index coords
        data = build_dask_array("data")
        nonindex_coord = build_dask_array("coord")
        a1 = DataArray(data, dims=["x"], coords={"y": ("x", nonindex_coord)})
        a1.compute()
        assert not a1._in_memory
        assert not a1.coords["y"]._in_memory
        assert kernel_call_count == 2
        a2 = pickle.loads(pickle.dumps(a1))
        assert kernel_call_count == 2
        assert_identical(a1, a2)
        assert not a1._in_memory
        assert not a2._in_memory
        assert not a1.coords["y"]._in_memory
        assert not a2.coords["y"]._in_memory

    def test_dataset_pickle(self):
        # Test that pickling/unpickling converts the dask backend
        # to numpy in neither the data variables nor the non-index coords
        data = build_dask_array("data")
        nonindex_coord = build_dask_array("coord")
        ds1 = Dataset(data_vars={"a": ("x", data)}, coords={"y": ("x", nonindex_coord)})
        ds1.compute()
        assert not ds1["a"]._in_memory
        assert not ds1["y"]._in_memory
        assert kernel_call_count == 2
        ds2 = pickle.loads(pickle.dumps(ds1))
        assert kernel_call_count == 2
        assert_identical(ds1, ds2)
        assert not ds1["a"]._in_memory
        assert not ds2["a"]._in_memory
        assert not ds1["y"]._in_memory
        assert not ds2["y"]._in_memory

    def test_dataarray_getattr(self):
        # ipython/jupyter does a long list of getattr() calls to when trying to
        # represent an object.
        # Make sure we're not accidentally computing dask variables.
        data = build_dask_array("data")
        nonindex_coord = build_dask_array("coord")
        a = DataArray(data, dims=["x"], coords={"y": ("x", nonindex_coord)})
        with suppress(AttributeError):
            getattr(a, "NOTEXIST")
        assert kernel_call_count == 0

    def test_dataset_getattr(self):
        # Test that pickling/unpickling converts the dask backend
        # to numpy in neither the data variables nor the non-index coords
        data = build_dask_array("data")
        nonindex_coord = build_dask_array("coord")
        ds = Dataset(data_vars={"a": ("x", data)}, coords={"y": ("x", nonindex_coord)})
        with suppress(AttributeError):
            getattr(ds, "NOTEXIST")
        assert kernel_call_count == 0

    def test_values(self):
        # Test that invoking the values property does not convert the dask
        # backend to numpy
        a = DataArray([1, 2]).chunk()
        assert not a._in_memory
        assert a.values.tolist() == [1, 2]
        assert not a._in_memory

    def test_from_dask_variable(self):
        # Test array creation from Variable with dask backend.
        # This is used e.g. in broadcast()
        a = DataArray(self.lazy_array.variable, coords={"x": range(4)}, name="foo")
        self.assertLazyAndIdentical(self.lazy_array, a)


class TestToDaskDataFrame:
    def test_to_dask_dataframe(self):
        # Test conversion of Datasets to dask DataFrames
        x = da.from_array(np.random.randn(10), chunks=4)
        y = np.arange(10, dtype="uint8")
        t = list("abcdefghij")

        ds = Dataset({"a": ("t", x), "b": ("t", y), "t": ("t", t)})

        expected_pd = pd.DataFrame({"a": x, "b": y}, index=pd.Index(t, name="t"))

        # test if 1-D index is correctly set up
        expected = dd.from_pandas(expected_pd, chunksize=4)
        actual = ds.to_dask_dataframe(set_index=True)
        # test if we have dask dataframes
        assert isinstance(actual, dd.DataFrame)

        # use the .equals from pandas to check dataframes are equivalent
        assert_frame_equal(expected.compute(), actual.compute())

        # test if no index is given
        expected = dd.from_pandas(expected_pd.reset_index(drop=False), chunksize=4)

        actual = ds.to_dask_dataframe(set_index=False)

        assert isinstance(actual, dd.DataFrame)
        assert_frame_equal(expected.compute(), actual.compute())

    def test_to_dask_dataframe_2D(self):
        # Test if 2-D dataset is supplied
        w = da.from_array(np.random.randn(2, 3), chunks=(1, 2))
        ds = Dataset({"w": (("x", "y"), w)})
        ds["x"] = ("x", np.array([0, 1], np.int64))
        ds["y"] = ("y", list("abc"))

        # dask dataframes do not (yet) support multiindex,
        # but when it does, this would be the expected index:
        exp_index = pd.MultiIndex.from_arrays(
            [[0, 0, 0, 1, 1, 1], ["a", "b", "c", "a", "b", "c"]], names=["x", "y"]
        )
        expected = pd.DataFrame({"w": w.reshape(-1)}, index=exp_index)
        # so for now, reset the index
        expected = expected.reset_index(drop=False)
        actual = ds.to_dask_dataframe(set_index=False)

        assert isinstance(actual, dd.DataFrame)
        assert_frame_equal(expected, actual.compute())

    @pytest.mark.xfail(raises=NotImplementedError)
    def test_to_dask_dataframe_2D_set_index(self):
        # This will fail until dask implements MultiIndex support
        w = da.from_array(np.random.randn(2, 3), chunks=(1, 2))
        ds = Dataset({"w": (("x", "y"), w)})
        ds["x"] = ("x", np.array([0, 1], np.int64))
        ds["y"] = ("y", list("abc"))

        expected = ds.compute().to_dataframe()
        actual = ds.to_dask_dataframe(set_index=True)
        assert isinstance(actual, dd.DataFrame)
        assert_frame_equal(expected, actual.compute())

    def test_to_dask_dataframe_coordinates(self):
        # Test if coordinate is also a dask array
        x = da.from_array(np.random.randn(10), chunks=4)
        t = da.from_array(np.arange(10) * 2, chunks=4)

        ds = Dataset({"a": ("t", x), "t": ("t", t)})

        expected_pd = pd.DataFrame({"a": x}, index=pd.Index(t, name="t"))
        expected = dd.from_pandas(expected_pd, chunksize=4)
        actual = ds.to_dask_dataframe(set_index=True)
        assert isinstance(actual, dd.DataFrame)
        assert_frame_equal(expected.compute(), actual.compute())

    def test_to_dask_dataframe_not_daskarray(self):
        # Test if DataArray is not a dask array
        x = np.random.randn(10)
        y = np.arange(10, dtype="uint8")
        t = list("abcdefghij")

        ds = Dataset({"a": ("t", x), "b": ("t", y), "t": ("t", t)})

        expected = pd.DataFrame({"a": x, "b": y}, index=pd.Index(t, name="t"))

        actual = ds.to_dask_dataframe(set_index=True)
        assert isinstance(actual, dd.DataFrame)
        assert_frame_equal(expected, actual.compute())

    def test_to_dask_dataframe_no_coordinate(self):
        x = da.from_array(np.random.randn(10), chunks=4)
        ds = Dataset({"x": ("dim_0", x)})

        expected = ds.compute().to_dataframe().reset_index()
        actual = ds.to_dask_dataframe()
        assert isinstance(actual, dd.DataFrame)
        assert_frame_equal(expected, actual.compute())

        expected = ds.compute().to_dataframe()
        actual = ds.to_dask_dataframe(set_index=True)
        assert isinstance(actual, dd.DataFrame)
        assert_frame_equal(expected, actual.compute())

    def test_to_dask_dataframe_dim_order(self):
        values = np.array([[1, 2], [3, 4]], dtype=np.int64)
        ds = Dataset({"w": (("x", "y"), values)}).chunk(1)

        expected = ds["w"].to_series().reset_index()
        actual = ds.to_dask_dataframe(dim_order=["x", "y"])
        assert isinstance(actual, dd.DataFrame)
        assert_frame_equal(expected, actual.compute())

        expected = ds["w"].T.to_series().reset_index()
        actual = ds.to_dask_dataframe(dim_order=["y", "x"])
        assert isinstance(actual, dd.DataFrame)
        assert_frame_equal(expected, actual.compute())

        with raises_regex(ValueError, "does not match the set of dimensions"):
            ds.to_dask_dataframe(dim_order=["x"])


@pytest.mark.parametrize("method", ["load", "compute"])
def test_dask_kwargs_variable(method):
    x = Variable("y", da.from_array(np.arange(3), chunks=(2,)))
    # args should be passed on to da.Array.compute()
    with mock.patch.object(
        da.Array, "compute", return_value=np.arange(3)
    ) as mock_compute:
        getattr(x, method)(foo="bar")
    mock_compute.assert_called_with(foo="bar")


@pytest.mark.parametrize("method", ["load", "compute", "persist"])
def test_dask_kwargs_dataarray(method):
    data = da.from_array(np.arange(3), chunks=(2,))
    x = DataArray(data)
    if method in ["load", "compute"]:
        dask_func = "dask.array.compute"
    else:
        dask_func = "dask.persist"
    # args should be passed on to "dask_func"
    with mock.patch(dask_func) as mock_func:
        getattr(x, method)(foo="bar")
    mock_func.assert_called_with(data, foo="bar")


@pytest.mark.parametrize("method", ["load", "compute", "persist"])
def test_dask_kwargs_dataset(method):
    data = da.from_array(np.arange(3), chunks=(2,))
    x = Dataset({"x": (("y"), data)})
    if method in ["load", "compute"]:
        dask_func = "dask.array.compute"
    else:
        dask_func = "dask.persist"
    # args should be passed on to "dask_func"
    with mock.patch(dask_func) as mock_func:
        getattr(x, method)(foo="bar")
    mock_func.assert_called_with(data, foo="bar")


kernel_call_count = 0


def kernel(name):
    """Dask kernel to test pickling/unpickling and __repr__.
    Must be global to make it pickleable.
    """
    global kernel_call_count
    kernel_call_count += 1
    return np.ones(1, dtype=np.int64)


def build_dask_array(name):
    global kernel_call_count
    kernel_call_count = 0
    return dask.array.Array(
        dask={(name, 0): (kernel, name)}, name=name, chunks=((1,),), dtype=np.int64
    )


@pytest.mark.parametrize(
    "persist", [lambda x: x.persist(), lambda x: dask.persist(x)[0]]
)
def test_persist_Dataset(persist):
    ds = Dataset({"foo": ("x", range(5)), "bar": ("x", range(5))}).chunk()
    ds = ds + 1
    n = len(ds.foo.data.dask)

    ds2 = persist(ds)

    assert len(ds2.foo.data.dask) == 1
    assert len(ds.foo.data.dask) == n  # doesn't mutate in place


@pytest.mark.parametrize(
    "persist", [lambda x: x.persist(), lambda x: dask.persist(x)[0]]
)
def test_persist_DataArray(persist):
    x = da.arange(10, chunks=(5,))
    y = DataArray(x)
    z = y + 1
    n = len(z.data.dask)

    zz = persist(z)

    assert len(z.data.dask) == n
    assert len(zz.data.dask) == zz.data.npartitions


def test_dataarray_with_dask_coords():
    import toolz

    x = xr.Variable("x", da.arange(8, chunks=(4,)))
    y = xr.Variable("y", da.arange(8, chunks=(4,)) * 2)
    data = da.random.random((8, 8), chunks=(4, 4)) + 1
    array = xr.DataArray(data, dims=["x", "y"])
    array.coords["xx"] = x
    array.coords["yy"] = y

    assert dict(array.__dask_graph__()) == toolz.merge(
        data.__dask_graph__(), x.__dask_graph__(), y.__dask_graph__()
    )

    (array2,) = dask.compute(array)
    assert not dask.is_dask_collection(array2)

    assert all(isinstance(v._variable.data, np.ndarray) for v in array2.coords.values())


def test_basic_compute():
    ds = Dataset({"foo": ("x", range(5)), "bar": ("x", range(5))}).chunk({"x": 2})
    for get in [dask.threaded.get, dask.multiprocessing.get, dask.local.get_sync, None]:
        with dask.config.set(scheduler=get):
            ds.compute()
            ds.foo.compute()
            ds.foo.variable.compute()


def test_dask_layers_and_dependencies():
    ds = Dataset({"foo": ("x", range(5)), "bar": ("x", range(5))}).chunk()

    x = dask.delayed(ds)
    assert set(x.__dask_graph__().dependencies).issuperset(
        ds.__dask_graph__().dependencies
    )
    assert set(x.foo.__dask_graph__().dependencies).issuperset(
        ds.__dask_graph__().dependencies
    )


def make_da():
    da = xr.DataArray(
        np.ones((10, 20)),
        dims=["x", "y"],
        coords={"x": np.arange(10), "y": np.arange(100, 120)},
        name="a",
    ).chunk({"x": 4, "y": 5})
    da.attrs["test"] = "test"
    da.coords["c2"] = 0.5
    da.coords["ndcoord"] = da.x * 2
    da.coords["cxy"] = (da.x * da.y).chunk({"x": 4, "y": 5})

    return da


def make_ds():
    map_ds = xr.Dataset()
    map_ds["a"] = make_da()
    map_ds["b"] = map_ds.a + 50
    map_ds["c"] = map_ds.x + 20
    map_ds = map_ds.chunk({"x": 4, "y": 5})
    map_ds["d"] = ("z", [1, 1, 1, 1])
    map_ds["z"] = [0, 1, 2, 3]
    map_ds["e"] = map_ds.x + map_ds.y
    map_ds.coords["c1"] = 0.5
    map_ds.coords["cx"] = ("x", np.arange(len(map_ds.x)))
    map_ds.coords["cx"].attrs["test2"] = "test2"
    map_ds.attrs["test"] = "test"
    map_ds.coords["xx"] = map_ds["a"] * map_ds.y

    return map_ds


# fixtures cannot be used in parametrize statements
# instead use this workaround
# https://docs.pytest.org/en/latest/deprecations.html#calling-fixtures-directly
@pytest.fixture
def map_da():
    return make_da()


@pytest.fixture
def map_ds():
    return make_ds()


def test_unify_chunks(map_ds):
    ds_copy = map_ds.copy()
    ds_copy["cxy"] = ds_copy.cxy.chunk({"y": 10})

    with raises_regex(ValueError, "inconsistent chunks"):
        ds_copy.chunks

    expected_chunks = {"x": (4, 4, 2), "y": (5, 5, 5, 5), "z": (4,)}
    with raise_if_dask_computes():
        actual_chunks = ds_copy.unify_chunks().chunks
    expected_chunks == actual_chunks
    assert_identical(map_ds, ds_copy.unify_chunks())


@pytest.mark.parametrize("obj", [make_ds(), make_da()])
@pytest.mark.parametrize(
    "transform", [lambda x: x.compute(), lambda x: x.unify_chunks()]
)
def test_unify_chunks_shallow_copy(obj, transform):
    obj = transform(obj)
    unified = obj.unify_chunks()
    assert_identical(obj, unified) and obj is not obj.unify_chunks()


def test_map_blocks_error(map_da, map_ds):
    def bad_func(darray):
        return (darray * darray.x + 5 * darray.y)[:1, :1]

    with raises_regex(ValueError, "Length of the.* has changed."):
        xr.map_blocks(bad_func, map_da).compute()

    def returns_numpy(darray):
        return (darray * darray.x + 5 * darray.y).values

    with raises_regex(TypeError, "Function must return an xarray DataArray"):
        xr.map_blocks(returns_numpy, map_da)

    with raises_regex(TypeError, "args must be"):
        xr.map_blocks(operator.add, map_da, args=10)

    with raises_regex(TypeError, "kwargs must be"):
        xr.map_blocks(operator.add, map_da, args=[10], kwargs=[20])

    def really_bad_func(darray):
        raise ValueError("couldn't do anything.")

    with raises_regex(Exception, "Cannot infer"):
        xr.map_blocks(really_bad_func, map_da)

    ds_copy = map_ds.copy()
    ds_copy["cxy"] = ds_copy.cxy.chunk({"y": 10})

    with raises_regex(ValueError, "inconsistent chunks"):
        xr.map_blocks(bad_func, ds_copy)

    with raises_regex(TypeError, "Cannot pass dask collections"):
        xr.map_blocks(bad_func, map_da, args=[map_da.chunk()])

    with raises_regex(TypeError, "Cannot pass dask collections"):
        xr.map_blocks(bad_func, map_da, kwargs=dict(a=map_da.chunk()))


@pytest.mark.parametrize("obj", [make_da(), make_ds()])
def test_map_blocks(obj):
    def func(obj):
        result = obj + obj.x + 5 * obj.y
        return result

    with raise_if_dask_computes():
        actual = xr.map_blocks(func, obj)
    expected = func(obj)
    assert_chunks_equal(expected.chunk(), actual)
    xr.testing.assert_identical(actual.compute(), expected.compute())


@pytest.mark.parametrize("obj", [make_da(), make_ds()])
def test_map_blocks_convert_args_to_list(obj):
    expected = obj + 10
    with raise_if_dask_computes():
        actual = xr.map_blocks(operator.add, obj, [10])
    assert_chunks_equal(expected.chunk(), actual)
    xr.testing.assert_identical(actual.compute(), expected.compute())


@pytest.mark.parametrize("obj", [make_da(), make_ds()])
def test_map_blocks_add_attrs(obj):
    def add_attrs(obj):
        obj = obj.copy(deep=True)
        obj.attrs["new"] = "new"
        obj.cxy.attrs["new2"] = "new2"
        return obj

    expected = add_attrs(obj)
    with raise_if_dask_computes():
        actual = xr.map_blocks(add_attrs, obj)

    xr.testing.assert_identical(actual.compute(), expected.compute())


def test_map_blocks_change_name(map_da):
    def change_name(obj):
        obj = obj.copy(deep=True)
        obj.name = "new"
        return obj

    expected = change_name(map_da)
    with raise_if_dask_computes():
        actual = xr.map_blocks(change_name, map_da)

    xr.testing.assert_identical(actual.compute(), expected.compute())


@pytest.mark.parametrize("obj", [make_da(), make_ds()])
def test_map_blocks_kwargs(obj):
    expected = xr.full_like(obj, fill_value=np.nan)
    with raise_if_dask_computes():
        actual = xr.map_blocks(xr.full_like, obj, kwargs=dict(fill_value=np.nan))
    assert_chunks_equal(expected.chunk(), actual)
    xr.testing.assert_identical(actual.compute(), expected.compute())


def test_map_blocks_to_array(map_ds):
    with raise_if_dask_computes():
        actual = xr.map_blocks(lambda x: x.to_array(), map_ds)

    # to_array does not preserve name, so cannot use assert_identical
    assert_equal(actual.compute(), map_ds.to_array().compute())


@pytest.mark.parametrize(
    "func",
    [
        lambda x: x,
        lambda x: x.to_dataset(),
        lambda x: x.drop("x"),
        lambda x: x.expand_dims(k=[1, 2, 3]),
        lambda x: x.assign_coords(new_coord=("y", x.y * 2)),
        lambda x: x.astype(np.int32),
        # TODO: [lambda x: x.isel(x=1).drop("x"), map_da],
    ],
)
def test_map_blocks_da_transformations(func, map_da):
    with raise_if_dask_computes():
        actual = xr.map_blocks(func, map_da)

    assert_identical(actual.compute(), func(map_da).compute())


@pytest.mark.parametrize(
    "func",
    [
        lambda x: x,
        lambda x: x.drop("cxy"),
        lambda x: x.drop("a"),
        lambda x: x.drop("x"),
        lambda x: x.expand_dims(k=[1, 2, 3]),
        lambda x: x.rename({"a": "new1", "b": "new2"}),
        # TODO: [lambda x: x.isel(x=1)],
    ],
)
def test_map_blocks_ds_transformations(func, map_ds):
    with raise_if_dask_computes():
        actual = xr.map_blocks(func, map_ds)

    assert_identical(actual.compute(), func(map_ds).compute())


@pytest.mark.parametrize("obj", [make_da(), make_ds()])
def test_map_blocks_object_method(obj):
    def func(obj):
        result = obj + obj.x + 5 * obj.y
        return result

    with raise_if_dask_computes():
        expected = xr.map_blocks(func, obj)
        actual = obj.map_blocks(func)

    assert_identical(expected.compute(), actual.compute())


def test_make_meta(map_ds):
    from ..core.parallel import make_meta

    meta = make_meta(map_ds)

    for variable in map_ds._coord_names:
        assert variable in meta._coord_names
        assert meta.coords[variable].shape == (0,) * meta.coords[variable].ndim

    for variable in map_ds.data_vars:
        assert variable in meta.data_vars
        assert meta.data_vars[variable].shape == (0,) * meta.data_vars[variable].ndim


<<<<<<< HEAD
def test_identical_coords_no_computes():
    lons2 = xr.DataArray(da.zeros((10, 10), chunks=2), dims=("y", "x"))
    a = xr.DataArray(
        da.zeros((10, 10), chunks=2), dims=("y", "x"), coords={"lons": lons2}
    )
    b = xr.DataArray(
        da.zeros((10, 10), chunks=2), dims=("y", "x"), coords={"lons": lons2}
    )
    with raise_if_dask_computes():
        c = a + b
    assert_identical(c, a)


def test_lazy_array_equiv():
    lons1 = xr.DataArray(da.zeros((10, 10), chunks=2), dims=("y", "x"))
    lons2 = xr.DataArray(da.zeros((10, 10), chunks=2), dims=("y", "x"))
    var1 = lons1.variable
    var2 = lons2.variable
    with raise_if_dask_computes():
        lons1.equals(lons2)
    with raise_if_dask_computes():
        var1.equals(var2 / 2, equiv=lazy_array_equiv)
    assert var1.equals(var2.compute(), equiv=lazy_array_equiv) is None
    assert var1.compute().equals(var2.compute(), equiv=lazy_array_equiv) is None

    with raise_if_dask_computes():
        assert lons1.equals(lons1.transpose("y", "x"))

    with raise_if_dask_computes():
        for compat in [
            "broadcast_equals",
            "equals",
            "override",
            "identical",
            "no_conflicts",
        ]:
            xr.merge([lons1, lons2], compat=compat)
=======
@pytest.mark.parametrize(
    "obj", [make_da(), make_da().compute(), make_ds(), make_ds().compute()]
)
@pytest.mark.parametrize(
    "transform",
    [
        lambda x: x.reset_coords(),
        lambda x: x.reset_coords(drop=True),
        lambda x: x.isel(x=1),
        lambda x: x.attrs.update(new_attrs=1),
        lambda x: x.assign_coords(cxy=1),
        lambda x: x.rename({"x": "xnew"}),
        lambda x: x.rename({"cxy": "cxynew"}),
    ],
)
def test_token_changes_on_transform(obj, transform):
    with raise_if_dask_computes():
        assert dask.base.tokenize(obj) != dask.base.tokenize(transform(obj))


@pytest.mark.parametrize(
    "obj", [make_da(), make_da().compute(), make_ds(), make_ds().compute()]
)
def test_token_changes_when_data_changes(obj):
    with raise_if_dask_computes():
        t1 = dask.base.tokenize(obj)

    # Change data_var
    if isinstance(obj, DataArray):
        obj *= 2
    else:
        obj["a"] *= 2
    with raise_if_dask_computes():
        t2 = dask.base.tokenize(obj)
    assert t2 != t1

    # Change non-index coord
    obj.coords["ndcoord"] *= 2
    with raise_if_dask_computes():
        t3 = dask.base.tokenize(obj)
    assert t3 != t2

    # Change IndexVariable
    obj.coords["x"] *= 2
    with raise_if_dask_computes():
        t4 = dask.base.tokenize(obj)
    assert t4 != t3


@pytest.mark.parametrize("obj", [make_da().compute(), make_ds().compute()])
def test_token_changes_when_buffer_changes(obj):
    with raise_if_dask_computes():
        t1 = dask.base.tokenize(obj)

    if isinstance(obj, DataArray):
        obj[0, 0] = 123
    else:
        obj["a"][0, 0] = 123
    with raise_if_dask_computes():
        t2 = dask.base.tokenize(obj)
    assert t2 != t1

    obj.coords["ndcoord"][0] = 123
    with raise_if_dask_computes():
        t3 = dask.base.tokenize(obj)
    assert t3 != t2


@pytest.mark.parametrize(
    "transform",
    [lambda x: x, lambda x: x.copy(deep=False), lambda x: x.copy(deep=True)],
)
@pytest.mark.parametrize("obj", [make_da(), make_ds(), make_ds().variables["a"]])
def test_token_identical(obj, transform):
    with raise_if_dask_computes():
        assert dask.base.tokenize(obj) == dask.base.tokenize(transform(obj))
    assert dask.base.tokenize(obj.compute()) == dask.base.tokenize(
        transform(obj.compute())
    )


@requires_scipy_or_netCDF4
def test_normalize_token_with_backend(map_ds):
    with create_tmp_file(allow_cleanup_failure=ON_WINDOWS) as tmp_file:
        map_ds.to_netcdf(tmp_file)
        read = xr.open_dataset(tmp_file)
        assert not dask.base.tokenize(map_ds) == dask.base.tokenize(read)
>>>>>>> 53c51994
<|MERGE_RESOLUTION|>--- conflicted
+++ resolved
@@ -24,11 +24,8 @@
     raises_regex,
     requires_scipy_or_netCDF4,
 )
-<<<<<<< HEAD
 from ..core.duck_array_ops import lazy_array_equiv
-=======
 from .test_backends import create_tmp_file
->>>>>>> 53c51994
 
 dask = pytest.importorskip("dask")
 da = pytest.importorskip("dask.array")
@@ -1192,7 +1189,6 @@
         assert meta.data_vars[variable].shape == (0,) * meta.data_vars[variable].ndim
 
 
-<<<<<<< HEAD
 def test_identical_coords_no_computes():
     lons2 = xr.DataArray(da.zeros((10, 10), chunks=2), dims=("y", "x"))
     a = xr.DataArray(
@@ -1230,7 +1226,8 @@
             "no_conflicts",
         ]:
             xr.merge([lons1, lons2], compat=compat)
-=======
+
+            
 @pytest.mark.parametrize(
     "obj", [make_da(), make_da().compute(), make_ds(), make_ds().compute()]
 )
@@ -1317,5 +1314,4 @@
     with create_tmp_file(allow_cleanup_failure=ON_WINDOWS) as tmp_file:
         map_ds.to_netcdf(tmp_file)
         read = xr.open_dataset(tmp_file)
-        assert not dask.base.tokenize(map_ds) == dask.base.tokenize(read)
->>>>>>> 53c51994
+        assert not dask.base.tokenize(map_ds) == dask.base.tokenize(read)