from distutils.version import LooseVersion

import numpy as np
import pandas as pd
import pytest

import xarray as xr

from . import (
    assert_array_equal,
    assert_chunks_equal,
    assert_equal,
    assert_identical,
    raise_if_dask_computes,
    requires_cftime,
    requires_dask,
)


class TestDatetimeAccessor:
    @pytest.fixture(autouse=True)
    def setup(self):
        nt = 100
        data = np.random.rand(10, 10, nt)
        lons = np.linspace(0, 11, 10)
        lats = np.linspace(0, 20, 10)
        self.times = pd.date_range(start="2000/01/01", freq="H", periods=nt)

        self.data = xr.DataArray(
            data,
            coords=[lons, lats, self.times],
            dims=["lon", "lat", "time"],
            name="data",
        )

        self.times_arr = np.random.choice(self.times, size=(10, 10, nt))
        self.times_data = xr.DataArray(
            self.times_arr,
            coords=[lons, lats, self.times],
            dims=["lon", "lat", "time"],
            name="data",
        )

    @pytest.mark.parametrize(
        "field",
        [
            "year",
            "month",
            "day",
            "hour",
            "minute",
            "second",
            "microsecond",
            "nanosecond",
            "week",
            "weekofyear",
            "dayofweek",
            "weekday",
            "dayofyear",
            "quarter",
            "date",
            "time",
            "is_month_start",
            "is_month_end",
            "is_quarter_start",
            "is_quarter_end",
            "is_year_start",
            "is_year_end",
            "is_leap_year",
        ],
    )
    def test_field_access(self, field) -> None:

        if LooseVersion(pd.__version__) >= "1.1.0" and field in ["week", "weekofyear"]:
            data = self.times.isocalendar()["week"]
        else:
            data = getattr(self.times, field)

        expected = xr.DataArray(data, name=field, coords=[self.times], dims=["time"])

        if field in ["week", "weekofyear"]:
            with pytest.warns(
                FutureWarning, match="dt.weekofyear and dt.week have been deprecated"
            ):
                actual = getattr(self.data.time.dt, field)
        else:
            actual = getattr(self.data.time.dt, field)

        assert_equal(expected, actual)

    @pytest.mark.parametrize(
        "field, pandas_field",
        [
            ("year", "year"),
            ("week", "week"),
            ("weekday", "day"),
        ],
    )
    def test_isocalendar(self, field, pandas_field) -> None:

        if LooseVersion(pd.__version__) < "1.1.0":
            with pytest.raises(
                AttributeError, match=r"'isocalendar' not available in pandas < 1.1.0"
            ):
                self.data.time.dt.isocalendar()[field]
            return

        # pandas isocalendar has dtypy UInt32Dtype, convert to Int64
        expected = pd.Int64Index(getattr(self.times.isocalendar(), pandas_field))
        expected = xr.DataArray(
            expected, name=field, coords=[self.times], dims=["time"]
        )

        actual = self.data.time.dt.isocalendar()[field]
        assert_equal(expected, actual)

<<<<<<< HEAD
    def test_calendar(self):
        cal = self.data.time.dt.calendar
        assert cal == "proleptic_gregorian"

    def test_strftime(self):
=======
    def test_strftime(self) -> None:
>>>>>>> f915515d
        assert (
            "2000-01-01 01:00:00" == self.data.time.dt.strftime("%Y-%m-%d %H:%M:%S")[1]
        )

    def test_not_datetime_type(self) -> None:
        nontime_data = self.data.copy()
        int_data = np.arange(len(self.data.time)).astype("int8")
        nontime_data = nontime_data.assign_coords(time=int_data)
        with pytest.raises(TypeError, match=r"dt"):
            nontime_data.time.dt

    @pytest.mark.filterwarnings("ignore:dt.weekofyear and dt.week have been deprecated")
    @requires_dask
    @pytest.mark.parametrize(
        "field",
        [
            "year",
            "month",
            "day",
            "hour",
            "minute",
            "second",
            "microsecond",
            "nanosecond",
            "week",
            "weekofyear",
            "dayofweek",
            "weekday",
            "dayofyear",
            "quarter",
            "date",
            "time",
            "is_month_start",
            "is_month_end",
            "is_quarter_start",
            "is_quarter_end",
            "is_year_start",
            "is_year_end",
            "is_leap_year",
        ],
    )
    def test_dask_field_access(self, field) -> None:
        import dask.array as da

        expected = getattr(self.times_data.dt, field)

        dask_times_arr = da.from_array(self.times_arr, chunks=(5, 5, 50))
        dask_times_2d = xr.DataArray(
            dask_times_arr, coords=self.data.coords, dims=self.data.dims, name="data"
        )

        with raise_if_dask_computes():
            actual = getattr(dask_times_2d.dt, field)

        assert isinstance(actual.data, da.Array)
        assert_chunks_equal(actual, dask_times_2d)
        assert_equal(actual.compute(), expected.compute())

    @requires_dask
    @pytest.mark.parametrize(
        "field",
        [
            "year",
            "week",
            "weekday",
        ],
    )
    def test_isocalendar_dask(self, field) -> None:
        import dask.array as da

        if LooseVersion(pd.__version__) < "1.1.0":
            with pytest.raises(
                AttributeError, match=r"'isocalendar' not available in pandas < 1.1.0"
            ):
                self.data.time.dt.isocalendar()[field]
            return

        expected = getattr(self.times_data.dt.isocalendar(), field)

        dask_times_arr = da.from_array(self.times_arr, chunks=(5, 5, 50))
        dask_times_2d = xr.DataArray(
            dask_times_arr, coords=self.data.coords, dims=self.data.dims, name="data"
        )

        with raise_if_dask_computes():
            actual = dask_times_2d.dt.isocalendar()[field]

        assert isinstance(actual.data, da.Array)
        assert_chunks_equal(actual, dask_times_2d)
        assert_equal(actual.compute(), expected.compute())

    @requires_dask
    @pytest.mark.parametrize(
        "method, parameters",
        [
            ("floor", "D"),
            ("ceil", "D"),
            ("round", "D"),
            ("strftime", "%Y-%m-%d %H:%M:%S"),
        ],
    )
    def test_dask_accessor_method(self, method, parameters) -> None:
        import dask.array as da

        expected = getattr(self.times_data.dt, method)(parameters)
        dask_times_arr = da.from_array(self.times_arr, chunks=(5, 5, 50))
        dask_times_2d = xr.DataArray(
            dask_times_arr, coords=self.data.coords, dims=self.data.dims, name="data"
        )

        with raise_if_dask_computes():
            actual = getattr(dask_times_2d.dt, method)(parameters)

        assert isinstance(actual.data, da.Array)
        assert_chunks_equal(actual, dask_times_2d)
        assert_equal(actual.compute(), expected.compute())

    def test_seasons(self) -> None:
        dates = pd.date_range(start="2000/01/01", freq="M", periods=12)
        dates = xr.DataArray(dates)
        seasons = xr.DataArray(
            [
                "DJF",
                "DJF",
                "MAM",
                "MAM",
                "MAM",
                "JJA",
                "JJA",
                "JJA",
                "SON",
                "SON",
                "SON",
                "DJF",
            ]
        )

        assert_array_equal(seasons.values, dates.dt.season.values)

    @pytest.mark.parametrize(
        "method, parameters", [("floor", "D"), ("ceil", "D"), ("round", "D")]
    )
    def test_accessor_method(self, method, parameters) -> None:
        dates = pd.date_range("2014-01-01", "2014-05-01", freq="H")
        xdates = xr.DataArray(dates, dims=["time"])
        expected = getattr(dates, method)(parameters)
        actual = getattr(xdates.dt, method)(parameters)
        assert_array_equal(expected, actual)


class TestTimedeltaAccessor:
    @pytest.fixture(autouse=True)
    def setup(self):
        nt = 100
        data = np.random.rand(10, 10, nt)
        lons = np.linspace(0, 11, 10)
        lats = np.linspace(0, 20, 10)
        self.times = pd.timedelta_range(start="1 day", freq="6H", periods=nt)

        self.data = xr.DataArray(
            data,
            coords=[lons, lats, self.times],
            dims=["lon", "lat", "time"],
            name="data",
        )

        self.times_arr = np.random.choice(self.times, size=(10, 10, nt))
        self.times_data = xr.DataArray(
            self.times_arr,
            coords=[lons, lats, self.times],
            dims=["lon", "lat", "time"],
            name="data",
        )

    def test_not_datetime_type(self) -> None:
        nontime_data = self.data.copy()
        int_data = np.arange(len(self.data.time)).astype("int8")
        nontime_data = nontime_data.assign_coords(time=int_data)
        with pytest.raises(TypeError, match=r"dt"):
            nontime_data.time.dt

    @pytest.mark.parametrize(
        "field", ["days", "seconds", "microseconds", "nanoseconds"]
    )
    def test_field_access(self, field) -> None:
        expected = xr.DataArray(
            getattr(self.times, field), name=field, coords=[self.times], dims=["time"]
        )
        actual = getattr(self.data.time.dt, field)
        assert_equal(expected, actual)

    @pytest.mark.parametrize(
        "method, parameters", [("floor", "D"), ("ceil", "D"), ("round", "D")]
    )
    def test_accessor_methods(self, method, parameters) -> None:
        dates = pd.timedelta_range(start="1 day", end="30 days", freq="6H")
        xdates = xr.DataArray(dates, dims=["time"])
        expected = getattr(dates, method)(parameters)
        actual = getattr(xdates.dt, method)(parameters)
        assert_array_equal(expected, actual)

    @requires_dask
    @pytest.mark.parametrize(
        "field", ["days", "seconds", "microseconds", "nanoseconds"]
    )
    def test_dask_field_access(self, field) -> None:
        import dask.array as da

        expected = getattr(self.times_data.dt, field)

        dask_times_arr = da.from_array(self.times_arr, chunks=(5, 5, 50))
        dask_times_2d = xr.DataArray(
            dask_times_arr, coords=self.data.coords, dims=self.data.dims, name="data"
        )

        with raise_if_dask_computes():
            actual = getattr(dask_times_2d.dt, field)

        assert isinstance(actual.data, da.Array)
        assert_chunks_equal(actual, dask_times_2d)
        assert_equal(actual, expected)

    @requires_dask
    @pytest.mark.parametrize(
        "method, parameters", [("floor", "D"), ("ceil", "D"), ("round", "D")]
    )
    def test_dask_accessor_method(self, method, parameters) -> None:
        import dask.array as da

        expected = getattr(self.times_data.dt, method)(parameters)
        dask_times_arr = da.from_array(self.times_arr, chunks=(5, 5, 50))
        dask_times_2d = xr.DataArray(
            dask_times_arr, coords=self.data.coords, dims=self.data.dims, name="data"
        )

        with raise_if_dask_computes():
            actual = getattr(dask_times_2d.dt, method)(parameters)

        assert isinstance(actual.data, da.Array)
        assert_chunks_equal(actual, dask_times_2d)
        assert_equal(actual.compute(), expected.compute())


_CFTIME_CALENDARS = [
    "365_day",
    "360_day",
    "julian",
    "all_leap",
    "366_day",
    "gregorian",
    "proleptic_gregorian",
]
_NT = 100


@pytest.fixture(params=_CFTIME_CALENDARS)
def calendar(request):
    return request.param


@pytest.fixture()
def times(calendar):
    import cftime

    return cftime.num2date(
        np.arange(_NT),
        units="hours since 2000-01-01",
        calendar=calendar,
        only_use_cftime_datetimes=True,
    )


@pytest.fixture()
def data(times):
    data = np.random.rand(10, 10, _NT)
    lons = np.linspace(0, 11, 10)
    lats = np.linspace(0, 20, 10)
    return xr.DataArray(
        data, coords=[lons, lats, times], dims=["lon", "lat", "time"], name="data"
    )


@pytest.fixture()
def times_3d(times):
    lons = np.linspace(0, 11, 10)
    lats = np.linspace(0, 20, 10)
    times_arr = np.random.choice(times, size=(10, 10, _NT))
    return xr.DataArray(
        times_arr, coords=[lons, lats, times], dims=["lon", "lat", "time"], name="data"
    )


@requires_cftime
@pytest.mark.parametrize(
    "field", ["year", "month", "day", "hour", "dayofyear", "dayofweek"]
)
def test_field_access(data, field) -> None:
    if field == "dayofyear" or field == "dayofweek":
        pytest.importorskip("cftime", minversion="1.0.2.1")
    result = getattr(data.time.dt, field)
    expected = xr.DataArray(
        getattr(xr.coding.cftimeindex.CFTimeIndex(data.time.values), field),
        name=field,
        coords=data.time.coords,
        dims=data.time.dims,
    )

    assert_equal(result, expected)


@requires_cftime
<<<<<<< HEAD
def test_calendar_cftime(data):
    expected = data.time.values[0].calendar
    assert data.time.dt.calendar == expected

    # 2D np datetime:
    data = xr.DataArray(
        np.random.randint(1, 1000000, size=(4, 5)).astype("<M8[h]"), dims=("x", "y")
    )
    assert data.dt.calendar == "proleptic_gregorian"


@requires_dask
def test_calendar_dask():
    import dask.array as da

    # 3D lazy dask - np
    data = xr.DataArray(
        da.random.random_integers(1, 1000000, size=(4, 5, 6)).astype("<M8[h]"),
        dims=("x", "y", "z"),
    )
    with raise_if_dask_computes():
        assert data.dt.calendar == "proleptic_gregorian"


@requires_dask
@requires_cftime
def test_calendar_dask_cftime():
    from cftime import num2date

    # 3D lazy dask - np
    data = xr.DataArray(
        num2date(
            np.random.randint(1, 1000000, size=(4, 5, 6)),
            "hours since 1970-01-01T00:00",
            calendar="noleap",
        ),
        dims=("x", "y", "z"),
    ).chunk()
    with raise_if_dask_computes(max_computes=2):
        assert data.dt.calendar == "noleap"


@requires_cftime
def test_isocalendar_cftime(data):
=======
def test_isocalendar_cftime(data) -> None:
>>>>>>> f915515d

    with pytest.raises(
        AttributeError, match=r"'CFTimeIndex' object has no attribute 'isocalendar'"
    ):
        data.time.dt.isocalendar()


@requires_cftime
def test_date_cftime(data) -> None:

    with pytest.raises(
        AttributeError,
        match=r"'CFTimeIndex' object has no attribute `date`. Consider using the floor method instead, for instance: `.time.dt.floor\('D'\)`.",
    ):
        data.time.dt.date()


@requires_cftime
@pytest.mark.filterwarnings("ignore::RuntimeWarning")
def test_cftime_strftime_access(data) -> None:
    """compare cftime formatting against datetime formatting"""
    date_format = "%Y%m%d%H"
    result = data.time.dt.strftime(date_format)
    datetime_array = xr.DataArray(
        xr.coding.cftimeindex.CFTimeIndex(data.time.values).to_datetimeindex(),
        name="stftime",
        coords=data.time.coords,
        dims=data.time.dims,
    )
    expected = datetime_array.dt.strftime(date_format)
    assert_equal(result, expected)


@requires_cftime
@requires_dask
@pytest.mark.parametrize(
    "field", ["year", "month", "day", "hour", "dayofyear", "dayofweek"]
)
def test_dask_field_access_1d(data, field) -> None:
    import dask.array as da

    if field == "dayofyear" or field == "dayofweek":
        pytest.importorskip("cftime", minversion="1.0.2.1")
    expected = xr.DataArray(
        getattr(xr.coding.cftimeindex.CFTimeIndex(data.time.values), field),
        name=field,
        dims=["time"],
    )
    times = xr.DataArray(data.time.values, dims=["time"]).chunk({"time": 50})
    result = getattr(times.dt, field)
    assert isinstance(result.data, da.Array)
    assert result.chunks == times.chunks
    assert_equal(result.compute(), expected)


@requires_cftime
@requires_dask
@pytest.mark.parametrize(
    "field", ["year", "month", "day", "hour", "dayofyear", "dayofweek"]
)
def test_dask_field_access(times_3d, data, field) -> None:
    import dask.array as da

    if field == "dayofyear" or field == "dayofweek":
        pytest.importorskip("cftime", minversion="1.0.2.1")
    expected = xr.DataArray(
        getattr(
            xr.coding.cftimeindex.CFTimeIndex(times_3d.values.ravel()), field
        ).reshape(times_3d.shape),
        name=field,
        coords=times_3d.coords,
        dims=times_3d.dims,
    )
    times_3d = times_3d.chunk({"lon": 5, "lat": 5, "time": 50})
    result = getattr(times_3d.dt, field)
    assert isinstance(result.data, da.Array)
    assert result.chunks == times_3d.chunks
    assert_equal(result.compute(), expected)


@pytest.fixture()
def cftime_date_type(calendar):
    from .test_coding_times import _all_cftime_date_types

    return _all_cftime_date_types()[calendar]


@requires_cftime
def test_seasons(cftime_date_type) -> None:
    dates = xr.DataArray(
        np.array([cftime_date_type(2000, month, 15) for month in range(1, 13)])
    )
    seasons = xr.DataArray(
        [
            "DJF",
            "DJF",
            "MAM",
            "MAM",
            "MAM",
            "JJA",
            "JJA",
            "JJA",
            "SON",
            "SON",
            "SON",
            "DJF",
        ]
    )

    assert_array_equal(seasons.values, dates.dt.season.values)


@pytest.fixture
def cftime_rounding_dataarray(cftime_date_type):
    return xr.DataArray(
        [
            [cftime_date_type(1, 1, 1, 1), cftime_date_type(1, 1, 1, 15)],
            [cftime_date_type(1, 1, 1, 23), cftime_date_type(1, 1, 2, 1)],
        ]
    )


@requires_cftime
@requires_dask
@pytest.mark.parametrize("use_dask", [False, True])
def test_cftime_floor_accessor(
    cftime_rounding_dataarray, cftime_date_type, use_dask
) -> None:
    import dask.array as da

    freq = "D"
    expected = xr.DataArray(
        [
            [cftime_date_type(1, 1, 1, 0), cftime_date_type(1, 1, 1, 0)],
            [cftime_date_type(1, 1, 1, 0), cftime_date_type(1, 1, 2, 0)],
        ],
        name="floor",
    )

    if use_dask:
        chunks = {"dim_0": 1}
        # Currently a compute is done to inspect a single value of the array
        # if it is of object dtype to check if it is a cftime.datetime (if not
        # we raise an error when using the dt accessor).
        with raise_if_dask_computes(max_computes=1):
            result = cftime_rounding_dataarray.chunk(chunks).dt.floor(freq)
        expected = expected.chunk(chunks)
        assert isinstance(result.data, da.Array)
        assert result.chunks == expected.chunks
    else:
        result = cftime_rounding_dataarray.dt.floor(freq)

    assert_identical(result, expected)


@requires_cftime
@requires_dask
@pytest.mark.parametrize("use_dask", [False, True])
def test_cftime_ceil_accessor(
    cftime_rounding_dataarray, cftime_date_type, use_dask
) -> None:
    import dask.array as da

    freq = "D"
    expected = xr.DataArray(
        [
            [cftime_date_type(1, 1, 2, 0), cftime_date_type(1, 1, 2, 0)],
            [cftime_date_type(1, 1, 2, 0), cftime_date_type(1, 1, 3, 0)],
        ],
        name="ceil",
    )

    if use_dask:
        chunks = {"dim_0": 1}
        # Currently a compute is done to inspect a single value of the array
        # if it is of object dtype to check if it is a cftime.datetime (if not
        # we raise an error when using the dt accessor).
        with raise_if_dask_computes(max_computes=1):
            result = cftime_rounding_dataarray.chunk(chunks).dt.ceil(freq)
        expected = expected.chunk(chunks)
        assert isinstance(result.data, da.Array)
        assert result.chunks == expected.chunks
    else:
        result = cftime_rounding_dataarray.dt.ceil(freq)

    assert_identical(result, expected)


@requires_cftime
@requires_dask
@pytest.mark.parametrize("use_dask", [False, True])
def test_cftime_round_accessor(
    cftime_rounding_dataarray, cftime_date_type, use_dask
) -> None:
    import dask.array as da

    freq = "D"
    expected = xr.DataArray(
        [
            [cftime_date_type(1, 1, 1, 0), cftime_date_type(1, 1, 2, 0)],
            [cftime_date_type(1, 1, 2, 0), cftime_date_type(1, 1, 2, 0)],
        ],
        name="round",
    )

    if use_dask:
        chunks = {"dim_0": 1}
        # Currently a compute is done to inspect a single value of the array
        # if it is of object dtype to check if it is a cftime.datetime (if not
        # we raise an error when using the dt accessor).
        with raise_if_dask_computes(max_computes=1):
            result = cftime_rounding_dataarray.chunk(chunks).dt.round(freq)
        expected = expected.chunk(chunks)
        assert isinstance(result.data, da.Array)
        assert result.chunks == expected.chunks
    else:
        result = cftime_rounding_dataarray.dt.round(freq)

    assert_identical(result, expected)<|MERGE_RESOLUTION|>--- conflicted
+++ resolved
@@ -114,15 +114,11 @@
         actual = self.data.time.dt.isocalendar()[field]
         assert_equal(expected, actual)
 
-<<<<<<< HEAD
-    def test_calendar(self):
+    def test_calendar(self) -> None:
         cal = self.data.time.dt.calendar
         assert cal == "proleptic_gregorian"
 
-    def test_strftime(self):
-=======
     def test_strftime(self) -> None:
->>>>>>> f915515d
         assert (
             "2000-01-01 01:00:00" == self.data.time.dt.strftime("%Y-%m-%d %H:%M:%S")[1]
         )
@@ -434,8 +430,7 @@
 
 
 @requires_cftime
-<<<<<<< HEAD
-def test_calendar_cftime(data):
+def test_calendar_cftime(data) -> None:
     expected = data.time.values[0].calendar
     assert data.time.dt.calendar == expected
 
@@ -447,7 +442,7 @@
 
 
 @requires_dask
-def test_calendar_dask():
+def test_calendar_dask() -> None:
     import dask.array as da
 
     # 3D lazy dask - np
@@ -461,7 +456,7 @@
 
 @requires_dask
 @requires_cftime
-def test_calendar_dask_cftime():
+def test_calendar_dask_cftime() -> None:
     from cftime import num2date
 
     # 3D lazy dask - np
@@ -477,11 +472,7 @@
         assert data.dt.calendar == "noleap"
 
 
-@requires_cftime
-def test_isocalendar_cftime(data):
-=======
 def test_isocalendar_cftime(data) -> None:
->>>>>>> f915515d
 
     with pytest.raises(
         AttributeError, match=r"'CFTimeIndex' object has no attribute 'isocalendar'"
