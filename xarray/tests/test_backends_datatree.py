from __future__ import annotations

import contextlib
import re
from collections.abc import Callable, Generator, Hashable
from pathlib import Path
from typing import TYPE_CHECKING, Literal, cast

import numpy as np
import pytest

import xarray as xr
from xarray import DataTree, load_datatree, open_datatree, open_groups
from xarray.testing import assert_equal, assert_identical
from xarray.tests import (
    has_zarr_v3,
    network,
    parametrize_zarr_format,
    requires_dask,
    requires_h5netcdf,
    requires_h5netcdf_or_netCDF4,
    requires_netCDF4,
    requires_pydap,
    requires_zarr,
)

if TYPE_CHECKING:
    from xarray.core.datatree_io import T_DataTreeNetcdfEngine

with contextlib.suppress(ImportError):
    import netCDF4 as nc4


def diff_chunks(
    comparison: dict[tuple[str, Hashable], bool], tree1: DataTree, tree2: DataTree
) -> str:
    mismatching_variables = [loc for loc, equals in comparison.items() if not equals]

    variable_messages = [
        "\n".join(
            [
                f"L  {path}:{name}: {tree1[path].variables[name].chunksizes}",
                f"R  {path}:{name}: {tree2[path].variables[name].chunksizes}",
            ]
        )
        for path, name in mismatching_variables
    ]
    return "\n".join(["Differing chunk sizes:"] + variable_messages)


def assert_chunks_equal(
    actual: DataTree, expected: DataTree, enforce_dask: bool = False
) -> None:
    __tracebackhide__ = True

    from xarray.namedarray.pycompat import array_type

    dask_array_type = array_type("dask")

    comparison = {
        (path, name): (
            (
                not enforce_dask
                or isinstance(node1.variables[name].data, dask_array_type)
            )
            and node1.variables[name].chunksizes == node2.variables[name].chunksizes
        )
        for path, (node1, node2) in xr.group_subtrees(actual, expected)
        for name in node1.variables.keys()
    }

    assert all(comparison.values()), diff_chunks(comparison, actual, expected)


@pytest.fixture(scope="module")
def unaligned_datatree_nc(tmp_path_factory):
    """Creates a test netCDF4 file with the following unaligned structure, writes it to a /tmp directory
    and returns the file path of the netCDF4 file.

    Group: /
    │   Dimensions:        (lat: 1, lon: 2)
    │   Dimensions without coordinates: lat, lon
    │   Data variables:
    │       root_variable  (lat, lon) float64 16B ...
    └── Group: /Group1
        │   Dimensions:      (lat: 1, lon: 2)
        │   Dimensions without coordinates: lat, lon
        │   Data variables:
        │       group_1_var  (lat, lon) float64 16B ...
        └── Group: /Group1/subgroup1
                Dimensions:        (lat: 2, lon: 2)
                Dimensions without coordinates: lat, lon
                Data variables:
                    subgroup1_var  (lat, lon) float64 32B ...
    """
    filepath = tmp_path_factory.mktemp("data") / "unaligned_subgroups.nc"
    with nc4.Dataset(filepath, "w", format="NETCDF4") as root_group:
        group_1 = root_group.createGroup("/Group1")
        subgroup_1 = group_1.createGroup("/subgroup1")

        root_group.createDimension("lat", 1)
        root_group.createDimension("lon", 2)
        root_group.createVariable("root_variable", np.float64, ("lat", "lon"))

        group_1_var = group_1.createVariable("group_1_var", np.float64, ("lat", "lon"))
        group_1_var[:] = np.array([[0.1, 0.2]])
        group_1_var.units = "K"
        group_1_var.long_name = "air_temperature"

        subgroup_1.createDimension("lat", 2)

        subgroup1_var = subgroup_1.createVariable(
            "subgroup1_var", np.float64, ("lat", "lon")
        )
        subgroup1_var[:] = np.array([[0.1, 0.2]])

    yield filepath


@pytest.fixture(scope="module")
def unaligned_datatree_zarr_factory(
    tmp_path_factory,
) -> Generator[
    Callable[[Literal[2, 3]], Path],
    None,
    None,
]:
    """Creates a zarr store with the following unaligned group hierarchy:
    Group: /
    │   Dimensions:  (y: 3, x: 2)
    │   Dimensions without coordinates: y, x
    │   Data variables:
    │       a        (y) int64 24B ...
    │       set0     (x) int64 16B ...
    └── Group: /Group1
    │   │   Dimensions:  ()
    │   │   Data variables:
    │   │       a        int64 8B ...
    │   │       b        int64 8B ...
    │   └── /Group1/subgroup1
    │           Dimensions:  ()
    │           Data variables:
    │               a        int64 8B ...
    │               b        int64 8B ...
    └── Group: /Group2
            Dimensions:  (y: 2, x: 2)
            Dimensions without coordinates: y, x
            Data variables:
                a        (y) int64 16B ...
                b        (x) float64 16B ...
    """

    def _unaligned_datatree_zarr(zarr_format: Literal[2, 3]) -> Path:
        filepath = tmp_path_factory.mktemp("data") / "unaligned_simple_datatree.zarr"
        root_data = xr.Dataset({"a": ("y", [6, 7, 8]), "set0": ("x", [9, 10])})
        set1_data = xr.Dataset({"a": 0, "b": 1})
        set2_data = xr.Dataset({"a": ("y", [2, 3]), "b": ("x", [0.1, 0.2])})

        root_data.to_zarr(
            filepath,
            mode="w",
            zarr_format=zarr_format,
        )
        set1_data.to_zarr(
            filepath,
            group="/Group1",
            mode="a",
            zarr_format=zarr_format,
        )
        set2_data.to_zarr(
            filepath,
            group="/Group2",
            mode="a",
            zarr_format=zarr_format,
        )
        set1_data.to_zarr(
            filepath,
            group="/Group1/subgroup1",
            mode="a",
            zarr_format=zarr_format,
        )

        return filepath

    yield _unaligned_datatree_zarr


class DatatreeIOBase:
    engine: T_DataTreeNetcdfEngine | None = None

    def test_to_netcdf(self, tmpdir, simple_datatree):
        filepath = tmpdir / "test.nc"
        original_dt = simple_datatree
        original_dt.to_netcdf(filepath, engine=self.engine)

        with open_datatree(filepath, engine=self.engine) as roundtrip_dt:
            assert roundtrip_dt._close is not None
            assert_equal(original_dt, roundtrip_dt)

    def test_decode_cf(self, tmpdir):
        filepath = tmpdir / "test-cf-convention.nc"
        original_dt = xr.DataTree(
            xr.Dataset(
                {
                    "test": xr.DataArray(
                        data=np.array([0, 1, 2], dtype=np.uint16),
                        attrs={"_FillValue": 99},
                    ),
                }
            )
        )
        original_dt.to_netcdf(filepath, engine=self.engine)
        with open_datatree(
            filepath, engine=self.engine, decode_cf=False
        ) as roundtrip_dt:
            assert original_dt["test"].dtype == roundtrip_dt["test"].dtype

    def test_to_netcdf_inherited_coords(self, tmpdir):
        filepath = tmpdir / "test.nc"
        original_dt = DataTree.from_dict(
            {
                "/": xr.Dataset({"a": (("x",), [1, 2])}, coords={"x": [3, 4]}),
                "/sub": xr.Dataset({"b": (("x",), [5, 6])}),
            }
        )
        original_dt.to_netcdf(filepath, engine=self.engine)

        with open_datatree(filepath, engine=self.engine) as roundtrip_dt:
            assert_equal(original_dt, roundtrip_dt)
            subtree = cast(DataTree, roundtrip_dt["/sub"])
            assert "x" not in subtree.to_dataset(inherit=False).coords

    def test_netcdf_encoding(self, tmpdir, simple_datatree):
        filepath = tmpdir / "test.nc"
        original_dt = simple_datatree

        # add compression
        comp = dict(zlib=True, complevel=9)
        enc = {"/set2": dict.fromkeys(original_dt["/set2"].dataset.data_vars, comp)}

        original_dt.to_netcdf(filepath, encoding=enc, engine=self.engine)
        with open_datatree(filepath, engine=self.engine) as roundtrip_dt:
            assert roundtrip_dt["/set2/a"].encoding["zlib"] == comp["zlib"]
            assert roundtrip_dt["/set2/a"].encoding["complevel"] == comp["complevel"]

            enc["/not/a/group"] = {"foo": "bar"}  # type: ignore[dict-item]
            with pytest.raises(ValueError, match="unexpected encoding group.*"):
                original_dt.to_netcdf(filepath, encoding=enc, engine=self.engine)

    def test_write_subgroup(self, tmpdir):
        original_dt = DataTree.from_dict(
            {
                "/": xr.Dataset(coords={"x": [1, 2, 3]}),
                "/child": xr.Dataset({"foo": ("x", [4, 5, 6])}),
            }
        ).children["child"]

        expected_dt = original_dt.copy()
        expected_dt.name = None

        filepath = tmpdir / "test.zarr"
        original_dt.to_netcdf(filepath, engine=self.engine)

        with open_datatree(filepath, engine=self.engine) as roundtrip_dt:
            assert_equal(original_dt, roundtrip_dt)
            assert_identical(expected_dt, roundtrip_dt)

<<<<<<< HEAD
    def test_roundtrip_via_memoryview_engine_specified(self, simple_datatree):
        original_dt = simple_datatree
        roundtrip_dt = load_datatree(
            original_dt.to_netcdf(engine=self.engine), engine=self.engine
        )
        assert_equal(original_dt, roundtrip_dt)


@requires_h5netcdf_or_netCDF4
class TestGenericNetCDFIO:
    def test_roundtrip_via_memoryview(self, simple_datatree):
        original_dt = simple_datatree
        roundtrip_dt = load_datatree(original_dt.to_netcdf())
        assert_equal(original_dt, roundtrip_dt)
=======
    @requires_netCDF4
    def test_no_redundant_dimensions(self, tmpdir):
        # regression test for https://github.com/pydata/xarray/issues/10241
        original_dt = DataTree.from_dict(
            {
                "/": xr.Dataset(coords={"x": [1, 2, 3]}),
                "/child": xr.Dataset({"foo": ("x", [4, 5, 6])}),
            }
        )
        filepath = tmpdir / "test.zarr"
        original_dt.to_netcdf(filepath, engine=self.engine)

        root = nc4.Dataset(str(filepath))
        child = root.groups["child"]
        assert list(root.dimensions) == ["x"]
        assert list(child.dimensions) == []

    @requires_dask
    def test_compute_false(self, tmpdir, simple_datatree):
        filepath = tmpdir / "test.nc"
        original_dt = simple_datatree.chunk()
        result = original_dt.to_netcdf(filepath, engine=self.engine, compute=False)

        with open_datatree(filepath, engine=self.engine) as in_progress_dt:
            assert in_progress_dt.isomorphic(original_dt)
            assert not in_progress_dt.equals(original_dt)

        result.compute()
        with open_datatree(filepath, engine=self.engine) as written_dt:
            assert_identical(written_dt, original_dt)
>>>>>>> e82c3340


@requires_netCDF4
class TestNetCDF4DatatreeIO(DatatreeIOBase):
    engine: T_DataTreeNetcdfEngine | None = "netcdf4"

    def test_open_datatree(self, unaligned_datatree_nc) -> None:
        """Test if `open_datatree` fails to open a netCDF4 with an unaligned group hierarchy."""

        with pytest.raises(
            ValueError,
            match=(
                re.escape(
                    "group '/Group1/subgroup1' is not aligned with its parents:\nGroup:\n"
                )
                + ".*"
            ),
        ):
            open_datatree(unaligned_datatree_nc)

    @requires_dask
    def test_open_datatree_chunks(self, tmpdir, simple_datatree) -> None:
        filepath = tmpdir / "test.nc"

        chunks = {"x": 2, "y": 1}

        root_data = xr.Dataset({"a": ("y", [6, 7, 8]), "set0": ("x", [9, 10])})
        set1_data = xr.Dataset({"a": ("y", [-1, 0, 1]), "b": ("x", [-10, 6])})
        set2_data = xr.Dataset({"a": ("y", [1, 2, 3]), "b": ("x", [0.1, 0.2])})
        original_tree = DataTree.from_dict(
            {
                "/": root_data.chunk(chunks),
                "/group1": set1_data.chunk(chunks),
                "/group2": set2_data.chunk(chunks),
            }
        )
        original_tree.to_netcdf(filepath, engine="netcdf4")

        with open_datatree(filepath, engine="netcdf4", chunks=chunks) as tree:
            xr.testing.assert_identical(tree, original_tree)

            assert_chunks_equal(tree, original_tree, enforce_dask=True)

    def test_open_groups(self, unaligned_datatree_nc) -> None:
        """Test `open_groups` with a netCDF4 file with an unaligned group hierarchy."""
        unaligned_dict_of_datasets = open_groups(unaligned_datatree_nc)

        # Check that group names are keys in the dictionary of `xr.Datasets`
        assert "/" in unaligned_dict_of_datasets.keys()
        assert "/Group1" in unaligned_dict_of_datasets.keys()
        assert "/Group1/subgroup1" in unaligned_dict_of_datasets.keys()
        # Check that group name returns the correct datasets
        with xr.open_dataset(unaligned_datatree_nc, group="/") as expected:
            assert_identical(unaligned_dict_of_datasets["/"], expected)
        with xr.open_dataset(unaligned_datatree_nc, group="Group1") as expected:
            assert_identical(unaligned_dict_of_datasets["/Group1"], expected)
        with xr.open_dataset(
            unaligned_datatree_nc, group="/Group1/subgroup1"
        ) as expected:
            assert_identical(unaligned_dict_of_datasets["/Group1/subgroup1"], expected)

        for ds in unaligned_dict_of_datasets.values():
            ds.close()

    @requires_dask
    def test_open_groups_chunks(self, tmpdir) -> None:
        """Test `open_groups` with chunks on a netcdf4 file."""

        chunks = {"x": 2, "y": 1}
        filepath = tmpdir / "test.nc"

        chunks = {"x": 2, "y": 1}

        root_data = xr.Dataset({"a": ("y", [6, 7, 8]), "set0": ("x", [9, 10])})
        set1_data = xr.Dataset({"a": ("y", [-1, 0, 1]), "b": ("x", [-10, 6])})
        set2_data = xr.Dataset({"a": ("y", [1, 2, 3]), "b": ("x", [0.1, 0.2])})
        original_tree = DataTree.from_dict(
            {
                "/": root_data.chunk(chunks),
                "/group1": set1_data.chunk(chunks),
                "/group2": set2_data.chunk(chunks),
            }
        )
        original_tree.to_netcdf(filepath, mode="w")

        dict_of_datasets = open_groups(filepath, engine="netcdf4", chunks=chunks)

        for path, ds in dict_of_datasets.items():
            assert {k: max(vs) for k, vs in ds.chunksizes.items()} == chunks, (
                f"unexpected chunking for {path}"
            )

        for ds in dict_of_datasets.values():
            ds.close()

    def test_open_groups_to_dict(self, tmpdir) -> None:
        """Create an aligned netCDF4 with the following structure to test `open_groups`
        and `DataTree.from_dict`.
        Group: /
        │   Dimensions:        (lat: 1, lon: 2)
        │   Dimensions without coordinates: lat, lon
        │   Data variables:
        │       root_variable  (lat, lon) float64 16B ...
        └── Group: /Group1
            │   Dimensions:      (lat: 1, lon: 2)
            │   Dimensions without coordinates: lat, lon
            │   Data variables:
            │       group_1_var  (lat, lon) float64 16B ...
            └── Group: /Group1/subgroup1
                    Dimensions:        (lat: 1, lon: 2)
                    Dimensions without coordinates: lat, lon
                    Data variables:
                        subgroup1_var  (lat, lon) float64 16B ...
        """
        filepath = tmpdir + "/all_aligned_child_nodes.nc"
        with nc4.Dataset(filepath, "w", format="NETCDF4") as root_group:
            group_1 = root_group.createGroup("/Group1")
            subgroup_1 = group_1.createGroup("/subgroup1")

            root_group.createDimension("lat", 1)
            root_group.createDimension("lon", 2)
            root_group.createVariable("root_variable", np.float64, ("lat", "lon"))

            group_1_var = group_1.createVariable(
                "group_1_var", np.float64, ("lat", "lon")
            )
            group_1_var[:] = np.array([[0.1, 0.2]])
            group_1_var.units = "K"
            group_1_var.long_name = "air_temperature"

            subgroup1_var = subgroup_1.createVariable(
                "subgroup1_var", np.float64, ("lat", "lon")
            )
            subgroup1_var[:] = np.array([[0.1, 0.2]])

        aligned_dict_of_datasets = open_groups(filepath)
        aligned_dt = DataTree.from_dict(aligned_dict_of_datasets)
        with open_datatree(filepath) as opened_tree:
            assert opened_tree.identical(aligned_dt)
        for ds in aligned_dict_of_datasets.values():
            ds.close()

    def test_open_datatree_specific_group(self, tmpdir, simple_datatree) -> None:
        """Test opening a specific group within a NetCDF file using `open_datatree`."""
        filepath = tmpdir / "test.nc"
        group = "/set1"
        original_dt = simple_datatree
        original_dt.to_netcdf(filepath)
        expected_subtree = original_dt[group].copy()
        expected_subtree.orphan()
        with open_datatree(filepath, group=group, engine=self.engine) as subgroup_tree:
            assert subgroup_tree.root.parent is None
            assert_equal(subgroup_tree, expected_subtree)


@network
@requires_pydap
class TestPyDAPDatatreeIO:
    """Test PyDAP backend for DataTree."""

    engine: T_DataTreeNetcdfEngine | None = "pydap"
    # you can check these by adding a .dmr to urls, and replacing dap4 with http
    unaligned_datatree_url = (
        "dap4://test.opendap.org/opendap/dap4/unaligned_simple_datatree.nc.h5"
    )
    all_aligned_child_nodes_url = (
        "dap4://test.opendap.org/opendap/dap4/all_aligned_child_nodes.nc.h5"
    )
    simplegroup_datatree_url = "dap4://test.opendap.org/opendap/dap4/SimpleGroup.nc4.h5"

    def test_open_datatree(self, url=unaligned_datatree_url) -> None:
        """Test if `open_datatree` fails to open a netCDF4 with an unaligned group hierarchy."""

        with pytest.raises(
            ValueError,
            match=(
                re.escape(
                    "group '/Group1/subgroup1' is not aligned with its parents:\nGroup:\n"
                )
                + ".*"
            ),
        ):
            open_datatree(url, engine=self.engine)

    def test_open_groups(self, url=unaligned_datatree_url) -> None:
        """Test `open_groups` with a netCDF4/HDF5 file with an unaligned group hierarchy."""
        unaligned_dict_of_datasets = open_groups(url, engine=self.engine)

        # Check that group names are keys in the dictionary of `xr.Datasets`
        assert "/" in unaligned_dict_of_datasets.keys()
        assert "/Group1" in unaligned_dict_of_datasets.keys()
        assert "/Group1/subgroup1" in unaligned_dict_of_datasets.keys()
        # Check that group name returns the correct datasets
        with xr.open_dataset(url, engine=self.engine, group="/") as expected:
            assert_identical(unaligned_dict_of_datasets["/"], expected)
        with xr.open_dataset(url, group="Group1", engine=self.engine) as expected:
            assert_identical(unaligned_dict_of_datasets["/Group1"], expected)
        with xr.open_dataset(
            url,
            group="/Group1/subgroup1",
            engine=self.engine,
        ) as expected:
            assert_identical(unaligned_dict_of_datasets["/Group1/subgroup1"], expected)

    def test_inherited_coords(self, url=simplegroup_datatree_url) -> None:
        """Test that `open_datatree` inherits coordinates from root tree.

        This particular h5 file is a test file that inherits the time coordinate from the root
        dataset to the child dataset.

        Group: /
        │   Dimensions:        (time: 1, Z: 1000, nv: 2)
        │   Coordinates:
        |       time: (time)    float32 0.5
        |       Z:    (Z)       float32 -0.0 -1.0 -2.0 ...
        │   Data variables:
        │       Pressure  (Z)   float32 ...
        |       time_bnds (time, nv) float32 ...
        └── Group: /SimpleGroup
            │   Dimensions:      (time: 1, Z: 1000, nv: 2, Y: 40, X: 40)
            │   Coordinates:
            |      Y:   (Y)     int16 1 2 3 4 ...
            |      X:   (X)     int16 1 2 3 4 ...
            |   Inherited coordinates:
            |      time: (time)    float32 0.5
            |      Z:    (Z)       float32 -0.0 -1.0 -2.0 ...
            │   Data variables:
            │       Temperature  (time, Z, Y, X) float32 ...
            |       Salinity     (time, Z, Y, X) float32 ...
        """
        tree = open_datatree(url, engine=self.engine)
        assert set(tree.dims) == {"time", "Z", "nv"}
        assert tree["/SimpleGroup"].coords["time"].dims == ("time",)
        assert tree["/SimpleGroup"].coords["Z"].dims == ("Z",)
        assert tree["/SimpleGroup"].coords["Y"].dims == ("Y",)
        assert tree["/SimpleGroup"].coords["X"].dims == ("X",)
        with xr.open_dataset(url, engine=self.engine, group="/SimpleGroup") as expected:
            assert set(tree["/SimpleGroup"].dims) == set(
                list(expected.dims) + ["Z", "nv"]
            )

    def test_open_groups_to_dict(self, url=all_aligned_child_nodes_url) -> None:
        aligned_dict_of_datasets = open_groups(url, engine=self.engine)
        aligned_dt = DataTree.from_dict(aligned_dict_of_datasets)
        with open_datatree(url, engine=self.engine) as opened_tree:
            assert opened_tree.identical(aligned_dt)


@requires_h5netcdf
class TestH5NetCDFDatatreeIO(DatatreeIOBase):
    engine: T_DataTreeNetcdfEngine | None = "h5netcdf"

    def test_phony_dims_warning(self, tmpdir) -> None:
        filepath = tmpdir + "/phony_dims.nc"
        import h5py

        foo_data = np.arange(125).reshape(5, 5, 5)
        bar_data = np.arange(625).reshape(25, 5, 5)
        var = {"foo1": foo_data, "foo2": bar_data, "foo3": foo_data, "foo4": bar_data}
        with h5py.File(filepath, "w") as f:
            grps = ["bar", "baz"]
            for grp in grps:
                fx = f.create_group(grp)
                for k, v in var.items():
                    fx.create_dataset(k, data=v)

        with pytest.warns(UserWarning, match="The 'phony_dims' kwarg"):
            with open_datatree(filepath, engine=self.engine) as tree:
                assert tree.bar.dims == {
                    "phony_dim_0": 5,
                    "phony_dim_1": 5,
                    "phony_dim_2": 5,
                    "phony_dim_3": 25,
                }

    def test_roundtrip_using_filelike_object(self, tmpdir, simple_datatree):
        original_dt = simple_datatree
        filepath = tmpdir + "/test.nc"
        # h5py requires both read and write access when writing, it will
        # work with file-like objects provided they support both, and are
        # seekable.
        with open(filepath, "wb+") as file:
            original_dt.to_netcdf(file, engine=self.engine)
        with open(filepath, "rb") as file:
            with open_datatree(file, engine=self.engine) as roundtrip_dt:
                assert_equal(original_dt, roundtrip_dt)


@requires_zarr
@parametrize_zarr_format
class TestZarrDatatreeIO:
    engine = "zarr"

    def test_to_zarr(self, tmpdir, simple_datatree, zarr_format):
        filepath = str(tmpdir / "test.zarr")
        original_dt = simple_datatree
        original_dt.to_zarr(filepath, zarr_format=zarr_format)

        with open_datatree(filepath, engine="zarr") as roundtrip_dt:
            assert_equal(original_dt, roundtrip_dt)

    @pytest.mark.filterwarnings(
        "ignore:Numcodecs codecs are not in the Zarr version 3 specification"
    )
    def test_zarr_encoding(self, tmpdir, simple_datatree, zarr_format):
        filepath = str(tmpdir / "test.zarr")
        original_dt = simple_datatree

        if zarr_format == 2:
            from numcodecs.blosc import Blosc

            codec = Blosc(cname="zstd", clevel=3, shuffle=2)
            comp = {"compressors": (codec,)} if has_zarr_v3 else {"compressor": codec}
        elif zarr_format == 3:
            # specifying codecs in zarr_format=3 requires importing from zarr 3 namespace
            import numcodecs.zarr3

            comp = {"compressors": (numcodecs.zarr3.Blosc(cname="zstd", clevel=3),)}

        enc = {"/set2": dict.fromkeys(original_dt["/set2"].dataset.data_vars, comp)}
        original_dt.to_zarr(filepath, encoding=enc, zarr_format=zarr_format)

        with open_datatree(filepath, engine="zarr") as roundtrip_dt:
            compressor_key = "compressors" if has_zarr_v3 else "compressor"
            assert (
                roundtrip_dt["/set2/a"].encoding[compressor_key] == comp[compressor_key]
            )

            enc["/not/a/group"] = {"foo": "bar"}  # type: ignore[dict-item]
            with pytest.raises(ValueError, match="unexpected encoding group.*"):
                original_dt.to_zarr(filepath, encoding=enc, zarr_format=zarr_format)

    @pytest.mark.xfail(reason="upstream zarr read-only changes have broken this test")
    @pytest.mark.filterwarnings("ignore:Duplicate name")
    def test_to_zarr_zip_store(self, tmpdir, simple_datatree, zarr_format):
        from zarr.storage import ZipStore

        filepath = str(tmpdir / "test.zarr.zip")
        original_dt = simple_datatree
        store = ZipStore(filepath, mode="w")
        original_dt.to_zarr(store, zarr_format=zarr_format)

        with open_datatree(store, engine="zarr") as roundtrip_dt:  # type: ignore[arg-type, unused-ignore]
            assert_equal(original_dt, roundtrip_dt)

    def test_to_zarr_not_consolidated(self, tmpdir, simple_datatree, zarr_format):
        filepath = tmpdir / "test.zarr"
        zmetadata = filepath / ".zmetadata"
        s1zmetadata = filepath / "set1" / ".zmetadata"
        filepath = str(filepath)  # casting to str avoids a pathlib bug in xarray
        original_dt = simple_datatree
        original_dt.to_zarr(filepath, consolidated=False, zarr_format=zarr_format)
        assert not zmetadata.exists()
        assert not s1zmetadata.exists()

        with pytest.warns(RuntimeWarning, match="consolidated"):
            with open_datatree(filepath, engine="zarr") as roundtrip_dt:
                assert_equal(original_dt, roundtrip_dt)

    def test_to_zarr_default_write_mode(self, tmpdir, simple_datatree, zarr_format):
        simple_datatree.to_zarr(str(tmpdir), zarr_format=zarr_format)

        import zarr

        # expected exception type changed in zarr-python v2->v3, see https://github.com/zarr-developers/zarr-python/issues/2821
        expected_exception_type = (
            FileExistsError if has_zarr_v3 else zarr.errors.ContainsGroupError
        )

        # with default settings, to_zarr should not overwrite an existing dir
        with pytest.raises(expected_exception_type):
            simple_datatree.to_zarr(str(tmpdir))

    @requires_dask
    def test_to_zarr_compute_false(
        self, tmp_path: Path, simple_datatree: DataTree, zarr_format: Literal[2, 3]
    ):
        import dask.array as da

        storepath = tmp_path / "test.zarr"
        original_dt = simple_datatree.chunk()
        result = original_dt.to_zarr(
            str(storepath), compute=False, zarr_format=zarr_format
        )

        def assert_expected_zarr_files_exist(
            arr_dir: Path,
            chunks_expected: bool,
            is_scalar: bool,
            zarr_format: Literal[2, 3],
        ) -> None:
            """For one zarr array, check that all expected metadata and chunk data files exist."""
            # TODO: This function is now so complicated that it's practically checking compliance with the whole zarr spec...
            # TODO: Perhaps it would be better to instead trust that zarr-python is spec-compliant and check `DataTree` against zarr-python?
            # TODO: The way to do that would ideally be to use zarr-pythons ability to determine how many chunks have been initialized.

            if zarr_format == 2:
                zarray_file, zattrs_file = (arr_dir / ".zarray"), (arr_dir / ".zattrs")

                assert zarray_file.exists() and zarray_file.is_file()
                assert zattrs_file.exists() and zattrs_file.is_file()

                chunk_file = arr_dir / "0"
                if chunks_expected:
                    # assumes empty chunks were written
                    # (i.e. they did not contain only fill_value and write_empty_chunks was False)
                    assert chunk_file.exists() and chunk_file.is_file()
                else:
                    # either dask array or array of all fill_values
                    assert not chunk_file.exists()
            elif zarr_format == 3:
                metadata_file = arr_dir / "zarr.json"
                assert metadata_file.exists() and metadata_file.is_file()

                chunks_dir = arr_dir / "c"
                chunk_file = chunks_dir / "0"
                if chunks_expected:
                    # assumes empty chunks were written
                    # (i.e. they did not contain only fill_value and write_empty_chunks was False)
                    if is_scalar:
                        # this is the expected behaviour for storing scalars in zarr 3, see https://github.com/pydata/xarray/issues/10147
                        assert chunks_dir.exists() and chunks_dir.is_file()
                    else:
                        assert chunks_dir.exists() and chunks_dir.is_dir()
                        assert chunk_file.exists() and chunk_file.is_file()
                else:
                    assert not chunks_dir.exists()
                    assert not chunk_file.exists()

        DEFAULT_ZARR_FILL_VALUE = 0
        # The default value of write_empty_chunks changed from True->False in zarr-python v2->v3
        WRITE_EMPTY_CHUNKS_DEFAULT = not has_zarr_v3

        for node in original_dt.subtree:
            # inherited variables aren't meant to be written to zarr
            local_node_variables = node.to_dataset(inherit=False).variables
            for name, var in local_node_variables.items():
                var_dir = storepath / node.path.removeprefix("/") / name  # type: ignore[operator]

                assert_expected_zarr_files_exist(
                    arr_dir=var_dir,
                    # don't expect dask.Arrays to be written to disk, as compute=False
                    # also don't expect numpy arrays containing only zarr's fill_value to be written to disk
                    chunks_expected=(
                        not isinstance(var.data, da.Array)
                        and (
                            var.data != DEFAULT_ZARR_FILL_VALUE
                            or WRITE_EMPTY_CHUNKS_DEFAULT
                        )
                    ),
                    is_scalar=not bool(var.dims),
                    zarr_format=zarr_format,
                )

<<<<<<< HEAD
        in_progress_dt = load_datatree(str(storepath), engine="zarr")
        assert not in_progress_dt.equals(original_dt)

        result.compute()  # type: ignore[union-attr]
        written_dt = load_datatree(str(storepath), engine="zarr")
        assert_identical(written_dt, original_dt)
=======
        with open_datatree(str(storepath), engine="zarr") as in_progress_dt:
            assert in_progress_dt.isomorphic(original_dt)
            assert not in_progress_dt.equals(original_dt)

        result.compute()
        with open_datatree(str(storepath), engine="zarr") as written_dt:
            assert_identical(written_dt, original_dt)

    @requires_dask
    def test_to_zarr_no_redundant_computation(self, tmpdir, zarr_format):
        import dask.array as da

        eval_count = 0

        def expensive_func(x):
            nonlocal eval_count
            eval_count += 1
            return x + 1

        base = da.random.random((), chunks=())
        derived1 = da.map_blocks(expensive_func, base, meta=np.array((), np.float64))
        derived2 = derived1 + 1  # depends on derived1
        tree = DataTree.from_dict(
            {
                "group1": xr.Dataset({"derived": derived1}),
                "group2": xr.Dataset({"derived": derived2}),
            }
        )

        filepath = str(tmpdir / "test.zarr")
        tree.to_zarr(filepath, zarr_format=zarr_format)
        assert eval_count == 1  # not 2
>>>>>>> e82c3340

    def test_to_zarr_inherited_coords(self, tmpdir, zarr_format):
        original_dt = DataTree.from_dict(
            {
                "/": xr.Dataset({"a": (("x",), [1, 2])}, coords={"x": [3, 4]}),
                "/sub": xr.Dataset({"b": (("x",), [5, 6])}),
            }
        )
        filepath = str(tmpdir / "test.zarr")
        original_dt.to_zarr(filepath, zarr_format=zarr_format)

        with open_datatree(filepath, engine="zarr") as roundtrip_dt:
            assert_equal(original_dt, roundtrip_dt)
            subtree = cast(DataTree, roundtrip_dt["/sub"])
            assert "x" not in subtree.to_dataset(inherit=False).coords

    def test_open_groups_round_trip(self, tmpdir, simple_datatree, zarr_format) -> None:
        """Test `open_groups` opens a zarr store with the `simple_datatree` structure."""
        filepath = str(tmpdir / "test.zarr")
        original_dt = simple_datatree
        original_dt.to_zarr(filepath, zarr_format=zarr_format)

        roundtrip_dict = open_groups(filepath, engine="zarr")
        roundtrip_dt = DataTree.from_dict(roundtrip_dict)

        with open_datatree(filepath, engine="zarr") as opened_tree:
            assert opened_tree.identical(roundtrip_dt)

        for ds in roundtrip_dict.values():
            ds.close()

    @pytest.mark.filterwarnings(
        "ignore:Failed to open Zarr store with consolidated metadata:RuntimeWarning"
    )
    def test_open_datatree(self, unaligned_datatree_zarr_factory, zarr_format) -> None:
        """Test if `open_datatree` fails to open a zarr store with an unaligned group hierarchy."""
        storepath = unaligned_datatree_zarr_factory(zarr_format=zarr_format)

        with pytest.raises(
            ValueError,
            match=(
                re.escape("group '/Group2' is not aligned with its parents:") + ".*"
            ),
        ):
            open_datatree(storepath, engine="zarr")

    @requires_dask
    def test_open_datatree_chunks(self, tmpdir, zarr_format) -> None:
        filepath = str(tmpdir / "test.zarr")

        chunks = {"x": 2, "y": 1}

        root_data = xr.Dataset({"a": ("y", [6, 7, 8]), "set0": ("x", [9, 10])})
        set1_data = xr.Dataset({"a": ("y", [-1, 0, 1]), "b": ("x", [-10, 6])})
        set2_data = xr.Dataset({"a": ("y", [1, 2, 3]), "b": ("x", [0.1, 0.2])})
        original_tree = DataTree.from_dict(
            {
                "/": root_data.chunk(chunks),
                "/group1": set1_data.chunk(chunks),
                "/group2": set2_data.chunk(chunks),
            }
        )
        original_tree.to_zarr(filepath, zarr_format=zarr_format)

        with open_datatree(filepath, engine="zarr", chunks=chunks) as tree:
            xr.testing.assert_identical(tree, original_tree)
            assert_chunks_equal(tree, original_tree, enforce_dask=True)
            # https://github.com/pydata/xarray/issues/10098
            # If the open tasks are not give unique tokens per node, and the
            # dask graph is computed in one go, data won't be uniquely loaded
            # from each node.
            xr.testing.assert_identical(tree.compute(), original_tree)

    @pytest.mark.filterwarnings(
        "ignore:Failed to open Zarr store with consolidated metadata:RuntimeWarning"
    )
    def test_open_groups(self, unaligned_datatree_zarr_factory, zarr_format) -> None:
        """Test `open_groups` with a zarr store of an unaligned group hierarchy."""

        storepath = unaligned_datatree_zarr_factory(zarr_format=zarr_format)
        unaligned_dict_of_datasets = open_groups(storepath, engine="zarr")

        assert "/" in unaligned_dict_of_datasets.keys()
        assert "/Group1" in unaligned_dict_of_datasets.keys()
        assert "/Group1/subgroup1" in unaligned_dict_of_datasets.keys()
        assert "/Group2" in unaligned_dict_of_datasets.keys()
        # Check that group name returns the correct datasets
        with xr.open_dataset(storepath, group="/", engine="zarr") as expected:
            assert_identical(unaligned_dict_of_datasets["/"], expected)
        with xr.open_dataset(storepath, group="Group1", engine="zarr") as expected:
            assert_identical(unaligned_dict_of_datasets["/Group1"], expected)
        with xr.open_dataset(
            storepath, group="/Group1/subgroup1", engine="zarr"
        ) as expected:
            assert_identical(unaligned_dict_of_datasets["/Group1/subgroup1"], expected)
        with xr.open_dataset(storepath, group="/Group2", engine="zarr") as expected:
            assert_identical(unaligned_dict_of_datasets["/Group2"], expected)

        for ds in unaligned_dict_of_datasets.values():
            ds.close()

    @pytest.mark.filterwarnings(
        "ignore:Failed to open Zarr store with consolidated metadata:RuntimeWarning"
    )
    @pytest.mark.parametrize("write_consolidated_metadata", [True, False, None])
    def test_open_datatree_specific_group(
        self,
        tmpdir,
        simple_datatree,
        write_consolidated_metadata,
        zarr_format,
    ) -> None:
        """Test opening a specific group within a Zarr store using `open_datatree`."""
        filepath = str(tmpdir / "test.zarr")
        group = "/set2"
        original_dt = simple_datatree
        original_dt.to_zarr(
            filepath, consolidated=write_consolidated_metadata, zarr_format=zarr_format
        )
        expected_subtree = original_dt[group].copy()
        expected_subtree.orphan()
        with open_datatree(filepath, group=group, engine=self.engine) as subgroup_tree:
            assert subgroup_tree.root.parent is None
            assert_equal(subgroup_tree, expected_subtree)

    @requires_dask
    def test_open_groups_chunks(self, tmpdir, zarr_format) -> None:
        """Test `open_groups` with chunks on a zarr store."""

        chunks = {"x": 2, "y": 1}
        filepath = str(tmpdir / "test.zarr")
        root_data = xr.Dataset({"a": ("y", [6, 7, 8]), "set0": ("x", [9, 10])})
        set1_data = xr.Dataset({"a": ("y", [-1, 0, 1]), "b": ("x", [-10, 6])})
        set2_data = xr.Dataset({"a": ("y", [1, 2, 3]), "b": ("x", [0.1, 0.2])})
        original_tree = DataTree.from_dict(
            {
                "/": root_data.chunk(chunks),
                "/group1": set1_data.chunk(chunks),
                "/group2": set2_data.chunk(chunks),
            }
        )
        original_tree.to_zarr(filepath, mode="w", zarr_format=zarr_format)

        dict_of_datasets = open_groups(filepath, engine="zarr", chunks=chunks)

        for path, ds in dict_of_datasets.items():
            assert {k: max(vs) for k, vs in ds.chunksizes.items()} == chunks, (
                f"unexpected chunking for {path}"
            )

        for ds in dict_of_datasets.values():
            ds.close()

    def test_write_subgroup(self, tmpdir, zarr_format):
        original_dt = DataTree.from_dict(
            {
                "/": xr.Dataset(coords={"x": [1, 2, 3]}),
                "/child": xr.Dataset({"foo": ("x", [4, 5, 6])}),
            }
        ).children["child"]

        expected_dt = original_dt.copy()
        expected_dt.name = None

        filepath = str(tmpdir / "test.zarr")
        original_dt.to_zarr(filepath, zarr_format=zarr_format)

        with open_datatree(filepath, engine="zarr") as roundtrip_dt:
            assert_equal(original_dt, roundtrip_dt)
            assert_identical(expected_dt, roundtrip_dt)

    @pytest.mark.filterwarnings(
        "ignore:Failed to open Zarr store with consolidated metadata:RuntimeWarning"
    )
    def test_write_inherited_coords_false(self, tmpdir, zarr_format):
        original_dt = DataTree.from_dict(
            {
                "/": xr.Dataset(coords={"x": [1, 2, 3]}),
                "/child": xr.Dataset({"foo": ("x", [4, 5, 6])}),
            }
        )

        filepath = str(tmpdir / "test.zarr")
        original_dt.to_zarr(
            filepath, write_inherited_coords=False, zarr_format=zarr_format
        )

        with open_datatree(filepath, engine="zarr") as roundtrip_dt:
            assert_identical(original_dt, roundtrip_dt)

        expected_child = original_dt.children["child"].copy(inherit=False)
        expected_child.name = None
        with open_datatree(filepath, group="child", engine="zarr") as roundtrip_child:
            assert_identical(expected_child, roundtrip_child)

    @pytest.mark.filterwarnings(
        "ignore:Failed to open Zarr store with consolidated metadata:RuntimeWarning"
    )
    def test_write_inherited_coords_true(self, tmpdir, zarr_format):
        original_dt = DataTree.from_dict(
            {
                "/": xr.Dataset(coords={"x": [1, 2, 3]}),
                "/child": xr.Dataset({"foo": ("x", [4, 5, 6])}),
            }
        )

        filepath = str(tmpdir / "test.zarr")
        original_dt.to_zarr(
            filepath, write_inherited_coords=True, zarr_format=zarr_format
        )

        with open_datatree(filepath, engine="zarr") as roundtrip_dt:
            assert_identical(original_dt, roundtrip_dt)

        expected_child = original_dt.children["child"].copy(inherit=True)
        expected_child.name = None
        with open_datatree(filepath, group="child", engine="zarr") as roundtrip_child:
            assert_identical(expected_child, roundtrip_child)<|MERGE_RESOLUTION|>--- conflicted
+++ resolved
@@ -265,22 +265,6 @@
             assert_equal(original_dt, roundtrip_dt)
             assert_identical(expected_dt, roundtrip_dt)
 
-<<<<<<< HEAD
-    def test_roundtrip_via_memoryview_engine_specified(self, simple_datatree):
-        original_dt = simple_datatree
-        roundtrip_dt = load_datatree(
-            original_dt.to_netcdf(engine=self.engine), engine=self.engine
-        )
-        assert_equal(original_dt, roundtrip_dt)
-
-
-@requires_h5netcdf_or_netCDF4
-class TestGenericNetCDFIO:
-    def test_roundtrip_via_memoryview(self, simple_datatree):
-        original_dt = simple_datatree
-        roundtrip_dt = load_datatree(original_dt.to_netcdf())
-        assert_equal(original_dt, roundtrip_dt)
-=======
     @requires_netCDF4
     def test_no_redundant_dimensions(self, tmpdir):
         # regression test for https://github.com/pydata/xarray/issues/10241
@@ -311,7 +295,21 @@
         result.compute()
         with open_datatree(filepath, engine=self.engine) as written_dt:
             assert_identical(written_dt, original_dt)
->>>>>>> e82c3340
+
+    def test_roundtrip_via_memoryview_engine_specified(self, simple_datatree):
+        original_dt = simple_datatree
+        roundtrip_dt = load_datatree(
+            original_dt.to_netcdf(engine=self.engine), engine=self.engine
+        )
+        assert_equal(original_dt, roundtrip_dt)
+
+
+@requires_h5netcdf_or_netCDF4
+class TestGenericNetCDFIO:
+    def test_roundtrip_via_memoryview(self, simple_datatree):
+        original_dt = simple_datatree
+        roundtrip_dt = load_datatree(original_dt.to_netcdf())
+        assert_equal(original_dt, roundtrip_dt)
 
 
 @requires_netCDF4
@@ -766,21 +764,12 @@
                     zarr_format=zarr_format,
                 )
 
-<<<<<<< HEAD
         in_progress_dt = load_datatree(str(storepath), engine="zarr")
         assert not in_progress_dt.equals(original_dt)
 
         result.compute()  # type: ignore[union-attr]
         written_dt = load_datatree(str(storepath), engine="zarr")
         assert_identical(written_dt, original_dt)
-=======
-        with open_datatree(str(storepath), engine="zarr") as in_progress_dt:
-            assert in_progress_dt.isomorphic(original_dt)
-            assert not in_progress_dt.equals(original_dt)
-
-        result.compute()
-        with open_datatree(str(storepath), engine="zarr") as written_dt:
-            assert_identical(written_dt, original_dt)
 
     @requires_dask
     def test_to_zarr_no_redundant_computation(self, tmpdir, zarr_format):
@@ -806,7 +795,6 @@
         filepath = str(tmpdir / "test.zarr")
         tree.to_zarr(filepath, zarr_format=zarr_format)
         assert eval_count == 1  # not 2
->>>>>>> e82c3340
 
     def test_to_zarr_inherited_coords(self, tmpdir, zarr_format):
         original_dt = DataTree.from_dict(
