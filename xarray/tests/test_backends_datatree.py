--- conflicted
+++ resolved
@@ -311,22 +311,6 @@
         with open_datatree(filepath, engine=self.engine) as written_dt:
             assert_identical(written_dt, original_dt)
 
-<<<<<<< HEAD
-    def test_roundtrip_via_memoryview_engine_specified(self, simple_datatree):
-        original_dt = simple_datatree
-        roundtrip_dt = load_datatree(
-            original_dt.to_netcdf(engine=self.engine), engine=self.engine
-        )
-        assert_equal(original_dt, roundtrip_dt)
-
-
-@requires_h5netcdf_or_netCDF4
-class TestGenericNetCDFIO:
-    def test_roundtrip_via_memoryview(self, simple_datatree):
-        original_dt = simple_datatree
-        roundtrip_dt = load_datatree(original_dt.to_netcdf())
-        assert_equal(original_dt, roundtrip_dt)
-=======
     def test_default_write_engine(self, tmpdir, simple_datatree, monkeypatch):
         # Ensure the other netCDF library are not installed
         exclude = "netCDF4" if self.engine == "h5netcdf" else "h5netcdf"
@@ -336,7 +320,21 @@
         filepath = tmpdir + "/phony_dims.nc"
         original_dt = simple_datatree
         original_dt.to_netcdf(filepath)  # should not raise
->>>>>>> 7893348b
+
+    def test_roundtrip_via_memoryview_engine_specified(self, simple_datatree):
+        original_dt = simple_datatree
+        roundtrip_dt = load_datatree(
+            original_dt.to_netcdf(engine=self.engine), engine=self.engine
+        )
+        assert_equal(original_dt, roundtrip_dt)
+
+
+@requires_h5netcdf_or_netCDF4
+class TestGenericNetCDFIO:
+    def test_roundtrip_via_memoryview(self, simple_datatree):
+        original_dt = simple_datatree
+        roundtrip_dt = load_datatree(original_dt.to_netcdf())
+        assert_equal(original_dt, roundtrip_dt)
 
 
 @requires_netCDF4
@@ -612,9 +610,6 @@
                     "phony_dim_3": 25,
                 }
 
-<<<<<<< HEAD
-    def test_roundtrip_using_filelike_object(self, tmpdir, simple_datatree):
-=======
     def test_roundtrip_via_bytes(self, simple_datatree) -> None:
         original_dt = simple_datatree
         roundtrip_dt = open_datatree(original_dt.to_netcdf())
@@ -634,7 +629,6 @@
             original_dt.to_netcdf(compute=False)
 
     def test_roundtrip_using_filelike_object(self, tmpdir, simple_datatree) -> None:
->>>>>>> 7893348b
         original_dt = simple_datatree
         filepath = tmpdir + "/test.nc"
         # h5py requires both read and write access when writing, it will
@@ -824,6 +818,7 @@
         written_dt = load_datatree(str(storepath), engine="zarr")
         assert_identical(written_dt, original_dt)
 
+    @requires_dask
     @requires_dask
     def test_rplus_mode(
         self, tmp_path: Path, simple_datatree: DataTree, zarr_format: Literal[2, 3]
