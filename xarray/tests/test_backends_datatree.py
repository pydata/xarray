from __future__ import annotations

import contextlib
import re
from collections.abc import Callable, Generator, Hashable
from pathlib import Path
from typing import TYPE_CHECKING, Literal, cast

import numpy as np
import pytest

import xarray as xr
from xarray.backends.api import open_datatree, open_groups
from xarray.core.datatree import DataTree
from xarray.testing import assert_equal, assert_identical
from xarray.tests import (
    has_zarr_v3,
    network,
    parametrize_zarr_format,
    requires_dask,
    requires_h5netcdf,
    requires_netCDF4,
    requires_pydap,
    requires_zarr,
)

if TYPE_CHECKING:
    from xarray.core.datatree_io import T_DataTreeNetcdfEngine

with contextlib.suppress(ImportError):
    import netCDF4 as nc4


def diff_chunks(
    comparison: dict[tuple[str, Hashable], bool], tree1: DataTree, tree2: DataTree
) -> str:
    mismatching_variables = [loc for loc, equals in comparison.items() if not equals]

    variable_messages = [
        "\n".join(
            [
                f"L  {path}:{name}: {tree1[path].variables[name].chunksizes}",
                f"R  {path}:{name}: {tree2[path].variables[name].chunksizes}",
            ]
        )
        for path, name in mismatching_variables
    ]
    return "\n".join(["Differing chunk sizes:"] + variable_messages)


def assert_chunks_equal(
    actual: DataTree, expected: DataTree, enforce_dask: bool = False
) -> None:
    __tracebackhide__ = True

    from xarray.namedarray.pycompat import array_type

    dask_array_type = array_type("dask")

    comparison = {
        (path, name): (
            (
                not enforce_dask
                or isinstance(node1.variables[name].data, dask_array_type)
            )
            and node1.variables[name].chunksizes == node2.variables[name].chunksizes
        )
        for path, (node1, node2) in xr.group_subtrees(actual, expected)
        for name in node1.variables.keys()
    }

    assert all(comparison.values()), diff_chunks(comparison, actual, expected)


@pytest.fixture(scope="module")
def unaligned_datatree_nc(tmp_path_factory):
    """Creates a test netCDF4 file with the following unaligned structure, writes it to a /tmp directory
    and returns the file path of the netCDF4 file.

    Group: /
    │   Dimensions:        (lat: 1, lon: 2)
    │   Dimensions without coordinates: lat, lon
    │   Data variables:
    │       root_variable  (lat, lon) float64 16B ...
    └── Group: /Group1
        │   Dimensions:      (lat: 1, lon: 2)
        │   Dimensions without coordinates: lat, lon
        │   Data variables:
        │       group_1_var  (lat, lon) float64 16B ...
        └── Group: /Group1/subgroup1
                Dimensions:        (lat: 2, lon: 2)
                Dimensions without coordinates: lat, lon
                Data variables:
                    subgroup1_var  (lat, lon) float64 32B ...
    """
    filepath = tmp_path_factory.mktemp("data") / "unaligned_subgroups.nc"
    with nc4.Dataset(filepath, "w", format="NETCDF4") as root_group:
        group_1 = root_group.createGroup("/Group1")
        subgroup_1 = group_1.createGroup("/subgroup1")

        root_group.createDimension("lat", 1)
        root_group.createDimension("lon", 2)
        root_group.createVariable("root_variable", np.float64, ("lat", "lon"))

        group_1_var = group_1.createVariable("group_1_var", np.float64, ("lat", "lon"))
        group_1_var[:] = np.array([[0.1, 0.2]])
        group_1_var.units = "K"
        group_1_var.long_name = "air_temperature"

        subgroup_1.createDimension("lat", 2)

        subgroup1_var = subgroup_1.createVariable(
            "subgroup1_var", np.float64, ("lat", "lon")
        )
        subgroup1_var[:] = np.array([[0.1, 0.2]])

    yield filepath


@pytest.fixture(scope="module")
def unaligned_datatree_zarr_factory(
    tmp_path_factory,
) -> Generator[
    Callable[[Literal[2, 3]], Path],
    None,
    None,
]:
    """Creates a zarr store with the following unaligned group hierarchy:
    Group: /
    │   Dimensions:  (y: 3, x: 2)
    │   Dimensions without coordinates: y, x
    │   Data variables:
    │       a        (y) int64 24B ...
    │       set0     (x) int64 16B ...
    └── Group: /Group1
    │   │   Dimensions:  ()
    │   │   Data variables:
    │   │       a        int64 8B ...
    │   │       b        int64 8B ...
    │   └── /Group1/subgroup1
    │           Dimensions:  ()
    │           Data variables:
    │               a        int64 8B ...
    │               b        int64 8B ...
    └── Group: /Group2
            Dimensions:  (y: 2, x: 2)
            Dimensions without coordinates: y, x
            Data variables:
                a        (y) int64 16B ...
                b        (x) float64 16B ...
    """

    def _unaligned_datatree_zarr(zarr_format: Literal[2, 3]) -> Path:
        filepath = tmp_path_factory.mktemp("data") / "unaligned_simple_datatree.zarr"
        root_data = xr.Dataset({"a": ("y", [6, 7, 8]), "set0": ("x", [9, 10])})
        set1_data = xr.Dataset({"a": 0, "b": 1})
        set2_data = xr.Dataset({"a": ("y", [2, 3]), "b": ("x", [0.1, 0.2])})

        root_data.to_zarr(
            filepath,
            mode="w",
            zarr_format=zarr_format,
        )
        set1_data.to_zarr(
            filepath,
            group="/Group1",
            mode="a",
            zarr_format=zarr_format,
        )
        set2_data.to_zarr(
            filepath,
            group="/Group2",
            mode="a",
            zarr_format=zarr_format,
        )
        set1_data.to_zarr(
            filepath,
            group="/Group1/subgroup1",
            mode="a",
            zarr_format=zarr_format,
        )

        return filepath

    yield _unaligned_datatree_zarr


class DatatreeIOBase:
    engine: T_DataTreeNetcdfEngine | None = None

    def test_to_netcdf(self, tmpdir, simple_datatree):
        filepath = tmpdir / "test.nc"
        original_dt = simple_datatree
        original_dt.to_netcdf(filepath, engine=self.engine)

        with open_datatree(filepath, engine=self.engine) as roundtrip_dt:
            assert roundtrip_dt._close is not None
            assert_equal(original_dt, roundtrip_dt)

    def test_decode_cf(self, tmpdir):
        filepath = tmpdir / "test-cf-convention.nc"
        original_dt = xr.DataTree(
            xr.Dataset(
                {
                    "test": xr.DataArray(
                        data=np.array([0, 1, 2], dtype=np.uint16),
                        attrs={"_FillValue": 99},
                    ),
                }
            )
        )
        original_dt.to_netcdf(filepath, engine=self.engine)
        with open_datatree(
            filepath, engine=self.engine, decode_cf=False
        ) as roundtrip_dt:
            assert original_dt["test"].dtype == roundtrip_dt["test"].dtype

    def test_to_netcdf_inherited_coords(self, tmpdir):
        filepath = tmpdir / "test.nc"
        original_dt = DataTree.from_dict(
            {
                "/": xr.Dataset({"a": (("x",), [1, 2])}, coords={"x": [3, 4]}),
                "/sub": xr.Dataset({"b": (("x",), [5, 6])}),
            }
        )
        original_dt.to_netcdf(filepath, engine=self.engine)

        with open_datatree(filepath, engine=self.engine) as roundtrip_dt:
            assert_equal(original_dt, roundtrip_dt)
            subtree = cast(DataTree, roundtrip_dt["/sub"])
            assert "x" not in subtree.to_dataset(inherit=False).coords

    def test_netcdf_encoding(self, tmpdir, simple_datatree):
        filepath = tmpdir / "test.nc"
        original_dt = simple_datatree

        # add compression
        comp = dict(zlib=True, complevel=9)
        enc = {"/set2": dict.fromkeys(original_dt["/set2"].dataset.data_vars, comp)}

        original_dt.to_netcdf(filepath, encoding=enc, engine=self.engine)
        with open_datatree(filepath, engine=self.engine) as roundtrip_dt:
            assert roundtrip_dt["/set2/a"].encoding["zlib"] == comp["zlib"]
            assert roundtrip_dt["/set2/a"].encoding["complevel"] == comp["complevel"]

            enc["/not/a/group"] = {"foo": "bar"}  # type: ignore[dict-item]
            with pytest.raises(ValueError, match="unexpected encoding group.*"):
                original_dt.to_netcdf(filepath, encoding=enc, engine=self.engine)

    def test_write_subgroup(self, tmpdir):
        original_dt = DataTree.from_dict(
            {
                "/": xr.Dataset(coords={"x": [1, 2, 3]}),
                "/child": xr.Dataset({"foo": ("x", [4, 5, 6])}),
            }
        ).children["child"]

        expected_dt = original_dt.copy()
        expected_dt.name = None

        filepath = tmpdir / "test.zarr"
        original_dt.to_netcdf(filepath, engine=self.engine)

        with open_datatree(filepath, engine=self.engine) as roundtrip_dt:
            assert_equal(original_dt, roundtrip_dt)
            assert_identical(expected_dt, roundtrip_dt)

<<<<<<< HEAD
    def test_compute_false(self, tmpdir, simple_datatree):
        filepath = tmpdir / "test.nc"
        original_dt = simple_datatree.chunk()
        result = original_dt.to_netcdf(filepath, engine=self.engine, compute=False)

        with open_datatree(filepath, engine=self.engine) as in_progress_dt:
            assert in_progress_dt.isomorphic(original_dt)
            assert not in_progress_dt.equals(original_dt)

        result.compute()
        with open_datatree(filepath, engine=self.engine) as written_dt:
            assert_identical(written_dt, original_dt)
=======
    @requires_netCDF4
    def test_no_redundant_dimensions(self, tmpdir):
        # regression test for https://github.com/pydata/xarray/issues/10241
        original_dt = DataTree.from_dict(
            {
                "/": xr.Dataset(coords={"x": [1, 2, 3]}),
                "/child": xr.Dataset({"foo": ("x", [4, 5, 6])}),
            }
        )
        filepath = tmpdir / "test.zarr"
        original_dt.to_netcdf(filepath, engine=self.engine)

        root = nc4.Dataset(str(filepath))
        child = root.groups["child"]
        assert list(root.dimensions) == ["x"]
        assert list(child.dimensions) == []
>>>>>>> ef180b8e


@requires_netCDF4
class TestNetCDF4DatatreeIO(DatatreeIOBase):
    engine: T_DataTreeNetcdfEngine | None = "netcdf4"

    def test_open_datatree(self, unaligned_datatree_nc) -> None:
        """Test if `open_datatree` fails to open a netCDF4 with an unaligned group hierarchy."""

        with pytest.raises(
            ValueError,
            match=(
                re.escape(
                    "group '/Group1/subgroup1' is not aligned with its parents:\nGroup:\n"
                )
                + ".*"
            ),
        ):
            open_datatree(unaligned_datatree_nc)

    @requires_dask
    def test_open_datatree_chunks(self, tmpdir, simple_datatree) -> None:
        filepath = tmpdir / "test.nc"

        chunks = {"x": 2, "y": 1}

        root_data = xr.Dataset({"a": ("y", [6, 7, 8]), "set0": ("x", [9, 10])})
        set1_data = xr.Dataset({"a": ("y", [-1, 0, 1]), "b": ("x", [-10, 6])})
        set2_data = xr.Dataset({"a": ("y", [1, 2, 3]), "b": ("x", [0.1, 0.2])})
        original_tree = DataTree.from_dict(
            {
                "/": root_data.chunk(chunks),
                "/group1": set1_data.chunk(chunks),
                "/group2": set2_data.chunk(chunks),
            }
        )
        original_tree.to_netcdf(filepath, engine="netcdf4")

        with open_datatree(filepath, engine="netcdf4", chunks=chunks) as tree:
            xr.testing.assert_identical(tree, original_tree)

            assert_chunks_equal(tree, original_tree, enforce_dask=True)

    def test_open_groups(self, unaligned_datatree_nc) -> None:
        """Test `open_groups` with a netCDF4 file with an unaligned group hierarchy."""
        unaligned_dict_of_datasets = open_groups(unaligned_datatree_nc)

        # Check that group names are keys in the dictionary of `xr.Datasets`
        assert "/" in unaligned_dict_of_datasets.keys()
        assert "/Group1" in unaligned_dict_of_datasets.keys()
        assert "/Group1/subgroup1" in unaligned_dict_of_datasets.keys()
        # Check that group name returns the correct datasets
        with xr.open_dataset(unaligned_datatree_nc, group="/") as expected:
            assert_identical(unaligned_dict_of_datasets["/"], expected)
        with xr.open_dataset(unaligned_datatree_nc, group="Group1") as expected:
            assert_identical(unaligned_dict_of_datasets["/Group1"], expected)
        with xr.open_dataset(
            unaligned_datatree_nc, group="/Group1/subgroup1"
        ) as expected:
            assert_identical(unaligned_dict_of_datasets["/Group1/subgroup1"], expected)

        for ds in unaligned_dict_of_datasets.values():
            ds.close()

    @requires_dask
    def test_open_groups_chunks(self, tmpdir) -> None:
        """Test `open_groups` with chunks on a netcdf4 file."""

        chunks = {"x": 2, "y": 1}
        filepath = tmpdir / "test.nc"

        chunks = {"x": 2, "y": 1}

        root_data = xr.Dataset({"a": ("y", [6, 7, 8]), "set0": ("x", [9, 10])})
        set1_data = xr.Dataset({"a": ("y", [-1, 0, 1]), "b": ("x", [-10, 6])})
        set2_data = xr.Dataset({"a": ("y", [1, 2, 3]), "b": ("x", [0.1, 0.2])})
        original_tree = DataTree.from_dict(
            {
                "/": root_data.chunk(chunks),
                "/group1": set1_data.chunk(chunks),
                "/group2": set2_data.chunk(chunks),
            }
        )
        original_tree.to_netcdf(filepath, mode="w")

        dict_of_datasets = open_groups(filepath, engine="netcdf4", chunks=chunks)

        for path, ds in dict_of_datasets.items():
            assert {k: max(vs) for k, vs in ds.chunksizes.items()} == chunks, (
                f"unexpected chunking for {path}"
            )

        for ds in dict_of_datasets.values():
            ds.close()

    def test_open_groups_to_dict(self, tmpdir) -> None:
        """Create an aligned netCDF4 with the following structure to test `open_groups`
        and `DataTree.from_dict`.
        Group: /
        │   Dimensions:        (lat: 1, lon: 2)
        │   Dimensions without coordinates: lat, lon
        │   Data variables:
        │       root_variable  (lat, lon) float64 16B ...
        └── Group: /Group1
            │   Dimensions:      (lat: 1, lon: 2)
            │   Dimensions without coordinates: lat, lon
            │   Data variables:
            │       group_1_var  (lat, lon) float64 16B ...
            └── Group: /Group1/subgroup1
                    Dimensions:        (lat: 1, lon: 2)
                    Dimensions without coordinates: lat, lon
                    Data variables:
                        subgroup1_var  (lat, lon) float64 16B ...
        """
        filepath = tmpdir + "/all_aligned_child_nodes.nc"
        with nc4.Dataset(filepath, "w", format="NETCDF4") as root_group:
            group_1 = root_group.createGroup("/Group1")
            subgroup_1 = group_1.createGroup("/subgroup1")

            root_group.createDimension("lat", 1)
            root_group.createDimension("lon", 2)
            root_group.createVariable("root_variable", np.float64, ("lat", "lon"))

            group_1_var = group_1.createVariable(
                "group_1_var", np.float64, ("lat", "lon")
            )
            group_1_var[:] = np.array([[0.1, 0.2]])
            group_1_var.units = "K"
            group_1_var.long_name = "air_temperature"

            subgroup1_var = subgroup_1.createVariable(
                "subgroup1_var", np.float64, ("lat", "lon")
            )
            subgroup1_var[:] = np.array([[0.1, 0.2]])

        aligned_dict_of_datasets = open_groups(filepath)
        aligned_dt = DataTree.from_dict(aligned_dict_of_datasets)
        with open_datatree(filepath) as opened_tree:
            assert opened_tree.identical(aligned_dt)
        for ds in aligned_dict_of_datasets.values():
            ds.close()

    def test_open_datatree_specific_group(self, tmpdir, simple_datatree) -> None:
        """Test opening a specific group within a NetCDF file using `open_datatree`."""
        filepath = tmpdir / "test.nc"
        group = "/set1"
        original_dt = simple_datatree
        original_dt.to_netcdf(filepath)
        expected_subtree = original_dt[group].copy()
        expected_subtree.orphan()
        with open_datatree(filepath, group=group, engine=self.engine) as subgroup_tree:
            assert subgroup_tree.root.parent is None
            assert_equal(subgroup_tree, expected_subtree)


@network
@requires_pydap
class TestPyDAPDatatreeIO:
    """Test PyDAP backend for DataTree."""

    engine: T_DataTreeNetcdfEngine | None = "pydap"
    # you can check these by adding a .dmr to urls, and replacing dap4 with http
    unaligned_datatree_url = (
        "dap4://test.opendap.org/opendap/dap4/unaligned_simple_datatree.nc.h5"
    )
    all_aligned_child_nodes_url = (
        "dap4://test.opendap.org/opendap/dap4/all_aligned_child_nodes.nc.h5"
    )
    simplegroup_datatree_url = "dap4://test.opendap.org/opendap/dap4/SimpleGroup.nc4.h5"

    def test_open_datatree(self, url=unaligned_datatree_url) -> None:
        """Test if `open_datatree` fails to open a netCDF4 with an unaligned group hierarchy."""

        with pytest.raises(
            ValueError,
            match=(
                re.escape(
                    "group '/Group1/subgroup1' is not aligned with its parents:\nGroup:\n"
                )
                + ".*"
            ),
        ):
            open_datatree(url, engine=self.engine)

    def test_open_groups(self, url=unaligned_datatree_url) -> None:
        """Test `open_groups` with a netCDF4/HDF5 file with an unaligned group hierarchy."""
        unaligned_dict_of_datasets = open_groups(url, engine=self.engine)

        # Check that group names are keys in the dictionary of `xr.Datasets`
        assert "/" in unaligned_dict_of_datasets.keys()
        assert "/Group1" in unaligned_dict_of_datasets.keys()
        assert "/Group1/subgroup1" in unaligned_dict_of_datasets.keys()
        # Check that group name returns the correct datasets
        with xr.open_dataset(url, engine=self.engine, group="/") as expected:
            assert_identical(unaligned_dict_of_datasets["/"], expected)
        with xr.open_dataset(url, group="Group1", engine=self.engine) as expected:
            assert_identical(unaligned_dict_of_datasets["/Group1"], expected)
        with xr.open_dataset(
            url,
            group="/Group1/subgroup1",
            engine=self.engine,
        ) as expected:
            assert_identical(unaligned_dict_of_datasets["/Group1/subgroup1"], expected)

    def test_inherited_coords(self, url=simplegroup_datatree_url) -> None:
        """Test that `open_datatree` inherits coordinates from root tree.

        This particular h5 file is a test file that inherits the time coordinate from the root
        dataset to the child dataset.

        Group: /
        │   Dimensions:        (time: 1, Z: 1000, nv: 2)
        │   Coordinates:
        |       time: (time)    float32 0.5
        |       Z:    (Z)       float32 -0.0 -1.0 -2.0 ...
        │   Data variables:
        │       Pressure  (Z)   float32 ...
        |       time_bnds (time, nv) float32 ...
        └── Group: /SimpleGroup
            │   Dimensions:      (time: 1, Z: 1000, nv: 2, Y: 40, X: 40)
            │   Coordinates:
            |      Y:   (Y)     int16 1 2 3 4 ...
            |      X:   (X)     int16 1 2 3 4 ...
            |   Inherited coordinates:
            |      time: (time)    float32 0.5
            |      Z:    (Z)       float32 -0.0 -1.0 -2.0 ...
            │   Data variables:
            │       Temperature  (time, Z, Y, X) float32 ...
            |       Salinity     (time, Z, Y, X) float32 ...
        """
        tree = open_datatree(url, engine=self.engine)
        assert set(tree.dims) == {"time", "Z", "nv"}
        assert tree["/SimpleGroup"].coords["time"].dims == ("time",)
        assert tree["/SimpleGroup"].coords["Z"].dims == ("Z",)
        assert tree["/SimpleGroup"].coords["Y"].dims == ("Y",)
        assert tree["/SimpleGroup"].coords["X"].dims == ("X",)
        with xr.open_dataset(url, engine=self.engine, group="/SimpleGroup") as expected:
            assert set(tree["/SimpleGroup"].dims) == set(
                list(expected.dims) + ["Z", "nv"]
            )

    def test_open_groups_to_dict(self, url=all_aligned_child_nodes_url) -> None:
        aligned_dict_of_datasets = open_groups(url, engine=self.engine)
        aligned_dt = DataTree.from_dict(aligned_dict_of_datasets)
        with open_datatree(url, engine=self.engine) as opened_tree:
            assert opened_tree.identical(aligned_dt)


@requires_h5netcdf
class TestH5NetCDFDatatreeIO(DatatreeIOBase):
    engine: T_DataTreeNetcdfEngine | None = "h5netcdf"

    def test_phony_dims_warning(self, tmpdir) -> None:
        filepath = tmpdir + "/phony_dims.nc"
        import h5py

        foo_data = np.arange(125).reshape(5, 5, 5)
        bar_data = np.arange(625).reshape(25, 5, 5)
        var = {"foo1": foo_data, "foo2": bar_data, "foo3": foo_data, "foo4": bar_data}
        with h5py.File(filepath, "w") as f:
            grps = ["bar", "baz"]
            for grp in grps:
                fx = f.create_group(grp)
                for k, v in var.items():
                    fx.create_dataset(k, data=v)

        with pytest.warns(UserWarning, match="The 'phony_dims' kwarg"):
            with open_datatree(filepath, engine=self.engine) as tree:
                assert tree.bar.dims == {
                    "phony_dim_0": 5,
                    "phony_dim_1": 5,
                    "phony_dim_2": 5,
                    "phony_dim_3": 25,
                }

    def test_roundtrip_via_bytes(self, simple_datatree):
        original_dt = simple_datatree
        roundtrip_dt = open_datatree(original_dt.to_netcdf())
        assert_equal(original_dt, roundtrip_dt)

    def test_roundtrip_via_bytes_engine_specified(self, simple_datatree):
        original_dt = simple_datatree
        roundtrip_dt = open_datatree(original_dt.to_netcdf(engine=self.engine))
        assert_equal(original_dt, roundtrip_dt)

    def test_roundtrip_using_filelike_object(self, tmpdir, simple_datatree):
        original_dt = simple_datatree
        filepath = tmpdir + "/test.nc"
        # h5py requires both read and write access when writing, it will
        # work with file-like objects provided they support both, and are
        # seekable.
        with open(filepath, "wb+") as file:
            original_dt.to_netcdf(file, engine=self.engine)
        with open(filepath, "rb") as file:
            with open_datatree(file, engine=self.engine) as roundtrip_dt:
                assert_equal(original_dt, roundtrip_dt)


@requires_zarr
@parametrize_zarr_format
class TestZarrDatatreeIO:
    engine = "zarr"

    def test_to_zarr(self, tmpdir, simple_datatree, zarr_format):
        filepath = str(tmpdir / "test.zarr")
        original_dt = simple_datatree
        original_dt.to_zarr(filepath, zarr_format=zarr_format)

        with open_datatree(filepath, engine="zarr") as roundtrip_dt:
            assert_equal(original_dt, roundtrip_dt)

    @pytest.mark.filterwarnings(
        "ignore:Numcodecs codecs are not in the Zarr version 3 specification"
    )
    def test_zarr_encoding(self, tmpdir, simple_datatree, zarr_format):
        filepath = str(tmpdir / "test.zarr")
        original_dt = simple_datatree

        if zarr_format == 2:
            from numcodecs.blosc import Blosc

            codec = Blosc(cname="zstd", clevel=3, shuffle=2)
            comp = {"compressors": (codec,)} if has_zarr_v3 else {"compressor": codec}
        elif zarr_format == 3:
            # specifying codecs in zarr_format=3 requires importing from zarr 3 namespace
            import numcodecs.zarr3

            comp = {"compressors": (numcodecs.zarr3.Blosc(cname="zstd", clevel=3),)}

        enc = {"/set2": dict.fromkeys(original_dt["/set2"].dataset.data_vars, comp)}
        original_dt.to_zarr(filepath, encoding=enc, zarr_format=zarr_format)

        with open_datatree(filepath, engine="zarr") as roundtrip_dt:
            compressor_key = "compressors" if has_zarr_v3 else "compressor"
            assert (
                roundtrip_dt["/set2/a"].encoding[compressor_key] == comp[compressor_key]
            )

            enc["/not/a/group"] = {"foo": "bar"}  # type: ignore[dict-item]
            with pytest.raises(ValueError, match="unexpected encoding group.*"):
                original_dt.to_zarr(filepath, encoding=enc, zarr_format=zarr_format)

    @pytest.mark.xfail(reason="upstream zarr read-only changes have broken this test")
    @pytest.mark.filterwarnings("ignore:Duplicate name")
    def test_to_zarr_zip_store(self, tmpdir, simple_datatree, zarr_format):
        from zarr.storage import ZipStore

        filepath = str(tmpdir / "test.zarr.zip")
        original_dt = simple_datatree
        store = ZipStore(filepath, mode="w")
        original_dt.to_zarr(store, zarr_format=zarr_format)

        with open_datatree(store, engine="zarr") as roundtrip_dt:  # type: ignore[arg-type, unused-ignore]
            assert_equal(original_dt, roundtrip_dt)

    def test_to_zarr_not_consolidated(self, tmpdir, simple_datatree, zarr_format):
        filepath = tmpdir / "test.zarr"
        zmetadata = filepath / ".zmetadata"
        s1zmetadata = filepath / "set1" / ".zmetadata"
        filepath = str(filepath)  # casting to str avoids a pathlib bug in xarray
        original_dt = simple_datatree
        original_dt.to_zarr(filepath, consolidated=False, zarr_format=zarr_format)
        assert not zmetadata.exists()
        assert not s1zmetadata.exists()

        with pytest.warns(RuntimeWarning, match="consolidated"):
            with open_datatree(filepath, engine="zarr") as roundtrip_dt:
                assert_equal(original_dt, roundtrip_dt)

    def test_to_zarr_default_write_mode(self, tmpdir, simple_datatree, zarr_format):
        simple_datatree.to_zarr(str(tmpdir), zarr_format=zarr_format)

        import zarr

        # expected exception type changed in zarr-python v2->v3, see https://github.com/zarr-developers/zarr-python/issues/2821
        expected_exception_type = (
            FileExistsError if has_zarr_v3 else zarr.errors.ContainsGroupError
        )

        # with default settings, to_zarr should not overwrite an existing dir
        with pytest.raises(expected_exception_type):
            simple_datatree.to_zarr(str(tmpdir))

    @requires_dask
    def test_to_zarr_compute_false(
        self, tmp_path: Path, simple_datatree: DataTree, zarr_format: Literal[2, 3]
    ):
        import dask.array as da

        storepath = tmp_path / "test.zarr"
        original_dt = simple_datatree.chunk()
        result = original_dt.to_zarr(
            str(storepath), compute=False, zarr_format=zarr_format
        )

        def assert_expected_zarr_files_exist(
            arr_dir: Path,
            chunks_expected: bool,
            is_scalar: bool,
            zarr_format: Literal[2, 3],
        ) -> None:
            """For one zarr array, check that all expected metadata and chunk data files exist."""
            # TODO: This function is now so complicated that it's practically checking compliance with the whole zarr spec...
            # TODO: Perhaps it would be better to instead trust that zarr-python is spec-compliant and check `DataTree` against zarr-python?
            # TODO: The way to do that would ideally be to use zarr-pythons ability to determine how many chunks have been initialized.

            if zarr_format == 2:
                zarray_file, zattrs_file = (arr_dir / ".zarray"), (arr_dir / ".zattrs")

                assert zarray_file.exists() and zarray_file.is_file()
                assert zattrs_file.exists() and zattrs_file.is_file()

                chunk_file = arr_dir / "0"
                if chunks_expected:
                    # assumes empty chunks were written
                    # (i.e. they did not contain only fill_value and write_empty_chunks was False)
                    assert chunk_file.exists() and chunk_file.is_file()
                else:
                    # either dask array or array of all fill_values
                    assert not chunk_file.exists()
            elif zarr_format == 3:
                metadata_file = arr_dir / "zarr.json"
                assert metadata_file.exists() and metadata_file.is_file()

                chunks_dir = arr_dir / "c"
                chunk_file = chunks_dir / "0"
                if chunks_expected:
                    # assumes empty chunks were written
                    # (i.e. they did not contain only fill_value and write_empty_chunks was False)
                    if is_scalar:
                        # this is the expected behaviour for storing scalars in zarr 3, see https://github.com/pydata/xarray/issues/10147
                        assert chunks_dir.exists() and chunks_dir.is_file()
                    else:
                        assert chunks_dir.exists() and chunks_dir.is_dir()
                        assert chunk_file.exists() and chunk_file.is_file()
                else:
                    assert not chunks_dir.exists()
                    assert not chunk_file.exists()

        DEFAULT_ZARR_FILL_VALUE = 0
        # The default value of write_empty_chunks changed from True->False in zarr-python v2->v3
        WRITE_EMPTY_CHUNKS_DEFAULT = not has_zarr_v3

        for node in original_dt.subtree:
            # inherited variables aren't meant to be written to zarr
            local_node_variables = node.to_dataset(inherit=False).variables
            for name, var in local_node_variables.items():
                var_dir = storepath / node.path.removeprefix("/") / name

                assert_expected_zarr_files_exist(
                    arr_dir=var_dir,
                    # don't expect dask.Arrays to be written to disk, as compute=False
                    # also don't expect numpy arrays containing only zarr's fill_value to be written to disk
                    chunks_expected=(
                        not isinstance(var.data, da.Array)
                        and (
                            var.data != DEFAULT_ZARR_FILL_VALUE
                            or WRITE_EMPTY_CHUNKS_DEFAULT
                        )
                    ),
                    is_scalar=not bool(var.dims),
                    zarr_format=zarr_format,
                )

        with open_datatree(str(storepath), engine="zarr") as in_progress_dt:
            assert in_progress_dt.isomorphic(original_dt)
            assert not in_progress_dt.equals(original_dt)

        result.compute()
        with open_datatree(str(storepath), engine="zarr") as written_dt:
            assert_identical(written_dt, original_dt)

    def test_to_zarr_inherited_coords(self, tmpdir, zarr_format):
        original_dt = DataTree.from_dict(
            {
                "/": xr.Dataset({"a": (("x",), [1, 2])}, coords={"x": [3, 4]}),
                "/sub": xr.Dataset({"b": (("x",), [5, 6])}),
            }
        )
        filepath = str(tmpdir / "test.zarr")
        original_dt.to_zarr(filepath, zarr_format=zarr_format)

        with open_datatree(filepath, engine="zarr") as roundtrip_dt:
            assert_equal(original_dt, roundtrip_dt)
            subtree = cast(DataTree, roundtrip_dt["/sub"])
            assert "x" not in subtree.to_dataset(inherit=False).coords

    def test_open_groups_round_trip(self, tmpdir, simple_datatree, zarr_format) -> None:
        """Test `open_groups` opens a zarr store with the `simple_datatree` structure."""
        filepath = str(tmpdir / "test.zarr")
        original_dt = simple_datatree
        original_dt.to_zarr(filepath, zarr_format=zarr_format)

        roundtrip_dict = open_groups(filepath, engine="zarr")
        roundtrip_dt = DataTree.from_dict(roundtrip_dict)

        with open_datatree(filepath, engine="zarr") as opened_tree:
            assert opened_tree.identical(roundtrip_dt)

        for ds in roundtrip_dict.values():
            ds.close()

    @pytest.mark.filterwarnings(
        "ignore:Failed to open Zarr store with consolidated metadata:RuntimeWarning"
    )
    def test_open_datatree(self, unaligned_datatree_zarr_factory, zarr_format) -> None:
        """Test if `open_datatree` fails to open a zarr store with an unaligned group hierarchy."""
        storepath = unaligned_datatree_zarr_factory(zarr_format=zarr_format)

        with pytest.raises(
            ValueError,
            match=(
                re.escape("group '/Group2' is not aligned with its parents:") + ".*"
            ),
        ):
            open_datatree(storepath, engine="zarr")

    @requires_dask
    def test_open_datatree_chunks(self, tmpdir, zarr_format) -> None:
        filepath = str(tmpdir / "test.zarr")

        chunks = {"x": 2, "y": 1}

        root_data = xr.Dataset({"a": ("y", [6, 7, 8]), "set0": ("x", [9, 10])})
        set1_data = xr.Dataset({"a": ("y", [-1, 0, 1]), "b": ("x", [-10, 6])})
        set2_data = xr.Dataset({"a": ("y", [1, 2, 3]), "b": ("x", [0.1, 0.2])})
        original_tree = DataTree.from_dict(
            {
                "/": root_data.chunk(chunks),
                "/group1": set1_data.chunk(chunks),
                "/group2": set2_data.chunk(chunks),
            }
        )
        original_tree.to_zarr(filepath, zarr_format=zarr_format)

        with open_datatree(filepath, engine="zarr", chunks=chunks) as tree:
            xr.testing.assert_identical(tree, original_tree)
            assert_chunks_equal(tree, original_tree, enforce_dask=True)
            # https://github.com/pydata/xarray/issues/10098
            # If the open tasks are not give unique tokens per node, and the
            # dask graph is computed in one go, data won't be uniquely loaded
            # from each node.
            xr.testing.assert_identical(tree.compute(), original_tree)

    @pytest.mark.filterwarnings(
        "ignore:Failed to open Zarr store with consolidated metadata:RuntimeWarning"
    )
    def test_open_groups(self, unaligned_datatree_zarr_factory, zarr_format) -> None:
        """Test `open_groups` with a zarr store of an unaligned group hierarchy."""

        storepath = unaligned_datatree_zarr_factory(zarr_format=zarr_format)
        unaligned_dict_of_datasets = open_groups(storepath, engine="zarr")

        assert "/" in unaligned_dict_of_datasets.keys()
        assert "/Group1" in unaligned_dict_of_datasets.keys()
        assert "/Group1/subgroup1" in unaligned_dict_of_datasets.keys()
        assert "/Group2" in unaligned_dict_of_datasets.keys()
        # Check that group name returns the correct datasets
        with xr.open_dataset(storepath, group="/", engine="zarr") as expected:
            assert_identical(unaligned_dict_of_datasets["/"], expected)
        with xr.open_dataset(storepath, group="Group1", engine="zarr") as expected:
            assert_identical(unaligned_dict_of_datasets["/Group1"], expected)
        with xr.open_dataset(
            storepath, group="/Group1/subgroup1", engine="zarr"
        ) as expected:
            assert_identical(unaligned_dict_of_datasets["/Group1/subgroup1"], expected)
        with xr.open_dataset(storepath, group="/Group2", engine="zarr") as expected:
            assert_identical(unaligned_dict_of_datasets["/Group2"], expected)

        for ds in unaligned_dict_of_datasets.values():
            ds.close()

    @pytest.mark.filterwarnings(
        "ignore:Failed to open Zarr store with consolidated metadata:RuntimeWarning"
    )
    @pytest.mark.parametrize("write_consolidated_metadata", [True, False, None])
    def test_open_datatree_specific_group(
        self,
        tmpdir,
        simple_datatree,
        write_consolidated_metadata,
        zarr_format,
    ) -> None:
        """Test opening a specific group within a Zarr store using `open_datatree`."""
        filepath = str(tmpdir / "test.zarr")
        group = "/set2"
        original_dt = simple_datatree
        original_dt.to_zarr(
            filepath, consolidated=write_consolidated_metadata, zarr_format=zarr_format
        )
        expected_subtree = original_dt[group].copy()
        expected_subtree.orphan()
        with open_datatree(filepath, group=group, engine=self.engine) as subgroup_tree:
            assert subgroup_tree.root.parent is None
            assert_equal(subgroup_tree, expected_subtree)

    @requires_dask
    def test_open_groups_chunks(self, tmpdir, zarr_format) -> None:
        """Test `open_groups` with chunks on a zarr store."""

        chunks = {"x": 2, "y": 1}
        filepath = str(tmpdir / "test.zarr")
        root_data = xr.Dataset({"a": ("y", [6, 7, 8]), "set0": ("x", [9, 10])})
        set1_data = xr.Dataset({"a": ("y", [-1, 0, 1]), "b": ("x", [-10, 6])})
        set2_data = xr.Dataset({"a": ("y", [1, 2, 3]), "b": ("x", [0.1, 0.2])})
        original_tree = DataTree.from_dict(
            {
                "/": root_data.chunk(chunks),
                "/group1": set1_data.chunk(chunks),
                "/group2": set2_data.chunk(chunks),
            }
        )
        original_tree.to_zarr(filepath, mode="w", zarr_format=zarr_format)

        dict_of_datasets = open_groups(filepath, engine="zarr", chunks=chunks)

        for path, ds in dict_of_datasets.items():
            assert {k: max(vs) for k, vs in ds.chunksizes.items()} == chunks, (
                f"unexpected chunking for {path}"
            )

        for ds in dict_of_datasets.values():
            ds.close()

    def test_write_subgroup(self, tmpdir, zarr_format):
        original_dt = DataTree.from_dict(
            {
                "/": xr.Dataset(coords={"x": [1, 2, 3]}),
                "/child": xr.Dataset({"foo": ("x", [4, 5, 6])}),
            }
        ).children["child"]

        expected_dt = original_dt.copy()
        expected_dt.name = None

        filepath = str(tmpdir / "test.zarr")
        original_dt.to_zarr(filepath, zarr_format=zarr_format)

        with open_datatree(filepath, engine="zarr") as roundtrip_dt:
            assert_equal(original_dt, roundtrip_dt)
            assert_identical(expected_dt, roundtrip_dt)

    @pytest.mark.filterwarnings(
        "ignore:Failed to open Zarr store with consolidated metadata:RuntimeWarning"
    )
    def test_write_inherited_coords_false(self, tmpdir, zarr_format):
        original_dt = DataTree.from_dict(
            {
                "/": xr.Dataset(coords={"x": [1, 2, 3]}),
                "/child": xr.Dataset({"foo": ("x", [4, 5, 6])}),
            }
        )

        filepath = str(tmpdir / "test.zarr")
        original_dt.to_zarr(
            filepath, write_inherited_coords=False, zarr_format=zarr_format
        )

        with open_datatree(filepath, engine="zarr") as roundtrip_dt:
            assert_identical(original_dt, roundtrip_dt)

        expected_child = original_dt.children["child"].copy(inherit=False)
        expected_child.name = None
        with open_datatree(filepath, group="child", engine="zarr") as roundtrip_child:
            assert_identical(expected_child, roundtrip_child)

    @pytest.mark.filterwarnings(
        "ignore:Failed to open Zarr store with consolidated metadata:RuntimeWarning"
    )
    def test_write_inherited_coords_true(self, tmpdir, zarr_format):
        original_dt = DataTree.from_dict(
            {
                "/": xr.Dataset(coords={"x": [1, 2, 3]}),
                "/child": xr.Dataset({"foo": ("x", [4, 5, 6])}),
            }
        )

        filepath = str(tmpdir / "test.zarr")
        original_dt.to_zarr(
            filepath, write_inherited_coords=True, zarr_format=zarr_format
        )

        with open_datatree(filepath, engine="zarr") as roundtrip_dt:
            assert_identical(original_dt, roundtrip_dt)

        expected_child = original_dt.children["child"].copy(inherit=True)
        expected_child.name = None
        with open_datatree(filepath, group="child", engine="zarr") as roundtrip_child:
            assert_identical(expected_child, roundtrip_child)<|MERGE_RESOLUTION|>--- conflicted
+++ resolved
@@ -265,7 +265,23 @@
             assert_equal(original_dt, roundtrip_dt)
             assert_identical(expected_dt, roundtrip_dt)
 
-<<<<<<< HEAD
+    @requires_netCDF4
+    def test_no_redundant_dimensions(self, tmpdir):
+        # regression test for https://github.com/pydata/xarray/issues/10241
+        original_dt = DataTree.from_dict(
+            {
+                "/": xr.Dataset(coords={"x": [1, 2, 3]}),
+                "/child": xr.Dataset({"foo": ("x", [4, 5, 6])}),
+            }
+        )
+        filepath = tmpdir / "test.zarr"
+        original_dt.to_netcdf(filepath, engine=self.engine)
+
+        root = nc4.Dataset(str(filepath))
+        child = root.groups["child"]
+        assert list(root.dimensions) == ["x"]
+        assert list(child.dimensions) == []
+
     def test_compute_false(self, tmpdir, simple_datatree):
         filepath = tmpdir / "test.nc"
         original_dt = simple_datatree.chunk()
@@ -278,24 +294,6 @@
         result.compute()
         with open_datatree(filepath, engine=self.engine) as written_dt:
             assert_identical(written_dt, original_dt)
-=======
-    @requires_netCDF4
-    def test_no_redundant_dimensions(self, tmpdir):
-        # regression test for https://github.com/pydata/xarray/issues/10241
-        original_dt = DataTree.from_dict(
-            {
-                "/": xr.Dataset(coords={"x": [1, 2, 3]}),
-                "/child": xr.Dataset({"foo": ("x", [4, 5, 6])}),
-            }
-        )
-        filepath = tmpdir / "test.zarr"
-        original_dt.to_netcdf(filepath, engine=self.engine)
-
-        root = nc4.Dataset(str(filepath))
-        child = root.groups["child"]
-        assert list(root.dimensions) == ["x"]
-        assert list(child.dimensions) == []
->>>>>>> ef180b8e
 
 
 @requires_netCDF4
