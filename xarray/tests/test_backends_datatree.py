from __future__ import annotations

import re
from typing import TYPE_CHECKING, cast

import numpy as np
import pytest

import xarray as xr
from xarray.backends.api import open_datatree, open_groups
from xarray.core.datatree import DataTree
from xarray.testing import assert_equal, assert_identical
from xarray.tests import (
    requires_h5netcdf,
    requires_netCDF4,
    requires_zarr,
)

if TYPE_CHECKING:
    from xarray.core.datatree_io import T_DataTreeNetcdfEngine

try:
    import netCDF4 as nc4
except ImportError:
    pass


@pytest.fixture(scope="module")
def unaligned_datatree_nc(tmp_path_factory):
    """Creates a test netCDF4 file with the following unaligned structure, writes it to a /tmp directory
    and returns the file path of the netCDF4 file.

    Group: /
    │   Dimensions:        (lat: 1, lon: 2)
    │   Dimensions without coordinates: lat, lon
    │   Data variables:
    │       root_variable  (lat, lon) float64 16B ...
    └── Group: /Group1
        │   Dimensions:      (lat: 1, lon: 2)
        │   Dimensions without coordinates: lat, lon
        │   Data variables:
        │       group_1_var  (lat, lon) float64 16B ...
        └── Group: /Group1/subgroup1
                Dimensions:        (lat: 2, lon: 2)
                Dimensions without coordinates: lat, lon
                Data variables:
                    subgroup1_var  (lat, lon) float64 32B ...
    """
    filepath = tmp_path_factory.mktemp("data") / "unaligned_subgroups.nc"
    with nc4.Dataset(filepath, "w", format="NETCDF4") as root_group:
        group_1 = root_group.createGroup("/Group1")
        subgroup_1 = group_1.createGroup("/subgroup1")

        root_group.createDimension("lat", 1)
        root_group.createDimension("lon", 2)
        root_group.createVariable("root_variable", np.float64, ("lat", "lon"))

        group_1_var = group_1.createVariable("group_1_var", np.float64, ("lat", "lon"))
        group_1_var[:] = np.array([[0.1, 0.2]])
        group_1_var.units = "K"
        group_1_var.long_name = "air_temperature"

        subgroup_1.createDimension("lat", 2)

        subgroup1_var = subgroup_1.createVariable(
            "subgroup1_var", np.float64, ("lat", "lon")
        )
        subgroup1_var[:] = np.array([[0.1, 0.2]])

    yield filepath


@pytest.fixture(scope="module")
def unaligned_datatree_zarr(tmp_path_factory):
    """Creates a zarr store with the following unaligned group hierarchy:
    Group: /
    │   Dimensions:  (y: 3, x: 2)
    │   Dimensions without coordinates: y, x
    │   Data variables:
    │       a        (y) int64 24B ...
    │       set0     (x) int64 16B ...
    └── Group: /Group1
    │   │   Dimensions:  ()
    │   │   Data variables:
    │   │       a        int64 8B ...
    │   │       b        int64 8B ...
    │   └── /Group1/subgroup1
    │           Dimensions:  ()
    │           Data variables:
    │               a        int64 8B ...
    │               b        int64 8B ...
    └── Group: /Group2
            Dimensions:  (y: 2, x: 2)
            Dimensions without coordinates: y, x
            Data variables:
                a        (y) int64 16B ...
                b        (x) float64 16B ...
    """
    filepath = tmp_path_factory.mktemp("data") / "unaligned_simple_datatree.zarr"
    root_data = xr.Dataset({"a": ("y", [6, 7, 8]), "set0": ("x", [9, 10])})
    set1_data = xr.Dataset({"a": 0, "b": 1})
    set2_data = xr.Dataset({"a": ("y", [2, 3]), "b": ("x", [0.1, 0.2])})
    root_data.to_zarr(filepath)
    set1_data.to_zarr(filepath, group="/Group1", mode="a")
    set2_data.to_zarr(filepath, group="/Group2", mode="a")
    set1_data.to_zarr(filepath, group="/Group1/subgroup1", mode="a")
    yield filepath


class DatatreeIOBase:
    engine: T_DataTreeNetcdfEngine | None = None

    def test_to_netcdf(self, tmpdir, simple_datatree):
        filepath = tmpdir / "test.nc"
        original_dt = simple_datatree
        original_dt.to_netcdf(filepath, engine=self.engine)

        roundtrip_dt = open_datatree(filepath, engine=self.engine)
        assert_equal(original_dt, roundtrip_dt)

    def test_to_netcdf_inherited_coords(self, tmpdir):
        filepath = tmpdir / "test.nc"
        original_dt = DataTree.from_dict(
            {
                "/": xr.Dataset({"a": (("x",), [1, 2])}, coords={"x": [3, 4]}),
                "/sub": xr.Dataset({"b": (("x",), [5, 6])}),
            }
        )
        original_dt.to_netcdf(filepath, engine=self.engine)

        roundtrip_dt = open_datatree(filepath, engine=self.engine)
        assert_equal(original_dt, roundtrip_dt)
        subtree = cast(DataTree, roundtrip_dt["/sub"])
        assert "x" not in subtree.to_dataset(inherit=False).coords

    def test_netcdf_encoding(self, tmpdir, simple_datatree):
        filepath = tmpdir / "test.nc"
        original_dt = simple_datatree

        # add compression
        comp = dict(zlib=True, complevel=9)
        enc = {"/set2": {var: comp for var in original_dt["/set2"].dataset.data_vars}}

        original_dt.to_netcdf(filepath, encoding=enc, engine=self.engine)
        roundtrip_dt = open_datatree(filepath, engine=self.engine)

        assert roundtrip_dt["/set2/a"].encoding["zlib"] == comp["zlib"]
        assert roundtrip_dt["/set2/a"].encoding["complevel"] == comp["complevel"]

        enc["/not/a/group"] = {"foo": "bar"}  # type: ignore[dict-item]
        with pytest.raises(ValueError, match="unexpected encoding group.*"):
            original_dt.to_netcdf(filepath, encoding=enc, engine=self.engine)


@requires_netCDF4
class TestNetCDF4DatatreeIO(DatatreeIOBase):
    engine: T_DataTreeNetcdfEngine | None = "netcdf4"
<<<<<<< HEAD
    keywords: [
        {"mask_and_scale":True},
        {"decode_times":True},
        {"concat_characters":True},
        {"decode_coords":True},
        {"drop_variables": str | Iterable[str] | None : None},
        {"use_cftime":None},
        {"decode_timedelta":None},
        {"group": str | Iterable[str] | Callable | None = None,},
        {"mode":"r"},
        {"format":"NETCDF4"},
        {"clobber":True},
        {"diskless":False},
        {"persist":False},
        {"lock":None},
        {"autoclose":False}
    ] | None = {}
=======

    def test_open_datatree(self, unaligned_datatree_nc) -> None:
        """Test if `open_datatree` fails to open a netCDF4 with an unaligned group hierarchy."""

        with pytest.raises(
            ValueError,
            match=(
                re.escape(
                    "group '/Group1/subgroup1' is not aligned with its parents:\nGroup:\n"
                )
                + ".*"
            ),
        ):
            open_datatree(unaligned_datatree_nc)

    def test_open_groups(self, unaligned_datatree_nc) -> None:
        """Test `open_groups` with a netCDF4 file with an unaligned group hierarchy."""
        unaligned_dict_of_datasets = open_groups(unaligned_datatree_nc)

        # Check that group names are keys in the dictionary of `xr.Datasets`
        assert "/" in unaligned_dict_of_datasets.keys()
        assert "/Group1" in unaligned_dict_of_datasets.keys()
        assert "/Group1/subgroup1" in unaligned_dict_of_datasets.keys()
        # Check that group name returns the correct datasets
        assert_identical(
            unaligned_dict_of_datasets["/"],
            xr.open_dataset(unaligned_datatree_nc, group="/"),
        )
        assert_identical(
            unaligned_dict_of_datasets["/Group1"],
            xr.open_dataset(unaligned_datatree_nc, group="Group1"),
        )
        assert_identical(
            unaligned_dict_of_datasets["/Group1/subgroup1"],
            xr.open_dataset(unaligned_datatree_nc, group="/Group1/subgroup1"),
        )

    def test_open_groups_to_dict(self, tmpdir) -> None:
        """Create an aligned netCDF4 with the following structure to test `open_groups`
        and `DataTree.from_dict`.
        Group: /
        │   Dimensions:        (lat: 1, lon: 2)
        │   Dimensions without coordinates: lat, lon
        │   Data variables:
        │       root_variable  (lat, lon) float64 16B ...
        └── Group: /Group1
            │   Dimensions:      (lat: 1, lon: 2)
            │   Dimensions without coordinates: lat, lon
            │   Data variables:
            │       group_1_var  (lat, lon) float64 16B ...
            └── Group: /Group1/subgroup1
                    Dimensions:        (lat: 1, lon: 2)
                    Dimensions without coordinates: lat, lon
                    Data variables:
                        subgroup1_var  (lat, lon) float64 16B ...
        """
        filepath = tmpdir + "/all_aligned_child_nodes.nc"
        with nc4.Dataset(filepath, "w", format="NETCDF4") as root_group:
            group_1 = root_group.createGroup("/Group1")
            subgroup_1 = group_1.createGroup("/subgroup1")

            root_group.createDimension("lat", 1)
            root_group.createDimension("lon", 2)
            root_group.createVariable("root_variable", np.float64, ("lat", "lon"))

            group_1_var = group_1.createVariable(
                "group_1_var", np.float64, ("lat", "lon")
            )
            group_1_var[:] = np.array([[0.1, 0.2]])
            group_1_var.units = "K"
            group_1_var.long_name = "air_temperature"

            subgroup1_var = subgroup_1.createVariable(
                "subgroup1_var", np.float64, ("lat", "lon")
            )
            subgroup1_var[:] = np.array([[0.1, 0.2]])

        aligned_dict_of_datasets = open_groups(filepath)
        aligned_dt = DataTree.from_dict(aligned_dict_of_datasets)

        assert open_datatree(filepath).identical(aligned_dt)

>>>>>>> b9780e7a

@requires_h5netcdf
class TestH5NetCDFDatatreeIO(DatatreeIOBase):
    engine: T_DataTreeNetcdfEngine | None = "h5netcdf"
    keywords: [
        {"mask_and_scale":True},
        {"decode_times":True},
        {"concat_characters":True},
        {"decode_coords":True},
        {"drop_variables": str | Iterable[str] | None : None},
        {"use_cftime":None},
        {"decode_timedelta":None},
        {"format":None},
        {"group":None},
        {"lock":None},
        {"invalid_netcdf":None},
        {"phony_dims":None},
        {"decode_vlen_strings":True},
        {"driver":None},
        {"driver_kwds":None}
    ] | None = {}


    def test_pass_engine_kwargs(self, tmpdir, simple_datatree):
        filepath = tmpdir / "test.nc"
        original_dt = simple_datatree
        original_dt.to_netcdf(filepath, engine=self.engine)

        roundtrip_dt = open_datatree(filepath, engine=self.engine, phony_dims="sort")
        assert_equal(original_dt, roundtrip_dt)



@requires_zarr
class TestZarrDatatreeIO:
    engine = "zarr"
    keywords: [
        {"mask_and_scale":True},
        {"decode_times":True},
        {"concat_characters":True},
        {"decode_coords":True},
        {"drop_variables":str | Iterable[str] | None = None},
        {"use_cftime":None},
        {"decode_timedelta":None},
        {"group":str | Iterable[str] | Callable | None = None},
        {"mode":"r"},
        {"synchronizer":None},
        {"consolidated":None},
        {"chunk_store":None},
        {"storage_options":None},
        {"stacklevel":3}
        {"zarr_version":None},
        {"store":None},
        {"engine":None}
    ] | None = {}

    def test_to_zarr(self, tmpdir, simple_datatree):
        filepath = tmpdir / "test.zarr"
        original_dt = simple_datatree
        original_dt.to_zarr(filepath)

        roundtrip_dt = open_datatree(filepath, engine="zarr")
        assert_equal(original_dt, roundtrip_dt)

    def test_zarr_encoding(self, tmpdir, simple_datatree):
        import zarr

        filepath = tmpdir / "test.zarr"
        original_dt = simple_datatree

        comp = {"compressor": zarr.Blosc(cname="zstd", clevel=3, shuffle=2)}
        enc = {"/set2": {var: comp for var in original_dt["/set2"].dataset.data_vars}}
        original_dt.to_zarr(filepath, encoding=enc)
        roundtrip_dt = open_datatree(filepath, engine="zarr")

        print(roundtrip_dt["/set2/a"].encoding)
        assert roundtrip_dt["/set2/a"].encoding["compressor"] == comp["compressor"]

        enc["/not/a/group"] = {"foo": "bar"}  # type: ignore[dict-item]
        with pytest.raises(ValueError, match="unexpected encoding group.*"):
            original_dt.to_zarr(filepath, encoding=enc, engine="zarr")

    def test_to_zarr_zip_store(self, tmpdir, simple_datatree):
        from zarr.storage import ZipStore

        filepath = tmpdir / "test.zarr.zip"
        original_dt = simple_datatree
        store = ZipStore(filepath)
        original_dt.to_zarr(store)

        roundtrip_dt = open_datatree(store, engine="zarr")
        assert_equal(original_dt, roundtrip_dt)

    def test_to_zarr_not_consolidated(self, tmpdir, simple_datatree):
        filepath = tmpdir / "test.zarr"
        zmetadata = filepath / ".zmetadata"
        s1zmetadata = filepath / "set1" / ".zmetadata"
        filepath = str(filepath)  # casting to str avoids a pathlib bug in xarray
        original_dt = simple_datatree
        original_dt.to_zarr(filepath, consolidated=False)
        assert not zmetadata.exists()
        assert not s1zmetadata.exists()

        with pytest.warns(RuntimeWarning, match="consolidated"):
            roundtrip_dt = open_datatree(filepath, engine="zarr")
        assert_equal(original_dt, roundtrip_dt)

    def test_to_zarr_default_write_mode(self, tmpdir, simple_datatree):
        import zarr

        simple_datatree.to_zarr(tmpdir)

        # with default settings, to_zarr should not overwrite an existing dir
        with pytest.raises(zarr.errors.ContainsGroupError):
            simple_datatree.to_zarr(tmpdir)

    def test_to_zarr_inherited_coords(self, tmpdir):
        original_dt = DataTree.from_dict(
            {
                "/": xr.Dataset({"a": (("x",), [1, 2])}, coords={"x": [3, 4]}),
                "/sub": xr.Dataset({"b": (("x",), [5, 6])}),
            }
        )
        filepath = tmpdir / "test.zarr"
        original_dt.to_zarr(filepath)

        roundtrip_dt = open_datatree(filepath, engine="zarr")
        assert_equal(original_dt, roundtrip_dt)
        subtree = cast(DataTree, roundtrip_dt["/sub"])
        assert "x" not in subtree.to_dataset(inherit=False).coords

    def test_open_groups_round_trip(self, tmpdir, simple_datatree) -> None:
        """Test `open_groups` opens a zarr store with the `simple_datatree` structure."""
        filepath = tmpdir / "test.zarr"
        original_dt = simple_datatree
        original_dt.to_zarr(filepath)

        roundtrip_dict = open_groups(filepath, engine="zarr")
        roundtrip_dt = DataTree.from_dict(roundtrip_dict)

        assert open_datatree(filepath, engine="zarr").identical(roundtrip_dt)

    def test_open_datatree(self, unaligned_datatree_zarr) -> None:
        """Test if `open_datatree` fails to open a zarr store with an unaligned group hierarchy."""
        with pytest.raises(
            ValueError,
            match=(
                re.escape("group '/Group2' is not aligned with its parents:") + ".*"
            ),
        ):
            open_datatree(unaligned_datatree_zarr, engine="zarr")

    def test_open_groups(self, unaligned_datatree_zarr) -> None:
        """Test `open_groups` with a zarr store of an unaligned group hierarchy."""

        unaligned_dict_of_datasets = open_groups(unaligned_datatree_zarr, engine="zarr")

        assert "/" in unaligned_dict_of_datasets.keys()
        assert "/Group1" in unaligned_dict_of_datasets.keys()
        assert "/Group1/subgroup1" in unaligned_dict_of_datasets.keys()
        assert "/Group2" in unaligned_dict_of_datasets.keys()
        # Check that group name returns the correct datasets
        assert_identical(
            unaligned_dict_of_datasets["/"],
            xr.open_dataset(unaligned_datatree_zarr, group="/", engine="zarr"),
        )
        assert_identical(
            unaligned_dict_of_datasets["/Group1"],
            xr.open_dataset(unaligned_datatree_zarr, group="Group1", engine="zarr"),
        )
        assert_identical(
            unaligned_dict_of_datasets["/Group1/subgroup1"],
            xr.open_dataset(
                unaligned_datatree_zarr, group="/Group1/subgroup1", engine="zarr"
            ),
        )
        assert_identical(
            unaligned_dict_of_datasets["/Group2"],
            xr.open_dataset(unaligned_datatree_zarr, group="/Group2", engine="zarr"),
        )<|MERGE_RESOLUTION|>--- conflicted
+++ resolved
@@ -155,7 +155,6 @@
 @requires_netCDF4
 class TestNetCDF4DatatreeIO(DatatreeIOBase):
     engine: T_DataTreeNetcdfEngine | None = "netcdf4"
-<<<<<<< HEAD
     keywords: [
         {"mask_and_scale":True},
         {"decode_times":True},
@@ -173,7 +172,6 @@
         {"lock":None},
         {"autoclose":False}
     ] | None = {}
-=======
 
     def test_open_datatree(self, unaligned_datatree_nc) -> None:
         """Test if `open_datatree` fails to open a netCDF4 with an unaligned group hierarchy."""
@@ -256,7 +254,6 @@
 
         assert open_datatree(filepath).identical(aligned_dt)
 
->>>>>>> b9780e7a
 
 @requires_h5netcdf
 class TestH5NetCDFDatatreeIO(DatatreeIOBase):
