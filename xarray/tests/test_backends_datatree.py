--- conflicted
+++ resolved
@@ -310,7 +310,6 @@
         with open_datatree(filepath, engine=self.engine) as written_dt:
             assert_identical(written_dt, original_dt)
 
-<<<<<<< HEAD
     def test_roundtrip_via_memoryview_engine_specified(self, simple_datatree):
         original_dt = simple_datatree
         roundtrip_dt = load_datatree(
@@ -326,8 +325,6 @@
         roundtrip_dt = load_datatree(original_dt.to_netcdf())
         assert_equal(original_dt, roundtrip_dt)
 
-=======
->>>>>>> efb6bb69
 
 @requires_netCDF4
 class TestNetCDF4DatatreeIO(DatatreeIOBase):
@@ -781,22 +778,12 @@
                     zarr_format=zarr_format,
                 )
 
-<<<<<<< HEAD
         in_progress_dt = load_datatree(str(storepath), engine="zarr")
         assert not in_progress_dt.equals(original_dt)
 
         result.compute()  # type: ignore[union-attr]
         written_dt = load_datatree(str(storepath), engine="zarr")
         assert_identical(written_dt, original_dt)
-=======
-        with open_datatree(str(storepath), engine="zarr") as in_progress_dt:
-            assert in_progress_dt.isomorphic(original_dt)
-            assert not in_progress_dt.equals(original_dt)
-
-        result.compute()
-        with open_datatree(str(storepath), engine="zarr") as written_dt:
-            assert_identical(written_dt, original_dt)
->>>>>>> efb6bb69
 
     @requires_dask
     def test_to_zarr_no_redundant_computation(self, tmpdir, zarr_format):
