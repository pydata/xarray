--- conflicted
+++ resolved
@@ -4530,7 +4530,6 @@
 
         assert_identical(result2, expected2)
 
-<<<<<<< HEAD
     @pytest.mark.parametrize("use_dask", [True, False])
     def test_idxmin(self, x, minindex, maxindex, nanindex, use_dask):
         if use_dask and not has_dask:
@@ -4539,11 +4538,6 @@
             pytest.xfail("dask operation 'argmin' breaks when dtype is datetime64 (M)")
         ar0_raw = xr.DataArray(
             x, dims=["x"], coords={"x": np.arange(x.size) * 4}, attrs=self.attrs,
-=======
-    def test_idxmin(self, x, minindex, maxindex, nanindex):
-        ar0 = xr.DataArray(
-            x, dims=["x"], coords={"x": np.arange(x.size) * 4}, attrs=self.attrs
->>>>>>> 2c77eb53
         )
 
         if use_dask:
@@ -4642,7 +4636,6 @@
         result7 = ar0.idxmin(fill_value=-1j)
         assert_identical(result7, expected7)
 
-<<<<<<< HEAD
     @pytest.mark.parametrize("use_dask", [True, False])
     def test_idxmax(self, x, minindex, maxindex, nanindex, use_dask):
         if use_dask and not has_dask:
@@ -4651,11 +4644,6 @@
             pytest.xfail("dask operation 'argmax' breaks when dtype is datetime64 (M)")
         ar0_raw = xr.DataArray(
             x, dims=["x"], coords={"x": np.arange(x.size) * 4}, attrs=self.attrs,
-=======
-    def test_idxmax(self, x, minindex, maxindex, nanindex):
-        ar0 = xr.DataArray(
-            x, dims=["x"], coords={"x": np.arange(x.size) * 4}, attrs=self.attrs
->>>>>>> 2c77eb53
         )
 
         if use_dask:
