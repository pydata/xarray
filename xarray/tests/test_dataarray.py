import pickle
import sys
import warnings
from copy import deepcopy
from textwrap import dedent

import numpy as np
import pandas as pd
import pytest
from packaging.version import Version
from pandas.core.computation.ops import UndefinedVariableError

import xarray as xr
from xarray import (
    DataArray,
    Dataset,
    IndexVariable,
    Variable,
    align,
    broadcast,
    set_options,
)
from xarray.coding.times import CFDatetimeCoder
from xarray.convert import from_cdms2
from xarray.core import dtypes
from xarray.core.common import full_like
from xarray.core.indexes import Index, PandasIndex, filter_indexes_from_coords
from xarray.core.utils import is_scalar
from xarray.tests import (
    ReturnItem,
    assert_allclose,
    assert_array_equal,
    assert_chunks_equal,
    assert_equal,
    assert_identical,
    has_dask,
    raise_if_dask_computes,
    requires_bottleneck,
    requires_cupy,
    requires_dask,
    requires_iris,
    requires_numbagg,
    requires_numexpr,
    requires_pint,
    requires_scipy,
    requires_sparse,
    source_ndarray,
)

pytestmark = [
    pytest.mark.filterwarnings("error:Mean of empty slice"),
    pytest.mark.filterwarnings("error:All-NaN (slice|axis) encountered"),
]


class TestDataArray:
    @pytest.fixture(autouse=True)
    def setup(self):
        self.attrs = {"attr1": "value1", "attr2": 2929}
        self.x = np.random.random((10, 20))
        self.v = Variable(["x", "y"], self.x)
        self.va = Variable(["x", "y"], self.x, self.attrs)
        self.ds = Dataset({"foo": self.v})
        self.dv = self.ds["foo"]

        self.mindex = pd.MultiIndex.from_product(
            [["a", "b"], [1, 2]], names=("level_1", "level_2")
        )
        self.mda = DataArray([0, 1, 2, 3], coords={"x": self.mindex}, dims="x")

    def test_repr(self):
        v = Variable(["time", "x"], [[1, 2, 3], [4, 5, 6]], {"foo": "bar"})
        coords = {"x": np.arange(3, dtype=np.int64), "other": np.int64(0)}
        data_array = DataArray(v, coords, name="my_variable")
        expected = dedent(
            """\
            <xarray.DataArray 'my_variable' (time: 2, x: 3)>
            array([[1, 2, 3],
                   [4, 5, 6]])
            Coordinates:
              * x        (x) int64 0 1 2
                other    int64 0
            Dimensions without coordinates: time
            Attributes:
                foo:      bar"""
        )
        assert expected == repr(data_array)

    def test_repr_multiindex(self):
        expected = dedent(
            """\
            <xarray.DataArray (x: 4)>
            array([0, 1, 2, 3])
            Coordinates:
              * x        (x) object MultiIndex
              * level_1  (x) object 'a' 'a' 'b' 'b'
              * level_2  (x) int64 1 2 1 2"""
        )
        assert expected == repr(self.mda)

    def test_repr_multiindex_long(self):
        mindex_long = pd.MultiIndex.from_product(
            [["a", "b", "c", "d"], [1, 2, 3, 4, 5, 6, 7, 8]],
            names=("level_1", "level_2"),
        )
        mda_long = DataArray(list(range(32)), coords={"x": mindex_long}, dims="x")
        expected = dedent(
            """\
            <xarray.DataArray (x: 32)>
            array([ 0,  1,  2,  3,  4,  5,  6,  7,  8,  9, 10, 11, 12, 13, 14, 15, 16,
                   17, 18, 19, 20, 21, 22, 23, 24, 25, 26, 27, 28, 29, 30, 31])
            Coordinates:
              * x        (x) object MultiIndex
              * level_1  (x) object 'a' 'a' 'a' 'a' 'a' 'a' 'a' ... 'd' 'd' 'd' 'd' 'd' 'd'
              * level_2  (x) int64 1 2 3 4 5 6 7 8 1 2 3 4 5 6 ... 4 5 6 7 8 1 2 3 4 5 6 7 8"""
        )
        assert expected == repr(mda_long)

    def test_properties(self):
        assert_equal(self.dv.variable, self.v)
        assert_array_equal(self.dv.values, self.v.values)
        for attr in ["dims", "dtype", "shape", "size", "nbytes", "ndim", "attrs"]:
            assert getattr(self.dv, attr) == getattr(self.v, attr)
        assert len(self.dv) == len(self.v)
        assert_equal(self.dv.variable, self.v)
        assert set(self.dv.coords) == set(self.ds.coords)
        for k, v in self.dv.coords.items():
            assert_array_equal(v, self.ds.coords[k])
        with pytest.raises(AttributeError):
            self.dv.dataset
        assert isinstance(self.ds["x"].to_index(), pd.Index)
        with pytest.raises(ValueError, match=r"must be 1-dimensional"):
            self.ds["foo"].to_index()
        with pytest.raises(AttributeError):
            self.dv.variable = self.v

    def test_data_property(self):
        array = DataArray(np.zeros((3, 4)))
        actual = array.copy()
        actual.values = np.ones((3, 4))
        assert_array_equal(np.ones((3, 4)), actual.values)
        actual.data = 2 * np.ones((3, 4))
        assert_array_equal(2 * np.ones((3, 4)), actual.data)
        assert_array_equal(actual.data, actual.values)

    def test_indexes(self):
        array = DataArray(np.zeros((2, 3)), [("x", [0, 1]), ("y", ["a", "b", "c"])])
        expected_indexes = {"x": pd.Index([0, 1]), "y": pd.Index(["a", "b", "c"])}
        expected_xindexes = {
            k: PandasIndex(idx, k) for k, idx in expected_indexes.items()
        }
        assert array.xindexes.keys() == expected_xindexes.keys()
        assert array.indexes.keys() == expected_indexes.keys()
        assert all([isinstance(idx, pd.Index) for idx in array.indexes.values()])
        assert all([isinstance(idx, Index) for idx in array.xindexes.values()])
        for k in expected_indexes:
            assert array.xindexes[k].equals(expected_xindexes[k])
            assert array.indexes[k].equals(expected_indexes[k])

    def test_get_index(self):
        array = DataArray(np.zeros((2, 3)), coords={"x": ["a", "b"]}, dims=["x", "y"])
        assert array.get_index("x").equals(pd.Index(["a", "b"]))
        assert array.get_index("y").equals(pd.Index([0, 1, 2]))
        with pytest.raises(KeyError):
            array.get_index("z")

    def test_get_index_size_zero(self):
        array = DataArray(np.zeros((0,)), dims=["x"])
        actual = array.get_index("x")
        expected = pd.Index([], dtype=np.int64)
        assert actual.equals(expected)
        assert actual.dtype == expected.dtype

    def test_struct_array_dims(self):
        """
        This test checks subraction of two DataArrays for the case
        when dimension is a structured array.
        """
        # GH837, GH861
        # checking array subtraction when dims are the same
        p_data = np.array(
            [("Abe", 180), ("Stacy", 150), ("Dick", 200)],
            dtype=[("name", "|S256"), ("height", object)],
        )
        weights_0 = DataArray(
            [80, 56, 120], dims=["participant"], coords={"participant": p_data}
        )
        weights_1 = DataArray(
            [81, 52, 115], dims=["participant"], coords={"participant": p_data}
        )
        actual = weights_1 - weights_0

        expected = DataArray(
            [1, -4, -5], dims=["participant"], coords={"participant": p_data}
        )

        assert_identical(actual, expected)

        # checking array subraction when dims are not the same
        p_data_alt = np.array(
            [("Abe", 180), ("Stacy", 151), ("Dick", 200)],
            dtype=[("name", "|S256"), ("height", object)],
        )
        weights_1 = DataArray(
            [81, 52, 115], dims=["participant"], coords={"participant": p_data_alt}
        )
        actual = weights_1 - weights_0

        expected = DataArray(
            [1, -5], dims=["participant"], coords={"participant": p_data[[0, 2]]}
        )

        assert_identical(actual, expected)

        # checking array subraction when dims are not the same and one
        # is np.nan
        p_data_nan = np.array(
            [("Abe", 180), ("Stacy", np.nan), ("Dick", 200)],
            dtype=[("name", "|S256"), ("height", object)],
        )
        weights_1 = DataArray(
            [81, 52, 115], dims=["participant"], coords={"participant": p_data_nan}
        )
        actual = weights_1 - weights_0

        expected = DataArray(
            [1, -5], dims=["participant"], coords={"participant": p_data[[0, 2]]}
        )

        assert_identical(actual, expected)

    def test_name(self):
        arr = self.dv
        assert arr.name == "foo"

        copied = arr.copy()
        arr.name = "bar"
        assert arr.name == "bar"
        assert_equal(copied, arr)

        actual = DataArray(IndexVariable("x", [3]))
        actual.name = "y"
        expected = DataArray([3], [("x", [3])], name="y")
        assert_identical(actual, expected)

    def test_dims(self):
        arr = self.dv
        assert arr.dims == ("x", "y")

        with pytest.raises(AttributeError, match=r"you cannot assign"):
            arr.dims = ("w", "z")

    def test_sizes(self):
        array = DataArray(np.zeros((3, 4)), dims=["x", "y"])
        assert array.sizes == {"x": 3, "y": 4}
        assert tuple(array.sizes) == array.dims
        with pytest.raises(TypeError):
            array.sizes["foo"] = 5

    def test_encoding(self):
        expected = {"foo": "bar"}
        self.dv.encoding["foo"] = "bar"
        assert expected == self.dv.encoding

        expected = {"baz": 0}
        self.dv.encoding = expected

        assert expected is not self.dv.encoding

    def test_constructor(self):
        data = np.random.random((2, 3))

        actual = DataArray(data)
        expected = Dataset({None: (["dim_0", "dim_1"], data)})[None]
        assert_identical(expected, actual)

        actual = DataArray(data, [["a", "b"], [-1, -2, -3]])
        expected = Dataset(
            {
                None: (["dim_0", "dim_1"], data),
                "dim_0": ("dim_0", ["a", "b"]),
                "dim_1": ("dim_1", [-1, -2, -3]),
            }
        )[None]
        assert_identical(expected, actual)

        actual = DataArray(
            data, [pd.Index(["a", "b"], name="x"), pd.Index([-1, -2, -3], name="y")]
        )
        expected = Dataset(
            {None: (["x", "y"], data), "x": ("x", ["a", "b"]), "y": ("y", [-1, -2, -3])}
        )[None]
        assert_identical(expected, actual)

        coords = [["a", "b"], [-1, -2, -3]]
        actual = DataArray(data, coords, ["x", "y"])
        assert_identical(expected, actual)

        coords = [pd.Index(["a", "b"], name="A"), pd.Index([-1, -2, -3], name="B")]
        actual = DataArray(data, coords, ["x", "y"])
        assert_identical(expected, actual)

        coords = {"x": ["a", "b"], "y": [-1, -2, -3]}
        actual = DataArray(data, coords, ["x", "y"])
        assert_identical(expected, actual)

        actual = DataArray(data, coords)
        assert_identical(expected, actual)

        coords = [("x", ["a", "b"]), ("y", [-1, -2, -3])]
        actual = DataArray(data, coords)
        assert_identical(expected, actual)

        expected = Dataset({None: (["x", "y"], data), "x": ("x", ["a", "b"])})[None]
        actual = DataArray(data, {"x": ["a", "b"]}, ["x", "y"])
        assert_identical(expected, actual)

        actual = DataArray(data, dims=["x", "y"])
        expected = Dataset({None: (["x", "y"], data)})[None]
        assert_identical(expected, actual)

        actual = DataArray(data, dims=["x", "y"], name="foo")
        expected = Dataset({"foo": (["x", "y"], data)})["foo"]
        assert_identical(expected, actual)

        actual = DataArray(data, name="foo")
        expected = Dataset({"foo": (["dim_0", "dim_1"], data)})["foo"]
        assert_identical(expected, actual)

        actual = DataArray(data, dims=["x", "y"], attrs={"bar": 2})
        expected = Dataset({None: (["x", "y"], data, {"bar": 2})})[None]
        assert_identical(expected, actual)

        actual = DataArray(data, dims=["x", "y"])
        expected = Dataset({None: (["x", "y"], data, {}, {"bar": 2})})[None]
        assert_identical(expected, actual)

        actual = DataArray([1, 2, 3], coords={"x": [0, 1, 2]})
        expected = DataArray([1, 2, 3], coords=[("x", [0, 1, 2])])
        assert_identical(expected, actual)

    def test_constructor_invalid(self):
        data = np.random.randn(3, 2)

        with pytest.raises(ValueError, match=r"coords is not dict-like"):
            DataArray(data, [[0, 1, 2]], ["x", "y"])

        with pytest.raises(ValueError, match=r"not a subset of the .* dim"):
            DataArray(data, {"x": [0, 1, 2]}, ["a", "b"])
        with pytest.raises(ValueError, match=r"not a subset of the .* dim"):
            DataArray(data, {"x": [0, 1, 2]})

        with pytest.raises(TypeError, match=r"is not a string"):
            DataArray(data, dims=["x", None])

        with pytest.raises(ValueError, match=r"conflicting sizes for dim"):
            DataArray([1, 2, 3], coords=[("x", [0, 1])])
        with pytest.raises(ValueError, match=r"conflicting sizes for dim"):
            DataArray([1, 2], coords={"x": [0, 1], "y": ("x", [1])}, dims="x")

        with pytest.raises(ValueError, match=r"conflicting MultiIndex"):
            DataArray(np.random.rand(4, 4), [("x", self.mindex), ("y", self.mindex)])
        with pytest.raises(ValueError, match=r"conflicting MultiIndex"):
            DataArray(np.random.rand(4, 4), [("x", self.mindex), ("level_1", range(4))])

        with pytest.raises(ValueError, match=r"matching the dimension size"):
            DataArray(data, coords={"x": 0}, dims=["x", "y"])

    def test_constructor_from_self_described(self):
        data = [[-0.1, 21], [0, 2]]
        expected = DataArray(
            data,
            coords={"x": ["a", "b"], "y": [-1, -2]},
            dims=["x", "y"],
            name="foobar",
            attrs={"bar": 2},
        )
        actual = DataArray(expected)
        assert_identical(expected, actual)

        actual = DataArray(expected.values, actual.coords)
        assert_equal(expected, actual)

        frame = pd.DataFrame(
            data,
            index=pd.Index(["a", "b"], name="x"),
            columns=pd.Index([-1, -2], name="y"),
        )
        actual = DataArray(frame)
        assert_equal(expected, actual)

        series = pd.Series(data[0], index=pd.Index([-1, -2], name="y"))
        actual = DataArray(series)
        assert_equal(expected[0].reset_coords("x", drop=True), actual)

        expected = DataArray(
            data,
            coords={"x": ["a", "b"], "y": [-1, -2], "a": 0, "z": ("x", [-0.5, 0.5])},
            dims=["x", "y"],
        )
        actual = DataArray(expected)
        assert_identical(expected, actual)

        actual = DataArray(expected.values, expected.coords)
        assert_identical(expected, actual)

        expected = Dataset({"foo": ("foo", ["a", "b"])})["foo"]
        actual = DataArray(pd.Index(["a", "b"], name="foo"))
        assert_identical(expected, actual)

        actual = DataArray(IndexVariable("foo", ["a", "b"]))
        assert_identical(expected, actual)

    @requires_dask
    def test_constructor_from_self_described_chunked(self):
        expected = DataArray(
            [[-0.1, 21], [0, 2]],
            coords={"x": ["a", "b"], "y": [-1, -2]},
            dims=["x", "y"],
            name="foobar",
            attrs={"bar": 2},
        ).chunk()
        actual = DataArray(expected)
        assert_identical(expected, actual)
        assert_chunks_equal(expected, actual)

    def test_constructor_from_0d(self):
        expected = Dataset({None: ([], 0)})[None]
        actual = DataArray(0)
        assert_identical(expected, actual)

    @requires_dask
    def test_constructor_dask_coords(self):
        # regression test for GH1684
        import dask.array as da

        coord = da.arange(8, chunks=(4,))
        data = da.random.random((8, 8), chunks=(4, 4)) + 1
        actual = DataArray(data, coords={"x": coord, "y": coord}, dims=["x", "y"])

        ecoord = np.arange(8)
        expected = DataArray(data, coords={"x": ecoord, "y": ecoord}, dims=["x", "y"])
        assert_equal(actual, expected)

    def test_equals_and_identical(self):
        orig = DataArray(np.arange(5.0), {"a": 42}, dims="x")

        expected = orig
        actual = orig.copy()
        assert expected.equals(actual)
        assert expected.identical(actual)

        actual = expected.rename("baz")
        assert expected.equals(actual)
        assert not expected.identical(actual)

        actual = expected.rename({"x": "xxx"})
        assert not expected.equals(actual)
        assert not expected.identical(actual)

        actual = expected.copy()
        actual.attrs["foo"] = "bar"
        assert expected.equals(actual)
        assert not expected.identical(actual)

        actual = expected.copy()
        actual["x"] = ("x", -np.arange(5))
        assert not expected.equals(actual)
        assert not expected.identical(actual)

        actual = expected.reset_coords(drop=True)
        assert not expected.equals(actual)
        assert not expected.identical(actual)

        actual = orig.copy()
        actual[0] = np.nan
        expected = actual.copy()
        assert expected.equals(actual)
        assert expected.identical(actual)

        actual[:] = np.nan
        assert not expected.equals(actual)
        assert not expected.identical(actual)

        actual = expected.copy()
        actual["a"] = 100000
        assert not expected.equals(actual)
        assert not expected.identical(actual)

    def test_equals_failures(self):
        orig = DataArray(np.arange(5.0), {"a": 42}, dims="x")
        assert not orig.equals(np.arange(5))
        assert not orig.identical(123)
        assert not orig.broadcast_equals({1: 2})

    def test_broadcast_equals(self):
        a = DataArray([0, 0], {"y": 0}, dims="x")
        b = DataArray([0, 0], {"y": ("x", [0, 0])}, dims="x")
        assert a.broadcast_equals(b)
        assert b.broadcast_equals(a)
        assert not a.equals(b)
        assert not a.identical(b)

        c = DataArray([0], coords={"x": 0}, dims="y")
        assert not a.broadcast_equals(c)
        assert not c.broadcast_equals(a)

    def test_getitem(self):
        # strings pull out dataarrays
        assert_identical(self.dv, self.ds["foo"])
        x = self.dv["x"]
        y = self.dv["y"]
        assert_identical(self.ds["x"], x)
        assert_identical(self.ds["y"], y)

        arr = ReturnItem()
        for i in [
            arr[:],
            arr[...],
            arr[x.values],
            arr[x.variable],
            arr[x],
            arr[x, y],
            arr[x.values > -1],
            arr[x.variable > -1],
            arr[x > -1],
            arr[x > -1, y > -1],
        ]:
            assert_equal(self.dv, self.dv[i])
        for i in [
            arr[0],
            arr[:, 0],
            arr[:3, :2],
            arr[x.values[:3]],
            arr[x.variable[:3]],
            arr[x[:3]],
            arr[x[:3], y[:4]],
            arr[x.values > 3],
            arr[x.variable > 3],
            arr[x > 3],
            arr[x > 3, y > 3],
        ]:
            assert_array_equal(self.v[i], self.dv[i])

    def test_getitem_dict(self):
        actual = self.dv[{"x": slice(3), "y": 0}]
        expected = self.dv.isel(x=slice(3), y=0)
        assert_identical(expected, actual)

    def test_getitem_coords(self):
        orig = DataArray(
            [[10], [20]],
            {
                "x": [1, 2],
                "y": [3],
                "z": 4,
                "x2": ("x", ["a", "b"]),
                "y2": ("y", ["c"]),
                "xy": (["y", "x"], [["d", "e"]]),
            },
            dims=["x", "y"],
        )

        assert_identical(orig, orig[:])
        assert_identical(orig, orig[:, :])
        assert_identical(orig, orig[...])
        assert_identical(orig, orig[:2, :1])
        assert_identical(orig, orig[[0, 1], [0]])

        actual = orig[0, 0]
        expected = DataArray(
            10, {"x": 1, "y": 3, "z": 4, "x2": "a", "y2": "c", "xy": "d"}
        )
        assert_identical(expected, actual)

        actual = orig[0, :]
        expected = DataArray(
            [10],
            {
                "x": 1,
                "y": [3],
                "z": 4,
                "x2": "a",
                "y2": ("y", ["c"]),
                "xy": ("y", ["d"]),
            },
            dims="y",
        )
        assert_identical(expected, actual)

        actual = orig[:, 0]
        expected = DataArray(
            [10, 20],
            {
                "x": [1, 2],
                "y": 3,
                "z": 4,
                "x2": ("x", ["a", "b"]),
                "y2": "c",
                "xy": ("x", ["d", "e"]),
            },
            dims="x",
        )
        assert_identical(expected, actual)

    def test_getitem_dataarray(self):
        # It should not conflict
        da = DataArray(np.arange(12).reshape((3, 4)), dims=["x", "y"])
        ind = DataArray([[0, 1], [0, 1]], dims=["x", "z"])
        actual = da[ind]
        assert_array_equal(actual, da.values[[[0, 1], [0, 1]], :])

        da = DataArray(
            np.arange(12).reshape((3, 4)),
            dims=["x", "y"],
            coords={"x": [0, 1, 2], "y": ["a", "b", "c", "d"]},
        )
        ind = xr.DataArray([[0, 1], [0, 1]], dims=["X", "Y"])
        actual = da[ind]
        expected = da.values[[[0, 1], [0, 1]], :]
        assert_array_equal(actual, expected)
        assert actual.dims == ("X", "Y", "y")

        # boolean indexing
        ind = xr.DataArray([True, True, False], dims=["x"])
        assert_equal(da[ind], da[[0, 1], :])
        assert_equal(da[ind], da[[0, 1]])
        assert_equal(da[ind], da[ind.values])

    def test_getitem_empty_index(self):
        da = DataArray(np.arange(12).reshape((3, 4)), dims=["x", "y"])
        assert_identical(da[{"x": []}], DataArray(np.zeros((0, 4)), dims=["x", "y"]))
        assert_identical(
            da.loc[{"y": []}], DataArray(np.zeros((3, 0)), dims=["x", "y"])
        )
        assert_identical(da[[]], DataArray(np.zeros((0, 4)), dims=["x", "y"]))

    def test_setitem(self):
        # basic indexing should work as numpy's indexing
        tuples = [
            (0, 0),
            (0, slice(None, None)),
            (slice(None, None), slice(None, None)),
            (slice(None, None), 0),
            ([1, 0], slice(None, None)),
            (slice(None, None), [1, 0]),
        ]
        for t in tuples:
            expected = np.arange(6).reshape(3, 2)
            orig = DataArray(
                np.arange(6).reshape(3, 2),
                {
                    "x": [1, 2, 3],
                    "y": ["a", "b"],
                    "z": 4,
                    "x2": ("x", ["a", "b", "c"]),
                    "y2": ("y", ["d", "e"]),
                },
                dims=["x", "y"],
            )
            orig[t] = 1
            expected[t] = 1
            assert_array_equal(orig.values, expected)

    def test_setitem_fancy(self):
        # vectorized indexing
        da = DataArray(np.ones((3, 2)), dims=["x", "y"])
        ind = Variable(["a"], [0, 1])
        da[dict(x=ind, y=ind)] = 0
        expected = DataArray([[0, 1], [1, 0], [1, 1]], dims=["x", "y"])
        assert_identical(expected, da)
        # assign another 0d-variable
        da[dict(x=ind, y=ind)] = Variable((), 0)
        expected = DataArray([[0, 1], [1, 0], [1, 1]], dims=["x", "y"])
        assert_identical(expected, da)
        # assign another 1d-variable
        da[dict(x=ind, y=ind)] = Variable(["a"], [2, 3])
        expected = DataArray([[2, 1], [1, 3], [1, 1]], dims=["x", "y"])
        assert_identical(expected, da)

        # 2d-vectorized indexing
        da = DataArray(np.ones((3, 2)), dims=["x", "y"])
        ind_x = DataArray([[0, 1]], dims=["a", "b"])
        ind_y = DataArray([[1, 0]], dims=["a", "b"])
        da[dict(x=ind_x, y=ind_y)] = 0
        expected = DataArray([[1, 0], [0, 1], [1, 1]], dims=["x", "y"])
        assert_identical(expected, da)

        da = DataArray(np.ones((3, 2)), dims=["x", "y"])
        ind = Variable(["a"], [0, 1])
        da[ind] = 0
        expected = DataArray([[0, 0], [0, 0], [1, 1]], dims=["x", "y"])
        assert_identical(expected, da)

    def test_setitem_dataarray(self):
        def get_data():
            return DataArray(
                np.ones((4, 3, 2)),
                dims=["x", "y", "z"],
                coords={
                    "x": np.arange(4),
                    "y": ["a", "b", "c"],
                    "non-dim": ("x", [1, 3, 4, 2]),
                },
            )

        da = get_data()
        # indexer with inconsistent coordinates.
        ind = DataArray(np.arange(1, 4), dims=["x"], coords={"x": np.random.randn(3)})
        with pytest.raises(IndexError, match=r"dimension coordinate 'x'"):
            da[dict(x=ind)] = 0

        # indexer with consistent coordinates.
        ind = DataArray(np.arange(1, 4), dims=["x"], coords={"x": np.arange(1, 4)})
        da[dict(x=ind)] = 0  # should not raise
        assert np.allclose(da[dict(x=ind)].values, 0)
        assert_identical(da["x"], get_data()["x"])
        assert_identical(da["non-dim"], get_data()["non-dim"])

        da = get_data()
        # conflict in the assigning values
        value = xr.DataArray(
            np.zeros((3, 3, 2)),
            dims=["x", "y", "z"],
            coords={"x": [0, 1, 2], "non-dim": ("x", [0, 2, 4])},
        )
        with pytest.raises(IndexError, match=r"dimension coordinate 'x'"):
            da[dict(x=ind)] = value

        # consistent coordinate in the assigning values
        value = xr.DataArray(
            np.zeros((3, 3, 2)),
            dims=["x", "y", "z"],
            coords={"x": [1, 2, 3], "non-dim": ("x", [0, 2, 4])},
        )
        da[dict(x=ind)] = value
        assert np.allclose(da[dict(x=ind)].values, 0)
        assert_identical(da["x"], get_data()["x"])
        assert_identical(da["non-dim"], get_data()["non-dim"])

        # Conflict in the non-dimension coordinate
        value = xr.DataArray(
            np.zeros((3, 3, 2)),
            dims=["x", "y", "z"],
            coords={"x": [1, 2, 3], "non-dim": ("x", [0, 2, 4])},
        )
        da[dict(x=ind)] = value  # should not raise

        # conflict in the assigning values
        value = xr.DataArray(
            np.zeros((3, 3, 2)),
            dims=["x", "y", "z"],
            coords={"x": [0, 1, 2], "non-dim": ("x", [0, 2, 4])},
        )
        with pytest.raises(IndexError, match=r"dimension coordinate 'x'"):
            da[dict(x=ind)] = value

        # consistent coordinate in the assigning values
        value = xr.DataArray(
            np.zeros((3, 3, 2)),
            dims=["x", "y", "z"],
            coords={"x": [1, 2, 3], "non-dim": ("x", [0, 2, 4])},
        )
        da[dict(x=ind)] = value  # should not raise

    def test_contains(self):
        data_array = DataArray([1, 2])
        assert 1 in data_array
        assert 3 not in data_array

    def test_pickle(self):
        data = DataArray(np.random.random((3, 3)), dims=("id", "time"))
        roundtripped = pickle.loads(pickle.dumps(data))
        assert_identical(data, roundtripped)

    @requires_dask
    def test_chunk(self):
        unblocked = DataArray(np.ones((3, 4)))
        assert unblocked.chunks is None

        blocked = unblocked.chunk()
        assert blocked.chunks == ((3,), (4,))
        first_dask_name = blocked.data.name

        blocked = unblocked.chunk(chunks=((2, 1), (2, 2)))
        assert blocked.chunks == ((2, 1), (2, 2))
        assert blocked.data.name != first_dask_name

        blocked = unblocked.chunk(chunks=(3, 3))
        assert blocked.chunks == ((3,), (3, 1))
        assert blocked.data.name != first_dask_name

        # name doesn't change when rechunking by same amount
        # this fails if ReprObject doesn't have __dask_tokenize__ defined
        assert unblocked.chunk(2).data.name == unblocked.chunk(2).data.name

        assert blocked.load().chunks is None

        # Check that kwargs are passed
        import dask.array as da

        blocked = unblocked.chunk(name_prefix="testname_")
        assert isinstance(blocked.data, da.Array)
        assert "testname_" in blocked.data.name

    def test_isel(self):
        assert_identical(self.dv[0], self.dv.isel(x=0))
        assert_identical(self.dv, self.dv.isel(x=slice(None)))
        assert_identical(self.dv[:3], self.dv.isel(x=slice(3)))
        assert_identical(self.dv[:3, :5], self.dv.isel(x=slice(3), y=slice(5)))
        with pytest.raises(
            ValueError,
            match=r"Dimensions {'not_a_dim'} do not exist. Expected "
            r"one or more of \('x', 'y'\)",
        ):
            self.dv.isel(not_a_dim=0)
        with pytest.warns(
            UserWarning,
            match=r"Dimensions {'not_a_dim'} do not exist. "
            r"Expected one or more of \('x', 'y'\)",
        ):
            self.dv.isel(not_a_dim=0, missing_dims="warn")
        assert_identical(self.dv, self.dv.isel(not_a_dim=0, missing_dims="ignore"))

    def test_isel_types(self):
        # regression test for #1405
        da = DataArray([1, 2, 3], dims="x")
        # uint64
        assert_identical(
            da.isel(x=np.array([0], dtype="uint64")), da.isel(x=np.array([0]))
        )
        # uint32
        assert_identical(
            da.isel(x=np.array([0], dtype="uint32")), da.isel(x=np.array([0]))
        )
        # int64
        assert_identical(
            da.isel(x=np.array([0], dtype="int64")), da.isel(x=np.array([0]))
        )

    @pytest.mark.filterwarnings("ignore::DeprecationWarning")
    def test_isel_fancy(self):
        shape = (10, 7, 6)
        np_array = np.random.random(shape)
        da = DataArray(
            np_array, dims=["time", "y", "x"], coords={"time": np.arange(0, 100, 10)}
        )
        y = [1, 3]
        x = [3, 0]

        expected = da.values[:, y, x]

        actual = da.isel(y=(("test_coord",), y), x=(("test_coord",), x))
        assert actual.coords["test_coord"].shape == (len(y),)
        assert list(actual.coords) == ["time"]
        assert actual.dims == ("time", "test_coord")

        np.testing.assert_equal(actual, expected)

        # a few corner cases
        da.isel(
            time=(("points",), [1, 2]), x=(("points",), [2, 2]), y=(("points",), [3, 4])
        )
        np.testing.assert_allclose(
            da.isel(
                time=(("p",), [1]), x=(("p",), [2]), y=(("p",), [4])
            ).values.squeeze(),
            np_array[1, 4, 2].squeeze(),
        )
        da.isel(time=(("points",), [1, 2]))
        y = [-1, 0]
        x = [-2, 2]
        expected = da.values[:, y, x]
        actual = da.isel(x=(("points",), x), y=(("points",), y)).values
        np.testing.assert_equal(actual, expected)

        # test that the order of the indexers doesn't matter
        assert_identical(
            da.isel(y=(("points",), y), x=(("points",), x)),
            da.isel(x=(("points",), x), y=(("points",), y)),
        )

        # make sure we're raising errors in the right places
        with pytest.raises(IndexError, match=r"Dimensions of indexers mismatch"):
            da.isel(y=(("points",), [1, 2]), x=(("points",), [1, 2, 3]))

        # tests using index or DataArray as indexers
        stations = Dataset()
        stations["station"] = (("station",), ["A", "B", "C"])
        stations["dim1s"] = (("station",), [1, 2, 3])
        stations["dim2s"] = (("station",), [4, 5, 1])

        actual = da.isel(x=stations["dim1s"], y=stations["dim2s"])
        assert "station" in actual.coords
        assert "station" in actual.dims
        assert_identical(actual["station"], stations["station"])

        with pytest.raises(ValueError, match=r"conflicting values/indexes on "):
            da.isel(
                x=DataArray([0, 1, 2], dims="station", coords={"station": [0, 1, 2]}),
                y=DataArray([0, 1, 2], dims="station", coords={"station": [0, 1, 3]}),
            )

        # multi-dimensional selection
        stations = Dataset()
        stations["a"] = (("a",), ["A", "B", "C"])
        stations["b"] = (("b",), [0, 1])
        stations["dim1s"] = (("a", "b"), [[1, 2], [2, 3], [3, 4]])
        stations["dim2s"] = (("a",), [4, 5, 1])

        actual = da.isel(x=stations["dim1s"], y=stations["dim2s"])
        assert "a" in actual.coords
        assert "a" in actual.dims
        assert "b" in actual.coords
        assert "b" in actual.dims
        assert_identical(actual["a"], stations["a"])
        assert_identical(actual["b"], stations["b"])
        expected = da.variable[
            :, stations["dim2s"].variable, stations["dim1s"].variable
        ]
        assert_array_equal(actual, expected)

    def test_sel(self):
        self.ds["x"] = ("x", np.array(list("abcdefghij")))
        da = self.ds["foo"]
        assert_identical(da, da.sel(x=slice(None)))
        assert_identical(da[1], da.sel(x="b"))
        assert_identical(da[:3], da.sel(x=slice("c")))
        assert_identical(da[:3], da.sel(x=["a", "b", "c"]))
        assert_identical(da[:, :4], da.sel(y=(self.ds["y"] < 4)))
        # verify that indexing with a dataarray works
        b = DataArray("b")
        assert_identical(da[1], da.sel(x=b))
        assert_identical(da[[1]], da.sel(x=slice(b, b)))

    def test_sel_dataarray(self):
        # indexing with DataArray
        self.ds["x"] = ("x", np.array(list("abcdefghij")))
        da = self.ds["foo"]

        ind = DataArray(["a", "b", "c"], dims=["x"])
        actual = da.sel(x=ind)
        assert_identical(actual, da.isel(x=[0, 1, 2]))

        # along new dimension
        ind = DataArray(["a", "b", "c"], dims=["new_dim"])
        actual = da.sel(x=ind)
        assert_array_equal(actual, da.isel(x=[0, 1, 2]))
        assert "new_dim" in actual.dims

        # with coordinate
        ind = DataArray(
            ["a", "b", "c"], dims=["new_dim"], coords={"new_dim": [0, 1, 2]}
        )
        actual = da.sel(x=ind)
        assert_array_equal(actual, da.isel(x=[0, 1, 2]))
        assert "new_dim" in actual.dims
        assert "new_dim" in actual.coords
        assert_equal(actual["new_dim"].drop_vars("x"), ind["new_dim"])

    def test_sel_invalid_slice(self):
        array = DataArray(np.arange(10), [("x", np.arange(10))])
        with pytest.raises(ValueError, match=r"cannot use non-scalar arrays"):
            array.sel(x=slice(array.x))

    def test_sel_dataarray_datetime_slice(self):
        # regression test for GH1240
        times = pd.date_range("2000-01-01", freq="D", periods=365)
        array = DataArray(np.arange(365), [("time", times)])
        result = array.sel(time=slice(array.time[0], array.time[-1]))
        assert_equal(result, array)

        array = DataArray(np.arange(365), [("delta", times - times[0])])
        result = array.sel(delta=slice(array.delta[0], array.delta[-1]))
        assert_equal(result, array)

    def test_sel_float(self):
        data_values = np.arange(4)

        # case coords are float32 and label is list of floats
        float_values = [0.0, 0.111, 0.222, 0.333]
        coord_values = np.asarray(float_values, dtype="float32")
        array = DataArray(data_values, [("float32_coord", coord_values)])
        expected = DataArray(data_values[1:3], [("float32_coord", coord_values[1:3])])
        actual = array.sel(float32_coord=float_values[1:3])
        # case coords are float16 and label is list of floats
        coord_values_16 = np.asarray(float_values, dtype="float16")
        expected_16 = DataArray(
            data_values[1:3], [("float16_coord", coord_values_16[1:3])]
        )
        array_16 = DataArray(data_values, [("float16_coord", coord_values_16)])
        actual_16 = array_16.sel(float16_coord=float_values[1:3])

        # case coord, label are scalars
        expected_scalar = DataArray(
            data_values[2], coords={"float32_coord": coord_values[2]}
        )
        actual_scalar = array.sel(float32_coord=float_values[2])

        assert_equal(expected, actual)
        assert_equal(expected_scalar, actual_scalar)
        assert_equal(expected_16, actual_16)

    def test_sel_float_multiindex(self):
        # regression test https://github.com/pydata/xarray/issues/5691
        # test multi-index created from coordinates, one with dtype=float32
        lvl1 = ["a", "a", "b", "b"]
        lvl2 = np.array([0.1, 0.2, 0.3, 0.4], dtype=np.float32)
        da = xr.DataArray(
            [1, 2, 3, 4], dims="x", coords={"lvl1": ("x", lvl1), "lvl2": ("x", lvl2)}
        )
        da = da.set_index(x=["lvl1", "lvl2"])

        actual = da.sel(lvl1="a", lvl2=0.1)
        expected = da.isel(x=0)

        assert_equal(actual, expected)

    def test_sel_no_index(self):
        array = DataArray(np.arange(10), dims="x")
        assert_identical(array[0], array.sel(x=0))
        assert_identical(array[:5], array.sel(x=slice(5)))
        assert_identical(array[[0, -1]], array.sel(x=[0, -1]))
        assert_identical(array[array < 5], array.sel(x=(array < 5)))

    def test_sel_method(self):
        data = DataArray(np.random.randn(3, 4), [("x", [0, 1, 2]), ("y", list("abcd"))])

        expected = data.sel(y=["a", "b"])
        actual = data.sel(y=["ab", "ba"], method="pad")
        assert_identical(expected, actual)

        expected = data.sel(x=[1, 2])
        actual = data.sel(x=[0.9, 1.9], method="backfill", tolerance=1)
        assert_identical(expected, actual)

    def test_sel_drop(self):
        data = DataArray([1, 2, 3], [("x", [0, 1, 2])])
        expected = DataArray(1)
        selected = data.sel(x=0, drop=True)
        assert_identical(expected, selected)

        expected = DataArray(1, {"x": 0})
        selected = data.sel(x=0, drop=False)
        assert_identical(expected, selected)

        data = DataArray([1, 2, 3], dims=["x"])
        expected = DataArray(1)
        selected = data.sel(x=0, drop=True)
        assert_identical(expected, selected)

    def test_isel_drop(self):
        data = DataArray([1, 2, 3], [("x", [0, 1, 2])])
        expected = DataArray(1)
        selected = data.isel(x=0, drop=True)
        assert_identical(expected, selected)

        expected = DataArray(1, {"x": 0})
        selected = data.isel(x=0, drop=False)
        assert_identical(expected, selected)

    def test_head(self):
        assert_equal(self.dv.isel(x=slice(5)), self.dv.head(x=5))
        assert_equal(self.dv.isel(x=slice(0)), self.dv.head(x=0))
        assert_equal(
            self.dv.isel({dim: slice(6) for dim in self.dv.dims}), self.dv.head(6)
        )
        assert_equal(
            self.dv.isel({dim: slice(5) for dim in self.dv.dims}), self.dv.head()
        )
        with pytest.raises(TypeError, match=r"either dict-like or a single int"):
            self.dv.head([3])
        with pytest.raises(TypeError, match=r"expected integer type"):
            self.dv.head(x=3.1)
        with pytest.raises(ValueError, match=r"expected positive int"):
            self.dv.head(-3)

    def test_tail(self):
        assert_equal(self.dv.isel(x=slice(-5, None)), self.dv.tail(x=5))
        assert_equal(self.dv.isel(x=slice(0)), self.dv.tail(x=0))
        assert_equal(
            self.dv.isel({dim: slice(-6, None) for dim in self.dv.dims}),
            self.dv.tail(6),
        )
        assert_equal(
            self.dv.isel({dim: slice(-5, None) for dim in self.dv.dims}), self.dv.tail()
        )
        with pytest.raises(TypeError, match=r"either dict-like or a single int"):
            self.dv.tail([3])
        with pytest.raises(TypeError, match=r"expected integer type"):
            self.dv.tail(x=3.1)
        with pytest.raises(ValueError, match=r"expected positive int"):
            self.dv.tail(-3)

    def test_thin(self):
        assert_equal(self.dv.isel(x=slice(None, None, 5)), self.dv.thin(x=5))
        assert_equal(
            self.dv.isel({dim: slice(None, None, 6) for dim in self.dv.dims}),
            self.dv.thin(6),
        )
        with pytest.raises(TypeError, match=r"either dict-like or a single int"):
            self.dv.thin([3])
        with pytest.raises(TypeError, match=r"expected integer type"):
            self.dv.thin(x=3.1)
        with pytest.raises(ValueError, match=r"expected positive int"):
            self.dv.thin(-3)
        with pytest.raises(ValueError, match=r"cannot be zero"):
            self.dv.thin(time=0)

    def test_loc(self):
        self.ds["x"] = ("x", np.array(list("abcdefghij")))
        da = self.ds["foo"]
        assert_identical(da[:3], da.loc[:"c"])
        assert_identical(da[1], da.loc["b"])
        assert_identical(da[1], da.loc[{"x": "b"}])
        assert_identical(da[1], da.loc["b", ...])
        assert_identical(da[:3], da.loc[["a", "b", "c"]])
        assert_identical(da[:3, :4], da.loc[["a", "b", "c"], np.arange(4)])
        assert_identical(da[:, :4], da.loc[:, self.ds["y"] < 4])

    def test_loc_datetime64_value(self):
        # regression test for https://github.com/pydata/xarray/issues/4283
        t = np.array(["2017-09-05T12", "2017-09-05T15"], dtype="datetime64[ns]")
        array = DataArray(np.ones(t.shape), dims=("time",), coords=(t,))
        assert_identical(array.loc[{"time": t[0]}], array[0])

    def test_loc_assign(self):
        self.ds["x"] = ("x", np.array(list("abcdefghij")))
        da = self.ds["foo"]
        # assignment
        da.loc["a":"j"] = 0
        assert np.all(da.values == 0)
        da.loc[{"x": slice("a", "j")}] = 2
        assert np.all(da.values == 2)

        da.loc[{"x": slice("a", "j")}] = 2
        assert np.all(da.values == 2)

        # Multi dimensional case
        da = DataArray(np.arange(12).reshape(3, 4), dims=["x", "y"])
        da.loc[0, 0] = 0
        assert da.values[0, 0] == 0
        assert da.values[0, 1] != 0

        da = DataArray(np.arange(12).reshape(3, 4), dims=["x", "y"])
        da.loc[0] = 0
        assert np.all(da.values[0] == np.zeros(4))
        assert da.values[1, 0] != 0

    def test_loc_assign_dataarray(self):
        def get_data():
            return DataArray(
                np.ones((4, 3, 2)),
                dims=["x", "y", "z"],
                coords={
                    "x": np.arange(4),
                    "y": ["a", "b", "c"],
                    "non-dim": ("x", [1, 3, 4, 2]),
                },
            )

        da = get_data()
        # indexer with inconsistent coordinates.
        ind = DataArray(np.arange(1, 4), dims=["y"], coords={"y": np.random.randn(3)})
        with pytest.raises(IndexError, match=r"dimension coordinate 'y'"):
            da.loc[dict(x=ind)] = 0

        # indexer with consistent coordinates.
        ind = DataArray(np.arange(1, 4), dims=["x"], coords={"x": np.arange(1, 4)})
        da.loc[dict(x=ind)] = 0  # should not raise
        assert np.allclose(da[dict(x=ind)].values, 0)
        assert_identical(da["x"], get_data()["x"])
        assert_identical(da["non-dim"], get_data()["non-dim"])

        da = get_data()
        # conflict in the assigning values
        value = xr.DataArray(
            np.zeros((3, 3, 2)),
            dims=["x", "y", "z"],
            coords={"x": [0, 1, 2], "non-dim": ("x", [0, 2, 4])},
        )
        with pytest.raises(IndexError, match=r"dimension coordinate 'x'"):
            da.loc[dict(x=ind)] = value

        # consistent coordinate in the assigning values
        value = xr.DataArray(
            np.zeros((3, 3, 2)),
            dims=["x", "y", "z"],
            coords={"x": [1, 2, 3], "non-dim": ("x", [0, 2, 4])},
        )
        da.loc[dict(x=ind)] = value
        assert np.allclose(da[dict(x=ind)].values, 0)
        assert_identical(da["x"], get_data()["x"])
        assert_identical(da["non-dim"], get_data()["non-dim"])

    def test_loc_single_boolean(self):
        data = DataArray([0, 1], coords=[[True, False]])
        assert data.loc[True] == 0
        assert data.loc[False] == 1

    def test_loc_dim_name_collision_with_sel_params(self):
        da = xr.DataArray(
            [[0, 0], [1, 1]],
            dims=["dim1", "method"],
            coords={"dim1": ["x", "y"], "method": ["a", "b"]},
        )
        np.testing.assert_array_equal(
            da.loc[dict(dim1=["x", "y"], method=["a"])], [[0], [1]]
        )

    def test_selection_multiindex(self):
        mindex = pd.MultiIndex.from_product(
            [["a", "b"], [1, 2], [-1, -2]], names=("one", "two", "three")
        )
        mdata = DataArray(range(8), [("x", mindex)])

        def test_sel(lab_indexer, pos_indexer, replaced_idx=False, renamed_dim=None):
            da = mdata.sel(x=lab_indexer)
            expected_da = mdata.isel(x=pos_indexer)
            if not replaced_idx:
                assert_identical(da, expected_da)
            else:
                if renamed_dim:
                    assert da.dims[0] == renamed_dim
                    da = da.rename({renamed_dim: "x"})
                assert_identical(da.variable, expected_da.variable)
                assert not da["x"].equals(expected_da["x"])

        test_sel(("a", 1, -1), 0)
        test_sel(("b", 2, -2), -1)
        test_sel(("a", 1), [0, 1], replaced_idx=True, renamed_dim="three")
        test_sel(("a",), range(4), replaced_idx=True)
        test_sel("a", range(4), replaced_idx=True)
        test_sel([("a", 1, -1), ("b", 2, -2)], [0, 7])
        test_sel(slice("a", "b"), range(8))
        test_sel(slice(("a", 1), ("b", 1)), range(6))
        test_sel({"one": "a", "two": 1, "three": -1}, 0)
        test_sel({"one": "a", "two": 1}, [0, 1], replaced_idx=True, renamed_dim="three")
        test_sel({"one": "a"}, range(4), replaced_idx=True)

        assert_identical(mdata.loc["a"], mdata.sel(x="a"))
        assert_identical(mdata.loc[("a", 1), ...], mdata.sel(x=("a", 1)))
        assert_identical(mdata.loc[{"one": "a"}, ...], mdata.sel(x={"one": "a"}))
        with pytest.raises(IndexError):
            mdata.loc[("a", 1)]

        assert_identical(mdata.sel(x={"one": "a", "two": 1}), mdata.sel(one="a", two=1))

    def test_selection_multiindex_remove_unused(self):
        # GH2619. For MultiIndex, we need to call remove_unused.
        ds = xr.DataArray(
            np.arange(40).reshape(8, 5),
            dims=["x", "y"],
            coords={"x": np.arange(8), "y": np.arange(5)},
        )
        ds = ds.stack(xy=["x", "y"])
        ds_isel = ds.isel(xy=ds["x"] < 4)
        with pytest.raises(KeyError):
            ds_isel.sel(x=5)

        actual = ds_isel.unstack()
        expected = ds.reset_index("xy").isel(xy=ds["x"] < 4)
        expected = expected.set_index(xy=["x", "y"]).unstack()
        assert_identical(expected, actual)

    def test_selection_multiindex_from_level(self):
        # GH: 3512
        da = DataArray([0, 1], dims=["x"], coords={"x": [0, 1], "y": "a"})
        db = DataArray([2, 3], dims=["x"], coords={"x": [0, 1], "y": "b"})
        data = xr.concat([da, db], dim="x").set_index(xy=["x", "y"])
        assert data.dims == ("xy",)
        actual = data.sel(y="a")
        expected = data.isel(xy=[0, 1]).unstack("xy").squeeze("y")
        assert_equal(actual, expected)

    def test_virtual_default_coords(self):
        array = DataArray(np.zeros((5,)), dims="x")
        expected = DataArray(range(5), dims="x", name="x")
        assert_identical(expected, array["x"])
        assert_identical(expected, array.coords["x"])

    def test_virtual_time_components(self):
        dates = pd.date_range("2000-01-01", periods=10)
        da = DataArray(np.arange(1, 11), [("time", dates)])

        assert_array_equal(da["time.dayofyear"], da.values)
        assert_array_equal(da.coords["time.dayofyear"], da.values)

    def test_coords(self):
        # use int64 to ensure repr() consistency on windows
        coords = [
            IndexVariable("x", np.array([-1, -2], "int64")),
            IndexVariable("y", np.array([0, 1, 2], "int64")),
        ]
        da = DataArray(np.random.randn(2, 3), coords, name="foo")

        assert 2 == len(da.coords)

        assert ["x", "y"] == list(da.coords)

        assert coords[0].identical(da.coords["x"])
        assert coords[1].identical(da.coords["y"])

        assert "x" in da.coords
        assert 0 not in da.coords
        assert "foo" not in da.coords

        with pytest.raises(KeyError):
            da.coords[0]
        with pytest.raises(KeyError):
            da.coords["foo"]

        expected = dedent(
            """\
        Coordinates:
          * x        (x) int64 -1 -2
          * y        (y) int64 0 1 2"""
        )
        actual = repr(da.coords)
        assert expected == actual

        del da.coords["x"]
        da._indexes = filter_indexes_from_coords(da.xindexes, set(da.coords))
        expected = DataArray(da.values, {"y": [0, 1, 2]}, dims=["x", "y"], name="foo")
        assert_identical(da, expected)

        with pytest.raises(
            ValueError, match=r"cannot set or update variable.*corrupt.*index "
        ):
            self.mda["level_1"] = ("x", np.arange(4))
            self.mda.coords["level_1"] = ("x", np.arange(4))

    def test_coords_to_index(self):
        da = DataArray(np.zeros((2, 3)), [("x", [1, 2]), ("y", list("abc"))])

        with pytest.raises(ValueError, match=r"no valid index"):
            da[0, 0].coords.to_index()

        expected = pd.Index(["a", "b", "c"], name="y")
        actual = da[0].coords.to_index()
        assert expected.equals(actual)

        expected = pd.MultiIndex.from_product(
            [[1, 2], ["a", "b", "c"]], names=["x", "y"]
        )
        actual = da.coords.to_index()
        assert expected.equals(actual)

        expected = pd.MultiIndex.from_product(
            [["a", "b", "c"], [1, 2]], names=["y", "x"]
        )
        actual = da.coords.to_index(["y", "x"])
        assert expected.equals(actual)

        with pytest.raises(ValueError, match=r"ordered_dims must match"):
            da.coords.to_index(["x"])

    def test_coord_coords(self):
        orig = DataArray(
            [10, 20], {"x": [1, 2], "x2": ("x", ["a", "b"]), "z": 4}, dims="x"
        )

        actual = orig.coords["x"]
        expected = DataArray(
            [1, 2], {"z": 4, "x2": ("x", ["a", "b"]), "x": [1, 2]}, dims="x", name="x"
        )
        assert_identical(expected, actual)

        del actual.coords["x2"]
        assert_identical(expected.reset_coords("x2", drop=True), actual)

        actual.coords["x3"] = ("x", ["a", "b"])
        expected = DataArray(
            [1, 2], {"z": 4, "x3": ("x", ["a", "b"]), "x": [1, 2]}, dims="x", name="x"
        )
        assert_identical(expected, actual)

    def test_reset_coords(self):
        data = DataArray(
            np.zeros((3, 4)),
            {"bar": ("x", ["a", "b", "c"]), "baz": ("y", range(4)), "y": range(4)},
            dims=["x", "y"],
            name="foo",
        )

        actual = data.reset_coords()
        expected = Dataset(
            {
                "foo": (["x", "y"], np.zeros((3, 4))),
                "bar": ("x", ["a", "b", "c"]),
                "baz": ("y", range(4)),
                "y": range(4),
            }
        )
        assert_identical(actual, expected)

        actual = data.reset_coords(["bar", "baz"])
        assert_identical(actual, expected)

        actual = data.reset_coords("bar")
        expected = Dataset(
            {"foo": (["x", "y"], np.zeros((3, 4))), "bar": ("x", ["a", "b", "c"])},
            {"baz": ("y", range(4)), "y": range(4)},
        )
        assert_identical(actual, expected)

        actual = data.reset_coords(["bar"])
        assert_identical(actual, expected)

        actual = data.reset_coords(drop=True)
        expected = DataArray(
            np.zeros((3, 4)), coords={"y": range(4)}, dims=["x", "y"], name="foo"
        )
        assert_identical(actual, expected)

        actual = data.copy()
        actual = actual.reset_coords(drop=True)
        assert_identical(actual, expected)

        actual = data.reset_coords("bar", drop=True)
        expected = DataArray(
            np.zeros((3, 4)),
            {"baz": ("y", range(4)), "y": range(4)},
            dims=["x", "y"],
            name="foo",
        )
        assert_identical(actual, expected)

        with pytest.raises(ValueError, match=r"cannot be found"):
            data.reset_coords("foo", drop=True)
        with pytest.raises(ValueError, match=r"cannot be found"):
            data.reset_coords("not_found")
        with pytest.raises(ValueError, match=r"cannot remove index"):
            data.reset_coords("y")

        # non-dimension index coordinate
        midx = pd.MultiIndex.from_product([["a", "b"], [0, 1]], names=("lvl1", "lvl2"))
        data = DataArray([1, 2, 3, 4], coords={"x": midx}, dims="x", name="foo")
        with pytest.raises(ValueError, match=r"cannot remove index"):
            data.reset_coords("lvl1")

    def test_assign_coords(self):
        array = DataArray(10)
        actual = array.assign_coords(c=42)
        expected = DataArray(10, {"c": 42})
        assert_identical(actual, expected)

        with pytest.raises(
            ValueError, match=r"cannot set or update variable.*corrupt.*index "
        ):
            self.mda.assign_coords(level_1=("x", range(4)))

        # GH: 2112
        da = xr.DataArray([0, 1, 2], dims="x")
        with pytest.raises(ValueError):
            da["x"] = [0, 1, 2, 3]  # size conflict
        with pytest.raises(ValueError):
            da.coords["x"] = [0, 1, 2, 3]  # size conflict
        with pytest.raises(ValueError):
            da.coords["x"] = ("y", [1, 2, 3])  # no new dimension to a DataArray

    def test_coords_alignment(self):
        lhs = DataArray([1, 2, 3], [("x", [0, 1, 2])])
        rhs = DataArray([2, 3, 4], [("x", [1, 2, 3])])
        lhs.coords["rhs"] = rhs

        expected = DataArray(
            [1, 2, 3], coords={"rhs": ("x", [np.nan, 2, 3]), "x": [0, 1, 2]}, dims="x"
        )
        assert_identical(lhs, expected)

    def test_set_coords_update_index(self):
        actual = DataArray([1, 2, 3], [("x", [1, 2, 3])])
        actual.coords["x"] = ["a", "b", "c"]
        assert actual.xindexes["x"].to_pandas_index().equals(pd.Index(["a", "b", "c"]))

    def test_set_coords_multiindex_level(self):
        with pytest.raises(
            ValueError, match=r"cannot set or update variable.*corrupt.*index "
        ):
            self.mda["level_1"] = range(4)

    def test_coords_replacement_alignment(self):
        # regression test for GH725
        arr = DataArray([0, 1, 2], dims=["abc"])
        new_coord = DataArray([1, 2, 3], dims=["abc"], coords=[[1, 2, 3]])
        arr["abc"] = new_coord
        expected = DataArray([0, 1, 2], coords=[("abc", [1, 2, 3])])
        assert_identical(arr, expected)

    def test_coords_non_string(self):
        arr = DataArray(0, coords={1: 2})
        actual = arr.coords[1]
        expected = DataArray(2, coords={1: 2}, name=1)
        assert_identical(actual, expected)

    def test_coords_delitem_delete_indexes(self):
        # regression test for GH3746
        arr = DataArray(np.ones((2,)), dims="x", coords={"x": [0, 1]})
        del arr.coords["x"]
        assert "x" not in arr.xindexes

    def test_coords_delitem_multiindex_level(self):
        with pytest.raises(
            ValueError, match=r"cannot remove coordinate.*corrupt.*index "
        ):
            del self.mda.coords["level_1"]

    def test_broadcast_like(self):
        arr1 = DataArray(
            np.ones((2, 3)),
            dims=["x", "y"],
            coords={"x": ["a", "b"], "y": ["a", "b", "c"]},
        )
        arr2 = DataArray(
            np.ones((3, 2)),
            dims=["x", "y"],
            coords={"x": ["a", "b", "c"], "y": ["a", "b"]},
        )
        orig1, orig2 = broadcast(arr1, arr2)
        new1 = arr1.broadcast_like(arr2)
        new2 = arr2.broadcast_like(arr1)

        assert_identical(orig1, new1)
        assert_identical(orig2, new2)

        orig3 = DataArray(np.random.randn(5), [("x", range(5))])
        orig4 = DataArray(np.random.randn(6), [("y", range(6))])
        new3, new4 = broadcast(orig3, orig4)

        assert_identical(orig3.broadcast_like(orig4), new3.transpose("y", "x"))
        assert_identical(orig4.broadcast_like(orig3), new4)

    def test_reindex_like(self):
        foo = DataArray(np.random.randn(5, 6), [("x", range(5)), ("y", range(6))])
        bar = foo[:2, :2]
        assert_identical(foo.reindex_like(bar), bar)

        expected = foo.copy()
        expected[:] = np.nan
        expected[:2, :2] = bar
        assert_identical(bar.reindex_like(foo), expected)

    def test_reindex_like_no_index(self):
        foo = DataArray(np.random.randn(5, 6), dims=["x", "y"])
        assert_identical(foo, foo.reindex_like(foo))

        bar = foo[:4]
        with pytest.raises(ValueError, match=r"different size for unlabeled"):
            foo.reindex_like(bar)

    def test_reindex_regressions(self):
        da = DataArray(np.random.randn(5), coords=[("time", range(5))])
        time2 = DataArray(np.arange(5), dims="time2")
        with pytest.raises(ValueError):
            da.reindex(time=time2)

        # regression test for #736, reindex can not change complex nums dtype
        x = np.array([1, 2, 3], dtype=complex)
        x = DataArray(x, coords=[[0.1, 0.2, 0.3]])
        y = DataArray([2, 5, 6, 7, 8], coords=[[-1.1, 0.21, 0.31, 0.41, 0.51]])
        re_dtype = x.reindex_like(y, method="pad").dtype
        assert x.dtype == re_dtype

    def test_reindex_method(self) -> None:
        x = DataArray([10, 20], dims="y", coords={"y": [0, 1]})
        y = [-0.1, 0.5, 1.1]
        actual = x.reindex(y=y, method="backfill", tolerance=0.2)
        expected = DataArray([10, np.nan, np.nan], coords=[("y", y)])
        assert_identical(expected, actual)

        actual = x.reindex(y=y, method="backfill", tolerance=[0.1, 0.1, 0.01])
        expected = DataArray([10, np.nan, np.nan], coords=[("y", y)])
        assert_identical(expected, actual)

        alt = Dataset({"y": y})
        actual = x.reindex_like(alt, method="backfill")
        expected = DataArray([10, 20, np.nan], coords=[("y", y)])
        assert_identical(expected, actual)

    @pytest.mark.parametrize("fill_value", [dtypes.NA, 2, 2.0, {None: 2, "u": 1}])
    def test_reindex_fill_value(self, fill_value):
        x = DataArray([10, 20], dims="y", coords={"y": [0, 1], "u": ("y", [1, 2])})
        y = [0, 1, 2]
        if fill_value == dtypes.NA:
            # if we supply the default, we expect the missing value for a
            # float array
            fill_value_var = fill_value_u = np.nan
        elif isinstance(fill_value, dict):
            fill_value_var = fill_value[None]
            fill_value_u = fill_value["u"]
        else:
            fill_value_var = fill_value_u = fill_value
        actual = x.reindex(y=y, fill_value=fill_value)
        expected = DataArray(
            [10, 20, fill_value_var],
            dims="y",
            coords={"y": y, "u": ("y", [1, 2, fill_value_u])},
        )
        assert_identical(expected, actual)

    @pytest.mark.parametrize("dtype", [str, bytes])
    def test_reindex_str_dtype(self, dtype):

        data = DataArray(
            [1, 2], dims="x", coords={"x": np.array(["a", "b"], dtype=dtype)}
        )

        actual = data.reindex(x=data.x)
        expected = data

        assert_identical(expected, actual)
        assert actual.dtype == expected.dtype

    def test_rename(self):
        renamed = self.dv.rename("bar")
        assert_identical(renamed.to_dataset(), self.ds.rename({"foo": "bar"}))
        assert renamed.name == "bar"

        renamed = self.dv.x.rename({"x": "z"}).rename("z")
        assert_identical(renamed, self.ds.rename({"x": "z"}).z)
        assert renamed.name == "z"
        assert renamed.dims == ("z",)

        renamed_kwargs = self.dv.x.rename(x="z").rename("z")
        assert_identical(renamed, renamed_kwargs)

    def test_init_value(self):
        expected = DataArray(
            np.full((3, 4), 3), dims=["x", "y"], coords=[range(3), range(4)]
        )
        actual = DataArray(3, dims=["x", "y"], coords=[range(3), range(4)])
        assert_identical(expected, actual)

        expected = DataArray(
            np.full((1, 10, 2), 0),
            dims=["w", "x", "y"],
            coords={"x": np.arange(10), "y": ["north", "south"]},
        )
        actual = DataArray(0, dims=expected.dims, coords=expected.coords)
        assert_identical(expected, actual)

        expected = DataArray(
            np.full((10, 2), np.nan), coords=[("x", np.arange(10)), ("y", ["a", "b"])]
        )
        actual = DataArray(coords=[("x", np.arange(10)), ("y", ["a", "b"])])
        assert_identical(expected, actual)

        with pytest.raises(ValueError, match=r"different number of dim"):
            DataArray(np.array(1), coords={"x": np.arange(10)}, dims=["x"])
        with pytest.raises(ValueError, match=r"does not match the 0 dim"):
            DataArray(np.array(1), coords=[("x", np.arange(10))])

    def test_swap_dims(self):
        array = DataArray(np.random.randn(3), {"x": list("abc")}, "x")
        expected = DataArray(array.values, {"x": ("y", list("abc"))}, dims="y")
        actual = array.swap_dims({"x": "y"})
        assert_identical(expected, actual)
        for dim_name in set().union(expected.xindexes.keys(), actual.xindexes.keys()):
            assert actual.xindexes[dim_name].equals(expected.xindexes[dim_name])

        # as kwargs
        array = DataArray(np.random.randn(3), {"x": list("abc")}, "x")
        expected = DataArray(array.values, {"x": ("y", list("abc"))}, dims="y")
        actual = array.swap_dims(x="y")
        assert_identical(expected, actual)
        for dim_name in set().union(expected.xindexes.keys(), actual.xindexes.keys()):
            assert actual.xindexes[dim_name].equals(expected.xindexes[dim_name])

        # multiindex case
        idx = pd.MultiIndex.from_arrays([list("aab"), list("yzz")], names=["y1", "y2"])
        array = DataArray(np.random.randn(3), {"y": ("x", idx)}, "x")
        expected = DataArray(array.values, {"y": idx}, "y")
        actual = array.swap_dims({"x": "y"})
        assert_identical(expected, actual)
        for dim_name in set().union(expected.xindexes.keys(), actual.xindexes.keys()):
            assert actual.xindexes[dim_name].equals(expected.xindexes[dim_name])

    def test_expand_dims_error(self):
        array = DataArray(
            np.random.randn(3, 4),
            dims=["x", "dim_0"],
            coords={"x": np.linspace(0.0, 1.0, 3)},
            attrs={"key": "entry"},
        )

        with pytest.raises(TypeError, match=r"dim should be hashable or"):
            array.expand_dims(0)
        with pytest.raises(ValueError, match=r"lengths of dim and axis"):
            # dims and axis argument should be the same length
            array.expand_dims(dim=["a", "b"], axis=[1, 2, 3])
        with pytest.raises(ValueError, match=r"Dimension x already"):
            # Should not pass the already existing dimension.
            array.expand_dims(dim=["x"])
        # raise if duplicate
        with pytest.raises(ValueError, match=r"duplicate values"):
            array.expand_dims(dim=["y", "y"])
        with pytest.raises(ValueError, match=r"duplicate values"):
            array.expand_dims(dim=["y", "z"], axis=[1, 1])
        with pytest.raises(ValueError, match=r"duplicate values"):
            array.expand_dims(dim=["y", "z"], axis=[2, -2])

        # out of bounds error, axis must be in [-4, 3]
        with pytest.raises(IndexError):
            array.expand_dims(dim=["y", "z"], axis=[2, 4])
        with pytest.raises(IndexError):
            array.expand_dims(dim=["y", "z"], axis=[2, -5])
        # Does not raise an IndexError
        array.expand_dims(dim=["y", "z"], axis=[2, -4])
        array.expand_dims(dim=["y", "z"], axis=[2, 3])

        array = DataArray(
            np.random.randn(3, 4),
            dims=["x", "dim_0"],
            coords={"x": np.linspace(0.0, 1.0, 3)},
            attrs={"key": "entry"},
        )
        with pytest.raises(TypeError):
            array.expand_dims({"new_dim": 3.2})

        # Attempt to use both dim and kwargs
        with pytest.raises(ValueError):
            array.expand_dims({"d": 4}, e=4)

    def test_expand_dims(self):
        array = DataArray(
            np.random.randn(3, 4),
            dims=["x", "dim_0"],
            coords={"x": np.linspace(0.0, 1.0, 3)},
            attrs={"key": "entry"},
        )
        # pass only dim label
        actual = array.expand_dims(dim="y")
        expected = DataArray(
            np.expand_dims(array.values, 0),
            dims=["y", "x", "dim_0"],
            coords={"x": np.linspace(0.0, 1.0, 3)},
            attrs={"key": "entry"},
        )
        assert_identical(expected, actual)
        roundtripped = actual.squeeze("y", drop=True)
        assert_identical(array, roundtripped)

        # pass multiple dims
        actual = array.expand_dims(dim=["y", "z"])
        expected = DataArray(
            np.expand_dims(np.expand_dims(array.values, 0), 0),
            dims=["y", "z", "x", "dim_0"],
            coords={"x": np.linspace(0.0, 1.0, 3)},
            attrs={"key": "entry"},
        )
        assert_identical(expected, actual)
        roundtripped = actual.squeeze(["y", "z"], drop=True)
        assert_identical(array, roundtripped)

        # pass multiple dims and axis. Axis is out of order
        actual = array.expand_dims(dim=["z", "y"], axis=[2, 1])
        expected = DataArray(
            np.expand_dims(np.expand_dims(array.values, 1), 2),
            dims=["x", "y", "z", "dim_0"],
            coords={"x": np.linspace(0.0, 1.0, 3)},
            attrs={"key": "entry"},
        )
        assert_identical(expected, actual)
        # make sure the attrs are tracked
        assert actual.attrs["key"] == "entry"
        roundtripped = actual.squeeze(["z", "y"], drop=True)
        assert_identical(array, roundtripped)

        # Negative axis and they are out of order
        actual = array.expand_dims(dim=["y", "z"], axis=[-1, -2])
        expected = DataArray(
            np.expand_dims(np.expand_dims(array.values, -1), -1),
            dims=["x", "dim_0", "z", "y"],
            coords={"x": np.linspace(0.0, 1.0, 3)},
            attrs={"key": "entry"},
        )
        assert_identical(expected, actual)
        assert actual.attrs["key"] == "entry"
        roundtripped = actual.squeeze(["y", "z"], drop=True)
        assert_identical(array, roundtripped)

    def test_expand_dims_with_scalar_coordinate(self):
        array = DataArray(
            np.random.randn(3, 4),
            dims=["x", "dim_0"],
            coords={"x": np.linspace(0.0, 1.0, 3), "z": 1.0},
            attrs={"key": "entry"},
        )
        actual = array.expand_dims(dim="z")
        expected = DataArray(
            np.expand_dims(array.values, 0),
            dims=["z", "x", "dim_0"],
            coords={"x": np.linspace(0.0, 1.0, 3), "z": np.ones(1)},
            attrs={"key": "entry"},
        )
        assert_identical(expected, actual)
        roundtripped = actual.squeeze(["z"], drop=False)
        assert_identical(array, roundtripped)

    def test_expand_dims_with_greater_dim_size(self):
        array = DataArray(
            np.random.randn(3, 4),
            dims=["x", "dim_0"],
            coords={"x": np.linspace(0.0, 1.0, 3), "z": 1.0},
            attrs={"key": "entry"},
        )
        actual = array.expand_dims({"y": 2, "z": 1, "dim_1": ["a", "b", "c"]})

        expected_coords = {
            "y": [0, 1],
            "z": [1.0],
            "dim_1": ["a", "b", "c"],
            "x": np.linspace(0, 1, 3),
            "dim_0": range(4),
        }
        expected = DataArray(
            array.values * np.ones([2, 1, 3, 3, 4]),
            coords=expected_coords,
            dims=list(expected_coords.keys()),
            attrs={"key": "entry"},
        ).drop_vars(["y", "dim_0"])
        assert_identical(expected, actual)

        # Test with kwargs instead of passing dict to dim arg.

        other_way = array.expand_dims(dim_1=["a", "b", "c"])

        other_way_expected = DataArray(
            array.values * np.ones([3, 3, 4]),
            coords={
                "dim_1": ["a", "b", "c"],
                "x": np.linspace(0, 1, 3),
                "dim_0": range(4),
                "z": 1.0,
            },
            dims=["dim_1", "x", "dim_0"],
            attrs={"key": "entry"},
        ).drop_vars("dim_0")
        assert_identical(other_way_expected, other_way)

    def test_set_index(self):
        indexes = [self.mindex.get_level_values(n) for n in self.mindex.names]
        coords = {idx.name: ("x", idx) for idx in indexes}
        array = DataArray(self.mda.values, coords=coords, dims="x")
        expected = self.mda.copy()
        level_3 = ("x", [1, 2, 3, 4])
        array["level_3"] = level_3
        expected["level_3"] = level_3

        obj = array.set_index(x=self.mindex.names)
        assert_identical(obj, expected)

        obj = obj.set_index(x="level_3", append=True)
        expected = array.set_index(x=["level_1", "level_2", "level_3"])
        assert_identical(obj, expected)

        array = array.set_index(x=["level_1", "level_2", "level_3"])
        assert_identical(array, expected)

        array2d = DataArray(
            np.random.rand(2, 2),
            coords={"x": ("x", [0, 1]), "level": ("y", [1, 2])},
            dims=("x", "y"),
        )
        with pytest.raises(ValueError, match=r"dimension mismatch"):
            array2d.set_index(x="level")

        # Issue 3176: Ensure clear error message on key error.
        with pytest.raises(ValueError, match=r".*variable\(s\) do not exist"):
            obj.set_index(x="level_4")

    def test_reset_index(self):
        indexes = [self.mindex.get_level_values(n) for n in self.mindex.names]
        coords = {idx.name: ("x", idx) for idx in indexes}
        coords["x"] = ("x", self.mindex.values)
        expected = DataArray(self.mda.values, coords=coords, dims="x")

        obj = self.mda.reset_index("x")
        assert_identical(obj, expected)
        assert len(obj.xindexes) == 0
        obj = self.mda.reset_index(self.mindex.names)
        assert_identical(obj, expected)
        assert len(obj.xindexes) == 0
        obj = self.mda.reset_index(["x", "level_1"])
        assert_identical(obj, expected)
        assert list(obj.xindexes) == ["level_2"]

        expected = DataArray(self.mda.values, coords=coords, dims="x")
        obj = self.mda.reset_index(["level_1"])
        assert_identical(obj, expected)
        assert list(obj.xindexes) == ["level_2"]
        assert type(obj.xindexes["level_2"]) is PandasIndex

        coords = {k: v for k, v in coords.items() if k != "x"}
        expected = DataArray(self.mda.values, coords=coords, dims="x")
        obj = self.mda.reset_index("x", drop=True)
        assert_identical(obj, expected)

        array = self.mda.copy()
        array = array.reset_index(["x"], drop=True)
        assert_identical(array, expected)

        # single index
        array = DataArray([1, 2], coords={"x": ["a", "b"]}, dims="x")
        obj = array.reset_index("x")
        assert_identical(obj, array)
        assert len(obj.xindexes) == 0

    def test_reset_index_keep_attrs(self):
        coord_1 = DataArray([1, 2], dims=["coord_1"], attrs={"attrs": True})
        da = DataArray([1, 0], [coord_1])
        obj = da.reset_index("coord_1")
        assert_identical(obj, da)
        assert len(obj.xindexes) == 0

    def test_reorder_levels(self):
        midx = self.mindex.reorder_levels(["level_2", "level_1"])
        expected = DataArray(self.mda.values, coords={"x": midx}, dims="x")

        obj = self.mda.reorder_levels(x=["level_2", "level_1"])
        assert_identical(obj, expected)

        array = DataArray([1, 2], dims="x")
        with pytest.raises(KeyError):
            array.reorder_levels(x=["level_1", "level_2"])

        array["x"] = [0, 1]
        with pytest.raises(ValueError, match=r"has no MultiIndex"):
            array.reorder_levels(x=["level_1", "level_2"])

    def test_dataset_getitem(self):
        dv = self.ds["foo"]
        assert_identical(dv, self.dv)

    def test_array_interface(self):
        assert_array_equal(np.asarray(self.dv), self.x)
        # test patched in methods
        assert_array_equal(self.dv.astype(float), self.v.astype(float))
        assert_array_equal(self.dv.argsort(), self.v.argsort())
        assert_array_equal(self.dv.clip(2, 3), self.v.clip(2, 3))
        # test ufuncs
        expected = deepcopy(self.ds)
        expected["foo"][:] = np.sin(self.x)
        assert_equal(expected["foo"], np.sin(self.dv))
        assert_array_equal(self.dv, np.maximum(self.v, self.dv))
        bar = Variable(["x", "y"], np.zeros((10, 20)))
        assert_equal(self.dv, np.maximum(self.dv, bar))

    def test_astype_attrs(self):
        for v in [self.va.copy(), self.mda.copy(), self.ds.copy()]:
            v.attrs["foo"] = "bar"
            assert v.attrs == v.astype(float).attrs
            assert not v.astype(float, keep_attrs=False).attrs

    def test_astype_dtype(self):
        original = DataArray([-1, 1, 2, 3, 1000])
        converted = original.astype(float)
        assert_array_equal(original, converted)
        assert np.issubdtype(original.dtype, np.integer)
        assert np.issubdtype(converted.dtype, np.floating)

    def test_astype_order(self):
        original = DataArray([[1, 2], [3, 4]])
        converted = original.astype("d", order="F")
        assert_equal(original, converted)
        assert original.values.flags["C_CONTIGUOUS"]
        assert converted.values.flags["F_CONTIGUOUS"]

    def test_astype_subok(self):
        class NdArraySubclass(np.ndarray):
            pass

        original = DataArray(NdArraySubclass(np.arange(3)))
        converted_not_subok = original.astype("d", subok=False)
        converted_subok = original.astype("d", subok=True)
        if not isinstance(original.data, NdArraySubclass):
            pytest.xfail("DataArray cannot be backed yet by a subclasses of np.ndarray")
        assert isinstance(converted_not_subok.data, np.ndarray)
        assert not isinstance(converted_not_subok.data, NdArraySubclass)
        assert isinstance(converted_subok.data, NdArraySubclass)

    def test_is_null(self):
        x = np.random.RandomState(42).randn(5, 6)
        x[x < 0] = np.nan
        original = DataArray(x, [-np.arange(5), np.arange(6)], ["x", "y"])
        expected = DataArray(pd.isnull(x), [-np.arange(5), np.arange(6)], ["x", "y"])
        assert_identical(expected, original.isnull())
        assert_identical(~expected, original.notnull())

    def test_math(self):
        x = self.x
        v = self.v
        a = self.dv
        # variable math was already tested extensively, so let's just make sure
        # that all types are properly converted here
        assert_equal(a, +a)
        assert_equal(a, a + 0)
        assert_equal(a, 0 + a)
        assert_equal(a, a + 0 * v)
        assert_equal(a, 0 * v + a)
        assert_equal(a, a + 0 * x)
        assert_equal(a, 0 * x + a)
        assert_equal(a, a + 0 * a)
        assert_equal(a, 0 * a + a)

    def test_math_automatic_alignment(self):
        a = DataArray(range(5), [("x", range(5))])
        b = DataArray(range(5), [("x", range(1, 6))])
        expected = DataArray(np.ones(4), [("x", [1, 2, 3, 4])])
        assert_identical(a - b, expected)

    def test_non_overlapping_dataarrays_return_empty_result(self):

        a = DataArray(range(5), [("x", range(5))])
        result = a.isel(x=slice(2)) + a.isel(x=slice(2, None))
        assert len(result["x"]) == 0

    def test_empty_dataarrays_return_empty_result(self):

        a = DataArray(data=[])
        result = a * a
        assert len(result["dim_0"]) == 0

    def test_inplace_math_basics(self):
        x = self.x
        a = self.dv
        v = a.variable
        b = a
        b += 1
        assert b is a
        assert b.variable is v
        assert_array_equal(b.values, x)
        assert source_ndarray(b.values) is x

    def test_inplace_math_error(self):
        data = np.random.rand(4)
        times = np.arange(4)
        foo = DataArray(data, coords=[times], dims=["time"])
        b = times.copy()
        with pytest.raises(
            TypeError, match=r"Values of an IndexVariable are immutable"
        ):
            foo.coords["time"] += 1
        # Check error throwing prevented inplace operation
        assert_array_equal(foo.coords["time"], b)

    def test_inplace_math_automatic_alignment(self):
        a = DataArray(range(5), [("x", range(5))])
        b = DataArray(range(1, 6), [("x", range(1, 6))])
        with pytest.raises(xr.MergeError, match="Automatic alignment is not supported"):
            a += b
        with pytest.raises(xr.MergeError, match="Automatic alignment is not supported"):
            b += a

    def test_math_name(self):
        # Verify that name is preserved only when it can be done unambiguously.
        # The rule (copied from pandas.Series) is keep the current name only if
        # the other object has the same name or no name attribute and this
        # object isn't a coordinate; otherwise reset to None.
        a = self.dv
        assert (+a).name == "foo"
        assert (a + 0).name == "foo"
        assert (a + a.rename(None)).name is None
        assert (a + a.rename("bar")).name is None
        assert (a + a).name == "foo"
        assert (+a["x"]).name == "x"
        assert (a["x"] + 0).name == "x"
        assert (a + a["x"]).name is None

    def test_math_with_coords(self):
        coords = {
            "x": [-1, -2],
            "y": ["ab", "cd", "ef"],
            "lat": (["x", "y"], [[1, 2, 3], [-1, -2, -3]]),
            "c": -999,
        }
        orig = DataArray(np.random.randn(2, 3), coords, dims=["x", "y"])

        actual = orig + 1
        expected = DataArray(orig.values + 1, orig.coords)
        assert_identical(expected, actual)

        actual = 1 + orig
        assert_identical(expected, actual)

        actual = orig + orig[0, 0]
        exp_coords = {k: v for k, v in coords.items() if k != "lat"}
        expected = DataArray(
            orig.values + orig.values[0, 0], exp_coords, dims=["x", "y"]
        )
        assert_identical(expected, actual)

        actual = orig[0, 0] + orig
        assert_identical(expected, actual)

        actual = orig[0, 0] + orig[-1, -1]
        expected = DataArray(orig.values[0, 0] + orig.values[-1, -1], {"c": -999})
        assert_identical(expected, actual)

        actual = orig[:, 0] + orig[0, :]
        exp_values = orig[:, 0].values[:, None] + orig[0, :].values[None, :]
        expected = DataArray(exp_values, exp_coords, dims=["x", "y"])
        assert_identical(expected, actual)

        actual = orig[0, :] + orig[:, 0]
        assert_identical(expected.transpose(transpose_coords=True), actual)

        actual = orig - orig.transpose(transpose_coords=True)
        expected = DataArray(np.zeros((2, 3)), orig.coords)
        assert_identical(expected, actual)

        actual = orig.transpose(transpose_coords=True) - orig
        assert_identical(expected.transpose(transpose_coords=True), actual)

        alt = DataArray([1, 1], {"x": [-1, -2], "c": "foo", "d": 555}, "x")
        actual = orig + alt
        expected = orig + 1
        expected.coords["d"] = 555
        del expected.coords["c"]
        assert_identical(expected, actual)

        actual = alt + orig
        assert_identical(expected, actual)

    def test_index_math(self):
        orig = DataArray(range(3), dims="x", name="x")
        actual = orig + 1
        expected = DataArray(1 + np.arange(3), dims="x", name="x")
        assert_identical(expected, actual)

        # regression tests for #254
        actual = orig[0] < orig
        expected = DataArray([False, True, True], dims="x", name="x")
        assert_identical(expected, actual)

        actual = orig > orig[0]
        assert_identical(expected, actual)

    def test_dataset_math(self):
        # more comprehensive tests with multiple dataset variables
        obs = Dataset(
            {"tmin": ("x", np.arange(5)), "tmax": ("x", 10 + np.arange(5))},
            {"x": ("x", 0.5 * np.arange(5)), "loc": ("x", range(-2, 3))},
        )

        actual = 2 * obs["tmax"]
        expected = DataArray(2 * (10 + np.arange(5)), obs.coords, name="tmax")
        assert_identical(actual, expected)

        actual = obs["tmax"] - obs["tmin"]
        expected = DataArray(10 * np.ones(5), obs.coords)
        assert_identical(actual, expected)

        sim = Dataset(
            {
                "tmin": ("x", 1 + np.arange(5)),
                "tmax": ("x", 11 + np.arange(5)),
                # does *not* include 'loc' as a coordinate
                "x": ("x", 0.5 * np.arange(5)),
            }
        )

        actual = sim["tmin"] - obs["tmin"]
        expected = DataArray(np.ones(5), obs.coords, name="tmin")
        assert_identical(actual, expected)

        actual = -obs["tmin"] + sim["tmin"]
        assert_identical(actual, expected)

        actual = sim["tmin"].copy()
        actual -= obs["tmin"]
        assert_identical(actual, expected)

        actual = sim.copy()
        actual["tmin"] = sim["tmin"] - obs["tmin"]
        expected = Dataset(
            {"tmin": ("x", np.ones(5)), "tmax": ("x", sim["tmax"].values)}, obs.coords
        )
        assert_identical(actual, expected)

        actual = sim.copy()
        actual["tmin"] -= obs["tmin"]
        assert_identical(actual, expected)

    def test_stack_unstack(self):
        orig = DataArray(
            [[0, 1], [2, 3]],
            coords={"x": [0, 1], "y": ["a", "b"]},
            dims=["x", "y"],
            attrs={"foo": 2},
        )
        assert_identical(orig, orig.unstack())

        # test GH3000
<<<<<<< HEAD
        # no default range index anymore
        # a = orig[:0, :1].stack(dim=("x", "y")).dim.to_index()
        # if pd.__version__ < "0.24.0":
        #     b = pd.MultiIndex(
        #         levels=[pd.Int64Index([]), pd.Int64Index([0])],
        #         labels=[[], []],
        #         names=["x", "y"],
        #     )
        # else:
        #     b = pd.MultiIndex(
        #         levels=[pd.Int64Index([]), pd.Int64Index([0])],
        #         codes=[[], []],
        #         names=["x", "y"],
        #     )
        # pd.testing.assert_index_equal(a, b)

        actual = orig.stack(z=["x", "y"]).unstack("z")
=======
        a = orig[:0, :1].stack(dim=("x", "y")).dim.to_index()
        b = pd.MultiIndex(
            levels=[pd.Index([], np.int64), pd.Index([0], np.int64)],
            codes=[[], []],
            names=["x", "y"],
        )
        pd.testing.assert_index_equal(a, b)

        actual = orig.stack(z=["x", "y"]).unstack("z").drop_vars(["x", "y"])
>>>>>>> 86328a1c
        assert_identical(orig, actual)

        actual = orig.stack(z=[...]).unstack("z")
        assert_identical(orig, actual)

        dims = ["a", "b", "c", "d", "e"]
        coords = {
            "a": [0],
            "b": [1, 2],
            "c": [3, 4, 5],
            "d": [6, 7],
            "e": [8],
        }
        orig = xr.DataArray(np.random.rand(1, 2, 3, 2, 1), coords=coords, dims=dims)
        stacked = orig.stack(ab=["a", "b"], cd=["c", "d"])

        unstacked = stacked.unstack(["ab", "cd"])
        assert_identical(orig, unstacked.transpose(*dims))

        unstacked = stacked.unstack()
        assert_identical(orig, unstacked.transpose(*dims))

    def test_stack_unstack_decreasing_coordinate(self):
        # regression test for GH980
        orig = DataArray(
            np.random.rand(3, 4),
            dims=("y", "x"),
            coords={"x": np.arange(4), "y": np.arange(3, 0, -1)},
        )
        stacked = orig.stack(allpoints=["y", "x"])
        actual = stacked.unstack("allpoints")
        assert_identical(orig, actual)

    def test_unstack_pandas_consistency(self):
        df = pd.DataFrame({"foo": range(3), "x": ["a", "b", "b"], "y": [0, 0, 1]})
        s = df.set_index(["x", "y"])["foo"]
        expected = DataArray(s.unstack(), name="foo")
        actual = DataArray(s, dims="z").unstack("z")
        assert_identical(expected, actual)

    def test_stack_nonunique_consistency(self, da):
        da = da.isel(time=0, drop=True)  # 2D
        actual = da.stack(z=["a", "x"])
        expected = DataArray(da.to_pandas().stack(), dims="z")
        assert_identical(expected, actual)

    def test_to_unstacked_dataset_raises_value_error(self):
        data = DataArray([0, 1], dims="x", coords={"x": [0, 1]})
        with pytest.raises(ValueError, match="'x' is not a stacked coordinate"):
            data.to_unstacked_dataset("x", 0)

    def test_transpose(self):
        da = DataArray(
            np.random.randn(3, 4, 5),
            dims=("x", "y", "z"),
            coords={
                "x": range(3),
                "y": range(4),
                "z": range(5),
                "xy": (("x", "y"), np.random.randn(3, 4)),
            },
        )

        actual = da.transpose(transpose_coords=False)
        expected = DataArray(da.values.T, dims=("z", "y", "x"), coords=da.coords)
        assert_equal(expected, actual)

        actual = da.transpose("z", "y", "x", transpose_coords=True)
        expected = DataArray(
            da.values.T,
            dims=("z", "y", "x"),
            coords={
                "x": da.x.values,
                "y": da.y.values,
                "z": da.z.values,
                "xy": (("y", "x"), da.xy.values.T),
            },
        )
        assert_equal(expected, actual)

        # same as previous but with ellipsis
        actual = da.transpose("z", ..., "x", transpose_coords=True)
        assert_equal(expected, actual)

        # same as previous but with a missing dimension
        actual = da.transpose(
            "z", "y", "x", "not_a_dim", transpose_coords=True, missing_dims="ignore"
        )
        assert_equal(expected, actual)

        with pytest.raises(ValueError):
            da.transpose("x", "y")

        with pytest.raises(ValueError):
            da.transpose("not_a_dim", "z", "x", ...)

        with pytest.warns(UserWarning):
            da.transpose("not_a_dim", "y", "x", ..., missing_dims="warn")

    def test_squeeze(self):
        assert_equal(self.dv.variable.squeeze(), self.dv.squeeze().variable)

    def test_squeeze_drop(self):
        array = DataArray([1], [("x", [0])])
        expected = DataArray(1)
        actual = array.squeeze(drop=True)
        assert_identical(expected, actual)

        expected = DataArray(1, {"x": 0})
        actual = array.squeeze(drop=False)
        assert_identical(expected, actual)

        array = DataArray([[[0.0, 1.0]]], dims=["dim_0", "dim_1", "dim_2"])
        expected = DataArray([[0.0, 1.0]], dims=["dim_1", "dim_2"])
        actual = array.squeeze(axis=0)
        assert_identical(expected, actual)

        array = DataArray([[[[0.0, 1.0]]]], dims=["dim_0", "dim_1", "dim_2", "dim_3"])
        expected = DataArray([[0.0, 1.0]], dims=["dim_1", "dim_3"])
        actual = array.squeeze(axis=(0, 2))
        assert_identical(expected, actual)

        array = DataArray([[[0.0, 1.0]]], dims=["dim_0", "dim_1", "dim_2"])
        with pytest.raises(ValueError):
            array.squeeze(axis=0, dim="dim_1")

    def test_drop_coordinates(self):
        expected = DataArray(np.random.randn(2, 3), dims=["x", "y"])
        arr = expected.copy()
        arr.coords["z"] = 2
        actual = arr.drop_vars("z")
        assert_identical(expected, actual)

        with pytest.raises(ValueError):
            arr.drop_vars("not found")

        actual = expected.drop_vars("not found", errors="ignore")
        assert_identical(actual, expected)

        with pytest.raises(ValueError, match=r"cannot be found"):
            arr.drop_vars("w")

        actual = expected.drop_vars("w", errors="ignore")
        assert_identical(actual, expected)

        renamed = arr.rename("foo")
        with pytest.raises(ValueError, match=r"cannot be found"):
            renamed.drop_vars("foo")

        actual = renamed.drop_vars("foo", errors="ignore")
        assert_identical(actual, renamed)

    def test_drop_multiindex_level(self):
        with pytest.raises(
            ValueError, match=r"cannot remove coordinate.*corrupt.*index "
        ):
            self.mda.drop_vars("level_1")

    def test_drop_all_multiindex_levels(self):
        dim_levels = ["x", "level_1", "level_2"]
        actual = self.mda.drop_vars(dim_levels)
        # no error, multi-index dropped
        for key in dim_levels:
            assert key not in actual.xindexes

    def test_drop_index_labels(self):
        arr = DataArray(np.random.randn(2, 3), coords={"y": [0, 1, 2]}, dims=["x", "y"])
        actual = arr.drop_sel(y=[0, 1])
        expected = arr[:, 2:]
        assert_identical(actual, expected)

        with pytest.raises((KeyError, ValueError), match=r"not .* in axis"):
            actual = arr.drop_sel(y=[0, 1, 3])

        actual = arr.drop_sel(y=[0, 1, 3], errors="ignore")
        assert_identical(actual, expected)

        with pytest.warns(DeprecationWarning):
            arr.drop([0, 1, 3], dim="y", errors="ignore")

    def test_drop_index_positions(self):
        arr = DataArray(np.random.randn(2, 3), dims=["x", "y"])
        actual = arr.drop_isel(y=[0, 1])
        expected = arr[:, 2:]
        assert_identical(actual, expected)

    def test_dropna(self):
        x = np.random.randn(4, 4)
        x[::2, 0] = np.nan
        arr = DataArray(x, dims=["a", "b"])

        actual = arr.dropna("a")
        expected = arr[1::2]
        assert_identical(actual, expected)

        actual = arr.dropna("b", how="all")
        assert_identical(actual, arr)

        actual = arr.dropna("a", thresh=1)
        assert_identical(actual, arr)

        actual = arr.dropna("b", thresh=3)
        expected = arr[:, 1:]
        assert_identical(actual, expected)

    def test_where(self):
        arr = DataArray(np.arange(4), dims="x")
        expected = arr.sel(x=slice(2))
        actual = arr.where(arr.x < 2, drop=True)
        assert_identical(actual, expected)

    def test_where_lambda(self):
        arr = DataArray(np.arange(4), dims="y")
        expected = arr.sel(y=slice(2))
        actual = arr.where(lambda x: x.y < 2, drop=True)
        assert_identical(actual, expected)

    def test_where_string(self):
        array = DataArray(["a", "b"])
        expected = DataArray(np.array(["a", np.nan], dtype=object))
        actual = array.where([True, False])
        assert_identical(actual, expected)

    def test_cumops(self):
        coords = {
            "x": [-1, -2],
            "y": ["ab", "cd", "ef"],
            "lat": (["x", "y"], [[1, 2, 3], [-1, -2, -3]]),
            "c": -999,
        }
        orig = DataArray([[-1, 0, 1], [-3, 0, 3]], coords, dims=["x", "y"])

        actual = orig.cumsum()
        expected = DataArray([[-1, -1, 0], [-4, -4, 0]], coords, dims=["x", "y"])
        assert_identical(expected, actual)

        actual = orig.cumsum("x")
        expected = DataArray([[-1, 0, 1], [-4, 0, 4]], coords, dims=["x", "y"])
        assert_identical(expected, actual)

        actual = orig.cumsum("y")
        expected = DataArray([[-1, -1, 0], [-3, -3, 0]], coords, dims=["x", "y"])
        assert_identical(expected, actual)

        actual = orig.cumprod("x")
        expected = DataArray([[-1, 0, 1], [3, 0, 3]], coords, dims=["x", "y"])
        assert_identical(expected, actual)

        actual = orig.cumprod("y")
        expected = DataArray([[-1, 0, 0], [-3, 0, 0]], coords, dims=["x", "y"])
        assert_identical(expected, actual)

    def test_reduce(self):
        coords = {
            "x": [-1, -2],
            "y": ["ab", "cd", "ef"],
            "lat": (["x", "y"], [[1, 2, 3], [-1, -2, -3]]),
            "c": -999,
        }
        orig = DataArray([[-1, 0, 1], [-3, 0, 3]], coords, dims=["x", "y"])

        actual = orig.mean()
        expected = DataArray(0, {"c": -999})
        assert_identical(expected, actual)

        actual = orig.mean(["x", "y"])
        assert_identical(expected, actual)

        actual = orig.mean("x")
        expected = DataArray([-2, 0, 2], {"y": coords["y"], "c": -999}, "y")
        assert_identical(expected, actual)

        actual = orig.mean(["x"])
        assert_identical(expected, actual)

        actual = orig.mean("y")
        expected = DataArray([0, 0], {"x": coords["x"], "c": -999}, "x")
        assert_identical(expected, actual)

        assert_equal(self.dv.reduce(np.mean, "x").variable, self.v.reduce(np.mean, "x"))

        orig = DataArray([[1, 0, np.nan], [3, 0, 3]], coords, dims=["x", "y"])
        actual = orig.count()
        expected = DataArray(5, {"c": -999})
        assert_identical(expected, actual)

        # uint support
        orig = DataArray(np.arange(6).reshape(3, 2).astype("uint"), dims=["x", "y"])
        assert orig.dtype.kind == "u"
        actual = orig.mean(dim="x", skipna=True)
        expected = DataArray(orig.values.astype(int), dims=["x", "y"]).mean("x")
        assert_equal(actual, expected)

    def test_reduce_keepdims(self):
        coords = {
            "x": [-1, -2],
            "y": ["ab", "cd", "ef"],
            "lat": (["x", "y"], [[1, 2, 3], [-1, -2, -3]]),
            "c": -999,
        }
        orig = DataArray([[-1, 0, 1], [-3, 0, 3]], coords, dims=["x", "y"])

        # Mean on all axes loses non-constant coordinates
        actual = orig.mean(keepdims=True)
        expected = DataArray(
            orig.data.mean(keepdims=True),
            dims=orig.dims,
            coords={k: v for k, v in coords.items() if k in ["c"]},
        )
        assert_equal(actual, expected)

        assert actual.sizes["x"] == 1
        assert actual.sizes["y"] == 1

        # Mean on specific axes loses coordinates not involving that axis
        actual = orig.mean("y", keepdims=True)
        expected = DataArray(
            orig.data.mean(axis=1, keepdims=True),
            dims=orig.dims,
            coords={k: v for k, v in coords.items() if k not in ["y", "lat"]},
        )
        assert_equal(actual, expected)

    @requires_bottleneck
    def test_reduce_keepdims_bottleneck(self):
        import bottleneck

        coords = {
            "x": [-1, -2],
            "y": ["ab", "cd", "ef"],
            "lat": (["x", "y"], [[1, 2, 3], [-1, -2, -3]]),
            "c": -999,
        }
        orig = DataArray([[-1, 0, 1], [-3, 0, 3]], coords, dims=["x", "y"])

        # Bottleneck does not have its own keepdims implementation
        actual = orig.reduce(bottleneck.nanmean, keepdims=True)
        expected = orig.mean(keepdims=True)
        assert_equal(actual, expected)

    def test_reduce_dtype(self):
        coords = {
            "x": [-1, -2],
            "y": ["ab", "cd", "ef"],
            "lat": (["x", "y"], [[1, 2, 3], [-1, -2, -3]]),
            "c": -999,
        }
        orig = DataArray([[-1, 0, 1], [-3, 0, 3]], coords, dims=["x", "y"])

        for dtype in [np.float16, np.float32, np.float64]:
            assert orig.astype(float).mean(dtype=dtype).dtype == dtype

    def test_reduce_out(self):
        coords = {
            "x": [-1, -2],
            "y": ["ab", "cd", "ef"],
            "lat": (["x", "y"], [[1, 2, 3], [-1, -2, -3]]),
            "c": -999,
        }
        orig = DataArray([[-1, 0, 1], [-3, 0, 3]], coords, dims=["x", "y"])

        with pytest.raises(TypeError):
            orig.mean(out=np.ones(orig.shape))

    @pytest.mark.parametrize("skipna", [True, False])
    @pytest.mark.parametrize("q", [0.25, [0.50], [0.25, 0.75]])
    @pytest.mark.parametrize(
        "axis, dim", zip([None, 0, [0], [0, 1]], [None, "x", ["x"], ["x", "y"]])
    )
    def test_quantile(self, q, axis, dim, skipna):
        actual = DataArray(self.va).quantile(q, dim=dim, keep_attrs=True, skipna=skipna)
        _percentile_func = np.nanpercentile if skipna else np.percentile
        expected = _percentile_func(self.dv.values, np.array(q) * 100, axis=axis)
        np.testing.assert_allclose(actual.values, expected)
        if is_scalar(q):
            assert "quantile" not in actual.dims
        else:
            assert "quantile" in actual.dims

        assert actual.attrs == self.attrs

    def test_reduce_keep_attrs(self):
        # Test dropped attrs
        vm = self.va.mean()
        assert len(vm.attrs) == 0
        assert vm.attrs == {}

        # Test kept attrs
        vm = self.va.mean(keep_attrs=True)
        assert len(vm.attrs) == len(self.attrs)
        assert vm.attrs == self.attrs

    def test_assign_attrs(self):
        expected = DataArray([], attrs=dict(a=1, b=2))
        expected.attrs["a"] = 1
        expected.attrs["b"] = 2
        new = DataArray([])
        actual = DataArray([]).assign_attrs(a=1, b=2)
        assert_identical(actual, expected)
        assert new.attrs == {}

        expected.attrs["c"] = 3
        new_actual = actual.assign_attrs({"c": 3})
        assert_identical(new_actual, expected)
        assert actual.attrs == {"a": 1, "b": 2}

    @pytest.mark.parametrize(
        "func", [lambda x: x.clip(0, 1), lambda x: np.float64(1.0) * x, np.abs, abs]
    )
    def test_propagate_attrs(self, func):
        da = DataArray(self.va)

        # test defaults
        assert func(da).attrs == da.attrs

        with set_options(keep_attrs=False):
            assert func(da).attrs == {}

        with set_options(keep_attrs=True):
            assert func(da).attrs == da.attrs

    def test_fillna(self):
        a = DataArray([np.nan, 1, np.nan, 3], coords={"x": range(4)}, dims="x")
        actual = a.fillna(-1)
        expected = DataArray([-1, 1, -1, 3], coords={"x": range(4)}, dims="x")
        assert_identical(expected, actual)

        b = DataArray(range(4), coords={"x": range(4)}, dims="x")
        actual = a.fillna(b)
        expected = b.copy()
        assert_identical(expected, actual)

        actual = a.fillna(range(4))
        assert_identical(expected, actual)

        actual = a.fillna(b[:3])
        assert_identical(expected, actual)

        actual = a.fillna(b[:0])
        assert_identical(a, actual)

        with pytest.raises(TypeError, match=r"fillna on a DataArray"):
            a.fillna({0: 0})

        with pytest.raises(ValueError, match=r"broadcast"):
            a.fillna([1, 2])

    def test_align(self):
        array = DataArray(
            np.random.random((6, 8)), coords={"x": list("abcdef")}, dims=["x", "y"]
        )
        array1, array2 = align(array, array[:5], join="inner")
        assert_identical(array1, array[:5])
        assert_identical(array2, array[:5])

    def test_align_dtype(self):
        # regression test for #264
        x1 = np.arange(30)
        x2 = np.arange(5, 35)
        a = DataArray(np.random.random((30,)).astype(np.float32), [("x", x1)])
        b = DataArray(np.random.random((30,)).astype(np.float32), [("x", x2)])
        c, d = align(a, b, join="outer")
        assert c.dtype == np.float32

    def test_align_copy(self):
        x = DataArray([1, 2, 3], coords=[("a", [1, 2, 3])])
        y = DataArray([1, 2], coords=[("a", [3, 1])])

        expected_x2 = x
        expected_y2 = DataArray([2, np.nan, 1], coords=[("a", [1, 2, 3])])

        x2, y2 = align(x, y, join="outer", copy=False)
        assert_identical(expected_x2, x2)
        assert_identical(expected_y2, y2)
        assert source_ndarray(x2.data) is source_ndarray(x.data)

        x2, y2 = align(x, y, join="outer", copy=True)
        assert_identical(expected_x2, x2)
        assert_identical(expected_y2, y2)
        assert source_ndarray(x2.data) is not source_ndarray(x.data)

        # Trivial align - 1 element
        x = DataArray([1, 2, 3], coords=[("a", [1, 2, 3])])
        (x2,) = align(x, copy=False)
        assert_identical(x, x2)
        assert source_ndarray(x2.data) is source_ndarray(x.data)

        (x2,) = align(x, copy=True)
        assert_identical(x, x2)
        assert source_ndarray(x2.data) is not source_ndarray(x.data)

    def test_align_override(self):
        left = DataArray([1, 2, 3], dims="x", coords={"x": [0, 1, 2]})
        right = DataArray(
            np.arange(9).reshape((3, 3)),
            dims=["x", "y"],
            coords={"x": [0.1, 1.1, 2.1], "y": [1, 2, 3]},
        )

        expected_right = DataArray(
            np.arange(9).reshape(3, 3),
            dims=["x", "y"],
            coords={"x": [0, 1, 2], "y": [1, 2, 3]},
        )

        new_left, new_right = align(left, right, join="override")
        assert_identical(left, new_left)
        assert_identical(new_right, expected_right)

        new_left, new_right = align(left, right, exclude="x", join="override")
        assert_identical(left, new_left)
        assert_identical(right, new_right)

        new_left, new_right = xr.align(
            left.isel(x=0, drop=True), right, exclude="x", join="override"
        )
        assert_identical(left.isel(x=0, drop=True), new_left)
        assert_identical(right, new_right)

        with pytest.raises(
            ValueError, match=r"cannot align.*join.*override.*same size"
        ):
            align(left.isel(x=0).expand_dims("x"), right, join="override")

    @pytest.mark.parametrize(
        "darrays",
        [
            [
                DataArray(0),
                DataArray([1], [("x", [1])]),
                DataArray([2, 3], [("x", [2, 3])]),
            ],
            [
                DataArray([2, 3], [("x", [2, 3])]),
                DataArray([1], [("x", [1])]),
                DataArray(0),
            ],
        ],
    )
    def test_align_override_error(self, darrays):
        with pytest.raises(
            ValueError, match=r"cannot align.*join.*override.*same size"
        ):
            xr.align(*darrays, join="override")

    def test_align_exclude(self):
        x = DataArray([[1, 2], [3, 4]], coords=[("a", [-1, -2]), ("b", [3, 4])])
        y = DataArray([[1, 2], [3, 4]], coords=[("a", [-1, 20]), ("b", [5, 6])])
        z = DataArray([1], dims=["a"], coords={"a": [20], "b": 7})

        x2, y2, z2 = align(x, y, z, join="outer", exclude=["b"])
        expected_x2 = DataArray(
            [[3, 4], [1, 2], [np.nan, np.nan]],
            coords=[("a", [-2, -1, 20]), ("b", [3, 4])],
        )
        expected_y2 = DataArray(
            [[np.nan, np.nan], [1, 2], [3, 4]],
            coords=[("a", [-2, -1, 20]), ("b", [5, 6])],
        )
        expected_z2 = DataArray(
            [np.nan, np.nan, 1], dims=["a"], coords={"a": [-2, -1, 20], "b": 7}
        )
        assert_identical(expected_x2, x2)
        assert_identical(expected_y2, y2)
        assert_identical(expected_z2, z2)

    def test_align_indexes(self):
        x = DataArray([1, 2, 3], coords=[("a", [-1, 10, -2])])
        y = DataArray([1, 2], coords=[("a", [-2, -1])])

        x2, y2 = align(x, y, join="outer", indexes={"a": [10, -1, -2]})
        expected_x2 = DataArray([2, 1, 3], coords=[("a", [10, -1, -2])])
        expected_y2 = DataArray([np.nan, 2, 1], coords=[("a", [10, -1, -2])])
        assert_identical(expected_x2, x2)
        assert_identical(expected_y2, y2)

        (x2,) = align(x, join="outer", indexes={"a": [-2, 7, 10, -1]})
        expected_x2 = DataArray([3, np.nan, 2, 1], coords=[("a", [-2, 7, 10, -1])])
        assert_identical(expected_x2, x2)

    def test_align_without_indexes_exclude(self):
        arrays = [DataArray([1, 2, 3], dims=["x"]), DataArray([1, 2], dims=["x"])]
        result0, result1 = align(*arrays, exclude=["x"])
        assert_identical(result0, arrays[0])
        assert_identical(result1, arrays[1])

    def test_align_mixed_indexes(self):
        array_no_coord = DataArray([1, 2], dims=["x"])
        array_with_coord = DataArray([1, 2], coords=[("x", ["a", "b"])])
        result0, result1 = align(array_no_coord, array_with_coord)
        assert_identical(result0, array_with_coord)
        assert_identical(result1, array_with_coord)

        result0, result1 = align(array_no_coord, array_with_coord, exclude=["x"])
        assert_identical(result0, array_no_coord)
        assert_identical(result1, array_with_coord)

    def test_align_without_indexes_errors(self):
        with pytest.raises(
            ValueError,
            match=r"cannot.*align.*dimension.*conflicting.*sizes.*",
        ):
            align(DataArray([1, 2, 3], dims=["x"]), DataArray([1, 2], dims=["x"]))

        with pytest.raises(
            ValueError,
            match=r"cannot.*align.*dimension.*conflicting.*sizes.*",
        ):
            align(
                DataArray([1, 2, 3], dims=["x"]),
                DataArray([1, 2], coords=[("x", [0, 1])]),
            )

    def test_align_str_dtype(self):

        a = DataArray([0, 1], dims=["x"], coords={"x": ["a", "b"]})
        b = DataArray([1, 2], dims=["x"], coords={"x": ["b", "c"]})

        expected_a = DataArray(
            [0, 1, np.NaN], dims=["x"], coords={"x": ["a", "b", "c"]}
        )
        expected_b = DataArray(
            [np.NaN, 1, 2], dims=["x"], coords={"x": ["a", "b", "c"]}
        )

        actual_a, actual_b = xr.align(a, b, join="outer")

        assert_identical(expected_a, actual_a)
        assert expected_a.x.dtype == actual_a.x.dtype

        assert_identical(expected_b, actual_b)
        assert expected_b.x.dtype == actual_b.x.dtype

    def test_broadcast_arrays(self):
        x = DataArray([1, 2], coords=[("a", [-1, -2])], name="x")
        y = DataArray([1, 2], coords=[("b", [3, 4])], name="y")
        x2, y2 = broadcast(x, y)
        expected_coords = [("a", [-1, -2]), ("b", [3, 4])]
        expected_x2 = DataArray([[1, 1], [2, 2]], expected_coords, name="x")
        expected_y2 = DataArray([[1, 2], [1, 2]], expected_coords, name="y")
        assert_identical(expected_x2, x2)
        assert_identical(expected_y2, y2)

        x = DataArray(np.random.randn(2, 3), dims=["a", "b"])
        y = DataArray(np.random.randn(3, 2), dims=["b", "a"])
        x2, y2 = broadcast(x, y)
        expected_x2 = x
        expected_y2 = y.T
        assert_identical(expected_x2, x2)
        assert_identical(expected_y2, y2)

    def test_broadcast_arrays_misaligned(self):
        # broadcast on misaligned coords must auto-align
        x = DataArray([[1, 2], [3, 4]], coords=[("a", [-1, -2]), ("b", [3, 4])])
        y = DataArray([1, 2], coords=[("a", [-1, 20])])
        expected_x2 = DataArray(
            [[3, 4], [1, 2], [np.nan, np.nan]],
            coords=[("a", [-2, -1, 20]), ("b", [3, 4])],
        )
        expected_y2 = DataArray(
            [[np.nan, np.nan], [1, 1], [2, 2]],
            coords=[("a", [-2, -1, 20]), ("b", [3, 4])],
        )
        x2, y2 = broadcast(x, y)
        assert_identical(expected_x2, x2)
        assert_identical(expected_y2, y2)

    def test_broadcast_arrays_nocopy(self):
        # Test that input data is not copied over in case
        # no alteration is needed
        x = DataArray([1, 2], coords=[("a", [-1, -2])], name="x")
        y = DataArray(3, name="y")
        expected_x2 = DataArray([1, 2], coords=[("a", [-1, -2])], name="x")
        expected_y2 = DataArray([3, 3], coords=[("a", [-1, -2])], name="y")

        x2, y2 = broadcast(x, y)
        assert_identical(expected_x2, x2)
        assert_identical(expected_y2, y2)
        assert source_ndarray(x2.data) is source_ndarray(x.data)

        # single-element broadcast (trivial case)
        (x2,) = broadcast(x)
        assert_identical(x, x2)
        assert source_ndarray(x2.data) is source_ndarray(x.data)

    def test_broadcast_arrays_exclude(self):
        x = DataArray([[1, 2], [3, 4]], coords=[("a", [-1, -2]), ("b", [3, 4])])
        y = DataArray([1, 2], coords=[("a", [-1, 20])])
        z = DataArray(5, coords={"b": 5})

        x2, y2, z2 = broadcast(x, y, z, exclude=["b"])
        expected_x2 = DataArray(
            [[3, 4], [1, 2], [np.nan, np.nan]],
            coords=[("a", [-2, -1, 20]), ("b", [3, 4])],
        )
        expected_y2 = DataArray([np.nan, 1, 2], coords=[("a", [-2, -1, 20])])
        expected_z2 = DataArray(
            [5, 5, 5], dims=["a"], coords={"a": [-2, -1, 20], "b": 5}
        )
        assert_identical(expected_x2, x2)
        assert_identical(expected_y2, y2)
        assert_identical(expected_z2, z2)

    def test_broadcast_coordinates(self):
        # regression test for GH649
        ds = Dataset({"a": (["x", "y"], np.ones((5, 6)))})
        x_bc, y_bc, a_bc = broadcast(ds.x, ds.y, ds.a)
        assert_identical(ds.a, a_bc)

        X, Y = np.meshgrid(np.arange(5), np.arange(6), indexing="ij")
        exp_x = DataArray(X, dims=["x", "y"], name="x")
        exp_y = DataArray(Y, dims=["x", "y"], name="y")
        assert_identical(exp_x, x_bc)
        assert_identical(exp_y, y_bc)

    def test_to_pandas(self):
        # 0d
        actual = DataArray(42).to_pandas()
        expected = np.array(42)
        assert_array_equal(actual, expected)

        # 1d
        values = np.random.randn(3)
        index = pd.Index(["a", "b", "c"], name="x")
        da = DataArray(values, coords=[index])
        actual = da.to_pandas()
        assert_array_equal(actual.values, values)
        assert_array_equal(actual.index, index)
        assert_array_equal(actual.index.name, "x")

        # 2d
        values = np.random.randn(3, 2)
        da = DataArray(
            values, coords=[("x", ["a", "b", "c"]), ("y", [0, 1])], name="foo"
        )
        actual = da.to_pandas()
        assert_array_equal(actual.values, values)
        assert_array_equal(actual.index, ["a", "b", "c"])
        assert_array_equal(actual.columns, [0, 1])

        # roundtrips
        for shape in [(3,), (3, 4)]:
            dims = list("abc")[: len(shape)]
            da = DataArray(np.random.randn(*shape), dims=dims)
            roundtripped = DataArray(da.to_pandas()).drop_vars(dims)
            assert_identical(da, roundtripped)

        with pytest.raises(ValueError, match=r"cannot convert"):
            DataArray(np.random.randn(1, 2, 3, 4, 5)).to_pandas()

    def test_to_dataframe(self):
        # regression test for #260
        arr_np = np.random.randn(3, 4)

        arr = DataArray(arr_np, [("B", [1, 2, 3]), ("A", list("cdef"))], name="foo")
        expected = arr.to_series()
        actual = arr.to_dataframe()["foo"]
        assert_array_equal(expected.values, actual.values)
        assert_array_equal(expected.name, actual.name)
        assert_array_equal(expected.index.values, actual.index.values)

        actual = arr.to_dataframe(dim_order=["A", "B"])["foo"]
        assert_array_equal(arr_np.transpose().reshape(-1), actual.values)

        # regression test for coords with different dimensions
        arr.coords["C"] = ("B", [-1, -2, -3])
        expected = arr.to_series().to_frame()
        expected["C"] = [-1] * 4 + [-2] * 4 + [-3] * 4
        expected = expected[["C", "foo"]]
        actual = arr.to_dataframe()
        assert_array_equal(expected.values, actual.values)
        assert_array_equal(expected.columns.values, actual.columns.values)
        assert_array_equal(expected.index.values, actual.index.values)

        with pytest.raises(ValueError, match="does not match the set of dimensions"):
            arr.to_dataframe(dim_order=["B", "A", "C"])

        with pytest.raises(ValueError, match=r"cannot convert a scalar"):
            arr.sel(A="c", B=2).to_dataframe()

        arr.name = None  # unnamed
        with pytest.raises(ValueError, match=r"unnamed"):
            arr.to_dataframe()

    def test_to_dataframe_multiindex(self):
        # regression test for #3008
        arr_np = np.random.randn(4, 3)

        mindex = pd.MultiIndex.from_product([[1, 2], list("ab")], names=["A", "B"])

        arr = DataArray(arr_np, [("MI", mindex), ("C", [5, 6, 7])], name="foo")

        actual = arr.to_dataframe()
        assert_array_equal(actual["foo"].values, arr_np.flatten())
        assert_array_equal(actual.index.names, list("ABC"))
        assert_array_equal(actual.index.levels[0], [1, 2])
        assert_array_equal(actual.index.levels[1], ["a", "b"])
        assert_array_equal(actual.index.levels[2], [5, 6, 7])

    def test_to_dataframe_0length(self):
        # regression test for #3008
        arr_np = np.random.randn(4, 0)

        mindex = pd.MultiIndex.from_product([[1, 2], list("ab")], names=["A", "B"])

        arr = DataArray(arr_np, [("MI", mindex), ("C", [])], name="foo")

        actual = arr.to_dataframe()
        assert len(actual) == 0
        assert_array_equal(actual.index.names, list("ABC"))

    def test_to_pandas_name_matches_coordinate(self):
        # coordinate with same name as array
        arr = DataArray([1, 2, 3], dims="x", name="x")
        series = arr.to_series()
        assert_array_equal([1, 2, 3], series.values)
        assert_array_equal([0, 1, 2], series.index.values)
        assert "x" == series.name
        assert "x" == series.index.name

        frame = arr.to_dataframe()
        expected = series.to_frame()
        assert expected.equals(frame)

    def test_to_and_from_series(self):
        expected = self.dv.to_dataframe()["foo"]
        actual = self.dv.to_series()
        assert_array_equal(expected.values, actual.values)
        assert_array_equal(expected.index.values, actual.index.values)
        assert "foo" == actual.name
        # test roundtrip
        assert_identical(self.dv, DataArray.from_series(actual).drop_vars(["x", "y"]))
        # test name is None
        actual.name = None
        expected_da = self.dv.rename(None)
        assert_identical(
            expected_da, DataArray.from_series(actual).drop_vars(["x", "y"])
        )

    def test_from_series_multiindex(self):
        # GH:3951
        df = pd.DataFrame({"B": [1, 2, 3], "A": [4, 5, 6]})
        df = df.rename_axis("num").rename_axis("alpha", axis=1)
        actual = df.stack("alpha").to_xarray()
        assert (actual.sel(alpha="B") == [1, 2, 3]).all()
        assert (actual.sel(alpha="A") == [4, 5, 6]).all()

    @requires_sparse
    def test_from_series_sparse(self):
        import sparse

        series = pd.Series([1, 2], index=[("a", 1), ("b", 2)])

        actual_sparse = DataArray.from_series(series, sparse=True)
        actual_dense = DataArray.from_series(series, sparse=False)

        assert isinstance(actual_sparse.data, sparse.COO)
        actual_sparse.data = actual_sparse.data.todense()
        assert_identical(actual_sparse, actual_dense)

    @requires_sparse
    def test_from_multiindex_series_sparse(self):
        # regression test for GH4019
        import sparse

        idx = pd.MultiIndex.from_product([np.arange(3), np.arange(5)], names=["a", "b"])
        series = pd.Series(np.random.RandomState(0).random(len(idx)), index=idx).sample(
            n=5, random_state=3
        )

        dense = DataArray.from_series(series, sparse=False)
        expected_coords = sparse.COO.from_numpy(dense.data, np.nan).coords

        actual_sparse = xr.DataArray.from_series(series, sparse=True)
        actual_coords = actual_sparse.data.coords

        np.testing.assert_equal(actual_coords, expected_coords)

    def test_to_and_from_empty_series(self):
        # GH697
        expected = pd.Series([], dtype=np.float64)
        da = DataArray.from_series(expected)
        assert len(da) == 0
        actual = da.to_series()
        assert len(actual) == 0
        assert expected.equals(actual)

    def test_series_categorical_index(self):
        # regression test for GH700
        if not hasattr(pd, "CategoricalIndex"):
            pytest.skip("requires pandas with CategoricalIndex")

        s = pd.Series(np.arange(5), index=pd.CategoricalIndex(list("aabbc")))
        arr = DataArray(s)
        assert "'a'" in repr(arr)  # should not error

    def test_to_and_from_dict(self):
        array = DataArray(
            np.random.randn(2, 3), {"x": ["a", "b"]}, ["x", "y"], name="foo"
        )
        expected = {
            "name": "foo",
            "dims": ("x", "y"),
            "data": array.values.tolist(),
            "attrs": {},
            "coords": {"x": {"dims": ("x",), "data": ["a", "b"], "attrs": {}}},
        }
        actual = array.to_dict()

        # check that they are identical
        assert expected == actual

        # check roundtrip
        assert_identical(array, DataArray.from_dict(actual))

        # a more bare bones representation still roundtrips
        d = {
            "name": "foo",
            "dims": ("x", "y"),
            "data": array.values.tolist(),
            "coords": {"x": {"dims": "x", "data": ["a", "b"]}},
        }
        assert_identical(array, DataArray.from_dict(d))

        # and the most bare bones representation still roundtrips
        d = {"name": "foo", "dims": ("x", "y"), "data": array.values}
        assert_identical(array.drop_vars("x"), DataArray.from_dict(d))

        # missing a dims in the coords
        d = {
            "dims": ("x", "y"),
            "data": array.values,
            "coords": {"x": {"data": ["a", "b"]}},
        }
        with pytest.raises(
            ValueError,
            match=r"cannot convert dict when coords are missing the key 'dims'",
        ):
            DataArray.from_dict(d)

        # this one is missing some necessary information
        d = {"dims": "t"}
        with pytest.raises(
            ValueError, match=r"cannot convert dict without the key 'data'"
        ):
            DataArray.from_dict(d)

        # check the data=False option
        expected_no_data = expected.copy()
        del expected_no_data["data"]
        del expected_no_data["coords"]["x"]["data"]
        endiantype = "<U1" if sys.byteorder == "little" else ">U1"
        expected_no_data["coords"]["x"].update({"dtype": endiantype, "shape": (2,)})
        expected_no_data.update({"dtype": "float64", "shape": (2, 3)})
        actual_no_data = array.to_dict(data=False)
        assert expected_no_data == actual_no_data

    def test_to_and_from_dict_with_time_dim(self):
        x = np.random.randn(10, 3)
        t = pd.date_range("20130101", periods=10)
        lat = [77.7, 83.2, 76]
        da = DataArray(x, {"t": t, "lat": lat}, dims=["t", "lat"])
        roundtripped = DataArray.from_dict(da.to_dict())
        assert_identical(da, roundtripped)

    def test_to_and_from_dict_with_nan_nat(self):
        y = np.random.randn(10, 3)
        y[2] = np.nan
        t = pd.Series(pd.date_range("20130101", periods=10))
        t[2] = np.nan
        lat = [77.7, 83.2, 76]
        da = DataArray(y, {"t": t, "lat": lat}, dims=["t", "lat"])
        roundtripped = DataArray.from_dict(da.to_dict())
        assert_identical(da, roundtripped)

    def test_to_dict_with_numpy_attrs(self):
        # this doesn't need to roundtrip
        x = np.random.randn(10, 3)
        t = list("abcdefghij")
        lat = [77.7, 83.2, 76]
        attrs = {
            "created": np.float64(1998),
            "coords": np.array([37, -110.1, 100]),
            "maintainer": "bar",
        }
        da = DataArray(x, {"t": t, "lat": lat}, dims=["t", "lat"], attrs=attrs)
        expected_attrs = {
            "created": attrs["created"].item(),
            "coords": attrs["coords"].tolist(),
            "maintainer": "bar",
        }
        actual = da.to_dict()

        # check that they are identical
        assert expected_attrs == actual["attrs"]

    def test_to_masked_array(self):
        rs = np.random.RandomState(44)
        x = rs.random_sample(size=(10, 20))
        x_masked = np.ma.masked_where(x < 0.5, x)
        da = DataArray(x_masked)

        # Test round trip
        x_masked_2 = da.to_masked_array()
        da_2 = DataArray(x_masked_2)
        assert_array_equal(x_masked, x_masked_2)
        assert_equal(da, da_2)

        da_masked_array = da.to_masked_array(copy=True)
        assert isinstance(da_masked_array, np.ma.MaskedArray)
        # Test masks
        assert_array_equal(da_masked_array.mask, x_masked.mask)
        # Test that mask is unpacked correctly
        assert_array_equal(da.values, x_masked.filled(np.nan))
        # Test that the underlying data (including nans) hasn't changed
        assert_array_equal(da_masked_array, x_masked.filled(np.nan))

        # Test that copy=False gives access to values
        masked_array = da.to_masked_array(copy=False)
        masked_array[0, 0] = 10.0
        assert masked_array[0, 0] == 10.0
        assert da[0, 0].values == 10.0
        assert masked_array.base is da.values
        assert isinstance(masked_array, np.ma.MaskedArray)

        # Test with some odd arrays
        for v in [4, np.nan, True, "4", "four"]:
            da = DataArray(v)
            ma = da.to_masked_array()
            assert isinstance(ma, np.ma.MaskedArray)

        # Fix GH issue 684 - masked arrays mask should be an array not a scalar
        N = 4
        v = range(N)
        da = DataArray(v)
        ma = da.to_masked_array()
        assert len(ma.mask) == N

    def test_to_and_from_cdms2_classic(self):
        """Classic with 1D axes"""
        pytest.importorskip("cdms2")

        original = DataArray(
            np.arange(6).reshape(2, 3),
            [
                ("distance", [-2, 2], {"units": "meters"}),
                ("time", pd.date_range("2000-01-01", periods=3)),
            ],
            name="foo",
            attrs={"baz": 123},
        )
        expected_coords = [
            IndexVariable("distance", [-2, 2]),
            IndexVariable("time", [0, 1, 2]),
        ]
        actual = original.to_cdms2()
        assert_array_equal(actual.asma(), original)
        assert actual.id == original.name
        assert tuple(actual.getAxisIds()) == original.dims
        for axis, coord in zip(actual.getAxisList(), expected_coords):
            assert axis.id == coord.name
            assert_array_equal(axis, coord.values)
        assert actual.baz == original.attrs["baz"]

        component_times = actual.getAxis(1).asComponentTime()
        assert len(component_times) == 3
        assert str(component_times[0]) == "2000-1-1 0:0:0.0"

        roundtripped = DataArray.from_cdms2(actual)
        assert_identical(original, roundtripped)

        back = from_cdms2(actual)
        assert original.dims == back.dims
        assert original.coords.keys() == back.coords.keys()
        for coord_name in original.coords.keys():
            assert_array_equal(original.coords[coord_name], back.coords[coord_name])

    def test_to_and_from_cdms2_sgrid(self):
        """Curvilinear (structured) grid

        The rectangular grid case is covered by the classic case
        """
        pytest.importorskip("cdms2")

        lonlat = np.mgrid[:3, :4]
        lon = DataArray(lonlat[1], dims=["y", "x"], name="lon")
        lat = DataArray(lonlat[0], dims=["y", "x"], name="lat")
        x = DataArray(np.arange(lon.shape[1]), dims=["x"], name="x")
        y = DataArray(np.arange(lon.shape[0]), dims=["y"], name="y")
        original = DataArray(
            lonlat.sum(axis=0),
            dims=["y", "x"],
            coords=dict(x=x, y=y, lon=lon, lat=lat),
            name="sst",
        )
        actual = original.to_cdms2()
        assert tuple(actual.getAxisIds()) == original.dims
        assert_array_equal(original.coords["lon"], actual.getLongitude().asma())
        assert_array_equal(original.coords["lat"], actual.getLatitude().asma())

        back = from_cdms2(actual)
        assert original.dims == back.dims
        assert set(original.coords.keys()) == set(back.coords.keys())
        assert_array_equal(original.coords["lat"], back.coords["lat"])
        assert_array_equal(original.coords["lon"], back.coords["lon"])

    def test_to_and_from_cdms2_ugrid(self):
        """Unstructured grid"""
        pytest.importorskip("cdms2")

        lon = DataArray(np.random.uniform(size=5), dims=["cell"], name="lon")
        lat = DataArray(np.random.uniform(size=5), dims=["cell"], name="lat")
        cell = DataArray(np.arange(5), dims=["cell"], name="cell")
        original = DataArray(
            np.arange(5), dims=["cell"], coords={"lon": lon, "lat": lat, "cell": cell}
        )
        actual = original.to_cdms2()
        assert tuple(actual.getAxisIds()) == original.dims
        assert_array_equal(original.coords["lon"], actual.getLongitude().getValue())
        assert_array_equal(original.coords["lat"], actual.getLatitude().getValue())

        back = from_cdms2(actual)
        assert set(original.dims) == set(back.dims)
        assert set(original.coords.keys()) == set(back.coords.keys())
        assert_array_equal(original.coords["lat"], back.coords["lat"])
        assert_array_equal(original.coords["lon"], back.coords["lon"])

    def test_to_dataset_whole(self):
        unnamed = DataArray([1, 2], dims="x")
        with pytest.raises(ValueError, match=r"unable to convert unnamed"):
            unnamed.to_dataset()

        actual = unnamed.to_dataset(name="foo")
        expected = Dataset({"foo": ("x", [1, 2])})
        assert_identical(expected, actual)

        named = DataArray([1, 2], dims="x", name="foo", attrs={"y": "testattr"})
        actual = named.to_dataset()
        expected = Dataset({"foo": ("x", [1, 2], {"y": "testattr"})})
        assert_identical(expected, actual)

        # Test promoting attrs
        actual = named.to_dataset(promote_attrs=True)
        expected = Dataset(
            {"foo": ("x", [1, 2], {"y": "testattr"})}, attrs={"y": "testattr"}
        )
        assert_identical(expected, actual)

        with pytest.raises(TypeError):
            actual = named.to_dataset("bar")

    def test_to_dataset_split(self):
        array = DataArray([1, 2, 3], coords=[("x", list("abc"))], attrs={"a": 1})
        expected = Dataset({"a": 1, "b": 2, "c": 3}, attrs={"a": 1})
        actual = array.to_dataset("x")
        assert_identical(expected, actual)

        with pytest.raises(TypeError):
            array.to_dataset("x", name="foo")

        roundtripped = actual.to_array(dim="x")
        assert_identical(array, roundtripped)

        array = DataArray([1, 2, 3], dims="x")
        expected = Dataset({0: 1, 1: 2, 2: 3})
        actual = array.to_dataset("x")
        assert_identical(expected, actual)

    def test_to_dataset_retains_keys(self):

        # use dates as convenient non-str objects. Not a specific date test
        import datetime

        dates = [datetime.date(2000, 1, d) for d in range(1, 4)]

        array = DataArray([1, 2, 3], coords=[("x", dates)], attrs={"a": 1})

        # convert to dateset and back again
        result = array.to_dataset("x").to_array(dim="x")

        assert_equal(array, result)

    def test__title_for_slice(self):
        array = DataArray(
            np.ones((4, 3, 2)),
            dims=["a", "b", "c"],
            coords={"a": range(4), "b": range(3), "c": range(2)},
        )
        assert "" == array._title_for_slice()
        assert "c = 0" == array.isel(c=0)._title_for_slice()
        title = array.isel(b=1, c=0)._title_for_slice()
        assert "b = 1, c = 0" == title or "c = 0, b = 1" == title

        a2 = DataArray(np.ones((4, 1)), dims=["a", "b"])
        assert "" == a2._title_for_slice()

    def test__title_for_slice_truncate(self):
        array = DataArray(np.ones(4))
        array.coords["a"] = "a" * 100
        array.coords["b"] = "b" * 100

        nchar = 80
        title = array._title_for_slice(truncate=nchar)

        assert nchar == len(title)
        assert title.endswith("...")

    def test_dataarray_diff_n1(self):
        da = DataArray(np.random.randn(3, 4), dims=["x", "y"])
        actual = da.diff("y")
        expected = DataArray(np.diff(da.values, axis=1), dims=["x", "y"])
        assert_equal(expected, actual)

    def test_coordinate_diff(self):
        # regression test for GH634
        arr = DataArray(range(0, 20, 2), dims=["lon"], coords=[range(10)])
        lon = arr.coords["lon"]
        expected = DataArray([1] * 9, dims=["lon"], coords=[range(1, 10)], name="lon")
        actual = lon.diff("lon")
        assert_equal(expected, actual)

    @pytest.mark.parametrize("offset", [-5, 0, 1, 2])
    @pytest.mark.parametrize("fill_value, dtype", [(2, int), (dtypes.NA, float)])
    def test_shift(self, offset, fill_value, dtype):
        arr = DataArray([1, 2, 3], dims="x")
        actual = arr.shift(x=1, fill_value=fill_value)
        if fill_value == dtypes.NA:
            # if we supply the default, we expect the missing value for a
            # float array
            fill_value = np.nan
        expected = DataArray([fill_value, 1, 2], dims="x")
        assert_identical(expected, actual)
        assert actual.dtype == dtype

        arr = DataArray([1, 2, 3], [("x", ["a", "b", "c"])])
        expected = DataArray(arr.to_pandas().shift(offset))
        actual = arr.shift(x=offset)
        assert_identical(expected, actual)

    def test_roll_coords(self):
        arr = DataArray([1, 2, 3], coords={"x": range(3)}, dims="x")
        actual = arr.roll(x=1, roll_coords=True)
        expected = DataArray([3, 1, 2], coords=[("x", [2, 0, 1])])
        assert_identical(expected, actual)

    def test_roll_no_coords(self):
        arr = DataArray([1, 2, 3], coords={"x": range(3)}, dims="x")
        actual = arr.roll(x=1)
        expected = DataArray([3, 1, 2], coords=[("x", [0, 1, 2])])
        assert_identical(expected, actual)

    def test_copy_with_data(self):
        orig = DataArray(
            np.random.random(size=(2, 2)),
            dims=("x", "y"),
            attrs={"attr1": "value1"},
            coords={"x": [4, 3]},
            name="helloworld",
        )
        new_data = np.arange(4).reshape(2, 2)
        actual = orig.copy(data=new_data)
        expected = orig.copy()
        expected.data = new_data
        assert_identical(expected, actual)

    @pytest.mark.xfail(raises=AssertionError)
    @pytest.mark.parametrize(
        "deep, expected_orig",
        [
            [
                True,
                xr.DataArray(
                    xr.IndexVariable("a", np.array([1, 2])),
                    coords={"a": [1, 2]},
                    dims=["a"],
                ),
            ],
            [
                False,
                xr.DataArray(
                    xr.IndexVariable("a", np.array([999, 2])),
                    coords={"a": [999, 2]},
                    dims=["a"],
                ),
            ],
        ],
    )
    def test_copy_coords(self, deep, expected_orig):
        """The test fails for the shallow copy, and apparently only on Windows
        for some reason. In windows coords seem to be immutable unless it's one
        dataarray deep copied from another."""
        da = xr.DataArray(
            np.ones([2, 2, 2]),
            coords={"a": [1, 2], "b": ["x", "y"], "c": [0, 1]},
            dims=["a", "b", "c"],
        )
        da_cp = da.copy(deep)
        da_cp["a"].data[0] = 999

        expected_cp = xr.DataArray(
            xr.IndexVariable("a", np.array([999, 2])),
            coords={"a": [999, 2]},
            dims=["a"],
        )
        assert_identical(da_cp["a"], expected_cp)

        assert_identical(da["a"], expected_orig)

    def test_real_and_imag(self):
        array = DataArray(1 + 2j)
        assert_identical(array.real, DataArray(1))
        assert_identical(array.imag, DataArray(2))

    def test_setattr_raises(self):
        array = DataArray(0, coords={"scalar": 1}, attrs={"foo": "bar"})
        with pytest.raises(AttributeError, match=r"cannot set attr"):
            array.scalar = 2
        with pytest.raises(AttributeError, match=r"cannot set attr"):
            array.foo = 2
        with pytest.raises(AttributeError, match=r"cannot set attr"):
            array.other = 2

    def test_full_like(self):
        # For more thorough tests, see test_variable.py
        da = DataArray(
            np.random.random(size=(2, 2)),
            dims=("x", "y"),
            attrs={"attr1": "value1"},
            coords={"x": [4, 3]},
            name="helloworld",
        )

        actual = full_like(da, 2)
        expect = da.copy(deep=True)
        expect.values = [[2.0, 2.0], [2.0, 2.0]]
        assert_identical(expect, actual)

        # override dtype
        actual = full_like(da, fill_value=True, dtype=bool)
        expect.values = [[True, True], [True, True]]
        assert expect.dtype == bool
        assert_identical(expect, actual)

        with pytest.raises(ValueError, match="'dtype' cannot be dict-like"):
            full_like(da, fill_value=True, dtype={"x": bool})

    def test_dot(self):
        x = np.linspace(-3, 3, 6)
        y = np.linspace(-3, 3, 5)
        z = range(4)
        da_vals = np.arange(6 * 5 * 4).reshape((6, 5, 4))
        da = DataArray(da_vals, coords=[x, y, z], dims=["x", "y", "z"])

        dm_vals = range(4)
        dm = DataArray(dm_vals, coords=[z], dims=["z"])

        # nd dot 1d
        actual = da.dot(dm)
        expected_vals = np.tensordot(da_vals, dm_vals, [2, 0])
        expected = DataArray(expected_vals, coords=[x, y], dims=["x", "y"])
        assert_equal(expected, actual)

        # all shared dims
        actual = da.dot(da)
        expected_vals = np.tensordot(da_vals, da_vals, axes=([0, 1, 2], [0, 1, 2]))
        expected = DataArray(expected_vals)
        assert_equal(expected, actual)

        # multiple shared dims
        dm_vals = np.arange(20 * 5 * 4).reshape((20, 5, 4))
        j = np.linspace(-3, 3, 20)
        dm = DataArray(dm_vals, coords=[j, y, z], dims=["j", "y", "z"])
        actual = da.dot(dm)
        expected_vals = np.tensordot(da_vals, dm_vals, axes=([1, 2], [1, 2]))
        expected = DataArray(expected_vals, coords=[x, j], dims=["x", "j"])
        assert_equal(expected, actual)

        # Ellipsis: all dims are shared
        actual = da.dot(da, dims=...)
        expected = da.dot(da)
        assert_equal(expected, actual)

        # Ellipsis: not all dims are shared
        actual = da.dot(dm, dims=...)
        expected = da.dot(dm, dims=("j", "x", "y", "z"))
        assert_equal(expected, actual)

        with pytest.raises(NotImplementedError):
            da.dot(dm.to_dataset(name="dm"))
        with pytest.raises(TypeError):
            da.dot(dm.values)

    def test_dot_align_coords(self):
        # GH 3694

        x = np.linspace(-3, 3, 6)
        y = np.linspace(-3, 3, 5)
        z_a = range(4)
        da_vals = np.arange(6 * 5 * 4).reshape((6, 5, 4))
        da = DataArray(da_vals, coords=[x, y, z_a], dims=["x", "y", "z"])

        z_m = range(2, 6)
        dm_vals = range(4)
        dm = DataArray(dm_vals, coords=[z_m], dims=["z"])

        with xr.set_options(arithmetic_join="exact"):
            with pytest.raises(
                ValueError, match=r"cannot align.*join.*exact.*not equal.*"
            ):
                da.dot(dm)

        da_aligned, dm_aligned = xr.align(da, dm, join="inner")

        # nd dot 1d
        actual = da.dot(dm)
        expected_vals = np.tensordot(da_aligned.values, dm_aligned.values, [2, 0])
        expected = DataArray(expected_vals, coords=[x, da_aligned.y], dims=["x", "y"])
        assert_equal(expected, actual)

        # multiple shared dims
        dm_vals = np.arange(20 * 5 * 4).reshape((20, 5, 4))
        j = np.linspace(-3, 3, 20)
        dm = DataArray(dm_vals, coords=[j, y, z_m], dims=["j", "y", "z"])
        da_aligned, dm_aligned = xr.align(da, dm, join="inner")
        actual = da.dot(dm)
        expected_vals = np.tensordot(
            da_aligned.values, dm_aligned.values, axes=([1, 2], [1, 2])
        )
        expected = DataArray(expected_vals, coords=[x, j], dims=["x", "j"])
        assert_equal(expected, actual)

    def test_matmul(self):

        # copied from above (could make a fixture)
        x = np.linspace(-3, 3, 6)
        y = np.linspace(-3, 3, 5)
        z = range(4)
        da_vals = np.arange(6 * 5 * 4).reshape((6, 5, 4))
        da = DataArray(da_vals, coords=[x, y, z], dims=["x", "y", "z"])

        result = da @ da
        expected = da.dot(da)
        assert_identical(result, expected)

    def test_matmul_align_coords(self):
        # GH 3694

        x_a = np.arange(6)
        x_b = np.arange(2, 8)
        da_vals = np.arange(6)
        da_a = DataArray(da_vals, coords=[x_a], dims=["x"])
        da_b = DataArray(da_vals, coords=[x_b], dims=["x"])

        # only test arithmetic_join="inner" (=default)
        result = da_a @ da_b
        expected = da_a.dot(da_b)
        assert_identical(result, expected)

        with xr.set_options(arithmetic_join="exact"):
            with pytest.raises(
                ValueError, match=r"cannot align.*join.*exact.*not equal.*"
            ):
                da_a @ da_b

    def test_binary_op_propagate_indexes(self):
        # regression test for GH2227
        self.dv["x"] = np.arange(self.dv.sizes["x"])
        expected = self.dv.xindexes["x"]

        actual = (self.dv * 10).xindexes["x"]
        assert expected is actual

        actual = (self.dv > 10).xindexes["x"]
        assert expected is actual

    def test_binary_op_join_setting(self):
        dim = "x"
        align_type = "outer"
        coords_l, coords_r = [0, 1, 2], [1, 2, 3]
        missing_3 = xr.DataArray(coords_l, [(dim, coords_l)])
        missing_0 = xr.DataArray(coords_r, [(dim, coords_r)])
        with xr.set_options(arithmetic_join=align_type):
            actual = missing_0 + missing_3
        missing_0_aligned, missing_3_aligned = xr.align(
            missing_0, missing_3, join=align_type
        )
        expected = xr.DataArray([np.nan, 2, 4, np.nan], [(dim, [0, 1, 2, 3])])
        assert_equal(actual, expected)

    def test_combine_first(self):
        ar0 = DataArray([[0, 0], [0, 0]], [("x", ["a", "b"]), ("y", [-1, 0])])
        ar1 = DataArray([[1, 1], [1, 1]], [("x", ["b", "c"]), ("y", [0, 1])])
        ar2 = DataArray([2], [("x", ["d"])])

        actual = ar0.combine_first(ar1)
        expected = DataArray(
            [[0, 0, np.nan], [0, 0, 1], [np.nan, 1, 1]],
            [("x", ["a", "b", "c"]), ("y", [-1, 0, 1])],
        )
        assert_equal(actual, expected)

        actual = ar1.combine_first(ar0)
        expected = DataArray(
            [[0, 0, np.nan], [0, 1, 1], [np.nan, 1, 1]],
            [("x", ["a", "b", "c"]), ("y", [-1, 0, 1])],
        )
        assert_equal(actual, expected)

        actual = ar0.combine_first(ar2)
        expected = DataArray(
            [[0, 0], [0, 0], [2, 2]], [("x", ["a", "b", "d"]), ("y", [-1, 0])]
        )
        assert_equal(actual, expected)

    def test_sortby(self):
        da = DataArray(
            [[1, 2], [3, 4], [5, 6]], [("x", ["c", "b", "a"]), ("y", [1, 0])]
        )

        sorted1d = DataArray(
            [[5, 6], [3, 4], [1, 2]], [("x", ["a", "b", "c"]), ("y", [1, 0])]
        )

        sorted2d = DataArray(
            [[6, 5], [4, 3], [2, 1]], [("x", ["a", "b", "c"]), ("y", [0, 1])]
        )

        expected = sorted1d
        dax = DataArray([100, 99, 98], [("x", ["c", "b", "a"])])
        actual = da.sortby(dax)
        assert_equal(actual, expected)

        # test descending order sort
        actual = da.sortby(dax, ascending=False)
        assert_equal(actual, da)

        # test alignment (fills in nan for 'c')
        dax_short = DataArray([98, 97], [("x", ["b", "a"])])
        actual = da.sortby(dax_short)
        assert_equal(actual, expected)

        # test multi-dim sort by 1D dataarray values
        expected = sorted2d
        dax = DataArray([100, 99, 98], [("x", ["c", "b", "a"])])
        day = DataArray([90, 80], [("y", [1, 0])])
        actual = da.sortby([day, dax])
        assert_equal(actual, expected)

        expected = sorted1d
        actual = da.sortby("x")
        assert_equal(actual, expected)

        expected = sorted2d
        actual = da.sortby(["x", "y"])
        assert_equal(actual, expected)

    @requires_bottleneck
    def test_rank(self):
        # floats
        ar = DataArray([[3, 4, np.nan, 1]])
        expect_0 = DataArray([[1, 1, np.nan, 1]])
        expect_1 = DataArray([[2, 3, np.nan, 1]])
        assert_equal(ar.rank("dim_0"), expect_0)
        assert_equal(ar.rank("dim_1"), expect_1)
        # int
        x = DataArray([3, 2, 1])
        assert_equal(x.rank("dim_0"), x)
        # str
        y = DataArray(["c", "b", "a"])
        assert_equal(y.rank("dim_0"), x)

        x = DataArray([3.0, 1.0, np.nan, 2.0, 4.0], dims=("z",))
        y = DataArray([0.75, 0.25, np.nan, 0.5, 1.0], dims=("z",))
        assert_equal(y.rank("z", pct=True), y)

    @pytest.mark.parametrize("use_dask", [True, False])
    @pytest.mark.parametrize("use_datetime", [True, False])
    @pytest.mark.filterwarnings("ignore:overflow encountered in multiply")
    def test_polyfit(self, use_dask, use_datetime):
        if use_dask and not has_dask:
            pytest.skip("requires dask")
        xcoord = xr.DataArray(
            pd.date_range("1970-01-01", freq="D", periods=10), dims=("x",), name="x"
        )
        x = xr.core.missing.get_clean_interp_index(xcoord, "x")
        if not use_datetime:
            xcoord = x

        da_raw = DataArray(
            np.stack(
                (10 + 1e-15 * x + 2e-28 * x**2, 30 + 2e-14 * x + 1e-29 * x**2)
            ),
            dims=("d", "x"),
            coords={"x": xcoord, "d": [0, 1]},
        )

        if use_dask:
            da = da_raw.chunk({"d": 1})
        else:
            da = da_raw

        out = da.polyfit("x", 2)
        expected = DataArray(
            [[2e-28, 1e-15, 10], [1e-29, 2e-14, 30]],
            dims=("d", "degree"),
            coords={"degree": [2, 1, 0], "d": [0, 1]},
        ).T
        assert_allclose(out.polyfit_coefficients, expected, rtol=1e-3)

        # Full output and deficient rank
        with warnings.catch_warnings():
            warnings.simplefilter("ignore", np.RankWarning)
            out = da.polyfit("x", 12, full=True)
            assert out.polyfit_residuals.isnull().all()

        # With NaN
        da_raw[0, 1:3] = np.nan
        if use_dask:
            da = da_raw.chunk({"d": 1})
        else:
            da = da_raw
        out = da.polyfit("x", 2, skipna=True, cov=True)
        assert_allclose(out.polyfit_coefficients, expected, rtol=1e-3)
        assert "polyfit_covariance" in out

        # Skipna + Full output
        out = da.polyfit("x", 2, skipna=True, full=True)
        assert_allclose(out.polyfit_coefficients, expected, rtol=1e-3)
        assert out.x_matrix_rank == 3
        np.testing.assert_almost_equal(out.polyfit_residuals, [0, 0])

        with warnings.catch_warnings():
            warnings.simplefilter("ignore", np.RankWarning)
            out = da.polyfit("x", 8, full=True)
            np.testing.assert_array_equal(out.polyfit_residuals.isnull(), [True, False])

    def test_pad_constant(self):
        ar = DataArray(np.arange(3 * 4 * 5).reshape(3, 4, 5))
        actual = ar.pad(dim_0=(1, 3))
        expected = DataArray(
            np.pad(
                np.arange(3 * 4 * 5).reshape(3, 4, 5).astype(np.float32),
                mode="constant",
                pad_width=((1, 3), (0, 0), (0, 0)),
                constant_values=np.nan,
            )
        )
        assert actual.shape == (7, 4, 5)
        assert_identical(actual, expected)

        ar = xr.DataArray([9], dims="x")

        actual = ar.pad(x=1)
        expected = xr.DataArray([np.NaN, 9, np.NaN], dims="x")
        assert_identical(actual, expected)

        actual = ar.pad(x=1, constant_values=1.23456)
        expected = xr.DataArray([1, 9, 1], dims="x")
        assert_identical(actual, expected)

        if Version(np.__version__) >= Version("1.20"):
            with pytest.raises(ValueError, match="cannot convert float NaN to integer"):
                ar.pad(x=1, constant_values=np.NaN)
        else:
            actual = ar.pad(x=1, constant_values=np.NaN)
            expected = xr.DataArray(
                [-9223372036854775808, 9, -9223372036854775808], dims="x"
            )
            assert_identical(actual, expected)

    def test_pad_coords(self):
        ar = DataArray(
            np.arange(3 * 4 * 5).reshape(3, 4, 5),
            [("x", np.arange(3)), ("y", np.arange(4)), ("z", np.arange(5))],
        )
        actual = ar.pad(x=(1, 3), constant_values=1)
        expected = DataArray(
            np.pad(
                np.arange(3 * 4 * 5).reshape(3, 4, 5),
                mode="constant",
                pad_width=((1, 3), (0, 0), (0, 0)),
                constant_values=1,
            ),
            [
                (
                    "x",
                    np.pad(
                        np.arange(3).astype(np.float32),
                        mode="constant",
                        pad_width=(1, 3),
                        constant_values=np.nan,
                    ),
                ),
                ("y", np.arange(4)),
                ("z", np.arange(5)),
            ],
        )
        assert_identical(actual, expected)

    @pytest.mark.parametrize("mode", ("minimum", "maximum", "mean", "median"))
    @pytest.mark.parametrize(
        "stat_length", (None, 3, (1, 3), {"dim_0": (2, 1), "dim_2": (4, 2)})
    )
    def test_pad_stat_length(self, mode, stat_length):
        ar = DataArray(np.arange(3 * 4 * 5).reshape(3, 4, 5))
        actual = ar.pad(dim_0=(1, 3), dim_2=(2, 2), mode=mode, stat_length=stat_length)
        if isinstance(stat_length, dict):
            stat_length = (stat_length["dim_0"], (4, 4), stat_length["dim_2"])
        expected = DataArray(
            np.pad(
                np.arange(3 * 4 * 5).reshape(3, 4, 5),
                pad_width=((1, 3), (0, 0), (2, 2)),
                mode=mode,
                stat_length=stat_length,
            )
        )
        assert actual.shape == (7, 4, 9)
        assert_identical(actual, expected)

    @pytest.mark.parametrize(
        "end_values", (None, 3, (3, 5), {"dim_0": (2, 1), "dim_2": (4, 2)})
    )
    def test_pad_linear_ramp(self, end_values):
        ar = DataArray(np.arange(3 * 4 * 5).reshape(3, 4, 5))
        actual = ar.pad(
            dim_0=(1, 3), dim_2=(2, 2), mode="linear_ramp", end_values=end_values
        )
        if end_values is None:
            end_values = 0
        elif isinstance(end_values, dict):
            end_values = (end_values["dim_0"], (4, 4), end_values["dim_2"])
        expected = DataArray(
            np.pad(
                np.arange(3 * 4 * 5).reshape(3, 4, 5),
                pad_width=((1, 3), (0, 0), (2, 2)),
                mode="linear_ramp",
                end_values=end_values,
            )
        )
        assert actual.shape == (7, 4, 9)
        assert_identical(actual, expected)

    @pytest.mark.parametrize("mode", ("reflect", "symmetric"))
    @pytest.mark.parametrize("reflect_type", (None, "even", "odd"))
    def test_pad_reflect(self, mode, reflect_type):

        ar = DataArray(np.arange(3 * 4 * 5).reshape(3, 4, 5))
        actual = ar.pad(
            dim_0=(1, 3), dim_2=(2, 2), mode=mode, reflect_type=reflect_type
        )
        np_kwargs = {
            "array": np.arange(3 * 4 * 5).reshape(3, 4, 5),
            "pad_width": ((1, 3), (0, 0), (2, 2)),
            "mode": mode,
        }
        # numpy does not support reflect_type=None
        if reflect_type is not None:
            np_kwargs["reflect_type"] = reflect_type
        expected = DataArray(np.pad(**np_kwargs))

        assert actual.shape == (7, 4, 9)
        assert_identical(actual, expected)

    @pytest.mark.parametrize("parser", ["pandas", "python"])
    @pytest.mark.parametrize(
        "engine", ["python", None, pytest.param("numexpr", marks=[requires_numexpr])]
    )
    @pytest.mark.parametrize(
        "backend", ["numpy", pytest.param("dask", marks=[requires_dask])]
    )
    def test_query(self, backend, engine, parser):
        """Test querying a dataset."""

        # setup test data
        np.random.seed(42)
        a = np.arange(0, 10, 1)
        b = np.random.randint(0, 100, size=10)
        c = np.linspace(0, 1, 20)
        d = np.random.choice(["foo", "bar", "baz"], size=30, replace=True).astype(
            object
        )
        if backend == "numpy":
            aa = DataArray(data=a, dims=["x"], name="a")
            bb = DataArray(data=b, dims=["x"], name="b")
            cc = DataArray(data=c, dims=["y"], name="c")
            dd = DataArray(data=d, dims=["z"], name="d")

        elif backend == "dask":
            import dask.array as da

            aa = DataArray(data=da.from_array(a, chunks=3), dims=["x"], name="a")
            bb = DataArray(data=da.from_array(b, chunks=3), dims=["x"], name="b")
            cc = DataArray(data=da.from_array(c, chunks=7), dims=["y"], name="c")
            dd = DataArray(data=da.from_array(d, chunks=12), dims=["z"], name="d")

        # query single dim, single variable
        actual = aa.query(x="a > 5", engine=engine, parser=parser)
        expect = aa.isel(x=(a > 5))
        assert_identical(expect, actual)

        # query single dim, single variable, via dict
        actual = aa.query(dict(x="a > 5"), engine=engine, parser=parser)
        expect = aa.isel(dict(x=(a > 5)))
        assert_identical(expect, actual)

        # query single dim, single variable
        actual = bb.query(x="b > 50", engine=engine, parser=parser)
        expect = bb.isel(x=(b > 50))
        assert_identical(expect, actual)

        # query single dim, single variable
        actual = cc.query(y="c < .5", engine=engine, parser=parser)
        expect = cc.isel(y=(c < 0.5))
        assert_identical(expect, actual)

        # query single dim, single string variable
        if parser == "pandas":
            # N.B., this query currently only works with the pandas parser
            # xref https://github.com/pandas-dev/pandas/issues/40436
            actual = dd.query(z='d == "bar"', engine=engine, parser=parser)
            expect = dd.isel(z=(d == "bar"))
            assert_identical(expect, actual)

        # test error handling
        with pytest.raises(ValueError):
            aa.query("a > 5")  # must be dict or kwargs
        with pytest.raises(ValueError):
            aa.query(x=(a > 5))  # must be query string
        with pytest.raises(UndefinedVariableError):
            aa.query(x="spam > 50")  # name not present

    @requires_scipy
    @pytest.mark.parametrize("use_dask", [True, False])
    def test_curvefit(self, use_dask):
        if use_dask and not has_dask:
            pytest.skip("requires dask")

        def exp_decay(t, n0, tau=1):
            return n0 * np.exp(-t / tau)

        t = np.arange(0, 5, 0.5)
        da = DataArray(
            np.stack([exp_decay(t, 3, 3), exp_decay(t, 5, 4), np.nan * t], axis=-1),
            dims=("t", "x"),
            coords={"t": t, "x": [0, 1, 2]},
        )
        da[0, 0] = np.nan

        expected = DataArray(
            [[3, 3], [5, 4], [np.nan, np.nan]],
            dims=("x", "param"),
            coords={"x": [0, 1, 2], "param": ["n0", "tau"]},
        )

        if use_dask:
            da = da.chunk({"x": 1})

        fit = da.curvefit(
            coords=[da.t], func=exp_decay, p0={"n0": 4}, bounds={"tau": [2, 6]}
        )
        assert_allclose(fit.curvefit_coefficients, expected, rtol=1e-3)

        da = da.compute()
        fit = da.curvefit(coords="t", func=np.power, reduce_dims="x", param_names=["a"])
        assert "a" in fit.param
        assert "x" not in fit.dims

    def test_curvefit_helpers(self):
        def exp_decay(t, n0, tau=1):
            return n0 * np.exp(-t / tau)

        params, func_args = xr.core.dataset._get_func_args(exp_decay, [])
        assert params == ["n0", "tau"]
        param_defaults, bounds_defaults = xr.core.dataset._initialize_curvefit_params(
            params, {"n0": 4}, {"tau": [5, np.inf]}, func_args
        )
        assert param_defaults == {"n0": 4, "tau": 6}
        assert bounds_defaults == {"n0": (-np.inf, np.inf), "tau": (5, np.inf)}

        param_names = ["a"]
        params, func_args = xr.core.dataset._get_func_args(np.power, param_names)
        assert params == param_names
        with pytest.raises(ValueError):
            xr.core.dataset._get_func_args(np.power, [])


class TestReduce:
    @pytest.fixture(autouse=True)
    def setup(self):
        self.attrs = {"attr1": "value1", "attr2": 2929}


@pytest.mark.parametrize(
    "x, minindex, maxindex, nanindex",
    [
        (np.array([0, 1, 2, 0, -2, -4, 2]), 5, 2, None),
        (np.array([0.0, 1.0, 2.0, 0.0, -2.0, -4.0, 2.0]), 5, 2, None),
        (np.array([1.0, np.NaN, 2.0, np.NaN, -2.0, -4.0, 2.0]), 5, 2, 1),
        (
            np.array([1.0, np.NaN, 2.0, np.NaN, -2.0, -4.0, 2.0]).astype("object"),
            5,
            2,
            1,
        ),
        (np.array([np.NaN, np.NaN]), np.NaN, np.NaN, 0),
        (
            np.array(
                ["2015-12-31", "2020-01-02", "2020-01-01", "2016-01-01"],
                dtype="datetime64[ns]",
            ),
            0,
            1,
            None,
        ),
    ],
)
class TestReduce1D(TestReduce):
    def test_min(self, x, minindex, maxindex, nanindex):
        ar = xr.DataArray(
            x, dims=["x"], coords={"x": np.arange(x.size) * 4}, attrs=self.attrs
        )

        if np.isnan(minindex):
            minindex = 0

        expected0 = ar.isel(x=minindex, drop=True)
        result0 = ar.min(keep_attrs=True)
        assert_identical(result0, expected0)

        result1 = ar.min()
        expected1 = expected0.copy()
        expected1.attrs = {}
        assert_identical(result1, expected1)

        result2 = ar.min(skipna=False)
        if nanindex is not None and ar.dtype.kind != "O":
            expected2 = ar.isel(x=nanindex, drop=True)
            expected2.attrs = {}
        else:
            expected2 = expected1

        assert_identical(result2, expected2)

    def test_max(self, x, minindex, maxindex, nanindex):
        ar = xr.DataArray(
            x, dims=["x"], coords={"x": np.arange(x.size) * 4}, attrs=self.attrs
        )

        if np.isnan(minindex):
            maxindex = 0

        expected0 = ar.isel(x=maxindex, drop=True)
        result0 = ar.max(keep_attrs=True)
        assert_identical(result0, expected0)

        result1 = ar.max()
        expected1 = expected0.copy()
        expected1.attrs = {}
        assert_identical(result1, expected1)

        result2 = ar.max(skipna=False)
        if nanindex is not None and ar.dtype.kind != "O":
            expected2 = ar.isel(x=nanindex, drop=True)
            expected2.attrs = {}
        else:
            expected2 = expected1

        assert_identical(result2, expected2)

    @pytest.mark.filterwarnings(
        "ignore:Behaviour of argmin/argmax with neither dim nor :DeprecationWarning"
    )
    def test_argmin(self, x, minindex, maxindex, nanindex):
        ar = xr.DataArray(
            x, dims=["x"], coords={"x": np.arange(x.size) * 4}, attrs=self.attrs
        )
        indarr = xr.DataArray(np.arange(x.size, dtype=np.intp), dims=["x"])

        if np.isnan(minindex):
            with pytest.raises(ValueError):
                ar.argmin()
            return

        expected0 = indarr[minindex]
        result0 = ar.argmin()
        assert_identical(result0, expected0)

        result1 = ar.argmin(keep_attrs=True)
        expected1 = expected0.copy()
        expected1.attrs = self.attrs
        assert_identical(result1, expected1)

        result2 = ar.argmin(skipna=False)
        if nanindex is not None and ar.dtype.kind != "O":
            expected2 = indarr.isel(x=nanindex, drop=True)
            expected2.attrs = {}
        else:
            expected2 = expected0

        assert_identical(result2, expected2)

    @pytest.mark.filterwarnings(
        "ignore:Behaviour of argmin/argmax with neither dim nor :DeprecationWarning"
    )
    def test_argmax(self, x, minindex, maxindex, nanindex):
        ar = xr.DataArray(
            x, dims=["x"], coords={"x": np.arange(x.size) * 4}, attrs=self.attrs
        )
        indarr = xr.DataArray(np.arange(x.size, dtype=np.intp), dims=["x"])

        if np.isnan(maxindex):
            with pytest.raises(ValueError):
                ar.argmax()
            return

        expected0 = indarr[maxindex]
        result0 = ar.argmax()
        assert_identical(result0, expected0)

        result1 = ar.argmax(keep_attrs=True)
        expected1 = expected0.copy()
        expected1.attrs = self.attrs
        assert_identical(result1, expected1)

        result2 = ar.argmax(skipna=False)
        if nanindex is not None and ar.dtype.kind != "O":
            expected2 = indarr.isel(x=nanindex, drop=True)
            expected2.attrs = {}
        else:
            expected2 = expected0

        assert_identical(result2, expected2)

    @pytest.mark.parametrize("use_dask", [True, False])
    def test_idxmin(self, x, minindex, maxindex, nanindex, use_dask):
        if use_dask and not has_dask:
            pytest.skip("requires dask")
        if use_dask and x.dtype.kind == "M":
            pytest.xfail("dask operation 'argmin' breaks when dtype is datetime64 (M)")
        ar0_raw = xr.DataArray(
            x, dims=["x"], coords={"x": np.arange(x.size) * 4}, attrs=self.attrs
        )

        if use_dask:
            ar0 = ar0_raw.chunk({})
        else:
            ar0 = ar0_raw

        # dim doesn't exist
        with pytest.raises(KeyError):
            ar0.idxmin(dim="spam")

        # Scalar Dataarray
        with pytest.raises(ValueError):
            xr.DataArray(5).idxmin()

        coordarr0 = xr.DataArray(ar0.coords["x"], dims=["x"])
        coordarr1 = coordarr0.copy()

        hasna = np.isnan(minindex)
        if np.isnan(minindex):
            minindex = 0

        if hasna:
            coordarr1[...] = 1
            fill_value_0 = np.NaN
        else:
            fill_value_0 = 1

        expected0 = (
            (coordarr1 * fill_value_0).isel(x=minindex, drop=True).astype("float")
        )
        expected0.name = "x"

        # Default fill value (NaN)
        result0 = ar0.idxmin()
        assert_identical(result0, expected0)

        # Manually specify NaN fill_value
        result1 = ar0.idxmin(fill_value=np.NaN)
        assert_identical(result1, expected0)

        # keep_attrs
        result2 = ar0.idxmin(keep_attrs=True)
        expected2 = expected0.copy()
        expected2.attrs = self.attrs
        assert_identical(result2, expected2)

        # skipna=False
        if nanindex is not None and ar0.dtype.kind != "O":
            expected3 = coordarr0.isel(x=nanindex, drop=True).astype("float")
            expected3.name = "x"
            expected3.attrs = {}
        else:
            expected3 = expected0.copy()

        result3 = ar0.idxmin(skipna=False)
        assert_identical(result3, expected3)

        # fill_value should be ignored with skipna=False
        result4 = ar0.idxmin(skipna=False, fill_value=-100j)
        assert_identical(result4, expected3)

        # Float fill_value
        if hasna:
            fill_value_5 = -1.1
        else:
            fill_value_5 = 1

        expected5 = (coordarr1 * fill_value_5).isel(x=minindex, drop=True)
        expected5.name = "x"

        result5 = ar0.idxmin(fill_value=-1.1)
        assert_identical(result5, expected5)

        # Integer fill_value
        if hasna:
            fill_value_6 = -1
        else:
            fill_value_6 = 1

        expected6 = (coordarr1 * fill_value_6).isel(x=minindex, drop=True)
        expected6.name = "x"

        result6 = ar0.idxmin(fill_value=-1)
        assert_identical(result6, expected6)

        # Complex fill_value
        if hasna:
            fill_value_7 = -1j
        else:
            fill_value_7 = 1

        expected7 = (coordarr1 * fill_value_7).isel(x=minindex, drop=True)
        expected7.name = "x"

        result7 = ar0.idxmin(fill_value=-1j)
        assert_identical(result7, expected7)

    @pytest.mark.parametrize("use_dask", [True, False])
    def test_idxmax(self, x, minindex, maxindex, nanindex, use_dask):
        if use_dask and not has_dask:
            pytest.skip("requires dask")
        if use_dask and x.dtype.kind == "M":
            pytest.xfail("dask operation 'argmax' breaks when dtype is datetime64 (M)")
        ar0_raw = xr.DataArray(
            x, dims=["x"], coords={"x": np.arange(x.size) * 4}, attrs=self.attrs
        )

        if use_dask:
            ar0 = ar0_raw.chunk({})
        else:
            ar0 = ar0_raw

        # dim doesn't exist
        with pytest.raises(KeyError):
            ar0.idxmax(dim="spam")

        # Scalar Dataarray
        with pytest.raises(ValueError):
            xr.DataArray(5).idxmax()

        coordarr0 = xr.DataArray(ar0.coords["x"], dims=["x"])
        coordarr1 = coordarr0.copy()

        hasna = np.isnan(maxindex)
        if np.isnan(maxindex):
            maxindex = 0

        if hasna:
            coordarr1[...] = 1
            fill_value_0 = np.NaN
        else:
            fill_value_0 = 1

        expected0 = (
            (coordarr1 * fill_value_0).isel(x=maxindex, drop=True).astype("float")
        )
        expected0.name = "x"

        # Default fill value (NaN)
        result0 = ar0.idxmax()
        assert_identical(result0, expected0)

        # Manually specify NaN fill_value
        result1 = ar0.idxmax(fill_value=np.NaN)
        assert_identical(result1, expected0)

        # keep_attrs
        result2 = ar0.idxmax(keep_attrs=True)
        expected2 = expected0.copy()
        expected2.attrs = self.attrs
        assert_identical(result2, expected2)

        # skipna=False
        if nanindex is not None and ar0.dtype.kind != "O":
            expected3 = coordarr0.isel(x=nanindex, drop=True).astype("float")
            expected3.name = "x"
            expected3.attrs = {}
        else:
            expected3 = expected0.copy()

        result3 = ar0.idxmax(skipna=False)
        assert_identical(result3, expected3)

        # fill_value should be ignored with skipna=False
        result4 = ar0.idxmax(skipna=False, fill_value=-100j)
        assert_identical(result4, expected3)

        # Float fill_value
        if hasna:
            fill_value_5 = -1.1
        else:
            fill_value_5 = 1

        expected5 = (coordarr1 * fill_value_5).isel(x=maxindex, drop=True)
        expected5.name = "x"

        result5 = ar0.idxmax(fill_value=-1.1)
        assert_identical(result5, expected5)

        # Integer fill_value
        if hasna:
            fill_value_6 = -1
        else:
            fill_value_6 = 1

        expected6 = (coordarr1 * fill_value_6).isel(x=maxindex, drop=True)
        expected6.name = "x"

        result6 = ar0.idxmax(fill_value=-1)
        assert_identical(result6, expected6)

        # Complex fill_value
        if hasna:
            fill_value_7 = -1j
        else:
            fill_value_7 = 1

        expected7 = (coordarr1 * fill_value_7).isel(x=maxindex, drop=True)
        expected7.name = "x"

        result7 = ar0.idxmax(fill_value=-1j)
        assert_identical(result7, expected7)

    @pytest.mark.filterwarnings(
        "ignore:Behaviour of argmin/argmax with neither dim nor :DeprecationWarning"
    )
    def test_argmin_dim(self, x, minindex, maxindex, nanindex):
        ar = xr.DataArray(
            x, dims=["x"], coords={"x": np.arange(x.size) * 4}, attrs=self.attrs
        )
        indarr = xr.DataArray(np.arange(x.size, dtype=np.intp), dims=["x"])

        if np.isnan(minindex):
            with pytest.raises(ValueError):
                ar.argmin()
            return

        expected0 = {"x": indarr[minindex]}
        result0 = ar.argmin(...)
        for key in expected0:
            assert_identical(result0[key], expected0[key])

        result1 = ar.argmin(..., keep_attrs=True)
        expected1 = deepcopy(expected0)
        for da in expected1.values():
            da.attrs = self.attrs
        for key in expected1:
            assert_identical(result1[key], expected1[key])

        result2 = ar.argmin(..., skipna=False)
        if nanindex is not None and ar.dtype.kind != "O":
            expected2 = {"x": indarr.isel(x=nanindex, drop=True)}
            expected2["x"].attrs = {}
        else:
            expected2 = expected0

        for key in expected2:
            assert_identical(result2[key], expected2[key])

    @pytest.mark.filterwarnings(
        "ignore:Behaviour of argmin/argmax with neither dim nor :DeprecationWarning"
    )
    def test_argmax_dim(self, x, minindex, maxindex, nanindex):
        ar = xr.DataArray(
            x, dims=["x"], coords={"x": np.arange(x.size) * 4}, attrs=self.attrs
        )
        indarr = xr.DataArray(np.arange(x.size, dtype=np.intp), dims=["x"])

        if np.isnan(maxindex):
            with pytest.raises(ValueError):
                ar.argmax()
            return

        expected0 = {"x": indarr[maxindex]}
        result0 = ar.argmax(...)
        for key in expected0:
            assert_identical(result0[key], expected0[key])

        result1 = ar.argmax(..., keep_attrs=True)
        expected1 = deepcopy(expected0)
        for da in expected1.values():
            da.attrs = self.attrs
        for key in expected1:
            assert_identical(result1[key], expected1[key])

        result2 = ar.argmax(..., skipna=False)
        if nanindex is not None and ar.dtype.kind != "O":
            expected2 = {"x": indarr.isel(x=nanindex, drop=True)}
            expected2["x"].attrs = {}
        else:
            expected2 = expected0

        for key in expected2:
            assert_identical(result2[key], expected2[key])


@pytest.mark.parametrize(
    "x, minindex, maxindex, nanindex",
    [
        (
            np.array(
                [
                    [0, 1, 2, 0, -2, -4, 2],
                    [1, 1, 1, 1, 1, 1, 1],
                    [0, 0, -10, 5, 20, 0, 0],
                ]
            ),
            [5, 0, 2],
            [2, 0, 4],
            [None, None, None],
        ),
        (
            np.array(
                [
                    [2.0, 1.0, 2.0, 0.0, -2.0, -4.0, 2.0],
                    [-4.0, np.NaN, 2.0, np.NaN, -2.0, -4.0, 2.0],
                    [np.NaN] * 7,
                ]
            ),
            [5, 0, np.NaN],
            [0, 2, np.NaN],
            [None, 1, 0],
        ),
        (
            np.array(
                [
                    [2.0, 1.0, 2.0, 0.0, -2.0, -4.0, 2.0],
                    [-4.0, np.NaN, 2.0, np.NaN, -2.0, -4.0, 2.0],
                    [np.NaN] * 7,
                ]
            ).astype("object"),
            [5, 0, np.NaN],
            [0, 2, np.NaN],
            [None, 1, 0],
        ),
        (
            np.array(
                [
                    ["2015-12-31", "2020-01-02", "2020-01-01", "2016-01-01"],
                    ["2020-01-02", "2020-01-02", "2020-01-02", "2020-01-02"],
                    ["1900-01-01", "1-02-03", "1900-01-02", "1-02-03"],
                ],
                dtype="datetime64[ns]",
            ),
            [0, 0, 1],
            [1, 0, 2],
            [None, None, None],
        ),
    ],
)
class TestReduce2D(TestReduce):
    def test_min(self, x, minindex, maxindex, nanindex):
        ar = xr.DataArray(
            x,
            dims=["y", "x"],
            coords={"x": np.arange(x.shape[1]) * 4, "y": 1 - np.arange(x.shape[0])},
            attrs=self.attrs,
        )

        minindex = [x if not np.isnan(x) else 0 for x in minindex]
        expected0 = [
            ar.isel(y=yi).isel(x=indi, drop=True) for yi, indi in enumerate(minindex)
        ]
        expected0 = xr.concat(expected0, dim="y")

        result0 = ar.min(dim="x", keep_attrs=True)
        assert_identical(result0, expected0)

        result1 = ar.min(dim="x")
        expected1 = expected0
        expected1.attrs = {}
        assert_identical(result1, expected1)

        result2 = ar.min(axis=1)
        assert_identical(result2, expected1)

        minindex = [
            x if y is None or ar.dtype.kind == "O" else y
            for x, y in zip(minindex, nanindex)
        ]
        expected2 = [
            ar.isel(y=yi).isel(x=indi, drop=True) for yi, indi in enumerate(minindex)
        ]
        expected2 = xr.concat(expected2, dim="y")
        expected2.attrs = {}

        result3 = ar.min(dim="x", skipna=False)

        assert_identical(result3, expected2)

    def test_max(self, x, minindex, maxindex, nanindex):
        ar = xr.DataArray(
            x,
            dims=["y", "x"],
            coords={"x": np.arange(x.shape[1]) * 4, "y": 1 - np.arange(x.shape[0])},
            attrs=self.attrs,
        )

        maxindex = [x if not np.isnan(x) else 0 for x in maxindex]
        expected0 = [
            ar.isel(y=yi).isel(x=indi, drop=True) for yi, indi in enumerate(maxindex)
        ]
        expected0 = xr.concat(expected0, dim="y")

        result0 = ar.max(dim="x", keep_attrs=True)
        assert_identical(result0, expected0)

        result1 = ar.max(dim="x")
        expected1 = expected0.copy()
        expected1.attrs = {}
        assert_identical(result1, expected1)

        result2 = ar.max(axis=1)
        assert_identical(result2, expected1)

        maxindex = [
            x if y is None or ar.dtype.kind == "O" else y
            for x, y in zip(maxindex, nanindex)
        ]
        expected2 = [
            ar.isel(y=yi).isel(x=indi, drop=True) for yi, indi in enumerate(maxindex)
        ]
        expected2 = xr.concat(expected2, dim="y")
        expected2.attrs = {}

        result3 = ar.max(dim="x", skipna=False)

        assert_identical(result3, expected2)

    def test_argmin(self, x, minindex, maxindex, nanindex):
        ar = xr.DataArray(
            x,
            dims=["y", "x"],
            coords={"x": np.arange(x.shape[1]) * 4, "y": 1 - np.arange(x.shape[0])},
            attrs=self.attrs,
        )
        indarr = np.tile(np.arange(x.shape[1], dtype=np.intp), [x.shape[0], 1])
        indarr = xr.DataArray(indarr, dims=ar.dims, coords=ar.coords)

        if np.isnan(minindex).any():
            with pytest.raises(ValueError):
                ar.argmin(dim="x")
            return

        expected0 = [
            indarr.isel(y=yi).isel(x=indi, drop=True)
            for yi, indi in enumerate(minindex)
        ]
        expected0 = xr.concat(expected0, dim="y")

        result0 = ar.argmin(dim="x")
        assert_identical(result0, expected0)

        result1 = ar.argmin(axis=1)
        assert_identical(result1, expected0)

        result2 = ar.argmin(dim="x", keep_attrs=True)
        expected1 = expected0.copy()
        expected1.attrs = self.attrs
        assert_identical(result2, expected1)

        minindex = [
            x if y is None or ar.dtype.kind == "O" else y
            for x, y in zip(minindex, nanindex)
        ]
        expected2 = [
            indarr.isel(y=yi).isel(x=indi, drop=True)
            for yi, indi in enumerate(minindex)
        ]
        expected2 = xr.concat(expected2, dim="y")
        expected2.attrs = {}

        result3 = ar.argmin(dim="x", skipna=False)

        assert_identical(result3, expected2)

    def test_argmax(self, x, minindex, maxindex, nanindex):
        ar = xr.DataArray(
            x,
            dims=["y", "x"],
            coords={"x": np.arange(x.shape[1]) * 4, "y": 1 - np.arange(x.shape[0])},
            attrs=self.attrs,
        )
        indarr = np.tile(np.arange(x.shape[1], dtype=np.intp), [x.shape[0], 1])
        indarr = xr.DataArray(indarr, dims=ar.dims, coords=ar.coords)

        if np.isnan(maxindex).any():
            with pytest.raises(ValueError):
                ar.argmax(dim="x")
            return

        expected0 = [
            indarr.isel(y=yi).isel(x=indi, drop=True)
            for yi, indi in enumerate(maxindex)
        ]
        expected0 = xr.concat(expected0, dim="y")

        result0 = ar.argmax(dim="x")
        assert_identical(result0, expected0)

        result1 = ar.argmax(axis=1)
        assert_identical(result1, expected0)

        result2 = ar.argmax(dim="x", keep_attrs=True)
        expected1 = expected0.copy()
        expected1.attrs = self.attrs
        assert_identical(result2, expected1)

        maxindex = [
            x if y is None or ar.dtype.kind == "O" else y
            for x, y in zip(maxindex, nanindex)
        ]
        expected2 = [
            indarr.isel(y=yi).isel(x=indi, drop=True)
            for yi, indi in enumerate(maxindex)
        ]
        expected2 = xr.concat(expected2, dim="y")
        expected2.attrs = {}

        result3 = ar.argmax(dim="x", skipna=False)

        assert_identical(result3, expected2)

    @pytest.mark.parametrize("use_dask", [True, False])
    def test_idxmin(self, x, minindex, maxindex, nanindex, use_dask):
        if use_dask and not has_dask:
            pytest.skip("requires dask")
        if use_dask and x.dtype.kind == "M":
            pytest.xfail("dask operation 'argmin' breaks when dtype is datetime64 (M)")

        if x.dtype.kind == "O":
            # TODO: nanops._nan_argminmax_object computes once to check for all-NaN slices.
            max_computes = 1
        else:
            max_computes = 0

        ar0_raw = xr.DataArray(
            x,
            dims=["y", "x"],
            coords={"x": np.arange(x.shape[1]) * 4, "y": 1 - np.arange(x.shape[0])},
            attrs=self.attrs,
        )

        if use_dask:
            ar0 = ar0_raw.chunk({})
        else:
            ar0 = ar0_raw

        assert_identical(ar0, ar0)

        # No dimension specified
        with pytest.raises(ValueError):
            ar0.idxmin()

        # dim doesn't exist
        with pytest.raises(KeyError):
            ar0.idxmin(dim="Y")

        assert_identical(ar0, ar0)

        coordarr0 = xr.DataArray(
            np.tile(ar0.coords["x"], [x.shape[0], 1]), dims=ar0.dims, coords=ar0.coords
        )

        hasna = [np.isnan(x) for x in minindex]
        coordarr1 = coordarr0.copy()
        coordarr1[hasna, :] = 1
        minindex0 = [x if not np.isnan(x) else 0 for x in minindex]

        nan_mult_0 = np.array([np.NaN if x else 1 for x in hasna])[:, None]
        expected0 = [
            (coordarr1 * nan_mult_0).isel(y=yi).isel(x=indi, drop=True)
            for yi, indi in enumerate(minindex0)
        ]
        expected0 = xr.concat(expected0, dim="y")
        expected0.name = "x"

        # Default fill value (NaN)
        with raise_if_dask_computes(max_computes=max_computes):
            result0 = ar0.idxmin(dim="x")
        assert_identical(result0, expected0)

        # Manually specify NaN fill_value
        with raise_if_dask_computes(max_computes=max_computes):
            result1 = ar0.idxmin(dim="x", fill_value=np.NaN)
        assert_identical(result1, expected0)

        # keep_attrs
        with raise_if_dask_computes(max_computes=max_computes):
            result2 = ar0.idxmin(dim="x", keep_attrs=True)
        expected2 = expected0.copy()
        expected2.attrs = self.attrs
        assert_identical(result2, expected2)

        # skipna=False
        minindex3 = [
            x if y is None or ar0.dtype.kind == "O" else y
            for x, y in zip(minindex0, nanindex)
        ]
        expected3 = [
            coordarr0.isel(y=yi).isel(x=indi, drop=True)
            for yi, indi in enumerate(minindex3)
        ]
        expected3 = xr.concat(expected3, dim="y")
        expected3.name = "x"
        expected3.attrs = {}

        with raise_if_dask_computes(max_computes=max_computes):
            result3 = ar0.idxmin(dim="x", skipna=False)
        assert_identical(result3, expected3)

        # fill_value should be ignored with skipna=False
        with raise_if_dask_computes(max_computes=max_computes):
            result4 = ar0.idxmin(dim="x", skipna=False, fill_value=-100j)
        assert_identical(result4, expected3)

        # Float fill_value
        nan_mult_5 = np.array([-1.1 if x else 1 for x in hasna])[:, None]
        expected5 = [
            (coordarr1 * nan_mult_5).isel(y=yi).isel(x=indi, drop=True)
            for yi, indi in enumerate(minindex0)
        ]
        expected5 = xr.concat(expected5, dim="y")
        expected5.name = "x"

        with raise_if_dask_computes(max_computes=max_computes):
            result5 = ar0.idxmin(dim="x", fill_value=-1.1)
        assert_identical(result5, expected5)

        # Integer fill_value
        nan_mult_6 = np.array([-1 if x else 1 for x in hasna])[:, None]
        expected6 = [
            (coordarr1 * nan_mult_6).isel(y=yi).isel(x=indi, drop=True)
            for yi, indi in enumerate(minindex0)
        ]
        expected6 = xr.concat(expected6, dim="y")
        expected6.name = "x"

        with raise_if_dask_computes(max_computes=max_computes):
            result6 = ar0.idxmin(dim="x", fill_value=-1)
        assert_identical(result6, expected6)

        # Complex fill_value
        nan_mult_7 = np.array([-5j if x else 1 for x in hasna])[:, None]
        expected7 = [
            (coordarr1 * nan_mult_7).isel(y=yi).isel(x=indi, drop=True)
            for yi, indi in enumerate(minindex0)
        ]
        expected7 = xr.concat(expected7, dim="y")
        expected7.name = "x"

        with raise_if_dask_computes(max_computes=max_computes):
            result7 = ar0.idxmin(dim="x", fill_value=-5j)
        assert_identical(result7, expected7)

    @pytest.mark.parametrize("use_dask", [True, False])
    def test_idxmax(self, x, minindex, maxindex, nanindex, use_dask):
        if use_dask and not has_dask:
            pytest.skip("requires dask")
        if use_dask and x.dtype.kind == "M":
            pytest.xfail("dask operation 'argmax' breaks when dtype is datetime64 (M)")

        if x.dtype.kind == "O":
            # TODO: nanops._nan_argminmax_object computes once to check for all-NaN slices.
            max_computes = 1
        else:
            max_computes = 0

        ar0_raw = xr.DataArray(
            x,
            dims=["y", "x"],
            coords={"x": np.arange(x.shape[1]) * 4, "y": 1 - np.arange(x.shape[0])},
            attrs=self.attrs,
        )

        if use_dask:
            ar0 = ar0_raw.chunk({})
        else:
            ar0 = ar0_raw

        # No dimension specified
        with pytest.raises(ValueError):
            ar0.idxmax()

        # dim doesn't exist
        with pytest.raises(KeyError):
            ar0.idxmax(dim="Y")

        ar1 = ar0.copy()
        del ar1.coords["y"]
        with pytest.raises(KeyError):
            ar1.idxmax(dim="y")

        coordarr0 = xr.DataArray(
            np.tile(ar0.coords["x"], [x.shape[0], 1]), dims=ar0.dims, coords=ar0.coords
        )

        hasna = [np.isnan(x) for x in maxindex]
        coordarr1 = coordarr0.copy()
        coordarr1[hasna, :] = 1
        maxindex0 = [x if not np.isnan(x) else 0 for x in maxindex]

        nan_mult_0 = np.array([np.NaN if x else 1 for x in hasna])[:, None]
        expected0 = [
            (coordarr1 * nan_mult_0).isel(y=yi).isel(x=indi, drop=True)
            for yi, indi in enumerate(maxindex0)
        ]
        expected0 = xr.concat(expected0, dim="y")
        expected0.name = "x"

        # Default fill value (NaN)
        with raise_if_dask_computes(max_computes=max_computes):
            result0 = ar0.idxmax(dim="x")
        assert_identical(result0, expected0)

        # Manually specify NaN fill_value
        with raise_if_dask_computes(max_computes=max_computes):
            result1 = ar0.idxmax(dim="x", fill_value=np.NaN)
        assert_identical(result1, expected0)

        # keep_attrs
        with raise_if_dask_computes(max_computes=max_computes):
            result2 = ar0.idxmax(dim="x", keep_attrs=True)
        expected2 = expected0.copy()
        expected2.attrs = self.attrs
        assert_identical(result2, expected2)

        # skipna=False
        maxindex3 = [
            x if y is None or ar0.dtype.kind == "O" else y
            for x, y in zip(maxindex0, nanindex)
        ]
        expected3 = [
            coordarr0.isel(y=yi).isel(x=indi, drop=True)
            for yi, indi in enumerate(maxindex3)
        ]
        expected3 = xr.concat(expected3, dim="y")
        expected3.name = "x"
        expected3.attrs = {}

        with raise_if_dask_computes(max_computes=max_computes):
            result3 = ar0.idxmax(dim="x", skipna=False)
        assert_identical(result3, expected3)

        # fill_value should be ignored with skipna=False
        with raise_if_dask_computes(max_computes=max_computes):
            result4 = ar0.idxmax(dim="x", skipna=False, fill_value=-100j)
        assert_identical(result4, expected3)

        # Float fill_value
        nan_mult_5 = np.array([-1.1 if x else 1 for x in hasna])[:, None]
        expected5 = [
            (coordarr1 * nan_mult_5).isel(y=yi).isel(x=indi, drop=True)
            for yi, indi in enumerate(maxindex0)
        ]
        expected5 = xr.concat(expected5, dim="y")
        expected5.name = "x"

        with raise_if_dask_computes(max_computes=max_computes):
            result5 = ar0.idxmax(dim="x", fill_value=-1.1)
        assert_identical(result5, expected5)

        # Integer fill_value
        nan_mult_6 = np.array([-1 if x else 1 for x in hasna])[:, None]
        expected6 = [
            (coordarr1 * nan_mult_6).isel(y=yi).isel(x=indi, drop=True)
            for yi, indi in enumerate(maxindex0)
        ]
        expected6 = xr.concat(expected6, dim="y")
        expected6.name = "x"

        with raise_if_dask_computes(max_computes=max_computes):
            result6 = ar0.idxmax(dim="x", fill_value=-1)
        assert_identical(result6, expected6)

        # Complex fill_value
        nan_mult_7 = np.array([-5j if x else 1 for x in hasna])[:, None]
        expected7 = [
            (coordarr1 * nan_mult_7).isel(y=yi).isel(x=indi, drop=True)
            for yi, indi in enumerate(maxindex0)
        ]
        expected7 = xr.concat(expected7, dim="y")
        expected7.name = "x"

        with raise_if_dask_computes(max_computes=max_computes):
            result7 = ar0.idxmax(dim="x", fill_value=-5j)
        assert_identical(result7, expected7)

    @pytest.mark.filterwarnings(
        "ignore:Behaviour of argmin/argmax with neither dim nor :DeprecationWarning"
    )
    def test_argmin_dim(self, x, minindex, maxindex, nanindex):
        ar = xr.DataArray(
            x,
            dims=["y", "x"],
            coords={"x": np.arange(x.shape[1]) * 4, "y": 1 - np.arange(x.shape[0])},
            attrs=self.attrs,
        )
        indarr = np.tile(np.arange(x.shape[1], dtype=np.intp), [x.shape[0], 1])
        indarr = xr.DataArray(indarr, dims=ar.dims, coords=ar.coords)

        if np.isnan(minindex).any():
            with pytest.raises(ValueError):
                ar.argmin(dim="x")
            return

        expected0 = [
            indarr.isel(y=yi).isel(x=indi, drop=True)
            for yi, indi in enumerate(minindex)
        ]
        expected0 = {"x": xr.concat(expected0, dim="y")}

        result0 = ar.argmin(dim=["x"])
        for key in expected0:
            assert_identical(result0[key], expected0[key])

        result1 = ar.argmin(dim=["x"], keep_attrs=True)
        expected1 = deepcopy(expected0)
        expected1["x"].attrs = self.attrs
        for key in expected1:
            assert_identical(result1[key], expected1[key])

        minindex = [
            x if y is None or ar.dtype.kind == "O" else y
            for x, y in zip(minindex, nanindex)
        ]
        expected2 = [
            indarr.isel(y=yi).isel(x=indi, drop=True)
            for yi, indi in enumerate(minindex)
        ]
        expected2 = {"x": xr.concat(expected2, dim="y")}
        expected2["x"].attrs = {}

        result2 = ar.argmin(dim=["x"], skipna=False)

        for key in expected2:
            assert_identical(result2[key], expected2[key])

        result3 = ar.argmin(...)
        min_xind = ar.isel(expected0).argmin()
        expected3 = {
            "y": DataArray(min_xind),
            "x": DataArray(minindex[min_xind.item()]),
        }

        for key in expected3:
            assert_identical(result3[key], expected3[key])

    @pytest.mark.filterwarnings(
        "ignore:Behaviour of argmin/argmax with neither dim nor :DeprecationWarning"
    )
    def test_argmax_dim(self, x, minindex, maxindex, nanindex):
        ar = xr.DataArray(
            x,
            dims=["y", "x"],
            coords={"x": np.arange(x.shape[1]) * 4, "y": 1 - np.arange(x.shape[0])},
            attrs=self.attrs,
        )
        indarr = np.tile(np.arange(x.shape[1], dtype=np.intp), [x.shape[0], 1])
        indarr = xr.DataArray(indarr, dims=ar.dims, coords=ar.coords)

        if np.isnan(maxindex).any():
            with pytest.raises(ValueError):
                ar.argmax(dim="x")
            return

        expected0 = [
            indarr.isel(y=yi).isel(x=indi, drop=True)
            for yi, indi in enumerate(maxindex)
        ]
        expected0 = {"x": xr.concat(expected0, dim="y")}

        result0 = ar.argmax(dim=["x"])
        for key in expected0:
            assert_identical(result0[key], expected0[key])

        result1 = ar.argmax(dim=["x"], keep_attrs=True)
        expected1 = deepcopy(expected0)
        expected1["x"].attrs = self.attrs
        for key in expected1:
            assert_identical(result1[key], expected1[key])

        maxindex = [
            x if y is None or ar.dtype.kind == "O" else y
            for x, y in zip(maxindex, nanindex)
        ]
        expected2 = [
            indarr.isel(y=yi).isel(x=indi, drop=True)
            for yi, indi in enumerate(maxindex)
        ]
        expected2 = {"x": xr.concat(expected2, dim="y")}
        expected2["x"].attrs = {}

        result2 = ar.argmax(dim=["x"], skipna=False)

        for key in expected2:
            assert_identical(result2[key], expected2[key])

        result3 = ar.argmax(...)
        max_xind = ar.isel(expected0).argmax()
        expected3 = {
            "y": DataArray(max_xind),
            "x": DataArray(maxindex[max_xind.item()]),
        }

        for key in expected3:
            assert_identical(result3[key], expected3[key])


@pytest.mark.parametrize(
    "x, minindices_x, minindices_y, minindices_z, minindices_xy, "
    "minindices_xz, minindices_yz, minindices_xyz, maxindices_x, "
    "maxindices_y, maxindices_z, maxindices_xy, maxindices_xz, maxindices_yz, "
    "maxindices_xyz, nanindices_x, nanindices_y, nanindices_z, nanindices_xy, "
    "nanindices_xz, nanindices_yz, nanindices_xyz",
    [
        (
            np.array(
                [
                    [[0, 1, 2, 0], [-2, -4, 2, 0]],
                    [[1, 1, 1, 1], [1, 1, 1, 1]],
                    [[0, 0, -10, 5], [20, 0, 0, 0]],
                ]
            ),
            {"x": np.array([[0, 2, 2, 0], [0, 0, 2, 0]])},
            {"y": np.array([[1, 1, 0, 0], [0, 0, 0, 0], [0, 0, 0, 1]])},
            {"z": np.array([[0, 1], [0, 0], [2, 1]])},
            {"x": np.array([0, 0, 2, 0]), "y": np.array([1, 1, 0, 0])},
            {"x": np.array([2, 0]), "z": np.array([2, 1])},
            {"y": np.array([1, 0, 0]), "z": np.array([1, 0, 2])},
            {"x": np.array(2), "y": np.array(0), "z": np.array(2)},
            {"x": np.array([[1, 0, 0, 2], [2, 1, 0, 1]])},
            {"y": np.array([[0, 0, 0, 0], [0, 0, 0, 0], [1, 0, 1, 0]])},
            {"z": np.array([[2, 2], [0, 0], [3, 0]])},
            {"x": np.array([2, 0, 0, 2]), "y": np.array([1, 0, 0, 0])},
            {"x": np.array([2, 2]), "z": np.array([3, 0])},
            {"y": np.array([0, 0, 1]), "z": np.array([2, 0, 0])},
            {"x": np.array(2), "y": np.array(1), "z": np.array(0)},
            {"x": np.array([[None, None, None, None], [None, None, None, None]])},
            {
                "y": np.array(
                    [
                        [None, None, None, None],
                        [None, None, None, None],
                        [None, None, None, None],
                    ]
                )
            },
            {"z": np.array([[None, None], [None, None], [None, None]])},
            {
                "x": np.array([None, None, None, None]),
                "y": np.array([None, None, None, None]),
            },
            {"x": np.array([None, None]), "z": np.array([None, None])},
            {"y": np.array([None, None, None]), "z": np.array([None, None, None])},
            {"x": np.array(None), "y": np.array(None), "z": np.array(None)},
        ),
        (
            np.array(
                [
                    [[2.0, 1.0, 2.0, 0.0], [-2.0, -4.0, 2.0, 0.0]],
                    [[-4.0, np.NaN, 2.0, np.NaN], [-2.0, -4.0, 2.0, 0.0]],
                    [[np.NaN] * 4, [np.NaN] * 4],
                ]
            ),
            {"x": np.array([[1, 0, 0, 0], [0, 0, 0, 0]])},
            {
                "y": np.array(
                    [[1, 1, 0, 0], [0, 1, 0, 1], [np.NaN, np.NaN, np.NaN, np.NaN]]
                )
            },
            {"z": np.array([[3, 1], [0, 1], [np.NaN, np.NaN]])},
            {"x": np.array([1, 0, 0, 0]), "y": np.array([0, 1, 0, 0])},
            {"x": np.array([1, 0]), "z": np.array([0, 1])},
            {"y": np.array([1, 0, np.NaN]), "z": np.array([1, 0, np.NaN])},
            {"x": np.array(0), "y": np.array(1), "z": np.array(1)},
            {"x": np.array([[0, 0, 0, 0], [0, 0, 0, 0]])},
            {
                "y": np.array(
                    [[0, 0, 0, 0], [1, 1, 0, 1], [np.NaN, np.NaN, np.NaN, np.NaN]]
                )
            },
            {"z": np.array([[0, 2], [2, 2], [np.NaN, np.NaN]])},
            {"x": np.array([0, 0, 0, 0]), "y": np.array([0, 0, 0, 0])},
            {"x": np.array([0, 0]), "z": np.array([2, 2])},
            {"y": np.array([0, 0, np.NaN]), "z": np.array([0, 2, np.NaN])},
            {"x": np.array(0), "y": np.array(0), "z": np.array(0)},
            {"x": np.array([[2, 1, 2, 1], [2, 2, 2, 2]])},
            {
                "y": np.array(
                    [[None, None, None, None], [None, 0, None, 0], [0, 0, 0, 0]]
                )
            },
            {"z": np.array([[None, None], [1, None], [0, 0]])},
            {"x": np.array([2, 1, 2, 1]), "y": np.array([0, 0, 0, 0])},
            {"x": np.array([1, 2]), "z": np.array([1, 0])},
            {"y": np.array([None, 0, 0]), "z": np.array([None, 1, 0])},
            {"x": np.array(1), "y": np.array(0), "z": np.array(1)},
        ),
        (
            np.array(
                [
                    [[2.0, 1.0, 2.0, 0.0], [-2.0, -4.0, 2.0, 0.0]],
                    [[-4.0, np.NaN, 2.0, np.NaN], [-2.0, -4.0, 2.0, 0.0]],
                    [[np.NaN] * 4, [np.NaN] * 4],
                ]
            ).astype("object"),
            {"x": np.array([[1, 0, 0, 0], [0, 0, 0, 0]])},
            {
                "y": np.array(
                    [[1, 1, 0, 0], [0, 1, 0, 1], [np.NaN, np.NaN, np.NaN, np.NaN]]
                )
            },
            {"z": np.array([[3, 1], [0, 1], [np.NaN, np.NaN]])},
            {"x": np.array([1, 0, 0, 0]), "y": np.array([0, 1, 0, 0])},
            {"x": np.array([1, 0]), "z": np.array([0, 1])},
            {"y": np.array([1, 0, np.NaN]), "z": np.array([1, 0, np.NaN])},
            {"x": np.array(0), "y": np.array(1), "z": np.array(1)},
            {"x": np.array([[0, 0, 0, 0], [0, 0, 0, 0]])},
            {
                "y": np.array(
                    [[0, 0, 0, 0], [1, 1, 0, 1], [np.NaN, np.NaN, np.NaN, np.NaN]]
                )
            },
            {"z": np.array([[0, 2], [2, 2], [np.NaN, np.NaN]])},
            {"x": np.array([0, 0, 0, 0]), "y": np.array([0, 0, 0, 0])},
            {"x": np.array([0, 0]), "z": np.array([2, 2])},
            {"y": np.array([0, 0, np.NaN]), "z": np.array([0, 2, np.NaN])},
            {"x": np.array(0), "y": np.array(0), "z": np.array(0)},
            {"x": np.array([[2, 1, 2, 1], [2, 2, 2, 2]])},
            {
                "y": np.array(
                    [[None, None, None, None], [None, 0, None, 0], [0, 0, 0, 0]]
                )
            },
            {"z": np.array([[None, None], [1, None], [0, 0]])},
            {"x": np.array([2, 1, 2, 1]), "y": np.array([0, 0, 0, 0])},
            {"x": np.array([1, 2]), "z": np.array([1, 0])},
            {"y": np.array([None, 0, 0]), "z": np.array([None, 1, 0])},
            {"x": np.array(1), "y": np.array(0), "z": np.array(1)},
        ),
        (
            np.array(
                [
                    [["2015-12-31", "2020-01-02"], ["2020-01-01", "2016-01-01"]],
                    [["2020-01-02", "2020-01-02"], ["2020-01-02", "2020-01-02"]],
                    [["1900-01-01", "1-02-03"], ["1900-01-02", "1-02-03"]],
                ],
                dtype="datetime64[ns]",
            ),
            {"x": np.array([[2, 2], [2, 2]])},
            {"y": np.array([[0, 1], [0, 0], [0, 0]])},
            {"z": np.array([[0, 1], [0, 0], [1, 1]])},
            {"x": np.array([2, 2]), "y": np.array([0, 0])},
            {"x": np.array([2, 2]), "z": np.array([1, 1])},
            {"y": np.array([0, 0, 0]), "z": np.array([0, 0, 1])},
            {"x": np.array(2), "y": np.array(0), "z": np.array(1)},
            {"x": np.array([[1, 0], [1, 1]])},
            {"y": np.array([[1, 0], [0, 0], [1, 0]])},
            {"z": np.array([[1, 0], [0, 0], [0, 0]])},
            {"x": np.array([1, 0]), "y": np.array([0, 0])},
            {"x": np.array([0, 1]), "z": np.array([1, 0])},
            {"y": np.array([0, 0, 1]), "z": np.array([1, 0, 0])},
            {"x": np.array(0), "y": np.array(0), "z": np.array(1)},
            {"x": np.array([[None, None], [None, None]])},
            {"y": np.array([[None, None], [None, None], [None, None]])},
            {"z": np.array([[None, None], [None, None], [None, None]])},
            {"x": np.array([None, None]), "y": np.array([None, None])},
            {"x": np.array([None, None]), "z": np.array([None, None])},
            {"y": np.array([None, None, None]), "z": np.array([None, None, None])},
            {"x": np.array(None), "y": np.array(None), "z": np.array(None)},
        ),
    ],
)
class TestReduce3D(TestReduce):
    def test_argmin_dim(
        self,
        x,
        minindices_x,
        minindices_y,
        minindices_z,
        minindices_xy,
        minindices_xz,
        minindices_yz,
        minindices_xyz,
        maxindices_x,
        maxindices_y,
        maxindices_z,
        maxindices_xy,
        maxindices_xz,
        maxindices_yz,
        maxindices_xyz,
        nanindices_x,
        nanindices_y,
        nanindices_z,
        nanindices_xy,
        nanindices_xz,
        nanindices_yz,
        nanindices_xyz,
    ):

        ar = xr.DataArray(
            x,
            dims=["x", "y", "z"],
            coords={
                "x": np.arange(x.shape[0]) * 4,
                "y": 1 - np.arange(x.shape[1]),
                "z": 2 + 3 * np.arange(x.shape[2]),
            },
            attrs=self.attrs,
        )
        xindarr = np.tile(
            np.arange(x.shape[0], dtype=np.intp)[:, np.newaxis, np.newaxis],
            [1, x.shape[1], x.shape[2]],
        )
        xindarr = xr.DataArray(xindarr, dims=ar.dims, coords=ar.coords)
        yindarr = np.tile(
            np.arange(x.shape[1], dtype=np.intp)[np.newaxis, :, np.newaxis],
            [x.shape[0], 1, x.shape[2]],
        )
        yindarr = xr.DataArray(yindarr, dims=ar.dims, coords=ar.coords)
        zindarr = np.tile(
            np.arange(x.shape[2], dtype=np.intp)[np.newaxis, np.newaxis, :],
            [x.shape[0], x.shape[1], 1],
        )
        zindarr = xr.DataArray(zindarr, dims=ar.dims, coords=ar.coords)

        for inds in [
            minindices_x,
            minindices_y,
            minindices_z,
            minindices_xy,
            minindices_xz,
            minindices_yz,
            minindices_xyz,
        ]:
            if np.array([np.isnan(i) for i in inds.values()]).any():
                with pytest.raises(ValueError):
                    ar.argmin(dim=[d for d in inds])
                return

        result0 = ar.argmin(dim=["x"])
        expected0 = {
            key: xr.DataArray(value, dims=("y", "z"))
            for key, value in minindices_x.items()
        }
        for key in expected0:
            assert_identical(result0[key].drop_vars(["y", "z"]), expected0[key])

        result1 = ar.argmin(dim=["y"])
        expected1 = {
            key: xr.DataArray(value, dims=("x", "z"))
            for key, value in minindices_y.items()
        }
        for key in expected1:
            assert_identical(result1[key].drop_vars(["x", "z"]), expected1[key])

        result2 = ar.argmin(dim=["z"])
        expected2 = {
            key: xr.DataArray(value, dims=("x", "y"))
            for key, value in minindices_z.items()
        }
        for key in expected2:
            assert_identical(result2[key].drop_vars(["x", "y"]), expected2[key])

        result3 = ar.argmin(dim=("x", "y"))
        expected3 = {
            key: xr.DataArray(value, dims=("z")) for key, value in minindices_xy.items()
        }
        for key in expected3:
            assert_identical(result3[key].drop_vars("z"), expected3[key])

        result4 = ar.argmin(dim=("x", "z"))
        expected4 = {
            key: xr.DataArray(value, dims=("y")) for key, value in minindices_xz.items()
        }
        for key in expected4:
            assert_identical(result4[key].drop_vars("y"), expected4[key])

        result5 = ar.argmin(dim=("y", "z"))
        expected5 = {
            key: xr.DataArray(value, dims=("x")) for key, value in minindices_yz.items()
        }
        for key in expected5:
            assert_identical(result5[key].drop_vars("x"), expected5[key])

        result6 = ar.argmin(...)
        expected6 = {key: xr.DataArray(value) for key, value in minindices_xyz.items()}
        for key in expected6:
            assert_identical(result6[key], expected6[key])

        minindices_x = {
            key: xr.where(
                nanindices_x[key] == None,  # noqa: E711
                minindices_x[key],
                nanindices_x[key],
            )
            for key in minindices_x
        }
        expected7 = {
            key: xr.DataArray(value, dims=("y", "z"))
            for key, value in minindices_x.items()
        }

        result7 = ar.argmin(dim=["x"], skipna=False)
        for key in expected7:
            assert_identical(result7[key].drop_vars(["y", "z"]), expected7[key])

        minindices_y = {
            key: xr.where(
                nanindices_y[key] == None,  # noqa: E711
                minindices_y[key],
                nanindices_y[key],
            )
            for key in minindices_y
        }
        expected8 = {
            key: xr.DataArray(value, dims=("x", "z"))
            for key, value in minindices_y.items()
        }

        result8 = ar.argmin(dim=["y"], skipna=False)
        for key in expected8:
            assert_identical(result8[key].drop_vars(["x", "z"]), expected8[key])

        minindices_z = {
            key: xr.where(
                nanindices_z[key] == None,  # noqa: E711
                minindices_z[key],
                nanindices_z[key],
            )
            for key in minindices_z
        }
        expected9 = {
            key: xr.DataArray(value, dims=("x", "y"))
            for key, value in minindices_z.items()
        }

        result9 = ar.argmin(dim=["z"], skipna=False)
        for key in expected9:
            assert_identical(result9[key].drop_vars(["x", "y"]), expected9[key])

        minindices_xy = {
            key: xr.where(
                nanindices_xy[key] == None,  # noqa: E711
                minindices_xy[key],
                nanindices_xy[key],
            )
            for key in minindices_xy
        }
        expected10 = {
            key: xr.DataArray(value, dims="z") for key, value in minindices_xy.items()
        }

        result10 = ar.argmin(dim=("x", "y"), skipna=False)
        for key in expected10:
            assert_identical(result10[key].drop_vars("z"), expected10[key])

        minindices_xz = {
            key: xr.where(
                nanindices_xz[key] == None,  # noqa: E711
                minindices_xz[key],
                nanindices_xz[key],
            )
            for key in minindices_xz
        }
        expected11 = {
            key: xr.DataArray(value, dims="y") for key, value in minindices_xz.items()
        }

        result11 = ar.argmin(dim=("x", "z"), skipna=False)
        for key in expected11:
            assert_identical(result11[key].drop_vars("y"), expected11[key])

        minindices_yz = {
            key: xr.where(
                nanindices_yz[key] == None,  # noqa: E711
                minindices_yz[key],
                nanindices_yz[key],
            )
            for key in minindices_yz
        }
        expected12 = {
            key: xr.DataArray(value, dims="x") for key, value in minindices_yz.items()
        }

        result12 = ar.argmin(dim=("y", "z"), skipna=False)
        for key in expected12:
            assert_identical(result12[key].drop_vars("x"), expected12[key])

        minindices_xyz = {
            key: xr.where(
                nanindices_xyz[key] == None,  # noqa: E711
                minindices_xyz[key],
                nanindices_xyz[key],
            )
            for key in minindices_xyz
        }
        expected13 = {key: xr.DataArray(value) for key, value in minindices_xyz.items()}

        result13 = ar.argmin(..., skipna=False)
        for key in expected13:
            assert_identical(result13[key], expected13[key])

    def test_argmax_dim(
        self,
        x,
        minindices_x,
        minindices_y,
        minindices_z,
        minindices_xy,
        minindices_xz,
        minindices_yz,
        minindices_xyz,
        maxindices_x,
        maxindices_y,
        maxindices_z,
        maxindices_xy,
        maxindices_xz,
        maxindices_yz,
        maxindices_xyz,
        nanindices_x,
        nanindices_y,
        nanindices_z,
        nanindices_xy,
        nanindices_xz,
        nanindices_yz,
        nanindices_xyz,
    ):

        ar = xr.DataArray(
            x,
            dims=["x", "y", "z"],
            coords={
                "x": np.arange(x.shape[0]) * 4,
                "y": 1 - np.arange(x.shape[1]),
                "z": 2 + 3 * np.arange(x.shape[2]),
            },
            attrs=self.attrs,
        )
        xindarr = np.tile(
            np.arange(x.shape[0], dtype=np.intp)[:, np.newaxis, np.newaxis],
            [1, x.shape[1], x.shape[2]],
        )
        xindarr = xr.DataArray(xindarr, dims=ar.dims, coords=ar.coords)
        yindarr = np.tile(
            np.arange(x.shape[1], dtype=np.intp)[np.newaxis, :, np.newaxis],
            [x.shape[0], 1, x.shape[2]],
        )
        yindarr = xr.DataArray(yindarr, dims=ar.dims, coords=ar.coords)
        zindarr = np.tile(
            np.arange(x.shape[2], dtype=np.intp)[np.newaxis, np.newaxis, :],
            [x.shape[0], x.shape[1], 1],
        )
        zindarr = xr.DataArray(zindarr, dims=ar.dims, coords=ar.coords)

        for inds in [
            maxindices_x,
            maxindices_y,
            maxindices_z,
            maxindices_xy,
            maxindices_xz,
            maxindices_yz,
            maxindices_xyz,
        ]:
            if np.array([np.isnan(i) for i in inds.values()]).any():
                with pytest.raises(ValueError):
                    ar.argmax(dim=[d for d in inds])
                return

        result0 = ar.argmax(dim=["x"])
        expected0 = {
            key: xr.DataArray(value, dims=("y", "z"))
            for key, value in maxindices_x.items()
        }
        for key in expected0:
            assert_identical(result0[key].drop_vars(["y", "z"]), expected0[key])

        result1 = ar.argmax(dim=["y"])
        expected1 = {
            key: xr.DataArray(value, dims=("x", "z"))
            for key, value in maxindices_y.items()
        }
        for key in expected1:
            assert_identical(result1[key].drop_vars(["x", "z"]), expected1[key])

        result2 = ar.argmax(dim=["z"])
        expected2 = {
            key: xr.DataArray(value, dims=("x", "y"))
            for key, value in maxindices_z.items()
        }
        for key in expected2:
            assert_identical(result2[key].drop_vars(["x", "y"]), expected2[key])

        result3 = ar.argmax(dim=("x", "y"))
        expected3 = {
            key: xr.DataArray(value, dims=("z")) for key, value in maxindices_xy.items()
        }
        for key in expected3:
            assert_identical(result3[key].drop_vars("z"), expected3[key])

        result4 = ar.argmax(dim=("x", "z"))
        expected4 = {
            key: xr.DataArray(value, dims=("y")) for key, value in maxindices_xz.items()
        }
        for key in expected4:
            assert_identical(result4[key].drop_vars("y"), expected4[key])

        result5 = ar.argmax(dim=("y", "z"))
        expected5 = {
            key: xr.DataArray(value, dims=("x")) for key, value in maxindices_yz.items()
        }
        for key in expected5:
            assert_identical(result5[key].drop_vars("x"), expected5[key])

        result6 = ar.argmax(...)
        expected6 = {key: xr.DataArray(value) for key, value in maxindices_xyz.items()}
        for key in expected6:
            assert_identical(result6[key], expected6[key])

        maxindices_x = {
            key: xr.where(
                nanindices_x[key] == None,  # noqa: E711
                maxindices_x[key],
                nanindices_x[key],
            )
            for key in maxindices_x
        }
        expected7 = {
            key: xr.DataArray(value, dims=("y", "z"))
            for key, value in maxindices_x.items()
        }

        result7 = ar.argmax(dim=["x"], skipna=False)
        for key in expected7:
            assert_identical(result7[key].drop_vars(["y", "z"]), expected7[key])

        maxindices_y = {
            key: xr.where(
                nanindices_y[key] == None,  # noqa: E711
                maxindices_y[key],
                nanindices_y[key],
            )
            for key in maxindices_y
        }
        expected8 = {
            key: xr.DataArray(value, dims=("x", "z"))
            for key, value in maxindices_y.items()
        }

        result8 = ar.argmax(dim=["y"], skipna=False)
        for key in expected8:
            assert_identical(result8[key].drop_vars(["x", "z"]), expected8[key])

        maxindices_z = {
            key: xr.where(
                nanindices_z[key] == None,  # noqa: E711
                maxindices_z[key],
                nanindices_z[key],
            )
            for key in maxindices_z
        }
        expected9 = {
            key: xr.DataArray(value, dims=("x", "y"))
            for key, value in maxindices_z.items()
        }

        result9 = ar.argmax(dim=["z"], skipna=False)
        for key in expected9:
            assert_identical(result9[key].drop_vars(["x", "y"]), expected9[key])

        maxindices_xy = {
            key: xr.where(
                nanindices_xy[key] == None,  # noqa: E711
                maxindices_xy[key],
                nanindices_xy[key],
            )
            for key in maxindices_xy
        }
        expected10 = {
            key: xr.DataArray(value, dims="z") for key, value in maxindices_xy.items()
        }

        result10 = ar.argmax(dim=("x", "y"), skipna=False)
        for key in expected10:
            assert_identical(result10[key].drop_vars("z"), expected10[key])

        maxindices_xz = {
            key: xr.where(
                nanindices_xz[key] == None,  # noqa: E711
                maxindices_xz[key],
                nanindices_xz[key],
            )
            for key in maxindices_xz
        }
        expected11 = {
            key: xr.DataArray(value, dims="y") for key, value in maxindices_xz.items()
        }

        result11 = ar.argmax(dim=("x", "z"), skipna=False)
        for key in expected11:
            assert_identical(result11[key].drop_vars("y"), expected11[key])

        maxindices_yz = {
            key: xr.where(
                nanindices_yz[key] == None,  # noqa: E711
                maxindices_yz[key],
                nanindices_yz[key],
            )
            for key in maxindices_yz
        }
        expected12 = {
            key: xr.DataArray(value, dims="x") for key, value in maxindices_yz.items()
        }

        result12 = ar.argmax(dim=("y", "z"), skipna=False)
        for key in expected12:
            assert_identical(result12[key].drop_vars("x"), expected12[key])

        maxindices_xyz = {
            key: xr.where(
                nanindices_xyz[key] == None,  # noqa: E711
                maxindices_xyz[key],
                nanindices_xyz[key],
            )
            for key in maxindices_xyz
        }
        expected13 = {key: xr.DataArray(value) for key, value in maxindices_xyz.items()}

        result13 = ar.argmax(..., skipna=False)
        for key in expected13:
            assert_identical(result13[key], expected13[key])


class TestReduceND(TestReduce):
    @pytest.mark.parametrize("op", ["idxmin", "idxmax"])
    @pytest.mark.parametrize("ndim", [3, 5])
    def test_idxminmax_dask(self, op, ndim):
        if not has_dask:
            pytest.skip("requires dask")

        ar0_raw = xr.DataArray(
            np.random.random_sample(size=[10] * ndim),
            dims=[i for i in "abcdefghij"[: ndim - 1]] + ["x"],
            coords={"x": np.arange(10)},
            attrs=self.attrs,
        )

        ar0_dsk = ar0_raw.chunk({})
        # Assert idx is the same with dask and without
        assert_equal(getattr(ar0_dsk, op)(dim="x"), getattr(ar0_raw, op)(dim="x"))


@pytest.fixture(params=[1])
def da(request, backend):
    if request.param == 1:
        times = pd.date_range("2000-01-01", freq="1D", periods=21)
        da = DataArray(
            np.random.random((3, 21, 4)),
            dims=("a", "time", "x"),
            coords=dict(time=times),
        )

    if request.param == 2:
        da = DataArray([0, np.nan, 1, 2, np.nan, 3, 4, 5, np.nan, 6, 7], dims="time")

    if request.param == "repeating_ints":
        da = DataArray(
            np.tile(np.arange(12), 5).reshape(5, 4, 3),
            coords={"x": list("abc"), "y": list("defg")},
            dims=list("zyx"),
        )

    if backend == "dask":
        return da.chunk()
    elif backend == "numpy":
        return da
    else:
        raise ValueError


@pytest.mark.parametrize("da", ("repeating_ints",), indirect=True)
def test_isin(da):
    expected = DataArray(
        np.asarray([[0, 0, 0], [1, 0, 0]]),
        dims=list("yx"),
        coords={"x": list("abc"), "y": list("de")},
    ).astype("bool")

    result = da.isin([3]).sel(y=list("de"), z=0)
    assert_equal(result, expected)

    expected = DataArray(
        np.asarray([[0, 0, 1], [1, 0, 0]]),
        dims=list("yx"),
        coords={"x": list("abc"), "y": list("de")},
    ).astype("bool")
    result = da.isin([2, 3]).sel(y=list("de"), z=0)
    assert_equal(result, expected)


@pytest.mark.parametrize("da", (1, 2), indirect=True)
def test_rolling_iter(da):
    rolling_obj = da.rolling(time=7)
    rolling_obj_mean = rolling_obj.mean()

    assert len(rolling_obj.window_labels) == len(da["time"])
    assert_identical(rolling_obj.window_labels, da["time"])

    for i, (label, window_da) in enumerate(rolling_obj):
        assert label == da["time"].isel(time=i)

        actual = rolling_obj_mean.isel(time=i)
        expected = window_da.mean("time")

        # TODO add assert_allclose_with_nan, which compares nan position
        # as well as the closeness of the values.
        assert_array_equal(actual.isnull(), expected.isnull())
        if (~actual.isnull()).sum() > 0:
            np.allclose(
                actual.values[actual.values.nonzero()],
                expected.values[expected.values.nonzero()],
            )


@pytest.mark.parametrize("da", (1,), indirect=True)
def test_rolling_repr(da):
    rolling_obj = da.rolling(time=7)
    assert repr(rolling_obj) == "DataArrayRolling [time->7]"
    rolling_obj = da.rolling(time=7, center=True)
    assert repr(rolling_obj) == "DataArrayRolling [time->7(center)]"
    rolling_obj = da.rolling(time=7, x=3, center=True)
    assert repr(rolling_obj) == "DataArrayRolling [time->7(center),x->3(center)]"


@requires_dask
def test_repeated_rolling_rechunks():

    # regression test for GH3277, GH2514
    dat = DataArray(np.random.rand(7653, 300), dims=("day", "item"))
    dat_chunk = dat.chunk({"item": 20})
    dat_chunk.rolling(day=10).mean().rolling(day=250).std()


def test_rolling_doc(da):
    rolling_obj = da.rolling(time=7)

    # argument substitution worked
    assert "`mean`" in rolling_obj.mean.__doc__


def test_rolling_properties(da):
    rolling_obj = da.rolling(time=4)

    assert rolling_obj.obj.get_axis_num("time") == 1

    # catching invalid args
    with pytest.raises(ValueError, match="window must be > 0"):
        da.rolling(time=-2)

    with pytest.raises(ValueError, match="min_periods must be greater than zero"):
        da.rolling(time=2, min_periods=0)


@pytest.mark.parametrize("name", ("sum", "mean", "std", "min", "max", "median"))
@pytest.mark.parametrize("center", (True, False, None))
@pytest.mark.parametrize("min_periods", (1, None))
@pytest.mark.parametrize("backend", ["numpy"], indirect=True)
def test_rolling_wrapped_bottleneck(da, name, center, min_periods):
    bn = pytest.importorskip("bottleneck", minversion="1.1")

    # Test all bottleneck functions
    rolling_obj = da.rolling(time=7, min_periods=min_periods)

    func_name = f"move_{name}"
    actual = getattr(rolling_obj, name)()
    expected = getattr(bn, func_name)(
        da.values, window=7, axis=1, min_count=min_periods
    )
    assert_array_equal(actual.values, expected)

    with pytest.warns(DeprecationWarning, match="Reductions are applied"):
        getattr(rolling_obj, name)(dim="time")

    # Test center
    rolling_obj = da.rolling(time=7, center=center)
    actual = getattr(rolling_obj, name)()["time"]
    assert_equal(actual, da["time"])


@requires_dask
@pytest.mark.parametrize("name", ("mean", "count"))
@pytest.mark.parametrize("center", (True, False, None))
@pytest.mark.parametrize("min_periods", (1, None))
@pytest.mark.parametrize("window", (7, 8))
@pytest.mark.parametrize("backend", ["dask"], indirect=True)
def test_rolling_wrapped_dask(da, name, center, min_periods, window):
    # dask version
    rolling_obj = da.rolling(time=window, min_periods=min_periods, center=center)
    actual = getattr(rolling_obj, name)().load()
    if name != "count":
        with pytest.warns(DeprecationWarning, match="Reductions are applied"):
            getattr(rolling_obj, name)(dim="time")
    # numpy version
    rolling_obj = da.load().rolling(time=window, min_periods=min_periods, center=center)
    expected = getattr(rolling_obj, name)()

    # using all-close because rolling over ghost cells introduces some
    # precision errors
    assert_allclose(actual, expected)

    # with zero chunked array GH:2113
    rolling_obj = da.chunk().rolling(
        time=window, min_periods=min_periods, center=center
    )
    actual = getattr(rolling_obj, name)().load()
    assert_allclose(actual, expected)


@pytest.mark.parametrize("center", (True, None))
def test_rolling_wrapped_dask_nochunk(center):
    # GH:2113
    pytest.importorskip("dask.array")

    da_day_clim = xr.DataArray(
        np.arange(1, 367), coords=[np.arange(1, 367)], dims="dayofyear"
    )
    expected = da_day_clim.rolling(dayofyear=31, center=center).mean()
    actual = da_day_clim.chunk().rolling(dayofyear=31, center=center).mean()
    assert_allclose(actual, expected)


@pytest.mark.parametrize("center", (True, False))
@pytest.mark.parametrize("min_periods", (None, 1, 2, 3))
@pytest.mark.parametrize("window", (1, 2, 3, 4))
def test_rolling_pandas_compat(center, window, min_periods):
    s = pd.Series(np.arange(10))
    da = DataArray.from_series(s)

    if min_periods is not None and window < min_periods:
        min_periods = window

    s_rolling = s.rolling(window, center=center, min_periods=min_periods).mean()
    da_rolling = da.rolling(index=window, center=center, min_periods=min_periods).mean()
    da_rolling_np = da.rolling(
        index=window, center=center, min_periods=min_periods
    ).reduce(np.nanmean)

    np.testing.assert_allclose(s_rolling.values, da_rolling.values)
    np.testing.assert_allclose(s_rolling.index, da_rolling["index"])
    np.testing.assert_allclose(s_rolling.values, da_rolling_np.values)
    np.testing.assert_allclose(s_rolling.index, da_rolling_np["index"])


@pytest.mark.parametrize("center", (True, False))
@pytest.mark.parametrize("window", (1, 2, 3, 4))
def test_rolling_construct(center, window):
    s = pd.Series(np.arange(10))
    da = DataArray.from_series(s)

    s_rolling = s.rolling(window, center=center, min_periods=1).mean()
    da_rolling = da.rolling(index=window, center=center, min_periods=1)

    da_rolling_mean = da_rolling.construct("window").mean("window")
    np.testing.assert_allclose(s_rolling.values, da_rolling_mean.values)
    np.testing.assert_allclose(s_rolling.index, da_rolling_mean["index"])

    # with stride
    da_rolling_mean = da_rolling.construct("window", stride=2).mean("window")
    np.testing.assert_allclose(s_rolling.values[::2], da_rolling_mean.values)
    np.testing.assert_allclose(s_rolling.index[::2], da_rolling_mean["index"])

    # with fill_value
    da_rolling_mean = da_rolling.construct("window", stride=2, fill_value=0.0).mean(
        "window"
    )
    assert da_rolling_mean.isnull().sum() == 0
    assert (da_rolling_mean == 0.0).sum() >= 0


@pytest.mark.parametrize("da", (1, 2), indirect=True)
@pytest.mark.parametrize("center", (True, False))
@pytest.mark.parametrize("min_periods", (None, 1, 2, 3))
@pytest.mark.parametrize("window", (1, 2, 3, 4))
@pytest.mark.parametrize("name", ("sum", "mean", "std", "max"))
def test_rolling_reduce(da, center, min_periods, window, name):
    if min_periods is not None and window < min_periods:
        min_periods = window

    if da.isnull().sum() > 1 and window == 1:
        # this causes all nan slices
        window = 2

    rolling_obj = da.rolling(time=window, center=center, min_periods=min_periods)

    # add nan prefix to numpy methods to get similar # behavior as bottleneck
    actual = rolling_obj.reduce(getattr(np, "nan%s" % name))
    expected = getattr(rolling_obj, name)()
    assert_allclose(actual, expected)
    assert actual.dims == expected.dims


@pytest.mark.parametrize("center", (True, False))
@pytest.mark.parametrize("min_periods", (None, 1, 2, 3))
@pytest.mark.parametrize("window", (1, 2, 3, 4))
@pytest.mark.parametrize("name", ("sum", "max"))
def test_rolling_reduce_nonnumeric(center, min_periods, window, name):
    da = DataArray(
        [0, np.nan, 1, 2, np.nan, 3, 4, 5, np.nan, 6, 7], dims="time"
    ).isnull()

    if min_periods is not None and window < min_periods:
        min_periods = window

    rolling_obj = da.rolling(time=window, center=center, min_periods=min_periods)

    # add nan prefix to numpy methods to get similar behavior as bottleneck
    actual = rolling_obj.reduce(getattr(np, "nan%s" % name))
    expected = getattr(rolling_obj, name)()
    assert_allclose(actual, expected)
    assert actual.dims == expected.dims


def test_rolling_count_correct():
    da = DataArray([0, np.nan, 1, 2, np.nan, 3, 4, 5, np.nan, 6, 7], dims="time")

    kwargs = [
        {"time": 11, "min_periods": 1},
        {"time": 11, "min_periods": None},
        {"time": 7, "min_periods": 2},
    ]
    expecteds = [
        DataArray([1, 1, 2, 3, 3, 4, 5, 6, 6, 7, 8], dims="time"),
        DataArray(
            [
                np.nan,
                np.nan,
                np.nan,
                np.nan,
                np.nan,
                np.nan,
                np.nan,
                np.nan,
                np.nan,
                np.nan,
                np.nan,
            ],
            dims="time",
        ),
        DataArray([np.nan, np.nan, 2, 3, 3, 4, 5, 5, 5, 5, 5], dims="time"),
    ]

    for kwarg, expected in zip(kwargs, expecteds):
        result = da.rolling(**kwarg).count()
        assert_equal(result, expected)

        result = da.to_dataset(name="var1").rolling(**kwarg).count()["var1"]
        assert_equal(result, expected)


@pytest.mark.parametrize("da", (1,), indirect=True)
@pytest.mark.parametrize("center", (True, False))
@pytest.mark.parametrize("min_periods", (None, 1))
@pytest.mark.parametrize("name", ("sum", "mean", "max"))
def test_ndrolling_reduce(da, center, min_periods, name):
    rolling_obj = da.rolling(time=3, x=2, center=center, min_periods=min_periods)

    actual = getattr(rolling_obj, name)()
    expected = getattr(
        getattr(
            da.rolling(time=3, center=center, min_periods=min_periods), name
        )().rolling(x=2, center=center, min_periods=min_periods),
        name,
    )()

    assert_allclose(actual, expected)
    assert actual.dims == expected.dims

    if name in ["mean"]:
        # test our reimplementation of nanmean using np.nanmean
        expected = getattr(rolling_obj.construct({"time": "tw", "x": "xw"}), name)(
            ["tw", "xw"]
        )
        count = rolling_obj.count()
        if min_periods is None:
            min_periods = 1
        assert_allclose(actual, expected.where(count >= min_periods))


@pytest.mark.parametrize("center", (True, False, (True, False)))
@pytest.mark.parametrize("fill_value", (np.nan, 0.0))
def test_ndrolling_construct(center, fill_value):
    da = DataArray(
        np.arange(5 * 6 * 7).reshape(5, 6, 7).astype(float),
        dims=["x", "y", "z"],
        coords={"x": ["a", "b", "c", "d", "e"], "y": np.arange(6)},
    )
    actual = da.rolling(x=3, z=2, center=center).construct(
        x="x1", z="z1", fill_value=fill_value
    )
    if not isinstance(center, tuple):
        center = (center, center)
    expected = (
        da.rolling(x=3, center=center[0])
        .construct(x="x1", fill_value=fill_value)
        .rolling(z=2, center=center[1])
        .construct(z="z1", fill_value=fill_value)
    )
    assert_allclose(actual, expected)


@pytest.mark.parametrize(
    "funcname, argument",
    [
        ("reduce", (np.mean,)),
        ("mean", ()),
        ("construct", ("window_dim",)),
        ("count", ()),
    ],
)
def test_rolling_keep_attrs(funcname, argument):
    attrs_da = {"da_attr": "test"}

    data = np.linspace(10, 15, 100)
    coords = np.linspace(1, 10, 100)

    da = DataArray(
        data, dims=("coord"), coords={"coord": coords}, attrs=attrs_da, name="name"
    )

    # attrs are now kept per default
    func = getattr(da.rolling(dim={"coord": 5}), funcname)
    result = func(*argument)
    assert result.attrs == attrs_da
    assert result.name == "name"

    # discard attrs
    func = getattr(da.rolling(dim={"coord": 5}), funcname)
    result = func(*argument, keep_attrs=False)
    assert result.attrs == {}
    assert result.name == "name"

    # test discard attrs using global option
    func = getattr(da.rolling(dim={"coord": 5}), funcname)
    with set_options(keep_attrs=False):
        result = func(*argument)
    assert result.attrs == {}
    assert result.name == "name"

    # keyword takes precedence over global option
    func = getattr(da.rolling(dim={"coord": 5}), funcname)
    with set_options(keep_attrs=False):
        result = func(*argument, keep_attrs=True)
    assert result.attrs == attrs_da
    assert result.name == "name"

    func = getattr(da.rolling(dim={"coord": 5}), funcname)
    with set_options(keep_attrs=True):
        result = func(*argument, keep_attrs=False)
    assert result.attrs == {}
    assert result.name == "name"


def test_raise_no_warning_for_nan_in_binary_ops():
    with pytest.warns(None) as record:
        xr.DataArray([1, 2, np.NaN]) > 0
    assert len(record) == 0


@pytest.mark.filterwarnings("error")
def test_no_warning_for_all_nan():
    _ = xr.DataArray([np.NaN, np.NaN]).mean()


def test_name_in_masking():
    name = "RingoStarr"
    da = xr.DataArray(range(10), coords=[("x", range(10))], name=name)
    assert da.where(da > 5).name == name
    assert da.where((da > 5).rename("YokoOno")).name == name
    assert da.where(da > 5, drop=True).name == name
    assert da.where((da > 5).rename("YokoOno"), drop=True).name == name


class TestIrisConversion:
    @requires_iris
    def test_to_and_from_iris(self):
        import cf_units  # iris requirement
        import iris

        # to iris
        coord_dict = {}
        coord_dict["distance"] = ("distance", [-2, 2], {"units": "meters"})
        coord_dict["time"] = ("time", pd.date_range("2000-01-01", periods=3))
        coord_dict["height"] = 10
        coord_dict["distance2"] = ("distance", [0, 1], {"foo": "bar"})
        coord_dict["time2"] = (("distance", "time"), [[0, 1, 2], [2, 3, 4]])

        original = DataArray(
            np.arange(6, dtype="float").reshape(2, 3),
            coord_dict,
            name="Temperature",
            attrs={
                "baz": 123,
                "units": "Kelvin",
                "standard_name": "fire_temperature",
                "long_name": "Fire Temperature",
            },
            dims=("distance", "time"),
        )

        # Set a bad value to test the masking logic
        original.data[0, 2] = np.NaN

        original.attrs["cell_methods"] = "height: mean (comment: A cell method)"
        actual = original.to_iris()
        assert_array_equal(actual.data, original.data)
        assert actual.var_name == original.name
        assert tuple(d.var_name for d in actual.dim_coords) == original.dims
        assert actual.cell_methods == (
            iris.coords.CellMethod(
                method="mean",
                coords=("height",),
                intervals=(),
                comments=("A cell method",),
            ),
        )

        for coord, orginal_key in zip((actual.coords()), original.coords):
            original_coord = original.coords[orginal_key]
            assert coord.var_name == original_coord.name
            assert_array_equal(
                coord.points, CFDatetimeCoder().encode(original_coord).values
            )
            assert actual.coord_dims(coord) == original.get_axis_num(
                original.coords[coord.var_name].dims
            )

        assert (
            actual.coord("distance2").attributes["foo"]
            == original.coords["distance2"].attrs["foo"]
        )
        assert actual.coord("distance").units == cf_units.Unit(
            original.coords["distance"].units
        )
        assert actual.attributes["baz"] == original.attrs["baz"]
        assert actual.standard_name == original.attrs["standard_name"]

        roundtripped = DataArray.from_iris(actual)
        assert_identical(original, roundtripped)

        actual.remove_coord("time")
        auto_time_dimension = DataArray.from_iris(actual)
        assert auto_time_dimension.dims == ("distance", "dim_1")

    @requires_iris
    @requires_dask
    def test_to_and_from_iris_dask(self):
        import cf_units  # iris requirement
        import dask.array as da
        import iris

        coord_dict = {}
        coord_dict["distance"] = ("distance", [-2, 2], {"units": "meters"})
        coord_dict["time"] = ("time", pd.date_range("2000-01-01", periods=3))
        coord_dict["height"] = 10
        coord_dict["distance2"] = ("distance", [0, 1], {"foo": "bar"})
        coord_dict["time2"] = (("distance", "time"), [[0, 1, 2], [2, 3, 4]])

        original = DataArray(
            da.from_array(np.arange(-1, 5, dtype="float").reshape(2, 3), 3),
            coord_dict,
            name="Temperature",
            attrs=dict(
                baz=123,
                units="Kelvin",
                standard_name="fire_temperature",
                long_name="Fire Temperature",
            ),
            dims=("distance", "time"),
        )

        # Set a bad value to test the masking logic
        original.data = da.ma.masked_less(original.data, 0)

        original.attrs["cell_methods"] = "height: mean (comment: A cell method)"
        actual = original.to_iris()

        # Be careful not to trigger the loading of the iris data
        actual_data = (
            actual.core_data() if hasattr(actual, "core_data") else actual.data
        )
        assert_array_equal(actual_data, original.data)
        assert actual.var_name == original.name
        assert tuple(d.var_name for d in actual.dim_coords) == original.dims
        assert actual.cell_methods == (
            iris.coords.CellMethod(
                method="mean",
                coords=("height",),
                intervals=(),
                comments=("A cell method",),
            ),
        )

        for coord, orginal_key in zip((actual.coords()), original.coords):
            original_coord = original.coords[orginal_key]
            assert coord.var_name == original_coord.name
            assert_array_equal(
                coord.points, CFDatetimeCoder().encode(original_coord).values
            )
            assert actual.coord_dims(coord) == original.get_axis_num(
                original.coords[coord.var_name].dims
            )

        assert (
            actual.coord("distance2").attributes["foo"]
            == original.coords["distance2"].attrs["foo"]
        )
        assert actual.coord("distance").units == cf_units.Unit(
            original.coords["distance"].units
        )
        assert actual.attributes["baz"] == original.attrs["baz"]
        assert actual.standard_name == original.attrs["standard_name"]

        roundtripped = DataArray.from_iris(actual)
        assert_identical(original, roundtripped)

        # If the Iris version supports it then we should have a dask array
        # at each stage of the conversion
        if hasattr(actual, "core_data"):
            assert isinstance(original.data, type(actual.core_data()))
            assert isinstance(original.data, type(roundtripped.data))

        actual.remove_coord("time")
        auto_time_dimension = DataArray.from_iris(actual)
        assert auto_time_dimension.dims == ("distance", "dim_1")

    @requires_iris
    @pytest.mark.parametrize(
        "var_name, std_name, long_name, name, attrs",
        [
            (
                "var_name",
                "height",
                "Height",
                "var_name",
                {"standard_name": "height", "long_name": "Height"},
            ),
            (
                None,
                "height",
                "Height",
                "height",
                {"standard_name": "height", "long_name": "Height"},
            ),
            (None, None, "Height", "Height", {"long_name": "Height"}),
            (None, None, None, None, {}),
        ],
    )
    def test_da_name_from_cube(self, std_name, long_name, var_name, name, attrs):
        from iris.cube import Cube

        data = []
        cube = Cube(
            data, var_name=var_name, standard_name=std_name, long_name=long_name
        )
        result = xr.DataArray.from_iris(cube)
        expected = xr.DataArray(data, name=name, attrs=attrs)
        xr.testing.assert_identical(result, expected)

    @requires_iris
    @pytest.mark.parametrize(
        "var_name, std_name, long_name, name, attrs",
        [
            (
                "var_name",
                "height",
                "Height",
                "var_name",
                {"standard_name": "height", "long_name": "Height"},
            ),
            (
                None,
                "height",
                "Height",
                "height",
                {"standard_name": "height", "long_name": "Height"},
            ),
            (None, None, "Height", "Height", {"long_name": "Height"}),
            (None, None, None, "unknown", {}),
        ],
    )
    def test_da_coord_name_from_cube(self, std_name, long_name, var_name, name, attrs):
        from iris.coords import DimCoord
        from iris.cube import Cube

        latitude = DimCoord(
            [-90, 0, 90], standard_name=std_name, var_name=var_name, long_name=long_name
        )
        data = [0, 0, 0]
        cube = Cube(data, dim_coords_and_dims=[(latitude, 0)])
        result = xr.DataArray.from_iris(cube)
        expected = xr.DataArray(data, coords=[(name, [-90, 0, 90], attrs)])
        xr.testing.assert_identical(result, expected)

    @requires_iris
    def test_prevent_duplicate_coord_names(self):
        from iris.coords import DimCoord
        from iris.cube import Cube

        # Iris enforces unique coordinate names. Because we use a different
        # name resolution order a valid iris Cube with coords that have the
        # same var_name would lead to duplicate dimension names in the
        # DataArray
        longitude = DimCoord([0, 360], standard_name="longitude", var_name="duplicate")
        latitude = DimCoord(
            [-90, 0, 90], standard_name="latitude", var_name="duplicate"
        )
        data = [[0, 0, 0], [0, 0, 0]]
        cube = Cube(data, dim_coords_and_dims=[(longitude, 0), (latitude, 1)])
        with pytest.raises(ValueError):
            xr.DataArray.from_iris(cube)

    @requires_iris
    @pytest.mark.parametrize(
        "coord_values",
        [["IA", "IL", "IN"], [0, 2, 1]],  # non-numeric values  # non-monotonic values
    )
    def test_fallback_to_iris_AuxCoord(self, coord_values):
        from iris.coords import AuxCoord
        from iris.cube import Cube

        data = [0, 0, 0]
        da = xr.DataArray(data, coords=[coord_values], dims=["space"])
        result = xr.DataArray.to_iris(da)
        expected = Cube(
            data, aux_coords_and_dims=[(AuxCoord(coord_values, var_name="space"), 0)]
        )
        assert result == expected


@requires_numbagg
@pytest.mark.parametrize("dim", ["time", "x"])
@pytest.mark.parametrize(
    "window_type, window", [["span", 5], ["alpha", 0.5], ["com", 0.5], ["halflife", 5]]
)
@pytest.mark.parametrize("backend", ["numpy"], indirect=True)
@pytest.mark.parametrize("func", ["mean", "sum"])
def test_rolling_exp_runs(da, dim, window_type, window, func):
    import numbagg

    if (
        Version(getattr(numbagg, "__version__", "0.1.0")) < Version("0.2.1")
        and func == "sum"
    ):
        pytest.skip("rolling_exp.sum requires numbagg 0.2.1")

    da = da.where(da > 0.2)

    rolling_exp = da.rolling_exp(window_type=window_type, **{dim: window})
    result = getattr(rolling_exp, func)()
    assert isinstance(result, DataArray)


@requires_numbagg
@pytest.mark.parametrize("dim", ["time", "x"])
@pytest.mark.parametrize(
    "window_type, window", [["span", 5], ["alpha", 0.5], ["com", 0.5], ["halflife", 5]]
)
@pytest.mark.parametrize("backend", ["numpy"], indirect=True)
def test_rolling_exp_mean_pandas(da, dim, window_type, window):
    da = da.isel(a=0).where(lambda x: x > 0.2)

    result = da.rolling_exp(window_type=window_type, **{dim: window}).mean()
    assert isinstance(result, DataArray)

    pandas_array = da.to_pandas()
    assert pandas_array.index.name == "time"
    if dim == "x":
        pandas_array = pandas_array.T
    expected = xr.DataArray(pandas_array.ewm(**{window_type: window}).mean()).transpose(
        *da.dims
    )

    assert_allclose(expected.variable, result.variable)


@requires_numbagg
@pytest.mark.parametrize("backend", ["numpy"], indirect=True)
@pytest.mark.parametrize("func", ["mean", "sum"])
def test_rolling_exp_keep_attrs(da, func):
    import numbagg

    if (
        Version(getattr(numbagg, "__version__", "0.1.0")) < Version("0.2.1")
        and func == "sum"
    ):
        pytest.skip("rolling_exp.sum requires numbagg 0.2.1")

    attrs = {"attrs": "da"}
    da.attrs = attrs

    # Equivalent of `da.rolling_exp(time=10).mean`
    rolling_exp_func = getattr(da.rolling_exp(time=10), func)

    # attrs are kept per default
    result = rolling_exp_func()
    assert result.attrs == attrs

    # discard attrs
    result = rolling_exp_func(keep_attrs=False)
    assert result.attrs == {}

    # test discard attrs using global option
    with set_options(keep_attrs=False):
        result = rolling_exp_func()
    assert result.attrs == {}

    # keyword takes precedence over global option
    with set_options(keep_attrs=False):
        result = rolling_exp_func(keep_attrs=True)
    assert result.attrs == attrs

    with set_options(keep_attrs=True):
        result = rolling_exp_func(keep_attrs=False)
    assert result.attrs == {}

    with pytest.warns(
        UserWarning, match="Passing ``keep_attrs`` to ``rolling_exp`` has no effect."
    ):
        da.rolling_exp(time=10, keep_attrs=True)


def test_no_dict():
    d = DataArray()
    with pytest.raises(AttributeError):
        d.__dict__


def test_subclass_slots():
    """Test that DataArray subclasses must explicitly define ``__slots__``.

    .. note::
       As of 0.13.0, this is actually mitigated into a FutureWarning for any class
       defined outside of the xarray package.
    """
    with pytest.raises(AttributeError) as e:

        class MyArray(DataArray):
            pass

    assert str(e.value) == "MyArray must explicitly define __slots__"


def test_weakref():
    """Classes with __slots__ are incompatible with the weakref module unless they
    explicitly state __weakref__ among their slots
    """
    from weakref import ref

    a = DataArray(1)
    r = ref(a)
    assert r() is a


def test_delete_coords():
    """Make sure that deleting a coordinate doesn't corrupt the DataArray.
    See issue #3899.

    Also test that deleting succeeds and produces the expected output.
    """
    a0 = DataArray(
        np.array([[1, 2, 3], [4, 5, 6]]),
        dims=["y", "x"],
        coords={"x": ["a", "b", "c"], "y": [-1, 1]},
    )
    assert_identical(a0, a0)

    a1 = a0.copy()
    del a1.coords["y"]

    # This test will detect certain sorts of corruption in the DataArray
    assert_identical(a0, a0)

    assert a0.dims == ("y", "x")
    assert a1.dims == ("y", "x")
    assert set(a0.coords.keys()) == {"x", "y"}
    assert set(a1.coords.keys()) == {"x"}


def test_deepcopy_obj_array():
    x0 = DataArray(np.array([object()]))
    x1 = deepcopy(x0)
    assert x0.values[0] is not x1.values[0]


def test_clip(da):
    with raise_if_dask_computes():
        result = da.clip(min=0.5)
    assert result.min(...) >= 0.5

    result = da.clip(max=0.5)
    assert result.max(...) <= 0.5

    result = da.clip(min=0.25, max=0.75)
    assert result.min(...) >= 0.25
    assert result.max(...) <= 0.75

    with raise_if_dask_computes():
        result = da.clip(min=da.mean("x"), max=da.mean("a"))
    assert result.dims == da.dims
    assert_array_equal(
        result.data,
        np.clip(da.data, da.mean("x").data[:, :, np.newaxis], da.mean("a").data),
    )

    with_nans = da.isel(time=[0, 1]).reindex_like(da)
    with raise_if_dask_computes():
        result = da.clip(min=da.mean("x"), max=da.mean("a"))
    result = da.clip(with_nans)
    # The values should be the same where there were NaNs.
    assert_array_equal(result.isel(time=[0, 1]), with_nans.isel(time=[0, 1]))

    # Unclear whether we want this work, OK to adjust the test when we have decided.
    with pytest.raises(ValueError, match="cannot reindex or align along dimension.*"):
        result = da.clip(min=da.mean("x"), max=da.mean("a").isel(x=[0, 1]))


@pytest.mark.parametrize("keep", ["first", "last", False])
def test_drop_duplicates(keep):
    ds = xr.DataArray(
        [0, 5, 6, 7], dims="time", coords={"time": [0, 0, 1, 2]}, name="test"
    )

    if keep == "first":
        data = [0, 6, 7]
        time = [0, 1, 2]
    elif keep == "last":
        data = [5, 6, 7]
        time = [0, 1, 2]
    else:
        data = [6, 7]
        time = [1, 2]

    expected = xr.DataArray(data, dims="time", coords={"time": time}, name="test")
    result = ds.drop_duplicates("time", keep=keep)
    assert_equal(expected, result)


class TestNumpyCoercion:
    # TODO once flexible indexes refactor complete also test coercion of dimension coords
    def test_from_numpy(self):
        da = xr.DataArray([1, 2, 3], dims="x", coords={"lat": ("x", [4, 5, 6])})

        assert_identical(da.as_numpy(), da)
        np.testing.assert_equal(da.to_numpy(), np.array([1, 2, 3]))
        np.testing.assert_equal(da["lat"].to_numpy(), np.array([4, 5, 6]))

    @requires_dask
    def test_from_dask(self):
        da = xr.DataArray([1, 2, 3], dims="x", coords={"lat": ("x", [4, 5, 6])})
        da_chunked = da.chunk(1)

        assert_identical(da_chunked.as_numpy(), da.compute())
        np.testing.assert_equal(da.to_numpy(), np.array([1, 2, 3]))
        np.testing.assert_equal(da["lat"].to_numpy(), np.array([4, 5, 6]))

    @requires_pint
    def test_from_pint(self):
        from pint import Quantity

        arr = np.array([1, 2, 3])
        da = xr.DataArray(
            Quantity(arr, units="Pa"),
            dims="x",
            coords={"lat": ("x", Quantity(arr + 3, units="m"))},
        )

        expected = xr.DataArray(arr, dims="x", coords={"lat": ("x", arr + 3)})
        assert_identical(da.as_numpy(), expected)
        np.testing.assert_equal(da.to_numpy(), arr)
        np.testing.assert_equal(da["lat"].to_numpy(), arr + 3)

    @requires_sparse
    def test_from_sparse(self):
        import sparse

        arr = np.diagflat([1, 2, 3])
        sparr = sparse.COO.from_numpy(arr)
        da = xr.DataArray(
            sparr, dims=["x", "y"], coords={"elev": (("x", "y"), sparr + 3)}
        )

        expected = xr.DataArray(
            arr, dims=["x", "y"], coords={"elev": (("x", "y"), arr + 3)}
        )
        assert_identical(da.as_numpy(), expected)
        np.testing.assert_equal(da.to_numpy(), arr)

    @requires_cupy
    def test_from_cupy(self):
        import cupy as cp

        arr = np.array([1, 2, 3])
        da = xr.DataArray(
            cp.array(arr), dims="x", coords={"lat": ("x", cp.array(arr + 3))}
        )

        expected = xr.DataArray(arr, dims="x", coords={"lat": ("x", arr + 3)})
        assert_identical(da.as_numpy(), expected)
        np.testing.assert_equal(da.to_numpy(), arr)

    @requires_dask
    @requires_pint
    def test_from_pint_wrapping_dask(self):
        import dask
        from pint import Quantity

        arr = np.array([1, 2, 3])
        d = dask.array.from_array(arr)
        da = xr.DataArray(
            Quantity(d, units="Pa"),
            dims="x",
            coords={"lat": ("x", Quantity(d, units="m") * 2)},
        )

        result = da.as_numpy()
        result.name = None  # remove dask-assigned name
        expected = xr.DataArray(arr, dims="x", coords={"lat": ("x", arr * 2)})
        assert_identical(result, expected)
        np.testing.assert_equal(da.to_numpy(), arr)


class TestStackEllipsis:
    # https://github.com/pydata/xarray/issues/6051
    def test_result_as_expected(self):
        da = DataArray([[1, 2], [1, 2]], dims=("x", "y"))
        result = da.stack(flat=[...])
        expected = da.stack(flat=da.dims)
        assert_identical(result, expected)

    def test_error_on_ellipsis_without_list(self):
        da = DataArray([[1, 2], [1, 2]], dims=("x", "y"))
        with pytest.raises(ValueError):
            da.stack(flat=...)<|MERGE_RESOLUTION|>--- conflicted
+++ resolved
@@ -2193,35 +2193,16 @@
         assert_identical(orig, orig.unstack())
 
         # test GH3000
-<<<<<<< HEAD
         # no default range index anymore
         # a = orig[:0, :1].stack(dim=("x", "y")).dim.to_index()
-        # if pd.__version__ < "0.24.0":
-        #     b = pd.MultiIndex(
-        #         levels=[pd.Int64Index([]), pd.Int64Index([0])],
-        #         labels=[[], []],
-        #         names=["x", "y"],
-        #     )
-        # else:
-        #     b = pd.MultiIndex(
-        #         levels=[pd.Int64Index([]), pd.Int64Index([0])],
-        #         codes=[[], []],
-        #         names=["x", "y"],
-        #     )
+        # b = pd.MultiIndex(
+        #     levels=[pd.Index([], np.int64), pd.Index([0], np.int64)],
+        #     codes=[[], []],
+        #     names=["x", "y"],
+        # )
         # pd.testing.assert_index_equal(a, b)
 
         actual = orig.stack(z=["x", "y"]).unstack("z")
-=======
-        a = orig[:0, :1].stack(dim=("x", "y")).dim.to_index()
-        b = pd.MultiIndex(
-            levels=[pd.Index([], np.int64), pd.Index([0], np.int64)],
-            codes=[[], []],
-            names=["x", "y"],
-        )
-        pd.testing.assert_index_equal(a, b)
-
-        actual = orig.stack(z=["x", "y"]).unstack("z").drop_vars(["x", "y"])
->>>>>>> 86328a1c
         assert_identical(orig, actual)
 
         actual = orig.stack(z=[...]).unstack("z")
