from __future__ import annotations

import pickle
import sys
import warnings
from collections.abc import Hashable
from copy import deepcopy
from textwrap import dedent
from typing import Any, Final, cast

import numpy as np
import pandas as pd
import pytest
from packaging.version import Version

import xarray as xr
from xarray import (
    DataArray,
    Dataset,
    IndexVariable,
    Variable,
    align,
    broadcast,
    set_options,
)
from xarray.coding.times import CFDatetimeCoder
from xarray.convert import from_cdms2
from xarray.core import dtypes
from xarray.core.common import full_like
from xarray.core.indexes import Index, PandasIndex, filter_indexes_from_coords
from xarray.core.types import QueryEngineOptions, QueryParserOptions
from xarray.core.utils import is_scalar
from xarray.tests import (
    InaccessibleArray,
    ReturnItem,
    assert_allclose,
    assert_array_equal,
    assert_chunks_equal,
    assert_equal,
    assert_identical,
    assert_no_warnings,
    has_dask,
    raise_if_dask_computes,
    requires_bottleneck,
    requires_cupy,
    requires_dask,
    requires_iris,
    requires_numexpr,
    requires_pint,
    requires_scipy,
    requires_sparse,
    source_ndarray,
)

try:
    from pandas.errors import UndefinedVariableError
except ImportError:
    # TODO: remove once we stop supporting pandas<1.4.3
    from pandas.core.computation.ops import UndefinedVariableError


pytestmark = [
    pytest.mark.filterwarnings("error:Mean of empty slice"),
    pytest.mark.filterwarnings("error:All-NaN (slice|axis) encountered"),
]


class TestDataArray:
    @pytest.fixture(autouse=True)
    def setup(self):
        self.attrs = {"attr1": "value1", "attr2": 2929}
        self.x = np.random.random((10, 20))
        self.v = Variable(["x", "y"], self.x)
        self.va = Variable(["x", "y"], self.x, self.attrs)
        self.ds = Dataset({"foo": self.v})
        self.dv = self.ds["foo"]

        self.mindex = pd.MultiIndex.from_product(
            [["a", "b"], [1, 2]], names=("level_1", "level_2")
        )
        self.mda = DataArray([0, 1, 2, 3], coords={"x": self.mindex}, dims="x")

    def test_repr(self) -> None:
        v = Variable(["time", "x"], [[1, 2, 3], [4, 5, 6]], {"foo": "bar"})
        coords = {"x": np.arange(3, dtype=np.int64), "other": np.int64(0)}
        data_array = DataArray(v, coords, name="my_variable")
        expected = dedent(
            """\
            <xarray.DataArray 'my_variable' (time: 2, x: 3)>
            array([[1, 2, 3],
                   [4, 5, 6]])
            Coordinates:
              * x        (x) int64 0 1 2
                other    int64 0
            Dimensions without coordinates: time
            Attributes:
                foo:      bar"""
        )
        assert expected == repr(data_array)

    def test_repr_multiindex(self) -> None:
        expected = dedent(
            """\
            <xarray.DataArray (x: 4)>
            array([0, 1, 2, 3])
            Coordinates:
              * x        (x) object MultiIndex
              * level_1  (x) object 'a' 'a' 'b' 'b'
              * level_2  (x) int64 1 2 1 2"""
        )
        assert expected == repr(self.mda)

    def test_repr_multiindex_long(self) -> None:
        mindex_long = pd.MultiIndex.from_product(
            [["a", "b", "c", "d"], [1, 2, 3, 4, 5, 6, 7, 8]],
            names=("level_1", "level_2"),
        )
        mda_long = DataArray(list(range(32)), coords={"x": mindex_long}, dims="x")
        expected = dedent(
            """\
            <xarray.DataArray (x: 32)>
            array([ 0,  1,  2,  3,  4,  5,  6,  7,  8,  9, 10, 11, 12, 13, 14, 15, 16,
                   17, 18, 19, 20, 21, 22, 23, 24, 25, 26, 27, 28, 29, 30, 31])
            Coordinates:
              * x        (x) object MultiIndex
              * level_1  (x) object 'a' 'a' 'a' 'a' 'a' 'a' 'a' ... 'd' 'd' 'd' 'd' 'd' 'd'
              * level_2  (x) int64 1 2 3 4 5 6 7 8 1 2 3 4 5 6 ... 4 5 6 7 8 1 2 3 4 5 6 7 8"""
        )
        assert expected == repr(mda_long)

    def test_properties(self) -> None:
        assert_equal(self.dv.variable, self.v)
        assert_array_equal(self.dv.values, self.v.values)
        for attr in ["dims", "dtype", "shape", "size", "nbytes", "ndim", "attrs"]:
            assert getattr(self.dv, attr) == getattr(self.v, attr)
        assert len(self.dv) == len(self.v)
        assert_equal(self.dv.variable, self.v)
        assert set(self.dv.coords) == set(self.ds.coords)
        for k, v in self.dv.coords.items():
            assert_array_equal(v, self.ds.coords[k])
        with pytest.raises(AttributeError):
            self.dv.dataset
        assert isinstance(self.ds["x"].to_index(), pd.Index)
        with pytest.raises(ValueError, match=r"must be 1-dimensional"):
            self.ds["foo"].to_index()
        with pytest.raises(AttributeError):
            self.dv.variable = self.v

    def test_data_property(self) -> None:
        array = DataArray(np.zeros((3, 4)))
        actual = array.copy()
        actual.values = np.ones((3, 4))
        assert_array_equal(np.ones((3, 4)), actual.values)
        actual.data = 2 * np.ones((3, 4))
        assert_array_equal(2 * np.ones((3, 4)), actual.data)
        assert_array_equal(actual.data, actual.values)

    def test_indexes(self) -> None:
        array = DataArray(np.zeros((2, 3)), [("x", [0, 1]), ("y", ["a", "b", "c"])])
        expected_indexes = {"x": pd.Index([0, 1]), "y": pd.Index(["a", "b", "c"])}
        expected_xindexes = {
            k: PandasIndex(idx, k) for k, idx in expected_indexes.items()
        }
        assert array.xindexes.keys() == expected_xindexes.keys()
        assert array.indexes.keys() == expected_indexes.keys()
        assert all([isinstance(idx, pd.Index) for idx in array.indexes.values()])
        assert all([isinstance(idx, Index) for idx in array.xindexes.values()])
        for k in expected_indexes:
            assert array.xindexes[k].equals(expected_xindexes[k])
            assert array.indexes[k].equals(expected_indexes[k])

    def test_get_index(self) -> None:
        array = DataArray(np.zeros((2, 3)), coords={"x": ["a", "b"]}, dims=["x", "y"])
        assert array.get_index("x").equals(pd.Index(["a", "b"]))
        assert array.get_index("y").equals(pd.Index([0, 1, 2]))
        with pytest.raises(KeyError):
            array.get_index("z")

    def test_get_index_size_zero(self) -> None:
        array = DataArray(np.zeros((0,)), dims=["x"])
        actual = array.get_index("x")
        expected = pd.Index([], dtype=np.int64)
        assert actual.equals(expected)
        assert actual.dtype == expected.dtype

    def test_struct_array_dims(self) -> None:
        """
        This test checks subtraction of two DataArrays for the case
        when dimension is a structured array.
        """
        # GH837, GH861
        # checking array subtraction when dims are the same
        p_data = np.array(
            [("Abe", 180), ("Stacy", 150), ("Dick", 200)],
            dtype=[("name", "|S256"), ("height", object)],
        )
        weights_0 = DataArray(
            [80, 56, 120], dims=["participant"], coords={"participant": p_data}
        )
        weights_1 = DataArray(
            [81, 52, 115], dims=["participant"], coords={"participant": p_data}
        )
        actual = weights_1 - weights_0

        expected = DataArray(
            [1, -4, -5], dims=["participant"], coords={"participant": p_data}
        )

        assert_identical(actual, expected)

        # checking array subtraction when dims are not the same
        p_data_alt = np.array(
            [("Abe", 180), ("Stacy", 151), ("Dick", 200)],
            dtype=[("name", "|S256"), ("height", object)],
        )
        weights_1 = DataArray(
            [81, 52, 115], dims=["participant"], coords={"participant": p_data_alt}
        )
        actual = weights_1 - weights_0

        expected = DataArray(
            [1, -5], dims=["participant"], coords={"participant": p_data[[0, 2]]}
        )

        assert_identical(actual, expected)

        # checking array subtraction when dims are not the same and one
        # is np.nan
        p_data_nan = np.array(
            [("Abe", 180), ("Stacy", np.nan), ("Dick", 200)],
            dtype=[("name", "|S256"), ("height", object)],
        )
        weights_1 = DataArray(
            [81, 52, 115], dims=["participant"], coords={"participant": p_data_nan}
        )
        actual = weights_1 - weights_0

        expected = DataArray(
            [1, -5], dims=["participant"], coords={"participant": p_data[[0, 2]]}
        )

        assert_identical(actual, expected)

    def test_name(self) -> None:
        arr = self.dv
        assert arr.name == "foo"

        copied = arr.copy()
        arr.name = "bar"
        assert arr.name == "bar"
        assert_equal(copied, arr)

        actual = DataArray(IndexVariable("x", [3]))
        actual.name = "y"
        expected = DataArray([3], [("x", [3])], name="y")
        assert_identical(actual, expected)

    def test_dims(self) -> None:
        arr = self.dv
        assert arr.dims == ("x", "y")

        with pytest.raises(AttributeError, match=r"you cannot assign"):
            arr.dims = ("w", "z")

    def test_sizes(self) -> None:
        array = DataArray(np.zeros((3, 4)), dims=["x", "y"])
        assert array.sizes == {"x": 3, "y": 4}
        assert tuple(array.sizes) == array.dims
        with pytest.raises(TypeError):
            array.sizes["foo"] = 5  # type: ignore

    def test_encoding(self) -> None:
        expected = {"foo": "bar"}
        self.dv.encoding["foo"] = "bar"
        assert expected == self.dv.encoding

        expected2 = {"baz": 0}
        self.dv.encoding = expected2
        assert expected2 is not self.dv.encoding

    def test_constructor(self) -> None:
        data = np.random.random((2, 3))

        # w/o coords, w/o dims
        actual = DataArray(data)
        expected = Dataset({None: (["dim_0", "dim_1"], data)})[None]
        assert_identical(expected, actual)

        actual = DataArray(data, [["a", "b"], [-1, -2, -3]])
        expected = Dataset(
            {
                None: (["dim_0", "dim_1"], data),
                "dim_0": ("dim_0", ["a", "b"]),
                "dim_1": ("dim_1", [-1, -2, -3]),
            }
        )[None]
        assert_identical(expected, actual)

        # pd.Index coords, w/o dims
        actual = DataArray(
            data, [pd.Index(["a", "b"], name="x"), pd.Index([-1, -2, -3], name="y")]
        )
        expected = Dataset(
            {None: (["x", "y"], data), "x": ("x", ["a", "b"]), "y": ("y", [-1, -2, -3])}
        )[None]
        assert_identical(expected, actual)

        # list coords, w dims
        coords1 = [["a", "b"], [-1, -2, -3]]
        actual = DataArray(data, coords1, ["x", "y"])
        assert_identical(expected, actual)

        # pd.Index coords, w dims
        coords2 = [pd.Index(["a", "b"], name="A"), pd.Index([-1, -2, -3], name="B")]
        actual = DataArray(data, coords2, ["x", "y"])
        assert_identical(expected, actual)

        # dict coords, w dims
        coords3 = {"x": ["a", "b"], "y": [-1, -2, -3]}
        actual = DataArray(data, coords3, ["x", "y"])
        assert_identical(expected, actual)

        # dict coords, w/o dims
        actual = DataArray(data, coords3)
        assert_identical(expected, actual)

        # tuple[dim, list] coords, w/o dims
        coords4 = [("x", ["a", "b"]), ("y", [-1, -2, -3])]
        actual = DataArray(data, coords4)
        assert_identical(expected, actual)

        # partial dict coords, w dims
        expected = Dataset({None: (["x", "y"], data), "x": ("x", ["a", "b"])})[None]
        actual = DataArray(data, {"x": ["a", "b"]}, ["x", "y"])
        assert_identical(expected, actual)

        # w/o coords, w dims
        actual = DataArray(data, dims=["x", "y"])
        expected = Dataset({None: (["x", "y"], data)})[None]
        assert_identical(expected, actual)

        # w/o coords, w dims, w name
        actual = DataArray(data, dims=["x", "y"], name="foo")
        expected = Dataset({"foo": (["x", "y"], data)})["foo"]
        assert_identical(expected, actual)

        # w/o coords, w/o dims, w name
        actual = DataArray(data, name="foo")
        expected = Dataset({"foo": (["dim_0", "dim_1"], data)})["foo"]
        assert_identical(expected, actual)

        # w/o coords, w dims, w attrs
        actual = DataArray(data, dims=["x", "y"], attrs={"bar": 2})
        expected = Dataset({None: (["x", "y"], data, {"bar": 2})})[None]
        assert_identical(expected, actual)

        # w/o coords, w dims (ds has attrs)
        actual = DataArray(data, dims=["x", "y"])
        expected = Dataset({None: (["x", "y"], data, {}, {"bar": 2})})[None]
        assert_identical(expected, actual)

        # data is list, w coords
        actual = DataArray([1, 2, 3], coords={"x": [0, 1, 2]})
        expected = DataArray([1, 2, 3], coords=[("x", [0, 1, 2])])
        assert_identical(expected, actual)

    def test_constructor_invalid(self) -> None:
        data = np.random.randn(3, 2)

        with pytest.raises(ValueError, match=r"coords is not dict-like"):
            DataArray(data, [[0, 1, 2]], ["x", "y"])

        with pytest.raises(ValueError, match=r"not a subset of the .* dim"):
            DataArray(data, {"x": [0, 1, 2]}, ["a", "b"])
        with pytest.raises(ValueError, match=r"not a subset of the .* dim"):
            DataArray(data, {"x": [0, 1, 2]})

        with pytest.raises(TypeError, match=r"is not a string"):
            DataArray(data, dims=["x", None])

        with pytest.raises(ValueError, match=r"conflicting sizes for dim"):
            DataArray([1, 2, 3], coords=[("x", [0, 1])])
        with pytest.raises(ValueError, match=r"conflicting sizes for dim"):
            DataArray([1, 2], coords={"x": [0, 1], "y": ("x", [1])}, dims="x")

        with pytest.raises(ValueError, match=r"conflicting MultiIndex"):
            DataArray(np.random.rand(4, 4), [("x", self.mindex), ("y", self.mindex)])
        with pytest.raises(ValueError, match=r"conflicting MultiIndex"):
            DataArray(np.random.rand(4, 4), [("x", self.mindex), ("level_1", range(4))])

        with pytest.raises(ValueError, match=r"matching the dimension size"):
            DataArray(data, coords={"x": 0}, dims=["x", "y"])

    def test_constructor_from_self_described(self) -> None:
        data = [[-0.1, 21], [0, 2]]
        expected = DataArray(
            data,
            coords={"x": ["a", "b"], "y": [-1, -2]},
            dims=["x", "y"],
            name="foobar",
            attrs={"bar": 2},
        )
        actual = DataArray(expected)
        assert_identical(expected, actual)

        actual = DataArray(expected.values, actual.coords)
        assert_equal(expected, actual)

        frame = pd.DataFrame(
            data,
            index=pd.Index(["a", "b"], name="x"),
            columns=pd.Index([-1, -2], name="y"),
        )
        actual = DataArray(frame)
        assert_equal(expected, actual)

        series = pd.Series(data[0], index=pd.Index([-1, -2], name="y"))
        actual = DataArray(series)
        assert_equal(expected[0].reset_coords("x", drop=True), actual)

        expected = DataArray(
            data,
            coords={"x": ["a", "b"], "y": [-1, -2], "a": 0, "z": ("x", [-0.5, 0.5])},
            dims=["x", "y"],
        )
        actual = DataArray(expected)
        assert_identical(expected, actual)

        actual = DataArray(expected.values, expected.coords)
        assert_identical(expected, actual)

        expected = Dataset({"foo": ("foo", ["a", "b"])})["foo"]
        actual = DataArray(pd.Index(["a", "b"], name="foo"))
        assert_identical(expected, actual)

        actual = DataArray(IndexVariable("foo", ["a", "b"]))
        assert_identical(expected, actual)

    @requires_dask
    def test_constructor_from_self_described_chunked(self) -> None:
        expected = DataArray(
            [[-0.1, 21], [0, 2]],
            coords={"x": ["a", "b"], "y": [-1, -2]},
            dims=["x", "y"],
            name="foobar",
            attrs={"bar": 2},
        ).chunk()
        actual = DataArray(expected)
        assert_identical(expected, actual)
        assert_chunks_equal(expected, actual)

    def test_constructor_from_0d(self) -> None:
        expected = Dataset({None: ([], 0)})[None]
        actual = DataArray(0)
        assert_identical(expected, actual)

    @requires_dask
    def test_constructor_dask_coords(self) -> None:
        # regression test for GH1684
        import dask.array as da

        coord = da.arange(8, chunks=(4,))
        data = da.random.random((8, 8), chunks=(4, 4)) + 1
        actual = DataArray(data, coords={"x": coord, "y": coord}, dims=["x", "y"])

        ecoord = np.arange(8)
        expected = DataArray(data, coords={"x": ecoord, "y": ecoord}, dims=["x", "y"])
        assert_equal(actual, expected)

    def test_equals_and_identical(self) -> None:
        orig = DataArray(np.arange(5.0), {"a": 42}, dims="x")

        expected = orig
        actual = orig.copy()
        assert expected.equals(actual)
        assert expected.identical(actual)

        actual = expected.rename("baz")
        assert expected.equals(actual)
        assert not expected.identical(actual)

        actual = expected.rename({"x": "xxx"})
        assert not expected.equals(actual)
        assert not expected.identical(actual)

        actual = expected.copy()
        actual.attrs["foo"] = "bar"
        assert expected.equals(actual)
        assert not expected.identical(actual)

        actual = expected.copy()
        actual["x"] = ("x", -np.arange(5))
        assert not expected.equals(actual)
        assert not expected.identical(actual)

        actual = expected.reset_coords(drop=True)
        assert not expected.equals(actual)
        assert not expected.identical(actual)

        actual = orig.copy()
        actual[0] = np.nan
        expected = actual.copy()
        assert expected.equals(actual)
        assert expected.identical(actual)

        actual[:] = np.nan
        assert not expected.equals(actual)
        assert not expected.identical(actual)

        actual = expected.copy()
        actual["a"] = 100000
        assert not expected.equals(actual)
        assert not expected.identical(actual)

    def test_equals_failures(self) -> None:
        orig = DataArray(np.arange(5.0), {"a": 42}, dims="x")
        assert not orig.equals(np.arange(5))  # type: ignore[arg-type]
        assert not orig.identical(123)  # type: ignore
        assert not orig.broadcast_equals({1: 2})  # type: ignore

    def test_broadcast_equals(self) -> None:
        a = DataArray([0, 0], {"y": 0}, dims="x")
        b = DataArray([0, 0], {"y": ("x", [0, 0])}, dims="x")
        assert a.broadcast_equals(b)
        assert b.broadcast_equals(a)
        assert not a.equals(b)
        assert not a.identical(b)

        c = DataArray([0], coords={"x": 0}, dims="y")
        assert not a.broadcast_equals(c)
        assert not c.broadcast_equals(a)

    def test_getitem(self) -> None:
        # strings pull out dataarrays
        assert_identical(self.dv, self.ds["foo"])
        x = self.dv["x"]
        y = self.dv["y"]
        assert_identical(self.ds["x"], x)
        assert_identical(self.ds["y"], y)

        arr = ReturnItem()
        for i in [
            arr[:],
            arr[...],
            arr[x.values],
            arr[x.variable],
            arr[x],
            arr[x, y],
            arr[x.values > -1],
            arr[x.variable > -1],
            arr[x > -1],
            arr[x > -1, y > -1],
        ]:
            assert_equal(self.dv, self.dv[i])
        for i in [
            arr[0],
            arr[:, 0],
            arr[:3, :2],
            arr[x.values[:3]],
            arr[x.variable[:3]],
            arr[x[:3]],
            arr[x[:3], y[:4]],
            arr[x.values > 3],
            arr[x.variable > 3],
            arr[x > 3],
            arr[x > 3, y > 3],
        ]:
            assert_array_equal(self.v[i], self.dv[i])

    def test_getitem_dict(self) -> None:
        actual = self.dv[{"x": slice(3), "y": 0}]
        expected = self.dv.isel(x=slice(3), y=0)
        assert_identical(expected, actual)

    def test_getitem_coords(self) -> None:
        orig = DataArray(
            [[10], [20]],
            {
                "x": [1, 2],
                "y": [3],
                "z": 4,
                "x2": ("x", ["a", "b"]),
                "y2": ("y", ["c"]),
                "xy": (["y", "x"], [["d", "e"]]),
            },
            dims=["x", "y"],
        )

        assert_identical(orig, orig[:])
        assert_identical(orig, orig[:, :])
        assert_identical(orig, orig[...])
        assert_identical(orig, orig[:2, :1])
        assert_identical(orig, orig[[0, 1], [0]])

        actual = orig[0, 0]
        expected = DataArray(
            10, {"x": 1, "y": 3, "z": 4, "x2": "a", "y2": "c", "xy": "d"}
        )
        assert_identical(expected, actual)

        actual = orig[0, :]
        expected = DataArray(
            [10],
            {
                "x": 1,
                "y": [3],
                "z": 4,
                "x2": "a",
                "y2": ("y", ["c"]),
                "xy": ("y", ["d"]),
            },
            dims="y",
        )
        assert_identical(expected, actual)

        actual = orig[:, 0]
        expected = DataArray(
            [10, 20],
            {
                "x": [1, 2],
                "y": 3,
                "z": 4,
                "x2": ("x", ["a", "b"]),
                "y2": "c",
                "xy": ("x", ["d", "e"]),
            },
            dims="x",
        )
        assert_identical(expected, actual)

    def test_getitem_dataarray(self) -> None:
        # It should not conflict
        da = DataArray(np.arange(12).reshape((3, 4)), dims=["x", "y"])
        ind = DataArray([[0, 1], [0, 1]], dims=["x", "z"])
        actual = da[ind]
        assert_array_equal(actual, da.values[[[0, 1], [0, 1]], :])

        da = DataArray(
            np.arange(12).reshape((3, 4)),
            dims=["x", "y"],
            coords={"x": [0, 1, 2], "y": ["a", "b", "c", "d"]},
        )
        ind = xr.DataArray([[0, 1], [0, 1]], dims=["X", "Y"])
        actual = da[ind]
        expected = da.values[[[0, 1], [0, 1]], :]
        assert_array_equal(actual, expected)
        assert actual.dims == ("X", "Y", "y")

        # boolean indexing
        ind = xr.DataArray([True, True, False], dims=["x"])
        assert_equal(da[ind], da[[0, 1], :])
        assert_equal(da[ind], da[[0, 1]])
        assert_equal(da[ind], da[ind.values])

    def test_getitem_empty_index(self) -> None:
        da = DataArray(np.arange(12).reshape((3, 4)), dims=["x", "y"])
        assert_identical(da[{"x": []}], DataArray(np.zeros((0, 4)), dims=["x", "y"]))
        assert_identical(
            da.loc[{"y": []}], DataArray(np.zeros((3, 0)), dims=["x", "y"])
        )
        assert_identical(da[[]], DataArray(np.zeros((0, 4)), dims=["x", "y"]))

    def test_setitem(self) -> None:
        # basic indexing should work as numpy's indexing
        tuples = [
            (0, 0),
            (0, slice(None, None)),
            (slice(None, None), slice(None, None)),
            (slice(None, None), 0),
            ([1, 0], slice(None, None)),
            (slice(None, None), [1, 0]),
        ]
        for t in tuples:
            expected = np.arange(6).reshape(3, 2)
            orig = DataArray(
                np.arange(6).reshape(3, 2),
                {
                    "x": [1, 2, 3],
                    "y": ["a", "b"],
                    "z": 4,
                    "x2": ("x", ["a", "b", "c"]),
                    "y2": ("y", ["d", "e"]),
                },
                dims=["x", "y"],
            )
            orig[t] = 1
            expected[t] = 1
            assert_array_equal(orig.values, expected)

    def test_setitem_fancy(self) -> None:
        # vectorized indexing
        da = DataArray(np.ones((3, 2)), dims=["x", "y"])
        ind = Variable(["a"], [0, 1])
        da[dict(x=ind, y=ind)] = 0
        expected = DataArray([[0, 1], [1, 0], [1, 1]], dims=["x", "y"])
        assert_identical(expected, da)
        # assign another 0d-variable
        da[dict(x=ind, y=ind)] = Variable((), 0)
        expected = DataArray([[0, 1], [1, 0], [1, 1]], dims=["x", "y"])
        assert_identical(expected, da)
        # assign another 1d-variable
        da[dict(x=ind, y=ind)] = Variable(["a"], [2, 3])
        expected = DataArray([[2, 1], [1, 3], [1, 1]], dims=["x", "y"])
        assert_identical(expected, da)

        # 2d-vectorized indexing
        da = DataArray(np.ones((3, 2)), dims=["x", "y"])
        ind_x = DataArray([[0, 1]], dims=["a", "b"])
        ind_y = DataArray([[1, 0]], dims=["a", "b"])
        da[dict(x=ind_x, y=ind_y)] = 0
        expected = DataArray([[1, 0], [0, 1], [1, 1]], dims=["x", "y"])
        assert_identical(expected, da)

        da = DataArray(np.ones((3, 2)), dims=["x", "y"])
        ind = Variable(["a"], [0, 1])
        da[ind] = 0
        expected = DataArray([[0, 0], [0, 0], [1, 1]], dims=["x", "y"])
        assert_identical(expected, da)

    def test_setitem_dataarray(self) -> None:
        def get_data():
            return DataArray(
                np.ones((4, 3, 2)),
                dims=["x", "y", "z"],
                coords={
                    "x": np.arange(4),
                    "y": ["a", "b", "c"],
                    "non-dim": ("x", [1, 3, 4, 2]),
                },
            )

        da = get_data()
        # indexer with inconsistent coordinates.
        ind = DataArray(np.arange(1, 4), dims=["x"], coords={"x": np.random.randn(3)})
        with pytest.raises(IndexError, match=r"dimension coordinate 'x'"):
            da[dict(x=ind)] = 0

        # indexer with consistent coordinates.
        ind = DataArray(np.arange(1, 4), dims=["x"], coords={"x": np.arange(1, 4)})
        da[dict(x=ind)] = 0  # should not raise
        assert np.allclose(da[dict(x=ind)].values, 0)
        assert_identical(da["x"], get_data()["x"])
        assert_identical(da["non-dim"], get_data()["non-dim"])

        da = get_data()
        # conflict in the assigning values
        value = xr.DataArray(
            np.zeros((3, 3, 2)),
            dims=["x", "y", "z"],
            coords={"x": [0, 1, 2], "non-dim": ("x", [0, 2, 4])},
        )
        with pytest.raises(IndexError, match=r"dimension coordinate 'x'"):
            da[dict(x=ind)] = value

        # consistent coordinate in the assigning values
        value = xr.DataArray(
            np.zeros((3, 3, 2)),
            dims=["x", "y", "z"],
            coords={"x": [1, 2, 3], "non-dim": ("x", [0, 2, 4])},
        )
        da[dict(x=ind)] = value
        assert np.allclose(da[dict(x=ind)].values, 0)
        assert_identical(da["x"], get_data()["x"])
        assert_identical(da["non-dim"], get_data()["non-dim"])

        # Conflict in the non-dimension coordinate
        value = xr.DataArray(
            np.zeros((3, 3, 2)),
            dims=["x", "y", "z"],
            coords={"x": [1, 2, 3], "non-dim": ("x", [0, 2, 4])},
        )
        da[dict(x=ind)] = value  # should not raise

        # conflict in the assigning values
        value = xr.DataArray(
            np.zeros((3, 3, 2)),
            dims=["x", "y", "z"],
            coords={"x": [0, 1, 2], "non-dim": ("x", [0, 2, 4])},
        )
        with pytest.raises(IndexError, match=r"dimension coordinate 'x'"):
            da[dict(x=ind)] = value

        # consistent coordinate in the assigning values
        value = xr.DataArray(
            np.zeros((3, 3, 2)),
            dims=["x", "y", "z"],
            coords={"x": [1, 2, 3], "non-dim": ("x", [0, 2, 4])},
        )
        da[dict(x=ind)] = value  # should not raise

    def test_contains(self) -> None:
        data_array = DataArray([1, 2])
        assert 1 in data_array
        assert 3 not in data_array

    def test_pickle(self) -> None:
        data = DataArray(np.random.random((3, 3)), dims=("id", "time"))
        roundtripped = pickle.loads(pickle.dumps(data))
        assert_identical(data, roundtripped)

    @requires_dask
    def test_chunk(self) -> None:
        unblocked = DataArray(np.ones((3, 4)))
        assert unblocked.chunks is None

        blocked = unblocked.chunk()
        assert blocked.chunks == ((3,), (4,))
        first_dask_name = blocked.data.name

        blocked = unblocked.chunk(chunks=((2, 1), (2, 2)))
        assert blocked.chunks == ((2, 1), (2, 2))
        assert blocked.data.name != first_dask_name

        blocked = unblocked.chunk(chunks=(3, 3))
        assert blocked.chunks == ((3,), (3, 1))
        assert blocked.data.name != first_dask_name

        # name doesn't change when rechunking by same amount
        # this fails if ReprObject doesn't have __dask_tokenize__ defined
        assert unblocked.chunk(2).data.name == unblocked.chunk(2).data.name

        assert blocked.load().chunks is None

        # Check that kwargs are passed
        import dask.array as da

        blocked = unblocked.chunk(name_prefix="testname_")
        assert isinstance(blocked.data, da.Array)
        assert "testname_" in blocked.data.name

        # test kwargs form of chunks
        blocked = unblocked.chunk(dim_0=3, dim_1=3)
        assert blocked.chunks == ((3,), (3, 1))
        assert blocked.data.name != first_dask_name

    def test_isel(self) -> None:
        assert_identical(self.dv[0], self.dv.isel(x=0))
        assert_identical(self.dv, self.dv.isel(x=slice(None)))
        assert_identical(self.dv[:3], self.dv.isel(x=slice(3)))
        assert_identical(self.dv[:3, :5], self.dv.isel(x=slice(3), y=slice(5)))
        with pytest.raises(
            ValueError,
            match=r"Dimensions {'not_a_dim'} do not exist. Expected "
            r"one or more of \('x', 'y'\)",
        ):
            self.dv.isel(not_a_dim=0)
        with pytest.warns(
            UserWarning,
            match=r"Dimensions {'not_a_dim'} do not exist. "
            r"Expected one or more of \('x', 'y'\)",
        ):
            self.dv.isel(not_a_dim=0, missing_dims="warn")
        assert_identical(self.dv, self.dv.isel(not_a_dim=0, missing_dims="ignore"))

    def test_isel_types(self) -> None:
        # regression test for #1405
        da = DataArray([1, 2, 3], dims="x")
        # uint64
        assert_identical(
            da.isel(x=np.array([0], dtype="uint64")), da.isel(x=np.array([0]))
        )
        # uint32
        assert_identical(
            da.isel(x=np.array([0], dtype="uint32")), da.isel(x=np.array([0]))
        )
        # int64
        assert_identical(
            da.isel(x=np.array([0], dtype="int64")), da.isel(x=np.array([0]))
        )

    @pytest.mark.filterwarnings("ignore::DeprecationWarning")
    def test_isel_fancy(self) -> None:
        shape = (10, 7, 6)
        np_array = np.random.random(shape)
        da = DataArray(
            np_array, dims=["time", "y", "x"], coords={"time": np.arange(0, 100, 10)}
        )
        y = [1, 3]
        x = [3, 0]

        expected = da.values[:, y, x]

        actual = da.isel(y=(("test_coord",), y), x=(("test_coord",), x))
        assert actual.coords["test_coord"].shape == (len(y),)
        assert list(actual.coords) == ["time"]
        assert actual.dims == ("time", "test_coord")

        np.testing.assert_equal(actual, expected)

        # a few corner cases
        da.isel(
            time=(("points",), [1, 2]), x=(("points",), [2, 2]), y=(("points",), [3, 4])
        )
        np.testing.assert_allclose(
            da.isel(
                time=(("p",), [1]), x=(("p",), [2]), y=(("p",), [4])
            ).values.squeeze(),
            np_array[1, 4, 2].squeeze(),
        )
        da.isel(time=(("points",), [1, 2]))
        y = [-1, 0]
        x = [-2, 2]
        expected2 = da.values[:, y, x]
        actual2 = da.isel(x=(("points",), x), y=(("points",), y)).values
        np.testing.assert_equal(actual2, expected2)

        # test that the order of the indexers doesn't matter
        assert_identical(
            da.isel(y=(("points",), y), x=(("points",), x)),
            da.isel(x=(("points",), x), y=(("points",), y)),
        )

        # make sure we're raising errors in the right places
        with pytest.raises(IndexError, match=r"Dimensions of indexers mismatch"):
            da.isel(y=(("points",), [1, 2]), x=(("points",), [1, 2, 3]))

        # tests using index or DataArray as indexers
        stations = Dataset()
        stations["station"] = (("station",), ["A", "B", "C"])
        stations["dim1s"] = (("station",), [1, 2, 3])
        stations["dim2s"] = (("station",), [4, 5, 1])

        actual3 = da.isel(x=stations["dim1s"], y=stations["dim2s"])
        assert "station" in actual3.coords
        assert "station" in actual3.dims
        assert_identical(actual3["station"], stations["station"])

        with pytest.raises(ValueError, match=r"conflicting values/indexes on "):
            da.isel(
                x=DataArray([0, 1, 2], dims="station", coords={"station": [0, 1, 2]}),
                y=DataArray([0, 1, 2], dims="station", coords={"station": [0, 1, 3]}),
            )

        # multi-dimensional selection
        stations = Dataset()
        stations["a"] = (("a",), ["A", "B", "C"])
        stations["b"] = (("b",), [0, 1])
        stations["dim1s"] = (("a", "b"), [[1, 2], [2, 3], [3, 4]])
        stations["dim2s"] = (("a",), [4, 5, 1])

        actual4 = da.isel(x=stations["dim1s"], y=stations["dim2s"])
        assert "a" in actual4.coords
        assert "a" in actual4.dims
        assert "b" in actual4.coords
        assert "b" in actual4.dims
        assert_identical(actual4["a"], stations["a"])
        assert_identical(actual4["b"], stations["b"])
        expected4 = da.variable[
            :, stations["dim2s"].variable, stations["dim1s"].variable
        ]
        assert_array_equal(actual4, expected4)

    def test_sel(self) -> None:
        self.ds["x"] = ("x", np.array(list("abcdefghij")))
        da = self.ds["foo"]
        assert_identical(da, da.sel(x=slice(None)))
        assert_identical(da[1], da.sel(x="b"))
        assert_identical(da[:3], da.sel(x=slice("c")))
        assert_identical(da[:3], da.sel(x=["a", "b", "c"]))
        assert_identical(da[:, :4], da.sel(y=(self.ds["y"] < 4)))
        # verify that indexing with a dataarray works
        b = DataArray("b")
        assert_identical(da[1], da.sel(x=b))
        assert_identical(da[[1]], da.sel(x=slice(b, b)))

    def test_sel_dataarray(self) -> None:
        # indexing with DataArray
        self.ds["x"] = ("x", np.array(list("abcdefghij")))
        da = self.ds["foo"]

        ind = DataArray(["a", "b", "c"], dims=["x"])
        actual = da.sel(x=ind)
        assert_identical(actual, da.isel(x=[0, 1, 2]))

        # along new dimension
        ind = DataArray(["a", "b", "c"], dims=["new_dim"])
        actual = da.sel(x=ind)
        assert_array_equal(actual, da.isel(x=[0, 1, 2]))
        assert "new_dim" in actual.dims

        # with coordinate
        ind = DataArray(
            ["a", "b", "c"], dims=["new_dim"], coords={"new_dim": [0, 1, 2]}
        )
        actual = da.sel(x=ind)
        assert_array_equal(actual, da.isel(x=[0, 1, 2]))
        assert "new_dim" in actual.dims
        assert "new_dim" in actual.coords
        assert_equal(actual["new_dim"].drop_vars("x"), ind["new_dim"])

    def test_sel_invalid_slice(self) -> None:
        array = DataArray(np.arange(10), [("x", np.arange(10))])
        with pytest.raises(ValueError, match=r"cannot use non-scalar arrays"):
            array.sel(x=slice(array.x))

    def test_sel_dataarray_datetime_slice(self) -> None:
        # regression test for GH1240
        times = pd.date_range("2000-01-01", freq="D", periods=365)
        array = DataArray(np.arange(365), [("time", times)])
        result = array.sel(time=slice(array.time[0], array.time[-1]))
        assert_equal(result, array)

        array = DataArray(np.arange(365), [("delta", times - times[0])])
        result = array.sel(delta=slice(array.delta[0], array.delta[-1]))
        assert_equal(result, array)

    def test_sel_float(self) -> None:
        data_values = np.arange(4)

        # case coords are float32 and label is list of floats
        float_values = [0.0, 0.111, 0.222, 0.333]
        coord_values = np.asarray(float_values, dtype="float32")
        array = DataArray(data_values, [("float32_coord", coord_values)])
        expected = DataArray(data_values[1:3], [("float32_coord", coord_values[1:3])])
        actual = array.sel(float32_coord=float_values[1:3])
        # case coords are float16 and label is list of floats
        coord_values_16 = np.asarray(float_values, dtype="float16")
        expected_16 = DataArray(
            data_values[1:3], [("float16_coord", coord_values_16[1:3])]
        )
        array_16 = DataArray(data_values, [("float16_coord", coord_values_16)])
        actual_16 = array_16.sel(float16_coord=float_values[1:3])

        # case coord, label are scalars
        expected_scalar = DataArray(
            data_values[2], coords={"float32_coord": coord_values[2]}
        )
        actual_scalar = array.sel(float32_coord=float_values[2])

        assert_equal(expected, actual)
        assert_equal(expected_scalar, actual_scalar)
        assert_equal(expected_16, actual_16)

    def test_sel_float_multiindex(self) -> None:
        # regression test https://github.com/pydata/xarray/issues/5691
        # test multi-index created from coordinates, one with dtype=float32
        lvl1 = ["a", "a", "b", "b"]
        lvl2 = np.array([0.1, 0.2, 0.3, 0.4], dtype=np.float32)
        da = xr.DataArray(
            [1, 2, 3, 4], dims="x", coords={"lvl1": ("x", lvl1), "lvl2": ("x", lvl2)}
        )
        da = da.set_index(x=["lvl1", "lvl2"])

        actual = da.sel(lvl1="a", lvl2=0.1)
        expected = da.isel(x=0)

        assert_equal(actual, expected)

    def test_sel_no_index(self) -> None:
        array = DataArray(np.arange(10), dims="x")
        assert_identical(array[0], array.sel(x=0))
        assert_identical(array[:5], array.sel(x=slice(5)))
        assert_identical(array[[0, -1]], array.sel(x=[0, -1]))
        assert_identical(array[array < 5], array.sel(x=(array < 5)))

    def test_sel_method(self) -> None:
        data = DataArray(np.random.randn(3, 4), [("x", [0, 1, 2]), ("y", list("abcd"))])

        with pytest.raises(KeyError, match="Try setting the `method`"):
            data.sel(y="ab")

        expected = data.sel(y=["a", "b"])
        actual = data.sel(y=["ab", "ba"], method="pad")
        assert_identical(expected, actual)

        expected = data.sel(x=[1, 2])
        actual = data.sel(x=[0.9, 1.9], method="backfill", tolerance=1)
        assert_identical(expected, actual)

    def test_sel_drop(self) -> None:
        data = DataArray([1, 2, 3], [("x", [0, 1, 2])])
        expected = DataArray(1)
        selected = data.sel(x=0, drop=True)
        assert_identical(expected, selected)

        expected = DataArray(1, {"x": 0})
        selected = data.sel(x=0, drop=False)
        assert_identical(expected, selected)

        data = DataArray([1, 2, 3], dims=["x"])
        expected = DataArray(1)
        selected = data.sel(x=0, drop=True)
        assert_identical(expected, selected)

    def test_isel_drop(self) -> None:
        data = DataArray([1, 2, 3], [("x", [0, 1, 2])])
        expected = DataArray(1)
        selected = data.isel(x=0, drop=True)
        assert_identical(expected, selected)

        expected = DataArray(1, {"x": 0})
        selected = data.isel(x=0, drop=False)
        assert_identical(expected, selected)

    def test_head(self) -> None:
        assert_equal(self.dv.isel(x=slice(5)), self.dv.head(x=5))
        assert_equal(self.dv.isel(x=slice(0)), self.dv.head(x=0))
        assert_equal(
            self.dv.isel({dim: slice(6) for dim in self.dv.dims}), self.dv.head(6)
        )
        assert_equal(
            self.dv.isel({dim: slice(5) for dim in self.dv.dims}), self.dv.head()
        )
        with pytest.raises(TypeError, match=r"either dict-like or a single int"):
            self.dv.head([3])
        with pytest.raises(TypeError, match=r"expected integer type"):
            self.dv.head(x=3.1)
        with pytest.raises(ValueError, match=r"expected positive int"):
            self.dv.head(-3)

    def test_tail(self) -> None:
        assert_equal(self.dv.isel(x=slice(-5, None)), self.dv.tail(x=5))
        assert_equal(self.dv.isel(x=slice(0)), self.dv.tail(x=0))
        assert_equal(
            self.dv.isel({dim: slice(-6, None) for dim in self.dv.dims}),
            self.dv.tail(6),
        )
        assert_equal(
            self.dv.isel({dim: slice(-5, None) for dim in self.dv.dims}), self.dv.tail()
        )
        with pytest.raises(TypeError, match=r"either dict-like or a single int"):
            self.dv.tail([3])
        with pytest.raises(TypeError, match=r"expected integer type"):
            self.dv.tail(x=3.1)
        with pytest.raises(ValueError, match=r"expected positive int"):
            self.dv.tail(-3)

    def test_thin(self) -> None:
        assert_equal(self.dv.isel(x=slice(None, None, 5)), self.dv.thin(x=5))
        assert_equal(
            self.dv.isel({dim: slice(None, None, 6) for dim in self.dv.dims}),
            self.dv.thin(6),
        )
        with pytest.raises(TypeError, match=r"either dict-like or a single int"):
            self.dv.thin([3])
        with pytest.raises(TypeError, match=r"expected integer type"):
            self.dv.thin(x=3.1)
        with pytest.raises(ValueError, match=r"expected positive int"):
            self.dv.thin(-3)
        with pytest.raises(ValueError, match=r"cannot be zero"):
            self.dv.thin(time=0)

    def test_loc(self) -> None:
        self.ds["x"] = ("x", np.array(list("abcdefghij")))
        da = self.ds["foo"]
        # typing issue: see https://github.com/python/mypy/issues/2410
        assert_identical(da[:3], da.loc[:"c"])  # type: ignore[misc]
        assert_identical(da[1], da.loc["b"])
        assert_identical(da[1], da.loc[{"x": "b"}])
        assert_identical(da[1], da.loc["b", ...])
        assert_identical(da[:3], da.loc[["a", "b", "c"]])
        assert_identical(da[:3, :4], da.loc[["a", "b", "c"], np.arange(4)])
        assert_identical(da[:, :4], da.loc[:, self.ds["y"] < 4])

    def test_loc_datetime64_value(self) -> None:
        # regression test for https://github.com/pydata/xarray/issues/4283
        t = np.array(["2017-09-05T12", "2017-09-05T15"], dtype="datetime64[ns]")
        array = DataArray(np.ones(t.shape), dims=("time",), coords=(t,))
        assert_identical(array.loc[{"time": t[0]}], array[0])

    def test_loc_assign(self) -> None:
        self.ds["x"] = ("x", np.array(list("abcdefghij")))
        da = self.ds["foo"]
        # assignment
        # typing issue: see https://github.com/python/mypy/issues/2410
        da.loc["a":"j"] = 0  # type: ignore[misc]
        assert np.all(da.values == 0)
        da.loc[{"x": slice("a", "j")}] = 2
        assert np.all(da.values == 2)

        da.loc[{"x": slice("a", "j")}] = 2
        assert np.all(da.values == 2)

        # Multi dimensional case
        da = DataArray(np.arange(12).reshape(3, 4), dims=["x", "y"])
        da.loc[0, 0] = 0
        assert da.values[0, 0] == 0
        assert da.values[0, 1] != 0

        da = DataArray(np.arange(12).reshape(3, 4), dims=["x", "y"])
        da.loc[0] = 0
        assert np.all(da.values[0] == np.zeros(4))
        assert da.values[1, 0] != 0

    def test_loc_assign_dataarray(self) -> None:
        def get_data():
            return DataArray(
                np.ones((4, 3, 2)),
                dims=["x", "y", "z"],
                coords={
                    "x": np.arange(4),
                    "y": ["a", "b", "c"],
                    "non-dim": ("x", [1, 3, 4, 2]),
                },
            )

        da = get_data()
        # indexer with inconsistent coordinates.
        ind = DataArray(np.arange(1, 4), dims=["y"], coords={"y": np.random.randn(3)})
        with pytest.raises(IndexError, match=r"dimension coordinate 'y'"):
            da.loc[dict(x=ind)] = 0

        # indexer with consistent coordinates.
        ind = DataArray(np.arange(1, 4), dims=["x"], coords={"x": np.arange(1, 4)})
        da.loc[dict(x=ind)] = 0  # should not raise
        assert np.allclose(da[dict(x=ind)].values, 0)
        assert_identical(da["x"], get_data()["x"])
        assert_identical(da["non-dim"], get_data()["non-dim"])

        da = get_data()
        # conflict in the assigning values
        value = xr.DataArray(
            np.zeros((3, 3, 2)),
            dims=["x", "y", "z"],
            coords={"x": [0, 1, 2], "non-dim": ("x", [0, 2, 4])},
        )
        with pytest.raises(IndexError, match=r"dimension coordinate 'x'"):
            da.loc[dict(x=ind)] = value

        # consistent coordinate in the assigning values
        value = xr.DataArray(
            np.zeros((3, 3, 2)),
            dims=["x", "y", "z"],
            coords={"x": [1, 2, 3], "non-dim": ("x", [0, 2, 4])},
        )
        da.loc[dict(x=ind)] = value
        assert np.allclose(da[dict(x=ind)].values, 0)
        assert_identical(da["x"], get_data()["x"])
        assert_identical(da["non-dim"], get_data()["non-dim"])

    def test_loc_single_boolean(self) -> None:
        data = DataArray([0, 1], coords=[[True, False]])
        assert data.loc[True] == 0
        assert data.loc[False] == 1

    def test_loc_dim_name_collision_with_sel_params(self) -> None:
        da = xr.DataArray(
            [[0, 0], [1, 1]],
            dims=["dim1", "method"],
            coords={"dim1": ["x", "y"], "method": ["a", "b"]},
        )
        np.testing.assert_array_equal(
            da.loc[dict(dim1=["x", "y"], method=["a"])], [[0], [1]]
        )

    def test_selection_multiindex(self) -> None:
        mindex = pd.MultiIndex.from_product(
            [["a", "b"], [1, 2], [-1, -2]], names=("one", "two", "three")
        )
        mdata = DataArray(range(8), [("x", mindex)])

        def test_sel(
            lab_indexer, pos_indexer, replaced_idx=False, renamed_dim=None
        ) -> None:
            da = mdata.sel(x=lab_indexer)
            expected_da = mdata.isel(x=pos_indexer)
            if not replaced_idx:
                assert_identical(da, expected_da)
            else:
                if renamed_dim:
                    assert da.dims[0] == renamed_dim
                    da = da.rename({renamed_dim: "x"})
                assert_identical(da.variable, expected_da.variable)
                assert not da["x"].equals(expected_da["x"])

        test_sel(("a", 1, -1), 0)
        test_sel(("b", 2, -2), -1)
        test_sel(("a", 1), [0, 1], replaced_idx=True, renamed_dim="three")
        test_sel(("a",), range(4), replaced_idx=True)
        test_sel("a", range(4), replaced_idx=True)
        test_sel([("a", 1, -1), ("b", 2, -2)], [0, 7])
        test_sel(slice("a", "b"), range(8))
        test_sel(slice(("a", 1), ("b", 1)), range(6))
        test_sel({"one": "a", "two": 1, "three": -1}, 0)
        test_sel({"one": "a", "two": 1}, [0, 1], replaced_idx=True, renamed_dim="three")
        test_sel({"one": "a"}, range(4), replaced_idx=True)

        assert_identical(mdata.loc["a"], mdata.sel(x="a"))
        assert_identical(mdata.loc[("a", 1), ...], mdata.sel(x=("a", 1)))
        assert_identical(mdata.loc[{"one": "a"}, ...], mdata.sel(x={"one": "a"}))
        with pytest.raises(IndexError):
            mdata.loc[("a", 1)]

        assert_identical(mdata.sel(x={"one": "a", "two": 1}), mdata.sel(one="a", two=1))

    def test_selection_multiindex_remove_unused(self) -> None:
        # GH2619. For MultiIndex, we need to call remove_unused.
        ds = xr.DataArray(
            np.arange(40).reshape(8, 5),
            dims=["x", "y"],
            coords={"x": np.arange(8), "y": np.arange(5)},
        )
        ds = ds.stack(xy=["x", "y"])
        ds_isel = ds.isel(xy=ds["x"] < 4)
        with pytest.raises(KeyError):
            ds_isel.sel(x=5)

        actual = ds_isel.unstack()
        expected = ds.reset_index("xy").isel(xy=ds["x"] < 4)
        expected = expected.set_index(xy=["x", "y"]).unstack()
        assert_identical(expected, actual)

    def test_selection_multiindex_from_level(self) -> None:
        # GH: 3512
        da = DataArray([0, 1], dims=["x"], coords={"x": [0, 1], "y": "a"})
        db = DataArray([2, 3], dims=["x"], coords={"x": [0, 1], "y": "b"})
        data = xr.concat([da, db], dim="x").set_index(xy=["x", "y"])
        assert data.dims == ("xy",)
        actual = data.sel(y="a")
        expected = data.isel(xy=[0, 1]).unstack("xy").squeeze("y")
        assert_equal(actual, expected)

    def test_virtual_default_coords(self) -> None:
        array = DataArray(np.zeros((5,)), dims="x")
        expected = DataArray(range(5), dims="x", name="x")
        assert_identical(expected, array["x"])
        assert_identical(expected, array.coords["x"])

    def test_virtual_time_components(self) -> None:
        dates = pd.date_range("2000-01-01", periods=10)
        da = DataArray(np.arange(1, 11), [("time", dates)])

        assert_array_equal(da["time.dayofyear"], da.values)
        assert_array_equal(da.coords["time.dayofyear"], da.values)

    def test_coords(self) -> None:
        # use int64 to ensure repr() consistency on windows
        coords = [
            IndexVariable("x", np.array([-1, -2], "int64")),
            IndexVariable("y", np.array([0, 1, 2], "int64")),
        ]
        da = DataArray(np.random.randn(2, 3), coords, name="foo")

        # len
        assert len(da.coords) == 2

        # iter
        assert list(da.coords) == ["x", "y"]

        assert coords[0].identical(da.coords["x"])
        assert coords[1].identical(da.coords["y"])

        assert "x" in da.coords
        assert 0 not in da.coords
        assert "foo" not in da.coords

        with pytest.raises(KeyError):
            da.coords[0]
        with pytest.raises(KeyError):
            da.coords["foo"]

        # repr
        expected_repr = dedent(
            """\
        Coordinates:
          * x        (x) int64 -1 -2
          * y        (y) int64 0 1 2"""
        )
        actual = repr(da.coords)
        assert expected_repr == actual

        # dtypes
        assert da.coords.dtypes == {"x": np.dtype("int64"), "y": np.dtype("int64")}

        del da.coords["x"]
        da._indexes = filter_indexes_from_coords(da.xindexes, set(da.coords))
        expected = DataArray(da.values, {"y": [0, 1, 2]}, dims=["x", "y"], name="foo")
        assert_identical(da, expected)

        with pytest.raises(
            ValueError, match=r"cannot set or update variable.*corrupt.*index "
        ):
            self.mda["level_1"] = ("x", np.arange(4))
            self.mda.coords["level_1"] = ("x", np.arange(4))

    def test_coords_to_index(self) -> None:
        da = DataArray(np.zeros((2, 3)), [("x", [1, 2]), ("y", list("abc"))])

        with pytest.raises(ValueError, match=r"no valid index"):
            da[0, 0].coords.to_index()

        expected = pd.Index(["a", "b", "c"], name="y")
        actual = da[0].coords.to_index()
        assert expected.equals(actual)

        expected = pd.MultiIndex.from_product(
            [[1, 2], ["a", "b", "c"]], names=["x", "y"]
        )
        actual = da.coords.to_index()
        assert expected.equals(actual)

        expected = pd.MultiIndex.from_product(
            [["a", "b", "c"], [1, 2]], names=["y", "x"]
        )
        actual = da.coords.to_index(["y", "x"])
        assert expected.equals(actual)

        with pytest.raises(ValueError, match=r"ordered_dims must match"):
            da.coords.to_index(["x"])

    def test_coord_coords(self) -> None:
        orig = DataArray(
            [10, 20], {"x": [1, 2], "x2": ("x", ["a", "b"]), "z": 4}, dims="x"
        )

        actual = orig.coords["x"]
        expected = DataArray(
            [1, 2], {"z": 4, "x2": ("x", ["a", "b"]), "x": [1, 2]}, dims="x", name="x"
        )
        assert_identical(expected, actual)

        del actual.coords["x2"]
        assert_identical(expected.reset_coords("x2", drop=True), actual)

        actual.coords["x3"] = ("x", ["a", "b"])
        expected = DataArray(
            [1, 2], {"z": 4, "x3": ("x", ["a", "b"]), "x": [1, 2]}, dims="x", name="x"
        )
        assert_identical(expected, actual)

    def test_reset_coords(self) -> None:
        data = DataArray(
            np.zeros((3, 4)),
            {"bar": ("x", ["a", "b", "c"]), "baz": ("y", range(4)), "y": range(4)},
            dims=["x", "y"],
            name="foo",
        )

        actual1 = data.reset_coords()
        expected1 = Dataset(
            {
                "foo": (["x", "y"], np.zeros((3, 4))),
                "bar": ("x", ["a", "b", "c"]),
                "baz": ("y", range(4)),
                "y": range(4),
            }
        )
        assert_identical(actual1, expected1)

        actual2 = data.reset_coords(["bar", "baz"])
        assert_identical(actual2, expected1)

        actual3 = data.reset_coords("bar")
        expected3 = Dataset(
            {"foo": (["x", "y"], np.zeros((3, 4))), "bar": ("x", ["a", "b", "c"])},
            {"baz": ("y", range(4)), "y": range(4)},
        )
        assert_identical(actual3, expected3)

        actual4 = data.reset_coords(["bar"])
        assert_identical(actual4, expected3)

        actual5 = data.reset_coords(drop=True)
        expected5 = DataArray(
            np.zeros((3, 4)), coords={"y": range(4)}, dims=["x", "y"], name="foo"
        )
        assert_identical(actual5, expected5)

        actual6 = data.copy().reset_coords(drop=True)
        assert_identical(actual6, expected5)

        actual7 = data.reset_coords("bar", drop=True)
        expected7 = DataArray(
            np.zeros((3, 4)),
            {"baz": ("y", range(4)), "y": range(4)},
            dims=["x", "y"],
            name="foo",
        )
        assert_identical(actual7, expected7)

        with pytest.raises(ValueError, match=r"cannot be found"):
            data.reset_coords("foo", drop=True)
        with pytest.raises(ValueError, match=r"cannot be found"):
            data.reset_coords("not_found")
        with pytest.raises(ValueError, match=r"cannot remove index"):
            data.reset_coords("y")

        # non-dimension index coordinate
        midx = pd.MultiIndex.from_product([["a", "b"], [0, 1]], names=("lvl1", "lvl2"))
        data = DataArray([1, 2, 3, 4], coords={"x": midx}, dims="x", name="foo")
        with pytest.raises(ValueError, match=r"cannot remove index"):
            data.reset_coords("lvl1")

    def test_assign_coords(self) -> None:
        array = DataArray(10)
        actual = array.assign_coords(c=42)
        expected = DataArray(10, {"c": 42})
        assert_identical(actual, expected)

        with pytest.raises(
            ValueError, match=r"cannot set or update variable.*corrupt.*index "
        ):
            self.mda.assign_coords(level_1=("x", range(4)))

        # GH: 2112
        da = xr.DataArray([0, 1, 2], dims="x")
        with pytest.raises(ValueError):
            da["x"] = [0, 1, 2, 3]  # size conflict
        with pytest.raises(ValueError):
            da.coords["x"] = [0, 1, 2, 3]  # size conflict
        with pytest.raises(ValueError):
            da.coords["x"] = ("y", [1, 2, 3])  # no new dimension to a DataArray

    def test_assign_coords_existing_multiindex(self) -> None:
        data = self.mda
        with pytest.warns(FutureWarning, match=r"Updating MultiIndexed coordinate"):
            data.assign_coords(x=range(4))

    def test_coords_alignment(self) -> None:
        lhs = DataArray([1, 2, 3], [("x", [0, 1, 2])])
        rhs = DataArray([2, 3, 4], [("x", [1, 2, 3])])
        lhs.coords["rhs"] = rhs

        expected = DataArray(
            [1, 2, 3], coords={"rhs": ("x", [np.nan, 2, 3]), "x": [0, 1, 2]}, dims="x"
        )
        assert_identical(lhs, expected)

    def test_set_coords_update_index(self) -> None:
        actual = DataArray([1, 2, 3], [("x", [1, 2, 3])])
        actual.coords["x"] = ["a", "b", "c"]
        assert actual.xindexes["x"].to_pandas_index().equals(pd.Index(["a", "b", "c"]))

    def test_set_coords_multiindex_level(self) -> None:
        with pytest.raises(
            ValueError, match=r"cannot set or update variable.*corrupt.*index "
        ):
            self.mda["level_1"] = range(4)

    def test_coords_replacement_alignment(self) -> None:
        # regression test for GH725
        arr = DataArray([0, 1, 2], dims=["abc"])
        new_coord = DataArray([1, 2, 3], dims=["abc"], coords=[[1, 2, 3]])
        arr["abc"] = new_coord
        expected = DataArray([0, 1, 2], coords=[("abc", [1, 2, 3])])
        assert_identical(arr, expected)

    def test_coords_non_string(self) -> None:
        arr = DataArray(0, coords={1: 2})
        actual = arr.coords[1]
        expected = DataArray(2, coords={1: 2}, name=1)
        assert_identical(actual, expected)

    def test_coords_delitem_delete_indexes(self) -> None:
        # regression test for GH3746
        arr = DataArray(np.ones((2,)), dims="x", coords={"x": [0, 1]})
        del arr.coords["x"]
        assert "x" not in arr.xindexes

    def test_coords_delitem_multiindex_level(self) -> None:
        with pytest.raises(
            ValueError, match=r"cannot remove coordinate.*corrupt.*index "
        ):
            del self.mda.coords["level_1"]

    def test_broadcast_like(self) -> None:
        arr1 = DataArray(
            np.ones((2, 3)),
            dims=["x", "y"],
            coords={"x": ["a", "b"], "y": ["a", "b", "c"]},
        )
        arr2 = DataArray(
            np.ones((3, 2)),
            dims=["x", "y"],
            coords={"x": ["a", "b", "c"], "y": ["a", "b"]},
        )
        orig1, orig2 = broadcast(arr1, arr2)
        new1 = arr1.broadcast_like(arr2)
        new2 = arr2.broadcast_like(arr1)

        assert_identical(orig1, new1)
        assert_identical(orig2, new2)

        orig3 = DataArray(np.random.randn(5), [("x", range(5))])
        orig4 = DataArray(np.random.randn(6), [("y", range(6))])
        new3, new4 = broadcast(orig3, orig4)

        assert_identical(orig3.broadcast_like(orig4), new3.transpose("y", "x"))
        assert_identical(orig4.broadcast_like(orig3), new4)

    def test_reindex_like(self) -> None:
        foo = DataArray(np.random.randn(5, 6), [("x", range(5)), ("y", range(6))])
        bar = foo[:2, :2]
        assert_identical(foo.reindex_like(bar), bar)

        expected = foo.copy()
        expected[:] = np.nan
        expected[:2, :2] = bar
        assert_identical(bar.reindex_like(foo), expected)

    def test_reindex_like_no_index(self) -> None:
        foo = DataArray(np.random.randn(5, 6), dims=["x", "y"])
        assert_identical(foo, foo.reindex_like(foo))

        bar = foo[:4]
        with pytest.raises(ValueError, match=r"different size for unlabeled"):
            foo.reindex_like(bar)

    def test_reindex_regressions(self) -> None:
        da = DataArray(np.random.randn(5), coords=[("time", range(5))])
        time2 = DataArray(np.arange(5), dims="time2")
        with pytest.raises(ValueError):
            da.reindex(time=time2)

        # regression test for #736, reindex can not change complex nums dtype
        xnp = np.array([1, 2, 3], dtype=complex)
        x = DataArray(xnp, coords=[[0.1, 0.2, 0.3]])
        y = DataArray([2, 5, 6, 7, 8], coords=[[-1.1, 0.21, 0.31, 0.41, 0.51]])
        re_dtype = x.reindex_like(y, method="pad").dtype
        assert x.dtype == re_dtype

    def test_reindex_method(self) -> None:
        x = DataArray([10, 20], dims="y", coords={"y": [0, 1]})
        y = [-0.1, 0.5, 1.1]
        actual = x.reindex(y=y, method="backfill", tolerance=0.2)
        expected = DataArray([10, np.nan, np.nan], coords=[("y", y)])
        assert_identical(expected, actual)

        actual = x.reindex(y=y, method="backfill", tolerance=[0.1, 0.1, 0.01])
        expected = DataArray([10, np.nan, np.nan], coords=[("y", y)])
        assert_identical(expected, actual)

        alt = Dataset({"y": y})
        actual = x.reindex_like(alt, method="backfill")
        expected = DataArray([10, 20, np.nan], coords=[("y", y)])
        assert_identical(expected, actual)

    @pytest.mark.parametrize("fill_value", [dtypes.NA, 2, 2.0, {None: 2, "u": 1}])
    def test_reindex_fill_value(self, fill_value) -> None:
        x = DataArray([10, 20], dims="y", coords={"y": [0, 1], "u": ("y", [1, 2])})
        y = [0, 1, 2]
        if fill_value == dtypes.NA:
            # if we supply the default, we expect the missing value for a
            # float array
            fill_value_var = fill_value_u = np.nan
        elif isinstance(fill_value, dict):
            fill_value_var = fill_value[None]
            fill_value_u = fill_value["u"]
        else:
            fill_value_var = fill_value_u = fill_value
        actual = x.reindex(y=y, fill_value=fill_value)
        expected = DataArray(
            [10, 20, fill_value_var],
            dims="y",
            coords={"y": y, "u": ("y", [1, 2, fill_value_u])},
        )
        assert_identical(expected, actual)

    @pytest.mark.parametrize("dtype", [str, bytes])
    def test_reindex_str_dtype(self, dtype) -> None:
        data = DataArray(
            [1, 2], dims="x", coords={"x": np.array(["a", "b"], dtype=dtype)}
        )

        actual = data.reindex(x=data.x)
        expected = data

        assert_identical(expected, actual)
        assert actual.dtype == expected.dtype

    def test_rename(self) -> None:
        da = xr.DataArray(
            [1, 2, 3], dims="dim", name="name", coords={"coord": ("dim", [5, 6, 7])}
        )

        # change name
        renamed_name = da.rename("name_new")
        assert renamed_name.name == "name_new"
        expected_name = da.copy()
        expected_name.name = "name_new"
        assert_identical(renamed_name, expected_name)

        # change name to None?
        renamed_noname = da.rename(None)
        assert renamed_noname.name is None
        expected_noname = da.copy()
        expected_noname.name = None
        assert_identical(renamed_noname, expected_noname)
        renamed_noname = da.rename()
        assert renamed_noname.name is None
        assert_identical(renamed_noname, expected_noname)

        # change dim
        renamed_dim = da.rename({"dim": "dim_new"})
        assert renamed_dim.dims == ("dim_new",)
        expected_dim = xr.DataArray(
            [1, 2, 3],
            dims="dim_new",
            name="name",
            coords={"coord": ("dim_new", [5, 6, 7])},
        )
        assert_identical(renamed_dim, expected_dim)

        # change dim with kwargs
        renamed_dimkw = da.rename(dim="dim_new")
        assert renamed_dimkw.dims == ("dim_new",)
        assert_identical(renamed_dimkw, expected_dim)

        # change coords
        renamed_coord = da.rename({"coord": "coord_new"})
        assert "coord_new" in renamed_coord.coords
        expected_coord = xr.DataArray(
            [1, 2, 3], dims="dim", name="name", coords={"coord_new": ("dim", [5, 6, 7])}
        )
        assert_identical(renamed_coord, expected_coord)

        # change coords with kwargs
        renamed_coordkw = da.rename(coord="coord_new")
        assert "coord_new" in renamed_coordkw.coords
        assert_identical(renamed_coordkw, expected_coord)

        # change coord and dim
        renamed_both = da.rename({"dim": "dim_new", "coord": "coord_new"})
        assert renamed_both.dims == ("dim_new",)
        assert "coord_new" in renamed_both.coords
        expected_both = xr.DataArray(
            [1, 2, 3],
            dims="dim_new",
            name="name",
            coords={"coord_new": ("dim_new", [5, 6, 7])},
        )
        assert_identical(renamed_both, expected_both)

        # change coord and dim with kwargs
        renamed_bothkw = da.rename(dim="dim_new", coord="coord_new")
        assert renamed_bothkw.dims == ("dim_new",)
        assert "coord_new" in renamed_bothkw.coords
        assert_identical(renamed_bothkw, expected_both)

        # change all
        renamed_all = da.rename("name_new", dim="dim_new", coord="coord_new")
        assert renamed_all.name == "name_new"
        assert renamed_all.dims == ("dim_new",)
        assert "coord_new" in renamed_all.coords
        expected_all = xr.DataArray(
            [1, 2, 3],
            dims="dim_new",
            name="name_new",
            coords={"coord_new": ("dim_new", [5, 6, 7])},
        )
        assert_identical(renamed_all, expected_all)

    def test_rename_dimension_coord_warnings(self) -> None:
        # create a dimension coordinate by renaming a dimension or coordinate
        # should raise a warning (no index created)
        da = DataArray([0, 0], coords={"x": ("y", [0, 1])}, dims="y")

        with pytest.warns(
            UserWarning, match="rename 'x' to 'y' does not create an index.*"
        ):
            da.rename(x="y")

        da = xr.DataArray([0, 0], coords={"y": ("x", [0, 1])}, dims="x")

        with pytest.warns(
            UserWarning, match="rename 'x' to 'y' does not create an index.*"
        ):
            da.rename(x="y")

    def test_init_value(self) -> None:
        expected = DataArray(
            np.full((3, 4), 3), dims=["x", "y"], coords=[range(3), range(4)]
        )
        actual = DataArray(3, dims=["x", "y"], coords=[range(3), range(4)])
        assert_identical(expected, actual)

        expected = DataArray(
            np.full((1, 10, 2), 0),
            dims=["w", "x", "y"],
            coords={"x": np.arange(10), "y": ["north", "south"]},
        )
        actual = DataArray(0, dims=expected.dims, coords=expected.coords)
        assert_identical(expected, actual)

        expected = DataArray(
            np.full((10, 2), np.nan), coords=[("x", np.arange(10)), ("y", ["a", "b"])]
        )
        actual = DataArray(coords=[("x", np.arange(10)), ("y", ["a", "b"])])
        assert_identical(expected, actual)

        with pytest.raises(ValueError, match=r"different number of dim"):
            DataArray(np.array(1), coords={"x": np.arange(10)}, dims=["x"])
        with pytest.raises(ValueError, match=r"does not match the 0 dim"):
            DataArray(np.array(1), coords=[("x", np.arange(10))])

    def test_swap_dims(self) -> None:
        array = DataArray(np.random.randn(3), {"x": list("abc")}, "x")
        expected = DataArray(array.values, {"x": ("y", list("abc"))}, dims="y")
        actual = array.swap_dims({"x": "y"})
        assert_identical(expected, actual)
        for dim_name in set().union(expected.xindexes.keys(), actual.xindexes.keys()):
            assert actual.xindexes[dim_name].equals(expected.xindexes[dim_name])

        # as kwargs
        array = DataArray(np.random.randn(3), {"x": list("abc")}, "x")
        expected = DataArray(array.values, {"x": ("y", list("abc"))}, dims="y")
        actual = array.swap_dims(x="y")
        assert_identical(expected, actual)
        for dim_name in set().union(expected.xindexes.keys(), actual.xindexes.keys()):
            assert actual.xindexes[dim_name].equals(expected.xindexes[dim_name])

        # multiindex case
        idx = pd.MultiIndex.from_arrays([list("aab"), list("yzz")], names=["y1", "y2"])
        array = DataArray(np.random.randn(3), {"y": ("x", idx)}, "x")
        expected = DataArray(array.values, {"y": idx}, "y")
        actual = array.swap_dims({"x": "y"})
        assert_identical(expected, actual)
        for dim_name in set().union(expected.xindexes.keys(), actual.xindexes.keys()):
            assert actual.xindexes[dim_name].equals(expected.xindexes[dim_name])

    def test_expand_dims_error(self) -> None:
        array = DataArray(
            np.random.randn(3, 4),
            dims=["x", "dim_0"],
            coords={"x": np.linspace(0.0, 1.0, 3)},
            attrs={"key": "entry"},
        )

        with pytest.raises(TypeError, match=r"dim should be Hashable or"):
            array.expand_dims(0)
        with pytest.raises(ValueError, match=r"lengths of dim and axis"):
            # dims and axis argument should be the same length
            array.expand_dims(dim=["a", "b"], axis=[1, 2, 3])
        with pytest.raises(ValueError, match=r"Dimension x already"):
            # Should not pass the already existing dimension.
            array.expand_dims(dim=["x"])
        # raise if duplicate
        with pytest.raises(ValueError, match=r"duplicate values"):
            array.expand_dims(dim=["y", "y"])
        with pytest.raises(ValueError, match=r"duplicate values"):
            array.expand_dims(dim=["y", "z"], axis=[1, 1])
        with pytest.raises(ValueError, match=r"duplicate values"):
            array.expand_dims(dim=["y", "z"], axis=[2, -2])

        # out of bounds error, axis must be in [-4, 3]
        with pytest.raises(IndexError):
            array.expand_dims(dim=["y", "z"], axis=[2, 4])
        with pytest.raises(IndexError):
            array.expand_dims(dim=["y", "z"], axis=[2, -5])
        # Does not raise an IndexError
        array.expand_dims(dim=["y", "z"], axis=[2, -4])
        array.expand_dims(dim=["y", "z"], axis=[2, 3])

        array = DataArray(
            np.random.randn(3, 4),
            dims=["x", "dim_0"],
            coords={"x": np.linspace(0.0, 1.0, 3)},
            attrs={"key": "entry"},
        )
        with pytest.raises(TypeError):
            array.expand_dims({"new_dim": 3.2})

        # Attempt to use both dim and kwargs
        with pytest.raises(ValueError):
            array.expand_dims({"d": 4}, e=4)

    def test_expand_dims(self) -> None:
        array = DataArray(
            np.random.randn(3, 4),
            dims=["x", "dim_0"],
            coords={"x": np.linspace(0.0, 1.0, 3)},
            attrs={"key": "entry"},
        )
        # pass only dim label
        actual = array.expand_dims(dim="y")
        expected = DataArray(
            np.expand_dims(array.values, 0),
            dims=["y", "x", "dim_0"],
            coords={"x": np.linspace(0.0, 1.0, 3)},
            attrs={"key": "entry"},
        )
        assert_identical(expected, actual)
        roundtripped = actual.squeeze("y", drop=True)
        assert_identical(array, roundtripped)

        # pass multiple dims
        actual = array.expand_dims(dim=["y", "z"])
        expected = DataArray(
            np.expand_dims(np.expand_dims(array.values, 0), 0),
            dims=["y", "z", "x", "dim_0"],
            coords={"x": np.linspace(0.0, 1.0, 3)},
            attrs={"key": "entry"},
        )
        assert_identical(expected, actual)
        roundtripped = actual.squeeze(["y", "z"], drop=True)
        assert_identical(array, roundtripped)

        # pass multiple dims and axis. Axis is out of order
        actual = array.expand_dims(dim=["z", "y"], axis=[2, 1])
        expected = DataArray(
            np.expand_dims(np.expand_dims(array.values, 1), 2),
            dims=["x", "y", "z", "dim_0"],
            coords={"x": np.linspace(0.0, 1.0, 3)},
            attrs={"key": "entry"},
        )
        assert_identical(expected, actual)
        # make sure the attrs are tracked
        assert actual.attrs["key"] == "entry"
        roundtripped = actual.squeeze(["z", "y"], drop=True)
        assert_identical(array, roundtripped)

        # Negative axis and they are out of order
        actual = array.expand_dims(dim=["y", "z"], axis=[-1, -2])
        expected = DataArray(
            np.expand_dims(np.expand_dims(array.values, -1), -1),
            dims=["x", "dim_0", "z", "y"],
            coords={"x": np.linspace(0.0, 1.0, 3)},
            attrs={"key": "entry"},
        )
        assert_identical(expected, actual)
        assert actual.attrs["key"] == "entry"
        roundtripped = actual.squeeze(["y", "z"], drop=True)
        assert_identical(array, roundtripped)

    def test_expand_dims_with_scalar_coordinate(self) -> None:
        array = DataArray(
            np.random.randn(3, 4),
            dims=["x", "dim_0"],
            coords={"x": np.linspace(0.0, 1.0, 3), "z": 1.0},
            attrs={"key": "entry"},
        )
        actual = array.expand_dims(dim="z")
        expected = DataArray(
            np.expand_dims(array.values, 0),
            dims=["z", "x", "dim_0"],
            coords={"x": np.linspace(0.0, 1.0, 3), "z": np.ones(1)},
            attrs={"key": "entry"},
        )
        assert_identical(expected, actual)
        roundtripped = actual.squeeze(["z"], drop=False)
        assert_identical(array, roundtripped)

    def test_expand_dims_with_greater_dim_size(self) -> None:
        array = DataArray(
            np.random.randn(3, 4),
            dims=["x", "dim_0"],
            coords={"x": np.linspace(0.0, 1.0, 3), "z": 1.0},
            attrs={"key": "entry"},
        )
        actual = array.expand_dims({"y": 2, "z": 1, "dim_1": ["a", "b", "c"]})

        expected_coords = {
            "y": [0, 1],
            "z": [1.0],
            "dim_1": ["a", "b", "c"],
            "x": np.linspace(0, 1, 3),
            "dim_0": range(4),
        }
        expected = DataArray(
            array.values * np.ones([2, 1, 3, 3, 4]),
            coords=expected_coords,
            dims=list(expected_coords.keys()),
            attrs={"key": "entry"},
        ).drop_vars(["y", "dim_0"])
        assert_identical(expected, actual)

        # Test with kwargs instead of passing dict to dim arg.

        other_way = array.expand_dims(dim_1=["a", "b", "c"])

        other_way_expected = DataArray(
            array.values * np.ones([3, 3, 4]),
            coords={
                "dim_1": ["a", "b", "c"],
                "x": np.linspace(0, 1, 3),
                "dim_0": range(4),
                "z": 1.0,
            },
            dims=["dim_1", "x", "dim_0"],
            attrs={"key": "entry"},
        ).drop_vars("dim_0")
        assert_identical(other_way_expected, other_way)

    def test_set_index(self) -> None:
        indexes = [self.mindex.get_level_values(n) for n in self.mindex.names]
        coords = {idx.name: ("x", idx) for idx in indexes}
        array = DataArray(self.mda.values, coords=coords, dims="x")
        expected = self.mda.copy()
        level_3 = ("x", [1, 2, 3, 4])
        array["level_3"] = level_3
        expected["level_3"] = level_3

        obj = array.set_index(x=self.mindex.names)
        assert_identical(obj, expected)

        obj = obj.set_index(x="level_3", append=True)
        expected = array.set_index(x=["level_1", "level_2", "level_3"])
        assert_identical(obj, expected)

        array = array.set_index(x=["level_1", "level_2", "level_3"])
        assert_identical(array, expected)

        array2d = DataArray(
            np.random.rand(2, 2),
            coords={"x": ("x", [0, 1]), "level": ("y", [1, 2])},
            dims=("x", "y"),
        )
        with pytest.raises(ValueError, match=r"dimension mismatch"):
            array2d.set_index(x="level")

        # Issue 3176: Ensure clear error message on key error.
        with pytest.raises(ValueError, match=r".*variable\(s\) do not exist"):
            obj.set_index(x="level_4")

    def test_reset_index(self) -> None:
        indexes = [self.mindex.get_level_values(n) for n in self.mindex.names]
        coords = {idx.name: ("x", idx) for idx in indexes}
        expected = DataArray(self.mda.values, coords=coords, dims="x")

        obj = self.mda.reset_index("x")
        assert_identical(obj, expected, check_default_indexes=False)
        assert len(obj.xindexes) == 0
        obj = self.mda.reset_index(self.mindex.names)
        assert_identical(obj, expected, check_default_indexes=False)
        assert len(obj.xindexes) == 0
        obj = self.mda.reset_index(["x", "level_1"])
        assert_identical(obj, expected, check_default_indexes=False)
        assert len(obj.xindexes) == 0

        coords = {
            "x": ("x", self.mindex.droplevel("level_1")),
            "level_1": ("x", self.mindex.get_level_values("level_1")),
        }
        expected = DataArray(self.mda.values, coords=coords, dims="x")
        obj = self.mda.reset_index(["level_1"])
        assert_identical(obj, expected, check_default_indexes=False)
        assert list(obj.xindexes) == ["x"]
        assert type(obj.xindexes["x"]) is PandasIndex

        expected = DataArray(self.mda.values, dims="x")
        obj = self.mda.reset_index("x", drop=True)
        assert_identical(obj, expected, check_default_indexes=False)

        array = self.mda.copy()
        array = array.reset_index(["x"], drop=True)
        assert_identical(array, expected, check_default_indexes=False)

        # single index
        array = DataArray([1, 2], coords={"x": ["a", "b"]}, dims="x")
        obj = array.reset_index("x")
        print(obj.x.variable)
        print(array.x.variable)
        assert_equal(obj.x.variable, array.x.variable.to_base_variable())
        assert len(obj.xindexes) == 0

    def test_reset_index_keep_attrs(self) -> None:
        coord_1 = DataArray([1, 2], dims=["coord_1"], attrs={"attrs": True})
        da = DataArray([1, 0], [coord_1])
        obj = da.reset_index("coord_1")
        assert obj.coord_1.attrs == da.coord_1.attrs
        assert len(obj.xindexes) == 0

    def test_reorder_levels(self) -> None:
        midx = self.mindex.reorder_levels(["level_2", "level_1"])
        expected = DataArray(self.mda.values, coords={"x": midx}, dims="x")

        obj = self.mda.reorder_levels(x=["level_2", "level_1"])
        assert_identical(obj, expected)

        array = DataArray([1, 2], dims="x")
        with pytest.raises(KeyError):
            array.reorder_levels(x=["level_1", "level_2"])

        array["x"] = [0, 1]
        with pytest.raises(ValueError, match=r"has no MultiIndex"):
            array.reorder_levels(x=["level_1", "level_2"])

    def test_set_xindex(self) -> None:
        da = DataArray(
            [1, 2, 3, 4], coords={"foo": ("x", ["a", "a", "b", "b"])}, dims="x"
        )

        class IndexWithOptions(Index):
            def __init__(self, opt):
                self.opt = opt

            @classmethod
            def from_variables(cls, variables, options):
                return cls(options["opt"])

        indexed = da.set_xindex("foo", IndexWithOptions, opt=1)
        assert "foo" in indexed.xindexes
        assert getattr(indexed.xindexes["foo"], "opt") == 1

    def test_dataset_getitem(self) -> None:
        dv = self.ds["foo"]
        assert_identical(dv, self.dv)

    def test_array_interface(self) -> None:
        assert_array_equal(np.asarray(self.dv), self.x)
        # test patched in methods
        assert_array_equal(self.dv.astype(float), self.v.astype(float))
        assert_array_equal(self.dv.argsort(), self.v.argsort())
        assert_array_equal(self.dv.clip(2, 3), self.v.clip(2, 3))
        # test ufuncs
        expected = deepcopy(self.ds)
        expected["foo"][:] = np.sin(self.x)
        assert_equal(expected["foo"], np.sin(self.dv))
        assert_array_equal(self.dv, np.maximum(self.v, self.dv))
        bar = Variable(["x", "y"], np.zeros((10, 20)))
        assert_equal(self.dv, np.maximum(self.dv, bar))

    def test_astype_attrs(self) -> None:
        for v in [self.va.copy(), self.mda.copy(), self.ds.copy()]:
            v.attrs["foo"] = "bar"
            assert v.attrs == v.astype(float).attrs
            assert not v.astype(float, keep_attrs=False).attrs

    def test_astype_dtype(self) -> None:
        original = DataArray([-1, 1, 2, 3, 1000])
        converted = original.astype(float)
        assert_array_equal(original, converted)
        assert np.issubdtype(original.dtype, np.integer)
        assert np.issubdtype(converted.dtype, np.floating)

    def test_astype_order(self) -> None:
        original = DataArray([[1, 2], [3, 4]])
        converted = original.astype("d", order="F")
        assert_equal(original, converted)
        assert original.values.flags["C_CONTIGUOUS"]
        assert converted.values.flags["F_CONTIGUOUS"]

    def test_astype_subok(self) -> None:
        class NdArraySubclass(np.ndarray):
            pass

        original = DataArray(NdArraySubclass(np.arange(3)))
        converted_not_subok = original.astype("d", subok=False)
        converted_subok = original.astype("d", subok=True)
        if not isinstance(original.data, NdArraySubclass):
            pytest.xfail("DataArray cannot be backed yet by a subclasses of np.ndarray")
        assert isinstance(converted_not_subok.data, np.ndarray)
        assert not isinstance(converted_not_subok.data, NdArraySubclass)
        assert isinstance(converted_subok.data, NdArraySubclass)

    def test_is_null(self) -> None:
        x = np.random.RandomState(42).randn(5, 6)
        x[x < 0] = np.nan
        original = DataArray(x, [-np.arange(5), np.arange(6)], ["x", "y"])
        expected = DataArray(pd.isnull(x), [-np.arange(5), np.arange(6)], ["x", "y"])
        assert_identical(expected, original.isnull())
        assert_identical(~expected, original.notnull())

    def test_math(self) -> None:
        x = self.x
        v = self.v
        a = self.dv
        # variable math was already tested extensively, so let's just make sure
        # that all types are properly converted here
        assert_equal(a, +a)
        assert_equal(a, a + 0)
        assert_equal(a, 0 + a)
        assert_equal(a, a + 0 * v)
        assert_equal(a, 0 * v + a)
        assert_equal(a, a + 0 * x)
        assert_equal(a, 0 * x + a)
        assert_equal(a, a + 0 * a)
        assert_equal(a, 0 * a + a)

    def test_math_automatic_alignment(self) -> None:
        a = DataArray(range(5), [("x", range(5))])
        b = DataArray(range(5), [("x", range(1, 6))])
        expected = DataArray(np.ones(4), [("x", [1, 2, 3, 4])])
        assert_identical(a - b, expected)

    def test_non_overlapping_dataarrays_return_empty_result(self) -> None:
        a = DataArray(range(5), [("x", range(5))])
        result = a.isel(x=slice(2)) + a.isel(x=slice(2, None))
        assert len(result["x"]) == 0

    def test_empty_dataarrays_return_empty_result(self) -> None:
        a = DataArray(data=[])
        result = a * a
        assert len(result["dim_0"]) == 0

    def test_inplace_math_basics(self) -> None:
        x = self.x
        a = self.dv
        v = a.variable
        b = a
        b += 1
        assert b is a
        assert b.variable is v
        assert_array_equal(b.values, x)
        assert source_ndarray(b.values) is x

    def test_inplace_math_error(self) -> None:
        data = np.random.rand(4)
        times = np.arange(4)
        foo = DataArray(data, coords=[times], dims=["time"])
        b = times.copy()
        with pytest.raises(
            TypeError, match=r"Values of an IndexVariable are immutable"
        ):
            foo.coords["time"] += 1
        # Check error throwing prevented inplace operation
        assert_array_equal(foo.coords["time"], b)

    def test_inplace_math_automatic_alignment(self) -> None:
        a = DataArray(range(5), [("x", range(5))])
        b = DataArray(range(1, 6), [("x", range(1, 6))])
        with pytest.raises(xr.MergeError, match="Automatic alignment is not supported"):
            a += b
        with pytest.raises(xr.MergeError, match="Automatic alignment is not supported"):
            b += a

    def test_math_name(self) -> None:
        # Verify that name is preserved only when it can be done unambiguously.
        # The rule (copied from pandas.Series) is keep the current name only if
        # the other object has the same name or no name attribute and this
        # object isn't a coordinate; otherwise reset to None.
        a = self.dv
        assert (+a).name == "foo"
        assert (a + 0).name == "foo"
        assert (a + a.rename(None)).name is None
        assert (a + a.rename("bar")).name is None
        assert (a + a).name == "foo"
        assert (+a["x"]).name == "x"
        assert (a["x"] + 0).name == "x"
        assert (a + a["x"]).name is None

    def test_math_with_coords(self) -> None:
        coords = {
            "x": [-1, -2],
            "y": ["ab", "cd", "ef"],
            "lat": (["x", "y"], [[1, 2, 3], [-1, -2, -3]]),
            "c": -999,
        }
        orig = DataArray(np.random.randn(2, 3), coords, dims=["x", "y"])

        actual = orig + 1
        expected = DataArray(orig.values + 1, orig.coords)
        assert_identical(expected, actual)

        actual = 1 + orig
        assert_identical(expected, actual)

        actual = orig + orig[0, 0]
        exp_coords = {k: v for k, v in coords.items() if k != "lat"}
        expected = DataArray(
            orig.values + orig.values[0, 0], exp_coords, dims=["x", "y"]
        )
        assert_identical(expected, actual)

        actual = orig[0, 0] + orig
        assert_identical(expected, actual)

        actual = orig[0, 0] + orig[-1, -1]
        expected = DataArray(orig.values[0, 0] + orig.values[-1, -1], {"c": -999})
        assert_identical(expected, actual)

        actual = orig[:, 0] + orig[0, :]
        exp_values = orig[:, 0].values[:, None] + orig[0, :].values[None, :]
        expected = DataArray(exp_values, exp_coords, dims=["x", "y"])
        assert_identical(expected, actual)

        actual = orig[0, :] + orig[:, 0]
        assert_identical(expected.transpose(transpose_coords=True), actual)

        actual = orig - orig.transpose(transpose_coords=True)
        expected = DataArray(np.zeros((2, 3)), orig.coords)
        assert_identical(expected, actual)

        actual = orig.transpose(transpose_coords=True) - orig
        assert_identical(expected.transpose(transpose_coords=True), actual)

        alt = DataArray([1, 1], {"x": [-1, -2], "c": "foo", "d": 555}, "x")
        actual = orig + alt
        expected = orig + 1
        expected.coords["d"] = 555
        del expected.coords["c"]
        assert_identical(expected, actual)

        actual = alt + orig
        assert_identical(expected, actual)

    def test_index_math(self) -> None:
        orig = DataArray(range(3), dims="x", name="x")
        actual = orig + 1
        expected = DataArray(1 + np.arange(3), dims="x", name="x")
        assert_identical(expected, actual)

        # regression tests for #254
        actual = orig[0] < orig
        expected = DataArray([False, True, True], dims="x", name="x")
        assert_identical(expected, actual)

        actual = orig > orig[0]
        assert_identical(expected, actual)

    def test_dataset_math(self) -> None:
        # more comprehensive tests with multiple dataset variables
        obs = Dataset(
            {"tmin": ("x", np.arange(5)), "tmax": ("x", 10 + np.arange(5))},
            {"x": ("x", 0.5 * np.arange(5)), "loc": ("x", range(-2, 3))},
        )

        actual1 = 2 * obs["tmax"]
        expected1 = DataArray(2 * (10 + np.arange(5)), obs.coords, name="tmax")
        assert_identical(actual1, expected1)

        actual2 = obs["tmax"] - obs["tmin"]
        expected2 = DataArray(10 * np.ones(5), obs.coords)
        assert_identical(actual2, expected2)

        sim = Dataset(
            {
                "tmin": ("x", 1 + np.arange(5)),
                "tmax": ("x", 11 + np.arange(5)),
                # does *not* include 'loc' as a coordinate
                "x": ("x", 0.5 * np.arange(5)),
            }
        )

        actual3 = sim["tmin"] - obs["tmin"]
        expected3 = DataArray(np.ones(5), obs.coords, name="tmin")
        assert_identical(actual3, expected3)

        actual4 = -obs["tmin"] + sim["tmin"]
        assert_identical(actual4, expected3)

        actual5 = sim["tmin"].copy()
        actual5 -= obs["tmin"]
        assert_identical(actual5, expected3)

        actual6 = sim.copy()
        actual6["tmin"] = sim["tmin"] - obs["tmin"]
        expected6 = Dataset(
            {"tmin": ("x", np.ones(5)), "tmax": ("x", sim["tmax"].values)}, obs.coords
        )
        assert_identical(actual6, expected6)

        actual7 = sim.copy()
        actual7["tmin"] -= obs["tmin"]
        assert_identical(actual7, expected6)

    def test_stack_unstack(self) -> None:
        orig = DataArray(
            [[0, 1], [2, 3]],
            dims=["x", "y"],
            attrs={"foo": 2},
        )
        assert_identical(orig, orig.unstack())

        # test GH3000
        a = orig[:0, :1].stack(dim=("x", "y")).indexes["dim"]
        b = pd.MultiIndex(
            levels=[pd.Index([], np.int64), pd.Index([0], np.int64)],
            codes=[[], []],
            names=["x", "y"],
        )
        pd.testing.assert_index_equal(a, b)

        actual = orig.stack(z=["x", "y"]).unstack("z").drop_vars(["x", "y"])
        assert_identical(orig, actual)

        actual = orig.stack(z=[...]).unstack("z").drop_vars(["x", "y"])
        assert_identical(orig, actual)

        dims = ["a", "b", "c", "d", "e"]
        coords = {
            "a": [0],
            "b": [1, 2],
            "c": [3, 4, 5],
            "d": [6, 7],
            "e": [8],
        }
        orig = xr.DataArray(np.random.rand(1, 2, 3, 2, 1), coords=coords, dims=dims)
        stacked = orig.stack(ab=["a", "b"], cd=["c", "d"])

        unstacked = stacked.unstack(["ab", "cd"])
        assert_identical(orig, unstacked.transpose(*dims))

        unstacked = stacked.unstack()
        assert_identical(orig, unstacked.transpose(*dims))

    def test_stack_unstack_decreasing_coordinate(self) -> None:
        # regression test for GH980
        orig = DataArray(
            np.random.rand(3, 4),
            dims=("y", "x"),
            coords={"x": np.arange(4), "y": np.arange(3, 0, -1)},
        )
        stacked = orig.stack(allpoints=["y", "x"])
        actual = stacked.unstack("allpoints")
        assert_identical(orig, actual)

    def test_unstack_pandas_consistency(self) -> None:
        df = pd.DataFrame({"foo": range(3), "x": ["a", "b", "b"], "y": [0, 0, 1]})
        s = df.set_index(["x", "y"])["foo"]
        expected = DataArray(s.unstack(), name="foo")
        actual = DataArray(s, dims="z").unstack("z")
        assert_identical(expected, actual)

    def test_stack_nonunique_consistency(self, da) -> None:
        da = da.isel(time=0, drop=True)  # 2D
        actual = da.stack(z=["a", "x"])
        expected = DataArray(da.to_pandas().stack(), dims="z")
        assert_identical(expected, actual)

    def test_to_unstacked_dataset_raises_value_error(self) -> None:
        data = DataArray([0, 1], dims="x", coords={"x": [0, 1]})
        with pytest.raises(ValueError, match="'x' is not a stacked coordinate"):
            data.to_unstacked_dataset("x", 0)

    def test_transpose(self) -> None:
        da = DataArray(
            np.random.randn(3, 4, 5),
            dims=("x", "y", "z"),
            coords={
                "x": range(3),
                "y": range(4),
                "z": range(5),
                "xy": (("x", "y"), np.random.randn(3, 4)),
            },
        )

        actual = da.transpose(transpose_coords=False)
        expected = DataArray(da.values.T, dims=("z", "y", "x"), coords=da.coords)
        assert_equal(expected, actual)

        actual = da.transpose("z", "y", "x", transpose_coords=True)
        expected = DataArray(
            da.values.T,
            dims=("z", "y", "x"),
            coords={
                "x": da.x.values,
                "y": da.y.values,
                "z": da.z.values,
                "xy": (("y", "x"), da.xy.values.T),
            },
        )
        assert_equal(expected, actual)

        # same as previous but with ellipsis
        actual = da.transpose("z", ..., "x", transpose_coords=True)
        assert_equal(expected, actual)

        # same as previous but with a missing dimension
        actual = da.transpose(
            "z", "y", "x", "not_a_dim", transpose_coords=True, missing_dims="ignore"
        )
        assert_equal(expected, actual)

        with pytest.raises(ValueError):
            da.transpose("x", "y")

        with pytest.raises(ValueError):
            da.transpose("not_a_dim", "z", "x", ...)

        with pytest.warns(UserWarning):
            da.transpose("not_a_dim", "y", "x", ..., missing_dims="warn")

    def test_squeeze(self) -> None:
        assert_equal(self.dv.variable.squeeze(), self.dv.squeeze().variable)

    def test_squeeze_drop(self) -> None:
        array = DataArray([1], [("x", [0])])
        expected = DataArray(1)
        actual = array.squeeze(drop=True)
        assert_identical(expected, actual)

        expected = DataArray(1, {"x": 0})
        actual = array.squeeze(drop=False)
        assert_identical(expected, actual)

        array = DataArray([[[0.0, 1.0]]], dims=["dim_0", "dim_1", "dim_2"])
        expected = DataArray([[0.0, 1.0]], dims=["dim_1", "dim_2"])
        actual = array.squeeze(axis=0)
        assert_identical(expected, actual)

        array = DataArray([[[[0.0, 1.0]]]], dims=["dim_0", "dim_1", "dim_2", "dim_3"])
        expected = DataArray([[0.0, 1.0]], dims=["dim_1", "dim_3"])
        actual = array.squeeze(axis=(0, 2))
        assert_identical(expected, actual)

        array = DataArray([[[0.0, 1.0]]], dims=["dim_0", "dim_1", "dim_2"])
        with pytest.raises(ValueError):
            array.squeeze(axis=0, dim="dim_1")

    def test_drop_coordinates(self) -> None:
        expected = DataArray(np.random.randn(2, 3), dims=["x", "y"])
        arr = expected.copy()
        arr.coords["z"] = 2
        actual = arr.drop_vars("z")
        assert_identical(expected, actual)

        with pytest.raises(ValueError):
            arr.drop_vars("not found")

        actual = expected.drop_vars("not found", errors="ignore")
        assert_identical(actual, expected)

        with pytest.raises(ValueError, match=r"cannot be found"):
            arr.drop_vars("w")

        actual = expected.drop_vars("w", errors="ignore")
        assert_identical(actual, expected)

        renamed = arr.rename("foo")
        with pytest.raises(ValueError, match=r"cannot be found"):
            renamed.drop_vars("foo")

        actual = renamed.drop_vars("foo", errors="ignore")
        assert_identical(actual, renamed)

    def test_drop_multiindex_level(self) -> None:
        # GH6505
        expected = self.mda.drop_vars(["x", "level_1", "level_2"])
        with pytest.warns(DeprecationWarning):
            actual = self.mda.drop_vars("level_1")
        assert_identical(expected, actual)

    def test_drop_all_multiindex_levels(self) -> None:
        dim_levels = ["x", "level_1", "level_2"]
        actual = self.mda.drop_vars(dim_levels)
        # no error, multi-index dropped
        for key in dim_levels:
            assert key not in actual.xindexes

    def test_drop_index_labels(self) -> None:
        arr = DataArray(np.random.randn(2, 3), coords={"y": [0, 1, 2]}, dims=["x", "y"])
        actual = arr.drop_sel(y=[0, 1])
        expected = arr[:, 2:]
        assert_identical(actual, expected)

        with pytest.raises((KeyError, ValueError), match=r"not .* in axis"):
            actual = arr.drop_sel(y=[0, 1, 3])

        actual = arr.drop_sel(y=[0, 1, 3], errors="ignore")
        assert_identical(actual, expected)

        with pytest.warns(DeprecationWarning):
            arr.drop([0, 1, 3], dim="y", errors="ignore")  # type: ignore

    def test_drop_index_positions(self) -> None:
        arr = DataArray(np.random.randn(2, 3), dims=["x", "y"])
        actual = arr.drop_isel(y=[0, 1])
        expected = arr[:, 2:]
        assert_identical(actual, expected)

    def test_drop_indexes(self) -> None:
        arr = DataArray([1, 2, 3], coords={"x": ("x", [1, 2, 3])}, dims="x")
        actual = arr.drop_indexes("x")
        assert "x" not in actual.xindexes

        actual = arr.drop_indexes("not_a_coord", errors="ignore")
        assert_identical(actual, arr)

    def test_dropna(self) -> None:
        x = np.random.randn(4, 4)
        x[::2, 0] = np.nan
        arr = DataArray(x, dims=["a", "b"])

        actual = arr.dropna("a")
        expected = arr[1::2]
        assert_identical(actual, expected)

        actual = arr.dropna("b", how="all")
        assert_identical(actual, arr)

        actual = arr.dropna("a", thresh=1)
        assert_identical(actual, arr)

        actual = arr.dropna("b", thresh=3)
        expected = arr[:, 1:]
        assert_identical(actual, expected)

    def test_where(self) -> None:
        arr = DataArray(np.arange(4), dims="x")
        expected = arr.sel(x=slice(2))
        actual = arr.where(arr.x < 2, drop=True)
        assert_identical(actual, expected)

    def test_where_lambda(self) -> None:
        arr = DataArray(np.arange(4), dims="y")
        expected = arr.sel(y=slice(2))
        actual = arr.where(lambda x: x.y < 2, drop=True)
        assert_identical(actual, expected)

    def test_where_string(self) -> None:
        array = DataArray(["a", "b"])
        expected = DataArray(np.array(["a", np.nan], dtype=object))
        actual = array.where([True, False])
        assert_identical(actual, expected)

    def test_cumops(self) -> None:
        coords = {
            "x": [-1, -2],
            "y": ["ab", "cd", "ef"],
            "lat": (["x", "y"], [[1, 2, 3], [-1, -2, -3]]),
            "c": -999,
        }
        orig = DataArray([[-1, 0, 1], [-3, 0, 3]], coords, dims=["x", "y"])

        actual = orig.cumsum()
        expected = DataArray([[-1, -1, 0], [-4, -4, 0]], coords, dims=["x", "y"])
        assert_identical(expected, actual)

        actual = orig.cumsum("x")
        expected = DataArray([[-1, 0, 1], [-4, 0, 4]], coords, dims=["x", "y"])
        assert_identical(expected, actual)

        actual = orig.cumsum("y")
        expected = DataArray([[-1, -1, 0], [-3, -3, 0]], coords, dims=["x", "y"])
        assert_identical(expected, actual)

        actual = orig.cumprod("x")
        expected = DataArray([[-1, 0, 1], [3, 0, 3]], coords, dims=["x", "y"])
        assert_identical(expected, actual)

        actual = orig.cumprod("y")
        expected = DataArray([[-1, 0, 0], [-3, 0, 0]], coords, dims=["x", "y"])
        assert_identical(expected, actual)

    def test_reduce(self) -> None:
        coords = {
            "x": [-1, -2],
            "y": ["ab", "cd", "ef"],
            "lat": (["x", "y"], [[1, 2, 3], [-1, -2, -3]]),
            "c": -999,
        }
        orig = DataArray([[-1, 0, 1], [-3, 0, 3]], coords, dims=["x", "y"])

        actual = orig.mean()
        expected = DataArray(0, {"c": -999})
        assert_identical(expected, actual)

        actual = orig.mean(["x", "y"])
        assert_identical(expected, actual)

        actual = orig.mean("x")
        expected = DataArray([-2, 0, 2], {"y": coords["y"], "c": -999}, "y")
        assert_identical(expected, actual)

        actual = orig.mean(["x"])
        assert_identical(expected, actual)

        actual = orig.mean("y")
        expected = DataArray([0, 0], {"x": coords["x"], "c": -999}, "x")
        assert_identical(expected, actual)

        assert_equal(self.dv.reduce(np.mean, "x").variable, self.v.reduce(np.mean, "x"))

        orig = DataArray([[1, 0, np.nan], [3, 0, 3]], coords, dims=["x", "y"])
        actual = orig.count()
        expected = DataArray(5, {"c": -999})
        assert_identical(expected, actual)

        # uint support
        orig = DataArray(np.arange(6).reshape(3, 2).astype("uint"), dims=["x", "y"])
        assert orig.dtype.kind == "u"
        actual = orig.mean(dim="x", skipna=True)
        expected = DataArray(orig.values.astype(int), dims=["x", "y"]).mean("x")
        assert_equal(actual, expected)

    def test_reduce_keepdims(self) -> None:
        coords = {
            "x": [-1, -2],
            "y": ["ab", "cd", "ef"],
            "lat": (["x", "y"], [[1, 2, 3], [-1, -2, -3]]),
            "c": -999,
        }
        orig = DataArray([[-1, 0, 1], [-3, 0, 3]], coords, dims=["x", "y"])

        # Mean on all axes loses non-constant coordinates
        actual = orig.mean(keepdims=True)
        expected = DataArray(
            orig.data.mean(keepdims=True),
            dims=orig.dims,
            coords={k: v for k, v in coords.items() if k in ["c"]},
        )
        assert_equal(actual, expected)

        assert actual.sizes["x"] == 1
        assert actual.sizes["y"] == 1

        # Mean on specific axes loses coordinates not involving that axis
        actual = orig.mean("y", keepdims=True)
        expected = DataArray(
            orig.data.mean(axis=1, keepdims=True),
            dims=orig.dims,
            coords={k: v for k, v in coords.items() if k not in ["y", "lat"]},
        )
        assert_equal(actual, expected)

    @requires_bottleneck
    def test_reduce_keepdims_bottleneck(self) -> None:
        import bottleneck

        coords = {
            "x": [-1, -2],
            "y": ["ab", "cd", "ef"],
            "lat": (["x", "y"], [[1, 2, 3], [-1, -2, -3]]),
            "c": -999,
        }
        orig = DataArray([[-1, 0, 1], [-3, 0, 3]], coords, dims=["x", "y"])

        # Bottleneck does not have its own keepdims implementation
        actual = orig.reduce(bottleneck.nanmean, keepdims=True)
        expected = orig.mean(keepdims=True)
        assert_equal(actual, expected)

    def test_reduce_dtype(self) -> None:
        coords = {
            "x": [-1, -2],
            "y": ["ab", "cd", "ef"],
            "lat": (["x", "y"], [[1, 2, 3], [-1, -2, -3]]),
            "c": -999,
        }
        orig = DataArray([[-1, 0, 1], [-3, 0, 3]], coords, dims=["x", "y"])

        for dtype in [np.float16, np.float32, np.float64]:
            assert orig.astype(float).mean(dtype=dtype).dtype == dtype

    def test_reduce_out(self) -> None:
        coords = {
            "x": [-1, -2],
            "y": ["ab", "cd", "ef"],
            "lat": (["x", "y"], [[1, 2, 3], [-1, -2, -3]]),
            "c": -999,
        }
        orig = DataArray([[-1, 0, 1], [-3, 0, 3]], coords, dims=["x", "y"])

        with pytest.raises(TypeError):
            orig.mean(out=np.ones(orig.shape))

    @pytest.mark.parametrize("skipna", [True, False, None])
    @pytest.mark.parametrize("q", [0.25, [0.50], [0.25, 0.75]])
    @pytest.mark.parametrize(
        "axis, dim", zip([None, 0, [0], [0, 1]], [None, "x", ["x"], ["x", "y"]])
    )
    def test_quantile(self, q, axis, dim, skipna) -> None:
        va = self.va.copy(deep=True)
        va[0, 0] = np.NaN

        actual = DataArray(va).quantile(q, dim=dim, keep_attrs=True, skipna=skipna)
        _percentile_func = np.nanpercentile if skipna in (True, None) else np.percentile
        expected = _percentile_func(va.values, np.array(q) * 100, axis=axis)
        np.testing.assert_allclose(actual.values, expected)
        if is_scalar(q):
            assert "quantile" not in actual.dims
        else:
            assert "quantile" in actual.dims

        assert actual.attrs == self.attrs

    @pytest.mark.parametrize("method", ["midpoint", "lower"])
    def test_quantile_method(self, method) -> None:
        q = [0.25, 0.5, 0.75]
        actual = DataArray(self.va).quantile(q, method=method)

        if Version(np.__version__) >= Version("1.22.0"):
            expected = np.nanquantile(self.dv.values, np.array(q), method=method)
        else:
            expected = np.nanquantile(self.dv.values, np.array(q), interpolation=method)

        np.testing.assert_allclose(actual.values, expected)

    @pytest.mark.parametrize("method", ["midpoint", "lower"])
    def test_quantile_interpolation_deprecated(self, method) -> None:
        da = DataArray(self.va)
        q = [0.25, 0.5, 0.75]

        with pytest.warns(
            FutureWarning,
            match="`interpolation` argument to quantile was renamed to `method`",
        ):
            actual = da.quantile(q, interpolation=method)

        expected = da.quantile(q, method=method)

        np.testing.assert_allclose(actual.values, expected.values)

        with warnings.catch_warnings(record=True):
            with pytest.raises(TypeError, match="interpolation and method keywords"):
                da.quantile(q, method=method, interpolation=method)

    def test_reduce_keep_attrs(self) -> None:
        # Test dropped attrs
        vm = self.va.mean()
        assert len(vm.attrs) == 0
        assert vm.attrs == {}

        # Test kept attrs
        vm = self.va.mean(keep_attrs=True)
        assert len(vm.attrs) == len(self.attrs)
        assert vm.attrs == self.attrs

    def test_assign_attrs(self) -> None:
        expected = DataArray([], attrs=dict(a=1, b=2))
        expected.attrs["a"] = 1
        expected.attrs["b"] = 2
        new = DataArray([])
        actual = DataArray([]).assign_attrs(a=1, b=2)
        assert_identical(actual, expected)
        assert new.attrs == {}

        expected.attrs["c"] = 3
        new_actual = actual.assign_attrs({"c": 3})
        assert_identical(new_actual, expected)
        assert actual.attrs == {"a": 1, "b": 2}

    @pytest.mark.parametrize(
        "func", [lambda x: x.clip(0, 1), lambda x: np.float64(1.0) * x, np.abs, abs]
    )
    def test_propagate_attrs(self, func) -> None:
        da = DataArray(self.va)

        # test defaults
        assert func(da).attrs == da.attrs

        with set_options(keep_attrs=False):
            assert func(da).attrs == {}

        with set_options(keep_attrs=True):
            assert func(da).attrs == da.attrs

    def test_fillna(self) -> None:
        a = DataArray([np.nan, 1, np.nan, 3], coords={"x": range(4)}, dims="x")
        actual = a.fillna(-1)
        expected = DataArray([-1, 1, -1, 3], coords={"x": range(4)}, dims="x")
        assert_identical(expected, actual)

        b = DataArray(range(4), coords={"x": range(4)}, dims="x")
        actual = a.fillna(b)
        expected = b.copy()
        assert_identical(expected, actual)

        actual = a.fillna(range(4))
        assert_identical(expected, actual)

        actual = a.fillna(b[:3])
        assert_identical(expected, actual)

        actual = a.fillna(b[:0])
        assert_identical(a, actual)

        with pytest.raises(TypeError, match=r"fillna on a DataArray"):
            a.fillna({0: 0})

        with pytest.raises(ValueError, match=r"broadcast"):
            a.fillna([1, 2])

    def test_align(self) -> None:
        array = DataArray(
            np.random.random((6, 8)), coords={"x": list("abcdef")}, dims=["x", "y"]
        )
        array1, array2 = align(array, array[:5], join="inner")
        assert_identical(array1, array[:5])
        assert_identical(array2, array[:5])

    def test_align_dtype(self) -> None:
        # regression test for #264
        x1 = np.arange(30)
        x2 = np.arange(5, 35)
        a = DataArray(np.random.random((30,)).astype(np.float32), [("x", x1)])
        b = DataArray(np.random.random((30,)).astype(np.float32), [("x", x2)])
        c, d = align(a, b, join="outer")
        assert c.dtype == np.float32

    def test_align_copy(self) -> None:
        x = DataArray([1, 2, 3], coords=[("a", [1, 2, 3])])
        y = DataArray([1, 2], coords=[("a", [3, 1])])

        expected_x2 = x
        expected_y2 = DataArray([2, np.nan, 1], coords=[("a", [1, 2, 3])])

        x2, y2 = align(x, y, join="outer", copy=False)
        assert_identical(expected_x2, x2)
        assert_identical(expected_y2, y2)
        assert source_ndarray(x2.data) is source_ndarray(x.data)

        x2, y2 = align(x, y, join="outer", copy=True)
        assert_identical(expected_x2, x2)
        assert_identical(expected_y2, y2)
        assert source_ndarray(x2.data) is not source_ndarray(x.data)

        # Trivial align - 1 element
        x = DataArray([1, 2, 3], coords=[("a", [1, 2, 3])])
        (x2,) = align(x, copy=False)
        assert_identical(x, x2)
        assert source_ndarray(x2.data) is source_ndarray(x.data)

        (x2,) = align(x, copy=True)
        assert_identical(x, x2)
        assert source_ndarray(x2.data) is not source_ndarray(x.data)

    def test_align_override(self) -> None:
        left = DataArray([1, 2, 3], dims="x", coords={"x": [0, 1, 2]})
        right = DataArray(
            np.arange(9).reshape((3, 3)),
            dims=["x", "y"],
            coords={"x": [0.1, 1.1, 2.1], "y": [1, 2, 3]},
        )

        expected_right = DataArray(
            np.arange(9).reshape(3, 3),
            dims=["x", "y"],
            coords={"x": [0, 1, 2], "y": [1, 2, 3]},
        )

        new_left, new_right = align(left, right, join="override")
        assert_identical(left, new_left)
        assert_identical(new_right, expected_right)

        new_left, new_right = align(left, right, exclude="x", join="override")
        assert_identical(left, new_left)
        assert_identical(right, new_right)

        new_left, new_right = xr.align(
            left.isel(x=0, drop=True), right, exclude="x", join="override"
        )
        assert_identical(left.isel(x=0, drop=True), new_left)
        assert_identical(right, new_right)

        with pytest.raises(
            ValueError, match=r"cannot align.*join.*override.*same size"
        ):
            align(left.isel(x=0).expand_dims("x"), right, join="override")

    @pytest.mark.parametrize(
        "darrays",
        [
            [
                DataArray(0),
                DataArray([1], [("x", [1])]),
                DataArray([2, 3], [("x", [2, 3])]),
            ],
            [
                DataArray([2, 3], [("x", [2, 3])]),
                DataArray([1], [("x", [1])]),
                DataArray(0),
            ],
        ],
    )
    def test_align_override_error(self, darrays) -> None:
        with pytest.raises(
            ValueError, match=r"cannot align.*join.*override.*same size"
        ):
            xr.align(*darrays, join="override")

    def test_align_exclude(self) -> None:
        x = DataArray([[1, 2], [3, 4]], coords=[("a", [-1, -2]), ("b", [3, 4])])
        y = DataArray([[1, 2], [3, 4]], coords=[("a", [-1, 20]), ("b", [5, 6])])
        z = DataArray([1], dims=["a"], coords={"a": [20], "b": 7})

        x2, y2, z2 = align(x, y, z, join="outer", exclude=["b"])
        expected_x2 = DataArray(
            [[3, 4], [1, 2], [np.nan, np.nan]],
            coords=[("a", [-2, -1, 20]), ("b", [3, 4])],
        )
        expected_y2 = DataArray(
            [[np.nan, np.nan], [1, 2], [3, 4]],
            coords=[("a", [-2, -1, 20]), ("b", [5, 6])],
        )
        expected_z2 = DataArray(
            [np.nan, np.nan, 1], dims=["a"], coords={"a": [-2, -1, 20], "b": 7}
        )
        assert_identical(expected_x2, x2)
        assert_identical(expected_y2, y2)
        assert_identical(expected_z2, z2)

    def test_align_indexes(self) -> None:
        x = DataArray([1, 2, 3], coords=[("a", [-1, 10, -2])])
        y = DataArray([1, 2], coords=[("a", [-2, -1])])

        x2, y2 = align(x, y, join="outer", indexes={"a": [10, -1, -2]})
        expected_x2 = DataArray([2, 1, 3], coords=[("a", [10, -1, -2])])
        expected_y2 = DataArray([np.nan, 2, 1], coords=[("a", [10, -1, -2])])
        assert_identical(expected_x2, x2)
        assert_identical(expected_y2, y2)

        (x2,) = align(x, join="outer", indexes={"a": [-2, 7, 10, -1]})
        expected_x2 = DataArray([3, np.nan, 2, 1], coords=[("a", [-2, 7, 10, -1])])
        assert_identical(expected_x2, x2)

    def test_align_without_indexes_exclude(self) -> None:
        arrays = [DataArray([1, 2, 3], dims=["x"]), DataArray([1, 2], dims=["x"])]
        result0, result1 = align(*arrays, exclude=["x"])
        assert_identical(result0, arrays[0])
        assert_identical(result1, arrays[1])

    def test_align_mixed_indexes(self) -> None:
        array_no_coord = DataArray([1, 2], dims=["x"])
        array_with_coord = DataArray([1, 2], coords=[("x", ["a", "b"])])
        result0, result1 = align(array_no_coord, array_with_coord)
        assert_identical(result0, array_with_coord)
        assert_identical(result1, array_with_coord)

        result0, result1 = align(array_no_coord, array_with_coord, exclude=["x"])
        assert_identical(result0, array_no_coord)
        assert_identical(result1, array_with_coord)

    def test_align_without_indexes_errors(self) -> None:
        with pytest.raises(
            ValueError,
            match=r"cannot.*align.*dimension.*conflicting.*sizes.*",
        ):
            align(DataArray([1, 2, 3], dims=["x"]), DataArray([1, 2], dims=["x"]))

        with pytest.raises(
            ValueError,
            match=r"cannot.*align.*dimension.*conflicting.*sizes.*",
        ):
            align(
                DataArray([1, 2, 3], dims=["x"]),
                DataArray([1, 2], coords=[("x", [0, 1])]),
            )

    def test_align_str_dtype(self) -> None:
        a = DataArray([0, 1], dims=["x"], coords={"x": ["a", "b"]})
        b = DataArray([1, 2], dims=["x"], coords={"x": ["b", "c"]})

        expected_a = DataArray(
            [0, 1, np.NaN], dims=["x"], coords={"x": ["a", "b", "c"]}
        )
        expected_b = DataArray(
            [np.NaN, 1, 2], dims=["x"], coords={"x": ["a", "b", "c"]}
        )

        actual_a, actual_b = xr.align(a, b, join="outer")

        assert_identical(expected_a, actual_a)
        assert expected_a.x.dtype == actual_a.x.dtype

        assert_identical(expected_b, actual_b)
        assert expected_b.x.dtype == actual_b.x.dtype

    def test_broadcast_arrays(self) -> None:
        x = DataArray([1, 2], coords=[("a", [-1, -2])], name="x")
        y = DataArray([1, 2], coords=[("b", [3, 4])], name="y")
        x2, y2 = broadcast(x, y)
        expected_coords = [("a", [-1, -2]), ("b", [3, 4])]
        expected_x2 = DataArray([[1, 1], [2, 2]], expected_coords, name="x")
        expected_y2 = DataArray([[1, 2], [1, 2]], expected_coords, name="y")
        assert_identical(expected_x2, x2)
        assert_identical(expected_y2, y2)

        x = DataArray(np.random.randn(2, 3), dims=["a", "b"])
        y = DataArray(np.random.randn(3, 2), dims=["b", "a"])
        x2, y2 = broadcast(x, y)
        expected_x2 = x
        expected_y2 = y.T
        assert_identical(expected_x2, x2)
        assert_identical(expected_y2, y2)

    def test_broadcast_arrays_misaligned(self) -> None:
        # broadcast on misaligned coords must auto-align
        x = DataArray([[1, 2], [3, 4]], coords=[("a", [-1, -2]), ("b", [3, 4])])
        y = DataArray([1, 2], coords=[("a", [-1, 20])])
        expected_x2 = DataArray(
            [[3, 4], [1, 2], [np.nan, np.nan]],
            coords=[("a", [-2, -1, 20]), ("b", [3, 4])],
        )
        expected_y2 = DataArray(
            [[np.nan, np.nan], [1, 1], [2, 2]],
            coords=[("a", [-2, -1, 20]), ("b", [3, 4])],
        )
        x2, y2 = broadcast(x, y)
        assert_identical(expected_x2, x2)
        assert_identical(expected_y2, y2)

    def test_broadcast_arrays_nocopy(self) -> None:
        # Test that input data is not copied over in case
        # no alteration is needed
        x = DataArray([1, 2], coords=[("a", [-1, -2])], name="x")
        y = DataArray(3, name="y")
        expected_x2 = DataArray([1, 2], coords=[("a", [-1, -2])], name="x")
        expected_y2 = DataArray([3, 3], coords=[("a", [-1, -2])], name="y")

        x2, y2 = broadcast(x, y)
        assert_identical(expected_x2, x2)
        assert_identical(expected_y2, y2)
        assert source_ndarray(x2.data) is source_ndarray(x.data)

        # single-element broadcast (trivial case)
        (x2,) = broadcast(x)
        assert_identical(x, x2)
        assert source_ndarray(x2.data) is source_ndarray(x.data)

    def test_broadcast_arrays_exclude(self) -> None:
        x = DataArray([[1, 2], [3, 4]], coords=[("a", [-1, -2]), ("b", [3, 4])])
        y = DataArray([1, 2], coords=[("a", [-1, 20])])
        z = DataArray(5, coords={"b": 5})

        x2, y2, z2 = broadcast(x, y, z, exclude=["b"])
        expected_x2 = DataArray(
            [[3, 4], [1, 2], [np.nan, np.nan]],
            coords=[("a", [-2, -1, 20]), ("b", [3, 4])],
        )
        expected_y2 = DataArray([np.nan, 1, 2], coords=[("a", [-2, -1, 20])])
        expected_z2 = DataArray(
            [5, 5, 5], dims=["a"], coords={"a": [-2, -1, 20], "b": 5}
        )
        assert_identical(expected_x2, x2)
        assert_identical(expected_y2, y2)
        assert_identical(expected_z2, z2)

    def test_broadcast_coordinates(self) -> None:
        # regression test for GH649
        ds = Dataset({"a": (["x", "y"], np.ones((5, 6)))})
        x_bc, y_bc, a_bc = broadcast(ds.x, ds.y, ds.a)
        assert_identical(ds.a, a_bc)

        X, Y = np.meshgrid(np.arange(5), np.arange(6), indexing="ij")
        exp_x = DataArray(X, dims=["x", "y"], name="x")
        exp_y = DataArray(Y, dims=["x", "y"], name="y")
        assert_identical(exp_x, x_bc)
        assert_identical(exp_y, y_bc)

    def test_to_pandas(self) -> None:
        # 0d
        actual = DataArray(42).to_pandas()
        expected = np.array(42)
        assert_array_equal(actual, expected)

        # 1d
        values = np.random.randn(3)
        index = pd.Index(["a", "b", "c"], name="x")
        da = DataArray(values, coords=[index])
        actual = da.to_pandas()
        assert_array_equal(actual.values, values)
        assert_array_equal(actual.index, index)
        assert_array_equal(actual.index.name, "x")

        # 2d
        values = np.random.randn(3, 2)
        da = DataArray(
            values, coords=[("x", ["a", "b", "c"]), ("y", [0, 1])], name="foo"
        )
        actual = da.to_pandas()
        assert_array_equal(actual.values, values)
        assert_array_equal(actual.index, ["a", "b", "c"])
        assert_array_equal(actual.columns, [0, 1])

        # roundtrips
        for shape in [(3,), (3, 4)]:
            dims = list("abc")[: len(shape)]
            da = DataArray(np.random.randn(*shape), dims=dims)
            roundtripped = DataArray(da.to_pandas()).drop_vars(dims)
            assert_identical(da, roundtripped)

        with pytest.raises(ValueError, match=r"Cannot convert"):
            DataArray(np.random.randn(1, 2, 3, 4, 5)).to_pandas()

    def test_to_dataframe(self) -> None:
        # regression test for #260
        arr_np = np.random.randn(3, 4)

        arr = DataArray(arr_np, [("B", [1, 2, 3]), ("A", list("cdef"))], name="foo")
        expected = arr.to_series()
        actual = arr.to_dataframe()["foo"]
        assert_array_equal(expected.values, actual.values)
        assert_array_equal(expected.name, actual.name)
        assert_array_equal(expected.index.values, actual.index.values)

        actual = arr.to_dataframe(dim_order=["A", "B"])["foo"]
        assert_array_equal(arr_np.transpose().reshape(-1), actual.values)

        # regression test for coords with different dimensions
        arr.coords["C"] = ("B", [-1, -2, -3])
        expected = arr.to_series().to_frame()
        expected["C"] = [-1] * 4 + [-2] * 4 + [-3] * 4
        expected = expected[["C", "foo"]]
        actual = arr.to_dataframe()
        assert_array_equal(expected.values, actual.values)
        assert_array_equal(expected.columns.values, actual.columns.values)
        assert_array_equal(expected.index.values, actual.index.values)

        with pytest.raises(ValueError, match="does not match the set of dimensions"):
            arr.to_dataframe(dim_order=["B", "A", "C"])

        with pytest.raises(ValueError, match=r"cannot convert a scalar"):
            arr.sel(A="c", B=2).to_dataframe()

        arr.name = None  # unnamed
        with pytest.raises(ValueError, match=r"unnamed"):
            arr.to_dataframe()

    def test_to_dataframe_multiindex(self) -> None:
        # regression test for #3008
        arr_np = np.random.randn(4, 3)

        mindex = pd.MultiIndex.from_product([[1, 2], list("ab")], names=["A", "B"])

        arr = DataArray(arr_np, [("MI", mindex), ("C", [5, 6, 7])], name="foo")

        actual = arr.to_dataframe()
        assert_array_equal(actual["foo"].values, arr_np.flatten())
        assert_array_equal(actual.index.names, list("ABC"))
        assert_array_equal(actual.index.levels[0], [1, 2])
        assert_array_equal(actual.index.levels[1], ["a", "b"])
        assert_array_equal(actual.index.levels[2], [5, 6, 7])

    def test_to_dataframe_0length(self) -> None:
        # regression test for #3008
        arr_np = np.random.randn(4, 0)

        mindex = pd.MultiIndex.from_product([[1, 2], list("ab")], names=["A", "B"])

        arr = DataArray(arr_np, [("MI", mindex), ("C", [])], name="foo")

        actual = arr.to_dataframe()
        assert len(actual) == 0
        assert_array_equal(actual.index.names, list("ABC"))

    def test_to_pandas_name_matches_coordinate(self) -> None:
        # coordinate with same name as array
        arr = DataArray([1, 2, 3], dims="x", name="x")
        series = arr.to_series()
        assert_array_equal([1, 2, 3], series.values)
        assert_array_equal([0, 1, 2], series.index.values)
        assert "x" == series.name
        assert "x" == series.index.name

        frame = arr.to_dataframe()
        expected = series.to_frame()
        assert expected.equals(frame)

    def test_to_and_from_series(self) -> None:
        expected = self.dv.to_dataframe()["foo"]
        actual = self.dv.to_series()
        assert_array_equal(expected.values, actual.values)
        assert_array_equal(expected.index.values, actual.index.values)
        assert "foo" == actual.name
        # test roundtrip
        assert_identical(self.dv, DataArray.from_series(actual).drop_vars(["x", "y"]))
        # test name is None
        actual.name = None
        expected_da = self.dv.rename(None)
        assert_identical(
            expected_da, DataArray.from_series(actual).drop_vars(["x", "y"])
        )

    def test_from_series_multiindex(self) -> None:
        # GH:3951
        df = pd.DataFrame({"B": [1, 2, 3], "A": [4, 5, 6]})
        df = df.rename_axis("num").rename_axis("alpha", axis=1)
        actual = df.stack("alpha").to_xarray()
        assert (actual.sel(alpha="B") == [1, 2, 3]).all()
        assert (actual.sel(alpha="A") == [4, 5, 6]).all()

    @requires_sparse
    def test_from_series_sparse(self) -> None:
        import sparse

        series = pd.Series([1, 2], index=[("a", 1), ("b", 2)])

        actual_sparse = DataArray.from_series(series, sparse=True)
        actual_dense = DataArray.from_series(series, sparse=False)

        assert isinstance(actual_sparse.data, sparse.COO)
        actual_sparse.data = actual_sparse.data.todense()
        assert_identical(actual_sparse, actual_dense)

    @requires_sparse
    def test_from_multiindex_series_sparse(self) -> None:
        # regression test for GH4019
        import sparse

        idx = pd.MultiIndex.from_product([np.arange(3), np.arange(5)], names=["a", "b"])
        series = pd.Series(np.random.RandomState(0).random(len(idx)), index=idx).sample(
            n=5, random_state=3
        )

        dense = DataArray.from_series(series, sparse=False)
        expected_coords = sparse.COO.from_numpy(dense.data, np.nan).coords

        actual_sparse = xr.DataArray.from_series(series, sparse=True)
        actual_coords = actual_sparse.data.coords

        np.testing.assert_equal(actual_coords, expected_coords)

    def test_nbytes_does_not_load_data(self) -> None:
        array = InaccessibleArray(np.zeros((3, 3), dtype="uint8"))
        da = xr.DataArray(array, dims=["x", "y"])

        # If xarray tries to instantiate the InaccessibleArray to compute
        # nbytes, the following will raise an error.
        # However, it should still be able to accurately give us information
        # about the number of bytes from the metadata
        assert da.nbytes == 9
        # Here we confirm that this does not depend on array having the
        # nbytes property, since it isn't really required by the array
        # interface. nbytes is more a property of arrays that have been
        # cast to numpy arrays.
        assert not hasattr(array, "nbytes")

    def test_to_and_from_empty_series(self) -> None:
        # GH697
        expected = pd.Series([], dtype=np.float64)
        da = DataArray.from_series(expected)
        assert len(da) == 0
        actual = da.to_series()
        assert len(actual) == 0
        assert expected.equals(actual)

    def test_series_categorical_index(self) -> None:
        # regression test for GH700
        if not hasattr(pd, "CategoricalIndex"):
            pytest.skip("requires pandas with CategoricalIndex")

        s = pd.Series(np.arange(5), index=pd.CategoricalIndex(list("aabbc")))
        arr = DataArray(s)
        assert "'a'" in repr(arr)  # should not error

    @pytest.mark.parametrize("encoding", [True, False])
    def test_to_and_from_dict(self, encoding) -> None:
        array = DataArray(
            np.random.randn(2, 3), {"x": ["a", "b"]}, ["x", "y"], name="foo"
        )
        array.encoding = {"bar": "spam"}
        expected = {
            "name": "foo",
            "dims": ("x", "y"),
            "data": array.values.tolist(),
            "attrs": {},
            "coords": {"x": {"dims": ("x",), "data": ["a", "b"], "attrs": {}}},
        }
        if encoding:
            expected["encoding"] = {"bar": "spam"}
        actual = array.to_dict(encoding=encoding)

        # check that they are identical
        assert expected == actual

        # check roundtrip
        assert_identical(array, DataArray.from_dict(actual))

        # a more bare bones representation still roundtrips
        d = {
            "name": "foo",
            "dims": ("x", "y"),
            "data": array.values.tolist(),
            "coords": {"x": {"dims": "x", "data": ["a", "b"]}},
        }
        assert_identical(array, DataArray.from_dict(d))

        # and the most bare bones representation still roundtrips
        d = {"name": "foo", "dims": ("x", "y"), "data": array.values}
        assert_identical(array.drop_vars("x"), DataArray.from_dict(d))

        # missing a dims in the coords
        d = {
            "dims": ("x", "y"),
            "data": array.values,
            "coords": {"x": {"data": ["a", "b"]}},
        }
        with pytest.raises(
            ValueError,
            match=r"cannot convert dict when coords are missing the key 'dims'",
        ):
            DataArray.from_dict(d)

        # this one is missing some necessary information
        d = {"dims": "t"}
        with pytest.raises(
            ValueError, match=r"cannot convert dict without the key 'data'"
        ):
            DataArray.from_dict(d)

        # check the data=False option
        expected_no_data = expected.copy()
        del expected_no_data["data"]
        del expected_no_data["coords"]["x"]["data"]
        endiantype = "<U1" if sys.byteorder == "little" else ">U1"
        expected_no_data["coords"]["x"].update({"dtype": endiantype, "shape": (2,)})
        expected_no_data.update({"dtype": "float64", "shape": (2, 3)})
        actual_no_data = array.to_dict(data=False, encoding=encoding)
        assert expected_no_data == actual_no_data

    def test_to_and_from_dict_with_time_dim(self) -> None:
        x = np.random.randn(10, 3)
        t = pd.date_range("20130101", periods=10)
        lat = [77.7, 83.2, 76]
        da = DataArray(x, {"t": t, "lat": lat}, dims=["t", "lat"])
        roundtripped = DataArray.from_dict(da.to_dict())
        assert_identical(da, roundtripped)

    def test_to_and_from_dict_with_nan_nat(self) -> None:
        y = np.random.randn(10, 3)
        y[2] = np.nan
        t = pd.Series(pd.date_range("20130101", periods=10))
        t[2] = np.nan
        lat = [77.7, 83.2, 76]
        da = DataArray(y, {"t": t, "lat": lat}, dims=["t", "lat"])
        roundtripped = DataArray.from_dict(da.to_dict())
        assert_identical(da, roundtripped)

    def test_to_dict_with_numpy_attrs(self) -> None:
        # this doesn't need to roundtrip
        x = np.random.randn(10, 3)
        t = list("abcdefghij")
        lat = [77.7, 83.2, 76]
        attrs = {
            "created": np.float64(1998),
            "coords": np.array([37, -110.1, 100]),
            "maintainer": "bar",
        }
        da = DataArray(x, {"t": t, "lat": lat}, dims=["t", "lat"], attrs=attrs)
        expected_attrs = {
            "created": attrs["created"].item(),  # type: ignore[attr-defined]
            "coords": attrs["coords"].tolist(),  # type: ignore[attr-defined]
            "maintainer": "bar",
        }
        actual = da.to_dict()

        # check that they are identical
        assert expected_attrs == actual["attrs"]

    def test_to_masked_array(self) -> None:
        rs = np.random.RandomState(44)
        x = rs.random_sample(size=(10, 20))
        x_masked = np.ma.masked_where(x < 0.5, x)
        da = DataArray(x_masked)

        # Test round trip
        x_masked_2 = da.to_masked_array()
        da_2 = DataArray(x_masked_2)
        assert_array_equal(x_masked, x_masked_2)
        assert_equal(da, da_2)

        da_masked_array = da.to_masked_array(copy=True)
        assert isinstance(da_masked_array, np.ma.MaskedArray)
        # Test masks
        assert_array_equal(da_masked_array.mask, x_masked.mask)
        # Test that mask is unpacked correctly
        assert_array_equal(da.values, x_masked.filled(np.nan))
        # Test that the underlying data (including nans) hasn't changed
        assert_array_equal(da_masked_array, x_masked.filled(np.nan))

        # Test that copy=False gives access to values
        masked_array = da.to_masked_array(copy=False)
        masked_array[0, 0] = 10.0
        assert masked_array[0, 0] == 10.0
        assert da[0, 0].values == 10.0
        assert masked_array.base is da.values
        assert isinstance(masked_array, np.ma.MaskedArray)

        # Test with some odd arrays
        for v in [4, np.nan, True, "4", "four"]:
            da = DataArray(v)
            ma = da.to_masked_array()
            assert isinstance(ma, np.ma.MaskedArray)

        # Fix GH issue 684 - masked arrays mask should be an array not a scalar
        N = 4
        v = range(N)
        da = DataArray(v)
        ma = da.to_masked_array()
        assert len(ma.mask) == N

    def test_to_and_from_cdms2_classic(self) -> None:
        """Classic with 1D axes"""
        pytest.importorskip("cdms2")

        original = DataArray(
            np.arange(6).reshape(2, 3),
            [
                ("distance", [-2, 2], {"units": "meters"}),
                ("time", pd.date_range("2000-01-01", periods=3)),
            ],
            name="foo",
            attrs={"baz": 123},
        )
        expected_coords = [
            IndexVariable("distance", [-2, 2]),
            IndexVariable("time", [0, 1, 2]),
        ]
        actual = original.to_cdms2()
        assert_array_equal(actual.asma(), original)
        assert actual.id == original.name
        assert tuple(actual.getAxisIds()) == original.dims
        for axis, coord in zip(actual.getAxisList(), expected_coords):
            assert axis.id == coord.name
            assert_array_equal(axis, coord.values)
        assert actual.baz == original.attrs["baz"]

        component_times = actual.getAxis(1).asComponentTime()
        assert len(component_times) == 3
        assert str(component_times[0]) == "2000-1-1 0:0:0.0"

        roundtripped = DataArray.from_cdms2(actual)
        assert_identical(original, roundtripped)

        back = from_cdms2(actual)
        assert original.dims == back.dims
        assert original.coords.keys() == back.coords.keys()
        for coord_name in original.coords.keys():
            assert_array_equal(original.coords[coord_name], back.coords[coord_name])

    def test_to_and_from_cdms2_sgrid(self) -> None:
        """Curvilinear (structured) grid

        The rectangular grid case is covered by the classic case
        """
        pytest.importorskip("cdms2")

        lonlat = np.mgrid[:3, :4]
        lon = DataArray(lonlat[1], dims=["y", "x"], name="lon")
        lat = DataArray(lonlat[0], dims=["y", "x"], name="lat")
        x = DataArray(np.arange(lon.shape[1]), dims=["x"], name="x")
        y = DataArray(np.arange(lon.shape[0]), dims=["y"], name="y")
        original = DataArray(
            lonlat.sum(axis=0),
            dims=["y", "x"],
            coords=dict(x=x, y=y, lon=lon, lat=lat),
            name="sst",
        )
        actual = original.to_cdms2()
        assert tuple(actual.getAxisIds()) == original.dims
        assert_array_equal(original.coords["lon"], actual.getLongitude().asma())
        assert_array_equal(original.coords["lat"], actual.getLatitude().asma())

        back = from_cdms2(actual)
        assert original.dims == back.dims
        assert set(original.coords.keys()) == set(back.coords.keys())
        assert_array_equal(original.coords["lat"], back.coords["lat"])
        assert_array_equal(original.coords["lon"], back.coords["lon"])

    def test_to_and_from_cdms2_ugrid(self) -> None:
        """Unstructured grid"""
        pytest.importorskip("cdms2")

        lon = DataArray(np.random.uniform(size=5), dims=["cell"], name="lon")
        lat = DataArray(np.random.uniform(size=5), dims=["cell"], name="lat")
        cell = DataArray(np.arange(5), dims=["cell"], name="cell")
        original = DataArray(
            np.arange(5), dims=["cell"], coords={"lon": lon, "lat": lat, "cell": cell}
        )
        actual = original.to_cdms2()
        assert tuple(actual.getAxisIds()) == original.dims
        assert_array_equal(original.coords["lon"], actual.getLongitude().getValue())
        assert_array_equal(original.coords["lat"], actual.getLatitude().getValue())

        back = from_cdms2(actual)
        assert set(original.dims) == set(back.dims)
        assert set(original.coords.keys()) == set(back.coords.keys())
        assert_array_equal(original.coords["lat"], back.coords["lat"])
        assert_array_equal(original.coords["lon"], back.coords["lon"])

    def test_to_dataset_whole(self) -> None:
        unnamed = DataArray([1, 2], dims="x")
        with pytest.raises(ValueError, match=r"unable to convert unnamed"):
            unnamed.to_dataset()

        actual = unnamed.to_dataset(name="foo")
        expected = Dataset({"foo": ("x", [1, 2])})
        assert_identical(expected, actual)

        named = DataArray([1, 2], dims="x", name="foo", attrs={"y": "testattr"})
        actual = named.to_dataset()
        expected = Dataset({"foo": ("x", [1, 2], {"y": "testattr"})})
        assert_identical(expected, actual)

        # Test promoting attrs
        actual = named.to_dataset(promote_attrs=True)
        expected = Dataset(
            {"foo": ("x", [1, 2], {"y": "testattr"})}, attrs={"y": "testattr"}
        )
        assert_identical(expected, actual)

        with pytest.raises(TypeError):
            actual = named.to_dataset("bar")

    def test_to_dataset_split(self) -> None:
        array = DataArray([1, 2, 3], coords=[("x", list("abc"))], attrs={"a": 1})
        expected = Dataset({"a": 1, "b": 2, "c": 3}, attrs={"a": 1})
        actual = array.to_dataset("x")
        assert_identical(expected, actual)

        with pytest.raises(TypeError):
            array.to_dataset("x", name="foo")

        roundtripped = actual.to_array(dim="x")
        assert_identical(array, roundtripped)

        array = DataArray([1, 2, 3], dims="x")
        expected = Dataset({0: 1, 1: 2, 2: 3})
        actual = array.to_dataset("x")
        assert_identical(expected, actual)

    def test_to_dataset_retains_keys(self) -> None:
        # use dates as convenient non-str objects. Not a specific date test
        import datetime

        dates = [datetime.date(2000, 1, d) for d in range(1, 4)]

        array = DataArray([1, 2, 3], coords=[("x", dates)], attrs={"a": 1})

        # convert to dateset and back again
        result = array.to_dataset("x").to_array(dim="x")

        assert_equal(array, result)

    def test__title_for_slice(self) -> None:
        array = DataArray(
            np.ones((4, 3, 2)),
            dims=["a", "b", "c"],
            coords={"a": range(4), "b": range(3), "c": range(2)},
        )
        assert "" == array._title_for_slice()
        assert "c = 0" == array.isel(c=0)._title_for_slice()
        title = array.isel(b=1, c=0)._title_for_slice()
        assert "b = 1, c = 0" == title or "c = 0, b = 1" == title

        a2 = DataArray(np.ones((4, 1)), dims=["a", "b"])
        assert "" == a2._title_for_slice()

    def test__title_for_slice_truncate(self) -> None:
        array = DataArray(np.ones(4))
        array.coords["a"] = "a" * 100
        array.coords["b"] = "b" * 100

        nchar = 80
        title = array._title_for_slice(truncate=nchar)

        assert nchar == len(title)
        assert title.endswith("...")

    def test_dataarray_diff_n1(self) -> None:
        da = DataArray(np.random.randn(3, 4), dims=["x", "y"])
        actual = da.diff("y")
        expected = DataArray(np.diff(da.values, axis=1), dims=["x", "y"])
        assert_equal(expected, actual)

    def test_coordinate_diff(self) -> None:
        # regression test for GH634
        arr = DataArray(range(0, 20, 2), dims=["lon"], coords=[range(10)])
        lon = arr.coords["lon"]
        expected = DataArray([1] * 9, dims=["lon"], coords=[range(1, 10)], name="lon")
        actual = lon.diff("lon")
        assert_equal(expected, actual)

    @pytest.mark.parametrize("offset", [-5, 0, 1, 2])
    @pytest.mark.parametrize("fill_value, dtype", [(2, int), (dtypes.NA, float)])
    def test_shift(self, offset, fill_value, dtype) -> None:
        arr = DataArray([1, 2, 3], dims="x")
        actual = arr.shift(x=1, fill_value=fill_value)
        if fill_value == dtypes.NA:
            # if we supply the default, we expect the missing value for a
            # float array
            fill_value = np.nan
        expected = DataArray([fill_value, 1, 2], dims="x")
        assert_identical(expected, actual)
        assert actual.dtype == dtype

        arr = DataArray([1, 2, 3], [("x", ["a", "b", "c"])])
        expected = DataArray(arr.to_pandas().shift(offset))
        actual = arr.shift(x=offset)
        assert_identical(expected, actual)

    def test_roll_coords(self) -> None:
        arr = DataArray([1, 2, 3], coords={"x": range(3)}, dims="x")
        actual = arr.roll(x=1, roll_coords=True)
        expected = DataArray([3, 1, 2], coords=[("x", [2, 0, 1])])
        assert_identical(expected, actual)

    def test_roll_no_coords(self) -> None:
        arr = DataArray([1, 2, 3], coords={"x": range(3)}, dims="x")
        actual = arr.roll(x=1)
        expected = DataArray([3, 1, 2], coords=[("x", [0, 1, 2])])
        assert_identical(expected, actual)

    def test_copy_with_data(self) -> None:
        orig = DataArray(
            np.random.random(size=(2, 2)),
            dims=("x", "y"),
            attrs={"attr1": "value1"},
            coords={"x": [4, 3]},
            name="helloworld",
        )
        new_data = np.arange(4).reshape(2, 2)
        actual = orig.copy(data=new_data)
        expected = orig.copy()
        expected.data = new_data
        assert_identical(expected, actual)

    @pytest.mark.xfail(raises=AssertionError)
    @pytest.mark.parametrize(
        "deep, expected_orig",
        [
            [
                True,
                xr.DataArray(
                    xr.IndexVariable("a", np.array([1, 2])),
                    coords={"a": [1, 2]},
                    dims=["a"],
                ),
            ],
            [
                False,
                xr.DataArray(
                    xr.IndexVariable("a", np.array([999, 2])),
                    coords={"a": [999, 2]},
                    dims=["a"],
                ),
            ],
        ],
    )
    def test_copy_coords(self, deep, expected_orig) -> None:
        """The test fails for the shallow copy, and apparently only on Windows
        for some reason. In windows coords seem to be immutable unless it's one
        dataarray deep copied from another."""
        da = xr.DataArray(
            np.ones([2, 2, 2]),
            coords={"a": [1, 2], "b": ["x", "y"], "c": [0, 1]},
            dims=["a", "b", "c"],
        )
        da_cp = da.copy(deep)
        da_cp["a"].data[0] = 999

        expected_cp = xr.DataArray(
            xr.IndexVariable("a", np.array([999, 2])),
            coords={"a": [999, 2]},
            dims=["a"],
        )
        assert_identical(da_cp["a"], expected_cp)

        assert_identical(da["a"], expected_orig)

    def test_real_and_imag(self) -> None:
        array = DataArray(1 + 2j)
        assert_identical(array.real, DataArray(1))
        assert_identical(array.imag, DataArray(2))

    def test_setattr_raises(self) -> None:
        array = DataArray(0, coords={"scalar": 1}, attrs={"foo": "bar"})
        with pytest.raises(AttributeError, match=r"cannot set attr"):
            array.scalar = 2
        with pytest.raises(AttributeError, match=r"cannot set attr"):
            array.foo = 2
        with pytest.raises(AttributeError, match=r"cannot set attr"):
            array.other = 2

    def test_full_like(self) -> None:
        # For more thorough tests, see test_variable.py
        da = DataArray(
            np.random.random(size=(2, 2)),
            dims=("x", "y"),
            attrs={"attr1": "value1"},
            coords={"x": [4, 3]},
            name="helloworld",
        )

        actual = full_like(da, 2)
        expect = da.copy(deep=True)
        expect.values = np.array([[2.0, 2.0], [2.0, 2.0]])
        assert_identical(expect, actual)

        # override dtype
        actual = full_like(da, fill_value=True, dtype=bool)
        expect.values = np.array([[True, True], [True, True]])
        assert expect.dtype == bool
        assert_identical(expect, actual)

        with pytest.raises(ValueError, match="'dtype' cannot be dict-like"):
            full_like(da, fill_value=True, dtype={"x": bool})

    def test_dot(self) -> None:
        x = np.linspace(-3, 3, 6)
        y = np.linspace(-3, 3, 5)
        z = range(4)
        da_vals = np.arange(6 * 5 * 4).reshape((6, 5, 4))
        da = DataArray(da_vals, coords=[x, y, z], dims=["x", "y", "z"])

        dm_vals1 = range(4)
        dm1 = DataArray(dm_vals1, coords=[z], dims=["z"])

        # nd dot 1d
        actual1 = da.dot(dm1)
        expected_vals1 = np.tensordot(da_vals, dm_vals1, (2, 0))
        expected1 = DataArray(expected_vals1, coords=[x, y], dims=["x", "y"])
        assert_equal(expected1, actual1)

        # all shared dims
        actual2 = da.dot(da)
        expected_vals2 = np.tensordot(da_vals, da_vals, axes=([0, 1, 2], [0, 1, 2]))
        expected2 = DataArray(expected_vals2)
        assert_equal(expected2, actual2)

        # multiple shared dims
        dm_vals3 = np.arange(20 * 5 * 4).reshape((20, 5, 4))
        j = np.linspace(-3, 3, 20)
        dm3 = DataArray(dm_vals3, coords=[j, y, z], dims=["j", "y", "z"])
        actual3 = da.dot(dm3)
        expected_vals3 = np.tensordot(da_vals, dm_vals3, axes=([1, 2], [1, 2]))
        expected3 = DataArray(expected_vals3, coords=[x, j], dims=["x", "j"])
        assert_equal(expected3, actual3)

        # Ellipsis: all dims are shared
        actual4 = da.dot(da, dims=...)
        expected4 = da.dot(da)
        assert_equal(expected4, actual4)

        # Ellipsis: not all dims are shared
        actual5 = da.dot(dm3, dims=...)
        expected5 = da.dot(dm3, dims=("j", "x", "y", "z"))
        assert_equal(expected5, actual5)

        with pytest.raises(NotImplementedError):
            da.dot(dm3.to_dataset(name="dm"))  # type: ignore
        with pytest.raises(TypeError):
            da.dot(dm3.values)  # type: ignore

    def test_dot_align_coords(self) -> None:
        # GH 3694

        x = np.linspace(-3, 3, 6)
        y = np.linspace(-3, 3, 5)
        z_a = range(4)
        da_vals = np.arange(6 * 5 * 4).reshape((6, 5, 4))
        da = DataArray(da_vals, coords=[x, y, z_a], dims=["x", "y", "z"])

        z_m = range(2, 6)
        dm_vals1 = range(4)
        dm1 = DataArray(dm_vals1, coords=[z_m], dims=["z"])

        with xr.set_options(arithmetic_join="exact"):
            with pytest.raises(
                ValueError, match=r"cannot align.*join.*exact.*not equal.*"
            ):
                da.dot(dm1)

        da_aligned, dm_aligned = xr.align(da, dm1, join="inner")

        # nd dot 1d
        actual1 = da.dot(dm1)
        expected_vals1 = np.tensordot(da_aligned.values, dm_aligned.values, (2, 0))
        expected1 = DataArray(expected_vals1, coords=[x, da_aligned.y], dims=["x", "y"])
        assert_equal(expected1, actual1)

        # multiple shared dims
        dm_vals2 = np.arange(20 * 5 * 4).reshape((20, 5, 4))
        j = np.linspace(-3, 3, 20)
        dm2 = DataArray(dm_vals2, coords=[j, y, z_m], dims=["j", "y", "z"])
        da_aligned, dm_aligned = xr.align(da, dm2, join="inner")
        actual2 = da.dot(dm2)
        expected_vals2 = np.tensordot(
            da_aligned.values, dm_aligned.values, axes=([1, 2], [1, 2])
        )
        expected2 = DataArray(expected_vals2, coords=[x, j], dims=["x", "j"])
        assert_equal(expected2, actual2)

    def test_matmul(self) -> None:
        # copied from above (could make a fixture)
        x = np.linspace(-3, 3, 6)
        y = np.linspace(-3, 3, 5)
        z = range(4)
        da_vals = np.arange(6 * 5 * 4).reshape((6, 5, 4))
        da = DataArray(da_vals, coords=[x, y, z], dims=["x", "y", "z"])

        result = da @ da
        expected = da.dot(da)
        assert_identical(result, expected)

    def test_matmul_align_coords(self) -> None:
        # GH 3694

        x_a = np.arange(6)
        x_b = np.arange(2, 8)
        da_vals = np.arange(6)
        da_a = DataArray(da_vals, coords=[x_a], dims=["x"])
        da_b = DataArray(da_vals, coords=[x_b], dims=["x"])

        # only test arithmetic_join="inner" (=default)
        result = da_a @ da_b
        expected = da_a.dot(da_b)
        assert_identical(result, expected)

        with xr.set_options(arithmetic_join="exact"):
            with pytest.raises(
                ValueError, match=r"cannot align.*join.*exact.*not equal.*"
            ):
                da_a @ da_b

    def test_binary_op_propagate_indexes(self) -> None:
        # regression test for GH2227
        self.dv["x"] = np.arange(self.dv.sizes["x"])
        expected = self.dv.xindexes["x"]

        actual = (self.dv * 10).xindexes["x"]
        assert expected is actual

        actual = (self.dv > 10).xindexes["x"]
        assert expected is actual

    def test_binary_op_join_setting(self) -> None:
        dim = "x"
        align_type: Final = "outer"
        coords_l, coords_r = [0, 1, 2], [1, 2, 3]
        missing_3 = xr.DataArray(coords_l, [(dim, coords_l)])
        missing_0 = xr.DataArray(coords_r, [(dim, coords_r)])
        with xr.set_options(arithmetic_join=align_type):
            actual = missing_0 + missing_3
        missing_0_aligned, missing_3_aligned = xr.align(
            missing_0, missing_3, join=align_type
        )
        expected = xr.DataArray([np.nan, 2, 4, np.nan], [(dim, [0, 1, 2, 3])])
        assert_equal(actual, expected)

    def test_combine_first(self) -> None:
        ar0 = DataArray([[0, 0], [0, 0]], [("x", ["a", "b"]), ("y", [-1, 0])])
        ar1 = DataArray([[1, 1], [1, 1]], [("x", ["b", "c"]), ("y", [0, 1])])
        ar2 = DataArray([2], [("x", ["d"])])

        actual = ar0.combine_first(ar1)
        expected = DataArray(
            [[0, 0, np.nan], [0, 0, 1], [np.nan, 1, 1]],
            [("x", ["a", "b", "c"]), ("y", [-1, 0, 1])],
        )
        assert_equal(actual, expected)

        actual = ar1.combine_first(ar0)
        expected = DataArray(
            [[0, 0, np.nan], [0, 1, 1], [np.nan, 1, 1]],
            [("x", ["a", "b", "c"]), ("y", [-1, 0, 1])],
        )
        assert_equal(actual, expected)

        actual = ar0.combine_first(ar2)
        expected = DataArray(
            [[0, 0], [0, 0], [2, 2]], [("x", ["a", "b", "d"]), ("y", [-1, 0])]
        )
        assert_equal(actual, expected)

    def test_sortby(self) -> None:
        da = DataArray(
            [[1, 2], [3, 4], [5, 6]], [("x", ["c", "b", "a"]), ("y", [1, 0])]
        )

        sorted1d = DataArray(
            [[5, 6], [3, 4], [1, 2]], [("x", ["a", "b", "c"]), ("y", [1, 0])]
        )

        sorted2d = DataArray(
            [[6, 5], [4, 3], [2, 1]], [("x", ["a", "b", "c"]), ("y", [0, 1])]
        )

        expected = sorted1d
        dax = DataArray([100, 99, 98], [("x", ["c", "b", "a"])])
        actual = da.sortby(dax)
        assert_equal(actual, expected)

        # test descending order sort
        actual = da.sortby(dax, ascending=False)
        assert_equal(actual, da)

        # test alignment (fills in nan for 'c')
        dax_short = DataArray([98, 97], [("x", ["b", "a"])])
        actual = da.sortby(dax_short)
        assert_equal(actual, expected)

        # test multi-dim sort by 1D dataarray values
        expected = sorted2d
        dax = DataArray([100, 99, 98], [("x", ["c", "b", "a"])])
        day = DataArray([90, 80], [("y", [1, 0])])
        actual = da.sortby([day, dax])
        assert_equal(actual, expected)

        expected = sorted1d
        actual = da.sortby("x")
        assert_equal(actual, expected)

        expected = sorted2d
        actual = da.sortby(["x", "y"])
        assert_equal(actual, expected)

    @requires_bottleneck
    def test_rank(self) -> None:
        # floats
        ar = DataArray([[3, 4, np.nan, 1]])
        expect_0 = DataArray([[1, 1, np.nan, 1]])
        expect_1 = DataArray([[2, 3, np.nan, 1]])
        assert_equal(ar.rank("dim_0"), expect_0)
        assert_equal(ar.rank("dim_1"), expect_1)
        # int
        x = DataArray([3, 2, 1])
        assert_equal(x.rank("dim_0"), x)
        # str
        y = DataArray(["c", "b", "a"])
        assert_equal(y.rank("dim_0"), x)

        x = DataArray([3.0, 1.0, np.nan, 2.0, 4.0], dims=("z",))
        y = DataArray([0.75, 0.25, np.nan, 0.5, 1.0], dims=("z",))
        assert_equal(y.rank("z", pct=True), y)

    @pytest.mark.parametrize("use_dask", [True, False])
    @pytest.mark.parametrize("use_datetime", [True, False])
    @pytest.mark.filterwarnings("ignore:overflow encountered in multiply")
    def test_polyfit(self, use_dask, use_datetime) -> None:
        if use_dask and not has_dask:
            pytest.skip("requires dask")
        xcoord = xr.DataArray(
            pd.date_range("1970-01-01", freq="D", periods=10), dims=("x",), name="x"
        )
        x = xr.core.missing.get_clean_interp_index(xcoord, "x")
        if not use_datetime:
            xcoord = x

        da_raw = DataArray(
            np.stack(
                (10 + 1e-15 * x + 2e-28 * x**2, 30 + 2e-14 * x + 1e-29 * x**2)
            ),
            dims=("d", "x"),
            coords={"x": xcoord, "d": [0, 1]},
        )

        if use_dask:
            da = da_raw.chunk({"d": 1})
        else:
            da = da_raw

        out = da.polyfit("x", 2)
        expected = DataArray(
            [[2e-28, 1e-15, 10], [1e-29, 2e-14, 30]],
            dims=("d", "degree"),
            coords={"degree": [2, 1, 0], "d": [0, 1]},
        ).T
        assert_allclose(out.polyfit_coefficients, expected, rtol=1e-3)

        # Full output and deficient rank
        with warnings.catch_warnings():
            warnings.simplefilter("ignore", np.RankWarning)
            out = da.polyfit("x", 12, full=True)
            assert out.polyfit_residuals.isnull().all()

        # With NaN
        da_raw[0, 1:3] = np.nan
        if use_dask:
            da = da_raw.chunk({"d": 1})
        else:
            da = da_raw
        out = da.polyfit("x", 2, skipna=True, cov=True)
        assert_allclose(out.polyfit_coefficients, expected, rtol=1e-3)
        assert "polyfit_covariance" in out

        # Skipna + Full output
        out = da.polyfit("x", 2, skipna=True, full=True)
        assert_allclose(out.polyfit_coefficients, expected, rtol=1e-3)
        assert out.x_matrix_rank == 3
        np.testing.assert_almost_equal(out.polyfit_residuals, [0, 0])

        with warnings.catch_warnings():
            warnings.simplefilter("ignore", np.RankWarning)
            out = da.polyfit("x", 8, full=True)
            np.testing.assert_array_equal(out.polyfit_residuals.isnull(), [True, False])

    def test_pad_constant(self) -> None:
        ar = DataArray(np.arange(3 * 4 * 5).reshape(3, 4, 5))
        actual = ar.pad(dim_0=(1, 3))
        expected = DataArray(
            np.pad(
                np.arange(3 * 4 * 5).reshape(3, 4, 5).astype(np.float32),
                mode="constant",
                pad_width=((1, 3), (0, 0), (0, 0)),
                constant_values=np.nan,
            )
        )
        assert actual.shape == (7, 4, 5)
        assert_identical(actual, expected)

        ar = xr.DataArray([9], dims="x")

        actual = ar.pad(x=1)
        expected = xr.DataArray([np.NaN, 9, np.NaN], dims="x")
        assert_identical(actual, expected)

        actual = ar.pad(x=1, constant_values=1.23456)
        expected = xr.DataArray([1, 9, 1], dims="x")
        assert_identical(actual, expected)

        with pytest.raises(ValueError, match="cannot convert float NaN to integer"):
            ar.pad(x=1, constant_values=np.NaN)

    def test_pad_coords(self) -> None:
        ar = DataArray(
            np.arange(3 * 4 * 5).reshape(3, 4, 5),
            [("x", np.arange(3)), ("y", np.arange(4)), ("z", np.arange(5))],
        )
        actual = ar.pad(x=(1, 3), constant_values=1)
        expected = DataArray(
            np.pad(
                np.arange(3 * 4 * 5).reshape(3, 4, 5),
                mode="constant",
                pad_width=((1, 3), (0, 0), (0, 0)),
                constant_values=1,
            ),
            [
                (
                    "x",
                    np.pad(
                        np.arange(3).astype(np.float32),
                        mode="constant",
                        pad_width=(1, 3),
                        constant_values=np.nan,
                    ),
                ),
                ("y", np.arange(4)),
                ("z", np.arange(5)),
            ],
        )
        assert_identical(actual, expected)

    @pytest.mark.parametrize("mode", ("minimum", "maximum", "mean", "median"))
    @pytest.mark.parametrize(
        "stat_length", (None, 3, (1, 3), {"dim_0": (2, 1), "dim_2": (4, 2)})
    )
    def test_pad_stat_length(self, mode, stat_length) -> None:
        ar = DataArray(np.arange(3 * 4 * 5).reshape(3, 4, 5))
        actual = ar.pad(dim_0=(1, 3), dim_2=(2, 2), mode=mode, stat_length=stat_length)
        if isinstance(stat_length, dict):
            stat_length = (stat_length["dim_0"], (4, 4), stat_length["dim_2"])
        expected = DataArray(
            np.pad(
                np.arange(3 * 4 * 5).reshape(3, 4, 5),
                pad_width=((1, 3), (0, 0), (2, 2)),
                mode=mode,
                stat_length=stat_length,
            )
        )
        assert actual.shape == (7, 4, 9)
        assert_identical(actual, expected)

    @pytest.mark.parametrize(
        "end_values", (None, 3, (3, 5), {"dim_0": (2, 1), "dim_2": (4, 2)})
    )
    def test_pad_linear_ramp(self, end_values) -> None:
        ar = DataArray(np.arange(3 * 4 * 5).reshape(3, 4, 5))
        actual = ar.pad(
            dim_0=(1, 3), dim_2=(2, 2), mode="linear_ramp", end_values=end_values
        )
        if end_values is None:
            end_values = 0
        elif isinstance(end_values, dict):
            end_values = (end_values["dim_0"], (4, 4), end_values["dim_2"])
        expected = DataArray(
            np.pad(
                np.arange(3 * 4 * 5).reshape(3, 4, 5),
                pad_width=((1, 3), (0, 0), (2, 2)),
                mode="linear_ramp",
                end_values=end_values,
            )
        )
        assert actual.shape == (7, 4, 9)
        assert_identical(actual, expected)

    @pytest.mark.parametrize("mode", ("reflect", "symmetric"))
    @pytest.mark.parametrize("reflect_type", (None, "even", "odd"))
    def test_pad_reflect(self, mode, reflect_type) -> None:
        ar = DataArray(np.arange(3 * 4 * 5).reshape(3, 4, 5))
        actual = ar.pad(
            dim_0=(1, 3), dim_2=(2, 2), mode=mode, reflect_type=reflect_type
        )
        np_kwargs = {
            "array": np.arange(3 * 4 * 5).reshape(3, 4, 5),
            "pad_width": ((1, 3), (0, 0), (2, 2)),
            "mode": mode,
        }
        # numpy does not support reflect_type=None
        if reflect_type is not None:
            np_kwargs["reflect_type"] = reflect_type
        expected = DataArray(np.pad(**np_kwargs))

        assert actual.shape == (7, 4, 9)
        assert_identical(actual, expected)

    @pytest.mark.parametrize(
        ["keep_attrs", "attrs", "expected"],
        [
            pytest.param(None, {"a": 1, "b": 2}, {"a": 1, "b": 2}, id="default"),
            pytest.param(False, {"a": 1, "b": 2}, {}, id="False"),
            pytest.param(True, {"a": 1, "b": 2}, {"a": 1, "b": 2}, id="True"),
        ],
    )
    def test_pad_keep_attrs(self, keep_attrs, attrs, expected) -> None:
        arr = xr.DataArray(
            [1, 2], dims="x", coords={"c": ("x", [-1, 1], attrs)}, attrs=attrs
        )
        expected = xr.DataArray(
            [0, 1, 2, 0],
            dims="x",
            coords={"c": ("x", [np.nan, -1, 1, np.nan], expected)},
            attrs=expected,
        )

        keep_attrs_ = "default" if keep_attrs is None else keep_attrs

        with set_options(keep_attrs=keep_attrs_):
            actual = arr.pad({"x": (1, 1)}, mode="constant", constant_values=0)
            xr.testing.assert_identical(actual, expected)

        actual = arr.pad(
            {"x": (1, 1)}, mode="constant", constant_values=0, keep_attrs=keep_attrs
        )
        xr.testing.assert_identical(actual, expected)

    @pytest.mark.parametrize("parser", ["pandas", "python"])
    @pytest.mark.parametrize(
        "engine", ["python", None, pytest.param("numexpr", marks=[requires_numexpr])]
    )
    @pytest.mark.parametrize(
        "backend", ["numpy", pytest.param("dask", marks=[requires_dask])]
    )
    def test_query(
        self, backend, engine: QueryEngineOptions, parser: QueryParserOptions
    ) -> None:
        """Test querying a dataset."""

        # setup test data
        np.random.seed(42)
        a = np.arange(0, 10, 1)
        b = np.random.randint(0, 100, size=10)
        c = np.linspace(0, 1, 20)
        d = np.random.choice(["foo", "bar", "baz"], size=30, replace=True).astype(
            object
        )
        aa = DataArray(data=a, dims=["x"], name="a", coords={"a2": ("x", a)})
        bb = DataArray(data=b, dims=["x"], name="b", coords={"b2": ("x", b)})
        cc = DataArray(data=c, dims=["y"], name="c", coords={"c2": ("y", c)})
        dd = DataArray(data=d, dims=["z"], name="d", coords={"d2": ("z", d)})

        if backend == "dask":
            import dask.array as da

            aa = aa.copy(data=da.from_array(a, chunks=3))
            bb = bb.copy(data=da.from_array(b, chunks=3))
            cc = cc.copy(data=da.from_array(c, chunks=7))
            dd = dd.copy(data=da.from_array(d, chunks=12))

        # query single dim, single variable
        with raise_if_dask_computes():
            actual = aa.query(x="a2 > 5", engine=engine, parser=parser)
        expect = aa.isel(x=(a > 5))
        assert_identical(expect, actual)

        # query single dim, single variable, via dict
        with raise_if_dask_computes():
            actual = aa.query(dict(x="a2 > 5"), engine=engine, parser=parser)
        expect = aa.isel(dict(x=(a > 5)))
        assert_identical(expect, actual)

        # query single dim, single variable
        with raise_if_dask_computes():
            actual = bb.query(x="b2 > 50", engine=engine, parser=parser)
        expect = bb.isel(x=(b > 50))
        assert_identical(expect, actual)

        # query single dim, single variable
        with raise_if_dask_computes():
            actual = cc.query(y="c2 < .5", engine=engine, parser=parser)
        expect = cc.isel(y=(c < 0.5))
        assert_identical(expect, actual)

        # query single dim, single string variable
        if parser == "pandas":
            # N.B., this query currently only works with the pandas parser
            # xref https://github.com/pandas-dev/pandas/issues/40436
            with raise_if_dask_computes():
                actual = dd.query(z='d2 == "bar"', engine=engine, parser=parser)
            expect = dd.isel(z=(d == "bar"))
            assert_identical(expect, actual)

        # test error handling
        with pytest.raises(ValueError):
            aa.query("a > 5")  # type: ignore  # must be dict or kwargs
        with pytest.raises(ValueError):
            aa.query(x=(a > 5))  # must be query string
        with pytest.raises(UndefinedVariableError):
            aa.query(x="spam > 50")  # name not present

    @requires_scipy
    @pytest.mark.parametrize("use_dask", [True, False])
    def test_curvefit(self, use_dask) -> None:
        if use_dask and not has_dask:
            pytest.skip("requires dask")

        def exp_decay(t, n0, tau=1):
            return n0 * np.exp(-t / tau)

        t = np.arange(0, 5, 0.5)
        da = DataArray(
            np.stack([exp_decay(t, 3, 3), exp_decay(t, 5, 4), np.nan * t], axis=-1),
            dims=("t", "x"),
            coords={"t": t, "x": [0, 1, 2]},
        )
        da[0, 0] = np.nan

        expected = DataArray(
            [[3, 3], [5, 4], [np.nan, np.nan]],
            dims=("x", "param"),
            coords={"x": [0, 1, 2], "param": ["n0", "tau"]},
        )

        if use_dask:
            da = da.chunk({"x": 1})

        fit = da.curvefit(
            coords=[da.t], func=exp_decay, p0={"n0": 4}, bounds={"tau": [2, 6]}
        )
        assert_allclose(fit.curvefit_coefficients, expected, rtol=1e-3)

        da = da.compute()
        fit = da.curvefit(coords="t", func=np.power, reduce_dims="x", param_names=["a"])
        assert "a" in fit.param
        assert "x" not in fit.dims

    def test_curvefit_helpers(self) -> None:
        def exp_decay(t, n0, tau=1):
            return n0 * np.exp(-t / tau)

        params, func_args = xr.core.dataset._get_func_args(exp_decay, [])
        assert params == ["n0", "tau"]
        param_defaults, bounds_defaults = xr.core.dataset._initialize_curvefit_params(
            params, {"n0": 4}, {"tau": [5, np.inf]}, func_args
        )
        assert param_defaults == {"n0": 4, "tau": 6}
        assert bounds_defaults == {"n0": (-np.inf, np.inf), "tau": (5, np.inf)}

        param_names = ["a"]
        params, func_args = xr.core.dataset._get_func_args(np.power, param_names)
        assert params == param_names
        with pytest.raises(ValueError):
            xr.core.dataset._get_func_args(np.power, [])


class TestReduce:
    @pytest.fixture(autouse=True)
    def setup(self):
        self.attrs = {"attr1": "value1", "attr2": 2929}


@pytest.mark.parametrize(
    ["x", "minindex", "maxindex", "nanindex"],
    [
        pytest.param(np.array([0, 1, 2, 0, -2, -4, 2]), 5, 2, None, id="int"),
        pytest.param(
            np.array([0.0, 1.0, 2.0, 0.0, -2.0, -4.0, 2.0]), 5, 2, None, id="float"
        ),
        pytest.param(
            np.array([1.0, np.NaN, 2.0, np.NaN, -2.0, -4.0, 2.0]), 5, 2, 1, id="nan"
        ),
        pytest.param(
            np.array([1.0, np.NaN, 2.0, np.NaN, -2.0, -4.0, 2.0]).astype("object"),
            5,
            2,
            1,
            marks=pytest.mark.filterwarnings(
                "ignore:invalid value encountered in reduce:RuntimeWarning"
            ),
            id="obj",
        ),
        pytest.param(np.array([np.NaN, np.NaN]), np.NaN, np.NaN, 0, id="allnan"),
        pytest.param(
            np.array(
                ["2015-12-31", "2020-01-02", "2020-01-01", "2016-01-01"],
                dtype="datetime64[ns]",
            ),
            0,
            1,
            None,
            id="datetime",
        ),
    ],
)
class TestReduce1D(TestReduce):
    def test_min(
        self,
        x: np.ndarray,
        minindex: int | float,
        maxindex: int | float,
        nanindex: int | None,
    ) -> None:
        ar = xr.DataArray(
            x, dims=["x"], coords={"x": np.arange(x.size) * 4}, attrs=self.attrs
        )

        if np.isnan(minindex):
            minindex = 0

        expected0 = ar.isel(x=minindex, drop=True)
        result0 = ar.min(keep_attrs=True)
        assert_identical(result0, expected0)

        result1 = ar.min()
        expected1 = expected0.copy()
        expected1.attrs = {}
        assert_identical(result1, expected1)

        result2 = ar.min(skipna=False)
        if nanindex is not None and ar.dtype.kind != "O":
            expected2 = ar.isel(x=nanindex, drop=True)
            expected2.attrs = {}
        else:
            expected2 = expected1

        assert_identical(result2, expected2)

    def test_max(
        self,
        x: np.ndarray,
        minindex: int | float,
        maxindex: int | float,
        nanindex: int | None,
    ) -> None:
        ar = xr.DataArray(
            x, dims=["x"], coords={"x": np.arange(x.size) * 4}, attrs=self.attrs
        )

        if np.isnan(minindex):
            maxindex = 0

        expected0 = ar.isel(x=maxindex, drop=True)
        result0 = ar.max(keep_attrs=True)
        assert_identical(result0, expected0)

        result1 = ar.max()
        expected1 = expected0.copy()
        expected1.attrs = {}
        assert_identical(result1, expected1)

        result2 = ar.max(skipna=False)
        if nanindex is not None and ar.dtype.kind != "O":
            expected2 = ar.isel(x=nanindex, drop=True)
            expected2.attrs = {}
        else:
            expected2 = expected1

        assert_identical(result2, expected2)

    @pytest.mark.filterwarnings(
        "ignore:Behaviour of argmin/argmax with neither dim nor :DeprecationWarning"
    )
    def test_argmin(
        self,
        x: np.ndarray,
        minindex: int | float,
        maxindex: int | float,
        nanindex: int | None,
    ) -> None:
        ar = xr.DataArray(
            x, dims=["x"], coords={"x": np.arange(x.size) * 4}, attrs=self.attrs
        )
        indarr = xr.DataArray(np.arange(x.size, dtype=np.intp), dims=["x"])

        if np.isnan(minindex):
            with pytest.raises(ValueError):
                ar.argmin()
            return

        expected0 = indarr[minindex]
        result0 = ar.argmin()
        assert_identical(result0, expected0)

        result1 = ar.argmin(keep_attrs=True)
        expected1 = expected0.copy()
        expected1.attrs = self.attrs
        assert_identical(result1, expected1)

        result2 = ar.argmin(skipna=False)
        if nanindex is not None and ar.dtype.kind != "O":
            expected2 = indarr.isel(x=nanindex, drop=True)
            expected2.attrs = {}
        else:
            expected2 = expected0

        assert_identical(result2, expected2)

    @pytest.mark.filterwarnings(
        "ignore:Behaviour of argmin/argmax with neither dim nor :DeprecationWarning"
    )
    def test_argmax(
        self,
        x: np.ndarray,
        minindex: int | float,
        maxindex: int | float,
        nanindex: int | None,
    ) -> None:
        ar = xr.DataArray(
            x, dims=["x"], coords={"x": np.arange(x.size) * 4}, attrs=self.attrs
        )
        indarr = xr.DataArray(np.arange(x.size, dtype=np.intp), dims=["x"])

        if np.isnan(maxindex):
            with pytest.raises(ValueError):
                ar.argmax()
            return

        expected0 = indarr[maxindex]
        result0 = ar.argmax()
        assert_identical(result0, expected0)

        result1 = ar.argmax(keep_attrs=True)
        expected1 = expected0.copy()
        expected1.attrs = self.attrs
        assert_identical(result1, expected1)

        result2 = ar.argmax(skipna=False)
        if nanindex is not None and ar.dtype.kind != "O":
            expected2 = indarr.isel(x=nanindex, drop=True)
            expected2.attrs = {}
        else:
            expected2 = expected0

        assert_identical(result2, expected2)

    @pytest.mark.parametrize("use_dask", [True, False])
    def test_idxmin(
        self,
        x: np.ndarray,
        minindex: int | float,
        maxindex: int | float,
        nanindex: int | None,
        use_dask: bool,
    ) -> None:
        if use_dask and not has_dask:
            pytest.skip("requires dask")
        if use_dask and x.dtype.kind == "M":
            pytest.xfail("dask operation 'argmin' breaks when dtype is datetime64 (M)")
        ar0_raw = xr.DataArray(
            x, dims=["x"], coords={"x": np.arange(x.size) * 4}, attrs=self.attrs
        )

        if use_dask:
            ar0 = ar0_raw.chunk({})
        else:
            ar0 = ar0_raw

        # dim doesn't exist
        with pytest.raises(KeyError):
            ar0.idxmin(dim="spam")

        # Scalar Dataarray
        with pytest.raises(ValueError):
            xr.DataArray(5).idxmin()

        coordarr0 = xr.DataArray(ar0.coords["x"], dims=["x"])
        coordarr1 = coordarr0.copy()

        hasna = np.isnan(minindex)
        if np.isnan(minindex):
            minindex = 0

        if hasna:
            coordarr1[...] = 1
            fill_value_0 = np.NaN
        else:
            fill_value_0 = 1

        expected0 = (
            (coordarr1 * fill_value_0).isel(x=minindex, drop=True).astype("float")
        )
        expected0.name = "x"

        # Default fill value (NaN)
        result0 = ar0.idxmin()
        assert_identical(result0, expected0)

        # Manually specify NaN fill_value
        result1 = ar0.idxmin(fill_value=np.NaN)
        assert_identical(result1, expected0)

        # keep_attrs
        result2 = ar0.idxmin(keep_attrs=True)
        expected2 = expected0.copy()
        expected2.attrs = self.attrs
        assert_identical(result2, expected2)

        # skipna=False
        if nanindex is not None and ar0.dtype.kind != "O":
            expected3 = coordarr0.isel(x=nanindex, drop=True).astype("float")
            expected3.name = "x"
            expected3.attrs = {}
        else:
            expected3 = expected0.copy()

        result3 = ar0.idxmin(skipna=False)
        assert_identical(result3, expected3)

        # fill_value should be ignored with skipna=False
        result4 = ar0.idxmin(skipna=False, fill_value=-100j)
        assert_identical(result4, expected3)

        # Float fill_value
        if hasna:
            fill_value_5 = -1.1
        else:
            fill_value_5 = 1

        expected5 = (coordarr1 * fill_value_5).isel(x=minindex, drop=True)
        expected5.name = "x"

        result5 = ar0.idxmin(fill_value=-1.1)
        assert_identical(result5, expected5)

        # Integer fill_value
        if hasna:
            fill_value_6 = -1
        else:
            fill_value_6 = 1

        expected6 = (coordarr1 * fill_value_6).isel(x=minindex, drop=True)
        expected6.name = "x"

        result6 = ar0.idxmin(fill_value=-1)
        assert_identical(result6, expected6)

        # Complex fill_value
        if hasna:
            fill_value_7 = -1j
        else:
            fill_value_7 = 1

        expected7 = (coordarr1 * fill_value_7).isel(x=minindex, drop=True)
        expected7.name = "x"

        result7 = ar0.idxmin(fill_value=-1j)
        assert_identical(result7, expected7)

    @pytest.mark.parametrize("use_dask", [True, False])
    def test_idxmax(
        self,
        x: np.ndarray,
        minindex: int | float,
        maxindex: int | float,
        nanindex: int | None,
        use_dask: bool,
    ) -> None:
        if use_dask and not has_dask:
            pytest.skip("requires dask")
        if use_dask and x.dtype.kind == "M":
            pytest.xfail("dask operation 'argmax' breaks when dtype is datetime64 (M)")
        ar0_raw = xr.DataArray(
            x, dims=["x"], coords={"x": np.arange(x.size) * 4}, attrs=self.attrs
        )

        if use_dask:
            ar0 = ar0_raw.chunk({})
        else:
            ar0 = ar0_raw

        # dim doesn't exist
        with pytest.raises(KeyError):
            ar0.idxmax(dim="spam")

        # Scalar Dataarray
        with pytest.raises(ValueError):
            xr.DataArray(5).idxmax()

        coordarr0 = xr.DataArray(ar0.coords["x"], dims=["x"])
        coordarr1 = coordarr0.copy()

        hasna = np.isnan(maxindex)
        if np.isnan(maxindex):
            maxindex = 0

        if hasna:
            coordarr1[...] = 1
            fill_value_0 = np.NaN
        else:
            fill_value_0 = 1

        expected0 = (
            (coordarr1 * fill_value_0).isel(x=maxindex, drop=True).astype("float")
        )
        expected0.name = "x"

        # Default fill value (NaN)
        result0 = ar0.idxmax()
        assert_identical(result0, expected0)

        # Manually specify NaN fill_value
        result1 = ar0.idxmax(fill_value=np.NaN)
        assert_identical(result1, expected0)

        # keep_attrs
        result2 = ar0.idxmax(keep_attrs=True)
        expected2 = expected0.copy()
        expected2.attrs = self.attrs
        assert_identical(result2, expected2)

        # skipna=False
        if nanindex is not None and ar0.dtype.kind != "O":
            expected3 = coordarr0.isel(x=nanindex, drop=True).astype("float")
            expected3.name = "x"
            expected3.attrs = {}
        else:
            expected3 = expected0.copy()

        result3 = ar0.idxmax(skipna=False)
        assert_identical(result3, expected3)

        # fill_value should be ignored with skipna=False
        result4 = ar0.idxmax(skipna=False, fill_value=-100j)
        assert_identical(result4, expected3)

        # Float fill_value
        if hasna:
            fill_value_5 = -1.1
        else:
            fill_value_5 = 1

        expected5 = (coordarr1 * fill_value_5).isel(x=maxindex, drop=True)
        expected5.name = "x"

        result5 = ar0.idxmax(fill_value=-1.1)
        assert_identical(result5, expected5)

        # Integer fill_value
        if hasna:
            fill_value_6 = -1
        else:
            fill_value_6 = 1

        expected6 = (coordarr1 * fill_value_6).isel(x=maxindex, drop=True)
        expected6.name = "x"

        result6 = ar0.idxmax(fill_value=-1)
        assert_identical(result6, expected6)

        # Complex fill_value
        if hasna:
            fill_value_7 = -1j
        else:
            fill_value_7 = 1

        expected7 = (coordarr1 * fill_value_7).isel(x=maxindex, drop=True)
        expected7.name = "x"

        result7 = ar0.idxmax(fill_value=-1j)
        assert_identical(result7, expected7)

    @pytest.mark.filterwarnings(
        "ignore:Behaviour of argmin/argmax with neither dim nor :DeprecationWarning"
    )
    def test_argmin_dim(
        self,
        x: np.ndarray,
        minindex: int | float,
        maxindex: int | float,
        nanindex: int | None,
    ) -> None:
        ar = xr.DataArray(
            x, dims=["x"], coords={"x": np.arange(x.size) * 4}, attrs=self.attrs
        )
        indarr = xr.DataArray(np.arange(x.size, dtype=np.intp), dims=["x"])

        if np.isnan(minindex):
            with pytest.raises(ValueError):
                ar.argmin()
            return

        expected0 = {"x": indarr[minindex]}
        result0 = ar.argmin(...)
        for key in expected0:
            assert_identical(result0[key], expected0[key])

        result1 = ar.argmin(..., keep_attrs=True)
        expected1 = deepcopy(expected0)
        for da in expected1.values():
            da.attrs = self.attrs
        for key in expected1:
            assert_identical(result1[key], expected1[key])

        result2 = ar.argmin(..., skipna=False)
        if nanindex is not None and ar.dtype.kind != "O":
            expected2 = {"x": indarr.isel(x=nanindex, drop=True)}
            expected2["x"].attrs = {}
        else:
            expected2 = expected0

        for key in expected2:
            assert_identical(result2[key], expected2[key])

    @pytest.mark.filterwarnings(
        "ignore:Behaviour of argmin/argmax with neither dim nor :DeprecationWarning"
    )
    def test_argmax_dim(
        self,
        x: np.ndarray,
        minindex: int | float,
        maxindex: int | float,
        nanindex: int | None,
    ) -> None:
        ar = xr.DataArray(
            x, dims=["x"], coords={"x": np.arange(x.size) * 4}, attrs=self.attrs
        )
        indarr = xr.DataArray(np.arange(x.size, dtype=np.intp), dims=["x"])

        if np.isnan(maxindex):
            with pytest.raises(ValueError):
                ar.argmax()
            return

        expected0 = {"x": indarr[maxindex]}
        result0 = ar.argmax(...)
        for key in expected0:
            assert_identical(result0[key], expected0[key])

        result1 = ar.argmax(..., keep_attrs=True)
        expected1 = deepcopy(expected0)
        for da in expected1.values():
            da.attrs = self.attrs
        for key in expected1:
            assert_identical(result1[key], expected1[key])

        result2 = ar.argmax(..., skipna=False)
        if nanindex is not None and ar.dtype.kind != "O":
            expected2 = {"x": indarr.isel(x=nanindex, drop=True)}
            expected2["x"].attrs = {}
        else:
            expected2 = expected0

        for key in expected2:
            assert_identical(result2[key], expected2[key])


@pytest.mark.parametrize(
    ["x", "minindex", "maxindex", "nanindex"],
    [
        pytest.param(
            np.array(
                [
                    [0, 1, 2, 0, -2, -4, 2],
                    [1, 1, 1, 1, 1, 1, 1],
                    [0, 0, -10, 5, 20, 0, 0],
                ]
            ),
            [5, 0, 2],
            [2, 0, 4],
            [None, None, None],
            id="int",
        ),
        pytest.param(
            np.array(
                [
                    [2.0, 1.0, 2.0, 0.0, -2.0, -4.0, 2.0],
                    [-4.0, np.NaN, 2.0, np.NaN, -2.0, -4.0, 2.0],
                    [np.NaN] * 7,
                ]
            ),
            [5, 0, np.NaN],
            [0, 2, np.NaN],
            [None, 1, 0],
            id="nan",
        ),
        pytest.param(
            np.array(
                [
                    [2.0, 1.0, 2.0, 0.0, -2.0, -4.0, 2.0],
                    [-4.0, np.NaN, 2.0, np.NaN, -2.0, -4.0, 2.0],
                    [np.NaN] * 7,
                ]
            ).astype("object"),
            [5, 0, np.NaN],
            [0, 2, np.NaN],
            [None, 1, 0],
            marks=pytest.mark.filterwarnings(
                "ignore:invalid value encountered in reduce:RuntimeWarning:"
            ),
            id="obj",
        ),
        pytest.param(
            np.array(
                [
                    ["2015-12-31", "2020-01-02", "2020-01-01", "2016-01-01"],
                    ["2020-01-02", "2020-01-02", "2020-01-02", "2020-01-02"],
                    ["1900-01-01", "1-02-03", "1900-01-02", "1-02-03"],
                ],
                dtype="datetime64[ns]",
            ),
            [0, 0, 1],
            [1, 0, 2],
            [None, None, None],
            id="datetime",
        ),
    ],
)
class TestReduce2D(TestReduce):
    def test_min(
        self,
        x: np.ndarray,
        minindex: list[int | float],
        maxindex: list[int | float],
        nanindex: list[int | None],
    ) -> None:
        ar = xr.DataArray(
            x,
            dims=["y", "x"],
            coords={"x": np.arange(x.shape[1]) * 4, "y": 1 - np.arange(x.shape[0])},
            attrs=self.attrs,
        )

        minindex = [x if not np.isnan(x) else 0 for x in minindex]
        expected0list = [
            ar.isel(y=yi).isel(x=indi, drop=True) for yi, indi in enumerate(minindex)
        ]
        expected0 = xr.concat(expected0list, dim="y")

        result0 = ar.min(dim="x", keep_attrs=True)
        assert_identical(result0, expected0)

        result1 = ar.min(dim="x")
        expected1 = expected0
        expected1.attrs = {}
        assert_identical(result1, expected1)

        result2 = ar.min(axis=1)
        assert_identical(result2, expected1)

        minindex = [
            x if y is None or ar.dtype.kind == "O" else y
            for x, y in zip(minindex, nanindex)
        ]
        expected2list = [
            ar.isel(y=yi).isel(x=indi, drop=True) for yi, indi in enumerate(minindex)
        ]
        expected2 = xr.concat(expected2list, dim="y")
        expected2.attrs = {}

        result3 = ar.min(dim="x", skipna=False)

        assert_identical(result3, expected2)

    def test_max(
        self,
        x: np.ndarray,
        minindex: list[int | float],
        maxindex: list[int | float],
        nanindex: list[int | None],
    ) -> None:
        ar = xr.DataArray(
            x,
            dims=["y", "x"],
            coords={"x": np.arange(x.shape[1]) * 4, "y": 1 - np.arange(x.shape[0])},
            attrs=self.attrs,
        )

        maxindex = [x if not np.isnan(x) else 0 for x in maxindex]
        expected0list = [
            ar.isel(y=yi).isel(x=indi, drop=True) for yi, indi in enumerate(maxindex)
        ]
        expected0 = xr.concat(expected0list, dim="y")

        result0 = ar.max(dim="x", keep_attrs=True)
        assert_identical(result0, expected0)

        result1 = ar.max(dim="x")
        expected1 = expected0.copy()
        expected1.attrs = {}
        assert_identical(result1, expected1)

        result2 = ar.max(axis=1)
        assert_identical(result2, expected1)

        maxindex = [
            x if y is None or ar.dtype.kind == "O" else y
            for x, y in zip(maxindex, nanindex)
        ]
        expected2list = [
            ar.isel(y=yi).isel(x=indi, drop=True) for yi, indi in enumerate(maxindex)
        ]
        expected2 = xr.concat(expected2list, dim="y")
        expected2.attrs = {}

        result3 = ar.max(dim="x", skipna=False)

        assert_identical(result3, expected2)

    def test_argmin(
        self,
        x: np.ndarray,
        minindex: list[int | float],
        maxindex: list[int | float],
        nanindex: list[int | None],
    ) -> None:
        ar = xr.DataArray(
            x,
            dims=["y", "x"],
            coords={"x": np.arange(x.shape[1]) * 4, "y": 1 - np.arange(x.shape[0])},
            attrs=self.attrs,
        )
        indarrnp = np.tile(np.arange(x.shape[1], dtype=np.intp), [x.shape[0], 1])
        indarr = xr.DataArray(indarrnp, dims=ar.dims, coords=ar.coords)

        if np.isnan(minindex).any():
            with pytest.raises(ValueError):
                ar.argmin(dim="x")
            return

        expected0list = [
            indarr.isel(y=yi).isel(x=indi, drop=True)
            for yi, indi in enumerate(minindex)
        ]
        expected0 = xr.concat(expected0list, dim="y")

        result0 = ar.argmin(dim="x")
        assert_identical(result0, expected0)

        result1 = ar.argmin(axis=1)
        assert_identical(result1, expected0)

        result2 = ar.argmin(dim="x", keep_attrs=True)
        expected1 = expected0.copy()
        expected1.attrs = self.attrs
        assert_identical(result2, expected1)

        minindex = [
            x if y is None or ar.dtype.kind == "O" else y
            for x, y in zip(minindex, nanindex)
        ]
        expected2list = [
            indarr.isel(y=yi).isel(x=indi, drop=True)
            for yi, indi in enumerate(minindex)
        ]
        expected2 = xr.concat(expected2list, dim="y")
        expected2.attrs = {}

        result3 = ar.argmin(dim="x", skipna=False)

        assert_identical(result3, expected2)

    def test_argmax(
        self,
        x: np.ndarray,
        minindex: list[int | float],
        maxindex: list[int | float],
        nanindex: list[int | None],
    ) -> None:
        ar = xr.DataArray(
            x,
            dims=["y", "x"],
            coords={"x": np.arange(x.shape[1]) * 4, "y": 1 - np.arange(x.shape[0])},
            attrs=self.attrs,
        )
        indarr_np = np.tile(np.arange(x.shape[1], dtype=np.intp), [x.shape[0], 1])
        indarr = xr.DataArray(indarr_np, dims=ar.dims, coords=ar.coords)

        if np.isnan(maxindex).any():
            with pytest.raises(ValueError):
                ar.argmax(dim="x")
            return

        expected0list = [
            indarr.isel(y=yi).isel(x=indi, drop=True)
            for yi, indi in enumerate(maxindex)
        ]
        expected0 = xr.concat(expected0list, dim="y")

        result0 = ar.argmax(dim="x")
        assert_identical(result0, expected0)

        result1 = ar.argmax(axis=1)
        assert_identical(result1, expected0)

        result2 = ar.argmax(dim="x", keep_attrs=True)
        expected1 = expected0.copy()
        expected1.attrs = self.attrs
        assert_identical(result2, expected1)

        maxindex = [
            x if y is None or ar.dtype.kind == "O" else y
            for x, y in zip(maxindex, nanindex)
        ]
        expected2list = [
            indarr.isel(y=yi).isel(x=indi, drop=True)
            for yi, indi in enumerate(maxindex)
        ]
        expected2 = xr.concat(expected2list, dim="y")
        expected2.attrs = {}

        result3 = ar.argmax(dim="x", skipna=False)

        assert_identical(result3, expected2)

    @pytest.mark.parametrize(
        "use_dask", [pytest.param(True, id="dask"), pytest.param(False, id="nodask")]
    )
    def test_idxmin(
        self,
        x: np.ndarray,
        minindex: list[int | float],
        maxindex: list[int | float],
        nanindex: list[int | None],
        use_dask: bool,
    ) -> None:
        if use_dask and not has_dask:
            pytest.skip("requires dask")
        if use_dask and x.dtype.kind == "M":
            pytest.xfail("dask operation 'argmin' breaks when dtype is datetime64 (M)")

        if x.dtype.kind == "O":
            # TODO: nanops._nan_argminmax_object computes once to check for all-NaN slices.
            max_computes = 1
        else:
            max_computes = 0

        ar0_raw = xr.DataArray(
            x,
            dims=["y", "x"],
            coords={"x": np.arange(x.shape[1]) * 4, "y": 1 - np.arange(x.shape[0])},
            attrs=self.attrs,
        )

        if use_dask:
            ar0 = ar0_raw.chunk({})
        else:
            ar0 = ar0_raw

        assert_identical(ar0, ar0)

        # No dimension specified
        with pytest.raises(ValueError):
            ar0.idxmin()

        # dim doesn't exist
        with pytest.raises(KeyError):
            ar0.idxmin(dim="Y")

        assert_identical(ar0, ar0)

        coordarr0 = xr.DataArray(
            np.tile(ar0.coords["x"], [x.shape[0], 1]), dims=ar0.dims, coords=ar0.coords
        )

        hasna = [np.isnan(x) for x in minindex]
        coordarr1 = coordarr0.copy()
        coordarr1[hasna, :] = 1
        minindex0 = [x if not np.isnan(x) else 0 for x in minindex]

        nan_mult_0 = np.array([np.NaN if x else 1 for x in hasna])[:, None]
        expected0list = [
            (coordarr1 * nan_mult_0).isel(y=yi).isel(x=indi, drop=True)
            for yi, indi in enumerate(minindex0)
        ]
        expected0 = xr.concat(expected0list, dim="y")
        expected0.name = "x"

        # Default fill value (NaN)
        with raise_if_dask_computes(max_computes=max_computes):
            result0 = ar0.idxmin(dim="x")
        assert_identical(result0, expected0)

        # Manually specify NaN fill_value
        with raise_if_dask_computes(max_computes=max_computes):
            result1 = ar0.idxmin(dim="x", fill_value=np.NaN)
        assert_identical(result1, expected0)

        # keep_attrs
        with raise_if_dask_computes(max_computes=max_computes):
            result2 = ar0.idxmin(dim="x", keep_attrs=True)
        expected2 = expected0.copy()
        expected2.attrs = self.attrs
        assert_identical(result2, expected2)

        # skipna=False
        minindex3 = [
            x if y is None or ar0.dtype.kind == "O" else y
            for x, y in zip(minindex0, nanindex)
        ]
        expected3list = [
            coordarr0.isel(y=yi).isel(x=indi, drop=True)
            for yi, indi in enumerate(minindex3)
        ]
        expected3 = xr.concat(expected3list, dim="y")
        expected3.name = "x"
        expected3.attrs = {}

        with raise_if_dask_computes(max_computes=max_computes):
            result3 = ar0.idxmin(dim="x", skipna=False)
        assert_identical(result3, expected3)

        # fill_value should be ignored with skipna=False
        with raise_if_dask_computes(max_computes=max_computes):
            result4 = ar0.idxmin(dim="x", skipna=False, fill_value=-100j)
        assert_identical(result4, expected3)

        # Float fill_value
        nan_mult_5 = np.array([-1.1 if x else 1 for x in hasna])[:, None]
        expected5list = [
            (coordarr1 * nan_mult_5).isel(y=yi).isel(x=indi, drop=True)
            for yi, indi in enumerate(minindex0)
        ]
        expected5 = xr.concat(expected5list, dim="y")
        expected5.name = "x"

        with raise_if_dask_computes(max_computes=max_computes):
            result5 = ar0.idxmin(dim="x", fill_value=-1.1)
        assert_identical(result5, expected5)

        # Integer fill_value
        nan_mult_6 = np.array([-1 if x else 1 for x in hasna])[:, None]
        expected6list = [
            (coordarr1 * nan_mult_6).isel(y=yi).isel(x=indi, drop=True)
            for yi, indi in enumerate(minindex0)
        ]
        expected6 = xr.concat(expected6list, dim="y")
        expected6.name = "x"

        with raise_if_dask_computes(max_computes=max_computes):
            result6 = ar0.idxmin(dim="x", fill_value=-1)
        assert_identical(result6, expected6)

        # Complex fill_value
        nan_mult_7 = np.array([-5j if x else 1 for x in hasna])[:, None]
        expected7list = [
            (coordarr1 * nan_mult_7).isel(y=yi).isel(x=indi, drop=True)
            for yi, indi in enumerate(minindex0)
        ]
        expected7 = xr.concat(expected7list, dim="y")
        expected7.name = "x"

        with raise_if_dask_computes(max_computes=max_computes):
            result7 = ar0.idxmin(dim="x", fill_value=-5j)
        assert_identical(result7, expected7)

    @pytest.mark.parametrize(
        "use_dask", [pytest.param(True, id="dask"), pytest.param(False, id="nodask")]
    )
    def test_idxmax(
        self,
        x: np.ndarray,
        minindex: list[int | float],
        maxindex: list[int | float],
        nanindex: list[int | None],
        use_dask: bool,
    ) -> None:
        if use_dask and not has_dask:
            pytest.skip("requires dask")
        if use_dask and x.dtype.kind == "M":
            pytest.xfail("dask operation 'argmax' breaks when dtype is datetime64 (M)")

        if x.dtype.kind == "O":
            # TODO: nanops._nan_argminmax_object computes once to check for all-NaN slices.
            max_computes = 1
        else:
            max_computes = 0

        ar0_raw = xr.DataArray(
            x,
            dims=["y", "x"],
            coords={"x": np.arange(x.shape[1]) * 4, "y": 1 - np.arange(x.shape[0])},
            attrs=self.attrs,
        )

        if use_dask:
            ar0 = ar0_raw.chunk({})
        else:
            ar0 = ar0_raw

        # No dimension specified
        with pytest.raises(ValueError):
            ar0.idxmax()

        # dim doesn't exist
        with pytest.raises(KeyError):
            ar0.idxmax(dim="Y")

        ar1 = ar0.copy()
        del ar1.coords["y"]
        with pytest.raises(KeyError):
            ar1.idxmax(dim="y")

        coordarr0 = xr.DataArray(
            np.tile(ar0.coords["x"], [x.shape[0], 1]), dims=ar0.dims, coords=ar0.coords
        )

        hasna = [np.isnan(x) for x in maxindex]
        coordarr1 = coordarr0.copy()
        coordarr1[hasna, :] = 1
        maxindex0 = [x if not np.isnan(x) else 0 for x in maxindex]

        nan_mult_0 = np.array([np.NaN if x else 1 for x in hasna])[:, None]
        expected0list = [
            (coordarr1 * nan_mult_0).isel(y=yi).isel(x=indi, drop=True)
            for yi, indi in enumerate(maxindex0)
        ]
        expected0 = xr.concat(expected0list, dim="y")
        expected0.name = "x"

        # Default fill value (NaN)
        with raise_if_dask_computes(max_computes=max_computes):
            result0 = ar0.idxmax(dim="x")
        assert_identical(result0, expected0)

        # Manually specify NaN fill_value
        with raise_if_dask_computes(max_computes=max_computes):
            result1 = ar0.idxmax(dim="x", fill_value=np.NaN)
        assert_identical(result1, expected0)

        # keep_attrs
        with raise_if_dask_computes(max_computes=max_computes):
            result2 = ar0.idxmax(dim="x", keep_attrs=True)
        expected2 = expected0.copy()
        expected2.attrs = self.attrs
        assert_identical(result2, expected2)

        # skipna=False
        maxindex3 = [
            x if y is None or ar0.dtype.kind == "O" else y
            for x, y in zip(maxindex0, nanindex)
        ]
        expected3list = [
            coordarr0.isel(y=yi).isel(x=indi, drop=True)
            for yi, indi in enumerate(maxindex3)
        ]
        expected3 = xr.concat(expected3list, dim="y")
        expected3.name = "x"
        expected3.attrs = {}

        with raise_if_dask_computes(max_computes=max_computes):
            result3 = ar0.idxmax(dim="x", skipna=False)
        assert_identical(result3, expected3)

        # fill_value should be ignored with skipna=False
        with raise_if_dask_computes(max_computes=max_computes):
            result4 = ar0.idxmax(dim="x", skipna=False, fill_value=-100j)
        assert_identical(result4, expected3)

        # Float fill_value
        nan_mult_5 = np.array([-1.1 if x else 1 for x in hasna])[:, None]
        expected5list = [
            (coordarr1 * nan_mult_5).isel(y=yi).isel(x=indi, drop=True)
            for yi, indi in enumerate(maxindex0)
        ]
        expected5 = xr.concat(expected5list, dim="y")
        expected5.name = "x"

        with raise_if_dask_computes(max_computes=max_computes):
            result5 = ar0.idxmax(dim="x", fill_value=-1.1)
        assert_identical(result5, expected5)

        # Integer fill_value
        nan_mult_6 = np.array([-1 if x else 1 for x in hasna])[:, None]
        expected6list = [
            (coordarr1 * nan_mult_6).isel(y=yi).isel(x=indi, drop=True)
            for yi, indi in enumerate(maxindex0)
        ]
        expected6 = xr.concat(expected6list, dim="y")
        expected6.name = "x"

        with raise_if_dask_computes(max_computes=max_computes):
            result6 = ar0.idxmax(dim="x", fill_value=-1)
        assert_identical(result6, expected6)

        # Complex fill_value
        nan_mult_7 = np.array([-5j if x else 1 for x in hasna])[:, None]
        expected7list = [
            (coordarr1 * nan_mult_7).isel(y=yi).isel(x=indi, drop=True)
            for yi, indi in enumerate(maxindex0)
        ]
        expected7 = xr.concat(expected7list, dim="y")
        expected7.name = "x"

        with raise_if_dask_computes(max_computes=max_computes):
            result7 = ar0.idxmax(dim="x", fill_value=-5j)
        assert_identical(result7, expected7)

    @pytest.mark.filterwarnings(
        "ignore:Behaviour of argmin/argmax with neither dim nor :DeprecationWarning"
    )
    def test_argmin_dim(
        self,
        x: np.ndarray,
        minindex: list[int | float],
        maxindex: list[int | float],
        nanindex: list[int | None],
    ) -> None:
        ar = xr.DataArray(
            x,
            dims=["y", "x"],
            coords={"x": np.arange(x.shape[1]) * 4, "y": 1 - np.arange(x.shape[0])},
            attrs=self.attrs,
        )
        indarrnp = np.tile(np.arange(x.shape[1], dtype=np.intp), [x.shape[0], 1])
        indarr = xr.DataArray(indarrnp, dims=ar.dims, coords=ar.coords)

        if np.isnan(minindex).any():
            with pytest.raises(ValueError):
                ar.argmin(dim="x")
            return

        expected0list = [
            indarr.isel(y=yi).isel(x=indi, drop=True)
            for yi, indi in enumerate(minindex)
        ]
        expected0 = {"x": xr.concat(expected0list, dim="y")}

        result0 = ar.argmin(dim=["x"])
        for key in expected0:
            assert_identical(result0[key], expected0[key])

        result1 = ar.argmin(dim=["x"], keep_attrs=True)
        expected1 = deepcopy(expected0)
        expected1["x"].attrs = self.attrs
        for key in expected1:
            assert_identical(result1[key], expected1[key])

        minindex = [
            x if y is None or ar.dtype.kind == "O" else y
            for x, y in zip(minindex, nanindex)
        ]
        expected2list = [
            indarr.isel(y=yi).isel(x=indi, drop=True)
            for yi, indi in enumerate(minindex)
        ]
        expected2 = {"x": xr.concat(expected2list, dim="y")}
        expected2["x"].attrs = {}

        result2 = ar.argmin(dim=["x"], skipna=False)

        for key in expected2:
            assert_identical(result2[key], expected2[key])

        result3 = ar.argmin(...)
        # TODO: remove cast once argmin typing is overloaded
        min_xind = cast(DataArray, ar.isel(expected0).argmin())
        expected3 = {
            "y": DataArray(min_xind),
            "x": DataArray(minindex[min_xind.item()]),
        }

        for key in expected3:
            assert_identical(result3[key], expected3[key])

    @pytest.mark.filterwarnings(
        "ignore:Behaviour of argmin/argmax with neither dim nor :DeprecationWarning"
    )
    def test_argmax_dim(
        self,
        x: np.ndarray,
        minindex: list[int | float],
        maxindex: list[int | float],
        nanindex: list[int | None],
    ) -> None:
        ar = xr.DataArray(
            x,
            dims=["y", "x"],
            coords={"x": np.arange(x.shape[1]) * 4, "y": 1 - np.arange(x.shape[0])},
            attrs=self.attrs,
        )
        indarrnp = np.tile(np.arange(x.shape[1], dtype=np.intp), [x.shape[0], 1])
        indarr = xr.DataArray(indarrnp, dims=ar.dims, coords=ar.coords)

        if np.isnan(maxindex).any():
            with pytest.raises(ValueError):
                ar.argmax(dim="x")
            return

        expected0list = [
            indarr.isel(y=yi).isel(x=indi, drop=True)
            for yi, indi in enumerate(maxindex)
        ]
        expected0 = {"x": xr.concat(expected0list, dim="y")}

        result0 = ar.argmax(dim=["x"])
        for key in expected0:
            assert_identical(result0[key], expected0[key])

        result1 = ar.argmax(dim=["x"], keep_attrs=True)
        expected1 = deepcopy(expected0)
        expected1["x"].attrs = self.attrs
        for key in expected1:
            assert_identical(result1[key], expected1[key])

        maxindex = [
            x if y is None or ar.dtype.kind == "O" else y
            for x, y in zip(maxindex, nanindex)
        ]
        expected2list = [
            indarr.isel(y=yi).isel(x=indi, drop=True)
            for yi, indi in enumerate(maxindex)
        ]
        expected2 = {"x": xr.concat(expected2list, dim="y")}
        expected2["x"].attrs = {}

        result2 = ar.argmax(dim=["x"], skipna=False)

        for key in expected2:
            assert_identical(result2[key], expected2[key])

        result3 = ar.argmax(...)
        # TODO: remove cast once argmax typing is overloaded
        max_xind = cast(DataArray, ar.isel(expected0).argmax())
        expected3 = {
            "y": DataArray(max_xind),
            "x": DataArray(maxindex[max_xind.item()]),
        }

        for key in expected3:
            assert_identical(result3[key], expected3[key])


@pytest.mark.parametrize(
    "x, minindices_x, minindices_y, minindices_z, minindices_xy, "
    "minindices_xz, minindices_yz, minindices_xyz, maxindices_x, "
    "maxindices_y, maxindices_z, maxindices_xy, maxindices_xz, maxindices_yz, "
    "maxindices_xyz, nanindices_x, nanindices_y, nanindices_z, nanindices_xy, "
    "nanindices_xz, nanindices_yz, nanindices_xyz",
    [
        pytest.param(
            np.array(
                [
                    [[0, 1, 2, 0], [-2, -4, 2, 0]],
                    [[1, 1, 1, 1], [1, 1, 1, 1]],
                    [[0, 0, -10, 5], [20, 0, 0, 0]],
                ]
            ),
            {"x": np.array([[0, 2, 2, 0], [0, 0, 2, 0]])},
            {"y": np.array([[1, 1, 0, 0], [0, 0, 0, 0], [0, 0, 0, 1]])},
            {"z": np.array([[0, 1], [0, 0], [2, 1]])},
            {"x": np.array([0, 0, 2, 0]), "y": np.array([1, 1, 0, 0])},
            {"x": np.array([2, 0]), "z": np.array([2, 1])},
            {"y": np.array([1, 0, 0]), "z": np.array([1, 0, 2])},
            {"x": np.array(2), "y": np.array(0), "z": np.array(2)},
            {"x": np.array([[1, 0, 0, 2], [2, 1, 0, 1]])},
            {"y": np.array([[0, 0, 0, 0], [0, 0, 0, 0], [1, 0, 1, 0]])},
            {"z": np.array([[2, 2], [0, 0], [3, 0]])},
            {"x": np.array([2, 0, 0, 2]), "y": np.array([1, 0, 0, 0])},
            {"x": np.array([2, 2]), "z": np.array([3, 0])},
            {"y": np.array([0, 0, 1]), "z": np.array([2, 0, 0])},
            {"x": np.array(2), "y": np.array(1), "z": np.array(0)},
            {"x": np.array([[None, None, None, None], [None, None, None, None]])},
            {
                "y": np.array(
                    [
                        [None, None, None, None],
                        [None, None, None, None],
                        [None, None, None, None],
                    ]
                )
            },
            {"z": np.array([[None, None], [None, None], [None, None]])},
            {
                "x": np.array([None, None, None, None]),
                "y": np.array([None, None, None, None]),
            },
            {"x": np.array([None, None]), "z": np.array([None, None])},
            {"y": np.array([None, None, None]), "z": np.array([None, None, None])},
            {"x": np.array(None), "y": np.array(None), "z": np.array(None)},
            id="int",
        ),
        pytest.param(
            np.array(
                [
                    [[2.0, 1.0, 2.0, 0.0], [-2.0, -4.0, 2.0, 0.0]],
                    [[-4.0, np.NaN, 2.0, np.NaN], [-2.0, -4.0, 2.0, 0.0]],
                    [[np.NaN] * 4, [np.NaN] * 4],
                ]
            ),
            {"x": np.array([[1, 0, 0, 0], [0, 0, 0, 0]])},
            {
                "y": np.array(
                    [[1, 1, 0, 0], [0, 1, 0, 1], [np.NaN, np.NaN, np.NaN, np.NaN]]
                )
            },
            {"z": np.array([[3, 1], [0, 1], [np.NaN, np.NaN]])},
            {"x": np.array([1, 0, 0, 0]), "y": np.array([0, 1, 0, 0])},
            {"x": np.array([1, 0]), "z": np.array([0, 1])},
            {"y": np.array([1, 0, np.NaN]), "z": np.array([1, 0, np.NaN])},
            {"x": np.array(0), "y": np.array(1), "z": np.array(1)},
            {"x": np.array([[0, 0, 0, 0], [0, 0, 0, 0]])},
            {
                "y": np.array(
                    [[0, 0, 0, 0], [1, 1, 0, 1], [np.NaN, np.NaN, np.NaN, np.NaN]]
                )
            },
            {"z": np.array([[0, 2], [2, 2], [np.NaN, np.NaN]])},
            {"x": np.array([0, 0, 0, 0]), "y": np.array([0, 0, 0, 0])},
            {"x": np.array([0, 0]), "z": np.array([2, 2])},
            {"y": np.array([0, 0, np.NaN]), "z": np.array([0, 2, np.NaN])},
            {"x": np.array(0), "y": np.array(0), "z": np.array(0)},
            {"x": np.array([[2, 1, 2, 1], [2, 2, 2, 2]])},
            {
                "y": np.array(
                    [[None, None, None, None], [None, 0, None, 0], [0, 0, 0, 0]]
                )
            },
            {"z": np.array([[None, None], [1, None], [0, 0]])},
            {"x": np.array([2, 1, 2, 1]), "y": np.array([0, 0, 0, 0])},
            {"x": np.array([1, 2]), "z": np.array([1, 0])},
            {"y": np.array([None, 0, 0]), "z": np.array([None, 1, 0])},
            {"x": np.array(1), "y": np.array(0), "z": np.array(1)},
            id="nan",
        ),
        pytest.param(
            np.array(
                [
                    [[2.0, 1.0, 2.0, 0.0], [-2.0, -4.0, 2.0, 0.0]],
                    [[-4.0, np.NaN, 2.0, np.NaN], [-2.0, -4.0, 2.0, 0.0]],
                    [[np.NaN] * 4, [np.NaN] * 4],
                ]
            ).astype("object"),
            {"x": np.array([[1, 0, 0, 0], [0, 0, 0, 0]])},
            {
                "y": np.array(
                    [[1, 1, 0, 0], [0, 1, 0, 1], [np.NaN, np.NaN, np.NaN, np.NaN]]
                )
            },
            {"z": np.array([[3, 1], [0, 1], [np.NaN, np.NaN]])},
            {"x": np.array([1, 0, 0, 0]), "y": np.array([0, 1, 0, 0])},
            {"x": np.array([1, 0]), "z": np.array([0, 1])},
            {"y": np.array([1, 0, np.NaN]), "z": np.array([1, 0, np.NaN])},
            {"x": np.array(0), "y": np.array(1), "z": np.array(1)},
            {"x": np.array([[0, 0, 0, 0], [0, 0, 0, 0]])},
            {
                "y": np.array(
                    [[0, 0, 0, 0], [1, 1, 0, 1], [np.NaN, np.NaN, np.NaN, np.NaN]]
                )
            },
            {"z": np.array([[0, 2], [2, 2], [np.NaN, np.NaN]])},
            {"x": np.array([0, 0, 0, 0]), "y": np.array([0, 0, 0, 0])},
            {"x": np.array([0, 0]), "z": np.array([2, 2])},
            {"y": np.array([0, 0, np.NaN]), "z": np.array([0, 2, np.NaN])},
            {"x": np.array(0), "y": np.array(0), "z": np.array(0)},
            {"x": np.array([[2, 1, 2, 1], [2, 2, 2, 2]])},
            {
                "y": np.array(
                    [[None, None, None, None], [None, 0, None, 0], [0, 0, 0, 0]]
                )
            },
            {"z": np.array([[None, None], [1, None], [0, 0]])},
            {"x": np.array([2, 1, 2, 1]), "y": np.array([0, 0, 0, 0])},
            {"x": np.array([1, 2]), "z": np.array([1, 0])},
            {"y": np.array([None, 0, 0]), "z": np.array([None, 1, 0])},
            {"x": np.array(1), "y": np.array(0), "z": np.array(1)},
            id="obj",
        ),
        pytest.param(
            np.array(
                [
                    [["2015-12-31", "2020-01-02"], ["2020-01-01", "2016-01-01"]],
                    [["2020-01-02", "2020-01-02"], ["2020-01-02", "2020-01-02"]],
                    [["1900-01-01", "1-02-03"], ["1900-01-02", "1-02-03"]],
                ],
                dtype="datetime64[ns]",
            ),
            {"x": np.array([[2, 2], [2, 2]])},
            {"y": np.array([[0, 1], [0, 0], [0, 0]])},
            {"z": np.array([[0, 1], [0, 0], [1, 1]])},
            {"x": np.array([2, 2]), "y": np.array([0, 0])},
            {"x": np.array([2, 2]), "z": np.array([1, 1])},
            {"y": np.array([0, 0, 0]), "z": np.array([0, 0, 1])},
            {"x": np.array(2), "y": np.array(0), "z": np.array(1)},
            {"x": np.array([[1, 0], [1, 1]])},
            {"y": np.array([[1, 0], [0, 0], [1, 0]])},
            {"z": np.array([[1, 0], [0, 0], [0, 0]])},
            {"x": np.array([1, 0]), "y": np.array([0, 0])},
            {"x": np.array([0, 1]), "z": np.array([1, 0])},
            {"y": np.array([0, 0, 1]), "z": np.array([1, 0, 0])},
            {"x": np.array(0), "y": np.array(0), "z": np.array(1)},
            {"x": np.array([[None, None], [None, None]])},
            {"y": np.array([[None, None], [None, None], [None, None]])},
            {"z": np.array([[None, None], [None, None], [None, None]])},
            {"x": np.array([None, None]), "y": np.array([None, None])},
            {"x": np.array([None, None]), "z": np.array([None, None])},
            {"y": np.array([None, None, None]), "z": np.array([None, None, None])},
            {"x": np.array(None), "y": np.array(None), "z": np.array(None)},
            id="datetime",
        ),
    ],
)
class TestReduce3D(TestReduce):
    def test_argmin_dim(
        self,
        x: np.ndarray,
        minindices_x: dict[str, np.ndarray],
        minindices_y: dict[str, np.ndarray],
        minindices_z: dict[str, np.ndarray],
        minindices_xy: dict[str, np.ndarray],
        minindices_xz: dict[str, np.ndarray],
        minindices_yz: dict[str, np.ndarray],
        minindices_xyz: dict[str, np.ndarray],
        maxindices_x: dict[str, np.ndarray],
        maxindices_y: dict[str, np.ndarray],
        maxindices_z: dict[str, np.ndarray],
        maxindices_xy: dict[str, np.ndarray],
        maxindices_xz: dict[str, np.ndarray],
        maxindices_yz: dict[str, np.ndarray],
        maxindices_xyz: dict[str, np.ndarray],
        nanindices_x: dict[str, np.ndarray],
        nanindices_y: dict[str, np.ndarray],
        nanindices_z: dict[str, np.ndarray],
        nanindices_xy: dict[str, np.ndarray],
        nanindices_xz: dict[str, np.ndarray],
        nanindices_yz: dict[str, np.ndarray],
        nanindices_xyz: dict[str, np.ndarray],
    ) -> None:
        ar = xr.DataArray(
            x,
            dims=["x", "y", "z"],
            coords={
                "x": np.arange(x.shape[0]) * 4,
                "y": 1 - np.arange(x.shape[1]),
                "z": 2 + 3 * np.arange(x.shape[2]),
            },
            attrs=self.attrs,
        )

        for inds in [
            minindices_x,
            minindices_y,
            minindices_z,
            minindices_xy,
            minindices_xz,
            minindices_yz,
            minindices_xyz,
        ]:
            if np.array([np.isnan(i) for i in inds.values()]).any():
                with pytest.raises(ValueError):
                    ar.argmin(dim=[d for d in inds])
                return

        result0 = ar.argmin(dim=["x"])
        assert isinstance(result0, dict)
        expected0 = {
            key: xr.DataArray(value, dims=("y", "z"))
            for key, value in minindices_x.items()
        }
        for key in expected0:
            assert_identical(result0[key].drop_vars(["y", "z"]), expected0[key])

        result1 = ar.argmin(dim=["y"])
        assert isinstance(result1, dict)
        expected1 = {
            key: xr.DataArray(value, dims=("x", "z"))
            for key, value in minindices_y.items()
        }
        for key in expected1:
            assert_identical(result1[key].drop_vars(["x", "z"]), expected1[key])

        result2 = ar.argmin(dim=["z"])
        assert isinstance(result2, dict)
        expected2 = {
            key: xr.DataArray(value, dims=("x", "y"))
            for key, value in minindices_z.items()
        }
        for key in expected2:
            assert_identical(result2[key].drop_vars(["x", "y"]), expected2[key])

        result3 = ar.argmin(dim=("x", "y"))
        assert isinstance(result3, dict)
        expected3 = {
            key: xr.DataArray(value, dims=("z")) for key, value in minindices_xy.items()
        }
        for key in expected3:
            assert_identical(result3[key].drop_vars("z"), expected3[key])

        result4 = ar.argmin(dim=("x", "z"))
        assert isinstance(result4, dict)
        expected4 = {
            key: xr.DataArray(value, dims=("y")) for key, value in minindices_xz.items()
        }
        for key in expected4:
            assert_identical(result4[key].drop_vars("y"), expected4[key])

        result5 = ar.argmin(dim=("y", "z"))
        assert isinstance(result5, dict)
        expected5 = {
            key: xr.DataArray(value, dims=("x")) for key, value in minindices_yz.items()
        }
        for key in expected5:
            assert_identical(result5[key].drop_vars("x"), expected5[key])

        result6 = ar.argmin(...)
        assert isinstance(result6, dict)
        expected6 = {key: xr.DataArray(value) for key, value in minindices_xyz.items()}
        for key in expected6:
            assert_identical(result6[key], expected6[key])

        minindices_x = {
            key: xr.where(
                nanindices_x[key] == None,  # noqa: E711
                minindices_x[key],
                nanindices_x[key],
            )
            for key in minindices_x
        }
        expected7 = {
            key: xr.DataArray(value, dims=("y", "z"))
            for key, value in minindices_x.items()
        }

        result7 = ar.argmin(dim=["x"], skipna=False)
        assert isinstance(result7, dict)
        for key in expected7:
            assert_identical(result7[key].drop_vars(["y", "z"]), expected7[key])

        minindices_y = {
            key: xr.where(
                nanindices_y[key] == None,  # noqa: E711
                minindices_y[key],
                nanindices_y[key],
            )
            for key in minindices_y
        }
        expected8 = {
            key: xr.DataArray(value, dims=("x", "z"))
            for key, value in minindices_y.items()
        }

        result8 = ar.argmin(dim=["y"], skipna=False)
        assert isinstance(result8, dict)
        for key in expected8:
            assert_identical(result8[key].drop_vars(["x", "z"]), expected8[key])

        minindices_z = {
            key: xr.where(
                nanindices_z[key] == None,  # noqa: E711
                minindices_z[key],
                nanindices_z[key],
            )
            for key in minindices_z
        }
        expected9 = {
            key: xr.DataArray(value, dims=("x", "y"))
            for key, value in minindices_z.items()
        }

        result9 = ar.argmin(dim=["z"], skipna=False)
        assert isinstance(result9, dict)
        for key in expected9:
            assert_identical(result9[key].drop_vars(["x", "y"]), expected9[key])

        minindices_xy = {
            key: xr.where(
                nanindices_xy[key] == None,  # noqa: E711
                minindices_xy[key],
                nanindices_xy[key],
            )
            for key in minindices_xy
        }
        expected10 = {
            key: xr.DataArray(value, dims="z") for key, value in minindices_xy.items()
        }

        result10 = ar.argmin(dim=("x", "y"), skipna=False)
        assert isinstance(result10, dict)
        for key in expected10:
            assert_identical(result10[key].drop_vars("z"), expected10[key])

        minindices_xz = {
            key: xr.where(
                nanindices_xz[key] == None,  # noqa: E711
                minindices_xz[key],
                nanindices_xz[key],
            )
            for key in minindices_xz
        }
        expected11 = {
            key: xr.DataArray(value, dims="y") for key, value in minindices_xz.items()
        }

        result11 = ar.argmin(dim=("x", "z"), skipna=False)
        assert isinstance(result11, dict)
        for key in expected11:
            assert_identical(result11[key].drop_vars("y"), expected11[key])

        minindices_yz = {
            key: xr.where(
                nanindices_yz[key] == None,  # noqa: E711
                minindices_yz[key],
                nanindices_yz[key],
            )
            for key in minindices_yz
        }
        expected12 = {
            key: xr.DataArray(value, dims="x") for key, value in minindices_yz.items()
        }

        result12 = ar.argmin(dim=("y", "z"), skipna=False)
        assert isinstance(result12, dict)
        for key in expected12:
            assert_identical(result12[key].drop_vars("x"), expected12[key])

        minindices_xyz = {
            key: xr.where(
                nanindices_xyz[key] == None,  # noqa: E711
                minindices_xyz[key],
                nanindices_xyz[key],
            )
            for key in minindices_xyz
        }
        expected13 = {key: xr.DataArray(value) for key, value in minindices_xyz.items()}

        result13 = ar.argmin(..., skipna=False)
        assert isinstance(result13, dict)
        for key in expected13:
            assert_identical(result13[key], expected13[key])

    def test_argmax_dim(
        self,
        x: np.ndarray,
        minindices_x: dict[str, np.ndarray],
        minindices_y: dict[str, np.ndarray],
        minindices_z: dict[str, np.ndarray],
        minindices_xy: dict[str, np.ndarray],
        minindices_xz: dict[str, np.ndarray],
        minindices_yz: dict[str, np.ndarray],
        minindices_xyz: dict[str, np.ndarray],
        maxindices_x: dict[str, np.ndarray],
        maxindices_y: dict[str, np.ndarray],
        maxindices_z: dict[str, np.ndarray],
        maxindices_xy: dict[str, np.ndarray],
        maxindices_xz: dict[str, np.ndarray],
        maxindices_yz: dict[str, np.ndarray],
        maxindices_xyz: dict[str, np.ndarray],
        nanindices_x: dict[str, np.ndarray],
        nanindices_y: dict[str, np.ndarray],
        nanindices_z: dict[str, np.ndarray],
        nanindices_xy: dict[str, np.ndarray],
        nanindices_xz: dict[str, np.ndarray],
        nanindices_yz: dict[str, np.ndarray],
        nanindices_xyz: dict[str, np.ndarray],
    ) -> None:
        ar = xr.DataArray(
            x,
            dims=["x", "y", "z"],
            coords={
                "x": np.arange(x.shape[0]) * 4,
                "y": 1 - np.arange(x.shape[1]),
                "z": 2 + 3 * np.arange(x.shape[2]),
            },
            attrs=self.attrs,
        )

        for inds in [
            maxindices_x,
            maxindices_y,
            maxindices_z,
            maxindices_xy,
            maxindices_xz,
            maxindices_yz,
            maxindices_xyz,
        ]:
            if np.array([np.isnan(i) for i in inds.values()]).any():
                with pytest.raises(ValueError):
                    ar.argmax(dim=[d for d in inds])
                return

        result0 = ar.argmax(dim=["x"])
        assert isinstance(result0, dict)
        expected0 = {
            key: xr.DataArray(value, dims=("y", "z"))
            for key, value in maxindices_x.items()
        }
        for key in expected0:
            assert_identical(result0[key].drop_vars(["y", "z"]), expected0[key])

        result1 = ar.argmax(dim=["y"])
        assert isinstance(result1, dict)
        expected1 = {
            key: xr.DataArray(value, dims=("x", "z"))
            for key, value in maxindices_y.items()
        }
        for key in expected1:
            assert_identical(result1[key].drop_vars(["x", "z"]), expected1[key])

        result2 = ar.argmax(dim=["z"])
        assert isinstance(result2, dict)
        expected2 = {
            key: xr.DataArray(value, dims=("x", "y"))
            for key, value in maxindices_z.items()
        }
        for key in expected2:
            assert_identical(result2[key].drop_vars(["x", "y"]), expected2[key])

        result3 = ar.argmax(dim=("x", "y"))
        assert isinstance(result3, dict)
        expected3 = {
            key: xr.DataArray(value, dims=("z")) for key, value in maxindices_xy.items()
        }
        for key in expected3:
            assert_identical(result3[key].drop_vars("z"), expected3[key])

        result4 = ar.argmax(dim=("x", "z"))
        assert isinstance(result4, dict)
        expected4 = {
            key: xr.DataArray(value, dims=("y")) for key, value in maxindices_xz.items()
        }
        for key in expected4:
            assert_identical(result4[key].drop_vars("y"), expected4[key])

        result5 = ar.argmax(dim=("y", "z"))
        assert isinstance(result5, dict)
        expected5 = {
            key: xr.DataArray(value, dims=("x")) for key, value in maxindices_yz.items()
        }
        for key in expected5:
            assert_identical(result5[key].drop_vars("x"), expected5[key])

        result6 = ar.argmax(...)
        assert isinstance(result6, dict)
        expected6 = {key: xr.DataArray(value) for key, value in maxindices_xyz.items()}
        for key in expected6:
            assert_identical(result6[key], expected6[key])

        maxindices_x = {
            key: xr.where(
                nanindices_x[key] == None,  # noqa: E711
                maxindices_x[key],
                nanindices_x[key],
            )
            for key in maxindices_x
        }
        expected7 = {
            key: xr.DataArray(value, dims=("y", "z"))
            for key, value in maxindices_x.items()
        }

        result7 = ar.argmax(dim=["x"], skipna=False)
        assert isinstance(result7, dict)
        for key in expected7:
            assert_identical(result7[key].drop_vars(["y", "z"]), expected7[key])

        maxindices_y = {
            key: xr.where(
                nanindices_y[key] == None,  # noqa: E711
                maxindices_y[key],
                nanindices_y[key],
            )
            for key in maxindices_y
        }
        expected8 = {
            key: xr.DataArray(value, dims=("x", "z"))
            for key, value in maxindices_y.items()
        }

        result8 = ar.argmax(dim=["y"], skipna=False)
        assert isinstance(result8, dict)
        for key in expected8:
            assert_identical(result8[key].drop_vars(["x", "z"]), expected8[key])

        maxindices_z = {
            key: xr.where(
                nanindices_z[key] == None,  # noqa: E711
                maxindices_z[key],
                nanindices_z[key],
            )
            for key in maxindices_z
        }
        expected9 = {
            key: xr.DataArray(value, dims=("x", "y"))
            for key, value in maxindices_z.items()
        }

        result9 = ar.argmax(dim=["z"], skipna=False)
        assert isinstance(result9, dict)
        for key in expected9:
            assert_identical(result9[key].drop_vars(["x", "y"]), expected9[key])

        maxindices_xy = {
            key: xr.where(
                nanindices_xy[key] == None,  # noqa: E711
                maxindices_xy[key],
                nanindices_xy[key],
            )
            for key in maxindices_xy
        }
        expected10 = {
            key: xr.DataArray(value, dims="z") for key, value in maxindices_xy.items()
        }

        result10 = ar.argmax(dim=("x", "y"), skipna=False)
        assert isinstance(result10, dict)
        for key in expected10:
            assert_identical(result10[key].drop_vars("z"), expected10[key])

        maxindices_xz = {
            key: xr.where(
                nanindices_xz[key] == None,  # noqa: E711
                maxindices_xz[key],
                nanindices_xz[key],
            )
            for key in maxindices_xz
        }
        expected11 = {
            key: xr.DataArray(value, dims="y") for key, value in maxindices_xz.items()
        }

        result11 = ar.argmax(dim=("x", "z"), skipna=False)
        assert isinstance(result11, dict)
        for key in expected11:
            assert_identical(result11[key].drop_vars("y"), expected11[key])

        maxindices_yz = {
            key: xr.where(
                nanindices_yz[key] == None,  # noqa: E711
                maxindices_yz[key],
                nanindices_yz[key],
            )
            for key in maxindices_yz
        }
        expected12 = {
            key: xr.DataArray(value, dims="x") for key, value in maxindices_yz.items()
        }

        result12 = ar.argmax(dim=("y", "z"), skipna=False)
        assert isinstance(result12, dict)
        for key in expected12:
            assert_identical(result12[key].drop_vars("x"), expected12[key])

        maxindices_xyz = {
            key: xr.where(
                nanindices_xyz[key] == None,  # noqa: E711
                maxindices_xyz[key],
                nanindices_xyz[key],
            )
            for key in maxindices_xyz
        }
        expected13 = {key: xr.DataArray(value) for key, value in maxindices_xyz.items()}

        result13 = ar.argmax(..., skipna=False)
        assert isinstance(result13, dict)
        for key in expected13:
            assert_identical(result13[key], expected13[key])


class TestReduceND(TestReduce):
    @pytest.mark.parametrize("op", ["idxmin", "idxmax"])
    @pytest.mark.parametrize("ndim", [3, 5])
    def test_idxminmax_dask(self, op: str, ndim: int) -> None:
        if not has_dask:
            pytest.skip("requires dask")

        ar0_raw = xr.DataArray(
            np.random.random_sample(size=[10] * ndim),
            dims=[i for i in "abcdefghij"[: ndim - 1]] + ["x"],
            coords={"x": np.arange(10)},
            attrs=self.attrs,
        )

        ar0_dsk = ar0_raw.chunk({})
        # Assert idx is the same with dask and without
        assert_equal(getattr(ar0_dsk, op)(dim="x"), getattr(ar0_raw, op)(dim="x"))


@pytest.mark.parametrize("da", ("repeating_ints",), indirect=True)
def test_isin(da) -> None:
    expected = DataArray(
        np.asarray([[0, 0, 0], [1, 0, 0]]),
        dims=list("yx"),
        coords={"x": list("abc"), "y": list("de")},
    ).astype("bool")

    result = da.isin([3]).sel(y=list("de"), z=0)
    assert_equal(result, expected)

    expected = DataArray(
        np.asarray([[0, 0, 1], [1, 0, 0]]),
        dims=list("yx"),
        coords={"x": list("abc"), "y": list("de")},
    ).astype("bool")
    result = da.isin([2, 3]).sel(y=list("de"), z=0)
    assert_equal(result, expected)


def test_raise_no_warning_for_nan_in_binary_ops() -> None:
    with assert_no_warnings():
        xr.DataArray([1, 2, np.NaN]) > 0


@pytest.mark.filterwarnings("error")
def test_no_warning_for_all_nan() -> None:
    _ = xr.DataArray([np.NaN, np.NaN]).mean()


def test_name_in_masking() -> None:
    name = "RingoStarr"
    da = xr.DataArray(range(10), coords=[("x", range(10))], name=name)
    assert da.where(da > 5).name == name
    assert da.where((da > 5).rename("YokoOno")).name == name
    assert da.where(da > 5, drop=True).name == name
    assert da.where((da > 5).rename("YokoOno"), drop=True).name == name


class TestIrisConversion:
    @requires_iris
    def test_to_and_from_iris(self) -> None:
        import cf_units  # iris requirement
        import iris

        # to iris
        coord_dict: dict[Hashable, Any] = {}
        coord_dict["distance"] = ("distance", [-2, 2], {"units": "meters"})
        coord_dict["time"] = ("time", pd.date_range("2000-01-01", periods=3))
        coord_dict["height"] = 10
        coord_dict["distance2"] = ("distance", [0, 1], {"foo": "bar"})
        coord_dict["time2"] = (("distance", "time"), [[0, 1, 2], [2, 3, 4]])

        original = DataArray(
            np.arange(6, dtype="float").reshape(2, 3),
            coord_dict,
            name="Temperature",
            attrs={
                "baz": 123,
                "units": "Kelvin",
                "standard_name": "fire_temperature",
                "long_name": "Fire Temperature",
            },
            dims=("distance", "time"),
        )

        # Set a bad value to test the masking logic
        original.data[0, 2] = np.NaN

        original.attrs["cell_methods"] = "height: mean (comment: A cell method)"
        actual = original.to_iris()
        assert_array_equal(actual.data, original.data)
        assert actual.var_name == original.name
        assert tuple(d.var_name for d in actual.dim_coords) == original.dims
        assert actual.cell_methods == (
            iris.coords.CellMethod(
                method="mean",
                coords=("height",),
                intervals=(),
                comments=("A cell method",),
            ),
        )

        for coord, orginal_key in zip((actual.coords()), original.coords):
            original_coord = original.coords[orginal_key]
            assert coord.var_name == original_coord.name
            assert_array_equal(
                coord.points, CFDatetimeCoder().encode(original_coord.variable).values
            )
            assert actual.coord_dims(coord) == original.get_axis_num(
                original.coords[coord.var_name].dims
            )

        assert (
            actual.coord("distance2").attributes["foo"]
            == original.coords["distance2"].attrs["foo"]
        )
        assert actual.coord("distance").units == cf_units.Unit(
            original.coords["distance"].units
        )
        assert actual.attributes["baz"] == original.attrs["baz"]
        assert actual.standard_name == original.attrs["standard_name"]

        roundtripped = DataArray.from_iris(actual)
        assert_identical(original, roundtripped)

        actual.remove_coord("time")
        auto_time_dimension = DataArray.from_iris(actual)
        assert auto_time_dimension.dims == ("distance", "dim_1")

    @requires_iris
    @requires_dask
    def test_to_and_from_iris_dask(self) -> None:
        import cf_units  # iris requirement
        import dask.array as da
        import iris

        coord_dict: dict[Hashable, Any] = {}
        coord_dict["distance"] = ("distance", [-2, 2], {"units": "meters"})
        coord_dict["time"] = ("time", pd.date_range("2000-01-01", periods=3))
        coord_dict["height"] = 10
        coord_dict["distance2"] = ("distance", [0, 1], {"foo": "bar"})
        coord_dict["time2"] = (("distance", "time"), [[0, 1, 2], [2, 3, 4]])

        original = DataArray(
            da.from_array(np.arange(-1, 5, dtype="float").reshape(2, 3), 3),
            coord_dict,
            name="Temperature",
            attrs=dict(
                baz=123,
                units="Kelvin",
                standard_name="fire_temperature",
                long_name="Fire Temperature",
            ),
            dims=("distance", "time"),
        )

        # Set a bad value to test the masking logic
        original.data = da.ma.masked_less(original.data, 0)

        original.attrs["cell_methods"] = "height: mean (comment: A cell method)"
        actual = original.to_iris()

        # Be careful not to trigger the loading of the iris data
        actual_data = (
            actual.core_data() if hasattr(actual, "core_data") else actual.data
        )
        assert_array_equal(actual_data, original.data)
        assert actual.var_name == original.name
        assert tuple(d.var_name for d in actual.dim_coords) == original.dims
        assert actual.cell_methods == (
            iris.coords.CellMethod(
                method="mean",
                coords=("height",),
                intervals=(),
                comments=("A cell method",),
            ),
        )

        for coord, orginal_key in zip((actual.coords()), original.coords):
            original_coord = original.coords[orginal_key]
            assert coord.var_name == original_coord.name
            assert_array_equal(
                coord.points, CFDatetimeCoder().encode(original_coord.variable).values
            )
            assert actual.coord_dims(coord) == original.get_axis_num(
                original.coords[coord.var_name].dims
            )

        assert (
            actual.coord("distance2").attributes["foo"]
            == original.coords["distance2"].attrs["foo"]
        )
        assert actual.coord("distance").units == cf_units.Unit(
            original.coords["distance"].units
        )
        assert actual.attributes["baz"] == original.attrs["baz"]
        assert actual.standard_name == original.attrs["standard_name"]

        roundtripped = DataArray.from_iris(actual)
        assert_identical(original, roundtripped)

        # If the Iris version supports it then we should have a dask array
        # at each stage of the conversion
        if hasattr(actual, "core_data"):
            assert isinstance(original.data, type(actual.core_data()))
            assert isinstance(original.data, type(roundtripped.data))

        actual.remove_coord("time")
        auto_time_dimension = DataArray.from_iris(actual)
        assert auto_time_dimension.dims == ("distance", "dim_1")

    @requires_iris
    @pytest.mark.parametrize(
        "var_name, std_name, long_name, name, attrs",
        [
            (
                "var_name",
                "height",
                "Height",
                "var_name",
                {"standard_name": "height", "long_name": "Height"},
            ),
            (
                None,
                "height",
                "Height",
                "height",
                {"standard_name": "height", "long_name": "Height"},
            ),
            (None, None, "Height", "Height", {"long_name": "Height"}),
            (None, None, None, None, {}),
        ],
    )
    def test_da_name_from_cube(
        self, std_name, long_name, var_name, name, attrs
    ) -> None:
        from iris.cube import Cube

        cube = Cube([], var_name=var_name, standard_name=std_name, long_name=long_name)
        result = xr.DataArray.from_iris(cube)
        expected = xr.DataArray([], name=name, attrs=attrs)
        xr.testing.assert_identical(result, expected)

    @requires_iris
    @pytest.mark.parametrize(
        "var_name, std_name, long_name, name, attrs",
        [
            (
                "var_name",
                "height",
                "Height",
                "var_name",
                {"standard_name": "height", "long_name": "Height"},
            ),
            (
                None,
                "height",
                "Height",
                "height",
                {"standard_name": "height", "long_name": "Height"},
            ),
            (None, None, "Height", "Height", {"long_name": "Height"}),
            (None, None, None, "unknown", {}),
        ],
    )
    def test_da_coord_name_from_cube(
        self, std_name, long_name, var_name, name, attrs
    ) -> None:
        from iris.coords import DimCoord
        from iris.cube import Cube

        latitude = DimCoord(
            [-90, 0, 90], standard_name=std_name, var_name=var_name, long_name=long_name
        )
        data = [0, 0, 0]
        cube = Cube(data, dim_coords_and_dims=[(latitude, 0)])
        result = xr.DataArray.from_iris(cube)
        expected = xr.DataArray(data, coords=[(name, [-90, 0, 90], attrs)])
        xr.testing.assert_identical(result, expected)

    @requires_iris
    def test_prevent_duplicate_coord_names(self) -> None:
        from iris.coords import DimCoord
        from iris.cube import Cube

        # Iris enforces unique coordinate names. Because we use a different
        # name resolution order a valid iris Cube with coords that have the
        # same var_name would lead to duplicate dimension names in the
        # DataArray
        longitude = DimCoord([0, 360], standard_name="longitude", var_name="duplicate")
        latitude = DimCoord(
            [-90, 0, 90], standard_name="latitude", var_name="duplicate"
        )
        data = [[0, 0, 0], [0, 0, 0]]
        cube = Cube(data, dim_coords_and_dims=[(longitude, 0), (latitude, 1)])
        with pytest.raises(ValueError):
            xr.DataArray.from_iris(cube)

    @requires_iris
    @pytest.mark.parametrize(
        "coord_values",
        [["IA", "IL", "IN"], [0, 2, 1]],  # non-numeric values  # non-monotonic values
    )
    def test_fallback_to_iris_AuxCoord(self, coord_values) -> None:
        from iris.coords import AuxCoord
        from iris.cube import Cube

        data = [0, 0, 0]
        da = xr.DataArray(data, coords=[coord_values], dims=["space"])
        result = xr.DataArray.to_iris(da)
        expected = Cube(
            data, aux_coords_and_dims=[(AuxCoord(coord_values, var_name="space"), 0)]
        )
        assert result == expected


def test_no_dict() -> None:
    d = DataArray()
    with pytest.raises(AttributeError):
        d.__dict__


def test_subclass_slots() -> None:
    """Test that DataArray subclasses must explicitly define ``__slots__``.

    .. note::
       As of 0.13.0, this is actually mitigated into a FutureWarning for any class
       defined outside of the xarray package.
    """
    with pytest.raises(AttributeError) as e:

        class MyArray(DataArray):
            pass

    assert str(e.value) == "MyArray must explicitly define __slots__"


def test_weakref() -> None:
    """Classes with __slots__ are incompatible with the weakref module unless they
    explicitly state __weakref__ among their slots
    """
    from weakref import ref

    a = DataArray(1)
    r = ref(a)
    assert r() is a


def test_delete_coords() -> None:
    """Make sure that deleting a coordinate doesn't corrupt the DataArray.
    See issue #3899.

    Also test that deleting succeeds and produces the expected output.
    """
    a0 = DataArray(
        np.array([[1, 2, 3], [4, 5, 6]]),
        dims=["y", "x"],
        coords={"x": ["a", "b", "c"], "y": [-1, 1]},
    )
    assert_identical(a0, a0)

    a1 = a0.copy()
    del a1.coords["y"]

    # This test will detect certain sorts of corruption in the DataArray
    assert_identical(a0, a0)

    assert a0.dims == ("y", "x")
    assert a1.dims == ("y", "x")
    assert set(a0.coords.keys()) == {"x", "y"}
    assert set(a1.coords.keys()) == {"x"}


def test_deepcopy_nested_attrs() -> None:
    """Check attrs deep copy, see :issue:`2835`"""
    da1 = xr.DataArray([[1, 2], [3, 4]], dims=("x", "y"), coords={"x": [10, 20]})
    da1.attrs["flat"] = "0"
    da1.attrs["nested"] = {"level1a": "1", "level1b": "1"}

    da2 = da1.copy(deep=True)

    da2.attrs["new"] = "2"
    da2.attrs.update({"new2": "2"})
    da2.attrs["flat"] = "2"
    da2.attrs["nested"]["level1a"] = "2"
    da2.attrs["nested"].update({"level1b": "2"})

    # Coarse test
    assert not da1.identical(da2)

    # Check attrs levels
    assert da1.attrs["flat"] != da2.attrs["flat"]
    assert da1.attrs["nested"] != da2.attrs["nested"]
    assert "new" not in da1.attrs
    assert "new2" not in da1.attrs


def test_deepcopy_obj_array() -> None:
    x0 = DataArray(np.array([object()]))
    x1 = deepcopy(x0)
    assert x0.values[0] is not x1.values[0]


def test_deepcopy_recursive() -> None:
    # GH:issue:7111

    # direct recursion
    da = xr.DataArray([1, 2], dims=["x"])
    da.attrs["other"] = da

    # TODO: cannot use assert_identical on recursive Vars yet...
    # lets just ensure that deep copy works without RecursionError
    da.copy(deep=True)

    # indirect recursion
    da2 = xr.DataArray([5, 6], dims=["y"])
    da.attrs["other"] = da2
    da2.attrs["other"] = da

    # TODO: cannot use assert_identical on recursive Vars yet...
    # lets just ensure that deep copy works without RecursionError
    da.copy(deep=True)
    da2.copy(deep=True)


def test_clip(da: DataArray) -> None:
    with raise_if_dask_computes():
        result = da.clip(min=0.5)
    assert result.min() >= 0.5

    result = da.clip(max=0.5)
    assert result.max() <= 0.5

    result = da.clip(min=0.25, max=0.75)
    assert result.min() >= 0.25
    assert result.max() <= 0.75

    with raise_if_dask_computes():
        result = da.clip(min=da.mean("x"), max=da.mean("a"))
    assert result.dims == da.dims
    assert_array_equal(
        result.data,
        np.clip(da.data, da.mean("x").data[:, :, np.newaxis], da.mean("a").data),
    )

    with_nans = da.isel(time=[0, 1]).reindex_like(da)
    with raise_if_dask_computes():
        result = da.clip(min=da.mean("x"), max=da.mean("a"))
    result = da.clip(with_nans)
    # The values should be the same where there were NaNs.
    assert_array_equal(result.isel(time=[0, 1]), with_nans.isel(time=[0, 1]))

    # Unclear whether we want this work, OK to adjust the test when we have decided.
    with pytest.raises(ValueError, match="cannot reindex or align along dimension.*"):
        result = da.clip(min=da.mean("x"), max=da.mean("a").isel(x=[0, 1]))


class TestDropDuplicates:
    @pytest.mark.parametrize("keep", ["first", "last", False])
    def test_drop_duplicates_1d(self, keep) -> None:
        da = xr.DataArray(
            [0, 5, 6, 7], dims="time", coords={"time": [0, 0, 1, 2]}, name="test"
        )

        if keep == "first":
            data = [0, 6, 7]
            time = [0, 1, 2]
        elif keep == "last":
            data = [5, 6, 7]
            time = [0, 1, 2]
        else:
            data = [6, 7]
            time = [1, 2]

        expected = xr.DataArray(data, dims="time", coords={"time": time}, name="test")
        result = da.drop_duplicates("time", keep=keep)
        assert_equal(expected, result)

        with pytest.raises(ValueError, match="['space'] not found"):
            da.drop_duplicates("space", keep=keep)

    def test_drop_duplicates_2d(self) -> None:
        da = xr.DataArray(
            [[0, 5, 6, 7], [2, 1, 3, 4]],
            dims=["space", "time"],
            coords={"space": [10, 10], "time": [0, 0, 1, 2]},
            name="test",
        )

        expected = xr.DataArray(
            [[0, 6, 7]],
            dims=["space", "time"],
            coords={"time": ("time", [0, 1, 2]), "space": ("space", [10])},
            name="test",
        )

        result = da.drop_duplicates(["time", "space"], keep="first")
        assert_equal(expected, result)

        result = da.drop_duplicates(..., keep="first")
        assert_equal(expected, result)


class TestNumpyCoercion:
    # TODO once flexible indexes refactor complete also test coercion of dimension coords
    def test_from_numpy(self) -> None:
        da = xr.DataArray([1, 2, 3], dims="x", coords={"lat": ("x", [4, 5, 6])})

        assert_identical(da.as_numpy(), da)
        np.testing.assert_equal(da.to_numpy(), np.array([1, 2, 3]))
        np.testing.assert_equal(da["lat"].to_numpy(), np.array([4, 5, 6]))

    @requires_dask
    def test_from_dask(self) -> None:
        da = xr.DataArray([1, 2, 3], dims="x", coords={"lat": ("x", [4, 5, 6])})
        da_chunked = da.chunk(1)

        assert_identical(da_chunked.as_numpy(), da.compute())
        np.testing.assert_equal(da.to_numpy(), np.array([1, 2, 3]))
        np.testing.assert_equal(da["lat"].to_numpy(), np.array([4, 5, 6]))

    @requires_pint
    def test_from_pint(self) -> None:
        from pint import Quantity

        arr = np.array([1, 2, 3])
        da = xr.DataArray(
            Quantity(arr, units="Pa"),
            dims="x",
            coords={"lat": ("x", Quantity(arr + 3, units="m"))},
        )

        expected = xr.DataArray(arr, dims="x", coords={"lat": ("x", arr + 3)})
        assert_identical(da.as_numpy(), expected)
        np.testing.assert_equal(da.to_numpy(), arr)
        np.testing.assert_equal(da["lat"].to_numpy(), arr + 3)

    @requires_sparse
    def test_from_sparse(self) -> None:
        import sparse

        arr = np.diagflat([1, 2, 3])
        sparr = sparse.COO.from_numpy(arr)
        da = xr.DataArray(
            sparr, dims=["x", "y"], coords={"elev": (("x", "y"), sparr + 3)}
        )

        expected = xr.DataArray(
            arr, dims=["x", "y"], coords={"elev": (("x", "y"), arr + 3)}
        )
        assert_identical(da.as_numpy(), expected)
        np.testing.assert_equal(da.to_numpy(), arr)

    @requires_cupy
    def test_from_cupy(self) -> None:
        import cupy as cp

        arr = np.array([1, 2, 3])
        da = xr.DataArray(
            cp.array(arr), dims="x", coords={"lat": ("x", cp.array(arr + 3))}
        )

        expected = xr.DataArray(arr, dims="x", coords={"lat": ("x", arr + 3)})
        assert_identical(da.as_numpy(), expected)
        np.testing.assert_equal(da.to_numpy(), arr)

    @requires_dask
    @requires_pint
    def test_from_pint_wrapping_dask(self) -> None:
        import dask
        from pint import Quantity

        arr = np.array([1, 2, 3])
        d = dask.array.from_array(arr)
        da = xr.DataArray(
            Quantity(d, units="Pa"),
            dims="x",
            coords={"lat": ("x", Quantity(d, units="m") * 2)},
        )

        result = da.as_numpy()
        result.name = None  # remove dask-assigned name
        expected = xr.DataArray(arr, dims="x", coords={"lat": ("x", arr * 2)})
        assert_identical(result, expected)
        np.testing.assert_equal(da.to_numpy(), arr)


class TestStackEllipsis:
    # https://github.com/pydata/xarray/issues/6051
    def test_result_as_expected(self) -> None:
        da = DataArray([[1, 2], [1, 2]], dims=("x", "y"))
        result = da.stack(flat=[...])
        expected = da.stack(flat=da.dims)
        assert_identical(result, expected)

    def test_error_on_ellipsis_without_list(self) -> None:
        da = DataArray([[1, 2], [1, 2]], dims=("x", "y"))
        with pytest.raises(ValueError):
            da.stack(flat=...)  # type: ignore


class TestRoundStringify:
    # https://github.com/pydata/xarray/issues/5985
    @pytest.fixture
    def my_obj(self):
<<<<<<< HEAD
        data = np.array([1.234567, 2.345678, 3.456789], dtype=float)
=======
        data = [1.234567, 2.345678, 3.456789]
>>>>>>> 619bfacb
        coords = {"x": [0, 1, 2]}
        dims = "x"
        darray = xr.DataArray(data, dims=dims, coords=coords, name="my_data")
        return DataArray(darray)

    def test_roundStringify_output_type(self, my_obj):
        result = my_obj.roundStringify(3)
        assert isinstance(result, xr.DataArray), "output should be a DataArray"

<<<<<<< HEAD
=======
    @pytest.mark.parametrize(
        "n, expected_vals",
        [(2, np.array(["1.2", "2.3", "3.5"])), (3, np.array(["1.23", "2.35", "3.45"]))],
    )
    def test_roundStringify_values(self, my_obj, n, expected_vals):
        result = my_obj.roundStringify(n).values
        np.testing.assert_array_almost_equal(
            expected_vals, result, decimal=3, err_msg="values are not as expected"
        )

>>>>>>> 619bfacb
    def test_roundStringify_attrs(self, my_obj):
        attrs = {"units": "meters"}
        my_obj.attrs = attrs
        new_da = my_obj.roundStringify(2)
        assert "units" in new_da.attrs.keys(), "expected attribute not found"
<<<<<<< HEAD
        assert new_da.attrs["units"] == attrs["units"], "attribute values not matched"

    def test_roundStringify_edge_case(self):
        # test case when all values are zero
        zeros = xr.DataArray(np.zeros((3,), dtype=float), dims=["x"])
        rounded_zeros = zeros.roundStringify(n=3)
        expected_result = xr.DataArray(["0", "0", "0"], dims=["x"])
        xr.testing.assert_allclose(rounded_zeros, expected_result)
=======
        assert new_da.attrs["units"] == attrs["units"], "attribute values not matched"
>>>>>>> 619bfacb
<|MERGE_RESOLUTION|>--- conflicted
+++ resolved
@@ -6722,11 +6722,7 @@
     # https://github.com/pydata/xarray/issues/5985
     @pytest.fixture
     def my_obj(self):
-<<<<<<< HEAD
         data = np.array([1.234567, 2.345678, 3.456789], dtype=float)
-=======
-        data = [1.234567, 2.345678, 3.456789]
->>>>>>> 619bfacb
         coords = {"x": [0, 1, 2]}
         dims = "x"
         darray = xr.DataArray(data, dims=dims, coords=coords, name="my_data")
@@ -6735,26 +6731,13 @@
     def test_roundStringify_output_type(self, my_obj):
         result = my_obj.roundStringify(3)
         assert isinstance(result, xr.DataArray), "output should be a DataArray"
-
-<<<<<<< HEAD
-=======
-    @pytest.mark.parametrize(
-        "n, expected_vals",
-        [(2, np.array(["1.2", "2.3", "3.5"])), (3, np.array(["1.23", "2.35", "3.45"]))],
-    )
-    def test_roundStringify_values(self, my_obj, n, expected_vals):
-        result = my_obj.roundStringify(n).values
-        np.testing.assert_array_almost_equal(
-            expected_vals, result, decimal=3, err_msg="values are not as expected"
-        )
-
->>>>>>> 619bfacb
+        assert isinstance(result, xr.DataArray), "output should be a DataArray"
+
     def test_roundStringify_attrs(self, my_obj):
         attrs = {"units": "meters"}
         my_obj.attrs = attrs
         new_da = my_obj.roundStringify(2)
         assert "units" in new_da.attrs.keys(), "expected attribute not found"
-<<<<<<< HEAD
         assert new_da.attrs["units"] == attrs["units"], "attribute values not matched"
 
     def test_roundStringify_edge_case(self):
@@ -6762,7 +6745,4 @@
         zeros = xr.DataArray(np.zeros((3,), dtype=float), dims=["x"])
         rounded_zeros = zeros.roundStringify(n=3)
         expected_result = xr.DataArray(["0", "0", "0"], dims=["x"])
-        xr.testing.assert_allclose(rounded_zeros, expected_result)
-=======
-        assert new_da.attrs["units"] == attrs["units"], "attribute values not matched"
->>>>>>> 619bfacb
+        xr.testing.assert_allclose(rounded_zeros, expected_result)