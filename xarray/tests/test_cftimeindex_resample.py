from __future__ import absolute_import

<<<<<<< HEAD
import datetime as dt
import itertools
=======
import pytest
>>>>>>> 05af869b

import numpy as np
import pandas as pd
import pytest

import xarray as xr
<<<<<<< HEAD
=======
from xarray.tests import assert_equal
>>>>>>> 05af869b


# from xarray.tests import assert_array_equal, assert_identical

@pytest.fixture()
def pd_index():
    return pd.date_range('2004-01-01', periods=31, freq='MS')
    # specifying tz='UTC' results in TypeError: Only valid with DatetimeIndex,
    # TimedeltaIndex or PeriodIndex, but got an instance of 'Index'


@pytest.fixture()
def xr_index():
    return xr.cftime_range('2004-01-01', periods=31, freq='MS')


@pytest.fixture()
def pd_3ms_index():
    return pd.date_range('2004-01-01', periods=31, freq='3MS')
    # specifying tz='UTC' results in TypeError: Only valid with DatetimeIndex,
    # TimedeltaIndex or PeriodIndex, but got an instance of 'Index'


@pytest.fixture()
def xr_3ms_index():
    return xr.cftime_range('2004-01-01', periods=31, freq='3MS')


@pytest.fixture()
def pd_3d_index():
    return pd.date_range('2004-01-01', periods=31, freq='3D')
    # specifying tz='UTC' results in TypeError: Only valid with DatetimeIndex,
    # TimedeltaIndex or PeriodIndex, but got an instance of 'Index'


@pytest.fixture()
def xr_3d_index():
    return xr.cftime_range('2004-01-01', periods=31, freq='3D')


@pytest.fixture()
def daily_pd_index():
    return pd.date_range('2004-01-01', periods=901, freq='D')
    # specifying tz='UTC' results in TypeError: Only valid with DatetimeIndex,
    # TimedeltaIndex or PeriodIndex, but got an instance of 'Index'


@pytest.fixture()
def daily_xr_index():
    return xr.cftime_range('2004-01-01', periods=901, freq='D')


@pytest.fixture()
def base_pd_index():
    return pd.date_range('2004-01-01', periods=31, freq='D')
    # specifying tz='UTC' results in TypeError: Only valid with DatetimeIndex,
    # TimedeltaIndex or PeriodIndex, but got an instance of 'Index'


@pytest.fixture()
def base_xr_index():
    return xr.cftime_range('2004-01-01', periods=31, freq='D')


def da(index):
    return xr.DataArray(np.arange(100., 100. + index.size),
                        coords=[index], dims=['time'])


def series(index):
    return pd.Series(np.arange(100., 100. + index.size), index=index)


<<<<<<< HEAD
@pytest.mark.parametrize(('closed', 'label', 'freq'),
                         list(itertools.product(
                             ['left', 'right'],
                             ['left', 'right'],
                             ['2MS', '2M', '3MS', '3M', '7MS', '7M'])))
def test_downsampler(closed, label, freq):
    downsamp_series = series(pd_index()).resample(
        freq, closed=closed, label=label).mean().dropna()
    downsamp_da = da(xr_index()).resample(
        time=freq, closed=closed, label=label).mean().dropna(dim='time')
    assert np.all(downsamp_series.values == downsamp_da.values)
    assert np.all(downsamp_series.index.strftime('%Y-%m-%dT%T').values ==
                  np.array([timestamp.strftime('%Y-%m-%dT%T') for
                            timestamp in downsamp_da.indexes['time']]))


@pytest.mark.parametrize(('closed', 'label', 'freq'),
                         list(itertools.product(
                             ['left', 'right'],
                             ['left', 'right'],
                             ['2MS', '2M', '3MS', '3M', 'AS', 'A', '2AS', '2A'])))
def test_downsampler_daily(closed, label, freq):
    downsamp_series = series(daily_pd_index()).resample(
        freq, closed=closed, label=label).mean().dropna()
    downsamp_da = da(daily_xr_index()).resample(
        time=freq, closed=closed, label=label).mean().dropna(dim='time')
    assert np.all(downsamp_series.values == downsamp_da.values)
    assert np.all(downsamp_series.index.strftime('%Y-%m-%dT%T').values ==
                  np.array([timestamp.strftime('%Y-%m-%dT%T') for
                            timestamp in downsamp_da.indexes['time']]))


@pytest.mark.parametrize(('closed', 'label', 'freq'),
                         list(itertools.product(
                             ['left', 'right'],
                             ['left', 'right'],
                             ['MS', 'M', '7D', 'D'])))
def test_upsampler(closed, label, freq):
    # the testing here covers cases of equal sampling as well
    # for pandas --not xarray--, .ffill() and .bfill() gives
    # error (mismatched length)
    upsamp_series = series(pd_index()).resample(
        freq, closed=closed, label=label).mean().fillna(0)
    upsamp_da = da(xr_index()).resample(
        time=freq, closed=closed, label=label).mean().fillna(0)
    print(upsamp_series.values)
    print(upsamp_da.values)
    print(upsamp_series.index.strftime('%Y-%m-%dT%T').values)
    print(np.array([timestamp.strftime('%Y-%m-%dT%T') for
                    timestamp in upsamp_da.indexes['time']]))
    assert np.all(upsamp_series.values == upsamp_da.values)
    assert np.all(upsamp_series.index.strftime('%Y-%m-%dT%T').values ==
                  np.array([timestamp.strftime('%Y-%m-%dT%T') for
                            timestamp in upsamp_da.indexes['time']]))


@pytest.mark.parametrize(('closed', 'label', 'base'),
                         list(itertools.product(
                             ['left', 'right'],
                             ['left', 'right'],
                             [1, 5, 12, 17, 24])))
def test_upsampler_base(closed, label, base, freq='12H'):
    upsamp_series = series(base_pd_index()).resample(
        freq, closed=closed, label=label, base=base).mean().dropna()
    upsamp_da = da(base_xr_index()).resample(
        time=freq, closed=closed,
        label=label, base=base).mean().dropna(dim='time')
    # fix for cftime ranges that are 1 second off
    time_ix = upsamp_da.indexes['time'].values
    for ix in np.arange(len(time_ix)):
        if time_ix[ix].second == 59:
            time_ix[ix] += dt.timedelta(seconds=1)
    upsamp_da = upsamp_da.assign_coords(time=time_ix)
    # fix for cftime ranges that are 1 second off
    print(upsamp_series.values)
    print(upsamp_da.values)
    print(upsamp_series.index.strftime('%Y-%m-%dT%T').values)
    print(np.array([timestamp.strftime('%Y-%m-%dT%T') for
                    timestamp in upsamp_da.indexes['time']]))
    assert np.all(upsamp_series.values == upsamp_da.values)
    assert np.all(upsamp_series.index.strftime('%Y-%m-%dT%T').values ==
                  np.array([timestamp.strftime('%Y-%m-%dT%T') for
                            timestamp in upsamp_da.indexes['time']]))
=======
@pytest.mark.parametrize('closed', ['left', 'right'])
@pytest.mark.parametrize('label', ['left', 'right'])
@pytest.mark.parametrize('freq', ['2MS', '2M', '3MS', '3M',
                                  '4MS', '4M', '5MS', '5M',
                                  '7MS', '7M', '8MS', '8M'])
def test_downsampler(closed, label, freq, pd_index, xr_index):
    downsamp_pdtime = da(pd_index).resample(
        time=freq, closed=closed, label=label).mean()
    downsamp_cftime = da(xr_index).resample(
        time=freq, closed=closed, label=label).mean()
    downsamp_cftime['time'] = downsamp_cftime.indexes['time'].to_datetimeindex()
    assert_equal(downsamp_pdtime, downsamp_cftime)


@pytest.mark.parametrize('closed', ['left', 'right'])
@pytest.mark.parametrize('label', ['left', 'right'])
@pytest.mark.parametrize('freq', ['2MS', '2M', '3MS', '3M',
                                  '4MS', '4M', '5MS', '5M',
                                  '7MS', '7M', '8MS', '8M',
                                  'AS', 'A', '2AS', '2A',
                                  '3AS', '3A', '4AS', '4A'])
def test_downsampler_daily(closed, label, freq, daily_pd_index, daily_xr_index):
    downsamp_pdtime = da(daily_pd_index).resample(
        time=freq, closed=closed, label=label).mean()
    downsamp_cftime = da(daily_xr_index).resample(
        time=freq, closed=closed, label=label).mean()
    downsamp_cftime['time'] = downsamp_cftime.indexes['time'].to_datetimeindex()
    assert_equal(downsamp_pdtime, downsamp_cftime)


@pytest.mark.parametrize('closed', ['left', 'right'])
@pytest.mark.parametrize('label', ['left', 'right'])
@pytest.mark.parametrize('freq', ['MS', 'M', '7D', '5D', '8D', '4D', 'D'])
def test_upsampler(closed, label, freq, pd_index, xr_index):
    # The testing here covers cases of equal sampling as well.
    # For pandas, --not xarray--, .ffill() and .bfill() gives
    # error (mismatched length).
    upsamp_pdtime = da(pd_index).resample(
        time=freq, closed=closed, label=label).mean()
    upsamp_cftime = da(xr_index).resample(
        time=freq, closed=closed, label=label).mean()
    upsamp_cftime['time'] = upsamp_cftime.indexes['time'].to_datetimeindex()
    assert_equal(upsamp_pdtime, upsamp_cftime)


@pytest.mark.parametrize('closed', ['left', 'right'])
@pytest.mark.parametrize('label', ['left', 'right'])
@pytest.mark.parametrize('freq', ['3MS', '3M', '2MS', '2M', 'MS', 'M',
                                  '7D', '5D', '8D', '4D', 'D'])
def test_upsampler_3ms(closed, label, freq, pd_3ms_index, xr_3ms_index):
    # The testing here covers cases of equal sampling as well.
    upsamp_pdtime = da(pd_3ms_index).resample(
        time=freq, closed=closed, label=label).mean()
    upsamp_cftime = da(xr_3ms_index).resample(
        time=freq, closed=closed, label=label).mean()
    upsamp_cftime['time'] = upsamp_cftime.indexes['time'].to_datetimeindex()
    assert_equal(upsamp_pdtime, upsamp_cftime)


@pytest.mark.parametrize('closed', ['left', 'right'])
@pytest.mark.parametrize('label', ['left', 'right'])
@pytest.mark.parametrize('freq', ['3D', '2D', 'D',
                                  '7H', '5H', '2H'])
def test_upsampler_3d(closed, label, freq, pd_3d_index, xr_3d_index):
    # The testing here covers cases of equal sampling as well.
    upsamp_pdtime = da(pd_3d_index).resample(
        time=freq, closed=closed, label=label).mean()
    upsamp_cftime = da(xr_3d_index).resample(
        time=freq, closed=closed, label=label).mean()
    upsamp_cftime['time'] = upsamp_cftime.indexes['time'].to_datetimeindex()
    assert_equal(upsamp_pdtime, upsamp_cftime)


@pytest.mark.parametrize('closed', ['left', 'right'])
@pytest.mark.parametrize('label', ['left', 'right'])
@pytest.mark.parametrize('base', [1, 5, 12, 17, 24])
@pytest.mark.parametrize('freq', ['12H', '7H', '5H', '2H'])
def test_upsampler_base(closed, label, base, freq,
                        base_pd_index, base_xr_index):
    upsamp_pdtime = da(base_pd_index).resample(
        time=freq, closed=closed, label=label).mean()
    upsamp_cftime = da(base_xr_index).resample(
        time=freq, closed=closed, label=label).mean()
    upsamp_cftime['time'] = upsamp_cftime.indexes['time'].to_datetimeindex()
    assert_equal(upsamp_pdtime, upsamp_cftime)
>>>>>>> 05af869b
<|MERGE_RESOLUTION|>--- conflicted
+++ resolved
@@ -1,24 +1,12 @@
 from __future__ import absolute_import
 
-<<<<<<< HEAD
-import datetime as dt
-import itertools
-=======
 import pytest
->>>>>>> 05af869b
 
 import numpy as np
 import pandas as pd
-import pytest
+import xarray as xr
+from xarray.tests import assert_equal
 
-import xarray as xr
-<<<<<<< HEAD
-=======
-from xarray.tests import assert_equal
->>>>>>> 05af869b
-
-
-# from xarray.tests import assert_array_equal, assert_identical
 
 @pytest.fixture()
 def pd_index():
@@ -89,91 +77,6 @@
     return pd.Series(np.arange(100., 100. + index.size), index=index)
 
 
-<<<<<<< HEAD
-@pytest.mark.parametrize(('closed', 'label', 'freq'),
-                         list(itertools.product(
-                             ['left', 'right'],
-                             ['left', 'right'],
-                             ['2MS', '2M', '3MS', '3M', '7MS', '7M'])))
-def test_downsampler(closed, label, freq):
-    downsamp_series = series(pd_index()).resample(
-        freq, closed=closed, label=label).mean().dropna()
-    downsamp_da = da(xr_index()).resample(
-        time=freq, closed=closed, label=label).mean().dropna(dim='time')
-    assert np.all(downsamp_series.values == downsamp_da.values)
-    assert np.all(downsamp_series.index.strftime('%Y-%m-%dT%T').values ==
-                  np.array([timestamp.strftime('%Y-%m-%dT%T') for
-                            timestamp in downsamp_da.indexes['time']]))
-
-
-@pytest.mark.parametrize(('closed', 'label', 'freq'),
-                         list(itertools.product(
-                             ['left', 'right'],
-                             ['left', 'right'],
-                             ['2MS', '2M', '3MS', '3M', 'AS', 'A', '2AS', '2A'])))
-def test_downsampler_daily(closed, label, freq):
-    downsamp_series = series(daily_pd_index()).resample(
-        freq, closed=closed, label=label).mean().dropna()
-    downsamp_da = da(daily_xr_index()).resample(
-        time=freq, closed=closed, label=label).mean().dropna(dim='time')
-    assert np.all(downsamp_series.values == downsamp_da.values)
-    assert np.all(downsamp_series.index.strftime('%Y-%m-%dT%T').values ==
-                  np.array([timestamp.strftime('%Y-%m-%dT%T') for
-                            timestamp in downsamp_da.indexes['time']]))
-
-
-@pytest.mark.parametrize(('closed', 'label', 'freq'),
-                         list(itertools.product(
-                             ['left', 'right'],
-                             ['left', 'right'],
-                             ['MS', 'M', '7D', 'D'])))
-def test_upsampler(closed, label, freq):
-    # the testing here covers cases of equal sampling as well
-    # for pandas --not xarray--, .ffill() and .bfill() gives
-    # error (mismatched length)
-    upsamp_series = series(pd_index()).resample(
-        freq, closed=closed, label=label).mean().fillna(0)
-    upsamp_da = da(xr_index()).resample(
-        time=freq, closed=closed, label=label).mean().fillna(0)
-    print(upsamp_series.values)
-    print(upsamp_da.values)
-    print(upsamp_series.index.strftime('%Y-%m-%dT%T').values)
-    print(np.array([timestamp.strftime('%Y-%m-%dT%T') for
-                    timestamp in upsamp_da.indexes['time']]))
-    assert np.all(upsamp_series.values == upsamp_da.values)
-    assert np.all(upsamp_series.index.strftime('%Y-%m-%dT%T').values ==
-                  np.array([timestamp.strftime('%Y-%m-%dT%T') for
-                            timestamp in upsamp_da.indexes['time']]))
-
-
-@pytest.mark.parametrize(('closed', 'label', 'base'),
-                         list(itertools.product(
-                             ['left', 'right'],
-                             ['left', 'right'],
-                             [1, 5, 12, 17, 24])))
-def test_upsampler_base(closed, label, base, freq='12H'):
-    upsamp_series = series(base_pd_index()).resample(
-        freq, closed=closed, label=label, base=base).mean().dropna()
-    upsamp_da = da(base_xr_index()).resample(
-        time=freq, closed=closed,
-        label=label, base=base).mean().dropna(dim='time')
-    # fix for cftime ranges that are 1 second off
-    time_ix = upsamp_da.indexes['time'].values
-    for ix in np.arange(len(time_ix)):
-        if time_ix[ix].second == 59:
-            time_ix[ix] += dt.timedelta(seconds=1)
-    upsamp_da = upsamp_da.assign_coords(time=time_ix)
-    # fix for cftime ranges that are 1 second off
-    print(upsamp_series.values)
-    print(upsamp_da.values)
-    print(upsamp_series.index.strftime('%Y-%m-%dT%T').values)
-    print(np.array([timestamp.strftime('%Y-%m-%dT%T') for
-                    timestamp in upsamp_da.indexes['time']]))
-    assert np.all(upsamp_series.values == upsamp_da.values)
-    assert np.all(upsamp_series.index.strftime('%Y-%m-%dT%T').values ==
-                  np.array([timestamp.strftime('%Y-%m-%dT%T') for
-                            timestamp in upsamp_da.indexes['time']]))
-=======
 @pytest.mark.parametrize('closed', ['left', 'right'])
 @pytest.mark.parametrize('label', ['left', 'right'])
 @pytest.mark.parametrize('freq', ['2MS', '2M', '3MS', '3M',
@@ -258,5 +161,4 @@
     upsamp_cftime = da(base_xr_index).resample(
         time=freq, closed=closed, label=label).mean()
     upsamp_cftime['time'] = upsamp_cftime.indexes['time'].to_datetimeindex()
-    assert_equal(upsamp_pdtime, upsamp_cftime)
->>>>>>> 05af869b
+    assert_equal(upsamp_pdtime, upsamp_cftime)