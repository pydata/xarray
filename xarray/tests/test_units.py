--- conflicted
+++ resolved
@@ -2244,15 +2244,8 @@
     @pytest.mark.parametrize(
         "func",
         (
-<<<<<<< HEAD
-            pytest.param(
-                function("all"),
-                marks=pytest.mark.xfail(reason="not implemented by pint yet"),
-            ),
-            pytest.param(
-                function("any"),
-                marks=pytest.mark.xfail(reason="not implemented by pint yet"),
-            ),
+            function("all"),
+            function("any"),
             pytest.param(
                 function("argmax"),
                 marks=pytest.mark.skip(
@@ -2267,12 +2260,6 @@
                     "supported"
                 ),
             ),
-=======
-            function("all"),
-            function("any"),
-            function("argmax"),
-            function("argmin"),
->>>>>>> 5121d867
             function("max"),
             function("mean"),
             pytest.param(
@@ -3832,15 +3819,8 @@
     @pytest.mark.parametrize(
         "func",
         (
-<<<<<<< HEAD
-            pytest.param(
-                function("all"),
-                marks=pytest.mark.xfail(reason="not implemented by pint"),
-            ),
-            pytest.param(
-                function("any"),
-                marks=pytest.mark.xfail(reason="not implemented by pint"),
-            ),
+            function("all"),
+            function("any"),
             pytest.param(
                 function("argmax"),
                 marks=pytest.mark.skip(
@@ -3855,12 +3835,6 @@
                     "supported"
                 ),
             ),
-=======
-            function("all"),
-            function("any"),
-            function("argmax"),
-            function("argmin"),
->>>>>>> 5121d867
             function("max"),
             function("min"),
             function("mean"),
