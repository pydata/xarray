--- conflicted
+++ resolved
@@ -3681,16 +3681,8 @@
         (
             method("diff", dim="x"),
             method("differentiate", coord="x"),
-<<<<<<< HEAD
             method("integrate", coord="x"),
-            pytest.param(
-                method("quantile", q=[0.25, 0.75]),
-                marks=pytest.mark.xfail(reason="nanquantile not implemented"),
-            ),
-=======
-            method("integrate", dim="x"),
             method("quantile", q=[0.25, 0.75]),
->>>>>>> a2b1712a
             method("reduce", func=np.sum, dim="x"),
             pytest.param(lambda x: x.dot(x), id="method_dot"),
         ),
