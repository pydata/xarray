from __future__ import annotations

import contextlib
import gzip
import itertools
import math
import os.path
import pickle
import platform
import re
import shutil
import sys
import tempfile
import uuid
import warnings
from collections.abc import Generator, Iterator, Mapping
from contextlib import ExitStack, nullcontext
from io import BytesIO
from os import listdir
from pathlib import Path
from typing import TYPE_CHECKING, Any, Final, Literal, cast
from unittest.mock import patch

import numpy as np
import pandas as pd
import pytest
from packaging.version import Version
from pandas.errors import OutOfBoundsDatetime

import xarray as xr
from xarray import (
    DataArray,
    Dataset,
    backends,
    load_dataarray,
    load_dataset,
    open_dataarray,
    open_dataset,
    open_mfdataset,
    save_mfdataset,
)
from xarray.backends.common import robust_getitem
from xarray.backends.h5netcdf_ import H5netcdfBackendEntrypoint
from xarray.backends.netcdf3 import _nc3_dtype_coercions
from xarray.backends.netCDF4_ import (
    NetCDF4BackendEntrypoint,
    _extract_nc4_variable_encoding,
)
from xarray.backends.pydap_ import PydapDataStore
from xarray.backends.scipy_ import ScipyBackendEntrypoint
from xarray.backends.zarr import ZarrStore
from xarray.coders import CFDatetimeCoder, CFTimedeltaCoder
from xarray.coding.cftime_offsets import date_range
from xarray.coding.strings import check_vlen_dtype, create_vlen_dtype
from xarray.coding.variables import SerializationWarning
from xarray.conventions import encode_dataset_coordinates
from xarray.core import indexing
from xarray.core.options import set_options
from xarray.core.utils import module_available
from xarray.namedarray.pycompat import array_type
from xarray.tests import (
    assert_allclose,
    assert_array_equal,
    assert_equal,
    assert_identical,
    assert_no_warnings,
    has_dask,
    has_h5netcdf_1_4_0_or_above,
    has_netCDF4,
    has_numpy_2,
    has_scipy,
    has_zarr,
    has_zarr_v3,
    mock,
    network,
    requires_cftime,
    requires_dask,
    requires_fsspec,
    requires_h5netcdf,
    requires_h5netcdf_1_4_0_or_above,
    requires_h5netcdf_ros3,
    requires_iris,
    requires_netcdf,
    requires_netCDF4,
    requires_netCDF4_1_6_2_or_above,
    requires_netCDF4_1_7_0_or_above,
    requires_pydap,
    requires_scipy,
    requires_scipy_or_netCDF4,
    requires_zarr,
)
from xarray.tests.test_coding_times import (
    _ALL_CALENDARS,
    _NON_STANDARD_CALENDARS,
    _STANDARD_CALENDARS,
)
from xarray.tests.test_dataset import (
    create_append_string_length_mismatch_test_data,
    create_append_test_data,
    create_test_data,
)

try:
    import netCDF4 as nc4
except ImportError:
    pass

try:
    import dask
    import dask.array as da
except ImportError:
    pass


if has_zarr:
    import zarr
    import zarr.codecs

    if has_zarr_v3:
        from zarr.storage import MemoryStore as KVStore

        ZARR_FORMATS = [2, 3]
    else:
        ZARR_FORMATS = [2]
        try:
            from zarr import (  # type: ignore[attr-defined,no-redef,unused-ignore]
                KVStoreV3 as KVStore,
            )
        except ImportError:
            KVStore = None  # type: ignore[assignment,misc,unused-ignore]
else:
    KVStore = None  # type: ignore[assignment,misc,unused-ignore]
    ZARR_FORMATS = []


@pytest.fixture(scope="module", params=ZARR_FORMATS)
def default_zarr_format(request) -> Generator[None, None]:
    if has_zarr_v3:
        with zarr.config.set(default_zarr_format=request.param):
            yield
    else:
        yield


def skip_if_zarr_format_3(reason: str):
    if has_zarr_v3 and zarr.config["default_zarr_format"] == 3:
        pytest.skip(reason=f"Unsupported with zarr_format=3: {reason}")


def skip_if_zarr_format_2(reason: str):
    if not has_zarr_v3 or (zarr.config["default_zarr_format"] == 2):
        pytest.skip(reason=f"Unsupported with zarr_format=2: {reason}")


ON_WINDOWS = sys.platform == "win32"
default_value = object()
dask_array_type = array_type("dask")

if TYPE_CHECKING:
    from xarray.backends.api import T_NetcdfEngine, T_NetcdfTypes


def open_example_dataset(name, *args, **kwargs) -> Dataset:
    return open_dataset(
        os.path.join(os.path.dirname(__file__), "data", name), *args, **kwargs
    )


def open_example_mfdataset(names, *args, **kwargs) -> Dataset:
    return open_mfdataset(
        [os.path.join(os.path.dirname(__file__), "data", name) for name in names],
        *args,
        **kwargs,
    )


def create_masked_and_scaled_data(dtype: np.dtype) -> Dataset:
    x = np.array([np.nan, np.nan, 10, 10.1, 10.2], dtype=dtype)
    encoding = {
        "_FillValue": -1,
        "add_offset": dtype.type(10),
        "scale_factor": dtype.type(0.1),
        "dtype": "i2",
    }
    return Dataset({"x": ("t", x, {}, encoding)})


def create_encoded_masked_and_scaled_data(dtype: np.dtype) -> Dataset:
    attributes = {
        "_FillValue": -1,
        "add_offset": dtype.type(10),
        "scale_factor": dtype.type(0.1),
    }
    return Dataset(
        {"x": ("t", np.array([-1, -1, 0, 1, 2], dtype=np.int16), attributes)}
    )


def create_unsigned_masked_scaled_data(dtype: np.dtype) -> Dataset:
    encoding = {
        "_FillValue": -1,
        "_Unsigned": "true",
        "dtype": "i1",
        "add_offset": dtype.type(10),
        "scale_factor": dtype.type(0.1),
    }
    x = np.array([10.0, 10.1, 22.7, 22.8, np.nan], dtype=dtype)
    return Dataset({"x": ("t", x, {}, encoding)})


def create_encoded_unsigned_masked_scaled_data(dtype: np.dtype) -> Dataset:
    # These are values as written to the file: the _FillValue will
    # be represented in the signed form.
    attributes = {
        "_FillValue": -1,
        "_Unsigned": "true",
        "add_offset": dtype.type(10),
        "scale_factor": dtype.type(0.1),
    }
    # Create unsigned data corresponding to [0, 1, 127, 128, 255] unsigned
    sb = np.asarray([0, 1, 127, -128, -1], dtype="i1")
    return Dataset({"x": ("t", sb, attributes)})


def create_bad_unsigned_masked_scaled_data(dtype: np.dtype) -> Dataset:
    encoding = {
        "_FillValue": 255,
        "_Unsigned": True,
        "dtype": "i1",
        "add_offset": dtype.type(10),
        "scale_factor": dtype.type(0.1),
    }
    x = np.array([10.0, 10.1, 22.7, 22.8, np.nan], dtype=dtype)
    return Dataset({"x": ("t", x, {}, encoding)})


def create_bad_encoded_unsigned_masked_scaled_data(dtype: np.dtype) -> Dataset:
    # These are values as written to the file: the _FillValue will
    # be represented in the signed form.
    attributes = {
        "_FillValue": -1,
        "_Unsigned": True,
        "add_offset": dtype.type(10),
        "scale_factor": dtype.type(0.1),
    }
    # Create signed data corresponding to [0, 1, 127, 128, 255] unsigned
    sb = np.asarray([0, 1, 127, -128, -1], dtype="i1")
    return Dataset({"x": ("t", sb, attributes)})


def create_signed_masked_scaled_data(dtype: np.dtype) -> Dataset:
    encoding = {
        "_FillValue": -127,
        "_Unsigned": "false",
        "dtype": "i1",
        "add_offset": dtype.type(10),
        "scale_factor": dtype.type(0.1),
    }
    x = np.array([-1.0, 10.1, 22.7, np.nan], dtype=dtype)
    return Dataset({"x": ("t", x, {}, encoding)})


def create_encoded_signed_masked_scaled_data(dtype: np.dtype) -> Dataset:
    # These are values as written to the file: the _FillValue will
    # be represented in the signed form.
    attributes = {
        "_FillValue": -127,
        "_Unsigned": "false",
        "add_offset": dtype.type(10),
        "scale_factor": dtype.type(0.1),
    }
    # Create signed data corresponding to [0, 1, 127, 128, 255] unsigned
    sb = np.asarray([-110, 1, 127, -127], dtype="i1")
    return Dataset({"x": ("t", sb, attributes)})


def create_unsigned_false_masked_scaled_data(dtype: np.dtype) -> Dataset:
    encoding = {
        "_FillValue": 255,
        "_Unsigned": "false",
        "dtype": "u1",
        "add_offset": dtype.type(10),
        "scale_factor": dtype.type(0.1),
    }
    x = np.array([-1.0, 10.1, 22.7, np.nan], dtype=dtype)
    return Dataset({"x": ("t", x, {}, encoding)})


def create_encoded_unsigned_false_masked_scaled_data(dtype: np.dtype) -> Dataset:
    # These are values as written to the file: the _FillValue will
    # be represented in the unsigned form.
    attributes = {
        "_FillValue": 255,
        "_Unsigned": "false",
        "add_offset": dtype.type(10),
        "scale_factor": dtype.type(0.1),
    }
    # Create unsigned data corresponding to [-110, 1, 127, 255] signed
    sb = np.asarray([146, 1, 127, 255], dtype="u1")
    return Dataset({"x": ("t", sb, attributes)})


def create_boolean_data() -> Dataset:
    attributes = {"units": "-"}
    return Dataset({"x": ("t", [True, False, False, True], attributes)})


class TestCommon:
    def test_robust_getitem(self) -> None:
        class UnreliableArrayFailure(Exception):
            pass

        class UnreliableArray:
            def __init__(self, array, failures=1):
                self.array = array
                self.failures = failures

            def __getitem__(self, key):
                if self.failures > 0:
                    self.failures -= 1
                    raise UnreliableArrayFailure
                return self.array[key]

        array = UnreliableArray([0])
        with pytest.raises(UnreliableArrayFailure):
            array[0]
        assert array[0] == 0

        actual = robust_getitem(array, 0, catch=UnreliableArrayFailure, initial_delay=0)
        assert actual == 0


class NetCDF3Only:
    netcdf3_formats: tuple[T_NetcdfTypes, ...] = ("NETCDF3_CLASSIC", "NETCDF3_64BIT")

    @requires_scipy
    def test_dtype_coercion_error(self) -> None:
        """Failing dtype coercion should lead to an error"""
        for dtype, format in itertools.product(
            _nc3_dtype_coercions, self.netcdf3_formats
        ):
            if dtype == "bool":
                # coerced upcast (bool to int8) ==> can never fail
                continue

            # Using the largest representable value, create some data that will
            # no longer compare equal after the coerced downcast
            maxval = np.iinfo(dtype).max
            x = np.array([0, 1, 2, maxval], dtype=dtype)
            ds = Dataset({"x": ("t", x, {})})

            with create_tmp_file(allow_cleanup_failure=False) as path:
                with pytest.raises(ValueError, match="could not safely cast"):
                    ds.to_netcdf(path, format=format)


class DatasetIOBase:
    engine: T_NetcdfEngine | None = None
    file_format: T_NetcdfTypes | None = None

    def create_store(self):
        raise NotImplementedError()

    @contextlib.contextmanager
    def roundtrip(
        self, data, save_kwargs=None, open_kwargs=None, allow_cleanup_failure=False
    ):
        if save_kwargs is None:
            save_kwargs = {}
        if open_kwargs is None:
            open_kwargs = {}
        with create_tmp_file(allow_cleanup_failure=allow_cleanup_failure) as path:
            self.save(data, path, **save_kwargs)
            with self.open(path, **open_kwargs) as ds:
                yield ds

    @contextlib.contextmanager
    def roundtrip_append(
        self, data, save_kwargs=None, open_kwargs=None, allow_cleanup_failure=False
    ):
        if save_kwargs is None:
            save_kwargs = {}
        if open_kwargs is None:
            open_kwargs = {}
        with create_tmp_file(allow_cleanup_failure=allow_cleanup_failure) as path:
            for i, key in enumerate(data.variables):
                mode = "a" if i > 0 else "w"
                self.save(data[[key]], path, mode=mode, **save_kwargs)
            with self.open(path, **open_kwargs) as ds:
                yield ds

    # The save/open methods may be overwritten below
    def save(self, dataset, path, **kwargs):
        return dataset.to_netcdf(
            path, engine=self.engine, format=self.file_format, **kwargs
        )

    @contextlib.contextmanager
    def open(self, path, **kwargs):
        with open_dataset(path, engine=self.engine, **kwargs) as ds:
            yield ds

    def test_zero_dimensional_variable(self) -> None:
        expected = create_test_data()
        expected["float_var"] = ([], 1.0e9, {"units": "units of awesome"})
        expected["bytes_var"] = ([], b"foobar")
        expected["string_var"] = ([], "foobar")
        with self.roundtrip(expected) as actual:
            assert_identical(expected, actual)

    def test_write_store(self) -> None:
        expected = create_test_data()
        with self.create_store() as store:
            expected.dump_to_store(store)
            # we need to cf decode the store because it has time and
            # non-dimension coordinates
            with xr.decode_cf(store) as actual:
                assert_allclose(expected, actual)

    def check_dtypes_roundtripped(self, expected, actual):
        for k in expected.variables:
            expected_dtype = expected.variables[k].dtype

            # For NetCDF3, the backend should perform dtype coercion
            if (
                isinstance(self, NetCDF3Only)
                and str(expected_dtype) in _nc3_dtype_coercions
            ):
                expected_dtype = np.dtype(_nc3_dtype_coercions[str(expected_dtype)])

            actual_dtype = actual.variables[k].dtype
            # TODO: check expected behavior for string dtypes more carefully
            string_kinds = {"O", "S", "U"}
            assert expected_dtype == actual_dtype or (
                expected_dtype.kind in string_kinds
                and actual_dtype.kind in string_kinds
            )

    def test_roundtrip_test_data(self) -> None:
        expected = create_test_data()
        with self.roundtrip(expected) as actual:
            self.check_dtypes_roundtripped(expected, actual)
            assert_identical(expected, actual)

    def test_load(self) -> None:
        expected = create_test_data()

        @contextlib.contextmanager
        def assert_loads(vars=None):
            if vars is None:
                vars = expected
            with self.roundtrip(expected) as actual:
                for k, v in actual.variables.items():
                    # IndexVariables are eagerly loaded into memory
                    assert v._in_memory == (k in actual.dims)
                yield actual
                for k, v in actual.variables.items():
                    if k in vars:
                        assert v._in_memory
                assert_identical(expected, actual)

        with pytest.raises(AssertionError):
            # make sure the contextmanager works!
            with assert_loads() as ds:
                pass

        with assert_loads() as ds:
            ds.load()

        with assert_loads(["var1", "dim1", "dim2"]) as ds:
            ds["var1"].load()

        # verify we can read data even after closing the file
        with self.roundtrip(expected) as ds:
            actual = ds.load()
        assert_identical(expected, actual)

    def test_dataset_compute(self) -> None:
        expected = create_test_data()

        with self.roundtrip(expected) as actual:
            # Test Dataset.compute()
            for k, v in actual.variables.items():
                # IndexVariables are eagerly cached
                assert v._in_memory == (k in actual.dims)

            computed = actual.compute()

            for k, v in actual.variables.items():
                assert v._in_memory == (k in actual.dims)
            for v in computed.variables.values():
                assert v._in_memory

            assert_identical(expected, actual)
            assert_identical(expected, computed)

    def test_pickle(self) -> None:
        expected = Dataset({"foo": ("x", [42])})
        with self.roundtrip(expected, allow_cleanup_failure=ON_WINDOWS) as roundtripped:
            with roundtripped:
                # Windows doesn't like reopening an already open file
                raw_pickle = pickle.dumps(roundtripped)
            with pickle.loads(raw_pickle) as unpickled_ds:
                assert_identical(expected, unpickled_ds)

    @pytest.mark.filterwarnings("ignore:deallocating CachingFileManager")
    def test_pickle_dataarray(self) -> None:
        expected = Dataset({"foo": ("x", [42])})
        with self.roundtrip(expected, allow_cleanup_failure=ON_WINDOWS) as roundtripped:
            with roundtripped:
                raw_pickle = pickle.dumps(roundtripped["foo"])
            # TODO: figure out how to explicitly close the file for the
            # unpickled DataArray?
            unpickled = pickle.loads(raw_pickle)
            assert_identical(expected["foo"], unpickled)

    def test_dataset_caching(self) -> None:
        expected = Dataset({"foo": ("x", [5, 6, 7])})
        with self.roundtrip(expected) as actual:
            assert isinstance(actual.foo.variable._data, indexing.MemoryCachedArray)
            assert not actual.foo.variable._in_memory
            _ = actual.foo.values  # cache
            assert actual.foo.variable._in_memory

        with self.roundtrip(expected, open_kwargs={"cache": False}) as actual:
            assert isinstance(actual.foo.variable._data, indexing.CopyOnWriteArray)
            assert not actual.foo.variable._in_memory
            _ = actual.foo.values  # no caching
            assert not actual.foo.variable._in_memory

    @pytest.mark.filterwarnings("ignore:deallocating CachingFileManager")
    def test_roundtrip_None_variable(self) -> None:
        expected = Dataset({None: (("x", "y"), [[0, 1], [2, 3]])})
        with self.roundtrip(expected) as actual:
            assert_identical(expected, actual)

    def test_roundtrip_object_dtype(self) -> None:
        floats = np.array([0.0, 0.0, 1.0, 2.0, 3.0], dtype=object)
        floats_nans = np.array([np.nan, np.nan, 1.0, 2.0, 3.0], dtype=object)
        bytes_ = np.array([b"ab", b"cdef", b"g"], dtype=object)
        bytes_nans = np.array([b"ab", b"cdef", np.nan], dtype=object)
        strings = np.array(["ab", "cdef", "g"], dtype=object)
        strings_nans = np.array(["ab", "cdef", np.nan], dtype=object)
        all_nans = np.array([np.nan, np.nan], dtype=object)
        original = Dataset(
            {
                "floats": ("a", floats),
                "floats_nans": ("a", floats_nans),
                "bytes": ("b", bytes_),
                "bytes_nans": ("b", bytes_nans),
                "strings": ("b", strings),
                "strings_nans": ("b", strings_nans),
                "all_nans": ("c", all_nans),
                "nan": ([], np.nan),
            }
        )
        expected = original.copy(deep=True)
        with self.roundtrip(original) as actual:
            try:
                assert_identical(expected, actual)
            except AssertionError:
                # Most stores use '' for nans in strings, but some don't.
                # First try the ideal case (where the store returns exactly)
                # the original Dataset), then try a more realistic case.
                # This currently includes all netCDF files when encoding is not
                # explicitly set.
                # https://github.com/pydata/xarray/issues/1647
                # Also Zarr
                expected["bytes_nans"][-1] = b""
                expected["strings_nans"][-1] = ""
                assert_identical(expected, actual)

    def test_roundtrip_string_data(self) -> None:
        expected = Dataset({"x": ("t", ["ab", "cdef"])})
        with self.roundtrip(expected) as actual:
            assert_identical(expected, actual)

    def test_roundtrip_string_encoded_characters(self) -> None:
        expected = Dataset({"x": ("t", ["ab", "cdef"])})
        expected["x"].encoding["dtype"] = "S1"
        with self.roundtrip(expected) as actual:
            assert_identical(expected, actual)
            assert actual["x"].encoding["_Encoding"] == "utf-8"

        expected["x"].encoding["_Encoding"] = "ascii"
        with self.roundtrip(expected) as actual:
            assert_identical(expected, actual)
            assert actual["x"].encoding["_Encoding"] == "ascii"

    def test_roundtrip_numpy_datetime_data(self) -> None:
        times = pd.to_datetime(["2000-01-01", "2000-01-02", "NaT"], unit="ns")
        expected = Dataset({"t": ("t", times), "t0": times[0]})
        kwargs = {"encoding": {"t0": {"units": "days since 1950-01-01"}}}
        with self.roundtrip(expected, save_kwargs=kwargs) as actual:
            assert_identical(expected, actual)
            assert actual.t0.encoding["units"] == "days since 1950-01-01"

    @requires_cftime
    def test_roundtrip_cftime_datetime_data(self) -> None:
        from xarray.tests.test_coding_times import _all_cftime_date_types

        date_types = _all_cftime_date_types()
        for date_type in date_types.values():
            times = [date_type(1, 1, 1), date_type(1, 1, 2)]
            expected = Dataset({"t": ("t", times), "t0": times[0]})
            kwargs = {"encoding": {"t0": {"units": "days since 0001-01-01"}}}
            expected_decoded_t = np.array(times)
            expected_decoded_t0 = np.array([date_type(1, 1, 1)])
            expected_calendar = times[0].calendar

            with warnings.catch_warnings():
                if expected_calendar in {"proleptic_gregorian", "standard"}:
                    warnings.filterwarnings("ignore", "Unable to decode time axis")

                with self.roundtrip(expected, save_kwargs=kwargs) as actual:
                    # proleptic gregorian will be decoded into numpy datetime64
                    # fixing to expectations
                    if actual.t.dtype.kind == "M":
                        dtype = actual.t.dtype
                        expected_decoded_t = expected_decoded_t.astype(dtype)
                        expected_decoded_t0 = expected_decoded_t0.astype(dtype)
                    assert_array_equal(actual.t.values, expected_decoded_t)
                    assert (
                        actual.t.encoding["units"]
                        == "days since 0001-01-01 00:00:00.000000"
                    )
                    assert actual.t.encoding["calendar"] == expected_calendar
                    assert_array_equal(actual.t0.values, expected_decoded_t0)
                    assert actual.t0.encoding["units"] == "days since 0001-01-01"
                    assert actual.t.encoding["calendar"] == expected_calendar

    def test_roundtrip_timedelta_data(self) -> None:
        # todo: suggestion from review:
        #  roundtrip large microsecond or coarser resolution timedeltas,
        #  though we cannot test that until we fix the timedelta decoding
        #  to support large ranges
        time_deltas = pd.to_timedelta(["1h", "2h", "NaT"]).as_unit("s")  # type: ignore[arg-type, unused-ignore]
        expected = Dataset({"td": ("td", time_deltas), "td0": time_deltas[0]})
        with self.roundtrip(
            expected, open_kwargs={"decode_timedelta": CFTimedeltaCoder(time_unit="ns")}
        ) as actual:
            assert_identical(expected, actual)

    def test_roundtrip_float64_data(self) -> None:
        expected = Dataset({"x": ("y", np.array([1.0, 2.0, np.pi], dtype="float64"))})
        with self.roundtrip(expected) as actual:
            assert_identical(expected, actual)

    @requires_netcdf
    def test_roundtrip_example_1_netcdf(self) -> None:
        with open_example_dataset("example_1.nc") as expected:
            with self.roundtrip(expected) as actual:
                # we allow the attributes to differ since that
                # will depend on the encoding used.  For example,
                # without CF encoding 'actual' will end up with
                # a dtype attribute.
                assert_equal(expected, actual)

    def test_roundtrip_coordinates(self) -> None:
        original = Dataset(
            {"foo": ("x", [0, 1])}, {"x": [2, 3], "y": ("a", [42]), "z": ("x", [4, 5])}
        )

        with self.roundtrip(original) as actual:
            assert_identical(original, actual)

        original["foo"].encoding["coordinates"] = "y"
        with self.roundtrip(original, open_kwargs={"decode_coords": False}) as expected:
            # check roundtripping when decode_coords=False
            with self.roundtrip(
                expected, open_kwargs={"decode_coords": False}
            ) as actual:
                assert_identical(expected, actual)

    def test_roundtrip_global_coordinates(self) -> None:
        original = Dataset(
            {"foo": ("x", [0, 1])}, {"x": [2, 3], "y": ("a", [42]), "z": ("x", [4, 5])}
        )
        with self.roundtrip(original) as actual:
            assert_identical(original, actual)

        # test that global "coordinates" is as expected
        _, attrs = encode_dataset_coordinates(original)
        assert attrs["coordinates"] == "y"

        # test warning when global "coordinates" is already set
        original.attrs["coordinates"] = "foo"
        with pytest.warns(SerializationWarning):
            _, attrs = encode_dataset_coordinates(original)
            assert attrs["coordinates"] == "foo"

    def test_roundtrip_coordinates_with_space(self) -> None:
        original = Dataset(coords={"x": 0, "y z": 1})
        expected = Dataset({"y z": 1}, {"x": 0})
        with pytest.warns(SerializationWarning):
            with self.roundtrip(original) as actual:
                assert_identical(expected, actual)

    def test_roundtrip_boolean_dtype(self) -> None:
        original = create_boolean_data()
        assert original["x"].dtype == "bool"
        with self.roundtrip(original) as actual:
            assert_identical(original, actual)
            assert actual["x"].dtype == "bool"
            # this checks for preserving dtype during second roundtrip
            # see https://github.com/pydata/xarray/issues/7652#issuecomment-1476956975
            with self.roundtrip(actual) as actual2:
                assert_identical(original, actual2)
                assert actual2["x"].dtype == "bool"

    def test_orthogonal_indexing(self) -> None:
        in_memory = create_test_data()
        with self.roundtrip(in_memory) as on_disk:
            indexers = {"dim1": [1, 2, 0], "dim2": [3, 2, 0, 3], "dim3": np.arange(5)}
            expected = in_memory.isel(indexers)
            actual = on_disk.isel(**indexers)
            # make sure the array is not yet loaded into memory
            assert not actual["var1"].variable._in_memory
            assert_identical(expected, actual)
            # do it twice, to make sure we're switched from orthogonal -> numpy
            # when we cached the values
            actual = on_disk.isel(**indexers)
            assert_identical(expected, actual)

    def test_vectorized_indexing(self) -> None:
        in_memory = create_test_data()
        with self.roundtrip(in_memory) as on_disk:
            indexers = {
                "dim1": DataArray([0, 2, 0], dims="a"),
                "dim2": DataArray([0, 2, 3], dims="a"),
            }
            expected = in_memory.isel(indexers)
            actual = on_disk.isel(**indexers)
            # make sure the array is not yet loaded into memory
            assert not actual["var1"].variable._in_memory
            assert_identical(expected, actual.load())
            # do it twice, to make sure we're switched from
            # vectorized -> numpy when we cached the values
            actual = on_disk.isel(**indexers)
            assert_identical(expected, actual)

        def multiple_indexing(indexers):
            # make sure a sequence of lazy indexings certainly works.
            with self.roundtrip(in_memory) as on_disk:
                actual = on_disk["var3"]
                expected = in_memory["var3"]
                for ind in indexers:
                    actual = actual.isel(ind)
                    expected = expected.isel(ind)
                    # make sure the array is not yet loaded into memory
                    assert not actual.variable._in_memory
                assert_identical(expected, actual.load())

        # two-staged vectorized-indexing
        indexers2 = [
            {
                "dim1": DataArray([[0, 7], [2, 6], [3, 5]], dims=["a", "b"]),
                "dim3": DataArray([[0, 4], [1, 3], [2, 2]], dims=["a", "b"]),
            },
            {"a": DataArray([0, 1], dims=["c"]), "b": DataArray([0, 1], dims=["c"])},
        ]
        multiple_indexing(indexers2)

        # vectorized-slice mixed
        indexers3 = [
            {
                "dim1": DataArray([[0, 7], [2, 6], [3, 5]], dims=["a", "b"]),
                "dim3": slice(None, 10),
            }
        ]
        multiple_indexing(indexers3)

        # vectorized-integer mixed
        indexers4 = [
            {"dim3": 0},
            {"dim1": DataArray([[0, 7], [2, 6], [3, 5]], dims=["a", "b"])},
            {"a": slice(None, None, 2)},
        ]
        multiple_indexing(indexers4)

        # vectorized-integer mixed
        indexers5 = [
            {"dim3": 0},
            {"dim1": DataArray([[0, 7], [2, 6], [3, 5]], dims=["a", "b"])},
            {"a": 1, "b": 0},
        ]
        multiple_indexing(indexers5)

    def test_vectorized_indexing_negative_step(self) -> None:
        # use dask explicitly when present
        open_kwargs: dict[str, Any] | None
        if has_dask:
            open_kwargs = {"chunks": {}}
        else:
            open_kwargs = None
        in_memory = create_test_data()

        def multiple_indexing(indexers):
            # make sure a sequence of lazy indexings certainly works.
            with self.roundtrip(in_memory, open_kwargs=open_kwargs) as on_disk:
                actual = on_disk["var3"]
                expected = in_memory["var3"]
                for ind in indexers:
                    actual = actual.isel(ind)
                    expected = expected.isel(ind)
                    # make sure the array is not yet loaded into memory
                    assert not actual.variable._in_memory
                assert_identical(expected, actual.load())

        # with negative step slice.
        indexers = [
            {
                "dim1": DataArray([[0, 7], [2, 6], [3, 5]], dims=["a", "b"]),
                "dim3": slice(-1, 1, -1),
            }
        ]
        multiple_indexing(indexers)

        # with negative step slice.
        indexers = [
            {
                "dim1": DataArray([[0, 7], [2, 6], [3, 5]], dims=["a", "b"]),
                "dim3": slice(-1, 1, -2),
            }
        ]
        multiple_indexing(indexers)

    def test_outer_indexing_reversed(self) -> None:
        # regression test for GH6560
        ds = xr.Dataset(
            {"z": (("t", "p", "y", "x"), np.ones((1, 1, 31, 40)))},
        )

        with self.roundtrip(ds) as on_disk:
            subset = on_disk.isel(t=[0], p=0).z[:, ::10, ::10][:, ::-1, :]
            assert subset.sizes == subset.load().sizes

    def test_isel_dataarray(self) -> None:
        # Make sure isel works lazily. GH:issue:1688
        in_memory = create_test_data()
        with self.roundtrip(in_memory) as on_disk:
            expected = in_memory.isel(dim2=in_memory["dim2"] < 3)
            actual = on_disk.isel(dim2=on_disk["dim2"] < 3)
            assert_identical(expected, actual)

    def validate_array_type(self, ds):
        # Make sure that only NumpyIndexingAdapter stores a bare np.ndarray.
        def find_and_validate_array(obj):
            # recursively called function. obj: array or array wrapper.
            if hasattr(obj, "array"):
                if isinstance(obj.array, indexing.ExplicitlyIndexed):
                    find_and_validate_array(obj.array)
                else:
                    if isinstance(obj.array, np.ndarray):
                        assert isinstance(obj, indexing.NumpyIndexingAdapter)
                    elif isinstance(obj.array, dask_array_type):
                        assert isinstance(obj, indexing.DaskIndexingAdapter)
                    elif isinstance(obj.array, pd.Index):
                        assert isinstance(obj, indexing.PandasIndexingAdapter)
                    else:
                        raise TypeError(f"{type(obj.array)} is wrapped by {type(obj)}")

        for v in ds.variables.values():
            find_and_validate_array(v._data)

    def test_array_type_after_indexing(self) -> None:
        in_memory = create_test_data()
        with self.roundtrip(in_memory) as on_disk:
            self.validate_array_type(on_disk)
            indexers = {"dim1": [1, 2, 0], "dim2": [3, 2, 0, 3], "dim3": np.arange(5)}
            expected = in_memory.isel(indexers)
            actual = on_disk.isel(**indexers)
            assert_identical(expected, actual)
            self.validate_array_type(actual)
            # do it twice, to make sure we're switched from orthogonal -> numpy
            # when we cached the values
            actual = on_disk.isel(**indexers)
            assert_identical(expected, actual)
            self.validate_array_type(actual)

    def test_dropna(self) -> None:
        # regression test for GH:issue:1694
        a = np.random.randn(4, 3)
        a[1, 1] = np.nan
        in_memory = xr.Dataset(
            {"a": (("y", "x"), a)}, coords={"y": np.arange(4), "x": np.arange(3)}
        )

        assert_identical(
            in_memory.dropna(dim="x"), in_memory.isel(x=slice(None, None, 2))
        )

        with self.roundtrip(in_memory) as on_disk:
            self.validate_array_type(on_disk)
            expected = in_memory.dropna(dim="x")
            actual = on_disk.dropna(dim="x")
            assert_identical(expected, actual)

    def test_ondisk_after_print(self) -> None:
        """Make sure print does not load file into memory"""
        in_memory = create_test_data()
        with self.roundtrip(in_memory) as on_disk:
            repr(on_disk)
            assert not on_disk["var1"]._in_memory


class CFEncodedBase(DatasetIOBase):
    def test_roundtrip_bytes_with_fill_value(self) -> None:
        values = np.array([b"ab", b"cdef", np.nan], dtype=object)
        encoding = {"_FillValue": b"X", "dtype": "S1"}
        original = Dataset({"x": ("t", values, {}, encoding)})
        expected = original.copy(deep=True)
        with self.roundtrip(original) as actual:
            assert_identical(expected, actual)

        original = Dataset({"x": ("t", values, {}, {"_FillValue": b""})})
        with self.roundtrip(original) as actual:
            assert_identical(expected, actual)

    def test_roundtrip_string_with_fill_value_nchar(self) -> None:
        values = np.array(["ab", "cdef", np.nan], dtype=object)
        expected = Dataset({"x": ("t", values)})

        encoding = {"dtype": "S1", "_FillValue": b"X"}
        original = Dataset({"x": ("t", values, {}, encoding)})
        # Not supported yet.
        with pytest.raises(NotImplementedError):
            with self.roundtrip(original) as actual:
                assert_identical(expected, actual)

    def test_roundtrip_empty_vlen_string_array(self) -> None:
        # checks preserving vlen dtype for empty arrays GH7862
        dtype = create_vlen_dtype(str)
        original = Dataset({"a": np.array([], dtype=dtype)})
        assert check_vlen_dtype(original["a"].dtype) is str
        with self.roundtrip(original) as actual:
            assert_identical(original, actual)
            if np.issubdtype(actual["a"].dtype, object):
                # only check metadata for capable backends
                # eg. NETCDF3 based backends do not roundtrip metadata
                if actual["a"].dtype.metadata is not None:
                    assert check_vlen_dtype(actual["a"].dtype) is str
            else:
                # zarr v3 sends back "<U1"
                assert np.issubdtype(actual["a"].dtype, np.dtype("=U1"))

    @pytest.mark.parametrize(
        "decoded_fn, encoded_fn",
        [
            (
                create_unsigned_masked_scaled_data,
                create_encoded_unsigned_masked_scaled_data,
            ),
            pytest.param(
                create_bad_unsigned_masked_scaled_data,
                create_bad_encoded_unsigned_masked_scaled_data,
                marks=pytest.mark.xfail(reason="Bad _Unsigned attribute."),
            ),
            (
                create_signed_masked_scaled_data,
                create_encoded_signed_masked_scaled_data,
            ),
            (
                create_unsigned_false_masked_scaled_data,
                create_encoded_unsigned_false_masked_scaled_data,
            ),
            (create_masked_and_scaled_data, create_encoded_masked_and_scaled_data),
        ],
    )
    @pytest.mark.parametrize("dtype", [np.dtype("float64"), np.dtype("float32")])
    def test_roundtrip_mask_and_scale(self, decoded_fn, encoded_fn, dtype) -> None:
        if hasattr(self, "zarr_version") and dtype == np.float32:
            pytest.skip("float32 will be treated as float64 in zarr")
        decoded = decoded_fn(dtype)
        encoded = encoded_fn(dtype)
        if decoded["x"].encoding["dtype"] == "u1" and not (
            (self.engine == "netcdf4" and self.file_format is None)
            or self.file_format == "NETCDF4"
        ):
            pytest.skip("uint8 data can't be written to non-NetCDF4 data")

        with self.roundtrip(decoded) as actual:
            for k in decoded.variables:
                assert decoded.variables[k].dtype == actual.variables[k].dtype
                # CF _FillValue is always on-disk type
                assert (
                    decoded.variables[k].encoding["_FillValue"]
                    == actual.variables[k].encoding["_FillValue"]
                )
            assert_allclose(decoded, actual, decode_bytes=False)

        with self.roundtrip(decoded, open_kwargs=dict(decode_cf=False)) as actual:
            # TODO: this assumes that all roundtrips will first
            # encode.  Is that something we want to test for?
            for k in encoded.variables:
                assert encoded.variables[k].dtype == actual.variables[k].dtype
                # CF _FillValue is always on-disk type
                assert (
                    decoded.variables[k].encoding["_FillValue"]
                    == actual.variables[k].attrs["_FillValue"]
                )
            assert_allclose(encoded, actual, decode_bytes=False)

        with self.roundtrip(encoded, open_kwargs=dict(decode_cf=False)) as actual:
            for k in encoded.variables:
                assert encoded.variables[k].dtype == actual.variables[k].dtype
                # CF _FillValue is always on-disk type
                assert (
                    encoded.variables[k].attrs["_FillValue"]
                    == actual.variables[k].attrs["_FillValue"]
                )
            assert_allclose(encoded, actual, decode_bytes=False)

        # make sure roundtrip encoding didn't change the
        # original dataset.
        assert_allclose(encoded, encoded_fn(dtype), decode_bytes=False)

        with self.roundtrip(encoded) as actual:
            for k in decoded.variables:
                assert decoded.variables[k].dtype == actual.variables[k].dtype
            assert_allclose(decoded, actual, decode_bytes=False)

    @pytest.mark.parametrize(
        ("fill_value", "exp_fill_warning"),
        [
            (np.int8(-1), False),
            (np.uint8(255), True),
            (-1, False),
            (255, True),
        ],
    )
    def test_roundtrip_unsigned(self, fill_value, exp_fill_warning):
        @contextlib.contextmanager
        def _roundtrip_with_warnings(*args, **kwargs):
            is_np2 = module_available("numpy", minversion="2.0.0.dev0")
            if exp_fill_warning and is_np2:
                warn_checker: contextlib.AbstractContextManager = pytest.warns(
                    SerializationWarning,
                    match="_FillValue attribute can't be represented",
                )
            else:
                warn_checker = contextlib.nullcontext()
            with warn_checker:
                with self.roundtrip(*args, **kwargs) as actual:
                    yield actual

        # regression/numpy2 test for
        encoding = {
            "_FillValue": fill_value,
            "_Unsigned": "true",
            "dtype": "i1",
        }
        x = np.array([0, 1, 127, 128, 254, np.nan], dtype=np.float32)
        decoded = Dataset({"x": ("t", x, {}, encoding)})

        attributes = {
            "_FillValue": fill_value,
            "_Unsigned": "true",
        }
        # Create unsigned data corresponding to [0, 1, 127, 128, 255] unsigned
        sb = np.asarray([0, 1, 127, -128, -2, -1], dtype="i1")
        encoded = Dataset({"x": ("t", sb, attributes)})
        unsigned_dtype = np.dtype(f"u{sb.dtype.itemsize}")

        with _roundtrip_with_warnings(decoded) as actual:
            for k in decoded.variables:
                assert decoded.variables[k].dtype == actual.variables[k].dtype
                exp_fv = decoded.variables[k].encoding["_FillValue"]
                if exp_fill_warning:
                    exp_fv = np.array(exp_fv, dtype=unsigned_dtype).view(sb.dtype)
                assert exp_fv == actual.variables[k].encoding["_FillValue"]
            assert_allclose(decoded, actual, decode_bytes=False)

        with _roundtrip_with_warnings(
            decoded, open_kwargs=dict(decode_cf=False)
        ) as actual:
            for k in encoded.variables:
                assert encoded.variables[k].dtype == actual.variables[k].dtype
                exp_fv = encoded.variables[k].attrs["_FillValue"]
                if exp_fill_warning:
                    exp_fv = np.array(exp_fv, dtype=unsigned_dtype).view(sb.dtype)
                assert exp_fv == actual.variables[k].attrs["_FillValue"]
            assert_allclose(encoded, actual, decode_bytes=False)

    @staticmethod
    def _create_cf_dataset():
        original = Dataset(
            dict(
                variable=(
                    ("ln_p", "latitude", "longitude"),
                    np.arange(8, dtype="f4").reshape(2, 2, 2),
                    {"ancillary_variables": "std_devs det_lim"},
                ),
                std_devs=(
                    ("ln_p", "latitude", "longitude"),
                    np.arange(0.1, 0.9, 0.1).reshape(2, 2, 2),
                    {"standard_name": "standard_error"},
                ),
                det_lim=(
                    (),
                    0.1,
                    {"standard_name": "detection_minimum"},
                ),
            ),
            dict(
                latitude=("latitude", [0, 1], {"units": "degrees_north"}),
                longitude=("longitude", [0, 1], {"units": "degrees_east"}),
                latlon=((), -1, {"grid_mapping_name": "latitude_longitude"}),
                latitude_bnds=(("latitude", "bnds2"), [[0, 1], [1, 2]]),
                longitude_bnds=(("longitude", "bnds2"), [[0, 1], [1, 2]]),
                areas=(
                    ("latitude", "longitude"),
                    [[1, 1], [1, 1]],
                    {"units": "degree^2"},
                ),
                ln_p=(
                    "ln_p",
                    [1.0, 0.5],
                    {
                        "standard_name": "atmosphere_ln_pressure_coordinate",
                        "computed_standard_name": "air_pressure",
                    },
                ),
                P0=((), 1013.25, {"units": "hPa"}),
            ),
        )
        original["variable"].encoding.update(
            {"cell_measures": "area: areas", "grid_mapping": "latlon"},
        )
        original.coords["latitude"].encoding.update(
            dict(grid_mapping="latlon", bounds="latitude_bnds")
        )
        original.coords["longitude"].encoding.update(
            dict(grid_mapping="latlon", bounds="longitude_bnds")
        )
        original.coords["ln_p"].encoding.update({"formula_terms": "p0: P0 lev : ln_p"})
        return original

    def test_grid_mapping_and_bounds_are_not_coordinates_in_file(self) -> None:
        original = self._create_cf_dataset()
        with self.roundtrip(original, open_kwargs={"decode_coords": False}) as ds:
            assert ds.coords["latitude"].attrs["bounds"] == "latitude_bnds"
            assert ds.coords["longitude"].attrs["bounds"] == "longitude_bnds"
            assert "coordinates" not in ds["variable"].attrs
            assert "coordinates" not in ds.attrs

    def test_coordinate_variables_after_dataset_roundtrip(self) -> None:
        original = self._create_cf_dataset()
        with self.roundtrip(original, open_kwargs={"decode_coords": "all"}) as actual:
            assert_identical(actual, original)

        with self.roundtrip(original) as actual:
            expected = original.reset_coords(
                ["latitude_bnds", "longitude_bnds", "areas", "P0", "latlon"]
            )
            # equal checks that coords and data_vars are equal which
            # should be enough
            # identical would require resetting a number of attributes
            # skip that.
            assert_equal(actual, expected)

    def test_grid_mapping_and_bounds_are_coordinates_after_dataarray_roundtrip(
        self,
    ) -> None:
        original = self._create_cf_dataset()
        # The DataArray roundtrip should have the same warnings as the
        # Dataset, but we already tested for those, so just go for the
        # new warnings.  It would appear that there is no way to tell
        # pytest "This warning and also this warning should both be
        # present".
        # xarray/tests/test_conventions.py::TestCFEncodedDataStore
        # needs the to_dataset. The other backends should be fine
        # without it.
        with pytest.warns(
            UserWarning,
            match=(
                r"Variable\(s\) referenced in bounds not in variables: "
                r"\['l(at|ong)itude_bnds'\]"
            ),
        ):
            with self.roundtrip(
                original["variable"].to_dataset(), open_kwargs={"decode_coords": "all"}
            ) as actual:
                assert_identical(actual, original["variable"].to_dataset())

    @requires_iris
    @requires_netcdf
    def test_coordinate_variables_after_iris_roundtrip(self) -> None:
        original = self._create_cf_dataset()
        iris_cube = original["variable"].to_iris()
        actual = DataArray.from_iris(iris_cube)
        # Bounds will be missing (xfail)
        del original.coords["latitude_bnds"], original.coords["longitude_bnds"]
        # Ancillary vars will be missing
        # Those are data_vars, and will be dropped when grabbing the variable
        assert_identical(actual, original["variable"])

    def test_coordinates_encoding(self) -> None:
        def equals_latlon(obj):
            return obj == "lat lon" or obj == "lon lat"

        original = Dataset(
            {"temp": ("x", [0, 1]), "precip": ("x", [0, -1])},
            {"lat": ("x", [2, 3]), "lon": ("x", [4, 5])},
        )
        with self.roundtrip(original) as actual:
            assert_identical(actual, original)
        with self.roundtrip(original, open_kwargs=dict(decode_coords=False)) as ds:
            assert equals_latlon(ds["temp"].attrs["coordinates"])
            assert equals_latlon(ds["precip"].attrs["coordinates"])
            assert "coordinates" not in ds.attrs
            assert "coordinates" not in ds["lat"].attrs
            assert "coordinates" not in ds["lon"].attrs

        modified = original.drop_vars(["temp", "precip"])
        with self.roundtrip(modified) as actual:
            assert_identical(actual, modified)
        with self.roundtrip(modified, open_kwargs=dict(decode_coords=False)) as ds:
            assert equals_latlon(ds.attrs["coordinates"])
            assert "coordinates" not in ds["lat"].attrs
            assert "coordinates" not in ds["lon"].attrs

        original["temp"].encoding["coordinates"] = "lat"
        with self.roundtrip(original) as actual:
            assert_identical(actual, original)
        original["precip"].encoding["coordinates"] = "lat"
        with self.roundtrip(original, open_kwargs=dict(decode_coords=True)) as ds:
            assert "lon" not in ds["temp"].encoding["coordinates"]
            assert "lon" not in ds["precip"].encoding["coordinates"]
            assert "coordinates" not in ds["lat"].encoding
            assert "coordinates" not in ds["lon"].encoding

    def test_roundtrip_endian(self) -> None:
        skip_if_zarr_format_3("zarr v3 has not implemented endian support yet")
        ds = Dataset(
            {
                "x": np.arange(3, 10, dtype=">i2"),
                "y": np.arange(3, 20, dtype="<i4"),
                "z": np.arange(3, 30, dtype="=i8"),
                "w": ("x", np.arange(3, 10, dtype=float)),
            }
        )

        with self.roundtrip(ds) as actual:
            # technically these datasets are slightly different,
            # one hold mixed endian data (ds) the other should be
            # all big endian (actual).  assertDatasetIdentical
            # should still pass though.
            assert_identical(ds, actual)

        if self.engine == "netcdf4":
            ds["z"].encoding["endian"] = "big"
            with pytest.raises(NotImplementedError):
                with self.roundtrip(ds) as actual:
                    pass

    def test_invalid_dataarray_names_raise(self) -> None:
        te = (TypeError, "string or None")
        ve = (ValueError, "string must be length 1 or")
        data = np.random.random((2, 2))
        da = xr.DataArray(data)
        for name, (error, msg) in zip(
            [0, (4, 5), True, ""], [te, te, te, ve], strict=True
        ):
            ds = Dataset({name: da})
            with pytest.raises(error) as excinfo:
                with self.roundtrip(ds):
                    pass
            excinfo.match(msg)
            excinfo.match(repr(name))

    def test_encoding_kwarg(self) -> None:
        ds = Dataset({"x": ("y", np.arange(10.0))})

        kwargs: dict[str, Any] = dict(encoding={"x": {"dtype": "f4"}})
        with self.roundtrip(ds, save_kwargs=kwargs) as actual:
            encoded_dtype = actual.x.encoding["dtype"]
            # On OS X, dtype sometimes switches endianness for unclear reasons
            assert encoded_dtype.kind == "f" and encoded_dtype.itemsize == 4
        assert ds.x.encoding == {}

        kwargs = dict(encoding={"x": {"foo": "bar"}})
        with pytest.raises(ValueError, match=r"unexpected encoding"):
            with self.roundtrip(ds, save_kwargs=kwargs) as actual:
                pass

        kwargs = dict(encoding={"x": "foo"})
        with pytest.raises(ValueError, match=r"must be castable"):
            with self.roundtrip(ds, save_kwargs=kwargs) as actual:
                pass

        kwargs = dict(encoding={"invalid": {}})
        with pytest.raises(KeyError):
            with self.roundtrip(ds, save_kwargs=kwargs) as actual:
                pass

    def test_encoding_kwarg_dates(self) -> None:
        ds = Dataset({"t": pd.date_range("2000-01-01", periods=3)})
        units = "days since 1900-01-01"
        kwargs = dict(encoding={"t": {"units": units}})
        with self.roundtrip(ds, save_kwargs=kwargs) as actual:
            assert actual.t.encoding["units"] == units
            assert_identical(actual, ds)

    def test_encoding_kwarg_fixed_width_string(self) -> None:
        # regression test for GH2149
        for strings in [[b"foo", b"bar", b"baz"], ["foo", "bar", "baz"]]:
            ds = Dataset({"x": strings})
            kwargs = dict(encoding={"x": {"dtype": "S1"}})
            with self.roundtrip(ds, save_kwargs=kwargs) as actual:
                assert actual["x"].encoding["dtype"] == "S1"
                assert_identical(actual, ds)

    def test_default_fill_value(self) -> None:
        # Test default encoding for float:
        ds = Dataset({"x": ("y", np.arange(10.0))})
        kwargs = dict(encoding={"x": {"dtype": "f4"}})
        with self.roundtrip(ds, save_kwargs=kwargs) as actual:
            assert math.isnan(actual.x.encoding["_FillValue"])
        assert ds.x.encoding == {}

        # Test default encoding for int:
        ds = Dataset({"x": ("y", np.arange(10.0))})
        kwargs = dict(encoding={"x": {"dtype": "int16"}})
        with warnings.catch_warnings():
            warnings.filterwarnings("ignore", ".*floating point data as an integer")
            with self.roundtrip(ds, save_kwargs=kwargs) as actual:
                assert "_FillValue" not in actual.x.encoding
        assert ds.x.encoding == {}

        # Test default encoding for implicit int:
        ds = Dataset({"x": ("y", np.arange(10, dtype="int16"))})
        with self.roundtrip(ds) as actual:
            assert "_FillValue" not in actual.x.encoding
        assert ds.x.encoding == {}

    def test_explicitly_omit_fill_value(self) -> None:
        ds = Dataset({"x": ("y", [np.pi, -np.pi])})
        ds.x.encoding["_FillValue"] = None
        with self.roundtrip(ds) as actual:
            assert "_FillValue" not in actual.x.encoding

    def test_explicitly_omit_fill_value_via_encoding_kwarg(self) -> None:
        ds = Dataset({"x": ("y", [np.pi, -np.pi])})
        kwargs = dict(encoding={"x": {"_FillValue": None}})
        # _FillValue is not a valid encoding for Zarr
        with self.roundtrip(ds, save_kwargs=kwargs) as actual:
            assert "_FillValue" not in actual.x.encoding
        assert ds.y.encoding == {}

    def test_explicitly_omit_fill_value_in_coord(self) -> None:
        ds = Dataset({"x": ("y", [np.pi, -np.pi])}, coords={"y": [0.0, 1.0]})
        ds.y.encoding["_FillValue"] = None
        with self.roundtrip(ds) as actual:
            assert "_FillValue" not in actual.y.encoding

    def test_explicitly_omit_fill_value_in_coord_via_encoding_kwarg(self) -> None:
        ds = Dataset({"x": ("y", [np.pi, -np.pi])}, coords={"y": [0.0, 1.0]})
        kwargs = dict(encoding={"y": {"_FillValue": None}})
        with self.roundtrip(ds, save_kwargs=kwargs) as actual:
            assert "_FillValue" not in actual.y.encoding
        assert ds.y.encoding == {}

    def test_encoding_same_dtype(self) -> None:
        ds = Dataset({"x": ("y", np.arange(10.0, dtype="f4"))})
        kwargs = dict(encoding={"x": {"dtype": "f4"}})
        with self.roundtrip(ds, save_kwargs=kwargs) as actual:
            encoded_dtype = actual.x.encoding["dtype"]
            # On OS X, dtype sometimes switches endianness for unclear reasons
            assert encoded_dtype.kind == "f" and encoded_dtype.itemsize == 4
        assert ds.x.encoding == {}

    def test_append_write(self) -> None:
        # regression for GH1215
        data = create_test_data()
        with self.roundtrip_append(data) as actual:
            assert_identical(data, actual)

    def test_append_overwrite_values(self) -> None:
        # regression for GH1215
        data = create_test_data()
        with create_tmp_file(allow_cleanup_failure=False) as tmp_file:
            self.save(data, tmp_file, mode="w")
            data["var2"][:] = -999
            data["var9"] = data["var2"] * 3
            self.save(data[["var2", "var9"]], tmp_file, mode="a")
            with self.open(tmp_file) as actual:
                assert_identical(data, actual)

    def test_append_with_invalid_dim_raises(self) -> None:
        data = create_test_data()
        with create_tmp_file(allow_cleanup_failure=False) as tmp_file:
            self.save(data, tmp_file, mode="w")
            data["var9"] = data["var2"] * 3
            data = data.isel(dim1=slice(2, 6))  # modify one dimension
            with pytest.raises(
                ValueError, match=r"Unable to update size for existing dimension"
            ):
                self.save(data, tmp_file, mode="a")

    def test_multiindex_not_implemented(self) -> None:
        ds = Dataset(coords={"y": ("x", [1, 2]), "z": ("x", ["a", "b"])}).set_index(
            x=["y", "z"]
        )
        with pytest.raises(NotImplementedError, match=r"MultiIndex"):
            with self.roundtrip(ds):
                pass

        # regression GH8628 (can serialize reset multi-index level coordinates)
        ds_reset = ds.reset_index("x")
        with self.roundtrip(ds_reset) as actual:
            assert_identical(actual, ds_reset)

    @requires_dask
    def test_string_object_warning(self) -> None:
        original = Dataset(
            {
                "x": (
                    [
                        "y",
                    ],
                    np.array(["foo", "bar"], dtype=object),
                )
            }
        ).chunk()
        with pytest.warns(SerializationWarning, match="dask array with dtype=object"):
            with self.roundtrip(original) as actual:
                assert_identical(original, actual)


class NetCDFBase(CFEncodedBase):
    """Tests for all netCDF3 and netCDF4 backends."""

    @pytest.mark.skipif(
        ON_WINDOWS, reason="Windows does not allow modifying open files"
    )
    def test_refresh_from_disk(self) -> None:
        # regression test for https://github.com/pydata/xarray/issues/4862

        with create_tmp_file() as example_1_path:
            with create_tmp_file() as example_1_modified_path:
                with open_example_dataset("example_1.nc") as example_1:
                    self.save(example_1, example_1_path)

                    example_1.rh.values += 100
                    self.save(example_1, example_1_modified_path)

                a = open_dataset(example_1_path, engine=self.engine).load()

                # Simulate external process modifying example_1.nc while this script is running
                shutil.copy(example_1_modified_path, example_1_path)

                # Reopen example_1.nc (modified) as `b`; note that `a` has NOT been closed
                b = open_dataset(example_1_path, engine=self.engine).load()

                try:
                    assert not np.array_equal(a.rh.values, b.rh.values)
                finally:
                    a.close()
                    b.close()

    def test_byte_attrs(self, byte_attrs_dataset: dict[str, Any]) -> None:
        # test for issue #9407
        input = byte_attrs_dataset["input"]
        expected = byte_attrs_dataset["expected"]
        with self.roundtrip(input) as actual:
            assert_identical(actual, expected)


_counter = itertools.count()


@contextlib.contextmanager
def create_tmp_file(
    suffix: str = ".nc", allow_cleanup_failure: bool = False
) -> Iterator[str]:
    temp_dir = tempfile.mkdtemp()
    path = os.path.join(temp_dir, f"temp-{next(_counter)}{suffix}")
    try:
        yield path
    finally:
        try:
            shutil.rmtree(temp_dir)
        except OSError:
            if not allow_cleanup_failure:
                raise


@contextlib.contextmanager
def create_tmp_files(
    nfiles: int, suffix: str = ".nc", allow_cleanup_failure: bool = False
) -> Iterator[list[str]]:
    with ExitStack() as stack:
        files = [
            stack.enter_context(create_tmp_file(suffix, allow_cleanup_failure))
            for _ in range(nfiles)
        ]
        yield files


class NetCDF4Base(NetCDFBase):
    """Tests for both netCDF4-python and h5netcdf."""

    engine: T_NetcdfEngine = "netcdf4"

    def test_open_group(self) -> None:
        # Create a netCDF file with a dataset stored within a group
        with create_tmp_file() as tmp_file:
            with nc4.Dataset(tmp_file, "w") as rootgrp:
                foogrp = rootgrp.createGroup("foo")
                ds = foogrp
                ds.createDimension("time", size=10)
                x = np.arange(10)
                ds.createVariable("x", np.int32, dimensions=("time",))
                ds.variables["x"][:] = x

            expected = Dataset()
            expected["x"] = ("time", x)

            # check equivalent ways to specify group
            for group in "foo", "/foo", "foo/", "/foo/":
                with self.open(tmp_file, group=group) as actual:
                    assert_equal(actual["x"], expected["x"])

            # check that missing group raises appropriate exception
            with pytest.raises(OSError):
                open_dataset(tmp_file, group="bar")
            with pytest.raises(ValueError, match=r"must be a string"):
                open_dataset(tmp_file, group=(1, 2, 3))

    def test_open_subgroup(self) -> None:
        # Create a netCDF file with a dataset stored within a group within a
        # group
        with create_tmp_file() as tmp_file:
            rootgrp = nc4.Dataset(tmp_file, "w")
            foogrp = rootgrp.createGroup("foo")
            bargrp = foogrp.createGroup("bar")
            ds = bargrp
            ds.createDimension("time", size=10)
            x = np.arange(10)
            ds.createVariable("x", np.int32, dimensions=("time",))
            ds.variables["x"][:] = x
            rootgrp.close()

            expected = Dataset()
            expected["x"] = ("time", x)

            # check equivalent ways to specify group
            for group in "foo/bar", "/foo/bar", "foo/bar/", "/foo/bar/":
                with self.open(tmp_file, group=group) as actual:
                    assert_equal(actual["x"], expected["x"])

    def test_write_groups(self) -> None:
        data1 = create_test_data()
        data2 = data1 * 2
        with create_tmp_file() as tmp_file:
            self.save(data1, tmp_file, group="data/1")
            self.save(data2, tmp_file, group="data/2", mode="a")
            with self.open(tmp_file, group="data/1") as actual1:
                assert_identical(data1, actual1)
            with self.open(tmp_file, group="data/2") as actual2:
                assert_identical(data2, actual2)

    @pytest.mark.parametrize(
        "input_strings, is_bytes",
        [
            ([b"foo", b"bar", b"baz"], True),
            (["foo", "bar", "baz"], False),
            (["foó", "bár", "baź"], False),
        ],
    )
    def test_encoding_kwarg_vlen_string(
        self, input_strings: list[str], is_bytes: bool
    ) -> None:
        original = Dataset({"x": input_strings})

        expected_string = ["foo", "bar", "baz"] if is_bytes else input_strings
        expected = Dataset({"x": expected_string})
        kwargs = dict(encoding={"x": {"dtype": str}})
        with self.roundtrip(original, save_kwargs=kwargs) as actual:
            assert actual["x"].encoding["dtype"] == "=U3"
            assert actual["x"].dtype == "=U3"
            assert_identical(actual, expected)

    @pytest.mark.parametrize("fill_value", ["XXX", "", "bár"])
    def test_roundtrip_string_with_fill_value_vlen(self, fill_value: str) -> None:
        values = np.array(["ab", "cdef", np.nan], dtype=object)
        expected = Dataset({"x": ("t", values)})

        original = Dataset({"x": ("t", values, {}, {"_FillValue": fill_value})})
        with self.roundtrip(original) as actual:
            assert_identical(expected, actual)

        original = Dataset({"x": ("t", values, {}, {"_FillValue": ""})})
        with self.roundtrip(original) as actual:
            assert_identical(expected, actual)

    def test_roundtrip_character_array(self) -> None:
        with create_tmp_file() as tmp_file:
            values = np.array([["a", "b", "c"], ["d", "e", "f"]], dtype="S")

            with nc4.Dataset(tmp_file, mode="w") as nc:
                nc.createDimension("x", 2)
                nc.createDimension("string3", 3)
                v = nc.createVariable("x", np.dtype("S1"), ("x", "string3"))
                v[:] = values

            values = np.array(["abc", "def"], dtype="S")
            expected = Dataset({"x": ("x", values)})
            with open_dataset(tmp_file) as actual:
                assert_identical(expected, actual)
                # regression test for #157
                with self.roundtrip(actual) as roundtripped:
                    assert_identical(expected, roundtripped)

    def test_default_to_char_arrays(self) -> None:
        data = Dataset({"x": np.array(["foo", "zzzz"], dtype="S")})
        with self.roundtrip(data) as actual:
            assert_identical(data, actual)
            assert actual["x"].dtype == np.dtype("S4")

    def test_open_encodings(self) -> None:
        # Create a netCDF file with explicit time units
        # and make sure it makes it into the encodings
        # and survives a round trip
        with create_tmp_file() as tmp_file:
            with nc4.Dataset(tmp_file, "w") as ds:
                ds.createDimension("time", size=10)
                ds.createVariable("time", np.int32, dimensions=("time",))
                units = "days since 1999-01-01"
                ds.variables["time"].setncattr("units", units)
                ds.variables["time"][:] = np.arange(10) + 4

            expected = Dataset()
            time = pd.date_range("1999-01-05", periods=10, unit="ns")
            encoding = {"units": units, "dtype": np.dtype("int32")}
            expected["time"] = ("time", time, {}, encoding)

            with open_dataset(tmp_file) as actual:
                assert_equal(actual["time"], expected["time"])
                actual_encoding = {
                    k: v
                    for k, v in actual["time"].encoding.items()
                    if k in expected["time"].encoding
                }
                assert actual_encoding == expected["time"].encoding

    def test_dump_encodings(self) -> None:
        # regression test for #709
        ds = Dataset({"x": ("y", np.arange(10.0))})
        kwargs = dict(encoding={"x": {"zlib": True}})
        with self.roundtrip(ds, save_kwargs=kwargs) as actual:
            assert actual.x.encoding["zlib"]

    def test_dump_and_open_encodings(self) -> None:
        # Create a netCDF file with explicit time units
        # and make sure it makes it into the encodings
        # and survives a round trip
        with create_tmp_file() as tmp_file:
            with nc4.Dataset(tmp_file, "w") as ds:
                ds.createDimension("time", size=10)
                ds.createVariable("time", np.int32, dimensions=("time",))
                units = "days since 1999-01-01"
                ds.variables["time"].setncattr("units", units)
                ds.variables["time"][:] = np.arange(10) + 4

            with open_dataset(tmp_file) as xarray_dataset:
                with create_tmp_file() as tmp_file2:
                    xarray_dataset.to_netcdf(tmp_file2)
                    with nc4.Dataset(tmp_file2, "r") as ds:
                        assert ds.variables["time"].getncattr("units") == units
                        assert_array_equal(ds.variables["time"], np.arange(10) + 4)

    def test_compression_encoding_legacy(self) -> None:
        data = create_test_data()
        data["var2"].encoding.update(
            {
                "zlib": True,
                "chunksizes": (5, 5),
                "fletcher32": True,
                "shuffle": True,
                "original_shape": data.var2.shape,
            }
        )
        with self.roundtrip(data) as actual:
            for k, v in data["var2"].encoding.items():
                assert v == actual["var2"].encoding[k]

        # regression test for #156
        expected = data.isel(dim1=0)
        with self.roundtrip(expected) as actual:
            assert_equal(expected, actual)

    def test_encoding_kwarg_compression(self) -> None:
        ds = Dataset({"x": np.arange(10.0)})
        encoding = dict(
            dtype="f4",
            zlib=True,
            complevel=9,
            fletcher32=True,
            chunksizes=(5,),
            shuffle=True,
        )
        kwargs = dict(encoding=dict(x=encoding))

        with self.roundtrip(ds, save_kwargs=kwargs) as actual:
            assert_equal(actual, ds)
            assert actual.x.encoding["dtype"] == "f4"
            assert actual.x.encoding["zlib"]
            assert actual.x.encoding["complevel"] == 9
            assert actual.x.encoding["fletcher32"]
            assert actual.x.encoding["chunksizes"] == (5,)
            assert actual.x.encoding["shuffle"]

        assert ds.x.encoding == {}

    def test_keep_chunksizes_if_no_original_shape(self) -> None:
        ds = Dataset({"x": [1, 2, 3]})
        chunksizes = (2,)
        ds.variables["x"].encoding = {"chunksizes": chunksizes}

        with self.roundtrip(ds) as actual:
            assert_identical(ds, actual)
            assert_array_equal(
                ds["x"].encoding["chunksizes"], actual["x"].encoding["chunksizes"]
            )

    def test_preferred_chunks_is_present(self) -> None:
        ds = Dataset({"x": [1, 2, 3]})
        chunksizes = (2,)
        ds.variables["x"].encoding = {"chunksizes": chunksizes}

        with self.roundtrip(ds) as actual:
            assert actual["x"].encoding["preferred_chunks"] == {"x": 2}

    @requires_dask
    def test_auto_chunking_is_based_on_disk_chunk_sizes(self) -> None:
        x_size = y_size = 1000
        y_chunksize = y_size
        x_chunksize = 10

        with dask.config.set({"array.chunk-size": "100KiB"}):
            with self.chunked_roundtrip(
                (1, y_size, x_size),
                (1, y_chunksize, x_chunksize),
                open_kwargs={"chunks": "auto"},
            ) as ds:
                t_chunks, y_chunks, x_chunks = ds["image"].data.chunks
                assert all(np.asanyarray(y_chunks) == y_chunksize)
                # Check that the chunk size is a multiple of the file chunk size
                assert all(np.asanyarray(x_chunks) % x_chunksize == 0)

    @requires_dask
    def test_base_chunking_uses_disk_chunk_sizes(self) -> None:
        x_size = y_size = 1000
        y_chunksize = y_size
        x_chunksize = 10

        with self.chunked_roundtrip(
            (1, y_size, x_size),
            (1, y_chunksize, x_chunksize),
            open_kwargs={"chunks": {}},
        ) as ds:
            for chunksizes, expected in zip(
                ds["image"].data.chunks, (1, y_chunksize, x_chunksize), strict=True
            ):
                assert all(np.asanyarray(chunksizes) == expected)

    @contextlib.contextmanager
    def chunked_roundtrip(
        self,
        array_shape: tuple[int, int, int],
        chunk_sizes: tuple[int, int, int],
        open_kwargs: dict[str, Any] | None = None,
    ) -> Generator[Dataset, None, None]:
        t_size, y_size, x_size = array_shape
        t_chunksize, y_chunksize, x_chunksize = chunk_sizes

        image = xr.DataArray(
            np.arange(t_size * x_size * y_size, dtype=np.int16).reshape(
                (t_size, y_size, x_size)
            ),
            dims=["t", "y", "x"],
        )
        image.encoding = {"chunksizes": (t_chunksize, y_chunksize, x_chunksize)}
        dataset = xr.Dataset(dict(image=image))

        with self.roundtrip(dataset, open_kwargs=open_kwargs) as ds:
            yield ds

    def test_preferred_chunks_are_disk_chunk_sizes(self) -> None:
        x_size = y_size = 1000
        y_chunksize = y_size
        x_chunksize = 10

        with self.chunked_roundtrip(
            (1, y_size, x_size), (1, y_chunksize, x_chunksize)
        ) as ds:
            assert ds["image"].encoding["preferred_chunks"] == {
                "t": 1,
                "y": y_chunksize,
                "x": x_chunksize,
            }

    def test_encoding_chunksizes_unlimited(self) -> None:
        # regression test for GH1225
        ds = Dataset({"x": [1, 2, 3], "y": ("x", [2, 3, 4])})
        ds.variables["x"].encoding = {
            "zlib": False,
            "shuffle": False,
            "complevel": 0,
            "fletcher32": False,
            "contiguous": False,
            "chunksizes": (2**20,),
            "original_shape": (3,),
        }
        with self.roundtrip(ds) as actual:
            assert_equal(ds, actual)

    def test_mask_and_scale(self) -> None:
        with create_tmp_file() as tmp_file:
            with nc4.Dataset(tmp_file, mode="w") as nc:
                nc.createDimension("t", 5)
                nc.createVariable("x", "int16", ("t",), fill_value=-1)
                v = nc.variables["x"]
                v.set_auto_maskandscale(False)
                v.add_offset = 10
                v.scale_factor = 0.1
                v[:] = np.array([-1, -1, 0, 1, 2])
                dtype = type(v.scale_factor)

            # first make sure netCDF4 reads the masked and scaled data
            # correctly
            with nc4.Dataset(tmp_file, mode="r") as nc:
                expected = np.ma.array(
                    [-1, -1, 10, 10.1, 10.2], mask=[True, True, False, False, False]
                )
                actual = nc.variables["x"][:]
                assert_array_equal(expected, actual)

            # now check xarray
            with open_dataset(tmp_file) as ds:
                expected = create_masked_and_scaled_data(np.dtype(dtype))
                assert_identical(expected, ds)

    def test_0dimensional_variable(self) -> None:
        # This fix verifies our work-around to this netCDF4-python bug:
        # https://github.com/Unidata/netcdf4-python/pull/220
        with create_tmp_file() as tmp_file:
            with nc4.Dataset(tmp_file, mode="w") as nc:
                v = nc.createVariable("x", "int16")
                v[...] = 123

            with open_dataset(tmp_file) as ds:
                expected = Dataset({"x": ((), 123)})
                assert_identical(expected, ds)

    def test_read_variable_len_strings(self) -> None:
        with create_tmp_file() as tmp_file:
            values = np.array(["foo", "bar", "baz"], dtype=object)

            with nc4.Dataset(tmp_file, mode="w") as nc:
                nc.createDimension("x", 3)
                v = nc.createVariable("x", str, ("x",))
                v[:] = values

            expected = Dataset({"x": ("x", values)})
            for kwargs in [{}, {"decode_cf": True}]:
                with open_dataset(tmp_file, **cast(dict, kwargs)) as actual:
                    assert_identical(expected, actual)

    def test_encoding_unlimited_dims(self) -> None:
        ds = Dataset({"x": ("y", np.arange(10.0))})
        with self.roundtrip(ds, save_kwargs=dict(unlimited_dims=["y"])) as actual:
            assert actual.encoding["unlimited_dims"] == set("y")
            assert_equal(ds, actual)
        ds.encoding = {"unlimited_dims": ["y"]}
        with self.roundtrip(ds) as actual:
            assert actual.encoding["unlimited_dims"] == set("y")
            assert_equal(ds, actual)

    def test_raise_on_forward_slashes_in_names(self) -> None:
        # test for forward slash in variable names and dimensions
        # see GH 7943
        data_vars: list[dict[str, Any]] = [
            {"PASS/FAIL": (["PASSFAIL"], np.array([0]))},
            {"PASS/FAIL": np.array([0])},
            {"PASSFAIL": (["PASS/FAIL"], np.array([0]))},
        ]
        for dv in data_vars:
            ds = Dataset(data_vars=dv)
            with pytest.raises(ValueError, match="Forward slashes '/' are not allowed"):
                with self.roundtrip(ds):
                    pass

    @requires_netCDF4
    def test_encoding_enum__no_fill_value(self, recwarn):
        with create_tmp_file() as tmp_file:
            cloud_type_dict = {"clear": 0, "cloudy": 1}
            with nc4.Dataset(tmp_file, mode="w") as nc:
                nc.createDimension("time", size=2)
                cloud_type = nc.createEnumType(np.uint8, "cloud_type", cloud_type_dict)
                v = nc.createVariable(
                    "clouds",
                    cloud_type,
                    "time",
                    fill_value=None,
                )
                v[:] = 1
            with open_dataset(tmp_file) as original:
                save_kwargs = {}
                # We don't expect any errors.
                # This is effectively a void context manager
                expected_warnings = 0
                if self.engine == "h5netcdf":
                    if not has_h5netcdf_1_4_0_or_above:
                        save_kwargs["invalid_netcdf"] = True
                        expected_warnings = 1
                        expected_msg = "You are writing invalid netcdf features to file"
                    else:
                        expected_warnings = 1
                        expected_msg = "Creating variable with default fill_value 0 which IS defined in enum type"

                with self.roundtrip(original, save_kwargs=save_kwargs) as actual:
                    assert len(recwarn) == expected_warnings
                    if expected_warnings:
                        assert issubclass(recwarn[0].category, UserWarning)
                        assert str(recwarn[0].message).startswith(expected_msg)
                    assert_equal(original, actual)
                    assert (
                        actual.clouds.encoding["dtype"].metadata["enum"]
                        == cloud_type_dict
                    )
                    if not (
                        self.engine == "h5netcdf" and not has_h5netcdf_1_4_0_or_above
                    ):
                        # not implemented in h5netcdf yet
                        assert (
                            actual.clouds.encoding["dtype"].metadata["enum_name"]
                            == "cloud_type"
                        )

    @requires_netCDF4
    def test_encoding_enum__multiple_variable_with_enum(self):
        with create_tmp_file() as tmp_file:
            cloud_type_dict = {"clear": 0, "cloudy": 1, "missing": 255}
            with nc4.Dataset(tmp_file, mode="w") as nc:
                nc.createDimension("time", size=2)
                cloud_type = nc.createEnumType(np.uint8, "cloud_type", cloud_type_dict)
                nc.createVariable(
                    "clouds",
                    cloud_type,
                    "time",
                    fill_value=255,
                )
                nc.createVariable(
                    "tifa",
                    cloud_type,
                    "time",
                    fill_value=255,
                )
            with open_dataset(tmp_file) as original:
                save_kwargs = {}
                if self.engine == "h5netcdf" and not has_h5netcdf_1_4_0_or_above:
                    save_kwargs["invalid_netcdf"] = True
                with self.roundtrip(original, save_kwargs=save_kwargs) as actual:
                    assert_equal(original, actual)
                    assert (
                        actual.clouds.encoding["dtype"] == actual.tifa.encoding["dtype"]
                    )
                    assert (
                        actual.clouds.encoding["dtype"].metadata
                        == actual.tifa.encoding["dtype"].metadata
                    )
                    assert (
                        actual.clouds.encoding["dtype"].metadata["enum"]
                        == cloud_type_dict
                    )
                    if not (
                        self.engine == "h5netcdf" and not has_h5netcdf_1_4_0_or_above
                    ):
                        # not implemented in h5netcdf yet
                        assert (
                            actual.clouds.encoding["dtype"].metadata["enum_name"]
                            == "cloud_type"
                        )

    @requires_netCDF4
    def test_encoding_enum__error_multiple_variable_with_changing_enum(self):
        """
        Given 2 variables, if they share the same enum type,
        the 2 enum definition should be identical.
        """
        with create_tmp_file() as tmp_file:
            cloud_type_dict = {"clear": 0, "cloudy": 1, "missing": 255}
            with nc4.Dataset(tmp_file, mode="w") as nc:
                nc.createDimension("time", size=2)
                cloud_type = nc.createEnumType(np.uint8, "cloud_type", cloud_type_dict)
                nc.createVariable(
                    "clouds",
                    cloud_type,
                    "time",
                    fill_value=255,
                )
                nc.createVariable(
                    "tifa",
                    cloud_type,
                    "time",
                    fill_value=255,
                )
            with open_dataset(tmp_file) as original:
                assert (
                    original.clouds.encoding["dtype"].metadata
                    == original.tifa.encoding["dtype"].metadata
                )
                modified_enum = original.clouds.encoding["dtype"].metadata["enum"]
                modified_enum.update({"neblig": 2})
                original.clouds.encoding["dtype"] = np.dtype(
                    "u1",
                    metadata={"enum": modified_enum, "enum_name": "cloud_type"},
                )
                if not (self.engine == "h5netcdf" and not has_h5netcdf_1_4_0_or_above):
                    # not implemented yet in h5netcdf
                    with pytest.raises(
                        ValueError,
                        match=(
                            "Cannot save variable .*"
                            " because an enum `cloud_type` already exists in the Dataset .*"
                        ),
                    ):
                        with self.roundtrip(original):
                            pass


@requires_netCDF4
class TestNetCDF4Data(NetCDF4Base):
    @contextlib.contextmanager
    def create_store(self):
        with create_tmp_file() as tmp_file:
            with backends.NetCDF4DataStore.open(tmp_file, mode="w") as store:
                yield store

    def test_variable_order(self) -> None:
        # doesn't work with scipy or h5py :(
        ds = Dataset()
        ds["a"] = 1
        ds["z"] = 2
        ds["b"] = 3
        ds.coords["c"] = 4

        with self.roundtrip(ds) as actual:
            assert list(ds.variables) == list(actual.variables)

    def test_unsorted_index_raises(self) -> None:
        # should be fixed in netcdf4 v1.2.1
        random_data = np.random.random(size=(4, 6))
        dim0 = [0, 1, 2, 3]
        dim1 = [0, 2, 1, 3, 5, 4]  # We will sort this in a later step
        da = xr.DataArray(
            data=random_data,
            dims=("dim0", "dim1"),
            coords={"dim0": dim0, "dim1": dim1},
            name="randovar",
        )
        ds = da.to_dataset()

        with self.roundtrip(ds) as ondisk:
            inds = np.argsort(dim1)
            ds2 = ondisk.isel(dim1=inds)
            # Older versions of NetCDF4 raise an exception here, and if so we
            # want to ensure we improve (that is, replace) the error message
            try:
                _ = ds2.randovar.values
            except IndexError as err:
                assert "first by calling .load" in str(err)

    def test_setncattr_string(self) -> None:
        list_of_strings = ["list", "of", "strings"]
        one_element_list_of_strings = ["one element"]
        one_string = "one string"
        attrs = {
            "foo": list_of_strings,
            "bar": one_element_list_of_strings,
            "baz": one_string,
        }
        ds = Dataset({"x": ("y", [1, 2, 3], attrs)}, attrs=attrs)

        with self.roundtrip(ds) as actual:
            for totest in [actual, actual["x"]]:
                assert_array_equal(list_of_strings, totest.attrs["foo"])
                assert_array_equal(one_element_list_of_strings, totest.attrs["bar"])
                assert one_string == totest.attrs["baz"]

    @pytest.mark.parametrize(
        "compression",
        [
            None,
            "zlib",
            "szip",
            "zstd",
            "blosc_lz",
            "blosc_lz4",
            "blosc_lz4hc",
            "blosc_zlib",
            "blosc_zstd",
        ],
    )
    @requires_netCDF4_1_6_2_or_above
    @pytest.mark.xfail(ON_WINDOWS, reason="new compression not yet implemented")
    def test_compression_encoding(self, compression: str | None) -> None:
        data = create_test_data(dim_sizes=(20, 80, 10))
        encoding_params: dict[str, Any] = dict(compression=compression, blosc_shuffle=1)
        data["var2"].encoding.update(encoding_params)
        data["var2"].encoding.update(
            {
                "chunksizes": (20, 40),
                "original_shape": data.var2.shape,
                "blosc_shuffle": 1,
                "fletcher32": False,
            }
        )
        with self.roundtrip(data) as actual:
            expected_encoding = data["var2"].encoding.copy()
            # compression does not appear in the retrieved encoding, that differs
            # from the input encoding. shuffle also chantges. Here we modify the
            # expected encoding to account for this
            compression = expected_encoding.pop("compression")
            blosc_shuffle = expected_encoding.pop("blosc_shuffle")
            if compression is not None:
                if "blosc" in compression and blosc_shuffle:
                    expected_encoding["blosc"] = {
                        "compressor": compression,
                        "shuffle": blosc_shuffle,
                    }
                    expected_encoding["shuffle"] = False
                elif compression == "szip":
                    expected_encoding["szip"] = {
                        "coding": "nn",
                        "pixels_per_block": 8,
                    }
                    expected_encoding["shuffle"] = False
                else:
                    # This will set a key like zlib=true which is what appears in
                    # the encoding when we read it.
                    expected_encoding[compression] = True
                    if compression == "zstd":
                        expected_encoding["shuffle"] = False
            else:
                expected_encoding["shuffle"] = False

            actual_encoding = actual["var2"].encoding
            assert expected_encoding.items() <= actual_encoding.items()
        if (
            encoding_params["compression"] is not None
            and "blosc" not in encoding_params["compression"]
        ):
            # regression test for #156
            expected = data.isel(dim1=0)
            with self.roundtrip(expected) as actual:
                assert_equal(expected, actual)

    @pytest.mark.skip(reason="https://github.com/Unidata/netcdf4-python/issues/1195")
    def test_refresh_from_disk(self) -> None:
        super().test_refresh_from_disk()

    @requires_netCDF4_1_7_0_or_above
    def test_roundtrip_complex(self):
        expected = Dataset({"x": ("y", np.ones(5) + 1j * np.ones(5))})
        skwargs = dict(auto_complex=True)
        okwargs = dict(auto_complex=True)
        with self.roundtrip(
            expected, save_kwargs=skwargs, open_kwargs=okwargs
        ) as actual:
            assert_equal(expected, actual)


@requires_netCDF4
class TestNetCDF4AlreadyOpen:
    def test_base_case(self) -> None:
        with create_tmp_file() as tmp_file:
            with nc4.Dataset(tmp_file, mode="w") as nc:
                v = nc.createVariable("x", "int")
                v[...] = 42

            nc = nc4.Dataset(tmp_file, mode="r")
            store = backends.NetCDF4DataStore(nc)
            with open_dataset(store) as ds:
                expected = Dataset({"x": ((), 42)})
                assert_identical(expected, ds)

    def test_group(self) -> None:
        with create_tmp_file() as tmp_file:
            with nc4.Dataset(tmp_file, mode="w") as nc:
                group = nc.createGroup("g")
                v = group.createVariable("x", "int")
                v[...] = 42

            nc = nc4.Dataset(tmp_file, mode="r")
            store = backends.NetCDF4DataStore(nc.groups["g"])
            with open_dataset(store) as ds:
                expected = Dataset({"x": ((), 42)})
                assert_identical(expected, ds)

            nc = nc4.Dataset(tmp_file, mode="r")
            store = backends.NetCDF4DataStore(nc, group="g")
            with open_dataset(store) as ds:
                expected = Dataset({"x": ((), 42)})
                assert_identical(expected, ds)

            with nc4.Dataset(tmp_file, mode="r") as nc:
                with pytest.raises(ValueError, match="must supply a root"):
                    backends.NetCDF4DataStore(nc.groups["g"], group="g")

    def test_deepcopy(self) -> None:
        # regression test for https://github.com/pydata/xarray/issues/4425
        with create_tmp_file() as tmp_file:
            with nc4.Dataset(tmp_file, mode="w") as nc:
                nc.createDimension("x", 10)
                v = nc.createVariable("y", np.int32, ("x",))
                v[:] = np.arange(10)

            h5 = nc4.Dataset(tmp_file, mode="r")
            store = backends.NetCDF4DataStore(h5)
            with open_dataset(store) as ds:
                copied = ds.copy(deep=True)
                expected = Dataset({"y": ("x", np.arange(10))})
                assert_identical(expected, copied)


@requires_netCDF4
@requires_dask
@pytest.mark.filterwarnings("ignore:deallocating CachingFileManager")
class TestNetCDF4ViaDaskData(TestNetCDF4Data):
    @contextlib.contextmanager
    def roundtrip(
        self, data, save_kwargs=None, open_kwargs=None, allow_cleanup_failure=False
    ):
        if open_kwargs is None:
            open_kwargs = {}
        if save_kwargs is None:
            save_kwargs = {}
        open_kwargs.setdefault("chunks", -1)
        with TestNetCDF4Data.roundtrip(
            self, data, save_kwargs, open_kwargs, allow_cleanup_failure
        ) as ds:
            yield ds

    def test_unsorted_index_raises(self) -> None:
        # Skip when using dask because dask rewrites indexers to getitem,
        # dask first pulls items by block.
        pass

    @pytest.mark.skip(reason="caching behavior differs for dask")
    def test_dataset_caching(self) -> None:
        pass

    def test_write_inconsistent_chunks(self) -> None:
        # Construct two variables with the same dimensions, but different
        # chunk sizes.
        x = da.zeros((100, 100), dtype="f4", chunks=(50, 100))
        x = DataArray(data=x, dims=("lat", "lon"), name="x")
        x.encoding["chunksizes"] = (50, 100)
        x.encoding["original_shape"] = (100, 100)
        y = da.ones((100, 100), dtype="f4", chunks=(100, 50))
        y = DataArray(data=y, dims=("lat", "lon"), name="y")
        y.encoding["chunksizes"] = (100, 50)
        y.encoding["original_shape"] = (100, 100)
        # Put them both into the same dataset
        ds = Dataset({"x": x, "y": y})
        with self.roundtrip(ds) as actual:
            assert actual["x"].encoding["chunksizes"] == (50, 100)
            assert actual["y"].encoding["chunksizes"] == (100, 50)

    # Flaky test. Very open to contributions on fixing this
    @pytest.mark.flaky
    def test_roundtrip_coordinates(self) -> None:
        super().test_roundtrip_coordinates()


@requires_zarr
@pytest.mark.usefixtures("default_zarr_format")
class ZarrBase(CFEncodedBase):
    DIMENSION_KEY = "_ARRAY_DIMENSIONS"
    zarr_version = 2
    version_kwargs: dict[str, Any] = {}

    def create_zarr_target(self):
        raise NotImplementedError

    @contextlib.contextmanager
    def create_store(self, cache_members: bool = False):
        with self.create_zarr_target() as store_target:
            yield backends.ZarrStore.open_group(
                store_target,
                mode="w",
                cache_members=cache_members,
                **self.version_kwargs,
            )

    def save(self, dataset, store_target, **kwargs):  # type: ignore[override]
        return dataset.to_zarr(store=store_target, **kwargs, **self.version_kwargs)

    @contextlib.contextmanager
    def open(self, path, **kwargs):
        with xr.open_dataset(
            path, engine="zarr", mode="r", **kwargs, **self.version_kwargs
        ) as ds:
            yield ds

    @contextlib.contextmanager
    def roundtrip(
        self, data, save_kwargs=None, open_kwargs=None, allow_cleanup_failure=False
    ):
        if save_kwargs is None:
            save_kwargs = {}
        if open_kwargs is None:
            open_kwargs = {}
        with self.create_zarr_target() as store_target:
            self.save(data, store_target, **save_kwargs)
            with self.open(store_target, **open_kwargs) as ds:
                yield ds

    @pytest.mark.parametrize("consolidated", [False, True, None])
    def test_roundtrip_consolidated(self, consolidated) -> None:
        expected = create_test_data()
        with self.roundtrip(
            expected,
            save_kwargs={"consolidated": consolidated},
            open_kwargs={"backend_kwargs": {"consolidated": consolidated}},
        ) as actual:
            self.check_dtypes_roundtripped(expected, actual)
            assert_identical(expected, actual)

    def test_read_non_consolidated_warning(self) -> None:
        expected = create_test_data()
        with self.create_zarr_target() as store:
            self.save(
                expected, store_target=store, consolidated=False, **self.version_kwargs
            )
            with pytest.warns(
                RuntimeWarning,
                match="Failed to open Zarr store with consolidated",
            ):
                with xr.open_zarr(store, **self.version_kwargs) as ds:
                    assert_identical(ds, expected)

    def test_non_existent_store(self) -> None:
        with pytest.raises(
            FileNotFoundError, match="(No such file or directory|Unable to find group)"
        ):
            xr.open_zarr(f"{uuid.uuid4()}")

    @pytest.mark.skipif(has_zarr_v3, reason="chunk_store not implemented in zarr v3")
    def test_with_chunkstore(self) -> None:
        expected = create_test_data()
        with (
            self.create_zarr_target() as store_target,
            self.create_zarr_target() as chunk_store,
        ):
            save_kwargs = {"chunk_store": chunk_store}
            self.save(expected, store_target, **save_kwargs)
            # the chunk store must have been populated with some entries
            assert len(chunk_store) > 0
            open_kwargs = {"backend_kwargs": {"chunk_store": chunk_store}}
            with self.open(store_target, **open_kwargs) as ds:
                assert_equal(ds, expected)

    @requires_dask
    def test_auto_chunk(self) -> None:
        original = create_test_data().chunk()

        with self.roundtrip(original, open_kwargs={"chunks": None}) as actual:
            for k, v in actual.variables.items():
                # only index variables should be in memory
                assert v._in_memory == (k in actual.dims)
                # there should be no chunks
                assert v.chunks is None

        with self.roundtrip(original, open_kwargs={"chunks": {}}) as actual:
            for k, v in actual.variables.items():
                # only index variables should be in memory
                assert v._in_memory == (k in actual.dims)
                # chunk size should be the same as original
                assert v.chunks == original[k].chunks

    @requires_dask
    @pytest.mark.filterwarnings("ignore:The specified chunks separate:UserWarning")
    def test_manual_chunk(self) -> None:
        original = create_test_data().chunk({"dim1": 3, "dim2": 4, "dim3": 3})

        # Using chunks = None should return non-chunked arrays
        open_kwargs: dict[str, Any] = {"chunks": None}
        with self.roundtrip(original, open_kwargs=open_kwargs) as actual:
            for k, v in actual.variables.items():
                # only index variables should be in memory
                assert v._in_memory == (k in actual.dims)
                # there should be no chunks
                assert v.chunks is None

        # uniform arrays
        for i in range(2, 6):
            rechunked = original.chunk(chunks=i)
            open_kwargs = {"chunks": i}
            with self.roundtrip(original, open_kwargs=open_kwargs) as actual:
                for k, v in actual.variables.items():
                    # only index variables should be in memory
                    assert v._in_memory == (k in actual.dims)
                    # chunk size should be the same as rechunked
                    assert v.chunks == rechunked[k].chunks

        chunks = {"dim1": 2, "dim2": 3, "dim3": 5}
        rechunked = original.chunk(chunks=chunks)

        open_kwargs = {
            "chunks": chunks,
            "backend_kwargs": {"overwrite_encoded_chunks": True},
        }
        with self.roundtrip(original, open_kwargs=open_kwargs) as actual:
            for k, v in actual.variables.items():
                assert v.chunks == rechunked[k].chunks

            with self.roundtrip(actual) as auto:
                # encoding should have changed
                for k, v in actual.variables.items():
                    assert v.chunks == rechunked[k].chunks

                assert_identical(actual, auto)
                assert_identical(actual.load(), auto.load())

    @requires_dask
    def test_warning_on_bad_chunks(self) -> None:
        original = create_test_data().chunk({"dim1": 4, "dim2": 3, "dim3": 3})

        bad_chunks = (2, {"dim2": (3, 3, 2, 1)})
        for chunks in bad_chunks:
            kwargs = {"chunks": chunks}
            with pytest.warns(UserWarning):
                with self.roundtrip(original, open_kwargs=kwargs) as actual:
                    for k, v in actual.variables.items():
                        # only index variables should be in memory
                        assert v._in_memory == (k in actual.dims)

        good_chunks: tuple[dict[str, Any], ...] = ({"dim2": 3}, {"dim3": (6, 4)}, {})
        for chunks in good_chunks:
            kwargs = {"chunks": chunks}
            with assert_no_warnings():
                with warnings.catch_warnings():
                    warnings.filterwarnings(
                        "ignore",
                        message=".*Zarr format 3 specification.*",
                        category=UserWarning,
                    )
                    with self.roundtrip(original, open_kwargs=kwargs) as actual:
                        for k, v in actual.variables.items():
                            # only index variables should be in memory
                            assert v._in_memory == (k in actual.dims)

    @requires_dask
    def test_deprecate_auto_chunk(self) -> None:
        original = create_test_data().chunk()
        with pytest.raises(TypeError):
            with self.roundtrip(original, open_kwargs={"auto_chunk": True}) as actual:
                for k, v in actual.variables.items():
                    # only index variables should be in memory
                    assert v._in_memory == (k in actual.dims)
                    # chunk size should be the same as original
                    assert v.chunks == original[k].chunks

        with pytest.raises(TypeError):
            with self.roundtrip(original, open_kwargs={"auto_chunk": False}) as actual:
                for k, v in actual.variables.items():
                    # only index variables should be in memory
                    assert v._in_memory == (k in actual.dims)
                    # there should be no chunks
                    assert v.chunks is None

    @requires_dask
    def test_write_uneven_dask_chunks(self) -> None:
        # regression for GH#2225
        original = create_test_data().chunk({"dim1": 3, "dim2": 4, "dim3": 3})
        with self.roundtrip(original, open_kwargs={"chunks": {}}) as actual:
            for k, v in actual.data_vars.items():
                assert v.chunks == actual[k].chunks

    def test_chunk_encoding(self) -> None:
        # These datasets have no dask chunks. All chunking specified in
        # encoding
        data = create_test_data()
        chunks = (5, 5)
        data["var2"].encoding.update({"chunks": chunks})

        with self.roundtrip(data) as actual:
            assert chunks == actual["var2"].encoding["chunks"]

        # expect an error with non-integer chunks
        data["var2"].encoding.update({"chunks": (5, 4.5)})
        with pytest.raises(TypeError):
            with self.roundtrip(data) as actual:
                pass

    def test_shard_encoding(self) -> None:
        # These datasets have no dask chunks. All chunking/sharding specified in
        # encoding
        if has_zarr_v3 and zarr.config.config["default_zarr_format"] == 3:
            data = create_test_data()
            chunks = (1, 1)
            shards = (5, 5)
            data["var2"].encoding.update({"chunks": chunks})
            data["var2"].encoding.update({"shards": shards})
            with self.roundtrip(data) as actual:
                assert shards == actual["var2"].encoding["shards"]

            # expect an error with shards not divisible by chunks
            data["var2"].encoding.update({"chunks": (2, 2)})
            with pytest.raises(ValueError):
                with self.roundtrip(data) as actual:
                    pass

    @requires_dask
    @pytest.mark.skipif(
        ON_WINDOWS,
        reason="Very flaky on Windows CI. Can re-enable assuming it starts consistently passing.",
    )
    def test_chunk_encoding_with_dask(self) -> None:
        # These datasets DO have dask chunks. Need to check for various
        # interactions between dask and zarr chunks
        ds = xr.DataArray((np.arange(12)), dims="x", name="var1").to_dataset()

        # - no encoding specified -
        # zarr automatically gets chunk information from dask chunks
        ds_chunk4 = ds.chunk({"x": 4})
        with self.roundtrip(ds_chunk4) as actual:
            assert (4,) == actual["var1"].encoding["chunks"]

        # should fail if dask_chunks are irregular...
        ds_chunk_irreg = ds.chunk({"x": (5, 4, 3)})
        with pytest.raises(ValueError, match=r"uniform chunk sizes."):
            with self.roundtrip(ds_chunk_irreg) as actual:
                pass

        # should fail if encoding["chunks"] clashes with dask_chunks
        badenc = ds.chunk({"x": 4})
        badenc.var1.encoding["chunks"] = (6,)
        with pytest.raises(ValueError, match=r"named 'var1' would overlap"):
            with self.roundtrip(badenc) as actual:
                pass

        # unless...
        with self.roundtrip(badenc, save_kwargs={"safe_chunks": False}) as actual:
            # don't actually check equality because the data could be corrupted
            pass

        # if dask chunks (4) are an integer multiple of zarr chunks (2) it should not fail...
        goodenc = ds.chunk({"x": 4})
        goodenc.var1.encoding["chunks"] = (2,)
        with self.roundtrip(goodenc) as actual:
            pass

        # if initial dask chunks are aligned, size of last dask chunk doesn't matter
        goodenc = ds.chunk({"x": (3, 3, 6)})
        goodenc.var1.encoding["chunks"] = (3,)
        with self.roundtrip(goodenc) as actual:
            pass

        goodenc = ds.chunk({"x": (3, 6, 3)})
        goodenc.var1.encoding["chunks"] = (3,)
        with self.roundtrip(goodenc) as actual:
            pass

        # ... also if the last chunk is irregular
        ds_chunk_irreg = ds.chunk({"x": (5, 5, 2)})
        with self.roundtrip(ds_chunk_irreg) as actual:
            assert (5,) == actual["var1"].encoding["chunks"]
        # re-save Zarr arrays
        with self.roundtrip(ds_chunk_irreg) as original:
            with self.roundtrip(original) as actual:
                assert_identical(original, actual)

        # but intermediate unaligned chunks are bad
        badenc = ds.chunk({"x": (3, 5, 3, 1)})
        badenc.var1.encoding["chunks"] = (3,)
        with pytest.raises(ValueError, match=r"would overlap multiple dask chunks"):
            with self.roundtrip(badenc) as actual:
                pass

        # - encoding specified  -
        # specify compatible encodings
        for chunk_enc in 4, (4,):
            ds_chunk4["var1"].encoding.update({"chunks": chunk_enc})
            with self.roundtrip(ds_chunk4) as actual:
                assert (4,) == actual["var1"].encoding["chunks"]

        # TODO: remove this failure once synchronized overlapping writes are
        # supported by xarray
        ds_chunk4["var1"].encoding.update({"chunks": 5})
        with pytest.raises(ValueError, match=r"named 'var1' would overlap"):
            with self.roundtrip(ds_chunk4) as actual:
                pass
        # override option
        with self.roundtrip(ds_chunk4, save_kwargs={"safe_chunks": False}) as actual:
            # don't actually check equality because the data could be corrupted
            pass

    @requires_netcdf
    def test_drop_encoding(self):
        with open_example_dataset("example_1.nc") as ds:
            encodings = {v: {**ds[v].encoding} for v in ds.data_vars}
            with self.create_zarr_target() as store:
                ds.to_zarr(store, encoding=encodings)

    def test_hidden_zarr_keys(self) -> None:
        skip_if_zarr_format_3("This test is unnecessary; no hidden Zarr keys")

        expected = create_test_data()
        with self.create_store() as store:
            expected.dump_to_store(store)
            zarr_group = store.ds

            # check that a variable hidden attribute is present and correct
            # JSON only has a single array type, which maps to list in Python.
            # In contrast, dims in xarray is always a tuple.
            for var in expected.variables.keys():
                dims = zarr_group[var].attrs[self.DIMENSION_KEY]
                assert dims == list(expected[var].dims)

            with xr.decode_cf(store):
                # make sure it is hidden
                for var in expected.variables.keys():
                    assert self.DIMENSION_KEY not in expected[var].attrs

            if has_zarr_v3:
                # temporary workaround for https://github.com/zarr-developers/zarr-python/issues/2338
                zarr_group.store._is_open = True

            # put it back and try removing from a variable
            del zarr_group["var2"].attrs[self.DIMENSION_KEY]

            with pytest.raises(KeyError):
                with xr.decode_cf(store):
                    pass

    def test_dimension_names(self) -> None:
        skip_if_zarr_format_2("No dimension names in V2")

        expected = create_test_data()
        with self.create_store() as store:
            expected.dump_to_store(store)
            zarr_group = store.ds
            for var in zarr_group:
                assert expected[var].dims == zarr_group[var].metadata.dimension_names

    @pytest.mark.parametrize("group", [None, "group1"])
    def test_write_persistence_modes(self, group) -> None:
        original = create_test_data()

        # overwrite mode
        with self.roundtrip(
            original,
            save_kwargs={"mode": "w", "group": group},
            open_kwargs={"group": group},
        ) as actual:
            assert_identical(original, actual)

        # don't overwrite mode
        with self.roundtrip(
            original,
            save_kwargs={"mode": "w-", "group": group},
            open_kwargs={"group": group},
        ) as actual:
            assert_identical(original, actual)

        # make sure overwriting works as expected
        with self.create_zarr_target() as store:
            self.save(original, store)
            # should overwrite with no error
            self.save(original, store, mode="w", group=group)
            with self.open(store, group=group) as actual:
                assert_identical(original, actual)
                with pytest.raises((ValueError, FileExistsError)):
                    self.save(original, store, mode="w-")

        # check append mode for normal write
        with self.roundtrip(
            original,
            save_kwargs={"mode": "a", "group": group},
            open_kwargs={"group": group},
        ) as actual:
            assert_identical(original, actual)

        # check append mode for append write
        ds, ds_to_append, _ = create_append_test_data()
        with self.create_zarr_target() as store_target:
            ds.to_zarr(store_target, mode="w", group=group, **self.version_kwargs)
            ds_to_append.to_zarr(
                store_target, append_dim="time", group=group, **self.version_kwargs
            )
            original = xr.concat([ds, ds_to_append], dim="time")
            actual = xr.open_dataset(
                store_target, group=group, engine="zarr", **self.version_kwargs
            )
            assert_identical(original, actual)

    def test_compressor_encoding(self) -> None:
        # specify a custom compressor
        original = create_test_data()
        if has_zarr_v3 and zarr.config.config["default_zarr_format"] == 3:
            encoding_key = "compressors"
            # all parameters need to be explicitly specified in order for the comparison to pass below
            encoding = {
                "serializer": zarr.codecs.BytesCodec(endian="little"),
                encoding_key: (
                    zarr.codecs.BloscCodec(
                        cname="zstd",
                        clevel=3,
                        shuffle="shuffle",
                        typesize=8,
                        blocksize=0,
                    ),
                ),
            }
        else:
            from numcodecs.blosc import Blosc

            encoding_key = "compressors" if has_zarr_v3 else "compressor"
            comp = Blosc(cname="zstd", clevel=3, shuffle=2)
            encoding = {encoding_key: (comp,) if has_zarr_v3 else comp}

        save_kwargs = dict(encoding={"var1": encoding})

        with self.roundtrip(original, save_kwargs=save_kwargs) as ds:
            enc = ds["var1"].encoding[encoding_key]
            assert enc == encoding[encoding_key]

    def test_group(self) -> None:
        original = create_test_data()
        group = "some/random/path"
        with self.roundtrip(
            original, save_kwargs={"group": group}, open_kwargs={"group": group}
        ) as actual:
            assert_identical(original, actual)

    def test_zarr_mode_w_overwrites_encoding(self) -> None:
        data = Dataset({"foo": ("x", [1.0, 1.0, 1.0])})
        with self.create_zarr_target() as store:
            data.to_zarr(
                store, **self.version_kwargs, encoding={"foo": {"add_offset": 1}}
            )
            np.testing.assert_equal(
                zarr.open_group(store, **self.version_kwargs)["foo"], data.foo.data - 1
            )
            data.to_zarr(
                store,
                **self.version_kwargs,
                encoding={"foo": {"add_offset": 0}},
                mode="w",
            )
            np.testing.assert_equal(
                zarr.open_group(store, **self.version_kwargs)["foo"], data.foo.data
            )

    def test_encoding_kwarg_fixed_width_string(self) -> None:
        # not relevant for zarr, since we don't use EncodedStringCoder
        pass

    def test_dataset_caching(self) -> None:
        super().test_dataset_caching()

    def test_append_write(self) -> None:
        super().test_append_write()

    def test_append_with_mode_rplus_success(self) -> None:
        original = Dataset({"foo": ("x", [1])})
        modified = Dataset({"foo": ("x", [2])})
        with self.create_zarr_target() as store:
            original.to_zarr(store, **self.version_kwargs)
            modified.to_zarr(store, mode="r+", **self.version_kwargs)
            with self.open(store) as actual:
                assert_identical(actual, modified)

    def test_append_with_mode_rplus_fails(self) -> None:
        original = Dataset({"foo": ("x", [1])})
        modified = Dataset({"bar": ("x", [2])})
        with self.create_zarr_target() as store:
            original.to_zarr(store, **self.version_kwargs)
            with pytest.raises(
                ValueError, match="dataset contains non-pre-existing variables"
            ):
                modified.to_zarr(store, mode="r+", **self.version_kwargs)

    def test_append_with_invalid_dim_raises(self) -> None:
        ds, ds_to_append, _ = create_append_test_data()
        with self.create_zarr_target() as store_target:
            ds.to_zarr(store_target, mode="w", **self.version_kwargs)
            with pytest.raises(
                ValueError, match="does not match any existing dataset dimensions"
            ):
                ds_to_append.to_zarr(
                    store_target, append_dim="notvalid", **self.version_kwargs
                )

    def test_append_with_no_dims_raises(self) -> None:
        with self.create_zarr_target() as store_target:
            Dataset({"foo": ("x", [1])}).to_zarr(
                store_target, mode="w", **self.version_kwargs
            )
            with pytest.raises(ValueError, match="different dimension names"):
                Dataset({"foo": ("y", [2])}).to_zarr(
                    store_target, mode="a", **self.version_kwargs
                )

    def test_append_with_append_dim_not_set_raises(self) -> None:
        ds, ds_to_append, _ = create_append_test_data()
        with self.create_zarr_target() as store_target:
            ds.to_zarr(store_target, mode="w", **self.version_kwargs)
            with pytest.raises(ValueError, match="different dimension sizes"):
                ds_to_append.to_zarr(store_target, mode="a", **self.version_kwargs)

    def test_append_with_mode_not_a_raises(self) -> None:
        ds, ds_to_append, _ = create_append_test_data()
        with self.create_zarr_target() as store_target:
            ds.to_zarr(store_target, mode="w", **self.version_kwargs)
            with pytest.raises(ValueError, match="cannot set append_dim unless"):
                ds_to_append.to_zarr(
                    store_target, mode="w", append_dim="time", **self.version_kwargs
                )

    def test_append_with_existing_encoding_raises(self) -> None:
        ds, ds_to_append, _ = create_append_test_data()
        with self.create_zarr_target() as store_target:
            ds.to_zarr(store_target, mode="w", **self.version_kwargs)
            with pytest.raises(ValueError, match="but encoding was provided"):
                ds_to_append.to_zarr(
                    store_target,
                    append_dim="time",
                    encoding={"da": {"compressor": None}},
                    **self.version_kwargs,
                )

    @pytest.mark.parametrize("dtype", ["U", "S"])
    def test_append_string_length_mismatch_raises(self, dtype) -> None:
        skip_if_zarr_format_3("This actually works fine with Zarr format 3")
        ds, ds_to_append = create_append_string_length_mismatch_test_data(dtype)
        with self.create_zarr_target() as store_target:
            ds.to_zarr(store_target, mode="w", **self.version_kwargs)
            with pytest.raises(ValueError, match="Mismatched dtypes for variable"):
                ds_to_append.to_zarr(
                    store_target, append_dim="time", **self.version_kwargs
                )

    @pytest.mark.parametrize("dtype", ["U", "S"])
    def test_append_string_length_mismatch_works(self, dtype) -> None:
        skip_if_zarr_format_2("This doesn't work with Zarr format 2")
        # ...but it probably would if we used object dtype
        ds, ds_to_append = create_append_string_length_mismatch_test_data(dtype)
        expected = xr.concat([ds, ds_to_append], dim="time")
        with self.create_zarr_target() as store_target:
            ds.to_zarr(store_target, mode="w", **self.version_kwargs)
            ds_to_append.to_zarr(store_target, append_dim="time", **self.version_kwargs)
            actual = xr.open_dataset(store_target, engine="zarr")
            xr.testing.assert_identical(expected, actual)

    def test_check_encoding_is_consistent_after_append(self) -> None:
        ds, ds_to_append, _ = create_append_test_data()

        # check encoding consistency
        with self.create_zarr_target() as store_target:
            import numcodecs

            encoding_value: Any
            if has_zarr_v3 and zarr.config.config["default_zarr_format"] == 3:
                compressor = zarr.codecs.BloscCodec()
            else:
                compressor = numcodecs.Blosc()
            encoding_key = "compressors" if has_zarr_v3 else "compressor"
            encoding_value = (compressor,) if has_zarr_v3 else compressor

            encoding = {"da": {encoding_key: encoding_value}}
            ds.to_zarr(store_target, mode="w", encoding=encoding, **self.version_kwargs)
            original_ds = xr.open_dataset(
                store_target, engine="zarr", **self.version_kwargs
            )
            original_encoding = original_ds["da"].encoding[encoding_key]
            ds_to_append.to_zarr(store_target, append_dim="time", **self.version_kwargs)
            actual_ds = xr.open_dataset(
                store_target, engine="zarr", **self.version_kwargs
            )

            actual_encoding = actual_ds["da"].encoding[encoding_key]
            assert original_encoding == actual_encoding
            assert_identical(
                xr.open_dataset(
                    store_target, engine="zarr", **self.version_kwargs
                ).compute(),
                xr.concat([ds, ds_to_append], dim="time"),
            )

    def test_append_with_new_variable(self) -> None:
        ds, ds_to_append, ds_with_new_var = create_append_test_data()

        # check append mode for new variable
        with self.create_zarr_target() as store_target:
            combined = xr.concat([ds, ds_to_append], dim="time")
            combined.to_zarr(store_target, mode="w", **self.version_kwargs)
            assert_identical(
                combined,
                xr.open_dataset(store_target, engine="zarr", **self.version_kwargs),
            )
            ds_with_new_var.to_zarr(store_target, mode="a", **self.version_kwargs)
            combined = xr.concat([ds, ds_to_append], dim="time")
            combined["new_var"] = ds_with_new_var["new_var"]
            assert_identical(
                combined,
                xr.open_dataset(store_target, engine="zarr", **self.version_kwargs),
            )

    def test_append_with_append_dim_no_overwrite(self) -> None:
        ds, ds_to_append, _ = create_append_test_data()
        with self.create_zarr_target() as store_target:
            ds.to_zarr(store_target, mode="w", **self.version_kwargs)
            original = xr.concat([ds, ds_to_append], dim="time")
            original2 = xr.concat([original, ds_to_append], dim="time")

            # overwrite a coordinate;
            # for mode='a-', this will not get written to the store
            # because it does not have the append_dim as a dim
            lon = ds_to_append.lon.to_numpy().copy()
            lon[:] = -999
            ds_to_append["lon"] = lon
            ds_to_append.to_zarr(
                store_target, mode="a-", append_dim="time", **self.version_kwargs
            )
            actual = xr.open_dataset(store_target, engine="zarr", **self.version_kwargs)
            assert_identical(original, actual)

            # by default, mode="a" will overwrite all coordinates.
            ds_to_append.to_zarr(store_target, append_dim="time", **self.version_kwargs)
            actual = xr.open_dataset(store_target, engine="zarr", **self.version_kwargs)
            lon = original2.lon.to_numpy().copy()
            lon[:] = -999
            original2["lon"] = lon
            assert_identical(original2, actual)

    @requires_dask
    def test_to_zarr_compute_false_roundtrip(self) -> None:
        from dask.delayed import Delayed

        original = create_test_data().chunk()

        with self.create_zarr_target() as store:
            delayed_obj = self.save(original, store, compute=False)
            assert isinstance(delayed_obj, Delayed)

            # make sure target store has not been written to yet
            with pytest.raises(AssertionError):
                with self.open(store) as actual:
                    assert_identical(original, actual)

            delayed_obj.compute()

            with self.open(store) as actual:
                assert_identical(original, actual)

    @requires_dask
    def test_to_zarr_append_compute_false_roundtrip(self) -> None:
        from dask.delayed import Delayed

        ds, ds_to_append, _ = create_append_test_data()
        ds, ds_to_append = ds.chunk(), ds_to_append.chunk()

        with pytest.warns(SerializationWarning):
            with self.create_zarr_target() as store:
                delayed_obj = self.save(ds, store, compute=False, mode="w")
                assert isinstance(delayed_obj, Delayed)

                with pytest.raises(AssertionError):
                    with self.open(store) as actual:
                        assert_identical(ds, actual)

                delayed_obj.compute()

                with self.open(store) as actual:
                    assert_identical(ds, actual)

                delayed_obj = self.save(
                    ds_to_append, store, compute=False, append_dim="time"
                )
                assert isinstance(delayed_obj, Delayed)

                with pytest.raises(AssertionError):
                    with self.open(store) as actual:
                        assert_identical(
                            xr.concat([ds, ds_to_append], dim="time"), actual
                        )

                delayed_obj.compute()

                with self.open(store) as actual:
                    assert_identical(xr.concat([ds, ds_to_append], dim="time"), actual)

    @pytest.mark.parametrize("chunk", [False, True])
    def test_save_emptydim(self, chunk) -> None:
        if chunk and not has_dask:
            pytest.skip("requires dask")
        ds = Dataset({"x": (("a", "b"), np.empty((5, 0))), "y": ("a", [1, 2, 5, 8, 9])})
        if chunk:
            ds = ds.chunk({})  # chunk dataset to save dask array
        with self.roundtrip(ds) as ds_reload:
            assert_identical(ds, ds_reload)

    @requires_dask
    def test_no_warning_from_open_emptydim_with_chunks(self) -> None:
        ds = Dataset({"x": (("a", "b"), np.empty((5, 0)))}).chunk({"a": 1})
        with assert_no_warnings():
            with warnings.catch_warnings():
                warnings.filterwarnings(
                    "ignore",
                    message=".*Zarr format 3 specification.*",
                    category=UserWarning,
                )
                with self.roundtrip(ds, open_kwargs=dict(chunks={"a": 1})) as ds_reload:
                    assert_identical(ds, ds_reload)

    @pytest.mark.parametrize("consolidated", [False, True, None])
    @pytest.mark.parametrize("compute", [False, True])
    @pytest.mark.parametrize("use_dask", [False, True])
    @pytest.mark.parametrize("write_empty", [False, True, None])
    def test_write_region(self, consolidated, compute, use_dask, write_empty) -> None:
        if (use_dask or not compute) and not has_dask:
            pytest.skip("requires dask")

        zeros = Dataset({"u": (("x",), np.zeros(10))})
        nonzeros = Dataset({"u": (("x",), np.arange(1, 11))})

        if use_dask:
            zeros = zeros.chunk(2)
            nonzeros = nonzeros.chunk(2)

        with self.create_zarr_target() as store:
            zeros.to_zarr(
                store,
                consolidated=consolidated,
                compute=compute,
                encoding={"u": dict(chunks=2)},
                **self.version_kwargs,
            )
            if compute:
                with xr.open_zarr(
                    store, consolidated=consolidated, **self.version_kwargs
                ) as actual:
                    assert_identical(actual, zeros)
            for i in range(0, 10, 2):
                region = {"x": slice(i, i + 2)}
                nonzeros.isel(region).to_zarr(
                    store,
                    region=region,
                    consolidated=consolidated,
                    write_empty_chunks=write_empty,
                    **self.version_kwargs,
                )
            with xr.open_zarr(
                store, consolidated=consolidated, **self.version_kwargs
            ) as actual:
                assert_identical(actual, nonzeros)

    @pytest.mark.parametrize("mode", [None, "r+", "a"])
    def test_write_region_mode(self, mode) -> None:
        zeros = Dataset({"u": (("x",), np.zeros(10))})
        nonzeros = Dataset({"u": (("x",), np.arange(1, 11))})
        with self.create_zarr_target() as store:
            zeros.to_zarr(store, **self.version_kwargs)
            for region in [{"x": slice(5)}, {"x": slice(5, 10)}]:
                nonzeros.isel(region).to_zarr(
                    store, region=region, mode=mode, **self.version_kwargs
                )
            with xr.open_zarr(store, **self.version_kwargs) as actual:
                assert_identical(actual, nonzeros)

    @requires_dask
    def test_write_preexisting_override_metadata(self) -> None:
        """Metadata should be overridden if mode="a" but not in mode="r+"."""
        original = Dataset(
            {"u": (("x",), np.zeros(10), {"variable": "original"})},
            attrs={"global": "original"},
        )
        both_modified = Dataset(
            {"u": (("x",), np.ones(10), {"variable": "modified"})},
            attrs={"global": "modified"},
        )
        global_modified = Dataset(
            {"u": (("x",), np.ones(10), {"variable": "original"})},
            attrs={"global": "modified"},
        )
        only_new_data = Dataset(
            {"u": (("x",), np.ones(10), {"variable": "original"})},
            attrs={"global": "original"},
        )

        with self.create_zarr_target() as store:
            original.to_zarr(store, compute=False, **self.version_kwargs)
            both_modified.to_zarr(store, mode="a", **self.version_kwargs)
            with self.open(store) as actual:
                # NOTE: this arguably incorrect -- we should probably be
                # overriding the variable metadata, too. See the TODO note in
                # ZarrStore.set_variables.
                assert_identical(actual, global_modified)

        with self.create_zarr_target() as store:
            original.to_zarr(store, compute=False, **self.version_kwargs)
            both_modified.to_zarr(store, mode="r+", **self.version_kwargs)
            with self.open(store) as actual:
                assert_identical(actual, only_new_data)

        with self.create_zarr_target() as store:
            original.to_zarr(store, compute=False, **self.version_kwargs)
            # with region, the default mode becomes r+
            both_modified.to_zarr(
                store, region={"x": slice(None)}, **self.version_kwargs
            )
            with self.open(store) as actual:
                assert_identical(actual, only_new_data)

    def test_write_region_errors(self) -> None:
        data = Dataset({"u": (("x",), np.arange(5))})
        data2 = Dataset({"u": (("x",), np.array([10, 11]))})

        @contextlib.contextmanager
        def setup_and_verify_store(expected=data):
            with self.create_zarr_target() as store:
                data.to_zarr(store, **self.version_kwargs)
                yield store
                with self.open(store) as actual:
                    assert_identical(actual, expected)

        # verify the base case works
        expected = Dataset({"u": (("x",), np.array([10, 11, 2, 3, 4]))})
        with setup_and_verify_store(expected) as store:
            data2.to_zarr(store, region={"x": slice(2)}, **self.version_kwargs)

        with setup_and_verify_store() as store:
            with pytest.raises(
                ValueError,
                match=re.escape(
                    "cannot set region unless mode='a', mode='a-', mode='r+' or mode=None"
                ),
            ):
                data.to_zarr(
                    store, region={"x": slice(None)}, mode="w", **self.version_kwargs
                )

        with setup_and_verify_store() as store:
            with pytest.raises(TypeError, match=r"must be a dict"):
                data.to_zarr(store, region=slice(None), **self.version_kwargs)  # type: ignore[call-overload]

        with setup_and_verify_store() as store:
            with pytest.raises(TypeError, match=r"must be slice objects"):
                data2.to_zarr(store, region={"x": [0, 1]}, **self.version_kwargs)  # type: ignore[dict-item]

        with setup_and_verify_store() as store:
            with pytest.raises(ValueError, match=r"step on all slices"):
                data2.to_zarr(
                    store, region={"x": slice(None, None, 2)}, **self.version_kwargs
                )

        with setup_and_verify_store() as store:
            with pytest.raises(
                ValueError,
                match=r"all keys in ``region`` are not in Dataset dimensions",
            ):
                data.to_zarr(store, region={"y": slice(None)}, **self.version_kwargs)

        with setup_and_verify_store() as store:
            with pytest.raises(
                ValueError,
                match=r"all variables in the dataset to write must have at least one dimension in common",
            ):
                data2.assign(v=2).to_zarr(
                    store, region={"x": slice(2)}, **self.version_kwargs
                )

        with setup_and_verify_store() as store:
            with pytest.raises(
                ValueError, match=r"cannot list the same dimension in both"
            ):
                data.to_zarr(
                    store,
                    region={"x": slice(None)},
                    append_dim="x",
                    **self.version_kwargs,
                )

        with setup_and_verify_store() as store:
            with pytest.raises(
                ValueError,
                match=r"variable 'u' already exists with different dimension sizes",
            ):
                data2.to_zarr(store, region={"x": slice(3)}, **self.version_kwargs)

    @requires_dask
    def test_encoding_chunksizes(self) -> None:
        # regression test for GH2278
        # see also test_encoding_chunksizes_unlimited
        nx, ny, nt = 4, 4, 5
        original = xr.Dataset(
            {},
            coords={
                "x": np.arange(nx),
                "y": np.arange(ny),
                "t": np.arange(nt),
            },
        )
        original["v"] = xr.Variable(("x", "y", "t"), np.zeros((nx, ny, nt)))
        original = original.chunk({"t": 1, "x": 2, "y": 2})

        with self.roundtrip(original) as ds1:
            assert_equal(ds1, original)
            with self.roundtrip(ds1.isel(t=0)) as ds2:
                assert_equal(ds2, original.isel(t=0))

    @requires_dask
    def test_chunk_encoding_with_partial_dask_chunks(self) -> None:
        original = xr.Dataset(
            {"x": xr.DataArray(np.random.random(size=(6, 8)), dims=("a", "b"))}
        ).chunk({"a": 3})

        with self.roundtrip(
            original, save_kwargs={"encoding": {"x": {"chunks": [3, 2]}}}
        ) as ds1:
            assert_equal(ds1, original)

    @requires_dask
    def test_chunk_encoding_with_larger_dask_chunks(self) -> None:
        original = xr.Dataset({"a": ("x", [1, 2, 3, 4])}).chunk({"x": 2})

        with self.roundtrip(
            original, save_kwargs={"encoding": {"a": {"chunks": [1]}}}
        ) as ds1:
            assert_equal(ds1, original)

    @requires_cftime
    def test_open_zarr_use_cftime(self) -> None:
        ds = create_test_data()
        with self.create_zarr_target() as store_target:
            ds.to_zarr(store_target, **self.version_kwargs)
            ds_a = xr.open_zarr(store_target, **self.version_kwargs)
            assert_identical(ds, ds_a)
            decoder = CFDatetimeCoder(use_cftime=True)
            ds_b = xr.open_zarr(
                store_target, decode_times=decoder, **self.version_kwargs
            )
            assert xr.coding.times.contains_cftime_datetimes(ds_b.time.variable)

    def test_write_read_select_write(self) -> None:
        # Test for https://github.com/pydata/xarray/issues/4084
        ds = create_test_data()

        # NOTE: using self.roundtrip, which uses open_dataset, will not trigger the bug.
        with self.create_zarr_target() as initial_store:
            ds.to_zarr(initial_store, mode="w", **self.version_kwargs)
            ds1 = xr.open_zarr(initial_store, **self.version_kwargs)

            # Combination of where+squeeze triggers error on write.
            ds_sel = ds1.where(ds1.coords["dim3"] == "a", drop=True).squeeze("dim3")
            with self.create_zarr_target() as final_store:
                ds_sel.to_zarr(final_store, mode="w", **self.version_kwargs)

    @pytest.mark.parametrize("obj", [Dataset(), DataArray(name="foo")])
    def test_attributes(self, obj) -> None:
        obj = obj.copy()

        obj.attrs["good"] = {"key": "value"}
        ds = obj if isinstance(obj, Dataset) else obj.to_dataset()
        with self.create_zarr_target() as store_target:
            ds.to_zarr(store_target, **self.version_kwargs)
            assert_identical(ds, xr.open_zarr(store_target, **self.version_kwargs))

        obj.attrs["bad"] = DataArray()
        ds = obj if isinstance(obj, Dataset) else obj.to_dataset()
        with self.create_zarr_target() as store_target:
            with pytest.raises(TypeError, match=r"Invalid attribute in Dataset.attrs."):
                ds.to_zarr(store_target, **self.version_kwargs)

    @requires_dask
    @pytest.mark.parametrize("dtype", ["datetime64[ns]", "timedelta64[ns]"])
    def test_chunked_datetime64_or_timedelta64(self, dtype) -> None:
        # Generalized from @malmans2's test in PR #8253
        original = create_test_data().astype(dtype).chunk(1)
        with self.roundtrip(
            original,
            open_kwargs={
                "chunks": {},
                "decode_timedelta": CFTimedeltaCoder(time_unit="ns"),
            },
        ) as actual:
            for name, actual_var in actual.variables.items():
                assert original[name].chunks == actual_var.chunks
            assert original.chunks == actual.chunks

    @requires_cftime
    @requires_dask
    def test_chunked_cftime_datetime(self) -> None:
        # Based on @malmans2's test in PR #8253
        times = date_range("2000", freq="D", periods=3, use_cftime=True)
        original = xr.Dataset(data_vars={"chunked_times": (["time"], times)})
        original = original.chunk({"time": 1})
        with self.roundtrip(original, open_kwargs={"chunks": {}}) as actual:
            for name, actual_var in actual.variables.items():
                assert original[name].chunks == actual_var.chunks
            assert original.chunks == actual.chunks

    def test_cache_members(self) -> None:
        """
        Ensure that if `ZarrStore` is created with `cache_members` set to `True`,
        a `ZarrStore` only inspects the underlying zarr group once,
        and that the results of that inspection are cached.

        Otherwise, `ZarrStore.members` should inspect the underlying zarr group each time it is
        invoked
        """
        with self.create_zarr_target() as store_target:
            zstore_mut = backends.ZarrStore.open_group(
                store_target, mode="w", cache_members=False
            )

            # ensure that the keys are sorted
            array_keys = sorted(("foo", "bar"))

            # create some arrays
            for ak in array_keys:
                zstore_mut.zarr_group.create(name=ak, shape=(1,), dtype="uint8")

            zstore_stat = backends.ZarrStore.open_group(
                store_target, mode="r", cache_members=True
            )

            observed_keys_0 = sorted(zstore_stat.array_keys())
            assert observed_keys_0 == array_keys

            # create a new array
            new_key = "baz"
            zstore_mut.zarr_group.create(name=new_key, shape=(1,), dtype="uint8")

            observed_keys_1 = sorted(zstore_stat.array_keys())
            assert observed_keys_1 == array_keys

            observed_keys_2 = sorted(zstore_mut.array_keys())
            assert observed_keys_2 == sorted(array_keys + [new_key])


@requires_zarr
@pytest.mark.skipif(
    KVStore is None, reason="zarr-python 2.x or ZARR_V3_EXPERIMENTAL_API is unset."
)
class TestInstrumentedZarrStore:
    if has_zarr_v3:
        methods = [
            "get",
            "set",
            "list_dir",
            "list_prefix",
        ]
    else:
        methods = [
            "__iter__",
            "__contains__",
            "__setitem__",
            "__getitem__",
            "listdir",
            "list_prefix",
        ]

    @contextlib.contextmanager
    def create_zarr_target(self):
        if Version(zarr.__version__) < Version("2.18.0"):
            pytest.skip("Instrumented tests only work on latest Zarr.")

        if has_zarr_v3:
            kwargs = {"read_only": False}
        else:
            kwargs = {}  # type: ignore[arg-type,unused-ignore]

        store = KVStore({}, **kwargs)  # type: ignore[arg-type,unused-ignore]
        yield store

    def make_patches(self, store):
        from unittest.mock import MagicMock

        return {
            method: MagicMock(
                f"KVStore.{method}",
                side_effect=getattr(store, method),
                autospec=True,
            )
            for method in self.methods
        }

    def summarize(self, patches):
        summary = {}
        for name, patch_ in patches.items():
            count = 0
            for call in patch_.mock_calls:
                if "zarr.json" not in call.args:
                    count += 1
            summary[name.strip("_")] = count
        return summary

    def check_requests(self, expected, patches):
        summary = self.summarize(patches)
        for k in summary:
            assert summary[k] <= expected[k], (k, summary)

    def test_append(self) -> None:
        original = Dataset({"foo": ("x", [1])}, coords={"x": [0]})
        modified = Dataset({"foo": ("x", [2])}, coords={"x": [1]})

        with self.create_zarr_target() as store:
            if has_zarr_v3:
                # TODO: verify these
                expected = {
                    "set": 5,
                    "get": 4,
                    "list_dir": 2,
                    "list_prefix": 1,
                }
            else:
                expected = {
                    "iter": 1,
                    "contains": 18,
                    "setitem": 10,
                    "getitem": 13,
                    "listdir": 0,
                    "list_prefix": 3,
                }

            patches = self.make_patches(store)
            with patch.multiple(KVStore, **patches):
                original.to_zarr(store)
            self.check_requests(expected, patches)

            patches = self.make_patches(store)
            # v2024.03.0: {'iter': 6, 'contains': 2, 'setitem': 5, 'getitem': 10, 'listdir': 6, 'list_prefix': 0}
            # 6057128b: {'iter': 5, 'contains': 2, 'setitem': 5, 'getitem': 10, "listdir": 5, "list_prefix": 0}
            if has_zarr_v3:
                expected = {
                    "set": 4,
                    "get": 9,  # TODO: fixme upstream (should be 8)
                    "list_dir": 2,  # TODO: fixme upstream (should be 2)
                    "list_prefix": 0,
                }
            else:
                expected = {
                    "iter": 1,
                    "contains": 11,
                    "setitem": 6,
                    "getitem": 15,
                    "listdir": 0,
                    "list_prefix": 1,
                }

            with patch.multiple(KVStore, **patches):
                modified.to_zarr(store, mode="a", append_dim="x")
            self.check_requests(expected, patches)

            patches = self.make_patches(store)

            if has_zarr_v3:
                expected = {
                    "set": 4,
                    "get": 9,  # TODO: fixme upstream (should be 8)
                    "list_dir": 2,  # TODO: fixme upstream (should be 2)
                    "list_prefix": 0,
                }
            else:
                expected = {
                    "iter": 1,
                    "contains": 11,
                    "setitem": 6,
                    "getitem": 15,
                    "listdir": 0,
                    "list_prefix": 1,
                }

            with patch.multiple(KVStore, **patches):
                modified.to_zarr(store, mode="a-", append_dim="x")
            self.check_requests(expected, patches)

            with open_dataset(store, engine="zarr") as actual:
                assert_identical(
                    actual, xr.concat([original, modified, modified], dim="x")
                )

    @requires_dask
    def test_region_write(self) -> None:
        ds = Dataset({"foo": ("x", [1, 2, 3])}, coords={"x": [1, 2, 3]}).chunk()
        with self.create_zarr_target() as store:
            if has_zarr_v3:
                expected = {
                    "set": 5,
                    "get": 2,
                    "list_dir": 2,
                    "list_prefix": 4,
                }
            else:
                expected = {
                    "iter": 1,
                    "contains": 16,
                    "setitem": 9,
                    "getitem": 13,
                    "listdir": 0,
                    "list_prefix": 5,
                }

            patches = self.make_patches(store)
            with patch.multiple(KVStore, **patches):
                ds.to_zarr(store, mode="w", compute=False)
            self.check_requests(expected, patches)

            # v2024.03.0: {'iter': 5, 'contains': 2, 'setitem': 1, 'getitem': 6, 'listdir': 5, 'list_prefix': 0}
            # 6057128b: {'iter': 4, 'contains': 2, 'setitem': 1, 'getitem': 5, 'listdir': 4, 'list_prefix': 0}
            if has_zarr_v3:
                expected = {
                    "set": 1,
                    "get": 3,
                    "list_dir": 0,
                    "list_prefix": 0,
                }
            else:
                expected = {
                    "iter": 1,
                    "contains": 6,
                    "setitem": 1,
                    "getitem": 7,
                    "listdir": 0,
                    "list_prefix": 0,
                }

            patches = self.make_patches(store)
            with patch.multiple(KVStore, **patches):
                ds.to_zarr(store, region={"x": slice(None)})
            self.check_requests(expected, patches)

            # v2024.03.0: {'iter': 6, 'contains': 4, 'setitem': 1, 'getitem': 11, 'listdir': 6, 'list_prefix': 0}
            # 6057128b: {'iter': 4, 'contains': 2, 'setitem': 1, 'getitem': 7, 'listdir': 4, 'list_prefix': 0}
            if has_zarr_v3:
                expected = {
                    "set": 1,
                    "get": 4,
                    "list_dir": 0,
                    "list_prefix": 0,
                }
            else:
                expected = {
                    "iter": 1,
                    "contains": 6,
                    "setitem": 1,
                    "getitem": 8,
                    "listdir": 0,
                    "list_prefix": 0,
                }

            patches = self.make_patches(store)
            with patch.multiple(KVStore, **patches):
                ds.to_zarr(store, region="auto")
            self.check_requests(expected, patches)

            if has_zarr_v3:
                expected = {
                    "set": 0,
                    "get": 5,
                    "list_dir": 0,
                    "list_prefix": 0,
                }
            else:
                expected = {
                    "iter": 1,
                    "contains": 6,
                    "setitem": 0,
                    "getitem": 8,
                    "listdir": 0,
                    "list_prefix": 0,
                }

            patches = self.make_patches(store)
            with patch.multiple(KVStore, **patches):
                with open_dataset(store, engine="zarr") as actual:
                    assert_identical(actual, ds)
            self.check_requests(expected, patches)


@requires_zarr
class TestZarrDictStore(ZarrBase):
    @contextlib.contextmanager
    def create_zarr_target(self):
        if has_zarr_v3:
            yield zarr.storage.MemoryStore({}, read_only=False)
        else:
            yield {}


@requires_zarr
@pytest.mark.skipif(
    ON_WINDOWS,
    reason="Very flaky on Windows CI. Can re-enable assuming it starts consistently passing.",
)
class TestZarrDirectoryStore(ZarrBase):
    @contextlib.contextmanager
    def create_zarr_target(self):
        with create_tmp_file(suffix=".zarr") as tmp:
            yield tmp


@requires_zarr
class TestZarrWriteEmpty(TestZarrDirectoryStore):
    @contextlib.contextmanager
    def temp_dir(self) -> Iterator[tuple[str, str]]:
        with tempfile.TemporaryDirectory() as d:
            store = os.path.join(d, "test.zarr")
            yield d, store

    @contextlib.contextmanager
    def roundtrip_dir(
        self,
        data,
        store,
        save_kwargs=None,
        open_kwargs=None,
        allow_cleanup_failure=False,
    ) -> Iterator[Dataset]:
        if save_kwargs is None:
            save_kwargs = {}
        if open_kwargs is None:
            open_kwargs = {}

        data.to_zarr(store, **save_kwargs, **self.version_kwargs)
        with xr.open_dataset(
            store, engine="zarr", **open_kwargs, **self.version_kwargs
        ) as ds:
            yield ds

    @pytest.mark.parametrize("consolidated", [True, False, None])
    @pytest.mark.parametrize("write_empty", [True, False, None])
    @pytest.mark.skipif(
        has_zarr_v3, reason="zarr-python 3.x removed write_empty_chunks"
    )
    def test_write_empty(
        self, consolidated: bool | None, write_empty: bool | None
    ) -> None:
        if write_empty is False:
            expected = ["0.1.0", "1.1.0"]
        else:
            expected = [
                "0.0.0",
                "0.0.1",
                "0.1.0",
                "0.1.1",
                "1.0.0",
                "1.0.1",
                "1.1.0",
                "1.1.1",
            ]

        ds = xr.Dataset(
            data_vars={
                "test": (
                    ("Z", "Y", "X"),
                    np.array([np.nan, np.nan, 1.0, np.nan]).reshape((1, 2, 2)),
                )
            }
        )

        if has_dask:
            ds["test"] = ds["test"].chunk(1)
            encoding = None
        else:
            encoding = {"test": {"chunks": (1, 1, 1)}}

        with self.temp_dir() as (d, store):
            ds.to_zarr(
                store,
                mode="w",
                encoding=encoding,
                write_empty_chunks=write_empty,
            )

            with self.roundtrip_dir(
                ds,
                store,
                {"mode": "a", "append_dim": "Z", "write_empty_chunks": write_empty},
            ) as a_ds:
                expected_ds = xr.concat([ds, ds], dim="Z")

                assert_identical(a_ds, expected_ds)

                ls = listdir(os.path.join(store, "test"))
                assert set(expected) == set([file for file in ls if file[0] != "."])

    def test_avoid_excess_metadata_calls(self) -> None:
        """Test that chunk requests do not trigger redundant metadata requests.

        This test targets logic in backends.zarr.ZarrArrayWrapper, asserting that calls
        to retrieve chunk data after initialization do not trigger additional
        metadata requests.

        https://github.com/pydata/xarray/issues/8290
        """
        ds = xr.Dataset(data_vars={"test": (("Z",), np.array([123]).reshape(1))})

        # The call to retrieve metadata performs a group lookup. We patch Group.__getitem__
        # so that we can inspect calls to this method - specifically count of calls.
        # Use of side_effect means that calls are passed through to the original method
        # rather than a mocked method.

        Group: Any
        if has_zarr_v3:
            Group = zarr.AsyncGroup
            patched = patch.object(
                Group, "getitem", side_effect=Group.getitem, autospec=True
            )
        else:
            Group = zarr.Group
            patched = patch.object(
                Group, "__getitem__", side_effect=Group.__getitem__, autospec=True
            )

        with self.create_zarr_target() as store, patched as mock:
            ds.to_zarr(store, mode="w")

            # We expect this to request array metadata information, so call_count should be == 1,
            xrds = xr.open_zarr(store)
            call_count = mock.call_count
            assert call_count == 1

            # compute() requests array data, which should not trigger additional metadata requests
            # we assert that the number of calls has not increased after fetchhing the array
            xrds.test.compute(scheduler="sync")
            assert mock.call_count == call_count


@requires_zarr
@requires_fsspec
@pytest.mark.skipif(has_zarr_v3, reason="Difficult to test.")
def test_zarr_storage_options() -> None:
    pytest.importorskip("aiobotocore")
    ds = create_test_data()
    store_target = "memory://test.zarr"
    ds.to_zarr(store_target, storage_options={"test": "zarr_write"})
    ds_a = xr.open_zarr(store_target, storage_options={"test": "zarr_read"})
    assert_identical(ds, ds_a)


@requires_zarr
def test_zarr_version_deprecated() -> None:
    ds = create_test_data()
    store: Any
    if has_zarr_v3:
        store = KVStore()
    else:
        store = {}

    with pytest.warns(FutureWarning, match="zarr_version"):
        ds.to_zarr(store=store, zarr_version=2)

    with pytest.warns(FutureWarning, match="zarr_version"):
        xr.open_zarr(store=store, zarr_version=2)

    with pytest.raises(ValueError, match="zarr_format"):
        xr.open_zarr(store=store, zarr_version=2, zarr_format=3)


@requires_scipy
class TestScipyInMemoryData(CFEncodedBase, NetCDF3Only):
    engine: T_NetcdfEngine = "scipy"

    @contextlib.contextmanager
    def create_store(self):
        fobj = BytesIO()
        yield backends.ScipyDataStore(fobj, "w")

    def test_to_netcdf_explicit_engine(self) -> None:
        # regression test for GH1321
        Dataset({"foo": 42}).to_netcdf(engine="scipy")

    def test_bytes_pickle(self) -> None:
        data = Dataset({"foo": ("x", [1, 2, 3])})
        fobj = data.to_netcdf()
        with self.open(fobj) as ds:
            unpickled = pickle.loads(pickle.dumps(ds))
            assert_identical(unpickled, data)


@requires_scipy
class TestScipyFileObject(CFEncodedBase, NetCDF3Only):
    engine: T_NetcdfEngine = "scipy"

    @contextlib.contextmanager
    def create_store(self):
        fobj = BytesIO()
        yield backends.ScipyDataStore(fobj, "w")

    @contextlib.contextmanager
    def roundtrip(
        self, data, save_kwargs=None, open_kwargs=None, allow_cleanup_failure=False
    ):
        if save_kwargs is None:
            save_kwargs = {}
        if open_kwargs is None:
            open_kwargs = {}
        with create_tmp_file() as tmp_file:
            with open(tmp_file, "wb") as f:
                self.save(data, f, **save_kwargs)
            with open(tmp_file, "rb") as f:
                with self.open(f, **open_kwargs) as ds:
                    yield ds

    @pytest.mark.skip(reason="cannot pickle file objects")
    def test_pickle(self) -> None:
        pass

    @pytest.mark.skip(reason="cannot pickle file objects")
    def test_pickle_dataarray(self) -> None:
        pass


@requires_scipy
class TestScipyFilePath(CFEncodedBase, NetCDF3Only):
    engine: T_NetcdfEngine = "scipy"

    @contextlib.contextmanager
    def create_store(self):
        with create_tmp_file() as tmp_file:
            with backends.ScipyDataStore(tmp_file, mode="w") as store:
                yield store

    def test_array_attrs(self) -> None:
        ds = Dataset(attrs={"foo": [[1, 2], [3, 4]]})
        with pytest.raises(ValueError, match=r"must be 1-dimensional"):
            with self.roundtrip(ds):
                pass

    def test_roundtrip_example_1_netcdf_gz(self) -> None:
        with open_example_dataset("example_1.nc.gz") as expected:
            with open_example_dataset("example_1.nc") as actual:
                assert_identical(expected, actual)

    def test_netcdf3_endianness(self) -> None:
        # regression test for GH416
        with open_example_dataset("bears.nc", engine="scipy") as expected:
            for var in expected.variables.values():
                assert var.dtype.isnative

    @requires_netCDF4
    def test_nc4_scipy(self) -> None:
        with create_tmp_file(allow_cleanup_failure=True) as tmp_file:
            with nc4.Dataset(tmp_file, "w", format="NETCDF4") as rootgrp:
                rootgrp.createGroup("foo")

            with pytest.raises(TypeError, match=r"pip install netcdf4"):
                open_dataset(tmp_file, engine="scipy")


@requires_netCDF4
class TestNetCDF3ViaNetCDF4Data(CFEncodedBase, NetCDF3Only):
    engine: T_NetcdfEngine = "netcdf4"
    file_format: T_NetcdfTypes = "NETCDF3_CLASSIC"

    @contextlib.contextmanager
    def create_store(self):
        with create_tmp_file() as tmp_file:
            with backends.NetCDF4DataStore.open(
                tmp_file, mode="w", format="NETCDF3_CLASSIC"
            ) as store:
                yield store

    def test_encoding_kwarg_vlen_string(self) -> None:
        original = Dataset({"x": ["foo", "bar", "baz"]})
        kwargs = dict(encoding={"x": {"dtype": str}})
        with pytest.raises(ValueError, match=r"encoding dtype=str for vlen"):
            with self.roundtrip(original, save_kwargs=kwargs):
                pass


@requires_netCDF4
class TestNetCDF4ClassicViaNetCDF4Data(CFEncodedBase, NetCDF3Only):
    engine: T_NetcdfEngine = "netcdf4"
    file_format: T_NetcdfTypes = "NETCDF4_CLASSIC"

    @contextlib.contextmanager
    def create_store(self):
        with create_tmp_file() as tmp_file:
            with backends.NetCDF4DataStore.open(
                tmp_file, mode="w", format="NETCDF4_CLASSIC"
            ) as store:
                yield store


@requires_scipy_or_netCDF4
class TestGenericNetCDFData(CFEncodedBase, NetCDF3Only):
    # verify that we can read and write netCDF3 files as long as we have scipy
    # or netCDF4-python installed
    file_format: T_NetcdfTypes = "NETCDF3_64BIT"

    def test_write_store(self) -> None:
        # there's no specific store to test here
        pass

    @requires_scipy
    def test_engine(self) -> None:
        data = create_test_data()
        with pytest.raises(ValueError, match=r"unrecognized engine"):
            data.to_netcdf("foo.nc", engine="foobar")  # type: ignore[call-overload]
        with pytest.raises(ValueError, match=r"invalid engine"):
            data.to_netcdf(engine="netcdf4")

        with create_tmp_file() as tmp_file:
            data.to_netcdf(tmp_file)
            with pytest.raises(ValueError, match=r"unrecognized engine"):
                open_dataset(tmp_file, engine="foobar")

        netcdf_bytes = data.to_netcdf()
        with pytest.raises(ValueError, match=r"unrecognized engine"):
            open_dataset(BytesIO(netcdf_bytes), engine="foobar")

    def test_cross_engine_read_write_netcdf3(self) -> None:
        data = create_test_data()
        valid_engines: set[T_NetcdfEngine] = set()
        if has_netCDF4:
            valid_engines.add("netcdf4")
        if has_scipy:
            valid_engines.add("scipy")

        for write_engine in valid_engines:
            for format in self.netcdf3_formats:
                with create_tmp_file() as tmp_file:
                    data.to_netcdf(tmp_file, format=format, engine=write_engine)
                    for read_engine in valid_engines:
                        with open_dataset(tmp_file, engine=read_engine) as actual:
                            # hack to allow test to work:
                            # coord comes back as DataArray rather than coord,
                            # and so need to loop through here rather than in
                            # the test function (or we get recursion)
                            [
                                assert_allclose(data[k].variable, actual[k].variable)
                                for k in data.variables
                            ]

    def test_encoding_unlimited_dims(self) -> None:
        ds = Dataset({"x": ("y", np.arange(10.0))})
        with self.roundtrip(ds, save_kwargs=dict(unlimited_dims=["y"])) as actual:
            assert actual.encoding["unlimited_dims"] == set("y")
            assert_equal(ds, actual)

        # Regression test for https://github.com/pydata/xarray/issues/2134
        with self.roundtrip(ds, save_kwargs=dict(unlimited_dims="y")) as actual:
            assert actual.encoding["unlimited_dims"] == set("y")
            assert_equal(ds, actual)

        ds.encoding = {"unlimited_dims": ["y"]}
        with self.roundtrip(ds) as actual:
            assert actual.encoding["unlimited_dims"] == set("y")
            assert_equal(ds, actual)

        # Regression test for https://github.com/pydata/xarray/issues/2134
        ds.encoding = {"unlimited_dims": "y"}
        with self.roundtrip(ds) as actual:
            assert actual.encoding["unlimited_dims"] == set("y")
            assert_equal(ds, actual)


@requires_h5netcdf
@requires_netCDF4
@pytest.mark.filterwarnings("ignore:use make_scale(name) instead")
class TestH5NetCDFData(NetCDF4Base):
    engine: T_NetcdfEngine = "h5netcdf"

    @contextlib.contextmanager
    def create_store(self):
        with create_tmp_file() as tmp_file:
            yield backends.H5NetCDFStore.open(tmp_file, "w")

    @pytest.mark.skipif(
        has_h5netcdf_1_4_0_or_above, reason="only valid for h5netcdf < 1.4.0"
    )
    def test_complex(self) -> None:
        expected = Dataset({"x": ("y", np.ones(5) + 1j * np.ones(5))})
        save_kwargs = {"invalid_netcdf": True}
        with pytest.warns(UserWarning, match="You are writing invalid netcdf features"):
            with self.roundtrip(expected, save_kwargs=save_kwargs) as actual:
                assert_equal(expected, actual)

    @pytest.mark.skipif(
        has_h5netcdf_1_4_0_or_above, reason="only valid for h5netcdf < 1.4.0"
    )
    @pytest.mark.parametrize("invalid_netcdf", [None, False])
    def test_complex_error(self, invalid_netcdf) -> None:
        import h5netcdf

        expected = Dataset({"x": ("y", np.ones(5) + 1j * np.ones(5))})
        save_kwargs = {"invalid_netcdf": invalid_netcdf}
        with pytest.raises(
            h5netcdf.CompatibilityError, match="are not a supported NetCDF feature"
        ):
            with self.roundtrip(expected, save_kwargs=save_kwargs) as actual:
                assert_equal(expected, actual)

    def test_numpy_bool_(self) -> None:
        # h5netcdf loads booleans as numpy.bool_, this type needs to be supported
        # when writing invalid_netcdf datasets in order to support a roundtrip
        expected = Dataset({"x": ("y", np.ones(5), {"numpy_bool": np.bool_(True)})})
        save_kwargs = {"invalid_netcdf": True}
        with pytest.warns(UserWarning, match="You are writing invalid netcdf features"):
            with self.roundtrip(expected, save_kwargs=save_kwargs) as actual:
                assert_identical(expected, actual)

    def test_cross_engine_read_write_netcdf4(self) -> None:
        # Drop dim3, because its labels include strings. These appear to be
        # not properly read with python-netCDF4, which converts them into
        # unicode instead of leaving them as bytes.
        data = create_test_data().drop_vars("dim3")
        data.attrs["foo"] = "bar"
        valid_engines: list[T_NetcdfEngine] = ["netcdf4", "h5netcdf"]
        for write_engine in valid_engines:
            with create_tmp_file() as tmp_file:
                data.to_netcdf(tmp_file, engine=write_engine)
                for read_engine in valid_engines:
                    with open_dataset(tmp_file, engine=read_engine) as actual:
                        assert_identical(data, actual)

    def test_read_byte_attrs_as_unicode(self) -> None:
        with create_tmp_file() as tmp_file:
            with nc4.Dataset(tmp_file, "w") as nc:
                nc.foo = b"bar"
            with open_dataset(tmp_file) as actual:
                expected = Dataset(attrs={"foo": "bar"})
                assert_identical(expected, actual)

    def test_encoding_unlimited_dims(self) -> None:
        ds = Dataset({"x": ("y", np.arange(10.0))})
        with self.roundtrip(ds, save_kwargs=dict(unlimited_dims=["y"])) as actual:
            assert actual.encoding["unlimited_dims"] == set("y")
            assert_equal(ds, actual)
        ds.encoding = {"unlimited_dims": ["y"]}
        with self.roundtrip(ds) as actual:
            assert actual.encoding["unlimited_dims"] == set("y")
            assert_equal(ds, actual)

    def test_compression_encoding_h5py(self) -> None:
        ENCODINGS: tuple[tuple[dict[str, Any], dict[str, Any]], ...] = (
            # h5py style compression with gzip codec will be converted to
            # NetCDF4-Python style on round-trip
            (
                {"compression": "gzip", "compression_opts": 9},
                {"zlib": True, "complevel": 9},
            ),
            # What can't be expressed in NetCDF4-Python style is
            # round-tripped unaltered
            (
                {"compression": "lzf", "compression_opts": None},
                {"compression": "lzf", "compression_opts": None},
            ),
            # If both styles are used together, h5py format takes precedence
            (
                {
                    "compression": "lzf",
                    "compression_opts": None,
                    "zlib": True,
                    "complevel": 9,
                },
                {"compression": "lzf", "compression_opts": None},
            ),
        )

        for compr_in, compr_out in ENCODINGS:
            data = create_test_data()
            compr_common = {
                "chunksizes": (5, 5),
                "fletcher32": True,
                "shuffle": True,
                "original_shape": data.var2.shape,
            }
            data["var2"].encoding.update(compr_in)
            data["var2"].encoding.update(compr_common)
            compr_out.update(compr_common)
            data["scalar"] = ("scalar_dim", np.array([2.0]))
            data["scalar"] = data["scalar"][0]
            with self.roundtrip(data) as actual:
                for k, v in compr_out.items():
                    assert v == actual["var2"].encoding[k]

    def test_compression_check_encoding_h5py(self) -> None:
        """When mismatched h5py and NetCDF4-Python encodings are expressed
        in to_netcdf(encoding=...), must raise ValueError
        """
        data = Dataset({"x": ("y", np.arange(10.0))})
        # Compatible encodings are graciously supported
        with create_tmp_file() as tmp_file:
            data.to_netcdf(
                tmp_file,
                engine="h5netcdf",
                encoding={
                    "x": {
                        "compression": "gzip",
                        "zlib": True,
                        "compression_opts": 6,
                        "complevel": 6,
                    }
                },
            )
            with open_dataset(tmp_file, engine="h5netcdf") as actual:
                assert actual.x.encoding["zlib"] is True
                assert actual.x.encoding["complevel"] == 6

        # Incompatible encodings cause a crash
        with create_tmp_file() as tmp_file:
            with pytest.raises(
                ValueError, match=r"'zlib' and 'compression' encodings mismatch"
            ):
                data.to_netcdf(
                    tmp_file,
                    engine="h5netcdf",
                    encoding={"x": {"compression": "lzf", "zlib": True}},
                )

        with create_tmp_file() as tmp_file:
            with pytest.raises(
                ValueError,
                match=r"'complevel' and 'compression_opts' encodings mismatch",
            ):
                data.to_netcdf(
                    tmp_file,
                    engine="h5netcdf",
                    encoding={
                        "x": {
                            "compression": "gzip",
                            "compression_opts": 5,
                            "complevel": 6,
                        }
                    },
                )

    def test_dump_encodings_h5py(self) -> None:
        # regression test for #709
        ds = Dataset({"x": ("y", np.arange(10.0))})

        kwargs = {"encoding": {"x": {"compression": "gzip", "compression_opts": 9}}}
        with self.roundtrip(ds, save_kwargs=kwargs) as actual:
            assert actual.x.encoding["zlib"]
            assert actual.x.encoding["complevel"] == 9

        kwargs = {"encoding": {"x": {"compression": "lzf", "compression_opts": None}}}
        with self.roundtrip(ds, save_kwargs=kwargs) as actual:
            assert actual.x.encoding["compression"] == "lzf"
            assert actual.x.encoding["compression_opts"] is None

    def test_decode_utf8_warning(self) -> None:
        title = b"\xc3"
        with create_tmp_file() as tmp_file:
            with nc4.Dataset(tmp_file, "w") as f:
                f.title = title
            with pytest.warns(UnicodeWarning, match="returning bytes undecoded") as w:
                ds = xr.load_dataset(tmp_file, engine="h5netcdf")
                assert ds.title == title
                assert "attribute 'title' of h5netcdf object '/'" in str(w[0].message)

    def test_byte_attrs(self, byte_attrs_dataset: dict[str, Any]) -> None:
        with pytest.raises(ValueError, match=byte_attrs_dataset["h5netcdf_error"]):
            super().test_byte_attrs(byte_attrs_dataset)

    @requires_h5netcdf_1_4_0_or_above
    def test_roundtrip_complex(self):
        expected = Dataset({"x": ("y", np.ones(5) + 1j * np.ones(5))})
        with self.roundtrip(expected) as actual:
            assert_equal(expected, actual)

    def test_phony_dims_warning(self) -> None:
        import h5py

        foo_data = np.arange(125).reshape(5, 5, 5)
        bar_data = np.arange(625).reshape(25, 5, 5)
        var = {"foo1": foo_data, "foo2": bar_data, "foo3": foo_data, "foo4": bar_data}
        with create_tmp_file() as tmp_file:
            with h5py.File(tmp_file, "w") as f:
                grps = ["bar", "baz"]
                for grp in grps:
                    fx = f.create_group(grp)
                    for k, v in var.items():
                        fx.create_dataset(k, data=v)
            with pytest.warns(UserWarning, match="The 'phony_dims' kwarg"):
                with xr.open_dataset(tmp_file, engine="h5netcdf", group="bar") as ds:
                    assert ds.sizes == {
                        "phony_dim_0": 5,
                        "phony_dim_1": 5,
                        "phony_dim_2": 5,
                        "phony_dim_3": 25,
                    }


@requires_h5netcdf
@requires_netCDF4
class TestH5NetCDFAlreadyOpen:
    def test_open_dataset_group(self) -> None:
        import h5netcdf

        with create_tmp_file() as tmp_file:
            with nc4.Dataset(tmp_file, mode="w") as nc:
                group = nc.createGroup("g")
                v = group.createVariable("x", "int")
                v[...] = 42

            kwargs = {"decode_vlen_strings": True}

            h5 = h5netcdf.File(tmp_file, mode="r", **kwargs)
            store = backends.H5NetCDFStore(h5["g"])
            with open_dataset(store) as ds:
                expected = Dataset({"x": ((), 42)})
                assert_identical(expected, ds)

            h5 = h5netcdf.File(tmp_file, mode="r", **kwargs)
            store = backends.H5NetCDFStore(h5, group="g")
            with open_dataset(store) as ds:
                expected = Dataset({"x": ((), 42)})
                assert_identical(expected, ds)

    def test_deepcopy(self) -> None:
        import h5netcdf

        with create_tmp_file() as tmp_file:
            with nc4.Dataset(tmp_file, mode="w") as nc:
                nc.createDimension("x", 10)
                v = nc.createVariable("y", np.int32, ("x",))
                v[:] = np.arange(10)

            kwargs = {"decode_vlen_strings": True}

            h5 = h5netcdf.File(tmp_file, mode="r", **kwargs)
            store = backends.H5NetCDFStore(h5)
            with open_dataset(store) as ds:
                copied = ds.copy(deep=True)
                expected = Dataset({"y": ("x", np.arange(10))})
                assert_identical(expected, copied)


@requires_h5netcdf
class TestH5NetCDFFileObject(TestH5NetCDFData):
    engine: T_NetcdfEngine = "h5netcdf"

    def test_open_badbytes(self) -> None:
        with pytest.raises(ValueError, match=r"HDF5 as bytes"):
            with open_dataset(b"\211HDF\r\n\032\n", engine="h5netcdf"):  # type: ignore[arg-type]
                pass
        with pytest.raises(
            ValueError, match=r"match in any of xarray's currently installed IO"
        ):
            with open_dataset(b"garbage"):  # type: ignore[arg-type]
                pass
        with pytest.raises(ValueError, match=r"can only read bytes"):
            with open_dataset(b"garbage", engine="netcdf4"):  # type: ignore[arg-type]
                pass
        with pytest.raises(
            ValueError, match=r"not the signature of a valid netCDF4 file"
        ):
            with open_dataset(BytesIO(b"garbage"), engine="h5netcdf"):
                pass

    def test_open_twice(self) -> None:
        expected = create_test_data()
        expected.attrs["foo"] = "bar"
        with create_tmp_file() as tmp_file:
            expected.to_netcdf(tmp_file, engine="h5netcdf")
            with open(tmp_file, "rb") as f:
                with open_dataset(f, engine="h5netcdf"):
                    with open_dataset(f, engine="h5netcdf"):
                        pass

    @requires_scipy
    def test_open_fileobj(self) -> None:
        # open in-memory datasets instead of local file paths
        expected = create_test_data().drop_vars("dim3")
        expected.attrs["foo"] = "bar"
        with create_tmp_file() as tmp_file:
            expected.to_netcdf(tmp_file, engine="h5netcdf")

            with open(tmp_file, "rb") as f:
                with open_dataset(f, engine="h5netcdf") as actual:
                    assert_identical(expected, actual)

                f.seek(0)
                with open_dataset(f) as actual:
                    assert_identical(expected, actual)

                f.seek(0)
                with BytesIO(f.read()) as bio:
                    with open_dataset(bio, engine="h5netcdf") as actual:
                        assert_identical(expected, actual)

                f.seek(0)
                with pytest.raises(TypeError, match="not a valid NetCDF 3"):
                    open_dataset(f, engine="scipy")

            # TODO: this additional open is required since scipy seems to close the file
            # when it fails on the TypeError (though didn't when we used
            # `raises_regex`?). Ref https://github.com/pydata/xarray/pull/5191
            with open(tmp_file, "rb") as f:
                f.seek(8)
                with open_dataset(f):  # ensure file gets closed
                    pass


@requires_h5netcdf
@requires_dask
@pytest.mark.filterwarnings("ignore:deallocating CachingFileManager")
class TestH5NetCDFViaDaskData(TestH5NetCDFData):
    @contextlib.contextmanager
    def roundtrip(
        self, data, save_kwargs=None, open_kwargs=None, allow_cleanup_failure=False
    ):
        if save_kwargs is None:
            save_kwargs = {}
        if open_kwargs is None:
            open_kwargs = {}
        open_kwargs.setdefault("chunks", -1)
        with TestH5NetCDFData.roundtrip(
            self, data, save_kwargs, open_kwargs, allow_cleanup_failure
        ) as ds:
            yield ds

    @pytest.mark.skip(reason="caching behavior differs for dask")
    def test_dataset_caching(self) -> None:
        pass

    def test_write_inconsistent_chunks(self) -> None:
        # Construct two variables with the same dimensions, but different
        # chunk sizes.
        x = da.zeros((100, 100), dtype="f4", chunks=(50, 100))
        x = DataArray(data=x, dims=("lat", "lon"), name="x")
        x.encoding["chunksizes"] = (50, 100)
        x.encoding["original_shape"] = (100, 100)
        y = da.ones((100, 100), dtype="f4", chunks=(100, 50))
        y = DataArray(data=y, dims=("lat", "lon"), name="y")
        y.encoding["chunksizes"] = (100, 50)
        y.encoding["original_shape"] = (100, 100)
        # Put them both into the same dataset
        ds = Dataset({"x": x, "y": y})
        with self.roundtrip(ds) as actual:
            assert actual["x"].encoding["chunksizes"] == (50, 100)
            assert actual["y"].encoding["chunksizes"] == (100, 50)


@requires_h5netcdf_ros3
class TestH5NetCDFDataRos3Driver(TestCommon):
    engine: T_NetcdfEngine = "h5netcdf"
    test_remote_dataset: str = (
        "https://www.unidata.ucar.edu/software/netcdf/examples/OMI-Aura_L2-example.nc"
    )

    @pytest.mark.filterwarnings("ignore:Duplicate dimension names")
    def test_get_variable_list(self) -> None:
        with open_dataset(
            self.test_remote_dataset,
            engine="h5netcdf",
            backend_kwargs={"driver": "ros3"},
        ) as actual:
            assert "Temperature" in list(actual)

    @pytest.mark.filterwarnings("ignore:Duplicate dimension names")
    def test_get_variable_list_empty_driver_kwds(self) -> None:
        driver_kwds = {
            "secret_id": b"",
            "secret_key": b"",
        }
        backend_kwargs = {"driver": "ros3", "driver_kwds": driver_kwds}

        with open_dataset(
            self.test_remote_dataset, engine="h5netcdf", backend_kwargs=backend_kwargs
        ) as actual:
            assert "Temperature" in list(actual)


@pytest.fixture(params=["scipy", "netcdf4", "h5netcdf", "zarr"])
def readengine(request):
    return request.param


@pytest.fixture(params=[1, 20])
def nfiles(request):
    return request.param


@pytest.fixture(params=[5, None])
def file_cache_maxsize(request):
    maxsize = request.param
    if maxsize is not None:
        with set_options(file_cache_maxsize=maxsize):
            yield maxsize
    else:
        yield maxsize


@pytest.fixture(params=[True, False])
def parallel(request):
    return request.param


@pytest.fixture(params=[None, 5])
def chunks(request):
    return request.param


@pytest.fixture(params=["tmp_path", "ZipStore", "Dict"])
def tmp_store(request, tmp_path):
    if request.param == "tmp_path":
        return tmp_path
    elif request.param == "ZipStore":
        from zarr.storage import ZipStore

        path = tmp_path / "store.zip"
        return ZipStore(path)
    elif request.param == "Dict":
        return dict()
    else:
        raise ValueError("not supported")


# using pytest.mark.skipif does not work so this a work around
def skip_if_not_engine(engine):
    if engine == "netcdf4":
        pytest.importorskip("netCDF4")
    else:
        pytest.importorskip(engine)


@requires_dask
@pytest.mark.filterwarnings("ignore:use make_scale(name) instead")
@pytest.mark.skip(
    reason="Flaky test which can cause the worker to crash (so don't xfail). Very open to contributions fixing this"
)
def test_open_mfdataset_manyfiles(
    readengine, nfiles, parallel, chunks, file_cache_maxsize
):
    # skip certain combinations
    skip_if_not_engine(readengine)

    randdata = np.random.randn(nfiles)
    original = Dataset({"foo": ("x", randdata)})
    # test standard open_mfdataset approach with too many files
    with create_tmp_files(nfiles) as tmpfiles:
        # split into multiple sets of temp files
        for ii in original.x.values:
            subds = original.isel(x=slice(ii, ii + 1))
            if readengine != "zarr":
                subds.to_netcdf(tmpfiles[ii], engine=readengine)
            else:  # if writeengine == "zarr":
                subds.to_zarr(store=tmpfiles[ii])

        # check that calculation on opened datasets works properly
        with open_mfdataset(
            tmpfiles,
            combine="nested",
            concat_dim="x",
            engine=readengine,
            parallel=parallel,
            chunks=chunks if (not chunks and readengine != "zarr") else "auto",
        ) as actual:
            # check that using open_mfdataset returns dask arrays for variables
            assert isinstance(actual["foo"].data, dask_array_type)

            assert_identical(original, actual)


@requires_netCDF4
@requires_dask
def test_open_mfdataset_can_open_path_objects() -> None:
    dataset = os.path.join(os.path.dirname(__file__), "data", "example_1.nc")
    with open_mfdataset(Path(dataset)) as actual:
        assert isinstance(actual, Dataset)


@requires_netCDF4
@requires_dask
def test_open_mfdataset_list_attr() -> None:
    """
    Case when an attribute of type list differs across the multiple files
    """
    from netCDF4 import Dataset

    with create_tmp_files(2) as nfiles:
        for i in range(2):
            with Dataset(nfiles[i], "w") as f:
                f.createDimension("x", 3)
                vlvar = f.createVariable("test_var", np.int32, ("x"))
                # here create an attribute as a list
                vlvar.test_attr = [f"string a {i}", f"string b {i}"]
                vlvar[:] = np.arange(3)

        with open_dataset(nfiles[0]) as ds1:
            with open_dataset(nfiles[1]) as ds2:
                original = xr.concat([ds1, ds2], dim="x")
                with xr.open_mfdataset(
                    [nfiles[0], nfiles[1]], combine="nested", concat_dim="x"
                ) as actual:
                    assert_identical(actual, original)


@requires_scipy_or_netCDF4
@requires_dask
class TestOpenMFDatasetWithDataVarsAndCoordsKw:
    coord_name = "lon"
    var_name = "v1"

    @contextlib.contextmanager
    def setup_files_and_datasets(self, fuzz=0):
        ds1, ds2 = self.gen_datasets_with_common_coord_and_time()

        # to test join='exact'
        ds1["x"] = ds1.x + fuzz

        with set_options(use_new_combine_kwarg_defaults=True):
            with create_tmp_file() as tmpfile1:
                with create_tmp_file() as tmpfile2:
                    # save data to the temporary files
                    ds1.to_netcdf(tmpfile1)
                    ds2.to_netcdf(tmpfile2)

                    yield [tmpfile1, tmpfile2], [ds1, ds2]

    def gen_datasets_with_common_coord_and_time(self):
        # create coordinate data
        nx = 10
        nt = 10
        x = np.arange(nx)
        t1 = np.arange(nt)
        t2 = np.arange(nt, 2 * nt, 1)

        v1 = np.random.randn(nt, nx)
        v2 = np.random.randn(nt, nx)

        ds1 = Dataset(
            data_vars={self.var_name: (["t", "x"], v1), self.coord_name: ("x", 2 * x)},
            coords={"t": (["t"], t1), "x": (["x"], x)},
        )

        ds2 = Dataset(
            data_vars={self.var_name: (["t", "x"], v2), self.coord_name: ("x", 2 * x)},
            coords={"t": (["t"], t2), "x": (["x"], x)},
        )

        return ds1, ds2

    @pytest.mark.parametrize(
        "combine, concat_dim", [("nested", "t"), ("by_coords", None)]
    )
    @pytest.mark.parametrize("opt", ["all", "minimal", "different"])
    @pytest.mark.parametrize("join", ["outer", "inner", "left", "right"])
    def test_open_mfdataset_does_same_as_concat(
        self, combine, concat_dim, opt, join
    ) -> None:
        with self.setup_files_and_datasets() as (files, [ds1, ds2]):
            if combine == "by_coords":
                files.reverse()
            with open_mfdataset(
                files,
                data_vars=opt,
                combine=combine,
                concat_dim=concat_dim,
                join=join,
                compat="no_conflicts",
            ) as ds:
                ds_expect = xr.concat(
                    [ds1, ds2], data_vars=opt, dim="t", join=join, compat="equals"
                )
                assert_identical(ds, ds_expect)

    @pytest.mark.parametrize("use_new_combine_kwarg_defaults", [True, False])
    @pytest.mark.parametrize(
        ["combine_attrs", "attrs", "expected", "expect_error"],
        (
            pytest.param("drop", [{"a": 1}, {"a": 2}], {}, False, id="drop"),
            pytest.param(
                "override", [{"a": 1}, {"a": 2}], {"a": 1}, False, id="override"
            ),
            pytest.param(
                "no_conflicts", [{"a": 1}, {"a": 2}], None, True, id="no_conflicts"
            ),
            pytest.param(
                "identical",
                [{"a": 1, "b": 2}, {"a": 1, "c": 3}],
                None,
                True,
                id="identical",
            ),
            pytest.param(
                "drop_conflicts",
                [{"a": 1, "b": 2}, {"b": -1, "c": 3}],
                {"a": 1, "c": 3},
                False,
                id="drop_conflicts",
            ),
        ),
    )
    def test_open_mfdataset_dataset_combine_attrs(
        self,
        use_new_combine_kwarg_defaults,
        combine_attrs,
        attrs,
        expected,
        expect_error,
    ):
        with self.setup_files_and_datasets() as (files, [ds1, ds2]):
            # Give the files an inconsistent attribute
            for i, f in enumerate(files):
                ds = open_dataset(f).load()
                ds.attrs = attrs[i]
                ds.close()
                ds.to_netcdf(f)

            with set_options(
                use_new_combine_kwarg_defaults=use_new_combine_kwarg_defaults
            ):
                warning = (
                    pytest.warns(FutureWarning)
                    if not use_new_combine_kwarg_defaults
                    else nullcontext()
                )
                error = pytest.raises(xr.MergeError) if expect_error else nullcontext()
                with warning:
                    with error:
                        with xr.open_mfdataset(
                            files,
                            combine="nested",
                            concat_dim="t",
                            combine_attrs=combine_attrs,
                        ) as ds:
                            assert ds.attrs == expected

    def test_open_mfdataset_dataset_attr_by_coords(self) -> None:
        """
        Case when an attribute differs across the multiple files
        """
        with self.setup_files_and_datasets() as (files, [ds1, ds2]):
            # Give the files an inconsistent attribute
            for i, f in enumerate(files):
                ds = open_dataset(f).load()
                ds.attrs["test_dataset_attr"] = 10 + i
                ds.close()
                ds.to_netcdf(f)

            with xr.open_mfdataset(files, combine="nested", concat_dim="t") as ds:
                assert ds.test_dataset_attr == 10

    def test_open_mfdataset_dataarray_attr_by_coords(self) -> None:
        """
        Case when an attribute of a member DataArray differs across the multiple files
        """
        with self.setup_files_and_datasets() as (files, [ds1, ds2]):
            # Give the files an inconsistent attribute
            for i, f in enumerate(files):
                ds = open_dataset(f).load()
                ds["v1"].attrs["test_dataarray_attr"] = i
                ds.close()
                ds.to_netcdf(f)

            with xr.open_mfdataset(
                files, data_vars="minimal", combine="nested", concat_dim="t"
            ) as ds:
                assert ds["v1"].test_dataarray_attr == 0

    @pytest.mark.parametrize(
        "combine, concat_dim", [("nested", "t"), ("by_coords", None)]
    )
    @pytest.mark.parametrize(
        "kwargs",
        [
            {"data_vars": "all"},
            {"data_vars": "minimal"},
            {
                "data_vars": "all",
                "coords": "different",
                "compat": "no_conflicts",
            },  # old defaults
            {
                "data_vars": "minimal",
                "coords": "minimal",
                "compat": "override",
            },  # new defaults
            {"data_vars": "different", "compat": "no_conflicts"},
            {},
        ],
    )
    def test_open_mfdataset_exact_join_raises_error(
        self, combine, concat_dim, kwargs
    ) -> None:
        with self.setup_files_and_datasets(fuzz=0.1) as (files, _):
            if combine == "by_coords":
                files.reverse()
            with pytest.raises(
                ValueError, match="cannot align objects with join='exact'"
            ):
                open_mfdataset(
                    files,
                    **kwargs,
                    combine=combine,
                    concat_dim=concat_dim,
                    join="exact",
                )

    def test_open_mfdataset_defaults_with_exact_join_warns_as_well_as_raising(
        self,
    ) -> None:
        with self.setup_files_and_datasets(fuzz=0.1) as (files, _):
            with set_options(use_new_combine_kwarg_defaults=False):
                files.reverse()
                with pytest.warns(
                    FutureWarning,
                    match="will change from data_vars='all' to data_vars='minimal'",
                ):
                    with pytest.raises(
                        ValueError, match="cannot align objects with join='exact'"
                    ):
                        open_mfdataset(files, combine="by_coords", join="exact")

    def test_common_coord_when_datavars_all(self) -> None:
        opt: Final = "all"

        with self.setup_files_and_datasets() as (files, [ds1, ds2]):
            # open the files with the data_var option
            with open_mfdataset(
                files, data_vars=opt, combine="nested", concat_dim="t"
            ) as ds:
                coord_shape = ds[self.coord_name].shape
                coord_shape1 = ds1[self.coord_name].shape
                coord_shape2 = ds2[self.coord_name].shape

                var_shape = ds[self.var_name].shape

                assert var_shape == coord_shape
                assert coord_shape1 != coord_shape
                assert coord_shape2 != coord_shape

    def test_common_coord_when_datavars_minimal(self) -> None:
        opt: Final = "minimal"

        with self.setup_files_and_datasets() as (files, [ds1, ds2]):
            # open the files using data_vars option
            with open_mfdataset(
                files, data_vars=opt, combine="nested", concat_dim="t"
            ) as ds:
                coord_shape = ds[self.coord_name].shape
                coord_shape1 = ds1[self.coord_name].shape
                coord_shape2 = ds2[self.coord_name].shape

                var_shape = ds[self.var_name].shape

                assert var_shape != coord_shape
                assert coord_shape1 == coord_shape
                assert coord_shape2 == coord_shape

    def test_invalid_data_vars_value_should_fail(self) -> None:
        with self.setup_files_and_datasets() as (files, _):
            with pytest.raises(ValueError):
                with open_mfdataset(files, data_vars="minimum", combine="by_coords"):  # type: ignore[arg-type]
                    pass

            # test invalid coord parameter
            with pytest.raises(ValueError):
                with open_mfdataset(files, coords="minimum", combine="by_coords"):
                    pass

    @pytest.mark.parametrize(
        "combine, concat_dim", [("nested", "t"), ("by_coords", None)]
    )
    @pytest.mark.parametrize(
        "kwargs", [{"data_vars": "different"}, {"coords": "different"}]
    )
    def test_open_mfdataset_warns_when_kwargs_set_to_different(
        self, combine, concat_dim, kwargs
    ) -> None:
        with self.setup_files_and_datasets() as (files, [ds1, ds2]):
            if combine == "by_coords":
                files.reverse()
            with pytest.raises(
                ValueError, match="Previously the default was compat='no_conflicts'"
            ):
                open_mfdataset(files, combine=combine, concat_dim=concat_dim, **kwargs)
            with pytest.raises(
                ValueError, match="Previously the default was compat='equals'"
            ):
                xr.concat([ds1, ds2], dim="t", **kwargs)

            with set_options(use_new_combine_kwarg_defaults=False):
                if "data_vars" not in kwargs:
                    expectation = pytest.warns(
                        FutureWarning,
                        match="will change from data_vars='all'",
                    )
                else:
                    expectation = nullcontext()
                with pytest.warns(
                    FutureWarning,
                    match="will change from compat='equals'",
                ):
                    with expectation:
                        ds_expect = xr.concat([ds1, ds2], dim="t", **kwargs)
                with pytest.warns(
                    FutureWarning, match="will change from compat='no_conflicts'"
                ):
                    with expectation:
                        with open_mfdataset(
                            files, combine=combine, concat_dim=concat_dim, **kwargs
                        ) as ds:
                            assert_identical(ds, ds_expect)


@requires_dask
@requires_scipy
@requires_netCDF4
class TestDask(DatasetIOBase):
    @contextlib.contextmanager
    def create_store(self):
        yield Dataset()

    @contextlib.contextmanager
    def roundtrip(
        self, data, save_kwargs=None, open_kwargs=None, allow_cleanup_failure=False
    ):
        yield data.chunk()

    # Override methods in DatasetIOBase - not applicable to dask
    def test_roundtrip_string_encoded_characters(self) -> None:
        pass

    def test_roundtrip_coordinates_with_space(self) -> None:
        pass

    def test_roundtrip_numpy_datetime_data(self) -> None:
        # Override method in DatasetIOBase - remove not applicable
        # save_kwargs
        times = pd.to_datetime(["2000-01-01", "2000-01-02", "NaT"], unit="ns")
        expected = Dataset({"t": ("t", times), "t0": times[0]})
        with self.roundtrip(expected) as actual:
            assert_identical(expected, actual)

    def test_roundtrip_cftime_datetime_data(self) -> None:
        # Override method in DatasetIOBase - remove not applicable
        # save_kwargs
        from xarray.tests.test_coding_times import _all_cftime_date_types

        date_types = _all_cftime_date_types()
        for date_type in date_types.values():
            times = [date_type(1, 1, 1), date_type(1, 1, 2)]
            expected = Dataset({"t": ("t", times), "t0": times[0]})
            expected_decoded_t = np.array(times)
            expected_decoded_t0 = np.array([date_type(1, 1, 1)])

            with self.roundtrip(expected) as actual:
                assert_array_equal(actual.t.values, expected_decoded_t)
                assert_array_equal(actual.t0.values, expected_decoded_t0)

    def test_write_store(self) -> None:
        # Override method in DatasetIOBase - not applicable to dask
        pass

    def test_dataset_caching(self) -> None:
        expected = Dataset({"foo": ("x", [5, 6, 7])})
        with self.roundtrip(expected) as actual:
            assert not actual.foo.variable._in_memory
            _ = actual.foo.values  # no caching
            assert not actual.foo.variable._in_memory

    def test_open_mfdataset(self) -> None:
        original = Dataset({"foo": ("x", np.random.randn(10))})
        with create_tmp_file() as tmp1:
            with create_tmp_file() as tmp2:
                original.isel(x=slice(5)).to_netcdf(tmp1)
                original.isel(x=slice(5, 10)).to_netcdf(tmp2)
                with open_mfdataset(
                    [tmp1, tmp2], concat_dim="x", combine="nested"
                ) as actual:
                    assert isinstance(actual.foo.variable.data, da.Array)
                    assert actual.foo.variable.data.chunks == ((5, 5),)
                    assert_identical(original, actual)
                with open_mfdataset(
                    [tmp1, tmp2], concat_dim="x", combine="nested", chunks={"x": 3}
                ) as actual:
                    assert actual.foo.variable.data.chunks == ((3, 2, 3, 2),)

        with pytest.raises(OSError, match=r"no files to open"):
            open_mfdataset("foo-bar-baz-*.nc")
        with pytest.raises(ValueError, match=r"wild-card"):
            open_mfdataset("http://some/remote/uri")

    @requires_fsspec
    def test_open_mfdataset_no_files(self) -> None:
        pytest.importorskip("aiobotocore")

        # glob is attempted as of #4823, but finds no files
        with pytest.raises(OSError, match=r"no files"):
            open_mfdataset("http://some/remote/uri", engine="zarr")

    def test_open_mfdataset_2d(self) -> None:
        original = Dataset({"foo": (["x", "y"], np.random.randn(10, 8))})
        with create_tmp_file() as tmp1:
            with create_tmp_file() as tmp2:
                with create_tmp_file() as tmp3:
                    with create_tmp_file() as tmp4:
                        original.isel(x=slice(5), y=slice(4)).to_netcdf(tmp1)
                        original.isel(x=slice(5, 10), y=slice(4)).to_netcdf(tmp2)
                        original.isel(x=slice(5), y=slice(4, 8)).to_netcdf(tmp3)
                        original.isel(x=slice(5, 10), y=slice(4, 8)).to_netcdf(tmp4)
                        with open_mfdataset(
                            [[tmp1, tmp2], [tmp3, tmp4]],
                            combine="nested",
                            concat_dim=["y", "x"],
                        ) as actual:
                            assert isinstance(actual.foo.variable.data, da.Array)
                            assert actual.foo.variable.data.chunks == ((5, 5), (4, 4))
                            assert_identical(original, actual)
                        with open_mfdataset(
                            [[tmp1, tmp2], [tmp3, tmp4]],
                            combine="nested",
                            concat_dim=["y", "x"],
                            chunks={"x": 3, "y": 2},
                        ) as actual:
                            assert actual.foo.variable.data.chunks == (
                                (3, 2, 3, 2),
                                (2, 2, 2, 2),
                            )

    def test_open_mfdataset_pathlib(self) -> None:
        original = Dataset({"foo": ("x", np.random.randn(10))})
        with create_tmp_file() as tmps1:
            with create_tmp_file() as tmps2:
                tmp1 = Path(tmps1)
                tmp2 = Path(tmps2)
                original.isel(x=slice(5)).to_netcdf(tmp1)
                original.isel(x=slice(5, 10)).to_netcdf(tmp2)
                with open_mfdataset(
                    [tmp1, tmp2], concat_dim="x", combine="nested"
                ) as actual:
                    assert_identical(original, actual)

    def test_open_mfdataset_2d_pathlib(self) -> None:
        original = Dataset({"foo": (["x", "y"], np.random.randn(10, 8))})
        with create_tmp_file() as tmps1:
            with create_tmp_file() as tmps2:
                with create_tmp_file() as tmps3:
                    with create_tmp_file() as tmps4:
                        tmp1 = Path(tmps1)
                        tmp2 = Path(tmps2)
                        tmp3 = Path(tmps3)
                        tmp4 = Path(tmps4)
                        original.isel(x=slice(5), y=slice(4)).to_netcdf(tmp1)
                        original.isel(x=slice(5, 10), y=slice(4)).to_netcdf(tmp2)
                        original.isel(x=slice(5), y=slice(4, 8)).to_netcdf(tmp3)
                        original.isel(x=slice(5, 10), y=slice(4, 8)).to_netcdf(tmp4)
                        with open_mfdataset(
                            [[tmp1, tmp2], [tmp3, tmp4]],
                            combine="nested",
                            concat_dim=["y", "x"],
                        ) as actual:
                            assert_identical(original, actual)

    def test_open_mfdataset_2(self) -> None:
        original = Dataset({"foo": ("x", np.random.randn(10))})
        with create_tmp_file() as tmp1:
            with create_tmp_file() as tmp2:
                original.isel(x=slice(5)).to_netcdf(tmp1)
                original.isel(x=slice(5, 10)).to_netcdf(tmp2)

                with open_mfdataset(
                    [tmp1, tmp2], concat_dim="x", combine="nested"
                ) as actual:
                    assert_identical(original, actual)

    def test_attrs_mfdataset(self) -> None:
        original = Dataset({"foo": ("x", np.random.randn(10))})
        with create_tmp_file() as tmp1:
            with create_tmp_file() as tmp2:
                ds1 = original.isel(x=slice(5))
                ds2 = original.isel(x=slice(5, 10))
                ds1.attrs["test1"] = "foo"
                ds2.attrs["test2"] = "bar"
                ds1.to_netcdf(tmp1)
                ds2.to_netcdf(tmp2)
                with open_mfdataset(
                    [tmp1, tmp2], concat_dim="x", combine="nested"
                ) as actual:
                    # presumes that attributes inherited from
                    # first dataset loaded
                    assert actual.test1 == ds1.test1
                    # attributes from ds2 are not retained, e.g.,
                    with pytest.raises(AttributeError, match=r"no attribute"):
                        _ = actual.test2

    def test_open_mfdataset_attrs_file(self) -> None:
        original = Dataset({"foo": ("x", np.random.randn(10))})
        with create_tmp_files(2) as (tmp1, tmp2):
            ds1 = original.isel(x=slice(5))
            ds2 = original.isel(x=slice(5, 10))
            ds1.attrs["test1"] = "foo"
            ds2.attrs["test2"] = "bar"
            ds1.to_netcdf(tmp1)
            ds2.to_netcdf(tmp2)
            with open_mfdataset(
                [tmp1, tmp2], concat_dim="x", combine="nested", attrs_file=tmp2
            ) as actual:
                # attributes are inherited from the master file
                assert actual.attrs["test2"] == ds2.attrs["test2"]
                # attributes from ds1 are not retained, e.g.,
                assert "test1" not in actual.attrs

    def test_open_mfdataset_attrs_file_path(self) -> None:
        original = Dataset({"foo": ("x", np.random.randn(10))})
        with create_tmp_files(2) as (tmps1, tmps2):
            tmp1 = Path(tmps1)
            tmp2 = Path(tmps2)
            ds1 = original.isel(x=slice(5))
            ds2 = original.isel(x=slice(5, 10))
            ds1.attrs["test1"] = "foo"
            ds2.attrs["test2"] = "bar"
            ds1.to_netcdf(tmp1)
            ds2.to_netcdf(tmp2)
            with open_mfdataset(
                [tmp1, tmp2], concat_dim="x", combine="nested", attrs_file=tmp2
            ) as actual:
                # attributes are inherited from the master file
                assert actual.attrs["test2"] == ds2.attrs["test2"]
                # attributes from ds1 are not retained, e.g.,
                assert "test1" not in actual.attrs

    def test_open_mfdataset_auto_combine(self) -> None:
        original = Dataset({"foo": ("x", np.random.randn(10)), "x": np.arange(10)})
        with create_tmp_file() as tmp1:
            with create_tmp_file() as tmp2:
                original.isel(x=slice(5)).to_netcdf(tmp1)
                original.isel(x=slice(5, 10)).to_netcdf(tmp2)

                with open_mfdataset([tmp2, tmp1], combine="by_coords") as actual:
                    assert_identical(original, actual)

    def test_open_mfdataset_raise_on_bad_combine_args(self) -> None:
        # Regression test for unhelpful error shown in #5230
        original = Dataset({"foo": ("x", np.random.randn(10)), "x": np.arange(10)})
        with create_tmp_file() as tmp1:
            with create_tmp_file() as tmp2:
                original.isel(x=slice(5)).to_netcdf(tmp1)
                original.isel(x=slice(5, 10)).to_netcdf(tmp2)
                with pytest.raises(ValueError, match="`concat_dim` has no effect"):
                    open_mfdataset([tmp1, tmp2], concat_dim="x")

    def test_encoding_mfdataset(self) -> None:
        original = Dataset(
            {
                "foo": ("t", np.random.randn(10)),
                "t": ("t", pd.date_range(start="2010-01-01", periods=10, freq="1D")),
            }
        )
        original.t.encoding["units"] = "days since 2010-01-01"

        with create_tmp_file() as tmp1:
            with create_tmp_file() as tmp2:
                ds1 = original.isel(t=slice(5))
                ds2 = original.isel(t=slice(5, 10))
                ds1.t.encoding["units"] = "days since 2010-01-01"
                ds2.t.encoding["units"] = "days since 2000-01-01"
                ds1.to_netcdf(tmp1)
                ds2.to_netcdf(tmp2)
                with open_mfdataset(
                    [tmp1, tmp2], combine="nested", compat="no_conflicts", join="outer"
                ) as actual:
                    assert actual.t.encoding["units"] == original.t.encoding["units"]
                    assert actual.t.encoding["units"] == ds1.t.encoding["units"]
                    assert actual.t.encoding["units"] != ds2.t.encoding["units"]

    def test_encoding_mfdataset_new_defaults(self) -> None:
        original = Dataset(
            {
                "foo": ("t", np.random.randn(10)),
                "t": ("t", pd.date_range(start="2010-01-01", periods=10, freq="1D")),
            }
        )
        original.t.encoding["units"] = "days since 2010-01-01"

        with create_tmp_file() as tmp1:
            with create_tmp_file() as tmp2:
                ds1 = original.isel(t=slice(5))
                ds2 = original.isel(t=slice(5, 10))
                ds1.t.encoding["units"] = "days since 2010-01-01"
                ds2.t.encoding["units"] = "days since 2000-01-01"
                ds1.to_netcdf(tmp1)
                ds2.to_netcdf(tmp2)

                with set_options(use_new_combine_kwarg_defaults=False):
                    with pytest.warns(
                        FutureWarning,
                        match="will change from join='outer' to join='exact'",
                    ):
                        with pytest.warns(
                            FutureWarning,
                            match="will change from compat='no_conflicts' to compat='override'",
                        ):
                            with open_mfdataset([tmp1, tmp2], combine="nested") as old:
                                assert (
                                    old.t.encoding["units"]
                                    == original.t.encoding["units"]
                                )
                                assert (
                                    old.t.encoding["units"] == ds1.t.encoding["units"]
                                )
                                assert (
                                    old.t.encoding["units"] != ds2.t.encoding["units"]
                                )

                with set_options(use_new_combine_kwarg_defaults=True):
                    with pytest.raises(
                        ValueError, match="Error might be related to new default"
                    ):
                        open_mfdataset([tmp1, tmp2], combine="nested")

    def test_preprocess_mfdataset(self) -> None:
        original = Dataset({"foo": ("x", np.random.randn(10))})
        with create_tmp_file() as tmp:
            original.to_netcdf(tmp)

            def preprocess(ds):
                return ds.assign_coords(z=0)

            expected = preprocess(original)
            with open_mfdataset(
                tmp, preprocess=preprocess, combine="by_coords"
            ) as actual:
                assert_identical(expected, actual)

    def test_save_mfdataset_roundtrip(self) -> None:
        original = Dataset({"foo": ("x", np.random.randn(10))})
        datasets = [original.isel(x=slice(5)), original.isel(x=slice(5, 10))]
        with create_tmp_file() as tmp1:
            with create_tmp_file() as tmp2:
                save_mfdataset(datasets, [tmp1, tmp2])
                with open_mfdataset(
                    [tmp1, tmp2], concat_dim="x", combine="nested"
                ) as actual:
                    assert_identical(actual, original)

    def test_save_mfdataset_invalid(self) -> None:
        ds = Dataset()
        with pytest.raises(ValueError, match=r"cannot use mode"):
            save_mfdataset([ds, ds], ["same", "same"])
        with pytest.raises(ValueError, match=r"same length"):
            save_mfdataset([ds, ds], ["only one path"])

    def test_save_mfdataset_invalid_dataarray(self) -> None:
        # regression test for GH1555
        da = DataArray([1, 2])
        with pytest.raises(TypeError, match=r"supports writing Dataset"):
            save_mfdataset([da], ["dataarray"])

    def test_save_mfdataset_pathlib_roundtrip(self) -> None:
        original = Dataset({"foo": ("x", np.random.randn(10))})
        datasets = [original.isel(x=slice(5)), original.isel(x=slice(5, 10))]
        with create_tmp_file() as tmps1:
            with create_tmp_file() as tmps2:
                tmp1 = Path(tmps1)
                tmp2 = Path(tmps2)
                save_mfdataset(datasets, [tmp1, tmp2])
                with open_mfdataset(
                    [tmp1, tmp2], concat_dim="x", combine="nested"
                ) as actual:
                    assert_identical(actual, original)

    def test_save_mfdataset_pass_kwargs(self) -> None:
        # create a timeseries to store in a netCDF file
        times = [0, 1]
        time = xr.DataArray(times, dims=("time",))

        # create a simple dataset to write using save_mfdataset
        test_ds = xr.Dataset()
        test_ds["time"] = time

        # make sure the times are written as double and
        # turn off fill values
        encoding = dict(time=dict(dtype="double"))
        unlimited_dims = ["time"]

        # set the output file name
        output_path = "test.nc"

        # attempt to write the dataset with the encoding and unlimited args
        # passed through
        xr.save_mfdataset(
            [test_ds], [output_path], encoding=encoding, unlimited_dims=unlimited_dims
        )

    def test_open_and_do_math(self) -> None:
        original = Dataset({"foo": ("x", np.random.randn(10))})
        with create_tmp_file() as tmp:
            original.to_netcdf(tmp)
            with open_mfdataset(tmp, combine="by_coords") as ds:
                actual = 1.0 * ds
                assert_allclose(original, actual, decode_bytes=False)

    @pytest.mark.parametrize(
        "kwargs",
        [pytest.param({"concat_dim": None}, id="none"), pytest.param({}, id="default")],
    )
    def test_open_mfdataset_concat_dim(self, kwargs) -> None:
        with set_options(use_new_combine_kwarg_defaults=True):
            with create_tmp_file() as tmp1:
                with create_tmp_file() as tmp2:
                    data = Dataset({"x": 0})
                    data.to_netcdf(tmp1)
                    Dataset({"x": np.nan}).to_netcdf(tmp2)
                    with open_mfdataset(
                        [tmp1, tmp2], **kwargs, combine="nested"
                    ) as actual:
                        assert_identical(data, actual)

    def test_open_dataset(self) -> None:
        original = Dataset({"foo": ("x", np.random.randn(10))})
        with create_tmp_file() as tmp:
            original.to_netcdf(tmp)
            with open_dataset(tmp, chunks={"x": 5}) as actual:
                assert isinstance(actual.foo.variable.data, da.Array)
                assert actual.foo.variable.data.chunks == ((5, 5),)
                assert_identical(original, actual)
            with open_dataset(tmp, chunks=5) as actual:
                assert_identical(original, actual)
            with open_dataset(tmp) as actual:
                assert isinstance(actual.foo.variable.data, np.ndarray)
                assert_identical(original, actual)

    def test_open_single_dataset(self) -> None:
        # Test for issue GH #1988. This makes sure that the
        # concat_dim is utilized when specified in open_mfdataset().
        rnddata = np.random.randn(10)
        original = Dataset({"foo": ("x", rnddata)})
        dim = DataArray([100], name="baz", dims="baz")
        expected = Dataset(
            {"foo": (("baz", "x"), rnddata[np.newaxis, :])}, {"baz": [100]}
        )
        with create_tmp_file() as tmp:
            original.to_netcdf(tmp)
            with open_mfdataset(
                [tmp], concat_dim=dim, data_vars="all", combine="nested"
            ) as actual:
                assert_identical(expected, actual)

    def test_open_multi_dataset(self) -> None:
        # Test for issue GH #1988 and #2647. This makes sure that the
        # concat_dim is utilized when specified in open_mfdataset().
        # The additional wrinkle is to ensure that a length greater
        # than one is tested as well due to numpy's implicit casting
        # of 1-length arrays to booleans in tests, which allowed
        # #2647 to still pass the test_open_single_dataset(),
        # which is itself still needed as-is because the original
        # bug caused one-length arrays to not be used correctly
        # in concatenation.
        rnddata = np.random.randn(10)
        original = Dataset({"foo": ("x", rnddata)})
        dim = DataArray([100, 150], name="baz", dims="baz")
        expected = Dataset(
            {"foo": (("baz", "x"), np.tile(rnddata[np.newaxis, :], (2, 1)))},
            {"baz": [100, 150]},
        )
        with create_tmp_file() as tmp1, create_tmp_file() as tmp2:
            original.to_netcdf(tmp1)
            original.to_netcdf(tmp2)
            with open_mfdataset(
                [tmp1, tmp2], concat_dim=dim, data_vars="all", combine="nested"
            ) as actual:
                assert_identical(expected, actual)

    # Flaky test. Very open to contributions on fixing this
    @pytest.mark.flaky
    def test_dask_roundtrip(self) -> None:
        with create_tmp_file() as tmp:
            data = create_test_data()
            data.to_netcdf(tmp)
            chunks = {"dim1": 4, "dim2": 4, "dim3": 4, "time": 10}
            with open_dataset(tmp, chunks=chunks) as dask_ds:
                assert_identical(data, dask_ds)
                with create_tmp_file() as tmp2:
                    dask_ds.to_netcdf(tmp2)
                    with open_dataset(tmp2) as on_disk:
                        assert_identical(data, on_disk)

    def test_deterministic_names(self) -> None:
        with create_tmp_file() as tmp:
            data = create_test_data()
            data.to_netcdf(tmp)
            with open_mfdataset(tmp, combine="by_coords") as ds:
                original_names = {k: v.data.name for k, v in ds.data_vars.items()}
            with open_mfdataset(tmp, combine="by_coords") as ds:
                repeat_names = {k: v.data.name for k, v in ds.data_vars.items()}
            for var_name, dask_name in original_names.items():
                assert var_name in dask_name
                assert dask_name[:13] == "open_dataset-"
            assert original_names == repeat_names

    def test_dataarray_compute(self) -> None:
        # Test DataArray.compute() on dask backend.
        # The test for Dataset.compute() is already in DatasetIOBase;
        # however dask is the only tested backend which supports DataArrays
        actual = DataArray([1, 2]).chunk()
        computed = actual.compute()
        assert not actual._in_memory
        assert computed._in_memory
        assert_allclose(actual, computed, decode_bytes=False)

    def test_save_mfdataset_compute_false_roundtrip(self) -> None:
        from dask.delayed import Delayed

        original = Dataset({"foo": ("x", np.random.randn(10))}).chunk()
        datasets = [original.isel(x=slice(5)), original.isel(x=slice(5, 10))]
        with create_tmp_file(allow_cleanup_failure=ON_WINDOWS) as tmp1:
            with create_tmp_file(allow_cleanup_failure=ON_WINDOWS) as tmp2:
                delayed_obj = save_mfdataset(
                    datasets, [tmp1, tmp2], engine=self.engine, compute=False
                )
                assert isinstance(delayed_obj, Delayed)
                delayed_obj.compute()
                with open_mfdataset(
                    [tmp1, tmp2], combine="nested", concat_dim="x"
                ) as actual:
                    assert_identical(actual, original)

    def test_load_dataset(self) -> None:
        with create_tmp_file() as tmp:
            original = Dataset({"foo": ("x", np.random.randn(10))})
            original.to_netcdf(tmp)
            ds = load_dataset(tmp)
            # this would fail if we used open_dataset instead of load_dataset
            ds.to_netcdf(tmp)

    def test_load_dataarray(self) -> None:
        with create_tmp_file() as tmp:
            original = Dataset({"foo": ("x", np.random.randn(10))})
            original.to_netcdf(tmp)
            ds = load_dataarray(tmp)
            # this would fail if we used open_dataarray instead of
            # load_dataarray
            ds.to_netcdf(tmp)

    @pytest.mark.skipif(
        ON_WINDOWS,
        reason="counting number of tasks in graph fails on windows for some reason",
    )
    def test_inline_array(self) -> None:
        with create_tmp_file() as tmp:
            original = Dataset({"foo": ("x", np.random.randn(10))})
            original.to_netcdf(tmp)
            chunks = {"time": 10}

            def num_graph_nodes(obj):
                return len(obj.__dask_graph__())

            with (
                open_dataset(tmp, inline_array=False, chunks=chunks) as not_inlined_ds,
                open_dataset(tmp, inline_array=True, chunks=chunks) as inlined_ds,
            ):
                assert num_graph_nodes(inlined_ds) < num_graph_nodes(not_inlined_ds)

            with (
                open_dataarray(
                    tmp, inline_array=False, chunks=chunks
                ) as not_inlined_da,
                open_dataarray(tmp, inline_array=True, chunks=chunks) as inlined_da,
            ):
                assert num_graph_nodes(inlined_da) < num_graph_nodes(not_inlined_da)


@requires_scipy_or_netCDF4
@requires_pydap
@pytest.mark.filterwarnings("ignore:The binary mode of fromstring is deprecated")
class TestPydap:
    def convert_to_pydap_dataset(self, original):
        from pydap.model import BaseType, DatasetType, GridType

        ds = DatasetType("bears", **original.attrs)
        for key, var in original.data_vars.items():
            v = GridType(key)
            v[key] = BaseType(key, var.values, dimensions=var.dims, **var.attrs)
            for d in var.dims:
                v[d] = BaseType(d, var[d].values)
            ds[key] = v
        # check all dims are stored in ds
        for d in original.coords:
            ds[d] = BaseType(
                d, original[d].values, dimensions=(d,), **original[d].attrs
            )
        return ds

    @contextlib.contextmanager
    def create_datasets(self, **kwargs):
        with open_example_dataset("bears.nc") as expected:
            pydap_ds = self.convert_to_pydap_dataset(expected)
            actual = open_dataset(PydapDataStore(pydap_ds))
            # TODO solve this workaround:
            # netcdf converts string to byte not unicode
            expected["bears"] = expected["bears"].astype(str)
            yield actual, expected

    def test_cmp_local_file(self) -> None:
        with self.create_datasets() as (actual, expected):
            assert_equal(actual, expected)

            # global attributes should be global attributes on the dataset
            assert "NC_GLOBAL" not in actual.attrs
            assert "history" in actual.attrs

            # we don't check attributes exactly with assertDatasetIdentical()
            # because the test DAP server seems to insert some extra
            # attributes not found in the netCDF file.
            assert actual.attrs.keys() == expected.attrs.keys()

        with self.create_datasets() as (actual, expected):
            assert_equal(actual[{"l": 2}], expected[{"l": 2}])

        with self.create_datasets() as (actual, expected):
            assert_equal(actual.isel(i=0, j=-1), expected.isel(i=0, j=-1))

        with self.create_datasets() as (actual, expected):
            assert_equal(actual.isel(j=slice(1, 2)), expected.isel(j=slice(1, 2)))

        with self.create_datasets() as (actual, expected):
            indexers = {"i": [1, 0, 0], "j": [1, 2, 0, 1]}
            assert_equal(actual.isel(**indexers), expected.isel(**indexers))

        with self.create_datasets() as (actual, expected):
            indexers2 = {
                "i": DataArray([0, 1, 0], dims="a"),
                "j": DataArray([0, 2, 1], dims="a"),
            }
            assert_equal(actual.isel(**indexers2), expected.isel(**indexers2))

    def test_compatible_to_netcdf(self) -> None:
        # make sure it can be saved as a netcdf
        with self.create_datasets() as (actual, expected):
            with create_tmp_file() as tmp_file:
                actual.to_netcdf(tmp_file)
                with open_dataset(tmp_file) as actual2:
                    actual2["bears"] = actual2["bears"].astype(str)
                    assert_equal(actual2, expected)

    @requires_dask
    def test_dask(self) -> None:
        with self.create_datasets(chunks={"j": 2}) as (actual, expected):
            assert_equal(actual, expected)


@network
@requires_scipy_or_netCDF4
@requires_pydap
class TestPydapOnline(TestPydap):
    @contextlib.contextmanager
    def create_datasets(self, **kwargs):
        url = "http://test.opendap.org/opendap/data/nc/bears.nc"
        actual = open_dataset(url, engine="pydap", **kwargs)
        with open_example_dataset("bears.nc") as expected:
            # workaround to restore string which is converted to byte
            expected["bears"] = expected["bears"].astype(str)
            yield actual, expected

    def test_session(self) -> None:
        from pydap.cas.urs import setup_session

        session = setup_session("XarrayTestUser", "Xarray2017")
        with mock.patch("pydap.client.open_url") as mock_func:
            xr.backends.PydapDataStore.open("http://test.url", session=session)
        mock_func.assert_called_with(
            url="http://test.url",
            application=None,
            session=session,
            output_grid=True,
            timeout=120,
        )


class TestEncodingInvalid:
    def test_extract_nc4_variable_encoding(self) -> None:
        var = xr.Variable(("x",), [1, 2, 3], {}, {"foo": "bar"})
        with pytest.raises(ValueError, match=r"unexpected encoding"):
            _extract_nc4_variable_encoding(var, raise_on_invalid=True)

        var = xr.Variable(("x",), [1, 2, 3], {}, {"chunking": (2, 1)})
        encoding = _extract_nc4_variable_encoding(var)
        assert {} == encoding

        # regression test
        var = xr.Variable(("x",), [1, 2, 3], {}, {"shuffle": True})
        encoding = _extract_nc4_variable_encoding(var, raise_on_invalid=True)
        assert {"shuffle": True} == encoding

        # Variables with unlim dims must be chunked on output.
        var = xr.Variable(("x",), [1, 2, 3], {}, {"contiguous": True})
        encoding = _extract_nc4_variable_encoding(var, unlimited_dims=("x",))
        assert {} == encoding

    @requires_netCDF4
    def test_extract_nc4_variable_encoding_netcdf4(self):
        # New netCDF4 1.6.0 compression argument.
        var = xr.Variable(("x",), [1, 2, 3], {}, {"compression": "szlib"})
        _extract_nc4_variable_encoding(var, backend="netCDF4", raise_on_invalid=True)

    @pytest.mark.xfail
    def test_extract_h5nc_encoding(self) -> None:
        # not supported with h5netcdf (yet)
        var = xr.Variable(("x",), [1, 2, 3], {}, {"least_significant_digit": 2})
        with pytest.raises(ValueError, match=r"unexpected encoding"):
            _extract_nc4_variable_encoding(var, raise_on_invalid=True)


class MiscObject:
    pass


@requires_netCDF4
class TestValidateAttrs:
    def test_validating_attrs(self) -> None:
        def new_dataset():
            return Dataset({"data": ("y", np.arange(10.0))}, {"y": np.arange(10)})

        def new_dataset_and_dataset_attrs():
            ds = new_dataset()
            return ds, ds.attrs

        def new_dataset_and_data_attrs():
            ds = new_dataset()
            return ds, ds.data.attrs

        def new_dataset_and_coord_attrs():
            ds = new_dataset()
            return ds, ds.coords["y"].attrs

        for new_dataset_and_attrs in [
            new_dataset_and_dataset_attrs,
            new_dataset_and_data_attrs,
            new_dataset_and_coord_attrs,
        ]:
            ds, attrs = new_dataset_and_attrs()

            attrs[123] = "test"
            with pytest.raises(TypeError, match=r"Invalid name for attr: 123"):
                ds.to_netcdf("test.nc")

            ds, attrs = new_dataset_and_attrs()
            attrs[MiscObject()] = "test"
            with pytest.raises(TypeError, match=r"Invalid name for attr: "):
                ds.to_netcdf("test.nc")

            ds, attrs = new_dataset_and_attrs()
            attrs[""] = "test"
            with pytest.raises(ValueError, match=r"Invalid name for attr '':"):
                ds.to_netcdf("test.nc")

            # This one should work
            ds, attrs = new_dataset_and_attrs()
            attrs["test"] = "test"
            with create_tmp_file() as tmp_file:
                ds.to_netcdf(tmp_file)

            ds, attrs = new_dataset_and_attrs()
            attrs["test"] = {"a": 5}
            with pytest.raises(TypeError, match=r"Invalid value for attr 'test'"):
                ds.to_netcdf("test.nc")

            ds, attrs = new_dataset_and_attrs()
            attrs["test"] = MiscObject()
            with pytest.raises(TypeError, match=r"Invalid value for attr 'test'"):
                ds.to_netcdf("test.nc")

            ds, attrs = new_dataset_and_attrs()
            attrs["test"] = 5
            with create_tmp_file() as tmp_file:
                ds.to_netcdf(tmp_file)

            ds, attrs = new_dataset_and_attrs()
            attrs["test"] = 3.14
            with create_tmp_file() as tmp_file:
                ds.to_netcdf(tmp_file)

            ds, attrs = new_dataset_and_attrs()
            attrs["test"] = [1, 2, 3, 4]
            with create_tmp_file() as tmp_file:
                ds.to_netcdf(tmp_file)

            ds, attrs = new_dataset_and_attrs()
            attrs["test"] = (1.9, 2.5)
            with create_tmp_file() as tmp_file:
                ds.to_netcdf(tmp_file)

            ds, attrs = new_dataset_and_attrs()
            attrs["test"] = np.arange(5)
            with create_tmp_file() as tmp_file:
                ds.to_netcdf(tmp_file)

            ds, attrs = new_dataset_and_attrs()
            attrs["test"] = "This is a string"
            with create_tmp_file() as tmp_file:
                ds.to_netcdf(tmp_file)

            ds, attrs = new_dataset_and_attrs()
            attrs["test"] = ""
            with create_tmp_file() as tmp_file:
                ds.to_netcdf(tmp_file)


@requires_scipy_or_netCDF4
class TestDataArrayToNetCDF:
    def test_dataarray_to_netcdf_no_name(self) -> None:
        original_da = DataArray(np.arange(12).reshape((3, 4)))

        with create_tmp_file() as tmp:
            original_da.to_netcdf(tmp)

            with open_dataarray(tmp) as loaded_da:
                assert_identical(original_da, loaded_da)

    def test_dataarray_to_netcdf_with_name(self) -> None:
        original_da = DataArray(np.arange(12).reshape((3, 4)), name="test")

        with create_tmp_file() as tmp:
            original_da.to_netcdf(tmp)

            with open_dataarray(tmp) as loaded_da:
                assert_identical(original_da, loaded_da)

    def test_dataarray_to_netcdf_coord_name_clash(self) -> None:
        original_da = DataArray(
            np.arange(12).reshape((3, 4)), dims=["x", "y"], name="x"
        )

        with create_tmp_file() as tmp:
            original_da.to_netcdf(tmp)

            with open_dataarray(tmp) as loaded_da:
                assert_identical(original_da, loaded_da)

    def test_open_dataarray_options(self) -> None:
        data = DataArray(np.arange(5), coords={"y": ("x", range(5))}, dims=["x"])

        with create_tmp_file() as tmp:
            data.to_netcdf(tmp)

            expected = data.drop_vars("y")
            with open_dataarray(tmp, drop_variables=["y"]) as loaded:
                assert_identical(expected, loaded)

    @requires_scipy
    def test_dataarray_to_netcdf_return_bytes(self) -> None:
        # regression test for GH1410
        data = xr.DataArray([1, 2, 3])
        output = data.to_netcdf()
        assert isinstance(output, bytes)

    def test_dataarray_to_netcdf_no_name_pathlib(self) -> None:
        original_da = DataArray(np.arange(12).reshape((3, 4)))

        with create_tmp_file() as tmps:
            tmp = Path(tmps)
            original_da.to_netcdf(tmp)

            with open_dataarray(tmp) as loaded_da:
                assert_identical(original_da, loaded_da)


@requires_zarr
class TestDataArrayToZarr:
    def skip_if_zarr_python_3_and_zip_store(self, store) -> None:
        if has_zarr_v3 and isinstance(store, zarr.storage.ZipStore):
            pytest.skip(
                reason="zarr-python 3.x doesn't support reopening ZipStore with a new mode."
            )

    def test_dataarray_to_zarr_no_name(self, tmp_store) -> None:
        self.skip_if_zarr_python_3_and_zip_store(tmp_store)
        original_da = DataArray(np.arange(12).reshape((3, 4)))

        original_da.to_zarr(tmp_store)

        with open_dataarray(tmp_store, engine="zarr") as loaded_da:
            assert_identical(original_da, loaded_da)

    def test_dataarray_to_zarr_with_name(self, tmp_store) -> None:
        self.skip_if_zarr_python_3_and_zip_store(tmp_store)
        original_da = DataArray(np.arange(12).reshape((3, 4)), name="test")

        original_da.to_zarr(tmp_store)

        with open_dataarray(tmp_store, engine="zarr") as loaded_da:
            assert_identical(original_da, loaded_da)

    def test_dataarray_to_zarr_coord_name_clash(self, tmp_store) -> None:
        self.skip_if_zarr_python_3_and_zip_store(tmp_store)
        original_da = DataArray(
            np.arange(12).reshape((3, 4)), dims=["x", "y"], name="x"
        )

        original_da.to_zarr(tmp_store)

        with open_dataarray(tmp_store, engine="zarr") as loaded_da:
            assert_identical(original_da, loaded_da)

    def test_open_dataarray_options(self, tmp_store) -> None:
        self.skip_if_zarr_python_3_and_zip_store(tmp_store)
        data = DataArray(np.arange(5), coords={"y": ("x", range(1, 6))}, dims=["x"])

        data.to_zarr(tmp_store)

        expected = data.drop_vars("y")
        with open_dataarray(tmp_store, engine="zarr", drop_variables=["y"]) as loaded:
            assert_identical(expected, loaded)

    @requires_dask
    def test_dataarray_to_zarr_compute_false(self, tmp_store) -> None:
        from dask.delayed import Delayed

        skip_if_zarr_format_3(tmp_store)
        original_da = DataArray(np.arange(12).reshape((3, 4)))

        output = original_da.to_zarr(tmp_store, compute=False)
        assert isinstance(output, Delayed)
        output.compute()
        with open_dataarray(tmp_store, engine="zarr") as loaded_da:
            assert_identical(original_da, loaded_da)


@requires_scipy_or_netCDF4
def test_no_warning_from_dask_effective_get() -> None:
    with create_tmp_file() as tmpfile:
        with assert_no_warnings():
            ds = Dataset()
            ds.to_netcdf(tmpfile)


@requires_scipy_or_netCDF4
def test_source_encoding_always_present() -> None:
    # Test for GH issue #2550.
    rnddata = np.random.randn(10)
    original = Dataset({"foo": ("x", rnddata)})
    with create_tmp_file() as tmp:
        original.to_netcdf(tmp)
        with open_dataset(tmp) as ds:
            assert ds.encoding["source"] == tmp


@requires_scipy_or_netCDF4
def test_source_encoding_always_present_with_pathlib() -> None:
    # Test for GH issue #5888.
    rnddata = np.random.randn(10)
    original = Dataset({"foo": ("x", rnddata)})
    with create_tmp_file() as tmp:
        original.to_netcdf(tmp)
        with open_dataset(Path(tmp)) as ds:
            assert ds.encoding["source"] == tmp


@requires_h5netcdf
@requires_fsspec
def test_source_encoding_always_present_with_fsspec() -> None:
    import fsspec

    rnddata = np.random.randn(10)
    original = Dataset({"foo": ("x", rnddata)})
    with create_tmp_file() as tmp:
        original.to_netcdf(tmp)

        fs = fsspec.filesystem("file")
        with fs.open(tmp) as f, open_dataset(f) as ds:
            assert ds.encoding["source"] == tmp
        with fs.open(tmp) as f, open_mfdataset([f]) as ds:
            assert "foo" in ds


def _assert_no_dates_out_of_range_warning(record):
    undesired_message = "dates out of range"
    for warning in record:
        assert undesired_message not in str(warning.message)


@requires_scipy_or_netCDF4
@pytest.mark.parametrize("calendar", _STANDARD_CALENDARS)
def test_use_cftime_standard_calendar_default_in_range(calendar) -> None:
    x = [0, 1]
    time = [0, 720]
    units_date = "2000-01-01"
    units = "days since 2000-01-01"
    original = DataArray(x, [("time", time)], name="x").to_dataset()
    for v in ["x", "time"]:
        original[v].attrs["units"] = units
        original[v].attrs["calendar"] = calendar

    x_timedeltas = np.array(x).astype("timedelta64[D]")
    time_timedeltas = np.array(time).astype("timedelta64[D]")
    decoded_x = np.datetime64(units_date, "ns") + x_timedeltas
    decoded_time = np.datetime64(units_date, "ns") + time_timedeltas
    expected_x = DataArray(decoded_x, [("time", decoded_time)], name="x")
    expected_time = DataArray(decoded_time, [("time", decoded_time)], name="time")

    with create_tmp_file() as tmp_file:
        original.to_netcdf(tmp_file)
        with warnings.catch_warnings(record=True) as record:
            with open_dataset(tmp_file) as ds:
                assert_identical(expected_x, ds.x)
                assert_identical(expected_time, ds.time)
            _assert_no_dates_out_of_range_warning(record)


@requires_cftime
@requires_scipy_or_netCDF4
@pytest.mark.parametrize("calendar", ["standard", "gregorian"])
def test_use_cftime_standard_calendar_default_out_of_range(calendar) -> None:
    # todo: check, if we still need to test for two dates
    import cftime

    x = [0, 1]
    time = [0, 720]
    units = "days since 1582-01-01"
    original = DataArray(x, [("time", time)], name="x").to_dataset()
    for v in ["x", "time"]:
        original[v].attrs["units"] = units
        original[v].attrs["calendar"] = calendar

    decoded_x = cftime.num2date(x, units, calendar, only_use_cftime_datetimes=True)
    decoded_time = cftime.num2date(
        time, units, calendar, only_use_cftime_datetimes=True
    )
    expected_x = DataArray(decoded_x, [("time", decoded_time)], name="x")
    expected_time = DataArray(decoded_time, [("time", decoded_time)], name="time")

    with create_tmp_file() as tmp_file:
        original.to_netcdf(tmp_file)
        with pytest.warns(SerializationWarning):
            with open_dataset(tmp_file) as ds:
                assert_identical(expected_x, ds.x)
                assert_identical(expected_time, ds.time)


@requires_cftime
@requires_scipy_or_netCDF4
@pytest.mark.parametrize("calendar", _ALL_CALENDARS)
@pytest.mark.parametrize("units_year", [1500, 2000, 2500])
def test_use_cftime_true(calendar, units_year) -> None:
    import cftime

    x = [0, 1]
    time = [0, 720]
    units = f"days since {units_year}-01-01"
    original = DataArray(x, [("time", time)], name="x").to_dataset()
    for v in ["x", "time"]:
        original[v].attrs["units"] = units
        original[v].attrs["calendar"] = calendar

    decoded_x = cftime.num2date(x, units, calendar, only_use_cftime_datetimes=True)
    decoded_time = cftime.num2date(
        time, units, calendar, only_use_cftime_datetimes=True
    )
    expected_x = DataArray(decoded_x, [("time", decoded_time)], name="x")
    expected_time = DataArray(decoded_time, [("time", decoded_time)], name="time")

    with create_tmp_file() as tmp_file:
        original.to_netcdf(tmp_file)
        with warnings.catch_warnings(record=True) as record:
            decoder = CFDatetimeCoder(use_cftime=True)
            with open_dataset(tmp_file, decode_times=decoder) as ds:
                assert_identical(expected_x, ds.x)
                assert_identical(expected_time, ds.time)
            _assert_no_dates_out_of_range_warning(record)


@requires_scipy_or_netCDF4
@pytest.mark.parametrize("calendar", _STANDARD_CALENDARS)
@pytest.mark.xfail(
    has_numpy_2, reason="https://github.com/pandas-dev/pandas/issues/56996"
)
def test_use_cftime_false_standard_calendar_in_range(calendar) -> None:
    x = [0, 1]
    time = [0, 720]
    units_date = "2000-01-01"
    units = "days since 2000-01-01"
    original = DataArray(x, [("time", time)], name="x").to_dataset()
    for v in ["x", "time"]:
        original[v].attrs["units"] = units
        original[v].attrs["calendar"] = calendar

    x_timedeltas = np.array(x).astype("timedelta64[D]")
    time_timedeltas = np.array(time).astype("timedelta64[D]")
    decoded_x = np.datetime64(units_date, "ns") + x_timedeltas
    decoded_time = np.datetime64(units_date, "ns") + time_timedeltas
    expected_x = DataArray(decoded_x, [("time", decoded_time)], name="x")
    expected_time = DataArray(decoded_time, [("time", decoded_time)], name="time")

    with create_tmp_file() as tmp_file:
        original.to_netcdf(tmp_file)
        with warnings.catch_warnings(record=True) as record:
            coder = xr.coders.CFDatetimeCoder(use_cftime=False)
            with open_dataset(tmp_file, decode_times=coder) as ds:
                assert_identical(expected_x, ds.x)
                assert_identical(expected_time, ds.time)
            _assert_no_dates_out_of_range_warning(record)


@requires_scipy_or_netCDF4
@pytest.mark.parametrize("calendar", ["standard", "gregorian"])
def test_use_cftime_false_standard_calendar_out_of_range(calendar) -> None:
    x = [0, 1]
    time = [0, 720]
    units = "days since 1582-01-01"
    original = DataArray(x, [("time", time)], name="x").to_dataset()
    for v in ["x", "time"]:
        original[v].attrs["units"] = units
        original[v].attrs["calendar"] = calendar

    with create_tmp_file() as tmp_file:
        original.to_netcdf(tmp_file)
        with pytest.raises((OutOfBoundsDatetime, ValueError)):
            decoder = CFDatetimeCoder(use_cftime=False)
            open_dataset(tmp_file, decode_times=decoder)


@requires_scipy_or_netCDF4
@pytest.mark.parametrize("calendar", _NON_STANDARD_CALENDARS)
@pytest.mark.parametrize("units_year", [1500, 2000, 2500])
def test_use_cftime_false_nonstandard_calendar(calendar, units_year) -> None:
    x = [0, 1]
    time = [0, 720]
    units = f"days since {units_year}"
    original = DataArray(x, [("time", time)], name="x").to_dataset()
    for v in ["x", "time"]:
        original[v].attrs["units"] = units
        original[v].attrs["calendar"] = calendar

    with create_tmp_file() as tmp_file:
        original.to_netcdf(tmp_file)
        with pytest.raises((OutOfBoundsDatetime, ValueError)):
            decoder = CFDatetimeCoder(use_cftime=False)
            open_dataset(tmp_file, decode_times=decoder)


@pytest.mark.parametrize("engine", ["netcdf4", "scipy"])
def test_invalid_netcdf_raises(engine) -> None:
    data = create_test_data()
    with pytest.raises(ValueError, match=r"unrecognized option 'invalid_netcdf'"):
        data.to_netcdf("foo.nc", engine=engine, invalid_netcdf=True)


@requires_zarr
def test_encode_zarr_attr_value() -> None:
    # array -> list
    arr = np.array([1, 2, 3])
    expected1 = [1, 2, 3]
    actual1 = backends.zarr.encode_zarr_attr_value(arr)
    assert isinstance(actual1, list)
    assert actual1 == expected1

    # scalar array -> scalar
    sarr = np.array(1)[()]
    expected2 = 1
    actual2 = backends.zarr.encode_zarr_attr_value(sarr)
    assert isinstance(actual2, int)
    assert actual2 == expected2

    # string -> string (no change)
    expected3 = "foo"
    actual3 = backends.zarr.encode_zarr_attr_value(expected3)
    assert isinstance(actual3, str)
    assert actual3 == expected3


@requires_zarr
def test_extract_zarr_variable_encoding() -> None:
    var = xr.Variable("x", [1, 2])
    actual = backends.zarr.extract_zarr_variable_encoding(var)
    assert "chunks" in actual
    assert actual["chunks"] == ("auto" if has_zarr_v3 else None)

    var = xr.Variable("x", [1, 2], encoding={"chunks": (1,)})
    actual = backends.zarr.extract_zarr_variable_encoding(var)
    assert actual["chunks"] == (1,)

    # does not raise on invalid
    var = xr.Variable("x", [1, 2], encoding={"foo": (1,)})
    actual = backends.zarr.extract_zarr_variable_encoding(var)

    # raises on invalid
    var = xr.Variable("x", [1, 2], encoding={"foo": (1,)})
    with pytest.raises(ValueError, match=r"unexpected encoding parameters"):
        actual = backends.zarr.extract_zarr_variable_encoding(
            var, raise_on_invalid=True
        )


@requires_zarr
@requires_fsspec
@pytest.mark.filterwarnings("ignore:deallocating CachingFileManager")
def test_open_fsspec() -> None:
    import fsspec

    if not hasattr(zarr.storage, "FSStore") or not hasattr(
        zarr.storage.FSStore, "getitems"
    ):
        pytest.skip("zarr too old")

    ds = open_dataset(os.path.join(os.path.dirname(__file__), "data", "example_1.nc"))

    m = fsspec.filesystem("memory")
    mm = m.get_mapper("out1.zarr")
    ds.to_zarr(mm)  # old interface
    ds0 = ds.copy()
    # pd.to_timedelta returns ns-precision, but the example data is in second precision
    # so we need to fix this
    ds0["time"] = ds.time + np.timedelta64(1, "D")
    mm = m.get_mapper("out2.zarr")
    ds0.to_zarr(mm)  # old interface

    # single dataset
    url = "memory://out2.zarr"
    ds2 = open_dataset(url, engine="zarr")
    xr.testing.assert_equal(ds0, ds2)

    # single dataset with caching
    url = "simplecache::memory://out2.zarr"
    ds2 = open_dataset(url, engine="zarr")
    xr.testing.assert_equal(ds0, ds2)

    # open_mfdataset requires dask
    if has_dask:
        # multi dataset
        url = "memory://out*.zarr"
        ds2 = open_mfdataset(url, engine="zarr")
        xr.testing.assert_equal(xr.concat([ds, ds0], dim="time"), ds2)

        # multi dataset with caching
        url = "simplecache::memory://out*.zarr"
        ds2 = open_mfdataset(url, engine="zarr")
        xr.testing.assert_equal(xr.concat([ds, ds0], dim="time"), ds2)


@requires_h5netcdf
@requires_netCDF4
def test_load_single_value_h5netcdf(tmp_path: Path) -> None:
    """Test that numeric single-element vector attributes are handled fine.

    At present (h5netcdf v0.8.1), the h5netcdf exposes single-valued numeric variable
    attributes as arrays of length 1, as opposed to scalars for the NetCDF4
    backend.  This was leading to a ValueError upon loading a single value from
    a file, see #4471.  Test that loading causes no failure.
    """
    ds = xr.Dataset(
        {
            "test": xr.DataArray(
                np.array([0]), dims=("x",), attrs={"scale_factor": 1, "add_offset": 0}
            )
        }
    )
    ds.to_netcdf(tmp_path / "test.nc")
    with xr.open_dataset(tmp_path / "test.nc", engine="h5netcdf") as ds2:
        ds2["test"][0].load()


@requires_zarr
@requires_dask
@pytest.mark.parametrize(
    "chunks", ["auto", -1, {}, {"x": "auto"}, {"x": -1}, {"x": "auto", "y": -1}]
)
def test_open_dataset_chunking_zarr(chunks, tmp_path: Path) -> None:
    encoded_chunks = 100
    dask_arr = da.from_array(
        np.ones((500, 500), dtype="float64"), chunks=encoded_chunks
    )
    ds = xr.Dataset(
        {
            "test": xr.DataArray(
                dask_arr,
                dims=("x", "y"),
            )
        }
    )
    ds["test"].encoding["chunks"] = encoded_chunks
    ds.to_zarr(tmp_path / "test.zarr")

    with dask.config.set({"array.chunk-size": "1MiB"}):
        expected = ds.chunk(chunks)
        with open_dataset(
            tmp_path / "test.zarr", engine="zarr", chunks=chunks
        ) as actual:
            xr.testing.assert_chunks_equal(actual, expected)


@requires_zarr
@requires_dask
@pytest.mark.parametrize(
    "chunks", ["auto", -1, {}, {"x": "auto"}, {"x": -1}, {"x": "auto", "y": -1}]
)
@pytest.mark.filterwarnings("ignore:The specified chunks separate")
def test_chunking_consintency(chunks, tmp_path: Path) -> None:
    encoded_chunks: dict[str, Any] = {}
    dask_arr = da.from_array(
        np.ones((500, 500), dtype="float64"), chunks=encoded_chunks
    )
    ds = xr.Dataset(
        {
            "test": xr.DataArray(
                dask_arr,
                dims=("x", "y"),
            )
        }
    )
    ds["test"].encoding["chunks"] = encoded_chunks
    ds.to_zarr(tmp_path / "test.zarr")
    ds.to_netcdf(tmp_path / "test.nc")

    with dask.config.set({"array.chunk-size": "1MiB"}):
        expected = ds.chunk(chunks)
        with xr.open_dataset(
            tmp_path / "test.zarr", engine="zarr", chunks=chunks
        ) as actual:
            xr.testing.assert_chunks_equal(actual, expected)

        with xr.open_dataset(tmp_path / "test.nc", chunks=chunks) as actual:
            xr.testing.assert_chunks_equal(actual, expected)


def _check_guess_can_open_and_open(entrypoint, obj, engine, expected):
    assert entrypoint.guess_can_open(obj)
    with open_dataset(obj, engine=engine) as actual:
        assert_identical(expected, actual)


@requires_netCDF4
def test_netcdf4_entrypoint(tmp_path: Path) -> None:
    entrypoint = NetCDF4BackendEntrypoint()
    ds = create_test_data()

    path = tmp_path / "foo"
    ds.to_netcdf(path, format="NETCDF3_CLASSIC")
    _check_guess_can_open_and_open(entrypoint, path, engine="netcdf4", expected=ds)
    _check_guess_can_open_and_open(entrypoint, str(path), engine="netcdf4", expected=ds)

    path = tmp_path / "bar"
    ds.to_netcdf(path, format="NETCDF4_CLASSIC")
    _check_guess_can_open_and_open(entrypoint, path, engine="netcdf4", expected=ds)
    _check_guess_can_open_and_open(entrypoint, str(path), engine="netcdf4", expected=ds)

    assert entrypoint.guess_can_open("http://something/remote")
    assert entrypoint.guess_can_open("something-local.nc")
    assert entrypoint.guess_can_open("something-local.nc4")
    assert entrypoint.guess_can_open("something-local.cdf")
    assert not entrypoint.guess_can_open("not-found-and-no-extension")

    path = tmp_path / "baz"
    with open(path, "wb") as f:
        f.write(b"not-a-netcdf-file")
    assert not entrypoint.guess_can_open(path)


@requires_scipy
def test_scipy_entrypoint(tmp_path: Path) -> None:
    entrypoint = ScipyBackendEntrypoint()
    ds = create_test_data()

    path = tmp_path / "foo"
    ds.to_netcdf(path, engine="scipy")
    _check_guess_can_open_and_open(entrypoint, path, engine="scipy", expected=ds)
    _check_guess_can_open_and_open(entrypoint, str(path), engine="scipy", expected=ds)
    with open(path, "rb") as f:
        _check_guess_can_open_and_open(entrypoint, f, engine="scipy", expected=ds)

    contents = ds.to_netcdf(engine="scipy")
    _check_guess_can_open_and_open(entrypoint, contents, engine="scipy", expected=ds)
    _check_guess_can_open_and_open(
        entrypoint, BytesIO(contents), engine="scipy", expected=ds
    )

    path = tmp_path / "foo.nc.gz"
    with gzip.open(path, mode="wb") as f:
        f.write(contents)
    _check_guess_can_open_and_open(entrypoint, path, engine="scipy", expected=ds)
    _check_guess_can_open_and_open(entrypoint, str(path), engine="scipy", expected=ds)

    assert entrypoint.guess_can_open("something-local.nc")
    assert entrypoint.guess_can_open("something-local.nc.gz")
    assert not entrypoint.guess_can_open("not-found-and-no-extension")
    assert not entrypoint.guess_can_open(b"not-a-netcdf-file")  # type: ignore[arg-type]


@requires_h5netcdf
def test_h5netcdf_entrypoint(tmp_path: Path) -> None:
    entrypoint = H5netcdfBackendEntrypoint()
    ds = create_test_data()

    path = tmp_path / "foo"
    ds.to_netcdf(path, engine="h5netcdf")
    _check_guess_can_open_and_open(entrypoint, path, engine="h5netcdf", expected=ds)
    _check_guess_can_open_and_open(
        entrypoint, str(path), engine="h5netcdf", expected=ds
    )
    with open(path, "rb") as f:
        _check_guess_can_open_and_open(entrypoint, f, engine="h5netcdf", expected=ds)

    assert entrypoint.guess_can_open("something-local.nc")
    assert entrypoint.guess_can_open("something-local.nc4")
    assert entrypoint.guess_can_open("something-local.cdf")
    assert not entrypoint.guess_can_open("not-found-and-no-extension")


@requires_netCDF4
@pytest.mark.parametrize("str_type", (str, np.str_))
def test_write_file_from_np_str(
    str_type: type[str] | type[np.str_], tmpdir: str
) -> None:
    # https://github.com/pydata/xarray/pull/5264
    scenarios = [str_type(v) for v in ["scenario_a", "scenario_b", "scenario_c"]]
    years = range(2015, 2100 + 1)
    tdf = pd.DataFrame(
        data=np.random.random((len(scenarios), len(years))),
        columns=years,
        index=scenarios,
    )
    tdf.index.name = "scenario"
    tdf.columns.name = "year"
    tdf = cast(pd.DataFrame, tdf.stack())
    tdf.name = "tas"

    txr = tdf.to_xarray()

    txr.to_netcdf(tmpdir.join("test.nc"))


@requires_zarr
@requires_netCDF4
class TestNCZarr:
    @property
    def netcdfc_version(self):
        return Version(nc4.getlibversion().split()[0].split("-development")[0])

    def _create_nczarr(self, filename):
        if self.netcdfc_version < Version("4.8.1"):
            pytest.skip("requires netcdf-c>=4.8.1")
        if platform.system() == "Windows" and self.netcdfc_version == Version("4.8.1"):
            # Bug in netcdf-c==4.8.1 (typo: Nan instead of NaN)
            # https://github.com/Unidata/netcdf-c/issues/2265
            pytest.skip("netcdf-c==4.8.1 has issues on Windows")

        ds = create_test_data()
        # Drop dim3: netcdf-c does not support dtype='<U1'
        # https://github.com/Unidata/netcdf-c/issues/2259
        ds = ds.drop_vars("dim3")

        ds.to_netcdf(f"file://{filename}#mode=nczarr")
        return ds

    def test_open_nczarr(self) -> None:
        with create_tmp_file(suffix=".zarr") as tmp:
            expected = self._create_nczarr(tmp)
            actual = xr.open_zarr(tmp, consolidated=False)
            assert_identical(expected, actual)

    def test_overwriting_nczarr(self) -> None:
        with create_tmp_file(suffix=".zarr") as tmp:
            ds = self._create_nczarr(tmp)
            expected = ds[["var1"]]
            expected.to_zarr(tmp, mode="w")
            actual = xr.open_zarr(tmp, consolidated=False)
            assert_identical(expected, actual)

    @pytest.mark.parametrize("mode", ["a", "r+"])
    @pytest.mark.filterwarnings("ignore:.*non-consolidated metadata.*")
    def test_raise_writing_to_nczarr(self, mode) -> None:
        if self.netcdfc_version > Version("4.8.1"):
            pytest.skip("netcdf-c>4.8.1 adds the _ARRAY_DIMENSIONS attribute")

        with create_tmp_file(suffix=".zarr") as tmp:
            ds = self._create_nczarr(tmp)
            with pytest.raises(
                KeyError, match="missing the attribute `_ARRAY_DIMENSIONS`,"
            ):
                ds.to_zarr(tmp, mode=mode)


@requires_netCDF4
@requires_dask
@pytest.mark.usefixtures("default_zarr_format")
def test_pickle_open_mfdataset_dataset():
    with open_example_mfdataset(["bears.nc"]) as ds:
        assert_identical(ds, pickle.loads(pickle.dumps(ds)))


@requires_zarr
@pytest.mark.usefixtures("default_zarr_format")
def test_zarr_closing_internal_zip_store():
    store_name = "tmp.zarr.zip"
    original_da = DataArray(np.arange(12).reshape((3, 4)))
    original_da.to_zarr(store_name, mode="w")

    with open_dataarray(store_name, engine="zarr") as loaded_da:
        assert_identical(original_da, loaded_da)


@requires_zarr
@pytest.mark.usefixtures("default_zarr_format")
def test_raises_key_error_on_invalid_zarr_store(tmp_path):
    root = zarr.open_group(tmp_path / "tmp.zarr")
    if Version(zarr.__version__) < Version("3.0.0"):
        root.create_dataset("bar", shape=(3, 5), dtype=np.float32)
    else:
        root.create_array("bar", shape=(3, 5), dtype=np.float32)
    with pytest.raises(KeyError, match=r"xarray to determine variable dimensions"):
        xr.open_zarr(tmp_path / "tmp.zarr", consolidated=False)


@requires_zarr
@pytest.mark.usefixtures("default_zarr_format")
class TestZarrRegionAuto:
    """These are separated out since we should not need to test this logic with every store."""

    @contextlib.contextmanager
    def create_zarr_target(self):
        with create_tmp_file(suffix=".zarr") as tmp:
            yield tmp

    @contextlib.contextmanager
    def create(self):
        x = np.arange(0, 50, 10)
        y = np.arange(0, 20, 2)
        data = np.ones((5, 10))
        ds = xr.Dataset(
            {"test": xr.DataArray(data, dims=("x", "y"), coords={"x": x, "y": y})}
        )
        with self.create_zarr_target() as target:
            self.save(target, ds)
            yield target, ds

    def save(self, target, ds, **kwargs):
        ds.to_zarr(target, **kwargs)

    @pytest.mark.parametrize(
        "region",
        [
            pytest.param("auto", id="full-auto"),
            pytest.param({"x": "auto", "y": slice(6, 8)}, id="mixed-auto"),
        ],
    )
    def test_zarr_region_auto(self, region):
        with self.create() as (target, ds):
            ds_region = 1 + ds.isel(x=slice(2, 4), y=slice(6, 8))
            self.save(target, ds_region, region=region)
            ds_updated = xr.open_zarr(target)

            expected = ds.copy()
            expected["test"][2:4, 6:8] += 1
            assert_identical(ds_updated, expected)

    def test_zarr_region_auto_noncontiguous(self):
        with self.create() as (target, ds):
            with pytest.raises(ValueError):
                self.save(target, ds.isel(x=[0, 2, 3], y=[5, 6]), region="auto")

            dsnew = ds.copy()
            dsnew["x"] = dsnew.x + 5
            with pytest.raises(KeyError):
                self.save(target, dsnew, region="auto")

    def test_zarr_region_index_write(self, tmp_path):
        region: Mapping[str, slice] | Literal["auto"]
        region_slice = dict(x=slice(2, 4), y=slice(6, 8))

        with self.create() as (target, ds):
            ds_region = 1 + ds.isel(region_slice)
            for region in [region_slice, "auto"]:  # type: ignore[assignment]
                with patch.object(
                    ZarrStore,
                    "set_variables",
                    side_effect=ZarrStore.set_variables,
                    autospec=True,
                ) as mock:
                    self.save(target, ds_region, region=region, mode="r+")

                    # should write the data vars but never the index vars with auto mode
                    for call in mock.call_args_list:
                        written_variables = call.args[1].keys()
                        assert "test" in written_variables
                        assert "x" not in written_variables
                        assert "y" not in written_variables

    def test_zarr_region_append(self):
        with self.create() as (target, ds):
            x_new = np.arange(40, 70, 10)
            data_new = np.ones((3, 10))
            ds_new = xr.Dataset(
                {
                    "test": xr.DataArray(
                        data_new,
                        dims=("x", "y"),
                        coords={"x": x_new, "y": ds.y},
                    )
                }
            )

            # Now it is valid to use auto region detection with the append mode,
            # but it is still unsafe to modify dimensions or metadata using the region
            # parameter.
            with pytest.raises(KeyError):
                self.save(target, ds_new, mode="a", append_dim="x", region="auto")

    def test_zarr_region(self):
        with self.create() as (target, ds):
            ds_transposed = ds.transpose("y", "x")
            ds_region = 1 + ds_transposed.isel(x=[0], y=[0])
            self.save(target, ds_region, region={"x": slice(0, 1), "y": slice(0, 1)})

            # Write without region
            self.save(target, ds_transposed, mode="r+")

    @requires_dask
    def test_zarr_region_chunk_partial(self):
        """
        Check that writing to partial chunks with `region` fails, assuming `safe_chunks=False`.
        """
        ds = (
            xr.DataArray(np.arange(120).reshape(4, 3, -1), dims=list("abc"))
            .rename("var1")
            .to_dataset()
        )

        with self.create_zarr_target() as target:
            self.save(target, ds.chunk(5), compute=False, mode="w")
            with pytest.raises(ValueError):
                for r in range(ds.sizes["a"]):
                    self.save(
                        target, ds.chunk(3).isel(a=[r]), region=dict(a=slice(r, r + 1))
                    )

    @requires_dask
    def test_zarr_append_chunk_partial(self):
        t_coords = np.array([np.datetime64("2020-01-01").astype("datetime64[ns]")])
        data = np.ones((10, 10))

        da = xr.DataArray(
            data.reshape((-1, 10, 10)),
            dims=["time", "x", "y"],
            coords={"time": t_coords},
            name="foo",
        )
        new_time = np.array([np.datetime64("2021-01-01").astype("datetime64[ns]")])
        da2 = xr.DataArray(
            data.reshape((-1, 10, 10)),
            dims=["time", "x", "y"],
            coords={"time": new_time},
            name="foo",
        )

        with self.create_zarr_target() as target:
            self.save(target, da, mode="w", encoding={"foo": {"chunks": (5, 5, 1)}})

            with pytest.raises(ValueError, match="encoding was provided"):
                self.save(
                    target,
                    da2,
                    append_dim="time",
                    mode="a",
                    encoding={"foo": {"chunks": (1, 1, 1)}},
                )

            # chunking with dask sidesteps the encoding check, so we need a different check
            with pytest.raises(ValueError, match="Specified zarr chunks"):
                self.save(
                    target,
                    da2.chunk({"x": 1, "y": 1, "time": 1}),
                    append_dim="time",
                    mode="a",
                )

    @requires_dask
    def test_zarr_region_chunk_partial_offset(self):
        # https://github.com/pydata/xarray/pull/8459#issuecomment-1819417545
        with self.create_zarr_target() as store:
            data = np.ones((30,))
            da = xr.DataArray(
                data, dims=["x"], coords={"x": range(30)}, name="foo"
            ).chunk(x=10)
            self.save(store, da, compute=False)

            self.save(store, da.isel(x=slice(10)).chunk(x=(10,)), region="auto")

            self.save(
                store,
                da.isel(x=slice(5, 25)).chunk(x=(10, 10)),
                safe_chunks=False,
                region="auto",
            )

            with pytest.raises(ValueError):
                self.save(
                    store, da.isel(x=slice(5, 25)).chunk(x=(10, 10)), region="auto"
                )

    @requires_dask
    def test_zarr_safe_chunk_append_dim(self):
        with self.create_zarr_target() as store:
            data = np.ones((20,))
            da = xr.DataArray(
                data, dims=["x"], coords={"x": range(20)}, name="foo"
            ).chunk(x=5)

            self.save(store, da.isel(x=slice(0, 7)), safe_chunks=True, mode="w")
            with pytest.raises(ValueError):
                # If the first chunk is smaller than the border size then raise an error
                self.save(
                    store,
                    da.isel(x=slice(7, 11)).chunk(x=(2, 2)),
                    append_dim="x",
                    safe_chunks=True,
                )

            self.save(store, da.isel(x=slice(0, 7)), safe_chunks=True, mode="w")
            # If the first chunk is of the size of the border size then it is valid
            self.save(
                store,
                da.isel(x=slice(7, 11)).chunk(x=(3, 1)),
                safe_chunks=True,
                append_dim="x",
            )
            assert xr.open_zarr(store)["foo"].equals(da.isel(x=slice(0, 11)))

            self.save(store, da.isel(x=slice(0, 7)), safe_chunks=True, mode="w")
            # If the first chunk is of the size of the border size + N * zchunk then it is valid
            self.save(
                store,
                da.isel(x=slice(7, 17)).chunk(x=(8, 2)),
                safe_chunks=True,
                append_dim="x",
            )
            assert xr.open_zarr(store)["foo"].equals(da.isel(x=slice(0, 17)))

            self.save(store, da.isel(x=slice(0, 7)), safe_chunks=True, mode="w")
            with pytest.raises(ValueError):
                # If the first chunk is valid but the other are not then raise an error
                self.save(
                    store,
                    da.isel(x=slice(7, 14)).chunk(x=(3, 3, 1)),
                    append_dim="x",
                    safe_chunks=True,
                )

            self.save(store, da.isel(x=slice(0, 7)), safe_chunks=True, mode="w")
            with pytest.raises(ValueError):
                # If the first chunk have a size bigger than the border size but not enough
                # to complete the size of the next chunk then an error must be raised
                self.save(
                    store,
                    da.isel(x=slice(7, 14)).chunk(x=(4, 3)),
                    append_dim="x",
                    safe_chunks=True,
                )

            self.save(store, da.isel(x=slice(0, 7)), safe_chunks=True, mode="w")
            # Append with a single chunk it's totally valid,
            # and it does not matter the size of the chunk
            self.save(
                store,
                da.isel(x=slice(7, 19)).chunk(x=-1),
                append_dim="x",
                safe_chunks=True,
            )
            assert xr.open_zarr(store)["foo"].equals(da.isel(x=slice(0, 19)))

    @requires_dask
    @pytest.mark.parametrize("mode", ["r+", "a"])
    def test_zarr_safe_chunk_region(self, mode: Literal["r+", "a"]):
        with self.create_zarr_target() as store:
            arr = xr.DataArray(
                list(range(11)), dims=["a"], coords={"a": list(range(11))}, name="foo"
            ).chunk(a=3)
            self.save(store, arr, mode="w")

            with pytest.raises(ValueError):
                # There are two Dask chunks on the same Zarr chunk,
                # which means that it is unsafe in any mode
                self.save(
                    store,
                    arr.isel(a=slice(0, 3)).chunk(a=(2, 1)),
                    region="auto",
                    mode=mode,
                )

            with pytest.raises(ValueError):
                # the first chunk is covering the border size, but it is not
                # completely covering the second chunk, which means that it is
                # unsafe in any mode
                self.save(
                    store,
                    arr.isel(a=slice(1, 5)).chunk(a=(3, 1)),
                    region="auto",
                    mode=mode,
                )

            with pytest.raises(ValueError):
                # The first chunk is safe but the other two chunks are overlapping with
                # the same Zarr chunk
                self.save(
                    store,
                    arr.isel(a=slice(0, 5)).chunk(a=(3, 1, 1)),
                    region="auto",
                    mode=mode,
                )

            # Fully update two contiguous chunks is safe in any mode
            self.save(store, arr.isel(a=slice(3, 9)), region="auto", mode=mode)

            # The last chunk is considered full based on their current size (2)
            self.save(store, arr.isel(a=slice(9, 11)), region="auto", mode=mode)
            self.save(
                store, arr.isel(a=slice(6, None)).chunk(a=-1), region="auto", mode=mode
            )

            # Write the last chunk of a region partially is safe in "a" mode
            self.save(store, arr.isel(a=slice(3, 8)), region="auto", mode="a")
            with pytest.raises(ValueError):
                # with "r+" mode it is invalid to write partial chunk
                self.save(store, arr.isel(a=slice(3, 8)), region="auto", mode="r+")

            # This is safe with mode "a", the border size is covered by the first chunk of Dask
            self.save(
                store, arr.isel(a=slice(1, 4)).chunk(a=(2, 1)), region="auto", mode="a"
            )
            with pytest.raises(ValueError):
                # This is considered unsafe in mode "r+" because it is writing in a partial chunk
                self.save(
                    store,
                    arr.isel(a=slice(1, 4)).chunk(a=(2, 1)),
                    region="auto",
                    mode="r+",
                )

            # This is safe on mode "a" because there is a single dask chunk
            self.save(
                store, arr.isel(a=slice(1, 5)).chunk(a=(4,)), region="auto", mode="a"
            )
            with pytest.raises(ValueError):
                # This is unsafe on mode "r+", because the Dask chunk is partially writing
                # in the first chunk of Zarr
                self.save(
                    store,
                    arr.isel(a=slice(1, 5)).chunk(a=(4,)),
                    region="auto",
                    mode="r+",
                )

            # The first chunk is completely covering the first Zarr chunk
            # and the last chunk is a partial one
            self.save(
                store, arr.isel(a=slice(0, 5)).chunk(a=(3, 2)), region="auto", mode="a"
            )

            with pytest.raises(ValueError):
                # The last chunk is partial, so it is considered unsafe on mode "r+"
                self.save(
                    store,
                    arr.isel(a=slice(0, 5)).chunk(a=(3, 2)),
                    region="auto",
                    mode="r+",
                )

            # The first chunk is covering the border size (2 elements)
            # and also the second chunk (3 elements), so it is valid
            self.save(
                store, arr.isel(a=slice(1, 8)).chunk(a=(5, 2)), region="auto", mode="a"
            )

            with pytest.raises(ValueError):
                # The first chunk is not fully covering the first zarr chunk
                self.save(
                    store,
                    arr.isel(a=slice(1, 8)).chunk(a=(5, 2)),
                    region="auto",
                    mode="r+",
                )

            with pytest.raises(ValueError):
                # Validate that the border condition is not affecting the "r+" mode
                self.save(store, arr.isel(a=slice(1, 9)), region="auto", mode="r+")

            self.save(store, arr.isel(a=slice(10, 11)), region="auto", mode="a")
            with pytest.raises(ValueError):
                # Validate that even if we write with a single Dask chunk on the last Zarr
                # chunk it is still unsafe if it is not fully covering it
                # (the last Zarr chunk has size 2)
                self.save(store, arr.isel(a=slice(10, 11)), region="auto", mode="r+")

            # Validate the same as the above test but in the beginning of the last chunk
            self.save(store, arr.isel(a=slice(9, 10)), region="auto", mode="a")
            with pytest.raises(ValueError):
                self.save(store, arr.isel(a=slice(9, 10)), region="auto", mode="r+")

            self.save(
                store, arr.isel(a=slice(7, None)).chunk(a=-1), region="auto", mode="a"
            )
            with pytest.raises(ValueError):
                # Test that even a Dask chunk that covers the last Zarr chunk can be unsafe
                # if it is partial covering other Zarr chunks
                self.save(
                    store,
                    arr.isel(a=slice(7, None)).chunk(a=-1),
                    region="auto",
                    mode="r+",
                )

            with pytest.raises(ValueError):
                # If the chunk is of size equal to the one in the Zarr encoding, but
                # it is partially writing in the first chunk then raise an error
                self.save(
                    store,
                    arr.isel(a=slice(8, None)).chunk(a=3),
                    region="auto",
                    mode="r+",
                )

            with pytest.raises(ValueError):
                self.save(
                    store, arr.isel(a=slice(5, -1)).chunk(a=5), region="auto", mode="r+"
                )

            # Test if the code is detecting the last chunk correctly
            data = np.random.default_rng(0).random((2920, 25, 53))
            ds = xr.Dataset({"temperature": (("time", "lat", "lon"), data)})
            chunks = {"time": 1000, "lat": 25, "lon": 53}
            self.save(store, ds.chunk(chunks), compute=False, mode="w")
            region = {"time": slice(1000, 2000, 1)}
            chunk = ds.isel(region)
            chunk = chunk.chunk()
            self.save(store, chunk.chunk(), region=region)


@requires_h5netcdf
@requires_fsspec
def test_h5netcdf_storage_options() -> None:
    with set_options(use_new_combine_kwarg_defaults=True):
        with create_tmp_files(2, allow_cleanup_failure=ON_WINDOWS) as (f1, f2):
            ds1 = create_test_data()
            ds1.to_netcdf(f1, engine="h5netcdf")

            ds2 = create_test_data()
            ds2.to_netcdf(f2, engine="h5netcdf")

<<<<<<< HEAD
            files = [f"file://{f}" for f in [f1, f2]]
            ds = xr.open_mfdataset(
                files,
                engine="h5netcdf",
                concat_dim="time",
                combine="nested",
                storage_options={"skip_instance_cache": False},
            )
=======
        files = [f"file://{f}" for f in [f1, f2]]
        with xr.open_mfdataset(
            files,
            engine="h5netcdf",
            concat_dim="time",
            combine="nested",
            storage_options={"skip_instance_cache": False},
        ) as ds:
>>>>>>> 4c2540de
            assert_identical(xr.concat([ds1, ds2], dim="time"), ds)<|MERGE_RESOLUTION|>--- conflicted
+++ resolved
@@ -6740,23 +6740,12 @@
             ds2 = create_test_data()
             ds2.to_netcdf(f2, engine="h5netcdf")
 
-<<<<<<< HEAD
             files = [f"file://{f}" for f in [f1, f2]]
-            ds = xr.open_mfdataset(
+            with xr.open_mfdataset(
                 files,
                 engine="h5netcdf",
                 concat_dim="time",
                 combine="nested",
                 storage_options={"skip_instance_cache": False},
-            )
-=======
-        files = [f"file://{f}" for f in [f1, f2]]
-        with xr.open_mfdataset(
-            files,
-            engine="h5netcdf",
-            concat_dim="time",
-            combine="nested",
-            storage_options={"skip_instance_cache": False},
-        ) as ds:
->>>>>>> 4c2540de
-            assert_identical(xr.concat([ds1, ds2], dim="time"), ds)+            ) as ds:
+                assert_identical(xr.concat([ds1, ds2], dim="time"), ds)