from __future__ import annotations

import contextlib
import gzip
import itertools
import math
import os.path
import pickle
import platform
import re
import shutil
import sys
import tempfile
import uuid
import warnings
from collections.abc import Generator, Iterator
from contextlib import ExitStack
from io import BytesIO
from os import listdir
from pathlib import Path
from typing import TYPE_CHECKING, Any, Final, cast

import numpy as np
import pandas as pd
import pytest
from packaging.version import Version
from pandas.errors import OutOfBoundsDatetime

import xarray as xr
from xarray import (
    DataArray,
    Dataset,
    backends,
    load_dataarray,
    load_dataset,
    open_dataarray,
    open_dataset,
    open_mfdataset,
    save_mfdataset,
)
from xarray.backends.common import robust_getitem
from xarray.backends.h5netcdf_ import H5netcdfBackendEntrypoint
from xarray.backends.netcdf3 import _nc3_dtype_coercions
from xarray.backends.netCDF4_ import (
    NetCDF4BackendEntrypoint,
    _extract_nc4_variable_encoding,
)
from xarray.backends.pydap_ import PydapDataStore
from xarray.backends.scipy_ import ScipyBackendEntrypoint
from xarray.coding.strings import check_vlen_dtype, create_vlen_dtype
from xarray.coding.variables import SerializationWarning
from xarray.conventions import encode_dataset_coordinates
from xarray.core import indexing
from xarray.core.options import set_options
from xarray.core.pycompat import array_type
from xarray.tests import (
    assert_allclose,
    assert_array_equal,
    assert_equal,
    assert_identical,
    assert_no_warnings,
    has_dask,
    has_netCDF4,
    has_scipy,
    mock,
    network,
    requires_cftime,
    requires_dask,
    requires_fsspec,
    requires_h5netcdf,
    requires_iris,
    requires_netCDF4,
    requires_pseudonetcdf,
    requires_pydap,
    requires_pynio,
    requires_scipy,
    requires_scipy_or_netCDF4,
    requires_zarr,
)
from xarray.tests.test_coding_times import (
    _ALL_CALENDARS,
    _NON_STANDARD_CALENDARS,
    _STANDARD_CALENDARS,
)
from xarray.tests.test_dataset import (
    create_append_string_length_mismatch_test_data,
    create_append_test_data,
    create_test_data,
)

try:
    import netCDF4 as nc4
except ImportError:
    pass

try:
    import dask
    import dask.array as da
except ImportError:
    pass

have_zarr_kvstore = False
try:
    from zarr.storage import KVStore

    have_zarr_kvstore = True
except ImportError:
    KVStore = None

have_zarr_v3 = False
try:
    # as of Zarr v2.13 these imports require environment variable
    # ZARR_V3_EXPERIMENTAL_API=1
    from zarr import DirectoryStoreV3, KVStoreV3

    have_zarr_v3 = True
except ImportError:
    KVStoreV3 = None

ON_WINDOWS = sys.platform == "win32"
default_value = object()
dask_array_type = array_type("dask")

if TYPE_CHECKING:
    from xarray.backends.api import T_NetcdfEngine, T_NetcdfTypes


def open_example_dataset(name, *args, **kwargs) -> Dataset:
    return open_dataset(
        os.path.join(os.path.dirname(__file__), "data", name), *args, **kwargs
    )


def open_example_mfdataset(names, *args, **kwargs) -> Dataset:
    return open_mfdataset(
        [os.path.join(os.path.dirname(__file__), "data", name) for name in names],
        *args,
        **kwargs,
    )


def create_masked_and_scaled_data() -> Dataset:
    x = np.array([np.nan, np.nan, 10, 10.1, 10.2], dtype=np.float32)
    encoding = {
        "_FillValue": -1,
        "add_offset": 10,
        "scale_factor": np.float32(0.1),
        "dtype": "i2",
    }
    return Dataset({"x": ("t", x, {}, encoding)})


def create_encoded_masked_and_scaled_data() -> Dataset:
    attributes = {"_FillValue": -1, "add_offset": 10, "scale_factor": np.float32(0.1)}
    return Dataset(
        {"x": ("t", np.array([-1, -1, 0, 1, 2], dtype=np.int16), attributes)}
    )


def create_unsigned_masked_scaled_data() -> Dataset:
    encoding = {
        "_FillValue": 255,
        "_Unsigned": "true",
        "dtype": "i1",
        "add_offset": 10,
        "scale_factor": np.float32(0.1),
    }
    x = np.array([10.0, 10.1, 22.7, 22.8, np.nan], dtype=np.float32)
    return Dataset({"x": ("t", x, {}, encoding)})


def create_encoded_unsigned_masked_scaled_data() -> Dataset:
    # These are values as written to the file: the _FillValue will
    # be represented in the signed form.
    attributes = {
        "_FillValue": -1,
        "_Unsigned": "true",
        "add_offset": 10,
        "scale_factor": np.float32(0.1),
    }
    # Create unsigned data corresponding to [0, 1, 127, 128, 255] unsigned
    sb = np.asarray([0, 1, 127, -128, -1], dtype="i1")
    return Dataset({"x": ("t", sb, attributes)})


def create_bad_unsigned_masked_scaled_data() -> Dataset:
    encoding = {
        "_FillValue": 255,
        "_Unsigned": True,
        "dtype": "i1",
        "add_offset": 10,
        "scale_factor": np.float32(0.1),
    }
    x = np.array([10.0, 10.1, 22.7, 22.8, np.nan], dtype=np.float32)
    return Dataset({"x": ("t", x, {}, encoding)})


def create_bad_encoded_unsigned_masked_scaled_data() -> Dataset:
    # These are values as written to the file: the _FillValue will
    # be represented in the signed form.
    attributes = {
        "_FillValue": -1,
        "_Unsigned": True,
        "add_offset": 10,
        "scale_factor": np.float32(0.1),
    }
    # Create signed data corresponding to [0, 1, 127, 128, 255] unsigned
    sb = np.asarray([0, 1, 127, -128, -1], dtype="i1")
    return Dataset({"x": ("t", sb, attributes)})


def create_signed_masked_scaled_data() -> Dataset:
    encoding = {
        "_FillValue": -127,
        "_Unsigned": "false",
        "dtype": "i1",
        "add_offset": 10,
        "scale_factor": np.float32(0.1),
    }
    x = np.array([-1.0, 10.1, 22.7, np.nan], dtype=np.float32)
    return Dataset({"x": ("t", x, {}, encoding)})


def create_encoded_signed_masked_scaled_data() -> Dataset:
    # These are values as written to the file: the _FillValue will
    # be represented in the signed form.
    attributes = {
        "_FillValue": -127,
        "_Unsigned": "false",
        "add_offset": 10,
        "scale_factor": np.float32(0.1),
    }
    # Create signed data corresponding to [0, 1, 127, 128, 255] unsigned
    sb = np.asarray([-110, 1, 127, -127], dtype="i1")
    return Dataset({"x": ("t", sb, attributes)})


def create_boolean_data() -> Dataset:
    attributes = {"units": "-"}
    return Dataset({"x": ("t", [True, False, False, True], attributes)})


class TestCommon:
    def test_robust_getitem(self) -> None:
        class UnreliableArrayFailure(Exception):
            pass

        class UnreliableArray:
            def __init__(self, array, failures=1):
                self.array = array
                self.failures = failures

            def __getitem__(self, key):
                if self.failures > 0:
                    self.failures -= 1
                    raise UnreliableArrayFailure
                return self.array[key]

        array = UnreliableArray([0])
        with pytest.raises(UnreliableArrayFailure):
            array[0]
        assert array[0] == 0

        actual = robust_getitem(array, 0, catch=UnreliableArrayFailure, initial_delay=0)
        assert actual == 0


class NetCDF3Only:
    netcdf3_formats: tuple[T_NetcdfTypes, ...] = ("NETCDF3_CLASSIC", "NETCDF3_64BIT")

    @requires_scipy
    def test_dtype_coercion_error(self) -> None:
        """Failing dtype coercion should lead to an error"""
        for dtype, format in itertools.product(
            _nc3_dtype_coercions, self.netcdf3_formats
        ):
            if dtype == "bool":
                # coerced upcast (bool to int8) ==> can never fail
                continue

            # Using the largest representable value, create some data that will
            # no longer compare equal after the coerced downcast
            maxval = np.iinfo(dtype).max
            x = np.array([0, 1, 2, maxval], dtype=dtype)
            ds = Dataset({"x": ("t", x, {})})

            with create_tmp_file(allow_cleanup_failure=False) as path:
                with pytest.raises(ValueError, match="could not safely cast"):
                    ds.to_netcdf(path, format=format)


class DatasetIOBase:
    engine: T_NetcdfEngine | None = None
    file_format: T_NetcdfTypes | None = None

    def create_store(self):
        raise NotImplementedError()

    @contextlib.contextmanager
    def roundtrip(
        self, data, save_kwargs=None, open_kwargs=None, allow_cleanup_failure=False
    ):
        if save_kwargs is None:
            save_kwargs = {}
        if open_kwargs is None:
            open_kwargs = {}
        with create_tmp_file(allow_cleanup_failure=allow_cleanup_failure) as path:
            self.save(data, path, **save_kwargs)
            with self.open(path, **open_kwargs) as ds:
                yield ds

    @contextlib.contextmanager
    def roundtrip_append(
        self, data, save_kwargs=None, open_kwargs=None, allow_cleanup_failure=False
    ):
        if save_kwargs is None:
            save_kwargs = {}
        if open_kwargs is None:
            open_kwargs = {}
        with create_tmp_file(allow_cleanup_failure=allow_cleanup_failure) as path:
            for i, key in enumerate(data.variables):
                mode = "a" if i > 0 else "w"
                self.save(data[[key]], path, mode=mode, **save_kwargs)
            with self.open(path, **open_kwargs) as ds:
                yield ds

    # The save/open methods may be overwritten below
    def save(self, dataset, path, **kwargs):
        return dataset.to_netcdf(
            path, engine=self.engine, format=self.file_format, **kwargs
        )

    @contextlib.contextmanager
    def open(self, path, **kwargs):
        with open_dataset(path, engine=self.engine, **kwargs) as ds:
            yield ds

    def test_zero_dimensional_variable(self) -> None:
        expected = create_test_data()
        expected["float_var"] = ([], 1.0e9, {"units": "units of awesome"})
        expected["bytes_var"] = ([], b"foobar")
        expected["string_var"] = ([], "foobar")
        with self.roundtrip(expected) as actual:
            assert_identical(expected, actual)

    def test_write_store(self) -> None:
        expected = create_test_data()
        with self.create_store() as store:
            expected.dump_to_store(store)
            # we need to cf decode the store because it has time and
            # non-dimension coordinates
            with xr.decode_cf(store) as actual:
                assert_allclose(expected, actual)

    def check_dtypes_roundtripped(self, expected, actual):
        for k in expected.variables:
            expected_dtype = expected.variables[k].dtype

            # For NetCDF3, the backend should perform dtype coercion
            if (
                isinstance(self, NetCDF3Only)
                and str(expected_dtype) in _nc3_dtype_coercions
            ):
                expected_dtype = np.dtype(_nc3_dtype_coercions[str(expected_dtype)])

            actual_dtype = actual.variables[k].dtype
            # TODO: check expected behavior for string dtypes more carefully
            string_kinds = {"O", "S", "U"}
            assert expected_dtype == actual_dtype or (
                expected_dtype.kind in string_kinds
                and actual_dtype.kind in string_kinds
            )

    def test_roundtrip_test_data(self) -> None:
        expected = create_test_data()
        with self.roundtrip(expected) as actual:
            self.check_dtypes_roundtripped(expected, actual)
            assert_identical(expected, actual)

    def test_load(self) -> None:
        expected = create_test_data()

        @contextlib.contextmanager
        def assert_loads(vars=None):
            if vars is None:
                vars = expected
            with self.roundtrip(expected) as actual:
                for k, v in actual.variables.items():
                    # IndexVariables are eagerly loaded into memory
                    assert v._in_memory == (k in actual.dims)
                yield actual
                for k, v in actual.variables.items():
                    if k in vars:
                        assert v._in_memory
                assert_identical(expected, actual)

        with pytest.raises(AssertionError):
            # make sure the contextmanager works!
            with assert_loads() as ds:
                pass

        with assert_loads() as ds:
            ds.load()

        with assert_loads(["var1", "dim1", "dim2"]) as ds:
            ds["var1"].load()

        # verify we can read data even after closing the file
        with self.roundtrip(expected) as ds:
            actual = ds.load()
        assert_identical(expected, actual)

    def test_dataset_compute(self) -> None:
        expected = create_test_data()

        with self.roundtrip(expected) as actual:
            # Test Dataset.compute()
            for k, v in actual.variables.items():
                # IndexVariables are eagerly cached
                assert v._in_memory == (k in actual.dims)

            computed = actual.compute()

            for k, v in actual.variables.items():
                assert v._in_memory == (k in actual.dims)
            for v in computed.variables.values():
                assert v._in_memory

            assert_identical(expected, actual)
            assert_identical(expected, computed)

    def test_pickle(self) -> None:
        if not has_dask:
            pytest.xfail("pickling requires dask for SerializableLock")
        expected = Dataset({"foo": ("x", [42])})
        with self.roundtrip(expected, allow_cleanup_failure=ON_WINDOWS) as roundtripped:
            with roundtripped:
                # Windows doesn't like reopening an already open file
                raw_pickle = pickle.dumps(roundtripped)
            with pickle.loads(raw_pickle) as unpickled_ds:
                assert_identical(expected, unpickled_ds)

    @pytest.mark.filterwarnings("ignore:deallocating CachingFileManager")
    def test_pickle_dataarray(self) -> None:
        if not has_dask:
            pytest.xfail("pickling requires dask for SerializableLock")
        expected = Dataset({"foo": ("x", [42])})
        with self.roundtrip(expected, allow_cleanup_failure=ON_WINDOWS) as roundtripped:
            with roundtripped:
                raw_pickle = pickle.dumps(roundtripped["foo"])
            # TODO: figure out how to explicitly close the file for the
            # unpickled DataArray?
            unpickled = pickle.loads(raw_pickle)
            assert_identical(expected["foo"], unpickled)

    def test_dataset_caching(self) -> None:
        expected = Dataset({"foo": ("x", [5, 6, 7])})
        with self.roundtrip(expected) as actual:
            assert isinstance(actual.foo.variable._data, indexing.MemoryCachedArray)
            assert not actual.foo.variable._in_memory
            actual.foo.values  # cache
            assert actual.foo.variable._in_memory

        with self.roundtrip(expected, open_kwargs={"cache": False}) as actual:
            assert isinstance(actual.foo.variable._data, indexing.CopyOnWriteArray)
            assert not actual.foo.variable._in_memory
            actual.foo.values  # no caching
            assert not actual.foo.variable._in_memory

    @pytest.mark.filterwarnings("ignore:deallocating CachingFileManager")
    def test_roundtrip_None_variable(self) -> None:
        expected = Dataset({None: (("x", "y"), [[0, 1], [2, 3]])})
        with self.roundtrip(expected) as actual:
            assert_identical(expected, actual)

    def test_roundtrip_object_dtype(self) -> None:
        floats = np.array([0.0, 0.0, 1.0, 2.0, 3.0], dtype=object)
        floats_nans = np.array([np.nan, np.nan, 1.0, 2.0, 3.0], dtype=object)
        bytes_ = np.array([b"ab", b"cdef", b"g"], dtype=object)
        bytes_nans = np.array([b"ab", b"cdef", np.nan], dtype=object)
        strings = np.array(["ab", "cdef", "g"], dtype=object)
        strings_nans = np.array(["ab", "cdef", np.nan], dtype=object)
        all_nans = np.array([np.nan, np.nan], dtype=object)
        original = Dataset(
            {
                "floats": ("a", floats),
                "floats_nans": ("a", floats_nans),
                "bytes": ("b", bytes_),
                "bytes_nans": ("b", bytes_nans),
                "strings": ("b", strings),
                "strings_nans": ("b", strings_nans),
                "all_nans": ("c", all_nans),
                "nan": ([], np.nan),
            }
        )
        expected = original.copy(deep=True)
        with self.roundtrip(original) as actual:
            try:
                assert_identical(expected, actual)
            except AssertionError:
                # Most stores use '' for nans in strings, but some don't.
                # First try the ideal case (where the store returns exactly)
                # the original Dataset), then try a more realistic case.
                # This currently includes all netCDF files when encoding is not
                # explicitly set.
                # https://github.com/pydata/xarray/issues/1647
                expected["bytes_nans"][-1] = b""
                expected["strings_nans"][-1] = ""
                assert_identical(expected, actual)

    def test_roundtrip_string_data(self) -> None:
        expected = Dataset({"x": ("t", ["ab", "cdef"])})
        with self.roundtrip(expected) as actual:
            assert_identical(expected, actual)

    def test_roundtrip_string_encoded_characters(self) -> None:
        expected = Dataset({"x": ("t", ["ab", "cdef"])})
        expected["x"].encoding["dtype"] = "S1"
        with self.roundtrip(expected) as actual:
            assert_identical(expected, actual)
            assert actual["x"].encoding["_Encoding"] == "utf-8"

        expected["x"].encoding["_Encoding"] = "ascii"
        with self.roundtrip(expected) as actual:
            assert_identical(expected, actual)
            assert actual["x"].encoding["_Encoding"] == "ascii"

    def test_roundtrip_numpy_datetime_data(self) -> None:
        times = pd.to_datetime(["2000-01-01", "2000-01-02", "NaT"])
        expected = Dataset({"t": ("t", times), "t0": times[0]})
        kwargs = {"encoding": {"t0": {"units": "days since 1950-01-01"}}}
        with self.roundtrip(expected, save_kwargs=kwargs) as actual:
            assert_identical(expected, actual)
            assert actual.t0.encoding["units"] == "days since 1950-01-01"

    @requires_cftime
    def test_roundtrip_cftime_datetime_data(self) -> None:
        from xarray.tests.test_coding_times import _all_cftime_date_types

        date_types = _all_cftime_date_types()
        for date_type in date_types.values():
            times = [date_type(1, 1, 1), date_type(1, 1, 2)]
            expected = Dataset({"t": ("t", times), "t0": times[0]})
            kwargs = {"encoding": {"t0": {"units": "days since 0001-01-01"}}}
            expected_decoded_t = np.array(times)
            expected_decoded_t0 = np.array([date_type(1, 1, 1)])
            expected_calendar = times[0].calendar

            with warnings.catch_warnings():
                if expected_calendar in {"proleptic_gregorian", "standard"}:
                    warnings.filterwarnings("ignore", "Unable to decode time axis")

                with self.roundtrip(expected, save_kwargs=kwargs) as actual:
                    abs_diff = abs(actual.t.values - expected_decoded_t)
                    assert (abs_diff <= np.timedelta64(1, "s")).all()
                    assert (
                        actual.t.encoding["units"]
                        == "days since 0001-01-01 00:00:00.000000"
                    )
                    assert actual.t.encoding["calendar"] == expected_calendar

                    abs_diff = abs(actual.t0.values - expected_decoded_t0)
                    assert (abs_diff <= np.timedelta64(1, "s")).all()
                    assert actual.t0.encoding["units"] == "days since 0001-01-01"
                    assert actual.t.encoding["calendar"] == expected_calendar

    def test_roundtrip_timedelta_data(self) -> None:
        time_deltas = pd.to_timedelta(["1h", "2h", "NaT"])
        expected = Dataset({"td": ("td", time_deltas), "td0": time_deltas[0]})
        with self.roundtrip(expected) as actual:
            assert_identical(expected, actual)

    def test_roundtrip_float64_data(self) -> None:
        expected = Dataset({"x": ("y", np.array([1.0, 2.0, np.pi], dtype="float64"))})
        with self.roundtrip(expected) as actual:
            assert_identical(expected, actual)

    def test_roundtrip_example_1_netcdf(self) -> None:
        with open_example_dataset("example_1.nc") as expected:
            with self.roundtrip(expected) as actual:
                # we allow the attributes to differ since that
                # will depend on the encoding used.  For example,
                # without CF encoding 'actual' will end up with
                # a dtype attribute.
                assert_equal(expected, actual)

    def test_roundtrip_coordinates(self) -> None:
        original = Dataset(
            {"foo": ("x", [0, 1])}, {"x": [2, 3], "y": ("a", [42]), "z": ("x", [4, 5])}
        )

        with self.roundtrip(original) as actual:
            assert_identical(original, actual)

        original["foo"].encoding["coordinates"] = "y"
        with self.roundtrip(original, open_kwargs={"decode_coords": False}) as expected:
            # check roundtripping when decode_coords=False
            with self.roundtrip(
                expected, open_kwargs={"decode_coords": False}
            ) as actual:
                assert_identical(expected, actual)

    def test_roundtrip_global_coordinates(self) -> None:
        original = Dataset(
            {"foo": ("x", [0, 1])}, {"x": [2, 3], "y": ("a", [42]), "z": ("x", [4, 5])}
        )
        with self.roundtrip(original) as actual:
            assert_identical(original, actual)

        # test that global "coordinates" is as expected
        _, attrs = encode_dataset_coordinates(original)
        assert attrs["coordinates"] == "y"

        # test warning when global "coordinates" is already set
        original.attrs["coordinates"] = "foo"
        with pytest.warns(SerializationWarning):
            _, attrs = encode_dataset_coordinates(original)
            assert attrs["coordinates"] == "foo"

    def test_roundtrip_coordinates_with_space(self) -> None:
        original = Dataset(coords={"x": 0, "y z": 1})
        expected = Dataset({"y z": 1}, {"x": 0})
        with pytest.warns(SerializationWarning):
            with self.roundtrip(original) as actual:
                assert_identical(expected, actual)

    def test_roundtrip_boolean_dtype(self) -> None:
        original = create_boolean_data()
        assert original["x"].dtype == "bool"
        with self.roundtrip(original) as actual:
            assert_identical(original, actual)
            assert actual["x"].dtype == "bool"
            # this checks for preserving dtype during second roundtrip
            # see https://github.com/pydata/xarray/issues/7652#issuecomment-1476956975
            with self.roundtrip(actual) as actual2:
                assert_identical(original, actual2)
                assert actual2["x"].dtype == "bool"

    def test_orthogonal_indexing(self) -> None:
        in_memory = create_test_data()
        with self.roundtrip(in_memory) as on_disk:
            indexers = {"dim1": [1, 2, 0], "dim2": [3, 2, 0, 3], "dim3": np.arange(5)}
            expected = in_memory.isel(indexers)
            actual = on_disk.isel(**indexers)
            # make sure the array is not yet loaded into memory
            assert not actual["var1"].variable._in_memory
            assert_identical(expected, actual)
            # do it twice, to make sure we're switched from orthogonal -> numpy
            # when we cached the values
            actual = on_disk.isel(**indexers)
            assert_identical(expected, actual)

    def test_vectorized_indexing(self) -> None:
        in_memory = create_test_data()
        with self.roundtrip(in_memory) as on_disk:
            indexers = {
                "dim1": DataArray([0, 2, 0], dims="a"),
                "dim2": DataArray([0, 2, 3], dims="a"),
            }
            expected = in_memory.isel(indexers)
            actual = on_disk.isel(**indexers)
            # make sure the array is not yet loaded into memory
            assert not actual["var1"].variable._in_memory
            assert_identical(expected, actual.load())
            # do it twice, to make sure we're switched from
            # vectorized -> numpy when we cached the values
            actual = on_disk.isel(**indexers)
            assert_identical(expected, actual)

        def multiple_indexing(indexers):
            # make sure a sequence of lazy indexings certainly works.
            with self.roundtrip(in_memory) as on_disk:
                actual = on_disk["var3"]
                expected = in_memory["var3"]
                for ind in indexers:
                    actual = actual.isel(ind)
                    expected = expected.isel(ind)
                    # make sure the array is not yet loaded into memory
                    assert not actual.variable._in_memory
                assert_identical(expected, actual.load())

        # two-staged vectorized-indexing
        indexers2 = [
            {
                "dim1": DataArray([[0, 7], [2, 6], [3, 5]], dims=["a", "b"]),
                "dim3": DataArray([[0, 4], [1, 3], [2, 2]], dims=["a", "b"]),
            },
            {"a": DataArray([0, 1], dims=["c"]), "b": DataArray([0, 1], dims=["c"])},
        ]
        multiple_indexing(indexers2)

        # vectorized-slice mixed
        indexers3 = [
            {
                "dim1": DataArray([[0, 7], [2, 6], [3, 5]], dims=["a", "b"]),
                "dim3": slice(None, 10),
            }
        ]
        multiple_indexing(indexers3)

        # vectorized-integer mixed
        indexers4 = [
            {"dim3": 0},
            {"dim1": DataArray([[0, 7], [2, 6], [3, 5]], dims=["a", "b"])},
            {"a": slice(None, None, 2)},
        ]
        multiple_indexing(indexers4)

        # vectorized-integer mixed
        indexers5 = [
            {"dim3": 0},
            {"dim1": DataArray([[0, 7], [2, 6], [3, 5]], dims=["a", "b"])},
            {"a": 1, "b": 0},
        ]
        multiple_indexing(indexers5)

    def test_vectorized_indexing_negative_step(self) -> None:
        # use dask explicitly when present
        open_kwargs: dict[str, Any] | None
        if has_dask:
            open_kwargs = {"chunks": {}}
        else:
            open_kwargs = None
        in_memory = create_test_data()

        def multiple_indexing(indexers):
            # make sure a sequence of lazy indexings certainly works.
            with self.roundtrip(in_memory, open_kwargs=open_kwargs) as on_disk:
                actual = on_disk["var3"]
                expected = in_memory["var3"]
                for ind in indexers:
                    actual = actual.isel(ind)
                    expected = expected.isel(ind)
                    # make sure the array is not yet loaded into memory
                    assert not actual.variable._in_memory
                assert_identical(expected, actual.load())

        # with negative step slice.
        indexers = [
            {
                "dim1": DataArray([[0, 7], [2, 6], [3, 5]], dims=["a", "b"]),
                "dim3": slice(-1, 1, -1),
            }
        ]
        multiple_indexing(indexers)

        # with negative step slice.
        indexers = [
            {
                "dim1": DataArray([[0, 7], [2, 6], [3, 5]], dims=["a", "b"]),
                "dim3": slice(-1, 1, -2),
            }
        ]
        multiple_indexing(indexers)

    def test_outer_indexing_reversed(self) -> None:
        # regression test for GH6560
        ds = xr.Dataset(
            {"z": (("t", "p", "y", "x"), np.ones((1, 1, 31, 40)))},
        )

        with self.roundtrip(ds) as on_disk:
            subset = on_disk.isel(t=[0], p=0).z[:, ::10, ::10][:, ::-1, :]
            assert subset.sizes == subset.load().sizes

    def test_isel_dataarray(self) -> None:
        # Make sure isel works lazily. GH:issue:1688
        in_memory = create_test_data()
        with self.roundtrip(in_memory) as on_disk:
            expected = in_memory.isel(dim2=in_memory["dim2"] < 3)
            actual = on_disk.isel(dim2=on_disk["dim2"] < 3)
            assert_identical(expected, actual)

    def validate_array_type(self, ds):
        # Make sure that only NumpyIndexingAdapter stores a bare np.ndarray.
        def find_and_validate_array(obj):
            # recursively called function. obj: array or array wrapper.
            if hasattr(obj, "array"):
                if isinstance(obj.array, indexing.ExplicitlyIndexed):
                    find_and_validate_array(obj.array)
                else:
                    if isinstance(obj.array, np.ndarray):
                        assert isinstance(obj, indexing.NumpyIndexingAdapter)
                    elif isinstance(obj.array, dask_array_type):
                        assert isinstance(obj, indexing.DaskIndexingAdapter)
                    elif isinstance(obj.array, pd.Index):
                        assert isinstance(obj, indexing.PandasIndexingAdapter)
                    else:
                        raise TypeError(f"{type(obj.array)} is wrapped by {type(obj)}")

        for k, v in ds.variables.items():
            find_and_validate_array(v._data)

    def test_array_type_after_indexing(self) -> None:
        in_memory = create_test_data()
        with self.roundtrip(in_memory) as on_disk:
            self.validate_array_type(on_disk)
            indexers = {"dim1": [1, 2, 0], "dim2": [3, 2, 0, 3], "dim3": np.arange(5)}
            expected = in_memory.isel(indexers)
            actual = on_disk.isel(**indexers)
            assert_identical(expected, actual)
            self.validate_array_type(actual)
            # do it twice, to make sure we're switched from orthogonal -> numpy
            # when we cached the values
            actual = on_disk.isel(**indexers)
            assert_identical(expected, actual)
            self.validate_array_type(actual)

    def test_dropna(self) -> None:
        # regression test for GH:issue:1694
        a = np.random.randn(4, 3)
        a[1, 1] = np.nan
        in_memory = xr.Dataset(
            {"a": (("y", "x"), a)}, coords={"y": np.arange(4), "x": np.arange(3)}
        )

        assert_identical(
            in_memory.dropna(dim="x"), in_memory.isel(x=slice(None, None, 2))
        )

        with self.roundtrip(in_memory) as on_disk:
            self.validate_array_type(on_disk)
            expected = in_memory.dropna(dim="x")
            actual = on_disk.dropna(dim="x")
            assert_identical(expected, actual)

    def test_ondisk_after_print(self) -> None:
        """Make sure print does not load file into memory"""
        in_memory = create_test_data()
        with self.roundtrip(in_memory) as on_disk:
            repr(on_disk)
            assert not on_disk["var1"]._in_memory


class CFEncodedBase(DatasetIOBase):
    def test_roundtrip_bytes_with_fill_value(self) -> None:
        values = np.array([b"ab", b"cdef", np.nan], dtype=object)
        encoding = {"_FillValue": b"X", "dtype": "S1"}
        original = Dataset({"x": ("t", values, {}, encoding)})
        expected = original.copy(deep=True)
        with self.roundtrip(original) as actual:
            assert_identical(expected, actual)

        original = Dataset({"x": ("t", values, {}, {"_FillValue": b""})})
        with self.roundtrip(original) as actual:
            assert_identical(expected, actual)

    def test_roundtrip_string_with_fill_value_nchar(self) -> None:
        values = np.array(["ab", "cdef", np.nan], dtype=object)
        expected = Dataset({"x": ("t", values)})

        encoding = {"dtype": "S1", "_FillValue": b"X"}
        original = Dataset({"x": ("t", values, {}, encoding)})
        # Not supported yet.
        with pytest.raises(NotImplementedError):
            with self.roundtrip(original) as actual:
                assert_identical(expected, actual)

    def test_roundtrip_empty_vlen_string_array(self) -> None:
        # checks preserving vlen dtype for empty arrays GH7862
        dtype = create_vlen_dtype(str)
        original = Dataset({"a": np.array([], dtype=dtype)})
        assert check_vlen_dtype(original["a"].dtype) == str
        with self.roundtrip(original) as actual:
            assert_identical(original, actual)
            assert object == actual["a"].dtype
            assert actual["a"].dtype == original["a"].dtype
            # only check metadata for capable backends
            # eg. NETCDF3 based backends do not roundtrip metadata
            if actual["a"].dtype.metadata is not None:
                assert check_vlen_dtype(actual["a"].dtype) == str

    @pytest.mark.parametrize(
        "decoded_fn, encoded_fn",
        [
            (
                create_unsigned_masked_scaled_data,
                create_encoded_unsigned_masked_scaled_data,
            ),
            pytest.param(
                create_bad_unsigned_masked_scaled_data,
                create_bad_encoded_unsigned_masked_scaled_data,
                marks=pytest.mark.xfail(reason="Bad _Unsigned attribute."),
            ),
            (
                create_signed_masked_scaled_data,
                create_encoded_signed_masked_scaled_data,
            ),
            (create_masked_and_scaled_data, create_encoded_masked_and_scaled_data),
        ],
    )
    def test_roundtrip_mask_and_scale(self, decoded_fn, encoded_fn) -> None:
        decoded = decoded_fn()
        encoded = encoded_fn()

        with self.roundtrip(decoded) as actual:
            for k in decoded.variables:
                assert decoded.variables[k].dtype == actual.variables[k].dtype
            assert_allclose(decoded, actual, decode_bytes=False)

        with self.roundtrip(decoded, open_kwargs=dict(decode_cf=False)) as actual:
            # TODO: this assumes that all roundtrips will first
            # encode.  Is that something we want to test for?
            for k in encoded.variables:
                assert encoded.variables[k].dtype == actual.variables[k].dtype
            assert_allclose(encoded, actual, decode_bytes=False)

        with self.roundtrip(encoded, open_kwargs=dict(decode_cf=False)) as actual:
            for k in encoded.variables:
                assert encoded.variables[k].dtype == actual.variables[k].dtype
            assert_allclose(encoded, actual, decode_bytes=False)

        # make sure roundtrip encoding didn't change the
        # original dataset.
        assert_allclose(encoded, encoded_fn(), decode_bytes=False)

        with self.roundtrip(encoded) as actual:
            for k in decoded.variables:
                assert decoded.variables[k].dtype == actual.variables[k].dtype
            assert_allclose(decoded, actual, decode_bytes=False)

    @staticmethod
    def _create_cf_dataset():
        original = Dataset(
            dict(
                variable=(
                    ("ln_p", "latitude", "longitude"),
                    np.arange(8, dtype="f4").reshape(2, 2, 2),
                    {"ancillary_variables": "std_devs det_lim"},
                ),
                std_devs=(
                    ("ln_p", "latitude", "longitude"),
                    np.arange(0.1, 0.9, 0.1).reshape(2, 2, 2),
                    {"standard_name": "standard_error"},
                ),
                det_lim=(
                    (),
                    0.1,
                    {"standard_name": "detection_minimum"},
                ),
            ),
            dict(
                latitude=("latitude", [0, 1], {"units": "degrees_north"}),
                longitude=("longitude", [0, 1], {"units": "degrees_east"}),
                latlon=((), -1, {"grid_mapping_name": "latitude_longitude"}),
                latitude_bnds=(("latitude", "bnds2"), [[0, 1], [1, 2]]),
                longitude_bnds=(("longitude", "bnds2"), [[0, 1], [1, 2]]),
                areas=(
                    ("latitude", "longitude"),
                    [[1, 1], [1, 1]],
                    {"units": "degree^2"},
                ),
                ln_p=(
                    "ln_p",
                    [1.0, 0.5],
                    {
                        "standard_name": "atmosphere_ln_pressure_coordinate",
                        "computed_standard_name": "air_pressure",
                    },
                ),
                P0=((), 1013.25, {"units": "hPa"}),
            ),
        )
        original["variable"].encoding.update(
            {"cell_measures": "area: areas", "grid_mapping": "latlon"},
        )
        original.coords["latitude"].encoding.update(
            dict(grid_mapping="latlon", bounds="latitude_bnds")
        )
        original.coords["longitude"].encoding.update(
            dict(grid_mapping="latlon", bounds="longitude_bnds")
        )
        original.coords["ln_p"].encoding.update({"formula_terms": "p0: P0 lev : ln_p"})
        return original

    def test_grid_mapping_and_bounds_are_not_coordinates_in_file(self) -> None:
        original = self._create_cf_dataset()
        with create_tmp_file() as tmp_file:
            original.to_netcdf(tmp_file)
            with open_dataset(tmp_file, decode_coords=False) as ds:
                assert ds.coords["latitude"].attrs["bounds"] == "latitude_bnds"
                assert ds.coords["longitude"].attrs["bounds"] == "longitude_bnds"
                assert "coordinates" not in ds["variable"].attrs
                assert "coordinates" not in ds.attrs

    def test_coordinate_variables_after_dataset_roundtrip(self) -> None:
        original = self._create_cf_dataset()
        with self.roundtrip(original, open_kwargs={"decode_coords": "all"}) as actual:
            assert_identical(actual, original)

        with self.roundtrip(original) as actual:
            expected = original.reset_coords(
                ["latitude_bnds", "longitude_bnds", "areas", "P0", "latlon"]
            )
            # equal checks that coords and data_vars are equal which
            # should be enough
            # identical would require resetting a number of attributes
            # skip that.
            assert_equal(actual, expected)

    def test_grid_mapping_and_bounds_are_coordinates_after_dataarray_roundtrip(
        self,
    ) -> None:
        original = self._create_cf_dataset()
        # The DataArray roundtrip should have the same warnings as the
        # Dataset, but we already tested for those, so just go for the
        # new warnings.  It would appear that there is no way to tell
        # pytest "This warning and also this warning should both be
        # present".
        # xarray/tests/test_conventions.py::TestCFEncodedDataStore
        # needs the to_dataset. The other backends should be fine
        # without it.
        with pytest.warns(
            UserWarning,
            match=(
                r"Variable\(s\) referenced in bounds not in variables: "
                r"\['l(at|ong)itude_bnds'\]"
            ),
        ):
            with self.roundtrip(
                original["variable"].to_dataset(), open_kwargs={"decode_coords": "all"}
            ) as actual:
                assert_identical(actual, original["variable"].to_dataset())

    @requires_iris
    def test_coordinate_variables_after_iris_roundtrip(self) -> None:
        original = self._create_cf_dataset()
        iris_cube = original["variable"].to_iris()
        actual = DataArray.from_iris(iris_cube)
        # Bounds will be missing (xfail)
        del original.coords["latitude_bnds"], original.coords["longitude_bnds"]
        # Ancillary vars will be missing
        # Those are data_vars, and will be dropped when grabbing the variable
        assert_identical(actual, original["variable"])

    def test_coordinates_encoding(self) -> None:
        def equals_latlon(obj):
            return obj == "lat lon" or obj == "lon lat"

        original = Dataset(
            {"temp": ("x", [0, 1]), "precip": ("x", [0, -1])},
            {"lat": ("x", [2, 3]), "lon": ("x", [4, 5])},
        )
        with self.roundtrip(original) as actual:
            assert_identical(actual, original)
        with create_tmp_file() as tmp_file:
            original.to_netcdf(tmp_file)
            with open_dataset(tmp_file, decode_coords=False) as ds:
                assert equals_latlon(ds["temp"].attrs["coordinates"])
                assert equals_latlon(ds["precip"].attrs["coordinates"])
                assert "coordinates" not in ds.attrs
                assert "coordinates" not in ds["lat"].attrs
                assert "coordinates" not in ds["lon"].attrs

        modified = original.drop_vars(["temp", "precip"])
        with self.roundtrip(modified) as actual:
            assert_identical(actual, modified)
        with create_tmp_file() as tmp_file:
            modified.to_netcdf(tmp_file)
            with open_dataset(tmp_file, decode_coords=False) as ds:
                assert equals_latlon(ds.attrs["coordinates"])
                assert "coordinates" not in ds["lat"].attrs
                assert "coordinates" not in ds["lon"].attrs

        original["temp"].encoding["coordinates"] = "lat"
        with self.roundtrip(original) as actual:
            assert_identical(actual, original)
        original["precip"].encoding["coordinates"] = "lat"
        with create_tmp_file() as tmp_file:
            original.to_netcdf(tmp_file)
            with open_dataset(tmp_file, decode_coords=True) as ds:
                assert "lon" not in ds["temp"].encoding["coordinates"]
                assert "lon" not in ds["precip"].encoding["coordinates"]
                assert "coordinates" not in ds["lat"].encoding
                assert "coordinates" not in ds["lon"].encoding

    def test_roundtrip_endian(self) -> None:
        ds = Dataset(
            {
                "x": np.arange(3, 10, dtype=">i2"),
                "y": np.arange(3, 20, dtype="<i4"),
                "z": np.arange(3, 30, dtype="=i8"),
                "w": ("x", np.arange(3, 10, dtype=float)),
            }
        )

        with self.roundtrip(ds) as actual:
            # technically these datasets are slightly different,
            # one hold mixed endian data (ds) the other should be
            # all big endian (actual).  assertDatasetIdentical
            # should still pass though.
            assert_identical(ds, actual)

        if self.engine == "netcdf4":
            ds["z"].encoding["endian"] = "big"
            with pytest.raises(NotImplementedError):
                with self.roundtrip(ds) as actual:
                    pass

    def test_invalid_dataarray_names_raise(self) -> None:
        te = (TypeError, "string or None")
        ve = (ValueError, "string must be length 1 or")
        data = np.random.random((2, 2))
        da = xr.DataArray(data)
        for name, (error, msg) in zip([0, (4, 5), True, ""], [te, te, te, ve]):
            ds = Dataset({name: da})
            with pytest.raises(error) as excinfo:
                with self.roundtrip(ds):
                    pass
            excinfo.match(msg)
            excinfo.match(repr(name))

    def test_encoding_kwarg(self) -> None:
        ds = Dataset({"x": ("y", np.arange(10.0))})

        kwargs: dict[str, Any] = dict(encoding={"x": {"dtype": "f4"}})
        with self.roundtrip(ds, save_kwargs=kwargs) as actual:
            encoded_dtype = actual.x.encoding["dtype"]
            # On OS X, dtype sometimes switches endianness for unclear reasons
            assert encoded_dtype.kind == "f" and encoded_dtype.itemsize == 4
        assert ds.x.encoding == {}

        kwargs = dict(encoding={"x": {"foo": "bar"}})
        with pytest.raises(ValueError, match=r"unexpected encoding"):
            with self.roundtrip(ds, save_kwargs=kwargs) as actual:
                pass

        kwargs = dict(encoding={"x": "foo"})
        with pytest.raises(ValueError, match=r"must be castable"):
            with self.roundtrip(ds, save_kwargs=kwargs) as actual:
                pass

        kwargs = dict(encoding={"invalid": {}})
        with pytest.raises(KeyError):
            with self.roundtrip(ds, save_kwargs=kwargs) as actual:
                pass

    def test_encoding_kwarg_dates(self) -> None:
        ds = Dataset({"t": pd.date_range("2000-01-01", periods=3)})
        units = "days since 1900-01-01"
        kwargs = dict(encoding={"t": {"units": units}})
        with self.roundtrip(ds, save_kwargs=kwargs) as actual:
            assert actual.t.encoding["units"] == units
            assert_identical(actual, ds)

    def test_encoding_kwarg_fixed_width_string(self) -> None:
        # regression test for GH2149
        for strings in [[b"foo", b"bar", b"baz"], ["foo", "bar", "baz"]]:
            ds = Dataset({"x": strings})
            kwargs = dict(encoding={"x": {"dtype": "S1"}})
            with self.roundtrip(ds, save_kwargs=kwargs) as actual:
                assert actual["x"].encoding["dtype"] == "S1"
                assert_identical(actual, ds)

    def test_default_fill_value(self) -> None:
        # Test default encoding for float:
        ds = Dataset({"x": ("y", np.arange(10.0))})
        kwargs = dict(encoding={"x": {"dtype": "f4"}})
        with self.roundtrip(ds, save_kwargs=kwargs) as actual:
            assert math.isnan(actual.x.encoding["_FillValue"])
        assert ds.x.encoding == {}

        # Test default encoding for int:
        ds = Dataset({"x": ("y", np.arange(10.0))})
        kwargs = dict(encoding={"x": {"dtype": "int16"}})
        with warnings.catch_warnings():
            warnings.filterwarnings("ignore", ".*floating point data as an integer")
            with self.roundtrip(ds, save_kwargs=kwargs) as actual:
                assert "_FillValue" not in actual.x.encoding
        assert ds.x.encoding == {}

        # Test default encoding for implicit int:
        ds = Dataset({"x": ("y", np.arange(10, dtype="int16"))})
        with self.roundtrip(ds) as actual:
            assert "_FillValue" not in actual.x.encoding
        assert ds.x.encoding == {}

    def test_explicitly_omit_fill_value(self) -> None:
        ds = Dataset({"x": ("y", [np.pi, -np.pi])})
        ds.x.encoding["_FillValue"] = None
        with self.roundtrip(ds) as actual:
            assert "_FillValue" not in actual.x.encoding

    def test_explicitly_omit_fill_value_via_encoding_kwarg(self) -> None:
        ds = Dataset({"x": ("y", [np.pi, -np.pi])})
        kwargs = dict(encoding={"x": {"_FillValue": None}})
        with self.roundtrip(ds, save_kwargs=kwargs) as actual:
            assert "_FillValue" not in actual.x.encoding
        assert ds.y.encoding == {}

    def test_explicitly_omit_fill_value_in_coord(self) -> None:
        ds = Dataset({"x": ("y", [np.pi, -np.pi])}, coords={"y": [0.0, 1.0]})
        ds.y.encoding["_FillValue"] = None
        with self.roundtrip(ds) as actual:
            assert "_FillValue" not in actual.y.encoding

    def test_explicitly_omit_fill_value_in_coord_via_encoding_kwarg(self) -> None:
        ds = Dataset({"x": ("y", [np.pi, -np.pi])}, coords={"y": [0.0, 1.0]})
        kwargs = dict(encoding={"y": {"_FillValue": None}})
        with self.roundtrip(ds, save_kwargs=kwargs) as actual:
            assert "_FillValue" not in actual.y.encoding
        assert ds.y.encoding == {}

    def test_encoding_same_dtype(self) -> None:
        ds = Dataset({"x": ("y", np.arange(10.0, dtype="f4"))})
        kwargs = dict(encoding={"x": {"dtype": "f4"}})
        with self.roundtrip(ds, save_kwargs=kwargs) as actual:
            encoded_dtype = actual.x.encoding["dtype"]
            # On OS X, dtype sometimes switches endianness for unclear reasons
            assert encoded_dtype.kind == "f" and encoded_dtype.itemsize == 4
        assert ds.x.encoding == {}

    def test_append_write(self) -> None:
        # regression for GH1215
        data = create_test_data()
        with self.roundtrip_append(data) as actual:
            assert_identical(data, actual)

    def test_append_overwrite_values(self) -> None:
        # regression for GH1215
        data = create_test_data()
        with create_tmp_file(allow_cleanup_failure=False) as tmp_file:
            self.save(data, tmp_file, mode="w")
            data["var2"][:] = -999
            data["var9"] = data["var2"] * 3
            self.save(data[["var2", "var9"]], tmp_file, mode="a")
            with self.open(tmp_file) as actual:
                assert_identical(data, actual)

    def test_append_with_invalid_dim_raises(self) -> None:
        data = create_test_data()
        with create_tmp_file(allow_cleanup_failure=False) as tmp_file:
            self.save(data, tmp_file, mode="w")
            data["var9"] = data["var2"] * 3
            data = data.isel(dim1=slice(2, 6))  # modify one dimension
            with pytest.raises(
                ValueError, match=r"Unable to update size for existing dimension"
            ):
                self.save(data, tmp_file, mode="a")

    def test_multiindex_not_implemented(self) -> None:
        ds = Dataset(coords={"y": ("x", [1, 2]), "z": ("x", ["a", "b"])}).set_index(
            x=["y", "z"]
        )
        with pytest.raises(NotImplementedError, match=r"MultiIndex"):
            with self.roundtrip(ds):
                pass


class NetCDFBase(CFEncodedBase):
    """Tests for all netCDF3 and netCDF4 backends."""

    @pytest.mark.skipif(
        ON_WINDOWS, reason="Windows does not allow modifying open files"
    )
    def test_refresh_from_disk(self) -> None:
        # regression test for https://github.com/pydata/xarray/issues/4862

        with create_tmp_file() as example_1_path:
            with create_tmp_file() as example_1_modified_path:
                with open_example_dataset("example_1.nc") as example_1:
                    self.save(example_1, example_1_path)

                    example_1.rh.values += 100
                    self.save(example_1, example_1_modified_path)

                a = open_dataset(example_1_path, engine=self.engine).load()

                # Simulate external process modifying example_1.nc while this script is running
                shutil.copy(example_1_modified_path, example_1_path)

                # Reopen example_1.nc (modified) as `b`; note that `a` has NOT been closed
                b = open_dataset(example_1_path, engine=self.engine).load()

                try:
                    assert not np.array_equal(a.rh.values, b.rh.values)
                finally:
                    a.close()
                    b.close()


_counter = itertools.count()


@contextlib.contextmanager
def create_tmp_file(
    suffix: str = ".nc", allow_cleanup_failure: bool = False
) -> Iterator[str]:
    temp_dir = tempfile.mkdtemp()
    path = os.path.join(temp_dir, f"temp-{next(_counter)}{suffix}")
    try:
        yield path
    finally:
        try:
            shutil.rmtree(temp_dir)
        except OSError:
            if not allow_cleanup_failure:
                raise


@contextlib.contextmanager
def create_tmp_files(
    nfiles: int, suffix: str = ".nc", allow_cleanup_failure: bool = False
) -> Iterator[list[str]]:
    with ExitStack() as stack:
        files = [
            stack.enter_context(create_tmp_file(suffix, allow_cleanup_failure))
            for _ in range(nfiles)
        ]
        yield files


class NetCDF4Base(NetCDFBase):
    """Tests for both netCDF4-python and h5netcdf."""

    engine: T_NetcdfEngine = "netcdf4"

    def test_open_group(self) -> None:
        # Create a netCDF file with a dataset stored within a group
        with create_tmp_file() as tmp_file:
            with nc4.Dataset(tmp_file, "w") as rootgrp:
                foogrp = rootgrp.createGroup("foo")
                ds = foogrp
                ds.createDimension("time", size=10)
                x = np.arange(10)
                ds.createVariable("x", np.int32, dimensions=("time",))
                ds.variables["x"][:] = x

            expected = Dataset()
            expected["x"] = ("time", x)

            # check equivalent ways to specify group
            for group in "foo", "/foo", "foo/", "/foo/":
                with self.open(tmp_file, group=group) as actual:
                    assert_equal(actual["x"], expected["x"])

            # check that missing group raises appropriate exception
            with pytest.raises(OSError):
                open_dataset(tmp_file, group="bar")
            with pytest.raises(ValueError, match=r"must be a string"):
                open_dataset(tmp_file, group=(1, 2, 3))

    def test_open_subgroup(self) -> None:
        # Create a netCDF file with a dataset stored within a group within a
        # group
        with create_tmp_file() as tmp_file:
            rootgrp = nc4.Dataset(tmp_file, "w")
            foogrp = rootgrp.createGroup("foo")
            bargrp = foogrp.createGroup("bar")
            ds = bargrp
            ds.createDimension("time", size=10)
            x = np.arange(10)
            ds.createVariable("x", np.int32, dimensions=("time",))
            ds.variables["x"][:] = x
            rootgrp.close()

            expected = Dataset()
            expected["x"] = ("time", x)

            # check equivalent ways to specify group
            for group in "foo/bar", "/foo/bar", "foo/bar/", "/foo/bar/":
                with self.open(tmp_file, group=group) as actual:
                    assert_equal(actual["x"], expected["x"])

    def test_write_groups(self) -> None:
        data1 = create_test_data()
        data2 = data1 * 2
        with create_tmp_file() as tmp_file:
            self.save(data1, tmp_file, group="data/1")
            self.save(data2, tmp_file, group="data/2", mode="a")
            with self.open(tmp_file, group="data/1") as actual1:
                assert_identical(data1, actual1)
            with self.open(tmp_file, group="data/2") as actual2:
                assert_identical(data2, actual2)

    def test_encoding_kwarg_vlen_string(self) -> None:
        for input_strings in [[b"foo", b"bar", b"baz"], ["foo", "bar", "baz"]]:
            original = Dataset({"x": input_strings})
            expected = Dataset({"x": ["foo", "bar", "baz"]})
            kwargs = dict(encoding={"x": {"dtype": str}})
            with self.roundtrip(original, save_kwargs=kwargs) as actual:
                assert actual["x"].encoding["dtype"] is str
                assert_identical(actual, expected)

    def test_roundtrip_string_with_fill_value_vlen(self) -> None:
        values = np.array(["ab", "cdef", np.nan], dtype=object)
        expected = Dataset({"x": ("t", values)})

        # netCDF4-based backends don't support an explicit fillvalue
        # for variable length strings yet.
        # https://github.com/Unidata/netcdf4-python/issues/730
        # https://github.com/h5netcdf/h5netcdf/issues/37
        original = Dataset({"x": ("t", values, {}, {"_FillValue": "XXX"})})
        with pytest.raises(NotImplementedError):
            with self.roundtrip(original) as actual:
                assert_identical(expected, actual)

        original = Dataset({"x": ("t", values, {}, {"_FillValue": ""})})
        with pytest.raises(NotImplementedError):
            with self.roundtrip(original) as actual:
                assert_identical(expected, actual)

    def test_roundtrip_character_array(self) -> None:
        with create_tmp_file() as tmp_file:
            values = np.array([["a", "b", "c"], ["d", "e", "f"]], dtype="S")

            with nc4.Dataset(tmp_file, mode="w") as nc:
                nc.createDimension("x", 2)
                nc.createDimension("string3", 3)
                v = nc.createVariable("x", np.dtype("S1"), ("x", "string3"))
                v[:] = values

            values = np.array(["abc", "def"], dtype="S")
            expected = Dataset({"x": ("x", values)})
            with open_dataset(tmp_file) as actual:
                assert_identical(expected, actual)
                # regression test for #157
                with self.roundtrip(actual) as roundtripped:
                    assert_identical(expected, roundtripped)

    def test_default_to_char_arrays(self) -> None:
        data = Dataset({"x": np.array(["foo", "zzzz"], dtype="S")})
        with self.roundtrip(data) as actual:
            assert_identical(data, actual)
            assert actual["x"].dtype == np.dtype("S4")

    def test_open_encodings(self) -> None:
        # Create a netCDF file with explicit time units
        # and make sure it makes it into the encodings
        # and survives a round trip
        with create_tmp_file() as tmp_file:
            with nc4.Dataset(tmp_file, "w") as ds:
                ds.createDimension("time", size=10)
                ds.createVariable("time", np.int32, dimensions=("time",))
                units = "days since 1999-01-01"
                ds.variables["time"].setncattr("units", units)
                ds.variables["time"][:] = np.arange(10) + 4

            expected = Dataset()

            time = pd.date_range("1999-01-05", periods=10)
            encoding = {"units": units, "dtype": np.dtype("int32")}
            expected["time"] = ("time", time, {}, encoding)

            with open_dataset(tmp_file) as actual:
                assert_equal(actual["time"], expected["time"])
                actual_encoding = {
                    k: v
                    for k, v in actual["time"].encoding.items()
                    if k in expected["time"].encoding
                }
                assert actual_encoding == expected["time"].encoding

    def test_dump_encodings(self) -> None:
        # regression test for #709
        ds = Dataset({"x": ("y", np.arange(10.0))})
        kwargs = dict(encoding={"x": {"zlib": True}})
        with self.roundtrip(ds, save_kwargs=kwargs) as actual:
            assert actual.x.encoding["zlib"]

    def test_dump_and_open_encodings(self) -> None:
        # Create a netCDF file with explicit time units
        # and make sure it makes it into the encodings
        # and survives a round trip
        with create_tmp_file() as tmp_file:
            with nc4.Dataset(tmp_file, "w") as ds:
                ds.createDimension("time", size=10)
                ds.createVariable("time", np.int32, dimensions=("time",))
                units = "days since 1999-01-01"
                ds.variables["time"].setncattr("units", units)
                ds.variables["time"][:] = np.arange(10) + 4

            with open_dataset(tmp_file) as xarray_dataset:
                with create_tmp_file() as tmp_file2:
                    xarray_dataset.to_netcdf(tmp_file2)
                    with nc4.Dataset(tmp_file2, "r") as ds:
                        assert ds.variables["time"].getncattr("units") == units
                        assert_array_equal(ds.variables["time"], np.arange(10) + 4)

    def test_compression_encoding(self) -> None:
        data = create_test_data()
        data["var2"].encoding.update(
            {
                "zlib": True,
                "chunksizes": (5, 5),
                "fletcher32": True,
                "shuffle": True,
                "original_shape": data.var2.shape,
            }
        )
        with self.roundtrip(data) as actual:
            for k, v in data["var2"].encoding.items():
                assert v == actual["var2"].encoding[k]

        # regression test for #156
        expected = data.isel(dim1=0)
        with self.roundtrip(expected) as actual:
            assert_equal(expected, actual)

    def test_encoding_kwarg_compression(self) -> None:
        ds = Dataset({"x": np.arange(10.0)})
        encoding = dict(
            dtype="f4",
            zlib=True,
            complevel=9,
            fletcher32=True,
            chunksizes=(5,),
            shuffle=True,
        )
        kwargs = dict(encoding=dict(x=encoding))

        with self.roundtrip(ds, save_kwargs=kwargs) as actual:
            assert_equal(actual, ds)
            assert actual.x.encoding["dtype"] == "f4"
            assert actual.x.encoding["zlib"]
            assert actual.x.encoding["complevel"] == 9
            assert actual.x.encoding["fletcher32"]
            assert actual.x.encoding["chunksizes"] == (5,)
            assert actual.x.encoding["shuffle"]

        assert ds.x.encoding == {}

    def test_keep_chunksizes_if_no_original_shape(self) -> None:
        ds = Dataset({"x": [1, 2, 3]})
        chunksizes = (2,)
        ds.variables["x"].encoding = {"chunksizes": chunksizes}

        with self.roundtrip(ds) as actual:
            assert_identical(ds, actual)
            assert_array_equal(
                ds["x"].encoding["chunksizes"], actual["x"].encoding["chunksizes"]
            )

    def test_preferred_chunks_is_present(self) -> None:
        ds = Dataset({"x": [1, 2, 3]})
        chunksizes = (2,)
        ds.variables["x"].encoding = {"chunksizes": chunksizes}

        with self.roundtrip(ds) as actual:
            assert actual["x"].encoding["preferred_chunks"] == {"x": 2}

    @requires_dask
    def test_auto_chunking_is_based_on_disk_chunk_sizes(self) -> None:
        x_size = y_size = 1000
        y_chunksize = y_size
        x_chunksize = 10

        with dask.config.set({"array.chunk-size": "100KiB"}):
            with self.chunked_roundtrip(
                (1, y_size, x_size),
                (1, y_chunksize, x_chunksize),
                open_kwargs={"chunks": "auto"},
            ) as ds:
                t_chunks, y_chunks, x_chunks = ds["image"].data.chunks
                assert all(np.asanyarray(y_chunks) == y_chunksize)
                # Check that the chunk size is a multiple of the file chunk size
                assert all(np.asanyarray(x_chunks) % x_chunksize == 0)

    @requires_dask
    def test_base_chunking_uses_disk_chunk_sizes(self) -> None:
        x_size = y_size = 1000
        y_chunksize = y_size
        x_chunksize = 10

        with self.chunked_roundtrip(
            (1, y_size, x_size),
            (1, y_chunksize, x_chunksize),
            open_kwargs={"chunks": {}},
        ) as ds:
            for chunksizes, expected in zip(
                ds["image"].data.chunks, (1, y_chunksize, x_chunksize)
            ):
                assert all(np.asanyarray(chunksizes) == expected)

    @contextlib.contextmanager
    def chunked_roundtrip(
        self,
        array_shape: tuple[int, int, int],
        chunk_sizes: tuple[int, int, int],
        open_kwargs: dict[str, Any] | None = None,
    ) -> Generator[Dataset, None, None]:
        t_size, y_size, x_size = array_shape
        t_chunksize, y_chunksize, x_chunksize = chunk_sizes

        image = xr.DataArray(
            np.arange(t_size * x_size * y_size, dtype=np.int16).reshape(
                (t_size, y_size, x_size)
            ),
            dims=["t", "y", "x"],
        )
        image.encoding = {"chunksizes": (t_chunksize, y_chunksize, x_chunksize)}
        dataset = xr.Dataset(dict(image=image))

        with self.roundtrip(dataset, open_kwargs=open_kwargs) as ds:
            yield ds

    def test_preferred_chunks_are_disk_chunk_sizes(self) -> None:
        x_size = y_size = 1000
        y_chunksize = y_size
        x_chunksize = 10

        with self.chunked_roundtrip(
            (1, y_size, x_size), (1, y_chunksize, x_chunksize)
        ) as ds:
            assert ds["image"].encoding["preferred_chunks"] == {
                "t": 1,
                "y": y_chunksize,
                "x": x_chunksize,
            }

    def test_encoding_chunksizes_unlimited(self) -> None:
        # regression test for GH1225
        ds = Dataset({"x": [1, 2, 3], "y": ("x", [2, 3, 4])})
        ds.variables["x"].encoding = {
            "zlib": False,
            "shuffle": False,
            "complevel": 0,
            "fletcher32": False,
            "contiguous": False,
            "chunksizes": (2**20,),
            "original_shape": (3,),
        }
        with self.roundtrip(ds) as actual:
            assert_equal(ds, actual)

    def test_mask_and_scale(self) -> None:
        with create_tmp_file() as tmp_file:
            with nc4.Dataset(tmp_file, mode="w") as nc:
                nc.createDimension("t", 5)
                nc.createVariable("x", "int16", ("t",), fill_value=-1)
                v = nc.variables["x"]
                v.set_auto_maskandscale(False)
                v.add_offset = 10
                v.scale_factor = 0.1
                v[:] = np.array([-1, -1, 0, 1, 2])

            # first make sure netCDF4 reads the masked and scaled data
            # correctly
            with nc4.Dataset(tmp_file, mode="r") as nc:
                expected = np.ma.array(
                    [-1, -1, 10, 10.1, 10.2], mask=[True, True, False, False, False]
                )
                actual = nc.variables["x"][:]
                assert_array_equal(expected, actual)

            # now check xarray
            with open_dataset(tmp_file) as ds:
                expected = create_masked_and_scaled_data()
                assert_identical(expected, ds)

    def test_0dimensional_variable(self) -> None:
        # This fix verifies our work-around to this netCDF4-python bug:
        # https://github.com/Unidata/netcdf4-python/pull/220
        with create_tmp_file() as tmp_file:
            with nc4.Dataset(tmp_file, mode="w") as nc:
                v = nc.createVariable("x", "int16")
                v[...] = 123

            with open_dataset(tmp_file) as ds:
                expected = Dataset({"x": ((), 123)})
                assert_identical(expected, ds)

    def test_read_variable_len_strings(self) -> None:
        with create_tmp_file() as tmp_file:
            values = np.array(["foo", "bar", "baz"], dtype=object)

            with nc4.Dataset(tmp_file, mode="w") as nc:
                nc.createDimension("x", 3)
                v = nc.createVariable("x", str, ("x",))
                v[:] = values

            expected = Dataset({"x": ("x", values)})
            for kwargs in [{}, {"decode_cf": True}]:
                with open_dataset(tmp_file, **cast(dict, kwargs)) as actual:
                    assert_identical(expected, actual)

    def test_encoding_unlimited_dims(self) -> None:
        ds = Dataset({"x": ("y", np.arange(10.0))})
        with self.roundtrip(ds, save_kwargs=dict(unlimited_dims=["y"])) as actual:
            assert actual.encoding["unlimited_dims"] == set("y")
            assert_equal(ds, actual)
        ds.encoding = {"unlimited_dims": ["y"]}
        with self.roundtrip(ds) as actual:
            assert actual.encoding["unlimited_dims"] == set("y")
            assert_equal(ds, actual)

    def test_raise_on_forward_slashes_in_names(self) -> None:
        # test for forward slash in variable names and dimensions
        # see GH 7943
        data_vars: list[dict[str, Any]] = [
            {"PASS/FAIL": (["PASSFAIL"], np.array([0]))},
            {"PASS/FAIL": np.array([0])},
            {"PASSFAIL": (["PASS/FAIL"], np.array([0]))},
        ]
        for dv in data_vars:
            ds = Dataset(data_vars=dv)
            with pytest.raises(ValueError, match="Forward slashes '/' are not allowed"):
                with self.roundtrip(ds):
                    pass


@requires_netCDF4
class TestNetCDF4Data(NetCDF4Base):
    @contextlib.contextmanager
    def create_store(self):
        with create_tmp_file() as tmp_file:
            with backends.NetCDF4DataStore.open(tmp_file, mode="w") as store:
                yield store

    def test_variable_order(self) -> None:
        # doesn't work with scipy or h5py :(
        ds = Dataset()
        ds["a"] = 1
        ds["z"] = 2
        ds["b"] = 3
        ds.coords["c"] = 4

        with self.roundtrip(ds) as actual:
            assert list(ds.variables) == list(actual.variables)

    def test_unsorted_index_raises(self) -> None:
        # should be fixed in netcdf4 v1.2.1
        random_data = np.random.random(size=(4, 6))
        dim0 = [0, 1, 2, 3]
        dim1 = [0, 2, 1, 3, 5, 4]  # We will sort this in a later step
        da = xr.DataArray(
            data=random_data,
            dims=("dim0", "dim1"),
            coords={"dim0": dim0, "dim1": dim1},
            name="randovar",
        )
        ds = da.to_dataset()

        with self.roundtrip(ds) as ondisk:
            inds = np.argsort(dim1)
            ds2 = ondisk.isel(dim1=inds)
            # Older versions of NetCDF4 raise an exception here, and if so we
            # want to ensure we improve (that is, replace) the error message
            try:
                ds2.randovar.values
            except IndexError as err:
                assert "first by calling .load" in str(err)

    def test_setncattr_string(self) -> None:
        list_of_strings = ["list", "of", "strings"]
        one_element_list_of_strings = ["one element"]
        one_string = "one string"
        attrs = {
            "foo": list_of_strings,
            "bar": one_element_list_of_strings,
            "baz": one_string,
        }
        ds = Dataset({"x": ("y", [1, 2, 3], attrs)}, attrs=attrs)

        with self.roundtrip(ds) as actual:
            for totest in [actual, actual["x"]]:
                assert_array_equal(list_of_strings, totest.attrs["foo"])
                assert_array_equal(one_element_list_of_strings, totest.attrs["bar"])
                assert one_string == totest.attrs["baz"]

    @pytest.mark.skip(reason="https://github.com/Unidata/netcdf4-python/issues/1195")
    def test_refresh_from_disk(self) -> None:
        super().test_refresh_from_disk()


@requires_netCDF4
class TestNetCDF4AlreadyOpen:
    def test_base_case(self) -> None:
        with create_tmp_file() as tmp_file:
            with nc4.Dataset(tmp_file, mode="w") as nc:
                v = nc.createVariable("x", "int")
                v[...] = 42

            nc = nc4.Dataset(tmp_file, mode="r")
            store = backends.NetCDF4DataStore(nc)
            with open_dataset(store) as ds:
                expected = Dataset({"x": ((), 42)})
                assert_identical(expected, ds)

    def test_group(self) -> None:
        with create_tmp_file() as tmp_file:
            with nc4.Dataset(tmp_file, mode="w") as nc:
                group = nc.createGroup("g")
                v = group.createVariable("x", "int")
                v[...] = 42

            nc = nc4.Dataset(tmp_file, mode="r")
            store = backends.NetCDF4DataStore(nc.groups["g"])
            with open_dataset(store) as ds:
                expected = Dataset({"x": ((), 42)})
                assert_identical(expected, ds)

            nc = nc4.Dataset(tmp_file, mode="r")
            store = backends.NetCDF4DataStore(nc, group="g")
            with open_dataset(store) as ds:
                expected = Dataset({"x": ((), 42)})
                assert_identical(expected, ds)

            with nc4.Dataset(tmp_file, mode="r") as nc:
                with pytest.raises(ValueError, match="must supply a root"):
                    backends.NetCDF4DataStore(nc.groups["g"], group="g")

    def test_deepcopy(self) -> None:
        # regression test for https://github.com/pydata/xarray/issues/4425
        with create_tmp_file() as tmp_file:
            with nc4.Dataset(tmp_file, mode="w") as nc:
                nc.createDimension("x", 10)
                v = nc.createVariable("y", np.int32, ("x",))
                v[:] = np.arange(10)

            h5 = nc4.Dataset(tmp_file, mode="r")
            store = backends.NetCDF4DataStore(h5)
            with open_dataset(store) as ds:
                copied = ds.copy(deep=True)
                expected = Dataset({"y": ("x", np.arange(10))})
                assert_identical(expected, copied)


@requires_netCDF4
@requires_dask
@pytest.mark.filterwarnings("ignore:deallocating CachingFileManager")
class TestNetCDF4ViaDaskData(TestNetCDF4Data):
    @contextlib.contextmanager
    def roundtrip(
        self, data, save_kwargs=None, open_kwargs=None, allow_cleanup_failure=False
    ):
        if open_kwargs is None:
            open_kwargs = {}
        if save_kwargs is None:
            save_kwargs = {}
        open_kwargs.setdefault("chunks", -1)
        with TestNetCDF4Data.roundtrip(
            self, data, save_kwargs, open_kwargs, allow_cleanup_failure
        ) as ds:
            yield ds

    def test_unsorted_index_raises(self) -> None:
        # Skip when using dask because dask rewrites indexers to getitem,
        # dask first pulls items by block.
        pass

    @pytest.mark.skip(reason="caching behavior differs for dask")
    def test_dataset_caching(self) -> None:
        pass

    def test_write_inconsistent_chunks(self) -> None:
        # Construct two variables with the same dimensions, but different
        # chunk sizes.
        x = da.zeros((100, 100), dtype="f4", chunks=(50, 100))
        x = DataArray(data=x, dims=("lat", "lon"), name="x")
        x.encoding["chunksizes"] = (50, 100)
        x.encoding["original_shape"] = (100, 100)
        y = da.ones((100, 100), dtype="f4", chunks=(100, 50))
        y = DataArray(data=y, dims=("lat", "lon"), name="y")
        y.encoding["chunksizes"] = (100, 50)
        y.encoding["original_shape"] = (100, 100)
        # Put them both into the same dataset
        ds = Dataset({"x": x, "y": y})
        with self.roundtrip(ds) as actual:
            assert actual["x"].encoding["chunksizes"] == (50, 100)
            assert actual["y"].encoding["chunksizes"] == (100, 50)


@requires_zarr
class ZarrBase(CFEncodedBase):
    DIMENSION_KEY = "_ARRAY_DIMENSIONS"
    zarr_version = 2
    version_kwargs: dict[str, Any] = {}

    def create_zarr_target(self):
        raise NotImplementedError

    @contextlib.contextmanager
    def create_store(self):
        with self.create_zarr_target() as store_target:
            yield backends.ZarrStore.open_group(
                store_target, mode="w", **self.version_kwargs
            )

    def save(self, dataset, store_target, **kwargs):
        return dataset.to_zarr(store=store_target, **kwargs, **self.version_kwargs)

    @contextlib.contextmanager
    def open(self, store_target, **kwargs):
        with xr.open_dataset(
            store_target, engine="zarr", **kwargs, **self.version_kwargs
        ) as ds:
            yield ds

    @contextlib.contextmanager
    def roundtrip(
        self, data, save_kwargs=None, open_kwargs=None, allow_cleanup_failure=False
    ):
        if save_kwargs is None:
            save_kwargs = {}
        if open_kwargs is None:
            open_kwargs = {}
        with self.create_zarr_target() as store_target:
            self.save(data, store_target, **save_kwargs)
            with self.open(store_target, **open_kwargs) as ds:
                yield ds

    @pytest.mark.parametrize("consolidated", [False, True, None])
    def test_roundtrip_consolidated(self, consolidated) -> None:
        if consolidated and self.zarr_version > 2:
            pytest.xfail("consolidated metadata is not supported for zarr v3 yet")
        expected = create_test_data()
        with self.roundtrip(
            expected,
            save_kwargs={"consolidated": consolidated},
            open_kwargs={"backend_kwargs": {"consolidated": consolidated}},
        ) as actual:
            self.check_dtypes_roundtripped(expected, actual)
            assert_identical(expected, actual)

    def test_read_non_consolidated_warning(self) -> None:
        if self.zarr_version > 2:
            pytest.xfail("consolidated metadata is not supported for zarr v3 yet")

        expected = create_test_data()
        with self.create_zarr_target() as store:
            expected.to_zarr(store, consolidated=False, **self.version_kwargs)
            with pytest.warns(
                RuntimeWarning,
                match="Failed to open Zarr store with consolidated",
            ):
                with xr.open_zarr(store, **self.version_kwargs) as ds:
                    assert_identical(ds, expected)

    def test_non_existent_store(self) -> None:
        with pytest.raises(FileNotFoundError, match=r"No such file or directory:"):
            xr.open_zarr(f"{uuid.uuid4()}")

    def test_with_chunkstore(self) -> None:
        expected = create_test_data()
        with self.create_zarr_target() as store_target, self.create_zarr_target() as chunk_store:
            save_kwargs = {"chunk_store": chunk_store}
            self.save(expected, store_target, **save_kwargs)
            # the chunk store must have been populated with some entries
            assert len(chunk_store) > 0
            open_kwargs = {"backend_kwargs": {"chunk_store": chunk_store}}
            with self.open(store_target, **open_kwargs) as ds:
                assert_equal(ds, expected)

    @requires_dask
    def test_auto_chunk(self) -> None:
        original = create_test_data().chunk()

        with self.roundtrip(original, open_kwargs={"chunks": None}) as actual:
            for k, v in actual.variables.items():
                # only index variables should be in memory
                assert v._in_memory == (k in actual.dims)
                # there should be no chunks
                assert v.chunks is None

        with self.roundtrip(original, open_kwargs={"chunks": {}}) as actual:
            for k, v in actual.variables.items():
                # only index variables should be in memory
                assert v._in_memory == (k in actual.dims)
                # chunk size should be the same as original
                assert v.chunks == original[k].chunks

    @requires_dask
<<<<<<< HEAD
    @pytest.mark.filterwarnings("ignore:The specified chunks separate")
=======
    @pytest.mark.filterwarnings("ignore:The specified chunks separate:UserWarning")
>>>>>>> f8ab40c5
    def test_manual_chunk(self) -> None:
        original = create_test_data().chunk({"dim1": 3, "dim2": 4, "dim3": 3})

        # Using chunks = None should return non-chunked arrays
        open_kwargs: dict[str, Any] = {"chunks": None}
        with self.roundtrip(original, open_kwargs=open_kwargs) as actual:
            for k, v in actual.variables.items():
                # only index variables should be in memory
                assert v._in_memory == (k in actual.dims)
                # there should be no chunks
                assert v.chunks is None

        # uniform arrays
        for i in range(2, 6):
            rechunked = original.chunk(chunks=i)
            open_kwargs = {"chunks": i}
            with self.roundtrip(original, open_kwargs=open_kwargs) as actual:
                for k, v in actual.variables.items():
                    # only index variables should be in memory
                    assert v._in_memory == (k in actual.dims)
                    # chunk size should be the same as rechunked
                    assert v.chunks == rechunked[k].chunks

        chunks = {"dim1": 2, "dim2": 3, "dim3": 5}
        rechunked = original.chunk(chunks=chunks)

        open_kwargs = {
            "chunks": chunks,
            "backend_kwargs": {"overwrite_encoded_chunks": True},
        }
        with self.roundtrip(original, open_kwargs=open_kwargs) as actual:
            for k, v in actual.variables.items():
                assert v.chunks == rechunked[k].chunks

            with self.roundtrip(actual) as auto:
                # encoding should have changed
                for k, v in actual.variables.items():
                    assert v.chunks == rechunked[k].chunks

                assert_identical(actual, auto)
                assert_identical(actual.load(), auto.load())

    @requires_dask
    def test_warning_on_bad_chunks(self) -> None:
        original = create_test_data().chunk({"dim1": 4, "dim2": 3, "dim3": 3})

        bad_chunks = (2, {"dim2": (3, 3, 2, 1)})
        for chunks in bad_chunks:
            kwargs = {"chunks": chunks}
            with pytest.warns(UserWarning):
                with self.roundtrip(original, open_kwargs=kwargs) as actual:
                    for k, v in actual.variables.items():
                        # only index variables should be in memory
                        assert v._in_memory == (k in actual.dims)

        good_chunks: tuple[dict[str, Any], ...] = ({"dim2": 3}, {"dim3": (6, 4)}, {})
        for chunks in good_chunks:
            kwargs = {"chunks": chunks}
            with assert_no_warnings():
                with self.roundtrip(original, open_kwargs=kwargs) as actual:
                    for k, v in actual.variables.items():
                        # only index variables should be in memory
                        assert v._in_memory == (k in actual.dims)

    @requires_dask
    def test_deprecate_auto_chunk(self) -> None:
        original = create_test_data().chunk()
        with pytest.raises(TypeError):
            with self.roundtrip(original, open_kwargs={"auto_chunk": True}) as actual:
                for k, v in actual.variables.items():
                    # only index variables should be in memory
                    assert v._in_memory == (k in actual.dims)
                    # chunk size should be the same as original
                    assert v.chunks == original[k].chunks

        with pytest.raises(TypeError):
            with self.roundtrip(original, open_kwargs={"auto_chunk": False}) as actual:
                for k, v in actual.variables.items():
                    # only index variables should be in memory
                    assert v._in_memory == (k in actual.dims)
                    # there should be no chunks
                    assert v.chunks is None

    @requires_dask
    def test_write_uneven_dask_chunks(self) -> None:
        # regression for GH#2225
        original = create_test_data().chunk({"dim1": 3, "dim2": 4, "dim3": 3})
        with self.roundtrip(original, open_kwargs={"chunks": {}}) as actual:
            for k, v in actual.data_vars.items():
                print(k)
                assert v.chunks == actual[k].chunks

    def test_chunk_encoding(self) -> None:
        # These datasets have no dask chunks. All chunking specified in
        # encoding
        data = create_test_data()
        chunks = (5, 5)
        data["var2"].encoding.update({"chunks": chunks})

        with self.roundtrip(data) as actual:
            assert chunks == actual["var2"].encoding["chunks"]

        # expect an error with non-integer chunks
        data["var2"].encoding.update({"chunks": (5, 4.5)})
        with pytest.raises(TypeError):
            with self.roundtrip(data) as actual:
                pass

    @requires_dask
    def test_chunk_encoding_with_dask(self) -> None:
        # These datasets DO have dask chunks. Need to check for various
        # interactions between dask and zarr chunks
        ds = xr.DataArray((np.arange(12)), dims="x", name="var1").to_dataset()

        # - no encoding specified -
        # zarr automatically gets chunk information from dask chunks
        ds_chunk4 = ds.chunk({"x": 4})
        with self.roundtrip(ds_chunk4) as actual:
            assert (4,) == actual["var1"].encoding["chunks"]

        # should fail if dask_chunks are irregular...
        ds_chunk_irreg = ds.chunk({"x": (5, 4, 3)})
        with pytest.raises(ValueError, match=r"uniform chunk sizes."):
            with self.roundtrip(ds_chunk_irreg) as actual:
                pass

        # should fail if encoding["chunks"] clashes with dask_chunks
        badenc = ds.chunk({"x": 4})
        badenc.var1.encoding["chunks"] = (6,)
        with pytest.raises(NotImplementedError, match=r"named 'var1' would overlap"):
            with self.roundtrip(badenc) as actual:
                pass

        # unless...
        with self.roundtrip(badenc, save_kwargs={"safe_chunks": False}) as actual:
            # don't actually check equality because the data could be corrupted
            pass

        # if dask chunks (4) are an integer multiple of zarr chunks (2) it should not fail...
        goodenc = ds.chunk({"x": 4})
        goodenc.var1.encoding["chunks"] = (2,)
        with self.roundtrip(goodenc) as actual:
            pass

        # if initial dask chunks are aligned, size of last dask chunk doesn't matter
        goodenc = ds.chunk({"x": (3, 3, 6)})
        goodenc.var1.encoding["chunks"] = (3,)
        with self.roundtrip(goodenc) as actual:
            pass

        goodenc = ds.chunk({"x": (3, 6, 3)})
        goodenc.var1.encoding["chunks"] = (3,)
        with self.roundtrip(goodenc) as actual:
            pass

        # ... also if the last chunk is irregular
        ds_chunk_irreg = ds.chunk({"x": (5, 5, 2)})
        with self.roundtrip(ds_chunk_irreg) as actual:
            assert (5,) == actual["var1"].encoding["chunks"]
        # re-save Zarr arrays
        with self.roundtrip(ds_chunk_irreg) as original:
            with self.roundtrip(original) as actual:
                assert_identical(original, actual)

        # but itermediate unaligned chunks are bad
        badenc = ds.chunk({"x": (3, 5, 3, 1)})
        badenc.var1.encoding["chunks"] = (3,)
        with pytest.raises(
            NotImplementedError, match=r"would overlap multiple dask chunks"
        ):
            with self.roundtrip(badenc) as actual:
                pass

        # - encoding specified  -
        # specify compatible encodings
        for chunk_enc in 4, (4,):
            ds_chunk4["var1"].encoding.update({"chunks": chunk_enc})
            with self.roundtrip(ds_chunk4) as actual:
                assert (4,) == actual["var1"].encoding["chunks"]

        # TODO: remove this failure once synchronized overlapping writes are
        # supported by xarray
        ds_chunk4["var1"].encoding.update({"chunks": 5})
        with pytest.raises(NotImplementedError, match=r"named 'var1' would overlap"):
            with self.roundtrip(ds_chunk4) as actual:
                pass
        # override option
        with self.roundtrip(ds_chunk4, save_kwargs={"safe_chunks": False}) as actual:
            # don't actually check equality because the data could be corrupted
            pass

    def test_drop_encoding(self):
        ds = open_example_dataset("example_1.nc")
        encodings = {v: {**ds[v].encoding} for v in ds.data_vars}
        with self.create_zarr_target() as store:
            ds.to_zarr(store, encoding=encodings)

    def test_hidden_zarr_keys(self) -> None:
        expected = create_test_data()
        with self.create_store() as store:
            expected.dump_to_store(store)
            zarr_group = store.ds

            # check that a variable hidden attribute is present and correct
            # JSON only has a single array type, which maps to list in Python.
            # In contrast, dims in xarray is always a tuple.
            for var in expected.variables.keys():
                dims = zarr_group[var].attrs[self.DIMENSION_KEY]
                assert dims == list(expected[var].dims)

            with xr.decode_cf(store):
                # make sure it is hidden
                for var in expected.variables.keys():
                    assert self.DIMENSION_KEY not in expected[var].attrs

            # put it back and try removing from a variable
            del zarr_group.var2.attrs[self.DIMENSION_KEY]
            with pytest.raises(KeyError):
                with xr.decode_cf(store):
                    pass

    @pytest.mark.parametrize("group", [None, "group1"])
    def test_write_persistence_modes(self, group) -> None:
        original = create_test_data()

        # overwrite mode
        with self.roundtrip(
            original,
            save_kwargs={"mode": "w", "group": group},
            open_kwargs={"group": group},
        ) as actual:
            assert_identical(original, actual)

        # don't overwrite mode
        with self.roundtrip(
            original,
            save_kwargs={"mode": "w-", "group": group},
            open_kwargs={"group": group},
        ) as actual:
            assert_identical(original, actual)

        # make sure overwriting works as expected
        with self.create_zarr_target() as store:
            self.save(original, store)
            # should overwrite with no error
            self.save(original, store, mode="w", group=group)
            with self.open(store, group=group) as actual:
                assert_identical(original, actual)
                with pytest.raises(ValueError):
                    self.save(original, store, mode="w-")

        # check append mode for normal write
        with self.roundtrip(
            original,
            save_kwargs={"mode": "a", "group": group},
            open_kwargs={"group": group},
        ) as actual:
            assert_identical(original, actual)

        # check append mode for append write
        ds, ds_to_append, _ = create_append_test_data()
        with self.create_zarr_target() as store_target:
            ds.to_zarr(store_target, mode="w", group=group, **self.version_kwargs)
            ds_to_append.to_zarr(
                store_target, append_dim="time", group=group, **self.version_kwargs
            )
            original = xr.concat([ds, ds_to_append], dim="time")
            actual = xr.open_dataset(
                store_target, group=group, engine="zarr", **self.version_kwargs
            )
            assert_identical(original, actual)

    def test_compressor_encoding(self) -> None:
        original = create_test_data()
        # specify a custom compressor
        import zarr

        blosc_comp = zarr.Blosc(cname="zstd", clevel=3, shuffle=2)
        save_kwargs = dict(encoding={"var1": {"compressor": blosc_comp}})
        with self.roundtrip(original, save_kwargs=save_kwargs) as ds:
            actual = ds["var1"].encoding["compressor"]
            # get_config returns a dictionary of compressor attributes
            assert actual.get_config() == blosc_comp.get_config()

    def test_group(self) -> None:
        original = create_test_data()
        group = "some/random/path"
        with self.roundtrip(
            original, save_kwargs={"group": group}, open_kwargs={"group": group}
        ) as actual:
            assert_identical(original, actual)

    def test_encoding_kwarg_fixed_width_string(self) -> None:
        # not relevant for zarr, since we don't use EncodedStringCoder
        pass

    def test_dataset_caching(self) -> None:
        super().test_dataset_caching()

    def test_append_write(self) -> None:
        super().test_append_write()

    def test_append_with_mode_rplus_success(self) -> None:
        original = Dataset({"foo": ("x", [1])})
        modified = Dataset({"foo": ("x", [2])})
        with self.create_zarr_target() as store:
            original.to_zarr(store, **self.version_kwargs)
            modified.to_zarr(store, mode="r+", **self.version_kwargs)
            with self.open(store) as actual:
                assert_identical(actual, modified)

    def test_append_with_mode_rplus_fails(self) -> None:
        original = Dataset({"foo": ("x", [1])})
        modified = Dataset({"bar": ("x", [2])})
        with self.create_zarr_target() as store:
            original.to_zarr(store, **self.version_kwargs)
            with pytest.raises(
                ValueError, match="dataset contains non-pre-existing variables"
            ):
                modified.to_zarr(store, mode="r+", **self.version_kwargs)

    def test_append_with_invalid_dim_raises(self) -> None:
        ds, ds_to_append, _ = create_append_test_data()
        with self.create_zarr_target() as store_target:
            ds.to_zarr(store_target, mode="w", **self.version_kwargs)
            with pytest.raises(
                ValueError, match="does not match any existing dataset dimensions"
            ):
                ds_to_append.to_zarr(
                    store_target, append_dim="notvalid", **self.version_kwargs
                )

    def test_append_with_no_dims_raises(self) -> None:
        with self.create_zarr_target() as store_target:
            Dataset({"foo": ("x", [1])}).to_zarr(
                store_target, mode="w", **self.version_kwargs
            )
            with pytest.raises(ValueError, match="different dimension names"):
                Dataset({"foo": ("y", [2])}).to_zarr(
                    store_target, mode="a", **self.version_kwargs
                )

    def test_append_with_append_dim_not_set_raises(self) -> None:
        ds, ds_to_append, _ = create_append_test_data()
        with self.create_zarr_target() as store_target:
            ds.to_zarr(store_target, mode="w", **self.version_kwargs)
            with pytest.raises(ValueError, match="different dimension sizes"):
                ds_to_append.to_zarr(store_target, mode="a", **self.version_kwargs)

    def test_append_with_mode_not_a_raises(self) -> None:
        ds, ds_to_append, _ = create_append_test_data()
        with self.create_zarr_target() as store_target:
            ds.to_zarr(store_target, mode="w", **self.version_kwargs)
            with pytest.raises(ValueError, match="cannot set append_dim unless"):
                ds_to_append.to_zarr(
                    store_target, mode="w", append_dim="time", **self.version_kwargs
                )

    def test_append_with_existing_encoding_raises(self) -> None:
        ds, ds_to_append, _ = create_append_test_data()
        with self.create_zarr_target() as store_target:
            ds.to_zarr(store_target, mode="w", **self.version_kwargs)
            with pytest.raises(ValueError, match="but encoding was provided"):
                ds_to_append.to_zarr(
                    store_target,
                    append_dim="time",
                    encoding={"da": {"compressor": None}},
                    **self.version_kwargs,
                )

    @pytest.mark.parametrize("dtype", ["U", "S"])
    def test_append_string_length_mismatch_raises(self, dtype) -> None:
        ds, ds_to_append = create_append_string_length_mismatch_test_data(dtype)
        with self.create_zarr_target() as store_target:
            ds.to_zarr(store_target, mode="w", **self.version_kwargs)
            with pytest.raises(ValueError, match="Mismatched dtypes for variable"):
                ds_to_append.to_zarr(
                    store_target, append_dim="time", **self.version_kwargs
                )

    def test_check_encoding_is_consistent_after_append(self) -> None:
        ds, ds_to_append, _ = create_append_test_data()

        # check encoding consistency
        with self.create_zarr_target() as store_target:
            import zarr

            compressor = zarr.Blosc()
            encoding = {"da": {"compressor": compressor}}
            ds.to_zarr(store_target, mode="w", encoding=encoding, **self.version_kwargs)
            ds_to_append.to_zarr(store_target, append_dim="time", **self.version_kwargs)
            actual_ds = xr.open_dataset(
                store_target, engine="zarr", **self.version_kwargs
            )
            actual_encoding = actual_ds["da"].encoding["compressor"]
            assert actual_encoding.get_config() == compressor.get_config()
            assert_identical(
                xr.open_dataset(
                    store_target, engine="zarr", **self.version_kwargs
                ).compute(),
                xr.concat([ds, ds_to_append], dim="time"),
            )

    def test_append_with_new_variable(self) -> None:
        ds, ds_to_append, ds_with_new_var = create_append_test_data()

        # check append mode for new variable
        with self.create_zarr_target() as store_target:
            xr.concat([ds, ds_to_append], dim="time").to_zarr(
                store_target, mode="w", **self.version_kwargs
            )
            ds_with_new_var.to_zarr(store_target, mode="a", **self.version_kwargs)
            combined = xr.concat([ds, ds_to_append], dim="time")
            combined["new_var"] = ds_with_new_var["new_var"]
            assert_identical(
                combined,
                xr.open_dataset(store_target, engine="zarr", **self.version_kwargs),
            )

    @requires_dask
    def test_to_zarr_compute_false_roundtrip(self) -> None:
        from dask.delayed import Delayed

        original = create_test_data().chunk()

        with self.create_zarr_target() as store:
            delayed_obj = self.save(original, store, compute=False)
            assert isinstance(delayed_obj, Delayed)

            # make sure target store has not been written to yet
            with pytest.raises(AssertionError):
                with self.open(store) as actual:
                    assert_identical(original, actual)

            delayed_obj.compute()

            with self.open(store) as actual:
                assert_identical(original, actual)

    @requires_dask
    def test_to_zarr_append_compute_false_roundtrip(self) -> None:
        from dask.delayed import Delayed

        ds, ds_to_append, _ = create_append_test_data()
        ds, ds_to_append = ds.chunk(), ds_to_append.chunk()

        with pytest.warns(SerializationWarning):
            with self.create_zarr_target() as store:
                delayed_obj = self.save(ds, store, compute=False, mode="w")
                assert isinstance(delayed_obj, Delayed)

                with pytest.raises(AssertionError):
                    with self.open(store) as actual:
                        assert_identical(ds, actual)

                delayed_obj.compute()

                with self.open(store) as actual:
                    assert_identical(ds, actual)

                delayed_obj = self.save(
                    ds_to_append, store, compute=False, append_dim="time"
                )
                assert isinstance(delayed_obj, Delayed)

                with pytest.raises(AssertionError):
                    with self.open(store) as actual:
                        assert_identical(
                            xr.concat([ds, ds_to_append], dim="time"), actual
                        )

                delayed_obj.compute()

                with self.open(store) as actual:
                    assert_identical(xr.concat([ds, ds_to_append], dim="time"), actual)

    @pytest.mark.parametrize("chunk", [False, True])
    def test_save_emptydim(self, chunk) -> None:
        if chunk and not has_dask:
            pytest.skip("requires dask")
        ds = Dataset({"x": (("a", "b"), np.empty((5, 0))), "y": ("a", [1, 2, 5, 8, 9])})
        if chunk:
            ds = ds.chunk({})  # chunk dataset to save dask array
        with self.roundtrip(ds) as ds_reload:
            assert_identical(ds, ds_reload)

    @requires_dask
    def test_no_warning_from_open_emptydim_with_chunks(self) -> None:
        ds = Dataset({"x": (("a", "b"), np.empty((5, 0)))}).chunk({"a": 1})
        with assert_no_warnings():
            with self.roundtrip(ds, open_kwargs=dict(chunks={"a": 1})) as ds_reload:
                assert_identical(ds, ds_reload)

    @pytest.mark.parametrize("consolidated", [False, True, None])
    @pytest.mark.parametrize("compute", [False, True])
    @pytest.mark.parametrize("use_dask", [False, True])
    def test_write_region(self, consolidated, compute, use_dask) -> None:
        if (use_dask or not compute) and not has_dask:
            pytest.skip("requires dask")
        if consolidated and self.zarr_version > 2:
            pytest.xfail("consolidated metadata is not supported for zarr v3 yet")

        zeros = Dataset({"u": (("x",), np.zeros(10))})
        nonzeros = Dataset({"u": (("x",), np.arange(1, 11))})

        if use_dask:
            zeros = zeros.chunk(2)
            nonzeros = nonzeros.chunk(2)

        with self.create_zarr_target() as store:
            zeros.to_zarr(
                store,
                consolidated=consolidated,
                compute=compute,
                encoding={"u": dict(chunks=2)},
                **self.version_kwargs,
            )
            if compute:
                with xr.open_zarr(
                    store, consolidated=consolidated, **self.version_kwargs
                ) as actual:
                    assert_identical(actual, zeros)
            for i in range(0, 10, 2):
                region = {"x": slice(i, i + 2)}
                nonzeros.isel(region).to_zarr(
                    store,
                    region=region,
                    consolidated=consolidated,
                    **self.version_kwargs,
                )
            with xr.open_zarr(
                store, consolidated=consolidated, **self.version_kwargs
            ) as actual:
                assert_identical(actual, nonzeros)

    @pytest.mark.parametrize("mode", [None, "r+", "a"])
    def test_write_region_mode(self, mode) -> None:
        zeros = Dataset({"u": (("x",), np.zeros(10))})
        nonzeros = Dataset({"u": (("x",), np.arange(1, 11))})
        with self.create_zarr_target() as store:
            zeros.to_zarr(store, **self.version_kwargs)
            for region in [{"x": slice(5)}, {"x": slice(5, 10)}]:
                nonzeros.isel(region).to_zarr(
                    store, region=region, mode=mode, **self.version_kwargs
                )
            with xr.open_zarr(store, **self.version_kwargs) as actual:
                assert_identical(actual, nonzeros)

    @requires_dask
    def test_write_preexisting_override_metadata(self) -> None:
        """Metadata should be overridden if mode="a" but not in mode="r+"."""
        original = Dataset(
            {"u": (("x",), np.zeros(10), {"variable": "original"})},
            attrs={"global": "original"},
        )
        both_modified = Dataset(
            {"u": (("x",), np.ones(10), {"variable": "modified"})},
            attrs={"global": "modified"},
        )
        global_modified = Dataset(
            {"u": (("x",), np.ones(10), {"variable": "original"})},
            attrs={"global": "modified"},
        )
        only_new_data = Dataset(
            {"u": (("x",), np.ones(10), {"variable": "original"})},
            attrs={"global": "original"},
        )

        with self.create_zarr_target() as store:
            original.to_zarr(store, compute=False, **self.version_kwargs)
            both_modified.to_zarr(store, mode="a", **self.version_kwargs)
            with self.open(store) as actual:
                # NOTE: this arguably incorrect -- we should probably be
                # overriding the variable metadata, too. See the TODO note in
                # ZarrStore.set_variables.
                assert_identical(actual, global_modified)

        with self.create_zarr_target() as store:
            original.to_zarr(store, compute=False, **self.version_kwargs)
            both_modified.to_zarr(store, mode="r+", **self.version_kwargs)
            with self.open(store) as actual:
                assert_identical(actual, only_new_data)

        with self.create_zarr_target() as store:
            original.to_zarr(store, compute=False, **self.version_kwargs)
            # with region, the default mode becomes r+
            both_modified.to_zarr(
                store, region={"x": slice(None)}, **self.version_kwargs
            )
            with self.open(store) as actual:
                assert_identical(actual, only_new_data)

    def test_write_region_errors(self) -> None:
        data = Dataset({"u": (("x",), np.arange(5))})
        data2 = Dataset({"u": (("x",), np.array([10, 11]))})

        @contextlib.contextmanager
        def setup_and_verify_store(expected=data):
            with self.create_zarr_target() as store:
                data.to_zarr(store, **self.version_kwargs)
                yield store
                with self.open(store) as actual:
                    assert_identical(actual, expected)

        # verify the base case works
        expected = Dataset({"u": (("x",), np.array([10, 11, 2, 3, 4]))})
        with setup_and_verify_store(expected) as store:
            data2.to_zarr(store, region={"x": slice(2)}, **self.version_kwargs)

        with setup_and_verify_store() as store:
            with pytest.raises(
                ValueError,
                match=re.escape(
                    "cannot set region unless mode='a', mode='r+' or mode=None"
                ),
            ):
                data.to_zarr(
                    store, region={"x": slice(None)}, mode="w", **self.version_kwargs
                )

        with setup_and_verify_store() as store:
            with pytest.raises(TypeError, match=r"must be a dict"):
                data.to_zarr(store, region=slice(None), **self.version_kwargs)  # type: ignore[call-overload]

        with setup_and_verify_store() as store:
            with pytest.raises(TypeError, match=r"must be slice objects"):
                data2.to_zarr(store, region={"x": [0, 1]}, **self.version_kwargs)  # type: ignore[dict-item]

        with setup_and_verify_store() as store:
            with pytest.raises(ValueError, match=r"step on all slices"):
                data2.to_zarr(
                    store, region={"x": slice(None, None, 2)}, **self.version_kwargs
                )

        with setup_and_verify_store() as store:
            with pytest.raises(
                ValueError,
                match=r"all keys in ``region`` are not in Dataset dimensions",
            ):
                data.to_zarr(store, region={"y": slice(None)}, **self.version_kwargs)

        with setup_and_verify_store() as store:
            with pytest.raises(
                ValueError,
                match=r"all variables in the dataset to write must have at least one dimension in common",
            ):
                data2.assign(v=2).to_zarr(
                    store, region={"x": slice(2)}, **self.version_kwargs
                )

        with setup_and_verify_store() as store:
            with pytest.raises(
                ValueError, match=r"cannot list the same dimension in both"
            ):
                data.to_zarr(
                    store,
                    region={"x": slice(None)},
                    append_dim="x",
                    **self.version_kwargs,
                )

        with setup_and_verify_store() as store:
            with pytest.raises(
                ValueError,
                match=r"variable 'u' already exists with different dimension sizes",
            ):
                data2.to_zarr(store, region={"x": slice(3)}, **self.version_kwargs)

    @requires_dask
    def test_encoding_chunksizes(self) -> None:
        # regression test for GH2278
        # see also test_encoding_chunksizes_unlimited
        nx, ny, nt = 4, 4, 5
        original = xr.Dataset(
            {}, coords={"x": np.arange(nx), "y": np.arange(ny), "t": np.arange(nt)}
        )
        original["v"] = xr.Variable(("x", "y", "t"), np.zeros((nx, ny, nt)))
        original = original.chunk({"t": 1, "x": 2, "y": 2})

        with self.roundtrip(original) as ds1:
            assert_equal(ds1, original)
            with self.roundtrip(ds1.isel(t=0)) as ds2:
                assert_equal(ds2, original.isel(t=0))

    @requires_dask
    def test_chunk_encoding_with_partial_dask_chunks(self) -> None:
        original = xr.Dataset(
            {"x": xr.DataArray(np.random.random(size=(6, 8)), dims=("a", "b"))}
        ).chunk({"a": 3})

        with self.roundtrip(
            original, save_kwargs={"encoding": {"x": {"chunks": [3, 2]}}}
        ) as ds1:
            assert_equal(ds1, original)

    @requires_dask
    def test_chunk_encoding_with_larger_dask_chunks(self) -> None:
        original = xr.Dataset({"a": ("x", [1, 2, 3, 4])}).chunk({"x": 2})

        with self.roundtrip(
            original, save_kwargs={"encoding": {"a": {"chunks": [1]}}}
        ) as ds1:
            assert_equal(ds1, original)

    @requires_cftime
    def test_open_zarr_use_cftime(self) -> None:
        ds = create_test_data()
        with self.create_zarr_target() as store_target:
            ds.to_zarr(store_target, **self.version_kwargs)
            ds_a = xr.open_zarr(store_target, **self.version_kwargs)
            assert_identical(ds, ds_a)
            ds_b = xr.open_zarr(store_target, use_cftime=True, **self.version_kwargs)
            assert xr.coding.times.contains_cftime_datetimes(ds_b.time.variable)

    def test_write_read_select_write(self) -> None:
        # Test for https://github.com/pydata/xarray/issues/4084
        ds = create_test_data()

        # NOTE: using self.roundtrip, which uses open_dataset, will not trigger the bug.
        with self.create_zarr_target() as initial_store:
            ds.to_zarr(initial_store, mode="w", **self.version_kwargs)
            ds1 = xr.open_zarr(initial_store, **self.version_kwargs)

            # Combination of where+squeeze triggers error on write.
            ds_sel = ds1.where(ds1.coords["dim3"] == "a", drop=True).squeeze("dim3")
            with self.create_zarr_target() as final_store:
                ds_sel.to_zarr(final_store, mode="w", **self.version_kwargs)

    @pytest.mark.parametrize("obj", [Dataset(), DataArray(name="foo")])
    def test_attributes(self, obj) -> None:
        obj = obj.copy()

        obj.attrs["good"] = {"key": "value"}
        ds = obj if isinstance(obj, Dataset) else obj.to_dataset()
        with self.create_zarr_target() as store_target:
            ds.to_zarr(store_target, **self.version_kwargs)
            assert_identical(ds, xr.open_zarr(store_target, **self.version_kwargs))

        obj.attrs["bad"] = DataArray()
        ds = obj if isinstance(obj, Dataset) else obj.to_dataset()
        with self.create_zarr_target() as store_target:
            with pytest.raises(TypeError, match=r"Invalid attribute in Dataset.attrs."):
                ds.to_zarr(store_target, **self.version_kwargs)

    def test_vectorized_indexing_negative_step(self) -> None:
        if not has_dask:
            pytest.xfail(
                reason="zarr without dask handles negative steps in slices incorrectly"
            )

        super().test_vectorized_indexing_negative_step()


@requires_zarr
class TestZarrDictStore(ZarrBase):
    @contextlib.contextmanager
    def create_zarr_target(self):
        if have_zarr_kvstore:
            yield KVStore({})
        else:
            yield {}


@requires_zarr
class TestZarrDirectoryStore(ZarrBase):
    @contextlib.contextmanager
    def create_zarr_target(self):
        with create_tmp_file(suffix=".zarr") as tmp:
            yield tmp

    @contextlib.contextmanager
    def create_store(self):
        with self.create_zarr_target() as store_target:
            group = backends.ZarrStore.open_group(store_target, mode="w")
            # older Zarr versions do not have the _store_version attribute
            if have_zarr_v3:
                # verify that a v2 store was created
                assert group.zarr_group.store._store_version == 2
            yield group


@requires_zarr
class TestZarrWriteEmpty(TestZarrDirectoryStore):
    @contextlib.contextmanager
    def temp_dir(self) -> Iterator[tuple[str, str]]:
        with tempfile.TemporaryDirectory() as d:
            store = os.path.join(d, "test.zarr")
            yield d, store

    @contextlib.contextmanager
    def roundtrip_dir(
        self,
        data,
        store,
        save_kwargs=None,
        open_kwargs=None,
        allow_cleanup_failure=False,
    ) -> Iterator[Dataset]:
        if save_kwargs is None:
            save_kwargs = {}
        if open_kwargs is None:
            open_kwargs = {}

        data.to_zarr(store, **save_kwargs, **self.version_kwargs)
        with xr.open_dataset(
            store, engine="zarr", **open_kwargs, **self.version_kwargs
        ) as ds:
            yield ds

    @pytest.mark.parametrize("write_empty", [True, False])
    def test_write_empty(self, write_empty: bool) -> None:
        if not write_empty:
            expected = ["0.1.0", "1.1.0"]
        else:
            expected = [
                "0.0.0",
                "0.0.1",
                "0.1.0",
                "0.1.1",
                "1.0.0",
                "1.0.1",
                "1.1.0",
                "1.1.1",
            ]

        ds = xr.Dataset(
            data_vars={
                "test": (
                    ("Z", "Y", "X"),
                    np.array([np.nan, np.nan, 1.0, np.nan]).reshape((1, 2, 2)),
                )
            }
        )

        if has_dask:
            ds["test"] = ds["test"].chunk((1, 1, 1))
            encoding = None
        else:
            encoding = {"test": {"chunks": (1, 1, 1)}}

        with self.temp_dir() as (d, store):
            ds.to_zarr(
                store,
                mode="w",
                encoding=encoding,
                write_empty_chunks=write_empty,
            )

            with self.roundtrip_dir(
                ds,
                store,
                {"mode": "a", "append_dim": "Z", "write_empty_chunks": write_empty},
            ) as a_ds:
                expected_ds = xr.concat([ds, ds], dim="Z")

                assert_identical(a_ds, expected_ds)

                ls = listdir(os.path.join(store, "test"))
                assert set(expected) == set([file for file in ls if file[0] != "."])


class ZarrBaseV3(ZarrBase):
    zarr_version = 3

    def test_roundtrip_coordinates_with_space(self):
        original = Dataset(coords={"x": 0, "y z": 1})
        with pytest.warns(SerializationWarning):
            # v3 stores do not allow spaces in the key name
            with pytest.raises(ValueError):
                with self.roundtrip(original):
                    pass


@pytest.mark.skipif(not have_zarr_v3, reason="requires zarr version 3")
class TestZarrKVStoreV3(ZarrBaseV3):
    @contextlib.contextmanager
    def create_zarr_target(self):
        yield KVStoreV3({})


@pytest.mark.skipif(not have_zarr_v3, reason="requires zarr version 3")
class TestZarrDirectoryStoreV3(ZarrBaseV3):
    @contextlib.contextmanager
    def create_zarr_target(self):
        with create_tmp_file(suffix=".zr3") as tmp:
            yield DirectoryStoreV3(tmp)


@pytest.mark.skipif(not have_zarr_v3, reason="requires zarr version 3")
class TestZarrDirectoryStoreV3FromPath(TestZarrDirectoryStoreV3):
    # Must specify zarr_version=3 to get a v3 store because create_zarr_target
    # is a string path.
    version_kwargs = {"zarr_version": 3}

    @contextlib.contextmanager
    def create_zarr_target(self):
        with create_tmp_file(suffix=".zr3") as tmp:
            yield tmp


@requires_zarr
@requires_fsspec
def test_zarr_storage_options() -> None:
    pytest.importorskip("aiobotocore")
    ds = create_test_data()
    store_target = "memory://test.zarr"
    ds.to_zarr(store_target, storage_options={"test": "zarr_write"})
    ds_a = xr.open_zarr(store_target, storage_options={"test": "zarr_read"})
    assert_identical(ds, ds_a)


@requires_scipy
class TestScipyInMemoryData(CFEncodedBase, NetCDF3Only):
    engine: T_NetcdfEngine = "scipy"

    @contextlib.contextmanager
    def create_store(self):
        fobj = BytesIO()
        yield backends.ScipyDataStore(fobj, "w")

    def test_to_netcdf_explicit_engine(self) -> None:
        # regression test for GH1321
        Dataset({"foo": 42}).to_netcdf(engine="scipy")

    def test_bytes_pickle(self) -> None:
        data = Dataset({"foo": ("x", [1, 2, 3])})
        fobj = data.to_netcdf()
        with self.open(fobj) as ds:
            unpickled = pickle.loads(pickle.dumps(ds))
            assert_identical(unpickled, data)


@requires_scipy
class TestScipyFileObject(CFEncodedBase, NetCDF3Only):
    engine: T_NetcdfEngine = "scipy"

    @contextlib.contextmanager
    def create_store(self):
        fobj = BytesIO()
        yield backends.ScipyDataStore(fobj, "w")

    @contextlib.contextmanager
    def roundtrip(
        self, data, save_kwargs=None, open_kwargs=None, allow_cleanup_failure=False
    ):
        if save_kwargs is None:
            save_kwargs = {}
        if open_kwargs is None:
            open_kwargs = {}
        with create_tmp_file() as tmp_file:
            with open(tmp_file, "wb") as f:
                self.save(data, f, **save_kwargs)
            with open(tmp_file, "rb") as f:
                with self.open(f, **open_kwargs) as ds:
                    yield ds

    @pytest.mark.skip(reason="cannot pickle file objects")
    def test_pickle(self) -> None:
        pass

    @pytest.mark.skip(reason="cannot pickle file objects")
    def test_pickle_dataarray(self) -> None:
        pass


@requires_scipy
class TestScipyFilePath(CFEncodedBase, NetCDF3Only):
    engine: T_NetcdfEngine = "scipy"

    @contextlib.contextmanager
    def create_store(self):
        with create_tmp_file() as tmp_file:
            with backends.ScipyDataStore(tmp_file, mode="w") as store:
                yield store

    def test_array_attrs(self) -> None:
        ds = Dataset(attrs={"foo": [[1, 2], [3, 4]]})
        with pytest.raises(ValueError, match=r"must be 1-dimensional"):
            with self.roundtrip(ds):
                pass

    def test_roundtrip_example_1_netcdf_gz(self) -> None:
        with open_example_dataset("example_1.nc.gz") as expected:
            with open_example_dataset("example_1.nc") as actual:
                assert_identical(expected, actual)

    def test_netcdf3_endianness(self) -> None:
        # regression test for GH416
        with open_example_dataset("bears.nc", engine="scipy") as expected:
            for var in expected.variables.values():
                assert var.dtype.isnative

    @requires_netCDF4
    def test_nc4_scipy(self) -> None:
        with create_tmp_file(allow_cleanup_failure=True) as tmp_file:
            with nc4.Dataset(tmp_file, "w", format="NETCDF4") as rootgrp:
                rootgrp.createGroup("foo")

            with pytest.raises(TypeError, match=r"pip install netcdf4"):
                open_dataset(tmp_file, engine="scipy")


@requires_netCDF4
class TestNetCDF3ViaNetCDF4Data(CFEncodedBase, NetCDF3Only):
    engine: T_NetcdfEngine = "netcdf4"
    file_format: T_NetcdfTypes = "NETCDF3_CLASSIC"

    @contextlib.contextmanager
    def create_store(self):
        with create_tmp_file() as tmp_file:
            with backends.NetCDF4DataStore.open(
                tmp_file, mode="w", format="NETCDF3_CLASSIC"
            ) as store:
                yield store

    def test_encoding_kwarg_vlen_string(self) -> None:
        original = Dataset({"x": ["foo", "bar", "baz"]})
        kwargs = dict(encoding={"x": {"dtype": str}})
        with pytest.raises(ValueError, match=r"encoding dtype=str for vlen"):
            with self.roundtrip(original, save_kwargs=kwargs):
                pass


@requires_netCDF4
class TestNetCDF4ClassicViaNetCDF4Data(CFEncodedBase, NetCDF3Only):
    engine: T_NetcdfEngine = "netcdf4"
    file_format: T_NetcdfTypes = "NETCDF4_CLASSIC"

    @contextlib.contextmanager
    def create_store(self):
        with create_tmp_file() as tmp_file:
            with backends.NetCDF4DataStore.open(
                tmp_file, mode="w", format="NETCDF4_CLASSIC"
            ) as store:
                yield store


@requires_scipy_or_netCDF4
class TestGenericNetCDFData(CFEncodedBase, NetCDF3Only):
    # verify that we can read and write netCDF3 files as long as we have scipy
    # or netCDF4-python installed
    file_format: T_NetcdfTypes = "NETCDF3_64BIT"

    def test_write_store(self) -> None:
        # there's no specific store to test here
        pass

    @requires_scipy
    def test_engine(self) -> None:
        data = create_test_data()
        with pytest.raises(ValueError, match=r"unrecognized engine"):
            data.to_netcdf("foo.nc", engine="foobar")  # type: ignore[call-overload]
        with pytest.raises(ValueError, match=r"invalid engine"):
            data.to_netcdf(engine="netcdf4")

        with create_tmp_file() as tmp_file:
            data.to_netcdf(tmp_file)
            with pytest.raises(ValueError, match=r"unrecognized engine"):
                open_dataset(tmp_file, engine="foobar")

        netcdf_bytes = data.to_netcdf()
        with pytest.raises(ValueError, match=r"unrecognized engine"):
            open_dataset(BytesIO(netcdf_bytes), engine="foobar")

    def test_cross_engine_read_write_netcdf3(self) -> None:
        data = create_test_data()
        valid_engines: set[T_NetcdfEngine] = set()
        if has_netCDF4:
            valid_engines.add("netcdf4")
        if has_scipy:
            valid_engines.add("scipy")

        for write_engine in valid_engines:
            for format in self.netcdf3_formats:
                with create_tmp_file() as tmp_file:
                    data.to_netcdf(tmp_file, format=format, engine=write_engine)
                    for read_engine in valid_engines:
                        with open_dataset(tmp_file, engine=read_engine) as actual:
                            # hack to allow test to work:
                            # coord comes back as DataArray rather than coord,
                            # and so need to loop through here rather than in
                            # the test function (or we get recursion)
                            [
                                assert_allclose(data[k].variable, actual[k].variable)
                                for k in data.variables
                            ]

    def test_encoding_unlimited_dims(self) -> None:
        ds = Dataset({"x": ("y", np.arange(10.0))})
        with self.roundtrip(ds, save_kwargs=dict(unlimited_dims=["y"])) as actual:
            assert actual.encoding["unlimited_dims"] == set("y")
            assert_equal(ds, actual)

        # Regression test for https://github.com/pydata/xarray/issues/2134
        with self.roundtrip(ds, save_kwargs=dict(unlimited_dims="y")) as actual:
            assert actual.encoding["unlimited_dims"] == set("y")
            assert_equal(ds, actual)

        ds.encoding = {"unlimited_dims": ["y"]}
        with self.roundtrip(ds) as actual:
            assert actual.encoding["unlimited_dims"] == set("y")
            assert_equal(ds, actual)

        # Regression test for https://github.com/pydata/xarray/issues/2134
        ds.encoding = {"unlimited_dims": "y"}
        with self.roundtrip(ds) as actual:
            assert actual.encoding["unlimited_dims"] == set("y")
            assert_equal(ds, actual)


@requires_h5netcdf
@requires_netCDF4
@pytest.mark.filterwarnings("ignore:use make_scale(name) instead")
class TestH5NetCDFData(NetCDF4Base):
    engine: T_NetcdfEngine = "h5netcdf"

    @contextlib.contextmanager
    def create_store(self):
        with create_tmp_file() as tmp_file:
            yield backends.H5NetCDFStore.open(tmp_file, "w")

    def test_complex(self) -> None:
        expected = Dataset({"x": ("y", np.ones(5) + 1j * np.ones(5))})
        save_kwargs = {"invalid_netcdf": True}
        with pytest.warns(UserWarning, match="You are writing invalid netcdf features"):
            with self.roundtrip(expected, save_kwargs=save_kwargs) as actual:
                assert_equal(expected, actual)

    @pytest.mark.parametrize("invalid_netcdf", [None, False])
    def test_complex_error(self, invalid_netcdf) -> None:
        import h5netcdf

        expected = Dataset({"x": ("y", np.ones(5) + 1j * np.ones(5))})
        save_kwargs = {"invalid_netcdf": invalid_netcdf}
        with pytest.raises(
            h5netcdf.CompatibilityError, match="are not a supported NetCDF feature"
        ):
            with self.roundtrip(expected, save_kwargs=save_kwargs) as actual:
                assert_equal(expected, actual)

    def test_numpy_bool_(self) -> None:
        # h5netcdf loads booleans as numpy.bool_, this type needs to be supported
        # when writing invalid_netcdf datasets in order to support a roundtrip
        expected = Dataset({"x": ("y", np.ones(5), {"numpy_bool": np.bool_(True)})})
        save_kwargs = {"invalid_netcdf": True}
        with pytest.warns(UserWarning, match="You are writing invalid netcdf features"):
            with self.roundtrip(expected, save_kwargs=save_kwargs) as actual:
                assert_identical(expected, actual)

    def test_cross_engine_read_write_netcdf4(self) -> None:
        # Drop dim3, because its labels include strings. These appear to be
        # not properly read with python-netCDF4, which converts them into
        # unicode instead of leaving them as bytes.
        data = create_test_data().drop_vars("dim3")
        data.attrs["foo"] = "bar"
        valid_engines: list[T_NetcdfEngine] = ["netcdf4", "h5netcdf"]
        for write_engine in valid_engines:
            with create_tmp_file() as tmp_file:
                data.to_netcdf(tmp_file, engine=write_engine)
                for read_engine in valid_engines:
                    with open_dataset(tmp_file, engine=read_engine) as actual:
                        assert_identical(data, actual)

    def test_read_byte_attrs_as_unicode(self) -> None:
        with create_tmp_file() as tmp_file:
            with nc4.Dataset(tmp_file, "w") as nc:
                nc.foo = b"bar"
            with open_dataset(tmp_file) as actual:
                expected = Dataset(attrs={"foo": "bar"})
                assert_identical(expected, actual)

    def test_encoding_unlimited_dims(self) -> None:
        ds = Dataset({"x": ("y", np.arange(10.0))})
        with self.roundtrip(ds, save_kwargs=dict(unlimited_dims=["y"])) as actual:
            assert actual.encoding["unlimited_dims"] == set("y")
            assert_equal(ds, actual)
        ds.encoding = {"unlimited_dims": ["y"]}
        with self.roundtrip(ds) as actual:
            assert actual.encoding["unlimited_dims"] == set("y")
            assert_equal(ds, actual)

    def test_compression_encoding_h5py(self) -> None:
        ENCODINGS: tuple[tuple[dict[str, Any], dict[str, Any]], ...] = (
            # h5py style compression with gzip codec will be converted to
            # NetCDF4-Python style on round-trip
            (
                {"compression": "gzip", "compression_opts": 9},
                {"zlib": True, "complevel": 9},
            ),
            # What can't be expressed in NetCDF4-Python style is
            # round-tripped unaltered
            (
                {"compression": "lzf", "compression_opts": None},
                {"compression": "lzf", "compression_opts": None},
            ),
            # If both styles are used together, h5py format takes precedence
            (
                {
                    "compression": "lzf",
                    "compression_opts": None,
                    "zlib": True,
                    "complevel": 9,
                },
                {"compression": "lzf", "compression_opts": None},
            ),
        )

        for compr_in, compr_out in ENCODINGS:
            data = create_test_data()
            compr_common = {
                "chunksizes": (5, 5),
                "fletcher32": True,
                "shuffle": True,
                "original_shape": data.var2.shape,
            }
            data["var2"].encoding.update(compr_in)
            data["var2"].encoding.update(compr_common)
            compr_out.update(compr_common)
            data["scalar"] = ("scalar_dim", np.array([2.0]))
            data["scalar"] = data["scalar"][0]
            with self.roundtrip(data) as actual:
                for k, v in compr_out.items():
                    assert v == actual["var2"].encoding[k]

    def test_compression_check_encoding_h5py(self) -> None:
        """When mismatched h5py and NetCDF4-Python encodings are expressed
        in to_netcdf(encoding=...), must raise ValueError
        """
        data = Dataset({"x": ("y", np.arange(10.0))})
        # Compatible encodings are graciously supported
        with create_tmp_file() as tmp_file:
            data.to_netcdf(
                tmp_file,
                engine="h5netcdf",
                encoding={
                    "x": {
                        "compression": "gzip",
                        "zlib": True,
                        "compression_opts": 6,
                        "complevel": 6,
                    }
                },
            )
            with open_dataset(tmp_file, engine="h5netcdf") as actual:
                assert actual.x.encoding["zlib"] is True
                assert actual.x.encoding["complevel"] == 6

        # Incompatible encodings cause a crash
        with create_tmp_file() as tmp_file:
            with pytest.raises(
                ValueError, match=r"'zlib' and 'compression' encodings mismatch"
            ):
                data.to_netcdf(
                    tmp_file,
                    engine="h5netcdf",
                    encoding={"x": {"compression": "lzf", "zlib": True}},
                )

        with create_tmp_file() as tmp_file:
            with pytest.raises(
                ValueError,
                match=r"'complevel' and 'compression_opts' encodings mismatch",
            ):
                data.to_netcdf(
                    tmp_file,
                    engine="h5netcdf",
                    encoding={
                        "x": {
                            "compression": "gzip",
                            "compression_opts": 5,
                            "complevel": 6,
                        }
                    },
                )

    def test_dump_encodings_h5py(self) -> None:
        # regression test for #709
        ds = Dataset({"x": ("y", np.arange(10.0))})

        kwargs = {"encoding": {"x": {"compression": "gzip", "compression_opts": 9}}}
        with self.roundtrip(ds, save_kwargs=kwargs) as actual:
            assert actual.x.encoding["zlib"]
            assert actual.x.encoding["complevel"] == 9

        kwargs = {"encoding": {"x": {"compression": "lzf", "compression_opts": None}}}
        with self.roundtrip(ds, save_kwargs=kwargs) as actual:
            assert actual.x.encoding["compression"] == "lzf"
            assert actual.x.encoding["compression_opts"] is None


@requires_h5netcdf
@requires_netCDF4
class TestH5NetCDFAlreadyOpen:
    def test_open_dataset_group(self) -> None:
        import h5netcdf

        with create_tmp_file() as tmp_file:
            with nc4.Dataset(tmp_file, mode="w") as nc:
                group = nc.createGroup("g")
                v = group.createVariable("x", "int")
                v[...] = 42

            kwargs = {"decode_vlen_strings": True}

            h5 = h5netcdf.File(tmp_file, mode="r", **kwargs)
            store = backends.H5NetCDFStore(h5["g"])
            with open_dataset(store) as ds:
                expected = Dataset({"x": ((), 42)})
                assert_identical(expected, ds)

            h5 = h5netcdf.File(tmp_file, mode="r", **kwargs)
            store = backends.H5NetCDFStore(h5, group="g")
            with open_dataset(store) as ds:
                expected = Dataset({"x": ((), 42)})
                assert_identical(expected, ds)

    def test_deepcopy(self) -> None:
        import h5netcdf

        with create_tmp_file() as tmp_file:
            with nc4.Dataset(tmp_file, mode="w") as nc:
                nc.createDimension("x", 10)
                v = nc.createVariable("y", np.int32, ("x",))
                v[:] = np.arange(10)

            kwargs = {"decode_vlen_strings": True}

            h5 = h5netcdf.File(tmp_file, mode="r", **kwargs)
            store = backends.H5NetCDFStore(h5)
            with open_dataset(store) as ds:
                copied = ds.copy(deep=True)
                expected = Dataset({"y": ("x", np.arange(10))})
                assert_identical(expected, copied)


@requires_h5netcdf
class TestH5NetCDFFileObject(TestH5NetCDFData):
    engine: T_NetcdfEngine = "h5netcdf"

    def test_open_badbytes(self) -> None:
        with pytest.raises(ValueError, match=r"HDF5 as bytes"):
            with open_dataset(b"\211HDF\r\n\032\n", engine="h5netcdf"):  # type: ignore[arg-type]
                pass
        with pytest.raises(
            ValueError, match=r"match in any of xarray's currently installed IO"
        ):
            with open_dataset(b"garbage"):  # type: ignore[arg-type]
                pass
        with pytest.raises(ValueError, match=r"can only read bytes"):
            with open_dataset(b"garbage", engine="netcdf4"):  # type: ignore[arg-type]
                pass
        with pytest.raises(
            ValueError, match=r"not the signature of a valid netCDF4 file"
        ):
            with open_dataset(BytesIO(b"garbage"), engine="h5netcdf"):
                pass

    def test_open_twice(self) -> None:
        expected = create_test_data()
        expected.attrs["foo"] = "bar"
        with create_tmp_file() as tmp_file:
            expected.to_netcdf(tmp_file, engine="h5netcdf")
            with open(tmp_file, "rb") as f:
                with open_dataset(f, engine="h5netcdf"):
                    with open_dataset(f, engine="h5netcdf"):
                        pass

    @requires_scipy
    def test_open_fileobj(self) -> None:
        # open in-memory datasets instead of local file paths
        expected = create_test_data().drop_vars("dim3")
        expected.attrs["foo"] = "bar"
        with create_tmp_file() as tmp_file:
            expected.to_netcdf(tmp_file, engine="h5netcdf")

            with open(tmp_file, "rb") as f:
                with open_dataset(f, engine="h5netcdf") as actual:
                    assert_identical(expected, actual)

                f.seek(0)
                with open_dataset(f) as actual:
                    assert_identical(expected, actual)

                f.seek(0)
                with BytesIO(f.read()) as bio:
                    with open_dataset(bio, engine="h5netcdf") as actual:
                        assert_identical(expected, actual)

                f.seek(0)
                with pytest.raises(TypeError, match="not a valid NetCDF 3"):
                    open_dataset(f, engine="scipy")

            # TODO: this additional open is required since scipy seems to close the file
            # when it fails on the TypeError (though didn't when we used
            # `raises_regex`?). Ref https://github.com/pydata/xarray/pull/5191
            with open(tmp_file, "rb") as f:
                f.seek(8)
                open_dataset(f)


@requires_h5netcdf
@requires_dask
@pytest.mark.filterwarnings("ignore:deallocating CachingFileManager")
class TestH5NetCDFViaDaskData(TestH5NetCDFData):
    @contextlib.contextmanager
    def roundtrip(
        self, data, save_kwargs=None, open_kwargs=None, allow_cleanup_failure=False
    ):
        if save_kwargs is None:
            save_kwargs = {}
        if open_kwargs is None:
            open_kwargs = {}
        open_kwargs.setdefault("chunks", -1)
        with TestH5NetCDFData.roundtrip(
            self, data, save_kwargs, open_kwargs, allow_cleanup_failure
        ) as ds:
            yield ds

    @pytest.mark.skip(reason="caching behavior differs for dask")
    def test_dataset_caching(self) -> None:
        pass

    def test_write_inconsistent_chunks(self) -> None:
        # Construct two variables with the same dimensions, but different
        # chunk sizes.
        x = da.zeros((100, 100), dtype="f4", chunks=(50, 100))
        x = DataArray(data=x, dims=("lat", "lon"), name="x")
        x.encoding["chunksizes"] = (50, 100)
        x.encoding["original_shape"] = (100, 100)
        y = da.ones((100, 100), dtype="f4", chunks=(100, 50))
        y = DataArray(data=y, dims=("lat", "lon"), name="y")
        y.encoding["chunksizes"] = (100, 50)
        y.encoding["original_shape"] = (100, 100)
        # Put them both into the same dataset
        ds = Dataset({"x": x, "y": y})
        with self.roundtrip(ds) as actual:
            assert actual["x"].encoding["chunksizes"] == (50, 100)
            assert actual["y"].encoding["chunksizes"] == (100, 50)


@pytest.fixture(params=["scipy", "netcdf4", "h5netcdf", "pynio", "zarr"])
def readengine(request):
    return request.param


@pytest.fixture(params=[1, 20])
def nfiles(request):
    return request.param


@pytest.fixture(params=[5, None])
def file_cache_maxsize(request):
    maxsize = request.param
    if maxsize is not None:
        with set_options(file_cache_maxsize=maxsize):
            yield maxsize
    else:
        yield maxsize


@pytest.fixture(params=[True, False])
def parallel(request):
    return request.param


@pytest.fixture(params=[None, 5])
def chunks(request):
    return request.param


@pytest.fixture(params=["tmp_path", "ZipStore", "Dict"])
def tmp_store(request, tmp_path):
    if request.param == "tmp_path":
        return tmp_path
    elif request.param == "ZipStore":
        from zarr.storage import ZipStore

        path = tmp_path / "store.zip"
        return ZipStore(path)
    elif request.param == "Dict":
        return dict()
    else:
        raise ValueError("not supported")


# using pytest.mark.skipif does not work so this a work around
def skip_if_not_engine(engine):
    if engine == "netcdf4":
        pytest.importorskip("netCDF4")
    elif engine == "pynio":
        pytest.importorskip("Nio")
    else:
        pytest.importorskip(engine)


@requires_dask
@pytest.mark.filterwarnings("ignore:use make_scale(name) instead")
def test_open_mfdataset_manyfiles(
    readengine, nfiles, parallel, chunks, file_cache_maxsize
):
    # skip certain combinations
    skip_if_not_engine(readengine)

    if ON_WINDOWS:
        pytest.skip("Skipping on Windows")

    randdata = np.random.randn(nfiles)
    original = Dataset({"foo": ("x", randdata)})
    # test standard open_mfdataset approach with too many files
    with create_tmp_files(nfiles) as tmpfiles:
        writeengine = readengine if readengine != "pynio" else "netcdf4"
        # split into multiple sets of temp files
        for ii in original.x.values:
            subds = original.isel(x=slice(ii, ii + 1))
            if writeengine != "zarr":
                subds.to_netcdf(tmpfiles[ii], engine=writeengine)
            else:  # if writeengine == "zarr":
                subds.to_zarr(store=tmpfiles[ii])

        # check that calculation on opened datasets works properly
        with open_mfdataset(
            tmpfiles,
            combine="nested",
            concat_dim="x",
            engine=readengine,
            parallel=parallel,
            chunks=chunks if (not chunks and readengine != "zarr") else "auto",
        ) as actual:
            # check that using open_mfdataset returns dask arrays for variables
            assert isinstance(actual["foo"].data, dask_array_type)

            assert_identical(original, actual)


@requires_netCDF4
@requires_dask
def test_open_mfdataset_can_open_path_objects() -> None:
    dataset = os.path.join(os.path.dirname(__file__), "data", "example_1.nc")
    with open_mfdataset(Path(dataset)) as actual:
        assert isinstance(actual, Dataset)


@requires_netCDF4
@requires_dask
def test_open_mfdataset_list_attr() -> None:
    """
    Case when an attribute of type list differs across the multiple files
    """
    from netCDF4 import Dataset

    with create_tmp_files(2) as nfiles:
        for i in range(2):
            with Dataset(nfiles[i], "w") as f:
                f.createDimension("x", 3)
                vlvar = f.createVariable("test_var", np.int32, ("x"))
                # here create an attribute as a list
                vlvar.test_attr = [f"string a {i}", f"string b {i}"]
                vlvar[:] = np.arange(3)

        with open_dataset(nfiles[0]) as ds1:
            with open_dataset(nfiles[1]) as ds2:
                original = xr.concat([ds1, ds2], dim="x")
                with xr.open_mfdataset(
                    [nfiles[0], nfiles[1]], combine="nested", concat_dim="x"
                ) as actual:
                    assert_identical(actual, original)


@requires_scipy_or_netCDF4
@requires_dask
class TestOpenMFDatasetWithDataVarsAndCoordsKw:
    coord_name = "lon"
    var_name = "v1"

    @contextlib.contextmanager
    def setup_files_and_datasets(self, fuzz=0):
        ds1, ds2 = self.gen_datasets_with_common_coord_and_time()

        # to test join='exact'
        ds1["x"] = ds1.x + fuzz

        with create_tmp_file() as tmpfile1:
            with create_tmp_file() as tmpfile2:
                # save data to the temporary files
                ds1.to_netcdf(tmpfile1)
                ds2.to_netcdf(tmpfile2)

                yield [tmpfile1, tmpfile2], [ds1, ds2]

    def gen_datasets_with_common_coord_and_time(self):
        # create coordinate data
        nx = 10
        nt = 10
        x = np.arange(nx)
        t1 = np.arange(nt)
        t2 = np.arange(nt, 2 * nt, 1)

        v1 = np.random.randn(nt, nx)
        v2 = np.random.randn(nt, nx)

        ds1 = Dataset(
            data_vars={self.var_name: (["t", "x"], v1), self.coord_name: ("x", 2 * x)},
            coords={"t": (["t"], t1), "x": (["x"], x)},
        )

        ds2 = Dataset(
            data_vars={self.var_name: (["t", "x"], v2), self.coord_name: ("x", 2 * x)},
            coords={"t": (["t"], t2), "x": (["x"], x)},
        )

        return ds1, ds2

    @pytest.mark.parametrize(
        "combine, concat_dim", [("nested", "t"), ("by_coords", None)]
    )
    @pytest.mark.parametrize("opt", ["all", "minimal", "different"])
    @pytest.mark.parametrize("join", ["outer", "inner", "left", "right"])
    def test_open_mfdataset_does_same_as_concat(
        self, combine, concat_dim, opt, join
    ) -> None:
        with self.setup_files_and_datasets() as (files, [ds1, ds2]):
            if combine == "by_coords":
                files.reverse()
            with open_mfdataset(
                files, data_vars=opt, combine=combine, concat_dim=concat_dim, join=join
            ) as ds:
                ds_expect = xr.concat([ds1, ds2], data_vars=opt, dim="t", join=join)
                assert_identical(ds, ds_expect)

    @pytest.mark.parametrize(
        ["combine_attrs", "attrs", "expected", "expect_error"],
        (
            pytest.param("drop", [{"a": 1}, {"a": 2}], {}, False, id="drop"),
            pytest.param(
                "override", [{"a": 1}, {"a": 2}], {"a": 1}, False, id="override"
            ),
            pytest.param(
                "no_conflicts", [{"a": 1}, {"a": 2}], None, True, id="no_conflicts"
            ),
            pytest.param(
                "identical",
                [{"a": 1, "b": 2}, {"a": 1, "c": 3}],
                None,
                True,
                id="identical",
            ),
            pytest.param(
                "drop_conflicts",
                [{"a": 1, "b": 2}, {"b": -1, "c": 3}],
                {"a": 1, "c": 3},
                False,
                id="drop_conflicts",
            ),
        ),
    )
    def test_open_mfdataset_dataset_combine_attrs(
        self, combine_attrs, attrs, expected, expect_error
    ):
        with self.setup_files_and_datasets() as (files, [ds1, ds2]):
            # Give the files an inconsistent attribute
            for i, f in enumerate(files):
                ds = open_dataset(f).load()
                ds.attrs = attrs[i]
                ds.close()
                ds.to_netcdf(f)

            if expect_error:
                with pytest.raises(xr.MergeError):
                    xr.open_mfdataset(
                        files,
                        combine="nested",
                        concat_dim="t",
                        combine_attrs=combine_attrs,
                    )
            else:
                with xr.open_mfdataset(
                    files,
                    combine="nested",
                    concat_dim="t",
                    combine_attrs=combine_attrs,
                ) as ds:
                    assert ds.attrs == expected

    def test_open_mfdataset_dataset_attr_by_coords(self) -> None:
        """
        Case when an attribute differs across the multiple files
        """
        with self.setup_files_and_datasets() as (files, [ds1, ds2]):
            # Give the files an inconsistent attribute
            for i, f in enumerate(files):
                ds = open_dataset(f).load()
                ds.attrs["test_dataset_attr"] = 10 + i
                ds.close()
                ds.to_netcdf(f)

            with xr.open_mfdataset(files, combine="nested", concat_dim="t") as ds:
                assert ds.test_dataset_attr == 10

    def test_open_mfdataset_dataarray_attr_by_coords(self) -> None:
        """
        Case when an attribute of a member DataArray differs across the multiple files
        """
        with self.setup_files_and_datasets() as (files, [ds1, ds2]):
            # Give the files an inconsistent attribute
            for i, f in enumerate(files):
                ds = open_dataset(f).load()
                ds["v1"].attrs["test_dataarray_attr"] = i
                ds.close()
                ds.to_netcdf(f)

            with xr.open_mfdataset(files, combine="nested", concat_dim="t") as ds:
                assert ds["v1"].test_dataarray_attr == 0

    @pytest.mark.parametrize(
        "combine, concat_dim", [("nested", "t"), ("by_coords", None)]
    )
    @pytest.mark.parametrize("opt", ["all", "minimal", "different"])
    def test_open_mfdataset_exact_join_raises_error(
        self, combine, concat_dim, opt
    ) -> None:
        with self.setup_files_and_datasets(fuzz=0.1) as (files, [ds1, ds2]):
            if combine == "by_coords":
                files.reverse()
            with pytest.raises(
                ValueError, match=r"cannot align objects.*join.*exact.*"
            ):
                open_mfdataset(
                    files,
                    data_vars=opt,
                    combine=combine,
                    concat_dim=concat_dim,
                    join="exact",
                )

    def test_common_coord_when_datavars_all(self) -> None:
        opt: Final = "all"

        with self.setup_files_and_datasets() as (files, [ds1, ds2]):
            # open the files with the data_var option
            with open_mfdataset(
                files, data_vars=opt, combine="nested", concat_dim="t"
            ) as ds:
                coord_shape = ds[self.coord_name].shape
                coord_shape1 = ds1[self.coord_name].shape
                coord_shape2 = ds2[self.coord_name].shape

                var_shape = ds[self.var_name].shape

                assert var_shape == coord_shape
                assert coord_shape1 != coord_shape
                assert coord_shape2 != coord_shape

    def test_common_coord_when_datavars_minimal(self) -> None:
        opt: Final = "minimal"

        with self.setup_files_and_datasets() as (files, [ds1, ds2]):
            # open the files using data_vars option
            with open_mfdataset(
                files, data_vars=opt, combine="nested", concat_dim="t"
            ) as ds:
                coord_shape = ds[self.coord_name].shape
                coord_shape1 = ds1[self.coord_name].shape
                coord_shape2 = ds2[self.coord_name].shape

                var_shape = ds[self.var_name].shape

                assert var_shape != coord_shape
                assert coord_shape1 == coord_shape
                assert coord_shape2 == coord_shape

    def test_invalid_data_vars_value_should_fail(self) -> None:
        with self.setup_files_and_datasets() as (files, _):
            with pytest.raises(ValueError):
                with open_mfdataset(files, data_vars="minimum", combine="by_coords"):  # type: ignore[arg-type]
                    pass

            # test invalid coord parameter
            with pytest.raises(ValueError):
                with open_mfdataset(files, coords="minimum", combine="by_coords"):
                    pass


@requires_dask
@requires_scipy
@requires_netCDF4
class TestDask(DatasetIOBase):
    @contextlib.contextmanager
    def create_store(self):
        yield Dataset()

    @contextlib.contextmanager
    def roundtrip(
        self, data, save_kwargs=None, open_kwargs=None, allow_cleanup_failure=False
    ):
        yield data.chunk()

    # Override methods in DatasetIOBase - not applicable to dask
    def test_roundtrip_string_encoded_characters(self) -> None:
        pass

    def test_roundtrip_coordinates_with_space(self) -> None:
        pass

    def test_roundtrip_numpy_datetime_data(self) -> None:
        # Override method in DatasetIOBase - remove not applicable
        # save_kwargs
        times = pd.to_datetime(["2000-01-01", "2000-01-02", "NaT"])
        expected = Dataset({"t": ("t", times), "t0": times[0]})
        with self.roundtrip(expected) as actual:
            assert_identical(expected, actual)

    def test_roundtrip_cftime_datetime_data(self) -> None:
        # Override method in DatasetIOBase - remove not applicable
        # save_kwargs
        from xarray.tests.test_coding_times import _all_cftime_date_types

        date_types = _all_cftime_date_types()
        for date_type in date_types.values():
            times = [date_type(1, 1, 1), date_type(1, 1, 2)]
            expected = Dataset({"t": ("t", times), "t0": times[0]})
            expected_decoded_t = np.array(times)
            expected_decoded_t0 = np.array([date_type(1, 1, 1)])

            with self.roundtrip(expected) as actual:
                abs_diff = abs(actual.t.values - expected_decoded_t)
                assert (abs_diff <= np.timedelta64(1, "s")).all()

                abs_diff = abs(actual.t0.values - expected_decoded_t0)
                assert (abs_diff <= np.timedelta64(1, "s")).all()

    def test_write_store(self) -> None:
        # Override method in DatasetIOBase - not applicable to dask
        pass

    def test_dataset_caching(self) -> None:
        expected = Dataset({"foo": ("x", [5, 6, 7])})
        with self.roundtrip(expected) as actual:
            assert not actual.foo.variable._in_memory
            actual.foo.values  # no caching
            assert not actual.foo.variable._in_memory

    def test_open_mfdataset(self) -> None:
        original = Dataset({"foo": ("x", np.random.randn(10))})
        with create_tmp_file() as tmp1:
            with create_tmp_file() as tmp2:
                original.isel(x=slice(5)).to_netcdf(tmp1)
                original.isel(x=slice(5, 10)).to_netcdf(tmp2)
                with open_mfdataset(
                    [tmp1, tmp2], concat_dim="x", combine="nested"
                ) as actual:
                    assert isinstance(actual.foo.variable.data, da.Array)
                    assert actual.foo.variable.data.chunks == ((5, 5),)
                    assert_identical(original, actual)
                with open_mfdataset(
                    [tmp1, tmp2], concat_dim="x", combine="nested", chunks={"x": 3}
                ) as actual:
                    assert actual.foo.variable.data.chunks == ((3, 2, 3, 2),)

        with pytest.raises(OSError, match=r"no files to open"):
            open_mfdataset("foo-bar-baz-*.nc")
        with pytest.raises(ValueError, match=r"wild-card"):
            open_mfdataset("http://some/remote/uri")

    @requires_fsspec
    def test_open_mfdataset_no_files(self) -> None:
        pytest.importorskip("aiobotocore")

        # glob is attempted as of #4823, but finds no files
        with pytest.raises(OSError, match=r"no files"):
            open_mfdataset("http://some/remote/uri", engine="zarr")

    def test_open_mfdataset_2d(self) -> None:
        original = Dataset({"foo": (["x", "y"], np.random.randn(10, 8))})
        with create_tmp_file() as tmp1:
            with create_tmp_file() as tmp2:
                with create_tmp_file() as tmp3:
                    with create_tmp_file() as tmp4:
                        original.isel(x=slice(5), y=slice(4)).to_netcdf(tmp1)
                        original.isel(x=slice(5, 10), y=slice(4)).to_netcdf(tmp2)
                        original.isel(x=slice(5), y=slice(4, 8)).to_netcdf(tmp3)
                        original.isel(x=slice(5, 10), y=slice(4, 8)).to_netcdf(tmp4)
                        with open_mfdataset(
                            [[tmp1, tmp2], [tmp3, tmp4]],
                            combine="nested",
                            concat_dim=["y", "x"],
                        ) as actual:
                            assert isinstance(actual.foo.variable.data, da.Array)
                            assert actual.foo.variable.data.chunks == ((5, 5), (4, 4))
                            assert_identical(original, actual)
                        with open_mfdataset(
                            [[tmp1, tmp2], [tmp3, tmp4]],
                            combine="nested",
                            concat_dim=["y", "x"],
                            chunks={"x": 3, "y": 2},
                        ) as actual:
                            assert actual.foo.variable.data.chunks == (
                                (3, 2, 3, 2),
                                (2, 2, 2, 2),
                            )

    def test_open_mfdataset_pathlib(self) -> None:
        original = Dataset({"foo": ("x", np.random.randn(10))})
        with create_tmp_file() as tmps1:
            with create_tmp_file() as tmps2:
                tmp1 = Path(tmps1)
                tmp2 = Path(tmps2)
                original.isel(x=slice(5)).to_netcdf(tmp1)
                original.isel(x=slice(5, 10)).to_netcdf(tmp2)
                with open_mfdataset(
                    [tmp1, tmp2], concat_dim="x", combine="nested"
                ) as actual:
                    assert_identical(original, actual)

    def test_open_mfdataset_2d_pathlib(self) -> None:
        original = Dataset({"foo": (["x", "y"], np.random.randn(10, 8))})
        with create_tmp_file() as tmps1:
            with create_tmp_file() as tmps2:
                with create_tmp_file() as tmps3:
                    with create_tmp_file() as tmps4:
                        tmp1 = Path(tmps1)
                        tmp2 = Path(tmps2)
                        tmp3 = Path(tmps3)
                        tmp4 = Path(tmps4)
                        original.isel(x=slice(5), y=slice(4)).to_netcdf(tmp1)
                        original.isel(x=slice(5, 10), y=slice(4)).to_netcdf(tmp2)
                        original.isel(x=slice(5), y=slice(4, 8)).to_netcdf(tmp3)
                        original.isel(x=slice(5, 10), y=slice(4, 8)).to_netcdf(tmp4)
                        with open_mfdataset(
                            [[tmp1, tmp2], [tmp3, tmp4]],
                            combine="nested",
                            concat_dim=["y", "x"],
                        ) as actual:
                            assert_identical(original, actual)

    def test_open_mfdataset_2(self) -> None:
        original = Dataset({"foo": ("x", np.random.randn(10))})
        with create_tmp_file() as tmp1:
            with create_tmp_file() as tmp2:
                original.isel(x=slice(5)).to_netcdf(tmp1)
                original.isel(x=slice(5, 10)).to_netcdf(tmp2)

                with open_mfdataset(
                    [tmp1, tmp2], concat_dim="x", combine="nested"
                ) as actual:
                    assert_identical(original, actual)

    def test_attrs_mfdataset(self) -> None:
        original = Dataset({"foo": ("x", np.random.randn(10))})
        with create_tmp_file() as tmp1:
            with create_tmp_file() as tmp2:
                ds1 = original.isel(x=slice(5))
                ds2 = original.isel(x=slice(5, 10))
                ds1.attrs["test1"] = "foo"
                ds2.attrs["test2"] = "bar"
                ds1.to_netcdf(tmp1)
                ds2.to_netcdf(tmp2)
                with open_mfdataset(
                    [tmp1, tmp2], concat_dim="x", combine="nested"
                ) as actual:
                    # presumes that attributes inherited from
                    # first dataset loaded
                    assert actual.test1 == ds1.test1
                    # attributes from ds2 are not retained, e.g.,
                    with pytest.raises(AttributeError, match=r"no attribute"):
                        actual.test2

    def test_open_mfdataset_attrs_file(self) -> None:
        original = Dataset({"foo": ("x", np.random.randn(10))})
        with create_tmp_files(2) as (tmp1, tmp2):
            ds1 = original.isel(x=slice(5))
            ds2 = original.isel(x=slice(5, 10))
            ds1.attrs["test1"] = "foo"
            ds2.attrs["test2"] = "bar"
            ds1.to_netcdf(tmp1)
            ds2.to_netcdf(tmp2)
            with open_mfdataset(
                [tmp1, tmp2], concat_dim="x", combine="nested", attrs_file=tmp2
            ) as actual:
                # attributes are inherited from the master file
                assert actual.attrs["test2"] == ds2.attrs["test2"]
                # attributes from ds1 are not retained, e.g.,
                assert "test1" not in actual.attrs

    def test_open_mfdataset_attrs_file_path(self) -> None:
        original = Dataset({"foo": ("x", np.random.randn(10))})
        with create_tmp_files(2) as (tmps1, tmps2):
            tmp1 = Path(tmps1)
            tmp2 = Path(tmps2)
            ds1 = original.isel(x=slice(5))
            ds2 = original.isel(x=slice(5, 10))
            ds1.attrs["test1"] = "foo"
            ds2.attrs["test2"] = "bar"
            ds1.to_netcdf(tmp1)
            ds2.to_netcdf(tmp2)
            with open_mfdataset(
                [tmp1, tmp2], concat_dim="x", combine="nested", attrs_file=tmp2
            ) as actual:
                # attributes are inherited from the master file
                assert actual.attrs["test2"] == ds2.attrs["test2"]
                # attributes from ds1 are not retained, e.g.,
                assert "test1" not in actual.attrs

    def test_open_mfdataset_auto_combine(self) -> None:
        original = Dataset({"foo": ("x", np.random.randn(10)), "x": np.arange(10)})
        with create_tmp_file() as tmp1:
            with create_tmp_file() as tmp2:
                original.isel(x=slice(5)).to_netcdf(tmp1)
                original.isel(x=slice(5, 10)).to_netcdf(tmp2)

                with open_mfdataset([tmp2, tmp1], combine="by_coords") as actual:
                    assert_identical(original, actual)

    def test_open_mfdataset_raise_on_bad_combine_args(self) -> None:
        # Regression test for unhelpful error shown in #5230
        original = Dataset({"foo": ("x", np.random.randn(10)), "x": np.arange(10)})
        with create_tmp_file() as tmp1:
            with create_tmp_file() as tmp2:
                original.isel(x=slice(5)).to_netcdf(tmp1)
                original.isel(x=slice(5, 10)).to_netcdf(tmp2)
                with pytest.raises(ValueError, match="`concat_dim` has no effect"):
                    open_mfdataset([tmp1, tmp2], concat_dim="x")

    def test_encoding_mfdataset(self) -> None:
        original = Dataset(
            {
                "foo": ("t", np.random.randn(10)),
                "t": ("t", pd.date_range(start="2010-01-01", periods=10, freq="1D")),
            }
        )
        original.t.encoding["units"] = "days since 2010-01-01"

        with create_tmp_file() as tmp1:
            with create_tmp_file() as tmp2:
                ds1 = original.isel(t=slice(5))
                ds2 = original.isel(t=slice(5, 10))
                ds1.t.encoding["units"] = "days since 2010-01-01"
                ds2.t.encoding["units"] = "days since 2000-01-01"
                ds1.to_netcdf(tmp1)
                ds2.to_netcdf(tmp2)
                with open_mfdataset([tmp1, tmp2], combine="nested") as actual:
                    assert actual.t.encoding["units"] == original.t.encoding["units"]
                    assert actual.t.encoding["units"] == ds1.t.encoding["units"]
                    assert actual.t.encoding["units"] != ds2.t.encoding["units"]

    def test_preprocess_mfdataset(self) -> None:
        original = Dataset({"foo": ("x", np.random.randn(10))})
        with create_tmp_file() as tmp:
            original.to_netcdf(tmp)

            def preprocess(ds):
                return ds.assign_coords(z=0)

            expected = preprocess(original)
            with open_mfdataset(
                tmp, preprocess=preprocess, combine="by_coords"
            ) as actual:
                assert_identical(expected, actual)

    def test_save_mfdataset_roundtrip(self) -> None:
        original = Dataset({"foo": ("x", np.random.randn(10))})
        datasets = [original.isel(x=slice(5)), original.isel(x=slice(5, 10))]
        with create_tmp_file() as tmp1:
            with create_tmp_file() as tmp2:
                save_mfdataset(datasets, [tmp1, tmp2])
                with open_mfdataset(
                    [tmp1, tmp2], concat_dim="x", combine="nested"
                ) as actual:
                    assert_identical(actual, original)

    def test_save_mfdataset_invalid(self) -> None:
        ds = Dataset()
        with pytest.raises(ValueError, match=r"cannot use mode"):
            save_mfdataset([ds, ds], ["same", "same"])
        with pytest.raises(ValueError, match=r"same length"):
            save_mfdataset([ds, ds], ["only one path"])

    def test_save_mfdataset_invalid_dataarray(self) -> None:
        # regression test for GH1555
        da = DataArray([1, 2])
        with pytest.raises(TypeError, match=r"supports writing Dataset"):
            save_mfdataset([da], ["dataarray"])

    def test_save_mfdataset_pathlib_roundtrip(self) -> None:
        original = Dataset({"foo": ("x", np.random.randn(10))})
        datasets = [original.isel(x=slice(5)), original.isel(x=slice(5, 10))]
        with create_tmp_file() as tmps1:
            with create_tmp_file() as tmps2:
                tmp1 = Path(tmps1)
                tmp2 = Path(tmps2)
                save_mfdataset(datasets, [tmp1, tmp2])
                with open_mfdataset(
                    [tmp1, tmp2], concat_dim="x", combine="nested"
                ) as actual:
                    assert_identical(actual, original)

    def test_save_mfdataset_pass_kwargs(self) -> None:
        # create a timeseries to store in a netCDF file
        times = [0, 1]
        time = xr.DataArray(times, dims=("time",))

        # create a simple dataset to write using save_mfdataset
        test_ds = xr.Dataset()
        test_ds["time"] = time

        # make sure the times are written as double and
        # turn off fill values
        encoding = dict(time=dict(dtype="double"))
        unlimited_dims = ["time"]

        # set the output file name
        output_path = "test.nc"

        # attempt to write the dataset with the encoding and unlimited args
        # passed through
        xr.save_mfdataset(
            [test_ds], [output_path], encoding=encoding, unlimited_dims=unlimited_dims
        )

    def test_open_and_do_math(self) -> None:
        original = Dataset({"foo": ("x", np.random.randn(10))})
        with create_tmp_file() as tmp:
            original.to_netcdf(tmp)
            with open_mfdataset(tmp, combine="by_coords") as ds:
                actual = 1.0 * ds
                assert_allclose(original, actual, decode_bytes=False)

    def test_open_mfdataset_concat_dim_none(self) -> None:
        with create_tmp_file() as tmp1:
            with create_tmp_file() as tmp2:
                data = Dataset({"x": 0})
                data.to_netcdf(tmp1)
                Dataset({"x": np.nan}).to_netcdf(tmp2)
                with open_mfdataset(
                    [tmp1, tmp2], concat_dim=None, combine="nested"
                ) as actual:
                    assert_identical(data, actual)

    def test_open_mfdataset_concat_dim_default_none(self) -> None:
        with create_tmp_file() as tmp1:
            with create_tmp_file() as tmp2:
                data = Dataset({"x": 0})
                data.to_netcdf(tmp1)
                Dataset({"x": np.nan}).to_netcdf(tmp2)
                with open_mfdataset([tmp1, tmp2], combine="nested") as actual:
                    assert_identical(data, actual)

    def test_open_dataset(self) -> None:
        original = Dataset({"foo": ("x", np.random.randn(10))})
        with create_tmp_file() as tmp:
            original.to_netcdf(tmp)
            with open_dataset(tmp, chunks={"x": 5}) as actual:
                assert isinstance(actual.foo.variable.data, da.Array)
                assert actual.foo.variable.data.chunks == ((5, 5),)
                assert_identical(original, actual)
            with open_dataset(tmp, chunks=5) as actual:
                assert_identical(original, actual)
            with open_dataset(tmp) as actual:
                assert isinstance(actual.foo.variable.data, np.ndarray)
                assert_identical(original, actual)

    def test_open_single_dataset(self) -> None:
        # Test for issue GH #1988. This makes sure that the
        # concat_dim is utilized when specified in open_mfdataset().
        rnddata = np.random.randn(10)
        original = Dataset({"foo": ("x", rnddata)})
        dim = DataArray([100], name="baz", dims="baz")
        expected = Dataset(
            {"foo": (("baz", "x"), rnddata[np.newaxis, :])}, {"baz": [100]}
        )
        with create_tmp_file() as tmp:
            original.to_netcdf(tmp)
            with open_mfdataset([tmp], concat_dim=dim, combine="nested") as actual:
                assert_identical(expected, actual)

    def test_open_multi_dataset(self) -> None:
        # Test for issue GH #1988 and #2647. This makes sure that the
        # concat_dim is utilized when specified in open_mfdataset().
        # The additional wrinkle is to ensure that a length greater
        # than one is tested as well due to numpy's implicit casting
        # of 1-length arrays to booleans in tests, which allowed
        # #2647 to still pass the test_open_single_dataset(),
        # which is itself still needed as-is because the original
        # bug caused one-length arrays to not be used correctly
        # in concatenation.
        rnddata = np.random.randn(10)
        original = Dataset({"foo": ("x", rnddata)})
        dim = DataArray([100, 150], name="baz", dims="baz")
        expected = Dataset(
            {"foo": (("baz", "x"), np.tile(rnddata[np.newaxis, :], (2, 1)))},
            {"baz": [100, 150]},
        )
        with create_tmp_file() as tmp1, create_tmp_file() as tmp2:
            original.to_netcdf(tmp1)
            original.to_netcdf(tmp2)
            with open_mfdataset(
                [tmp1, tmp2], concat_dim=dim, combine="nested"
            ) as actual:
                assert_identical(expected, actual)

    def test_dask_roundtrip(self) -> None:
        with create_tmp_file() as tmp:
            data = create_test_data()
            data.to_netcdf(tmp)
            chunks = {"dim1": 4, "dim2": 4, "dim3": 4, "time": 10}
            with open_dataset(tmp, chunks=chunks) as dask_ds:
                assert_identical(data, dask_ds)
                with create_tmp_file() as tmp2:
                    dask_ds.to_netcdf(tmp2)
                    with open_dataset(tmp2) as on_disk:
                        assert_identical(data, on_disk)

    def test_deterministic_names(self) -> None:
        with create_tmp_file() as tmp:
            data = create_test_data()
            data.to_netcdf(tmp)
            with open_mfdataset(tmp, combine="by_coords") as ds:
                original_names = {k: v.data.name for k, v in ds.data_vars.items()}
            with open_mfdataset(tmp, combine="by_coords") as ds:
                repeat_names = {k: v.data.name for k, v in ds.data_vars.items()}
            for var_name, dask_name in original_names.items():
                assert var_name in dask_name
                assert dask_name[:13] == "open_dataset-"
            assert original_names == repeat_names

    def test_dataarray_compute(self) -> None:
        # Test DataArray.compute() on dask backend.
        # The test for Dataset.compute() is already in DatasetIOBase;
        # however dask is the only tested backend which supports DataArrays
        actual = DataArray([1, 2]).chunk()
        computed = actual.compute()
        assert not actual._in_memory
        assert computed._in_memory
        assert_allclose(actual, computed, decode_bytes=False)

    def test_save_mfdataset_compute_false_roundtrip(self) -> None:
        from dask.delayed import Delayed

        original = Dataset({"foo": ("x", np.random.randn(10))}).chunk()
        datasets = [original.isel(x=slice(5)), original.isel(x=slice(5, 10))]
        with create_tmp_file(allow_cleanup_failure=ON_WINDOWS) as tmp1:
            with create_tmp_file(allow_cleanup_failure=ON_WINDOWS) as tmp2:
                delayed_obj = save_mfdataset(
                    datasets, [tmp1, tmp2], engine=self.engine, compute=False
                )
                assert isinstance(delayed_obj, Delayed)
                delayed_obj.compute()
                with open_mfdataset(
                    [tmp1, tmp2], combine="nested", concat_dim="x"
                ) as actual:
                    assert_identical(actual, original)

    def test_load_dataset(self) -> None:
        with create_tmp_file() as tmp:
            original = Dataset({"foo": ("x", np.random.randn(10))})
            original.to_netcdf(tmp)
            ds = load_dataset(tmp)
            # this would fail if we used open_dataset instead of load_dataset
            ds.to_netcdf(tmp)

    def test_load_dataarray(self) -> None:
        with create_tmp_file() as tmp:
            original = Dataset({"foo": ("x", np.random.randn(10))})
            original.to_netcdf(tmp)
            ds = load_dataarray(tmp)
            # this would fail if we used open_dataarray instead of
            # load_dataarray
            ds.to_netcdf(tmp)

    @pytest.mark.skipif(
        ON_WINDOWS,
        reason="counting number of tasks in graph fails on windows for some reason",
    )
    def test_inline_array(self) -> None:
        with create_tmp_file() as tmp:
            original = Dataset({"foo": ("x", np.random.randn(10))})
            original.to_netcdf(tmp)
            chunks = {"time": 10}

            def num_graph_nodes(obj):
                return len(obj.__dask_graph__())

            not_inlined_ds = open_dataset(tmp, inline_array=False, chunks=chunks)
            inlined_ds = open_dataset(tmp, inline_array=True, chunks=chunks)
            assert num_graph_nodes(inlined_ds) < num_graph_nodes(not_inlined_ds)

            not_inlined_da = open_dataarray(tmp, inline_array=False, chunks=chunks)
            inlined_da = open_dataarray(tmp, inline_array=True, chunks=chunks)
            assert num_graph_nodes(inlined_da) < num_graph_nodes(not_inlined_da)


@requires_scipy_or_netCDF4
@requires_pydap
@pytest.mark.filterwarnings("ignore:The binary mode of fromstring is deprecated")
class TestPydap:
    def convert_to_pydap_dataset(self, original):
        from pydap.model import BaseType, DatasetType, GridType

        ds = DatasetType("bears", **original.attrs)
        for key, var in original.data_vars.items():
            v = GridType(key)
            v[key] = BaseType(key, var.values, dimensions=var.dims, **var.attrs)
            for d in var.dims:
                v[d] = BaseType(d, var[d].values)
            ds[key] = v
        # check all dims are stored in ds
        for d in original.coords:
            ds[d] = BaseType(
                d, original[d].values, dimensions=(d,), **original[d].attrs
            )
        return ds

    @contextlib.contextmanager
    def create_datasets(self, **kwargs):
        with open_example_dataset("bears.nc") as expected:
            pydap_ds = self.convert_to_pydap_dataset(expected)
            actual = open_dataset(PydapDataStore(pydap_ds))
            # TODO solve this workaround:
            # netcdf converts string to byte not unicode
            expected["bears"] = expected["bears"].astype(str)
            yield actual, expected

    def test_cmp_local_file(self) -> None:
        with self.create_datasets() as (actual, expected):
            assert_equal(actual, expected)

            # global attributes should be global attributes on the dataset
            assert "NC_GLOBAL" not in actual.attrs
            assert "history" in actual.attrs

            # we don't check attributes exactly with assertDatasetIdentical()
            # because the test DAP server seems to insert some extra
            # attributes not found in the netCDF file.
            assert actual.attrs.keys() == expected.attrs.keys()

        with self.create_datasets() as (actual, expected):
            assert_equal(actual[{"l": 2}], expected[{"l": 2}])

        with self.create_datasets() as (actual, expected):
            assert_equal(actual.isel(i=0, j=-1), expected.isel(i=0, j=-1))

        with self.create_datasets() as (actual, expected):
            assert_equal(actual.isel(j=slice(1, 2)), expected.isel(j=slice(1, 2)))

        with self.create_datasets() as (actual, expected):
            indexers = {"i": [1, 0, 0], "j": [1, 2, 0, 1]}
            assert_equal(actual.isel(**indexers), expected.isel(**indexers))

        with self.create_datasets() as (actual, expected):
            indexers2 = {
                "i": DataArray([0, 1, 0], dims="a"),
                "j": DataArray([0, 2, 1], dims="a"),
            }
            assert_equal(actual.isel(**indexers2), expected.isel(**indexers2))

    def test_compatible_to_netcdf(self) -> None:
        # make sure it can be saved as a netcdf
        with self.create_datasets() as (actual, expected):
            with create_tmp_file() as tmp_file:
                actual.to_netcdf(tmp_file)
                with open_dataset(tmp_file) as actual2:
                    actual2["bears"] = actual2["bears"].astype(str)
                    assert_equal(actual2, expected)

    @requires_dask
    def test_dask(self) -> None:
        with self.create_datasets(chunks={"j": 2}) as (actual, expected):
            assert_equal(actual, expected)


@network
@requires_scipy_or_netCDF4
@requires_pydap
class TestPydapOnline(TestPydap):
    @contextlib.contextmanager
    def create_datasets(self, **kwargs):
        url = "http://test.opendap.org/opendap/hyrax/data/nc/bears.nc"
        actual = open_dataset(url, engine="pydap", **kwargs)
        with open_example_dataset("bears.nc") as expected:
            # workaround to restore string which is converted to byte
            expected["bears"] = expected["bears"].astype(str)
            yield actual, expected

    def test_session(self) -> None:
        from pydap.cas.urs import setup_session

        session = setup_session("XarrayTestUser", "Xarray2017")
        with mock.patch("pydap.client.open_url") as mock_func:
            xr.backends.PydapDataStore.open("http://test.url", session=session)
        mock_func.assert_called_with(
            url="http://test.url",
            application=None,
            session=session,
            output_grid=True,
            timeout=120,
        )


@requires_scipy
@requires_pynio
class TestPyNio(CFEncodedBase, NetCDF3Only):
    def test_write_store(self) -> None:
        # pynio is read-only for now
        pass

    @contextlib.contextmanager
    def open(self, path, **kwargs):
        with open_dataset(path, engine="pynio", **kwargs) as ds:
            yield ds

    def test_kwargs(self) -> None:
        kwargs = {"format": "grib"}
        path = os.path.join(os.path.dirname(__file__), "data", "example")
        with backends.NioDataStore(path, **kwargs) as store:
            assert store._manager._kwargs["format"] == "grib"

    def save(self, dataset, path, **kwargs):
        return dataset.to_netcdf(path, engine="scipy", **kwargs)

    def test_weakrefs(self) -> None:
        example = Dataset({"foo": ("x", np.arange(5.0))})
        expected = example.rename({"foo": "bar", "x": "y"})

        with create_tmp_file() as tmp_file:
            example.to_netcdf(tmp_file, engine="scipy")
            on_disk = open_dataset(tmp_file, engine="pynio")
            actual = on_disk.rename({"foo": "bar", "x": "y"})
            del on_disk  # trigger garbage collection
            assert_identical(actual, expected)


@requires_pseudonetcdf
@pytest.mark.filterwarnings("ignore:IOAPI_ISPH is assumed to be 6370000")
class TestPseudoNetCDFFormat:
    def open(self, path, **kwargs):
        return open_dataset(path, engine="pseudonetcdf", **kwargs)

    @contextlib.contextmanager
    def roundtrip(
        self, data, save_kwargs=None, open_kwargs=None, allow_cleanup_failure=False
    ):
        if save_kwargs is None:
            save_kwargs = {}
        if open_kwargs is None:
            open_kwargs = {}
        with create_tmp_file(allow_cleanup_failure=allow_cleanup_failure) as path:
            self.save(data, path, **save_kwargs)
            with self.open(path, **open_kwargs) as ds:
                yield ds

    def test_ict_format(self) -> None:
        """
        Open a CAMx file and test data variables
        """
        stdattr = {
            "fill_value": -9999.0,
            "missing_value": -9999,
            "scale": 1,
            "llod_flag": -8888,
            "llod_value": "N/A",
            "ulod_flag": -7777,
            "ulod_value": "N/A",
        }

        def myatts(**attrs):
            outattr = stdattr.copy()
            outattr.update(attrs)
            return outattr

        input = {
            "coords": {},
            "attrs": {
                "fmt": "1001",
                "n_header_lines": 29,
                "PI_NAME": "Henderson, Barron",
                "ORGANIZATION_NAME": "U.S. EPA",
                "SOURCE_DESCRIPTION": "Example file with artificial data",
                "MISSION_NAME": "JUST_A_TEST",
                "VOLUME_INFO": "1, 1",
                "SDATE": "2018, 04, 27",
                "WDATE": "2018, 04, 27",
                "TIME_INTERVAL": "0",
                "INDEPENDENT_VARIABLE_DEFINITION": "Start_UTC",
                "INDEPENDENT_VARIABLE": "Start_UTC",
                "INDEPENDENT_VARIABLE_UNITS": "Start_UTC",
                "ULOD_FLAG": "-7777",
                "ULOD_VALUE": "N/A",
                "LLOD_FLAG": "-8888",
                "LLOD_VALUE": ("N/A, N/A, N/A, N/A, 0.025"),
                "OTHER_COMMENTS": (
                    "www-air.larc.nasa.gov/missions/etc/" + "IcarttDataFormat.htm"
                ),
                "REVISION": "R0",
                "R0": "No comments for this revision.",
                "TFLAG": "Start_UTC",
            },
            "dims": {"POINTS": 4},
            "data_vars": {
                "Start_UTC": {
                    "data": [43200.0, 46800.0, 50400.0, 50400.0],
                    "dims": ("POINTS",),
                    "attrs": myatts(units="Start_UTC", standard_name="Start_UTC"),
                },
                "lat": {
                    "data": [41.0, 42.0, 42.0, 42.0],
                    "dims": ("POINTS",),
                    "attrs": myatts(units="degrees_north", standard_name="lat"),
                },
                "lon": {
                    "data": [-71.0, -72.0, -73.0, -74.0],
                    "dims": ("POINTS",),
                    "attrs": myatts(units="degrees_east", standard_name="lon"),
                },
                "elev": {
                    "data": [5.0, 15.0, 20.0, 25.0],
                    "dims": ("POINTS",),
                    "attrs": myatts(units="meters", standard_name="elev"),
                },
                "TEST_ppbv": {
                    "data": [1.2345, 2.3456, 3.4567, 4.5678],
                    "dims": ("POINTS",),
                    "attrs": myatts(units="ppbv", standard_name="TEST_ppbv"),
                },
                "TESTM_ppbv": {
                    "data": [2.22, -9999.0, -7777.0, -8888.0],
                    "dims": ("POINTS",),
                    "attrs": myatts(
                        units="ppbv", standard_name="TESTM_ppbv", llod_value=0.025
                    ),
                },
            },
        }
        chkfile = Dataset.from_dict(input)
        with open_example_dataset(
            "example.ict", engine="pseudonetcdf", backend_kwargs={"format": "ffi1001"}
        ) as ictfile:
            assert_identical(ictfile, chkfile)

    def test_ict_format_write(self) -> None:
        fmtkw = {"format": "ffi1001"}
        with open_example_dataset(
            "example.ict", engine="pseudonetcdf", backend_kwargs=fmtkw
        ) as expected:
            with self.roundtrip(
                expected, save_kwargs=fmtkw, open_kwargs={"backend_kwargs": fmtkw}
            ) as actual:
                assert_identical(expected, actual)

    def test_uamiv_format_read(self) -> None:
        """
        Open a CAMx file and test data variables
        """

        camxfile = open_example_dataset(
            "example.uamiv", engine="pseudonetcdf", backend_kwargs={"format": "uamiv"}
        )
        data = np.arange(20, dtype="f").reshape(1, 1, 4, 5)
        expected = xr.Variable(
            ("TSTEP", "LAY", "ROW", "COL"),
            data,
            dict(units="ppm", long_name="O3".ljust(16), var_desc="O3".ljust(80)),
        )
        actual = camxfile.variables["O3"]
        assert_allclose(expected, actual)

        data = np.array([[[2002154, 0]]], dtype="i")
        expected = xr.Variable(
            ("TSTEP", "VAR", "DATE-TIME"),
            data,
            dict(
                long_name="TFLAG".ljust(16),
                var_desc="TFLAG".ljust(80),
                units="DATE-TIME".ljust(16),
            ),
        )
        actual = camxfile.variables["TFLAG"]
        assert_allclose(expected, actual)
        camxfile.close()

    @requires_dask
    def test_uamiv_format_mfread(self) -> None:
        """
        Open a CAMx file and test data variables
        """

        camxfile = open_example_mfdataset(
            ["example.uamiv", "example.uamiv"],
            engine="pseudonetcdf",
            concat_dim="TSTEP",
            combine="nested",
            backend_kwargs={"format": "uamiv"},
        )

        data1 = np.arange(20, dtype="f").reshape(1, 1, 4, 5)
        data = np.concatenate([data1] * 2, axis=0)
        expected = xr.Variable(
            ("TSTEP", "LAY", "ROW", "COL"),
            data,
            dict(units="ppm", long_name="O3".ljust(16), var_desc="O3".ljust(80)),
        )
        actual = camxfile.variables["O3"]
        assert_allclose(expected, actual)

        data = np.array([[[2002154, 0]]], dtype="i").repeat(2, 0)
        attrs = dict(
            long_name="TFLAG".ljust(16),
            var_desc="TFLAG".ljust(80),
            units="DATE-TIME".ljust(16),
        )
        dims = ("TSTEP", "VAR", "DATE-TIME")
        expected = xr.Variable(dims, data, attrs)
        actual = camxfile.variables["TFLAG"]
        assert_allclose(expected, actual)
        camxfile.close()

    @pytest.mark.xfail(reason="Flaky; see GH3711")
    def test_uamiv_format_write(self) -> None:
        fmtkw = {"format": "uamiv"}

        expected = open_example_dataset(
            "example.uamiv", engine="pseudonetcdf", backend_kwargs=fmtkw
        )
        with self.roundtrip(
            expected,
            save_kwargs=fmtkw,
            open_kwargs={"backend_kwargs": fmtkw},
            allow_cleanup_failure=True,
        ) as actual:
            assert_identical(expected, actual)

        expected.close()

    def save(self, dataset, path, **save_kwargs):
        import PseudoNetCDF as pnc

        pncf = pnc.PseudoNetCDFFile()
        pncf.dimensions = {
            k: pnc.PseudoNetCDFDimension(pncf, k, v) for k, v in dataset.dims.items()
        }
        pncf.variables = {
            k: pnc.PseudoNetCDFVariable(
                pncf, k, v.dtype.char, v.dims, values=v.data[...], **v.attrs
            )
            for k, v in dataset.variables.items()
        }
        for pk, pv in dataset.attrs.items():
            setattr(pncf, pk, pv)

        pnc.pncwrite(pncf, path, **save_kwargs)


class TestEncodingInvalid:
    def test_extract_nc4_variable_encoding(self) -> None:
        var = xr.Variable(("x",), [1, 2, 3], {}, {"foo": "bar"})
        with pytest.raises(ValueError, match=r"unexpected encoding"):
            _extract_nc4_variable_encoding(var, raise_on_invalid=True)

        var = xr.Variable(("x",), [1, 2, 3], {}, {"chunking": (2, 1)})
        encoding = _extract_nc4_variable_encoding(var)
        assert {} == encoding

        # regression test
        var = xr.Variable(("x",), [1, 2, 3], {}, {"shuffle": True})
        encoding = _extract_nc4_variable_encoding(var, raise_on_invalid=True)
        assert {"shuffle": True} == encoding

        # Variables with unlim dims must be chunked on output.
        var = xr.Variable(("x",), [1, 2, 3], {}, {"contiguous": True})
        encoding = _extract_nc4_variable_encoding(var, unlimited_dims=("x",))
        assert {} == encoding

    @requires_netCDF4
    def test_extract_nc4_variable_encoding_netcdf4(self, monkeypatch):
        # New netCDF4 1.6.0 compression argument.
        var = xr.Variable(("x",), [1, 2, 3], {}, {"compression": "szlib"})
        _extract_nc4_variable_encoding(var, backend="netCDF4", raise_on_invalid=True)

    def test_extract_h5nc_encoding(self) -> None:
        # not supported with h5netcdf (yet)
        var = xr.Variable(("x",), [1, 2, 3], {}, {"least_sigificant_digit": 2})
        with pytest.raises(ValueError, match=r"unexpected encoding"):
            _extract_nc4_variable_encoding(var, raise_on_invalid=True)


class MiscObject:
    pass


@requires_netCDF4
class TestValidateAttrs:
    def test_validating_attrs(self) -> None:
        def new_dataset():
            return Dataset({"data": ("y", np.arange(10.0))}, {"y": np.arange(10)})

        def new_dataset_and_dataset_attrs():
            ds = new_dataset()
            return ds, ds.attrs

        def new_dataset_and_data_attrs():
            ds = new_dataset()
            return ds, ds.data.attrs

        def new_dataset_and_coord_attrs():
            ds = new_dataset()
            return ds, ds.coords["y"].attrs

        for new_dataset_and_attrs in [
            new_dataset_and_dataset_attrs,
            new_dataset_and_data_attrs,
            new_dataset_and_coord_attrs,
        ]:
            ds, attrs = new_dataset_and_attrs()

            attrs[123] = "test"
            with pytest.raises(TypeError, match=r"Invalid name for attr: 123"):
                ds.to_netcdf("test.nc")

            ds, attrs = new_dataset_and_attrs()
            attrs[MiscObject()] = "test"
            with pytest.raises(TypeError, match=r"Invalid name for attr: "):
                ds.to_netcdf("test.nc")

            ds, attrs = new_dataset_and_attrs()
            attrs[""] = "test"
            with pytest.raises(ValueError, match=r"Invalid name for attr '':"):
                ds.to_netcdf("test.nc")

            # This one should work
            ds, attrs = new_dataset_and_attrs()
            attrs["test"] = "test"
            with create_tmp_file() as tmp_file:
                ds.to_netcdf(tmp_file)

            ds, attrs = new_dataset_and_attrs()
            attrs["test"] = {"a": 5}
            with pytest.raises(TypeError, match=r"Invalid value for attr 'test'"):
                ds.to_netcdf("test.nc")

            ds, attrs = new_dataset_and_attrs()
            attrs["test"] = MiscObject()
            with pytest.raises(TypeError, match=r"Invalid value for attr 'test'"):
                ds.to_netcdf("test.nc")

            ds, attrs = new_dataset_and_attrs()
            attrs["test"] = 5
            with create_tmp_file() as tmp_file:
                ds.to_netcdf(tmp_file)

            ds, attrs = new_dataset_and_attrs()
            attrs["test"] = 3.14
            with create_tmp_file() as tmp_file:
                ds.to_netcdf(tmp_file)

            ds, attrs = new_dataset_and_attrs()
            attrs["test"] = [1, 2, 3, 4]
            with create_tmp_file() as tmp_file:
                ds.to_netcdf(tmp_file)

            ds, attrs = new_dataset_and_attrs()
            attrs["test"] = (1.9, 2.5)
            with create_tmp_file() as tmp_file:
                ds.to_netcdf(tmp_file)

            ds, attrs = new_dataset_and_attrs()
            attrs["test"] = np.arange(5)
            with create_tmp_file() as tmp_file:
                ds.to_netcdf(tmp_file)

            ds, attrs = new_dataset_and_attrs()
            attrs["test"] = "This is a string"
            with create_tmp_file() as tmp_file:
                ds.to_netcdf(tmp_file)

            ds, attrs = new_dataset_and_attrs()
            attrs["test"] = ""
            with create_tmp_file() as tmp_file:
                ds.to_netcdf(tmp_file)


@requires_scipy_or_netCDF4
class TestDataArrayToNetCDF:
    def test_dataarray_to_netcdf_no_name(self) -> None:
        original_da = DataArray(np.arange(12).reshape((3, 4)))

        with create_tmp_file() as tmp:
            original_da.to_netcdf(tmp)

            with open_dataarray(tmp) as loaded_da:
                assert_identical(original_da, loaded_da)

    def test_dataarray_to_netcdf_with_name(self) -> None:
        original_da = DataArray(np.arange(12).reshape((3, 4)), name="test")

        with create_tmp_file() as tmp:
            original_da.to_netcdf(tmp)

            with open_dataarray(tmp) as loaded_da:
                assert_identical(original_da, loaded_da)

    def test_dataarray_to_netcdf_coord_name_clash(self) -> None:
        original_da = DataArray(
            np.arange(12).reshape((3, 4)), dims=["x", "y"], name="x"
        )

        with create_tmp_file() as tmp:
            original_da.to_netcdf(tmp)

            with open_dataarray(tmp) as loaded_da:
                assert_identical(original_da, loaded_da)

    def test_open_dataarray_options(self) -> None:
        data = DataArray(np.arange(5), coords={"y": ("x", range(5))}, dims=["x"])

        with create_tmp_file() as tmp:
            data.to_netcdf(tmp)

            expected = data.drop_vars("y")
            with open_dataarray(tmp, drop_variables=["y"]) as loaded:
                assert_identical(expected, loaded)

    @requires_scipy
    def test_dataarray_to_netcdf_return_bytes(self) -> None:
        # regression test for GH1410
        data = xr.DataArray([1, 2, 3])
        output = data.to_netcdf()
        assert isinstance(output, bytes)

    def test_dataarray_to_netcdf_no_name_pathlib(self) -> None:
        original_da = DataArray(np.arange(12).reshape((3, 4)))

        with create_tmp_file() as tmps:
            tmp = Path(tmps)
            original_da.to_netcdf(tmp)

            with open_dataarray(tmp) as loaded_da:
                assert_identical(original_da, loaded_da)


@requires_zarr
class TestDataArrayToZarr:
    def test_dataarray_to_zarr_no_name(self, tmp_store) -> None:
        original_da = DataArray(np.arange(12).reshape((3, 4)))

        original_da.to_zarr(tmp_store)

        with open_dataarray(tmp_store, engine="zarr") as loaded_da:
            assert_identical(original_da, loaded_da)

    def test_dataarray_to_zarr_with_name(self, tmp_store) -> None:
        original_da = DataArray(np.arange(12).reshape((3, 4)), name="test")

        original_da.to_zarr(tmp_store)

        with open_dataarray(tmp_store, engine="zarr") as loaded_da:
            assert_identical(original_da, loaded_da)

    def test_dataarray_to_zarr_coord_name_clash(self, tmp_store) -> None:
        original_da = DataArray(
            np.arange(12).reshape((3, 4)), dims=["x", "y"], name="x"
        )

        original_da.to_zarr(tmp_store)

        with open_dataarray(tmp_store, engine="zarr") as loaded_da:
            assert_identical(original_da, loaded_da)

    def test_open_dataarray_options(self, tmp_store) -> None:
        data = DataArray(np.arange(5), coords={"y": ("x", range(5))}, dims=["x"])

        data.to_zarr(tmp_store)

        expected = data.drop_vars("y")
        with open_dataarray(tmp_store, engine="zarr", drop_variables=["y"]) as loaded:
            assert_identical(expected, loaded)

    @requires_dask
    def test_dataarray_to_zarr_compute_false(self, tmp_store) -> None:
        from dask.delayed import Delayed

        original_da = DataArray(np.arange(12).reshape((3, 4)))

        output = original_da.to_zarr(tmp_store, compute=False)
        assert isinstance(output, Delayed)
        output.compute()
        with open_dataarray(tmp_store, engine="zarr") as loaded_da:
            assert_identical(original_da, loaded_da)


@requires_scipy_or_netCDF4
def test_no_warning_from_dask_effective_get() -> None:
    with create_tmp_file() as tmpfile:
        with assert_no_warnings():
            ds = Dataset()
            ds.to_netcdf(tmpfile)


@requires_scipy_or_netCDF4
def test_source_encoding_always_present() -> None:
    # Test for GH issue #2550.
    rnddata = np.random.randn(10)
    original = Dataset({"foo": ("x", rnddata)})
    with create_tmp_file() as tmp:
        original.to_netcdf(tmp)
        with open_dataset(tmp) as ds:
            assert ds.encoding["source"] == tmp


@requires_scipy_or_netCDF4
def test_source_encoding_always_present_with_pathlib() -> None:
    # Test for GH issue #5888.
    rnddata = np.random.randn(10)
    original = Dataset({"foo": ("x", rnddata)})
    with create_tmp_file() as tmp:
        original.to_netcdf(tmp)
        with open_dataset(Path(tmp)) as ds:
            assert ds.encoding["source"] == tmp


def _assert_no_dates_out_of_range_warning(record):
    undesired_message = "dates out of range"
    for warning in record:
        assert undesired_message not in str(warning.message)


@requires_scipy_or_netCDF4
@pytest.mark.parametrize("calendar", _STANDARD_CALENDARS)
def test_use_cftime_standard_calendar_default_in_range(calendar) -> None:
    x = [0, 1]
    time = [0, 720]
    units_date = "2000-01-01"
    units = "days since 2000-01-01"
    original = DataArray(x, [("time", time)], name="x").to_dataset()
    for v in ["x", "time"]:
        original[v].attrs["units"] = units
        original[v].attrs["calendar"] = calendar

    x_timedeltas = np.array(x).astype("timedelta64[D]")
    time_timedeltas = np.array(time).astype("timedelta64[D]")
    decoded_x = np.datetime64(units_date, "ns") + x_timedeltas
    decoded_time = np.datetime64(units_date, "ns") + time_timedeltas
    expected_x = DataArray(decoded_x, [("time", decoded_time)], name="x")
    expected_time = DataArray(decoded_time, [("time", decoded_time)], name="time")

    with create_tmp_file() as tmp_file:
        original.to_netcdf(tmp_file)
        with warnings.catch_warnings(record=True) as record:
            with open_dataset(tmp_file) as ds:
                assert_identical(expected_x, ds.x)
                assert_identical(expected_time, ds.time)
            _assert_no_dates_out_of_range_warning(record)


@requires_cftime
@requires_scipy_or_netCDF4
@pytest.mark.parametrize("calendar", _STANDARD_CALENDARS)
@pytest.mark.parametrize("units_year", [1500, 2500])
def test_use_cftime_standard_calendar_default_out_of_range(
    calendar, units_year
) -> None:
    import cftime

    x = [0, 1]
    time = [0, 720]
    units = f"days since {units_year}-01-01"
    original = DataArray(x, [("time", time)], name="x").to_dataset()
    for v in ["x", "time"]:
        original[v].attrs["units"] = units
        original[v].attrs["calendar"] = calendar

    decoded_x = cftime.num2date(x, units, calendar, only_use_cftime_datetimes=True)
    decoded_time = cftime.num2date(
        time, units, calendar, only_use_cftime_datetimes=True
    )
    expected_x = DataArray(decoded_x, [("time", decoded_time)], name="x")
    expected_time = DataArray(decoded_time, [("time", decoded_time)], name="time")

    with create_tmp_file() as tmp_file:
        original.to_netcdf(tmp_file)
        with pytest.warns(SerializationWarning):
            with open_dataset(tmp_file) as ds:
                assert_identical(expected_x, ds.x)
                assert_identical(expected_time, ds.time)


@requires_cftime
@requires_scipy_or_netCDF4
@pytest.mark.parametrize("calendar", _ALL_CALENDARS)
@pytest.mark.parametrize("units_year", [1500, 2000, 2500])
def test_use_cftime_true(calendar, units_year) -> None:
    import cftime

    x = [0, 1]
    time = [0, 720]
    units = f"days since {units_year}-01-01"
    original = DataArray(x, [("time", time)], name="x").to_dataset()
    for v in ["x", "time"]:
        original[v].attrs["units"] = units
        original[v].attrs["calendar"] = calendar

    decoded_x = cftime.num2date(x, units, calendar, only_use_cftime_datetimes=True)
    decoded_time = cftime.num2date(
        time, units, calendar, only_use_cftime_datetimes=True
    )
    expected_x = DataArray(decoded_x, [("time", decoded_time)], name="x")
    expected_time = DataArray(decoded_time, [("time", decoded_time)], name="time")

    with create_tmp_file() as tmp_file:
        original.to_netcdf(tmp_file)
        with warnings.catch_warnings(record=True) as record:
            with open_dataset(tmp_file, use_cftime=True) as ds:
                assert_identical(expected_x, ds.x)
                assert_identical(expected_time, ds.time)
            _assert_no_dates_out_of_range_warning(record)


@requires_scipy_or_netCDF4
@pytest.mark.parametrize("calendar", _STANDARD_CALENDARS)
def test_use_cftime_false_standard_calendar_in_range(calendar) -> None:
    x = [0, 1]
    time = [0, 720]
    units_date = "2000-01-01"
    units = "days since 2000-01-01"
    original = DataArray(x, [("time", time)], name="x").to_dataset()
    for v in ["x", "time"]:
        original[v].attrs["units"] = units
        original[v].attrs["calendar"] = calendar

    x_timedeltas = np.array(x).astype("timedelta64[D]")
    time_timedeltas = np.array(time).astype("timedelta64[D]")
    decoded_x = np.datetime64(units_date, "ns") + x_timedeltas
    decoded_time = np.datetime64(units_date, "ns") + time_timedeltas
    expected_x = DataArray(decoded_x, [("time", decoded_time)], name="x")
    expected_time = DataArray(decoded_time, [("time", decoded_time)], name="time")

    with create_tmp_file() as tmp_file:
        original.to_netcdf(tmp_file)
        with warnings.catch_warnings(record=True) as record:
            with open_dataset(tmp_file, use_cftime=False) as ds:
                assert_identical(expected_x, ds.x)
                assert_identical(expected_time, ds.time)
            _assert_no_dates_out_of_range_warning(record)


@requires_scipy_or_netCDF4
@pytest.mark.parametrize("calendar", _STANDARD_CALENDARS)
@pytest.mark.parametrize("units_year", [1500, 2500])
def test_use_cftime_false_standard_calendar_out_of_range(calendar, units_year) -> None:
    x = [0, 1]
    time = [0, 720]
    units = f"days since {units_year}-01-01"
    original = DataArray(x, [("time", time)], name="x").to_dataset()
    for v in ["x", "time"]:
        original[v].attrs["units"] = units
        original[v].attrs["calendar"] = calendar

    with create_tmp_file() as tmp_file:
        original.to_netcdf(tmp_file)
        with pytest.raises((OutOfBoundsDatetime, ValueError)):
            open_dataset(tmp_file, use_cftime=False)


@requires_scipy_or_netCDF4
@pytest.mark.parametrize("calendar", _NON_STANDARD_CALENDARS)
@pytest.mark.parametrize("units_year", [1500, 2000, 2500])
def test_use_cftime_false_nonstandard_calendar(calendar, units_year) -> None:
    x = [0, 1]
    time = [0, 720]
    units = f"days since {units_year}"
    original = DataArray(x, [("time", time)], name="x").to_dataset()
    for v in ["x", "time"]:
        original[v].attrs["units"] = units
        original[v].attrs["calendar"] = calendar

    with create_tmp_file() as tmp_file:
        original.to_netcdf(tmp_file)
        with pytest.raises((OutOfBoundsDatetime, ValueError)):
            open_dataset(tmp_file, use_cftime=False)


@pytest.mark.parametrize("engine", ["netcdf4", "scipy"])
def test_invalid_netcdf_raises(engine) -> None:
    data = create_test_data()
    with pytest.raises(ValueError, match=r"unrecognized option 'invalid_netcdf'"):
        data.to_netcdf("foo.nc", engine=engine, invalid_netcdf=True)


@requires_zarr
def test_encode_zarr_attr_value() -> None:
    # array -> list
    arr = np.array([1, 2, 3])
    expected1 = [1, 2, 3]
    actual1 = backends.zarr.encode_zarr_attr_value(arr)
    assert isinstance(actual1, list)
    assert actual1 == expected1

    # scalar array -> scalar
    sarr = np.array(1)[()]
    expected2 = 1
    actual2 = backends.zarr.encode_zarr_attr_value(sarr)
    assert isinstance(actual2, int)
    assert actual2 == expected2

    # string -> string (no change)
    expected3 = "foo"
    actual3 = backends.zarr.encode_zarr_attr_value(expected3)
    assert isinstance(actual3, str)
    assert actual3 == expected3


@requires_zarr
def test_extract_zarr_variable_encoding() -> None:
    var = xr.Variable("x", [1, 2])
    actual = backends.zarr.extract_zarr_variable_encoding(var)
    assert "chunks" in actual
    assert actual["chunks"] is None

    var = xr.Variable("x", [1, 2], encoding={"chunks": (1,)})
    actual = backends.zarr.extract_zarr_variable_encoding(var)
    assert actual["chunks"] == (1,)

    # does not raise on invalid
    var = xr.Variable("x", [1, 2], encoding={"foo": (1,)})
    actual = backends.zarr.extract_zarr_variable_encoding(var)

    # raises on invalid
    var = xr.Variable("x", [1, 2], encoding={"foo": (1,)})
    with pytest.raises(ValueError, match=r"unexpected encoding parameters"):
        actual = backends.zarr.extract_zarr_variable_encoding(
            var, raise_on_invalid=True
        )


@requires_zarr
@requires_fsspec
@pytest.mark.filterwarnings("ignore:deallocating CachingFileManager")
def test_open_fsspec() -> None:
    import fsspec
    import zarr

    if not hasattr(zarr.storage, "FSStore") or not hasattr(
        zarr.storage.FSStore, "getitems"
    ):
        pytest.skip("zarr too old")

    ds = open_dataset(os.path.join(os.path.dirname(__file__), "data", "example_1.nc"))

    m = fsspec.filesystem("memory")
    mm = m.get_mapper("out1.zarr")
    ds.to_zarr(mm)  # old interface
    ds0 = ds.copy()
    ds0["time"] = ds.time + pd.to_timedelta("1 day")
    mm = m.get_mapper("out2.zarr")
    ds0.to_zarr(mm)  # old interface

    # single dataset
    url = "memory://out2.zarr"
    ds2 = open_dataset(url, engine="zarr")
    xr.testing.assert_equal(ds0, ds2)

    # single dataset with caching
    url = "simplecache::memory://out2.zarr"
    ds2 = open_dataset(url, engine="zarr")
    xr.testing.assert_equal(ds0, ds2)

    # open_mfdataset requires dask
    if has_dask:
        # multi dataset
        url = "memory://out*.zarr"
        ds2 = open_mfdataset(url, engine="zarr")
        xr.testing.assert_equal(xr.concat([ds, ds0], dim="time"), ds2)

        # multi dataset with caching
        url = "simplecache::memory://out*.zarr"
        ds2 = open_mfdataset(url, engine="zarr")
        xr.testing.assert_equal(xr.concat([ds, ds0], dim="time"), ds2)


@requires_h5netcdf
@requires_netCDF4
def test_load_single_value_h5netcdf(tmp_path: Path) -> None:
    """Test that numeric single-element vector attributes are handled fine.

    At present (h5netcdf v0.8.1), the h5netcdf exposes single-valued numeric variable
    attributes as arrays of length 1, as opposed to scalars for the NetCDF4
    backend.  This was leading to a ValueError upon loading a single value from
    a file, see #4471.  Test that loading causes no failure.
    """
    ds = xr.Dataset(
        {
            "test": xr.DataArray(
                np.array([0]), dims=("x",), attrs={"scale_factor": 1, "add_offset": 0}
            )
        }
    )
    ds.to_netcdf(tmp_path / "test.nc")
    with xr.open_dataset(tmp_path / "test.nc", engine="h5netcdf") as ds2:
        ds2["test"][0].load()


@requires_zarr
@requires_dask
@pytest.mark.parametrize(
    "chunks", ["auto", -1, {}, {"x": "auto"}, {"x": -1}, {"x": "auto", "y": -1}]
)
def test_open_dataset_chunking_zarr(chunks, tmp_path: Path) -> None:
    encoded_chunks = 100
    dask_arr = da.from_array(
        np.ones((500, 500), dtype="float64"), chunks=encoded_chunks
    )
    ds = xr.Dataset(
        {
            "test": xr.DataArray(
                dask_arr,
                dims=("x", "y"),
            )
        }
    )
    ds["test"].encoding["chunks"] = encoded_chunks
    ds.to_zarr(tmp_path / "test.zarr")

    with dask.config.set({"array.chunk-size": "1MiB"}):
        expected = ds.chunk(chunks)
        with open_dataset(
            tmp_path / "test.zarr", engine="zarr", chunks=chunks
        ) as actual:
            xr.testing.assert_chunks_equal(actual, expected)


@requires_zarr
@requires_dask
@pytest.mark.parametrize(
    "chunks", ["auto", -1, {}, {"x": "auto"}, {"x": -1}, {"x": "auto", "y": -1}]
)
@pytest.mark.filterwarnings("ignore:The specified chunks separate")
def test_chunking_consintency(chunks, tmp_path: Path) -> None:
    encoded_chunks: dict[str, Any] = {}
    dask_arr = da.from_array(
        np.ones((500, 500), dtype="float64"), chunks=encoded_chunks
    )
    ds = xr.Dataset(
        {
            "test": xr.DataArray(
                dask_arr,
                dims=("x", "y"),
            )
        }
    )
    ds["test"].encoding["chunks"] = encoded_chunks
    ds.to_zarr(tmp_path / "test.zarr")
    ds.to_netcdf(tmp_path / "test.nc")

    with dask.config.set({"array.chunk-size": "1MiB"}):
        expected = ds.chunk(chunks)
        with xr.open_dataset(
            tmp_path / "test.zarr", engine="zarr", chunks=chunks
        ) as actual:
            xr.testing.assert_chunks_equal(actual, expected)

        with xr.open_dataset(tmp_path / "test.nc", chunks=chunks) as actual:
            xr.testing.assert_chunks_equal(actual, expected)


def _check_guess_can_open_and_open(entrypoint, obj, engine, expected):
    assert entrypoint.guess_can_open(obj)
    with open_dataset(obj, engine=engine) as actual:
        assert_identical(expected, actual)


@requires_netCDF4
def test_netcdf4_entrypoint(tmp_path: Path) -> None:
    entrypoint = NetCDF4BackendEntrypoint()
    ds = create_test_data()

    path = tmp_path / "foo"
    ds.to_netcdf(path, format="NETCDF3_CLASSIC")
    _check_guess_can_open_and_open(entrypoint, path, engine="netcdf4", expected=ds)
    _check_guess_can_open_and_open(entrypoint, str(path), engine="netcdf4", expected=ds)

    path = tmp_path / "bar"
    ds.to_netcdf(path, format="NETCDF4_CLASSIC")
    _check_guess_can_open_and_open(entrypoint, path, engine="netcdf4", expected=ds)
    _check_guess_can_open_and_open(entrypoint, str(path), engine="netcdf4", expected=ds)

    assert entrypoint.guess_can_open("http://something/remote")
    assert entrypoint.guess_can_open("something-local.nc")
    assert entrypoint.guess_can_open("something-local.nc4")
    assert entrypoint.guess_can_open("something-local.cdf")
    assert not entrypoint.guess_can_open("not-found-and-no-extension")

    path = tmp_path / "baz"
    with open(path, "wb") as f:
        f.write(b"not-a-netcdf-file")
    assert not entrypoint.guess_can_open(path)


@requires_scipy
def test_scipy_entrypoint(tmp_path: Path) -> None:
    entrypoint = ScipyBackendEntrypoint()
    ds = create_test_data()

    path = tmp_path / "foo"
    ds.to_netcdf(path, engine="scipy")
    _check_guess_can_open_and_open(entrypoint, path, engine="scipy", expected=ds)
    _check_guess_can_open_and_open(entrypoint, str(path), engine="scipy", expected=ds)
    with open(path, "rb") as f:
        _check_guess_can_open_and_open(entrypoint, f, engine="scipy", expected=ds)

    contents = ds.to_netcdf(engine="scipy")
    _check_guess_can_open_and_open(entrypoint, contents, engine="scipy", expected=ds)
    _check_guess_can_open_and_open(
        entrypoint, BytesIO(contents), engine="scipy", expected=ds
    )

    path = tmp_path / "foo.nc.gz"
    with gzip.open(path, mode="wb") as f:
        f.write(contents)
    _check_guess_can_open_and_open(entrypoint, path, engine="scipy", expected=ds)
    _check_guess_can_open_and_open(entrypoint, str(path), engine="scipy", expected=ds)

    assert entrypoint.guess_can_open("something-local.nc")
    assert entrypoint.guess_can_open("something-local.nc.gz")
    assert not entrypoint.guess_can_open("not-found-and-no-extension")
    assert not entrypoint.guess_can_open(b"not-a-netcdf-file")  # type: ignore[arg-type]


@requires_h5netcdf
def test_h5netcdf_entrypoint(tmp_path: Path) -> None:
    entrypoint = H5netcdfBackendEntrypoint()
    ds = create_test_data()

    path = tmp_path / "foo"
    ds.to_netcdf(path, engine="h5netcdf")
    _check_guess_can_open_and_open(entrypoint, path, engine="h5netcdf", expected=ds)
    _check_guess_can_open_and_open(
        entrypoint, str(path), engine="h5netcdf", expected=ds
    )
    with open(path, "rb") as f:
        _check_guess_can_open_and_open(entrypoint, f, engine="h5netcdf", expected=ds)

    assert entrypoint.guess_can_open("something-local.nc")
    assert entrypoint.guess_can_open("something-local.nc4")
    assert entrypoint.guess_can_open("something-local.cdf")
    assert not entrypoint.guess_can_open("not-found-and-no-extension")


@requires_netCDF4
@pytest.mark.parametrize("str_type", (str, np.str_))
def test_write_file_from_np_str(str_type, tmpdir) -> None:
    # https://github.com/pydata/xarray/pull/5264
    scenarios = [str_type(v) for v in ["scenario_a", "scenario_b", "scenario_c"]]
    years = range(2015, 2100 + 1)
    tdf = pd.DataFrame(
        data=np.random.random((len(scenarios), len(years))),
        columns=years,
        index=scenarios,
    )
    tdf.index.name = "scenario"
    tdf.columns.name = "year"
    tdf = tdf.stack()
    tdf.name = "tas"

    txr = tdf.to_xarray()

    txr.to_netcdf(tmpdir.join("test.nc"))


@requires_zarr
@requires_netCDF4
class TestNCZarr:
    @property
    def netcdfc_version(self):
        return Version(nc4.getlibversion().split()[0])

    def _create_nczarr(self, filename):
        if self.netcdfc_version < Version("4.8.1"):
            pytest.skip("requires netcdf-c>=4.8.1")
        if platform.system() == "Windows" and self.netcdfc_version == Version("4.8.1"):
            # Bug in netcdf-c==4.8.1 (typo: Nan instead of NaN)
            # https://github.com/Unidata/netcdf-c/issues/2265
            pytest.skip("netcdf-c==4.8.1 has issues on Windows")

        ds = create_test_data()
        # Drop dim3: netcdf-c does not support dtype='<U1'
        # https://github.com/Unidata/netcdf-c/issues/2259
        ds = ds.drop_vars("dim3")

        ds.to_netcdf(f"file://{filename}#mode=nczarr")
        return ds

    def test_open_nczarr(self) -> None:
        with create_tmp_file(suffix=".zarr") as tmp:
            expected = self._create_nczarr(tmp)
            actual = xr.open_zarr(tmp, consolidated=False)
            assert_identical(expected, actual)

    def test_overwriting_nczarr(self) -> None:
        with create_tmp_file(suffix=".zarr") as tmp:
            ds = self._create_nczarr(tmp)
            expected = ds[["var1"]]
            expected.to_zarr(tmp, mode="w")
            actual = xr.open_zarr(tmp, consolidated=False)
            assert_identical(expected, actual)

    @pytest.mark.parametrize("mode", ["a", "r+"])
    @pytest.mark.filterwarnings("ignore:.*non-consolidated metadata.*")
    def test_raise_writing_to_nczarr(self, mode) -> None:
        if self.netcdfc_version > Version("4.8.1"):
            pytest.skip("netcdf-c>4.8.1 adds the _ARRAY_DIMENSIONS attribute")

        with create_tmp_file(suffix=".zarr") as tmp:
            ds = self._create_nczarr(tmp)
            with pytest.raises(
                KeyError, match="missing the attribute `_ARRAY_DIMENSIONS`,"
            ):
                ds.to_zarr(tmp, mode=mode)


@requires_netCDF4
@requires_dask
def test_pickle_open_mfdataset_dataset():
    ds = open_example_mfdataset(["bears.nc"])
    assert_identical(ds, pickle.loads(pickle.dumps(ds)))<|MERGE_RESOLUTION|>--- conflicted
+++ resolved
@@ -1961,11 +1961,7 @@
                 assert v.chunks == original[k].chunks
 
     @requires_dask
-<<<<<<< HEAD
-    @pytest.mark.filterwarnings("ignore:The specified chunks separate")
-=======
     @pytest.mark.filterwarnings("ignore:The specified chunks separate:UserWarning")
->>>>>>> f8ab40c5
     def test_manual_chunk(self) -> None:
         original = create_test_data().chunk({"dim1": 3, "dim2": 4, "dim3": 3})
 
