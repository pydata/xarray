import contextlib
import itertools
import math
import os.path
import pickle
import shutil
import sys
import tempfile
import warnings
from contextlib import ExitStack
from io import BytesIO
from pathlib import Path
from typing import Optional

import numpy as np
import pandas as pd
import pytest

import xarray as xr
from xarray import (
<<<<<<< HEAD
    DataArray, Dataset, backends, open_dataarray, open_dataset, open_mfdataset,
    save_mfdataset, load_dataset, load_dataarray)
from xarray.backends.api import encode_utf8
=======
    DataArray, Dataset, backends, load_dataarray, load_dataset, open_dataarray,
    open_dataset, open_mfdataset, save_mfdataset)
>>>>>>> c2a2a6ef
from xarray.backends.common import robust_getitem
from xarray.backends.netCDF4_ import _extract_nc4_variable_encoding
from xarray.backends.pydap_ import PydapDataStore
from xarray.coding.variables import SerializationWarning
from xarray.core import indexing
from xarray.core.options import set_options
from xarray.core.pycompat import dask_array_type
from xarray.tests import mock

from . import (
    assert_allclose, assert_array_equal, assert_equal, assert_identical,
    has_dask, has_netCDF4, has_scipy, network, raises_regex, requires_cfgrib,
<<<<<<< HEAD
    requires_cftime, requires_dask, requires_h5netcdf, requires_netCDF4,
    requires_pathlib, requires_pseudonetcdf, requires_pydap, requires_pynio,
    requires_rasterio, requires_scipy, requires_scipy_or_netCDF4,
    requires_zarr, requires_h5fileobj)
from .test_coding_times import (_STANDARD_CALENDARS, _NON_STANDARD_CALENDARS,
                                _ALL_CALENDARS)
from .test_dataset import create_test_data, create_append_test_data
=======
    requires_cftime, requires_dask, requires_h5fileobj, requires_h5netcdf,
    requires_netCDF4, requires_pathlib, requires_pseudonetcdf, requires_pydap,
    requires_pynio, requires_rasterio, requires_scipy,
    requires_scipy_or_netCDF4, requires_zarr)
from .test_coding_times import (
    _ALL_CALENDARS, _NON_STANDARD_CALENDARS, _STANDARD_CALENDARS)
from .test_dataset import create_test_data
>>>>>>> c2a2a6ef

try:
    import netCDF4 as nc4
except ImportError:
    pass

try:
    import dask.array as da
except ImportError:
    pass

try:
    from pandas.errors import OutOfBoundsDatetime
except ImportError:
    # pandas < 0.20
    from pandas.tslib import OutOfBoundsDatetime


ON_WINDOWS = sys.platform == 'win32'


def open_example_dataset(name, *args, **kwargs):
    return open_dataset(os.path.join(os.path.dirname(__file__), 'data', name),
                        *args, **kwargs)


def open_example_mfdataset(names, *args, **kwargs):
    return open_mfdataset(
        [os.path.join(os.path.dirname(__file__), 'data', name)
         for name in names],
        *args, **kwargs)


def create_masked_and_scaled_data():
    x = np.array([np.nan, np.nan, 10, 10.1, 10.2], dtype=np.float32)
    encoding = {'_FillValue': -1, 'add_offset': 10,
                'scale_factor': np.float32(0.1), 'dtype': 'i2'}
    return Dataset({'x': ('t', x, {}, encoding)})


def create_encoded_masked_and_scaled_data():
    attributes = {'_FillValue': -1, 'add_offset': 10,
                  'scale_factor': np.float32(0.1)}
    return Dataset({'x': ('t', np.int16([-1, -1, 0, 1, 2]), attributes)})


def create_unsigned_masked_scaled_data():
    encoding = {'_FillValue': 255, '_Unsigned': 'true', 'dtype': 'i1',
                'add_offset': 10, 'scale_factor': np.float32(0.1)}
    x = np.array([10.0, 10.1, 22.7, 22.8, np.nan], dtype=np.float32)
    return Dataset({'x': ('t', x, {}, encoding)})


def create_encoded_unsigned_masked_scaled_data():
    # These are values as written to the file: the _FillValue will
    # be represented in the signed form.
    attributes = {'_FillValue': -1, '_Unsigned': 'true',
                  'add_offset': 10, 'scale_factor': np.float32(0.1)}
    # Create unsigned data corresponding to [0, 1, 127, 128, 255] unsigned
    sb = np.asarray([0, 1, 127, -128, -1], dtype='i1')
    return Dataset({'x': ('t', sb, attributes)})


def create_bad_unsigned_masked_scaled_data():
    encoding = {'_FillValue': 255, '_Unsigned': True, 'dtype': 'i1',
                'add_offset': 10, 'scale_factor': np.float32(0.1)}
    x = np.array([10.0, 10.1, 22.7, 22.8, np.nan], dtype=np.float32)
    return Dataset({'x': ('t', x, {}, encoding)})


def create_bad_encoded_unsigned_masked_scaled_data():
    # These are values as written to the file: the _FillValue will
    # be represented in the signed form.
    attributes = {'_FillValue': -1, '_Unsigned': True,
                  'add_offset': 10, 'scale_factor': np.float32(0.1)}
    # Create signed data corresponding to [0, 1, 127, 128, 255] unsigned
    sb = np.asarray([0, 1, 127, -128, -1], dtype='i1')
    return Dataset({'x': ('t', sb, attributes)})


def create_signed_masked_scaled_data():
    encoding = {'_FillValue': -127, '_Unsigned': 'false', 'dtype': 'i1',
                'add_offset': 10, 'scale_factor': np.float32(0.1)}
    x = np.array([-1.0, 10.1, 22.7, np.nan], dtype=np.float32)
    return Dataset({'x': ('t', x, {}, encoding)})


def create_encoded_signed_masked_scaled_data():
    # These are values as written to the file: the _FillValue will
    # be represented in the signed form.
    attributes = {'_FillValue': -127, '_Unsigned': 'false',
                  'add_offset': 10, 'scale_factor': np.float32(0.1)}
    # Create signed data corresponding to [0, 1, 127, 128, 255] unsigned
    sb = np.asarray([-110, 1, 127, -127], dtype='i1')
    return Dataset({'x': ('t', sb, attributes)})


def create_boolean_data():
    attributes = {'units': '-'}
    return Dataset({'x': ('t', [True, False, False, True], attributes)})


class TestCommon:
    def test_robust_getitem(self):

        class UnreliableArrayFailure(Exception):
            pass

        class UnreliableArray:
            def __init__(self, array, failures=1):
                self.array = array
                self.failures = failures

            def __getitem__(self, key):
                if self.failures > 0:
                    self.failures -= 1
                    raise UnreliableArrayFailure
                return self.array[key]

        array = UnreliableArray([0])
        with pytest.raises(UnreliableArrayFailure):
            array[0]
        assert array[0] == 0

        actual = robust_getitem(array, 0, catch=UnreliableArrayFailure,
                                initial_delay=0)
        assert actual == 0


class NetCDF3Only:
    pass


class DatasetIOBase:
    engine = None  # type: Optional[str]
    file_format = None  # type: Optional[str]

    def create_store(self):
        raise NotImplementedError

    @contextlib.contextmanager
    def roundtrip(self, data, save_kwargs=None, open_kwargs=None,
                  allow_cleanup_failure=False):
        if save_kwargs is None:
            save_kwargs = {}
        if open_kwargs is None:
            open_kwargs = {}
        with create_tmp_file(
                allow_cleanup_failure=allow_cleanup_failure) as path:
            self.save(data, path, **save_kwargs)
            with self.open(path, **open_kwargs) as ds:
                yield ds

    @contextlib.contextmanager
    def roundtrip_append(self, data, save_kwargs=None, open_kwargs=None,
                         allow_cleanup_failure=False):
        if save_kwargs is None:
            save_kwargs = {}
        if open_kwargs is None:
            open_kwargs = {}
        with create_tmp_file(
                allow_cleanup_failure=allow_cleanup_failure) as path:
            for i, key in enumerate(data.variables):
                mode = 'a' if i > 0 else 'w'
                self.save(data[[key]], path, mode=mode, **save_kwargs)
            with self.open(path, **open_kwargs) as ds:
                yield ds

    # The save/open methods may be overwritten below
    def save(self, dataset, path, **kwargs):
        return dataset.to_netcdf(path, engine=self.engine,
                                 format=self.file_format, **kwargs)

    @contextlib.contextmanager
    def open(self, path, **kwargs):
        with open_dataset(path, engine=self.engine, **kwargs) as ds:
            yield ds

    def test_zero_dimensional_variable(self):
        expected = create_test_data()
        expected['float_var'] = ([], 1.0e9, {'units': 'units of awesome'})
        expected['bytes_var'] = ([], b'foobar')
        expected['string_var'] = ([], 'foobar')
        with self.roundtrip(expected) as actual:
            assert_identical(expected, actual)

    def test_write_store(self):
        expected = create_test_data()
        with self.create_store() as store:
            expected.dump_to_store(store)
            # we need to cf decode the store because it has time and
            # non-dimension coordinates
            with xr.decode_cf(store) as actual:
                assert_allclose(expected, actual)

    def check_dtypes_roundtripped(self, expected, actual):
        for k in expected.variables:
            expected_dtype = expected.variables[k].dtype
            if (isinstance(self, NetCDF3Only) and expected_dtype == 'int64'):
                # downcast
                expected_dtype = np.dtype('int32')
            actual_dtype = actual.variables[k].dtype
            # TODO: check expected behavior for string dtypes more carefully
            string_kinds = {'O', 'S', 'U'}
            assert (expected_dtype == actual_dtype
                    or (expected_dtype.kind in string_kinds and
                        actual_dtype.kind in string_kinds))

    def test_roundtrip_test_data(self):
        expected = create_test_data()
        with self.roundtrip(expected) as actual:
            self.check_dtypes_roundtripped(expected, actual)
            assert_identical(expected, actual)

    def test_load(self):
        expected = create_test_data()

        @contextlib.contextmanager
        def assert_loads(vars=None):
            if vars is None:
                vars = expected
            with self.roundtrip(expected) as actual:
                for k, v in actual.variables.items():
                    # IndexVariables are eagerly loaded into memory
                    assert v._in_memory == (k in actual.dims)
                yield actual
                for k, v in actual.variables.items():
                    if k in vars:
                        assert v._in_memory
                assert_identical(expected, actual)

        with pytest.raises(AssertionError):
            # make sure the contextmanager works!
            with assert_loads() as ds:
                pass

        with assert_loads() as ds:
            ds.load()

        with assert_loads(['var1', 'dim1', 'dim2']) as ds:
            ds['var1'].load()

        # verify we can read data even after closing the file
        with self.roundtrip(expected) as ds:
            actual = ds.load()
        assert_identical(expected, actual)

    def test_dataset_compute(self):
        expected = create_test_data()

        with self.roundtrip(expected) as actual:
            # Test Dataset.compute()
            for k, v in actual.variables.items():
                # IndexVariables are eagerly cached
                assert v._in_memory == (k in actual.dims)

            computed = actual.compute()

            for k, v in actual.variables.items():
                assert v._in_memory == (k in actual.dims)
            for v in computed.variables.values():
                assert v._in_memory

            assert_identical(expected, actual)
            assert_identical(expected, computed)

    def test_pickle(self):
        expected = Dataset({'foo': ('x', [42])})
        with self.roundtrip(
                expected, allow_cleanup_failure=ON_WINDOWS) as roundtripped:
            with roundtripped:
                # Windows doesn't like reopening an already open file
                raw_pickle = pickle.dumps(roundtripped)
            with pickle.loads(raw_pickle) as unpickled_ds:
                assert_identical(expected, unpickled_ds)

    @pytest.mark.filterwarnings("ignore:deallocating CachingFileManager")
    def test_pickle_dataarray(self):
        expected = Dataset({'foo': ('x', [42])})
        with self.roundtrip(
                expected, allow_cleanup_failure=ON_WINDOWS) as roundtripped:
            with roundtripped:
                raw_pickle = pickle.dumps(roundtripped['foo'])
            # TODO: figure out how to explicitly close the file for the
            # unpickled DataArray?
            unpickled = pickle.loads(raw_pickle)
            assert_identical(expected['foo'], unpickled)

    def test_dataset_caching(self):
        expected = Dataset({'foo': ('x', [5, 6, 7])})
        with self.roundtrip(expected) as actual:
            assert isinstance(actual.foo.variable._data,
                              indexing.MemoryCachedArray)
            assert not actual.foo.variable._in_memory
            actual.foo.values  # cache
            assert actual.foo.variable._in_memory

        with self.roundtrip(expected, open_kwargs={'cache': False}) as actual:
            assert isinstance(actual.foo.variable._data,
                              indexing.CopyOnWriteArray)
            assert not actual.foo.variable._in_memory
            actual.foo.values  # no caching
            assert not actual.foo.variable._in_memory

    def test_roundtrip_None_variable(self):
        expected = Dataset({None: (('x', 'y'), [[0, 1], [2, 3]])})
        with self.roundtrip(expected) as actual:
            assert_identical(expected, actual)

    def test_roundtrip_object_dtype(self):
        floats = np.array([0.0, 0.0, 1.0, 2.0, 3.0], dtype=object)
        floats_nans = np.array([np.nan, np.nan, 1.0, 2.0, 3.0], dtype=object)
        bytes_ = np.array([b'ab', b'cdef', b'g'], dtype=object)
        bytes_nans = np.array([b'ab', b'cdef', np.nan], dtype=object)
        strings = np.array(['ab', 'cdef', 'g'], dtype=object)
        strings_nans = np.array(['ab', 'cdef', np.nan], dtype=object)
        all_nans = np.array([np.nan, np.nan], dtype=object)
        original = Dataset({'floats': ('a', floats),
                            'floats_nans': ('a', floats_nans),
                            'bytes': ('b', bytes_),
                            'bytes_nans': ('b', bytes_nans),
                            'strings': ('b', strings),
                            'strings_nans': ('b', strings_nans),
                            'all_nans': ('c', all_nans),
                            'nan': ([], np.nan)})
        expected = original.copy(deep=True)
        with self.roundtrip(original) as actual:
            try:
                assert_identical(expected, actual)
            except AssertionError:
                # Most stores use '' for nans in strings, but some don't.
                # First try the ideal case (where the store returns exactly)
                # the original Dataset), then try a more realistic case.
                # This currently includes all netCDF files when encoding is not
                # explicitly set.
                # https://github.com/pydata/xarray/issues/1647
                expected['bytes_nans'][-1] = b''
                expected['strings_nans'][-1] = ''
                assert_identical(expected, actual)

    def test_roundtrip_string_data(self):
        expected = Dataset({'x': ('t', ['ab', 'cdef'])})
        with self.roundtrip(expected) as actual:
            assert_identical(expected, actual)

    def test_roundtrip_string_encoded_characters(self):
        expected = Dataset({'x': ('t', ['ab', 'cdef'])})
        expected['x'].encoding['dtype'] = 'S1'
        with self.roundtrip(expected) as actual:
            assert_identical(expected, actual)
            assert actual['x'].encoding['_Encoding'] == 'utf-8'

        expected['x'].encoding['_Encoding'] = 'ascii'
        with self.roundtrip(expected) as actual:
            assert_identical(expected, actual)
            assert actual['x'].encoding['_Encoding'] == 'ascii'

    def test_roundtrip_numpy_datetime_data(self):
        times = pd.to_datetime(['2000-01-01', '2000-01-02', 'NaT'])
        expected = Dataset({'t': ('t', times), 't0': times[0]})
        kwds = {'encoding': {'t0': {'units': 'days since 1950-01-01'}}}
        with self.roundtrip(expected, save_kwargs=kwds) as actual:
            assert_identical(expected, actual)
            assert actual.t0.encoding['units'] == 'days since 1950-01-01'

    @requires_cftime
    def test_roundtrip_cftime_datetime_data(self):
        from .test_coding_times import _all_cftime_date_types

        date_types = _all_cftime_date_types()
        for date_type in date_types.values():
            times = [date_type(1, 1, 1), date_type(1, 1, 2)]
            expected = Dataset({'t': ('t', times), 't0': times[0]})
            kwds = {'encoding': {'t0': {'units': 'days since 0001-01-01'}}}
            expected_decoded_t = np.array(times)
            expected_decoded_t0 = np.array([date_type(1, 1, 1)])
            expected_calendar = times[0].calendar

            with warnings.catch_warnings():
                if expected_calendar in {'proleptic_gregorian', 'gregorian'}:
                    warnings.filterwarnings(
                        'ignore', 'Unable to decode time axis')

                with self.roundtrip(expected, save_kwargs=kwds) as actual:
                    abs_diff = abs(actual.t.values - expected_decoded_t)
                    assert (abs_diff <= np.timedelta64(1, 's')).all()
                    assert (actual.t.encoding['units']
                            == 'days since 0001-01-01 00:00:00.000000')
                    assert (actual.t.encoding['calendar']
                            == expected_calendar)

                    abs_diff = abs(actual.t0.values - expected_decoded_t0)
                    assert (abs_diff <= np.timedelta64(1, 's')).all()
                    assert (actual.t0.encoding['units']
                            == 'days since 0001-01-01')
                    assert (actual.t.encoding['calendar']
                            == expected_calendar)

    def test_roundtrip_timedelta_data(self):
        time_deltas = pd.to_timedelta(['1h', '2h', 'NaT'])
        expected = Dataset({'td': ('td', time_deltas), 'td0': time_deltas[0]})
        with self.roundtrip(expected) as actual:
            assert_identical(expected, actual)

    def test_roundtrip_float64_data(self):
        expected = Dataset({'x': ('y', np.array([1.0, 2.0, np.pi],
                                                dtype='float64'))})
        with self.roundtrip(expected) as actual:
            assert_identical(expected, actual)

    def test_roundtrip_example_1_netcdf(self):
        with open_example_dataset('example_1.nc') as expected:
            with self.roundtrip(expected) as actual:
                # we allow the attributes to differ since that
                # will depend on the encoding used.  For example,
                # without CF encoding 'actual' will end up with
                # a dtype attribute.
                assert_equal(expected, actual)

    def test_roundtrip_coordinates(self):
        original = Dataset({'foo': ('x', [0, 1])},
                           {'x': [2, 3], 'y': ('a', [42]), 'z': ('x', [4, 5])})

        with self.roundtrip(original) as actual:
            assert_identical(original, actual)

    def test_roundtrip_global_coordinates(self):
        original = Dataset({'x': [2, 3], 'y': ('a', [42]), 'z': ('x', [4, 5])})
        with self.roundtrip(original) as actual:
            assert_identical(original, actual)

    def test_roundtrip_coordinates_with_space(self):
        original = Dataset(coords={'x': 0, 'y z': 1})
        expected = Dataset({'y z': 1}, {'x': 0})
        with pytest.warns(xr.SerializationWarning):
            with self.roundtrip(original) as actual:
                assert_identical(expected, actual)

    def test_roundtrip_boolean_dtype(self):
        original = create_boolean_data()
        assert original['x'].dtype == 'bool'
        with self.roundtrip(original) as actual:
            assert_identical(original, actual)
            assert actual['x'].dtype == 'bool'

    def test_orthogonal_indexing(self):
        in_memory = create_test_data()
        with self.roundtrip(in_memory) as on_disk:
            indexers = {'dim1': [1, 2, 0], 'dim2': [3, 2, 0, 3],
                        'dim3': np.arange(5)}
            expected = in_memory.isel(**indexers)
            actual = on_disk.isel(**indexers)
            # make sure the array is not yet loaded into memory
            assert not actual['var1'].variable._in_memory
            assert_identical(expected, actual)
            # do it twice, to make sure we're switched from orthogonal -> numpy
            # when we cached the values
            actual = on_disk.isel(**indexers)
            assert_identical(expected, actual)

    def test_vectorized_indexing(self):
        in_memory = create_test_data()
        with self.roundtrip(in_memory) as on_disk:
            indexers = {'dim1': DataArray([0, 2, 0], dims='a'),
                        'dim2': DataArray([0, 2, 3], dims='a')}
            expected = in_memory.isel(**indexers)
            actual = on_disk.isel(**indexers)
            # make sure the array is not yet loaded into memory
            assert not actual['var1'].variable._in_memory
            assert_identical(expected, actual.load())
            # do it twice, to make sure we're switched from
            # vectorized -> numpy when we cached the values
            actual = on_disk.isel(**indexers)
            assert_identical(expected, actual)

        def multiple_indexing(indexers):
            # make sure a sequence of lazy indexings certainly works.
            with self.roundtrip(in_memory) as on_disk:
                actual = on_disk['var3']
                expected = in_memory['var3']
                for ind in indexers:
                    actual = actual.isel(**ind)
                    expected = expected.isel(**ind)
                    # make sure the array is not yet loaded into memory
                    assert not actual.variable._in_memory
                assert_identical(expected, actual.load())

        # two-staged vectorized-indexing
        indexers = [
            {'dim1': DataArray([[0, 7], [2, 6], [3, 5]], dims=['a', 'b']),
             'dim3': DataArray([[0, 4], [1, 3], [2, 2]], dims=['a', 'b'])},
            {'a': DataArray([0, 1], dims=['c']),
             'b': DataArray([0, 1], dims=['c'])}
        ]
        multiple_indexing(indexers)

        # vectorized-slice mixed
        indexers = [
            {'dim1': DataArray([[0, 7], [2, 6], [3, 5]], dims=['a', 'b']),
             'dim3': slice(None, 10)}
        ]
        multiple_indexing(indexers)

        # vectorized-integer mixed
        indexers = [
            {'dim3': 0},
            {'dim1': DataArray([[0, 7], [2, 6], [3, 5]], dims=['a', 'b'])},
            {'a': slice(None, None, 2)}
        ]
        multiple_indexing(indexers)

        # vectorized-integer mixed
        indexers = [
            {'dim3': 0},
            {'dim1': DataArray([[0, 7], [2, 6], [3, 5]], dims=['a', 'b'])},
            {'a': 1, 'b': 0}
        ]
        multiple_indexing(indexers)

        # with negative step slice.
        indexers = [
            {'dim1': DataArray([[0, 7], [2, 6], [3, 5]], dims=['a', 'b']),
             'dim3': slice(-1, 1, -1)},
        ]
        multiple_indexing(indexers)

        # with negative step slice.
        indexers = [
            {'dim1': DataArray([[0, 7], [2, 6], [3, 5]], dims=['a', 'b']),
             'dim3': slice(-1, 1, -2)},
        ]
        multiple_indexing(indexers)

    def test_isel_dataarray(self):
        # Make sure isel works lazily. GH:issue:1688
        in_memory = create_test_data()
        with self.roundtrip(in_memory) as on_disk:
            expected = in_memory.isel(dim2=in_memory['dim2'] < 3)
            actual = on_disk.isel(dim2=on_disk['dim2'] < 3)
            assert_identical(expected, actual)

    def validate_array_type(self, ds):
        # Make sure that only NumpyIndexingAdapter stores a bare np.ndarray.
        def find_and_validate_array(obj):
            # recursively called function. obj: array or array wrapper.
            if hasattr(obj, 'array'):
                if isinstance(obj.array, indexing.ExplicitlyIndexed):
                    find_and_validate_array(obj.array)
                else:
                    if isinstance(obj.array, np.ndarray):
                        assert isinstance(obj, indexing.NumpyIndexingAdapter)
                    elif isinstance(obj.array, dask_array_type):
                        assert isinstance(obj, indexing.DaskIndexingAdapter)
                    elif isinstance(obj.array, pd.Index):
                        assert isinstance(obj, indexing.PandasIndexAdapter)
                    else:
                        raise TypeError('{} is wrapped by {}'.format(
                            type(obj.array), type(obj)))

        for k, v in ds.variables.items():
            find_and_validate_array(v._data)

    def test_array_type_after_indexing(self):
        in_memory = create_test_data()
        with self.roundtrip(in_memory) as on_disk:
            self.validate_array_type(on_disk)
            indexers = {'dim1': [1, 2, 0], 'dim2': [3, 2, 0, 3],
                        'dim3': np.arange(5)}
            expected = in_memory.isel(**indexers)
            actual = on_disk.isel(**indexers)
            assert_identical(expected, actual)
            self.validate_array_type(actual)
            # do it twice, to make sure we're switched from orthogonal -> numpy
            # when we cached the values
            actual = on_disk.isel(**indexers)
            assert_identical(expected, actual)
            self.validate_array_type(actual)

    def test_dropna(self):
        # regression test for GH:issue:1694
        a = np.random.randn(4, 3)
        a[1, 1] = np.NaN
        in_memory = xr.Dataset({'a': (('y', 'x'), a)},
                               coords={'y': np.arange(4), 'x': np.arange(3)})

        assert_identical(in_memory.dropna(dim='x'),
                         in_memory.isel(x=slice(None, None, 2)))

        with self.roundtrip(in_memory) as on_disk:
            self.validate_array_type(on_disk)
            expected = in_memory.dropna(dim='x')
            actual = on_disk.dropna(dim='x')
            assert_identical(expected, actual)

    def test_ondisk_after_print(self):
        """ Make sure print does not load file into memory """
        in_memory = create_test_data()
        with self.roundtrip(in_memory) as on_disk:
            repr(on_disk)
            assert not on_disk['var1']._in_memory


class CFEncodedBase(DatasetIOBase):

    def test_roundtrip_bytes_with_fill_value(self):
        values = np.array([b'ab', b'cdef', np.nan], dtype=object)
        encoding = {'_FillValue': b'X', 'dtype': 'S1'}
        original = Dataset({'x': ('t', values, {}, encoding)})
        expected = original.copy(deep=True)
        with self.roundtrip(original) as actual:
            assert_identical(expected, actual)

        original = Dataset({'x': ('t', values, {}, {'_FillValue': b''})})
        with self.roundtrip(original) as actual:
            assert_identical(expected, actual)

    def test_roundtrip_string_with_fill_value_nchar(self):
        values = np.array(['ab', 'cdef', np.nan], dtype=object)
        expected = Dataset({'x': ('t', values)})

        encoding = {'dtype': 'S1', '_FillValue': b'X'}
        original = Dataset({'x': ('t', values, {}, encoding)})
        # Not supported yet.
        with pytest.raises(NotImplementedError):
            with self.roundtrip(original) as actual:
                assert_identical(expected, actual)

    @pytest.mark.parametrize(
        'decoded_fn, encoded_fn',
        [(create_unsigned_masked_scaled_data,
          create_encoded_unsigned_masked_scaled_data),
         pytest.param(create_bad_unsigned_masked_scaled_data,
                      create_bad_encoded_unsigned_masked_scaled_data,
                      marks=pytest.mark.xfail(
                          reason="Bad _Unsigned attribute.")),
         (create_signed_masked_scaled_data,
          create_encoded_signed_masked_scaled_data),
         (create_masked_and_scaled_data,
          create_encoded_masked_and_scaled_data)])
    def test_roundtrip_mask_and_scale(self, decoded_fn, encoded_fn):
        decoded = decoded_fn()
        encoded = encoded_fn()

        with self.roundtrip(decoded) as actual:
            for k in decoded.variables:
                assert (decoded.variables[k].dtype
                        == actual.variables[k].dtype)
            assert_allclose(decoded, actual, decode_bytes=False)

        with self.roundtrip(decoded,
                            open_kwargs=dict(decode_cf=False)) as actual:
            # TODO: this assumes that all roundtrips will first
            # encode.  Is that something we want to test for?
            for k in encoded.variables:
                assert (encoded.variables[k].dtype
                        == actual.variables[k].dtype)
            assert_allclose(encoded, actual, decode_bytes=False)

        with self.roundtrip(encoded,
                            open_kwargs=dict(decode_cf=False)) as actual:
            for k in encoded.variables:
                assert (encoded.variables[k].dtype
                        == actual.variables[k].dtype)
            assert_allclose(encoded, actual, decode_bytes=False)

        # make sure roundtrip encoding didn't change the
        # original dataset.
        assert_allclose(encoded, encoded_fn(), decode_bytes=False)

        with self.roundtrip(encoded) as actual:
            for k in decoded.variables:
                assert (decoded.variables[k].dtype ==
                        actual.variables[k].dtype)
            assert_allclose(decoded, actual, decode_bytes=False)

    def test_coordinates_encoding(self):
        def equals_latlon(obj):
            return obj == 'lat lon' or obj == 'lon lat'

        original = Dataset({'temp': ('x', [0, 1]), 'precip': ('x', [0, -1])},
                           {'lat': ('x', [2, 3]), 'lon': ('x', [4, 5])})
        with self.roundtrip(original) as actual:
            assert_identical(actual, original)
        with create_tmp_file() as tmp_file:
            original.to_netcdf(tmp_file)
            with open_dataset(tmp_file, decode_coords=False) as ds:
                assert equals_latlon(ds['temp'].attrs['coordinates'])
                assert equals_latlon(ds['precip'].attrs['coordinates'])
                assert 'coordinates' not in ds.attrs
                assert 'coordinates' not in ds['lat'].attrs
                assert 'coordinates' not in ds['lon'].attrs

        modified = original.drop(['temp', 'precip'])
        with self.roundtrip(modified) as actual:
            assert_identical(actual, modified)
        with create_tmp_file() as tmp_file:
            modified.to_netcdf(tmp_file)
            with open_dataset(tmp_file, decode_coords=False) as ds:
                assert equals_latlon(ds.attrs['coordinates'])
                assert 'coordinates' not in ds['lat'].attrs
                assert 'coordinates' not in ds['lon'].attrs

    def test_roundtrip_endian(self):
        ds = Dataset({'x': np.arange(3, 10, dtype='>i2'),
                      'y': np.arange(3, 20, dtype='<i4'),
                      'z': np.arange(3, 30, dtype='=i8'),
                      'w': ('x', np.arange(3, 10, dtype=np.float))})

        with self.roundtrip(ds) as actual:
            # technically these datasets are slightly different,
            # one hold mixed endian data (ds) the other should be
            # all big endian (actual).  assertDatasetIdentical
            # should still pass though.
            assert_identical(ds, actual)

        if self.engine == 'netcdf4':
            ds['z'].encoding['endian'] = 'big'
            with pytest.raises(NotImplementedError):
                with self.roundtrip(ds) as actual:
                    pass

    def test_invalid_dataarray_names_raise(self):
        te = (TypeError, 'string or None')
        ve = (ValueError, 'string must be length 1 or')
        data = np.random.random((2, 2))
        da = xr.DataArray(data)
        for name, e in zip([0, (4, 5), True, ''], [te, te, te, ve]):
            ds = Dataset({name: da})
            with raises_regex(*e):
                with self.roundtrip(ds):
                    pass

    def test_encoding_kwarg(self):
        ds = Dataset({'x': ('y', np.arange(10.0))})
        kwargs = dict(encoding={'x': {'dtype': 'f4'}})
        with self.roundtrip(ds, save_kwargs=kwargs) as actual:
            assert actual.x.encoding['dtype'] == 'f4'
        assert ds.x.encoding == {}

        kwargs = dict(encoding={'x': {'foo': 'bar'}})
        with raises_regex(ValueError, 'unexpected encoding'):
            with self.roundtrip(ds, save_kwargs=kwargs) as actual:
                pass

        kwargs = dict(encoding={'x': 'foo'})
        with raises_regex(ValueError, 'must be castable'):
            with self.roundtrip(ds, save_kwargs=kwargs) as actual:
                pass

        kwargs = dict(encoding={'invalid': {}})
        with pytest.raises(KeyError):
            with self.roundtrip(ds, save_kwargs=kwargs) as actual:
                pass

    def test_encoding_kwarg_dates(self):
        ds = Dataset({'t': pd.date_range('2000-01-01', periods=3)})
        units = 'days since 1900-01-01'
        kwargs = dict(encoding={'t': {'units': units}})
        with self.roundtrip(ds, save_kwargs=kwargs) as actual:
            assert actual.t.encoding['units'] == units
            assert_identical(actual, ds)

    def test_encoding_kwarg_fixed_width_string(self):
        # regression test for GH2149
        for strings in [
            [b'foo', b'bar', b'baz'],
            ['foo', 'bar', 'baz'],
        ]:
            ds = Dataset({'x': strings})
            kwargs = dict(encoding={'x': {'dtype': 'S1'}})
            with self.roundtrip(ds, save_kwargs=kwargs) as actual:
                assert actual['x'].encoding['dtype'] == 'S1'
                assert_identical(actual, ds)

    def test_default_fill_value(self):
        # Test default encoding for float:
        ds = Dataset({'x': ('y', np.arange(10.0))})
        kwargs = dict(encoding={'x': {'dtype': 'f4'}})
        with self.roundtrip(ds, save_kwargs=kwargs) as actual:
            assert math.isnan(actual.x.encoding['_FillValue'])
        assert ds.x.encoding == {}

        # Test default encoding for int:
        ds = Dataset({'x': ('y', np.arange(10.0))})
        kwargs = dict(encoding={'x': {'dtype': 'int16'}})
        with warnings.catch_warnings():
            warnings.filterwarnings(
                'ignore', '.*floating point data as an integer')
            with self.roundtrip(ds, save_kwargs=kwargs) as actual:
                assert '_FillValue' not in actual.x.encoding
        assert ds.x.encoding == {}

        # Test default encoding for implicit int:
        ds = Dataset({'x': ('y', np.arange(10, dtype='int16'))})
        with self.roundtrip(ds) as actual:
            assert '_FillValue' not in actual.x.encoding
        assert ds.x.encoding == {}

    def test_explicitly_omit_fill_value(self):
        ds = Dataset({'x': ('y', [np.pi, -np.pi])})
        ds.x.encoding['_FillValue'] = None
        with self.roundtrip(ds) as actual:
            assert '_FillValue' not in actual.x.encoding

    def test_explicitly_omit_fill_value_via_encoding_kwarg(self):
        ds = Dataset({'x': ('y', [np.pi, -np.pi])})
        kwargs = dict(encoding={'x': {'_FillValue': None}})
        with self.roundtrip(ds, save_kwargs=kwargs) as actual:
            assert '_FillValue' not in actual.x.encoding
        assert ds.y.encoding == {}

    def test_explicitly_omit_fill_value_in_coord(self):
        ds = Dataset({'x': ('y', [np.pi, -np.pi])}, coords={'y': [0.0, 1.0]})
        ds.y.encoding['_FillValue'] = None
        with self.roundtrip(ds) as actual:
            assert '_FillValue' not in actual.y.encoding

    def test_explicitly_omit_fill_value_in_coord_via_encoding_kwarg(self):
        ds = Dataset({'x': ('y', [np.pi, -np.pi])}, coords={'y': [0.0, 1.0]})
        kwargs = dict(encoding={'y': {'_FillValue': None}})
        with self.roundtrip(ds, save_kwargs=kwargs) as actual:
            assert '_FillValue' not in actual.y.encoding
        assert ds.y.encoding == {}

    def test_encoding_same_dtype(self):
        ds = Dataset({'x': ('y', np.arange(10.0, dtype='f4'))})
        kwargs = dict(encoding={'x': {'dtype': 'f4'}})
        with self.roundtrip(ds, save_kwargs=kwargs) as actual:
            assert actual.x.encoding['dtype'] == 'f4'
        assert ds.x.encoding == {}

    def test_append_write(self):
        # regression for GH1215
        data = create_test_data()
        with self.roundtrip_append(data) as actual:
            assert_identical(data, actual)

    def test_append_overwrite_values(self):
        # regression for GH1215
        data = create_test_data()
        with create_tmp_file(allow_cleanup_failure=False) as tmp_file:
            self.save(data, tmp_file, mode='w')
            data['var2'][:] = -999
            data['var9'] = data['var2'] * 3
            self.save(data[['var2', 'var9']], tmp_file, mode='a')
            with self.open(tmp_file) as actual:
                assert_identical(data, actual)

    def test_append_with_invalid_dim_raises(self):
        data = create_test_data()
        with create_tmp_file(allow_cleanup_failure=False) as tmp_file:
            self.save(data, tmp_file, mode='w')
            data['var9'] = data['var2'] * 3
            data = data.isel(dim1=slice(2, 6))  # modify one dimension
            with raises_regex(ValueError,
                              'Unable to update size for existing dimension'):
                self.save(data, tmp_file, mode='a')

    def test_multiindex_not_implemented(self):
        ds = (Dataset(coords={'y': ('x', [1, 2]), 'z': ('x', ['a', 'b'])})
              .set_index(x=['y', 'z']))
        with raises_regex(NotImplementedError, 'MultiIndex'):
            with self.roundtrip(ds):
                pass


_counter = itertools.count()


@contextlib.contextmanager
def create_tmp_file(suffix='.nc', allow_cleanup_failure=False):
    temp_dir = tempfile.mkdtemp()
    path = os.path.join(temp_dir, 'temp-%s%s' % (next(_counter), suffix))
    try:
        yield path
    finally:
        try:
            shutil.rmtree(temp_dir)
        except OSError:
            if not allow_cleanup_failure:
                raise


@contextlib.contextmanager
def create_tmp_files(nfiles, suffix='.nc', allow_cleanup_failure=False):
    with ExitStack() as stack:
        files = [stack.enter_context(create_tmp_file(suffix,
                                                     allow_cleanup_failure))
                 for apath in np.arange(nfiles)]
        yield files


class NetCDF4Base(CFEncodedBase):
    """Tests for both netCDF4-python and h5netcdf."""

    engine = 'netcdf4'

    def test_open_group(self):
        # Create a netCDF file with a dataset stored within a group
        with create_tmp_file() as tmp_file:
            with nc4.Dataset(tmp_file, 'w') as rootgrp:
                foogrp = rootgrp.createGroup('foo')
                ds = foogrp
                ds.createDimension('time', size=10)
                x = np.arange(10)
                ds.createVariable('x', np.int32, dimensions=('time',))
                ds.variables['x'][:] = x

            expected = Dataset()
            expected['x'] = ('time', x)

            # check equivalent ways to specify group
            for group in 'foo', '/foo', 'foo/', '/foo/':
                with self.open(tmp_file, group=group) as actual:
                    assert_equal(actual['x'], expected['x'])

            # check that missing group raises appropriate exception
            with pytest.raises(IOError):
                open_dataset(tmp_file, group='bar')
            with raises_regex(ValueError, 'must be a string'):
                open_dataset(tmp_file, group=(1, 2, 3))

    def test_open_subgroup(self):
        # Create a netCDF file with a dataset stored within a group within a
        # group
        with create_tmp_file() as tmp_file:
            rootgrp = nc4.Dataset(tmp_file, 'w')
            foogrp = rootgrp.createGroup('foo')
            bargrp = foogrp.createGroup('bar')
            ds = bargrp
            ds.createDimension('time', size=10)
            x = np.arange(10)
            ds.createVariable('x', np.int32, dimensions=('time',))
            ds.variables['x'][:] = x
            rootgrp.close()

            expected = Dataset()
            expected['x'] = ('time', x)

            # check equivalent ways to specify group
            for group in 'foo/bar', '/foo/bar', 'foo/bar/', '/foo/bar/':
                with self.open(tmp_file, group=group) as actual:
                    assert_equal(actual['x'], expected['x'])

    def test_write_groups(self):
        data1 = create_test_data()
        data2 = data1 * 2
        with create_tmp_file() as tmp_file:
            self.save(data1, tmp_file, group='data/1')
            self.save(data2, tmp_file, group='data/2', mode='a')
            with self.open(tmp_file, group='data/1') as actual1:
                assert_identical(data1, actual1)
            with self.open(tmp_file, group='data/2') as actual2:
                assert_identical(data2, actual2)

    def test_encoding_kwarg_vlen_string(self):
        for input_strings in [
            [b'foo', b'bar', b'baz'],
            ['foo', 'bar', 'baz'],
        ]:
            original = Dataset({'x': input_strings})
            expected = Dataset({'x': ['foo', 'bar', 'baz']})
            kwargs = dict(encoding={'x': {'dtype': str}})
            with self.roundtrip(original, save_kwargs=kwargs) as actual:
                assert actual['x'].encoding['dtype'] is str
                assert_identical(actual, expected)

    def test_roundtrip_string_with_fill_value_vlen(self):
        values = np.array(['ab', 'cdef', np.nan], dtype=object)
        expected = Dataset({'x': ('t', values)})

        # netCDF4-based backends don't support an explicit fillvalue
        # for variable length strings yet.
        # https://github.com/Unidata/netcdf4-python/issues/730
        # https://github.com/shoyer/h5netcdf/issues/37
        original = Dataset({'x': ('t', values, {}, {'_FillValue': 'XXX'})})
        with pytest.raises(NotImplementedError):
            with self.roundtrip(original) as actual:
                assert_identical(expected, actual)

        original = Dataset({'x': ('t', values, {}, {'_FillValue': ''})})
        with pytest.raises(NotImplementedError):
            with self.roundtrip(original) as actual:
                assert_identical(expected, actual)

    def test_roundtrip_character_array(self):
        with create_tmp_file() as tmp_file:
            values = np.array([['a', 'b', 'c'], ['d', 'e', 'f']], dtype='S')

            with nc4.Dataset(tmp_file, mode='w') as nc:
                nc.createDimension('x', 2)
                nc.createDimension('string3', 3)
                v = nc.createVariable('x', np.dtype('S1'), ('x', 'string3'))
                v[:] = values

            values = np.array(['abc', 'def'], dtype='S')
            expected = Dataset({'x': ('x', values)})
            with open_dataset(tmp_file) as actual:
                assert_identical(expected, actual)
                # regression test for #157
                with self.roundtrip(actual) as roundtripped:
                    assert_identical(expected, roundtripped)

    def test_default_to_char_arrays(self):
        data = Dataset({'x': np.array(['foo', 'zzzz'], dtype='S')})
        with self.roundtrip(data) as actual:
            assert_identical(data, actual)
            assert actual['x'].dtype == np.dtype('S4')

    def test_open_encodings(self):
        # Create a netCDF file with explicit time units
        # and make sure it makes it into the encodings
        # and survives a round trip
        with create_tmp_file() as tmp_file:
            with nc4.Dataset(tmp_file, 'w') as ds:
                ds.createDimension('time', size=10)
                ds.createVariable('time', np.int32, dimensions=('time',))
                units = 'days since 1999-01-01'
                ds.variables['time'].setncattr('units', units)
                ds.variables['time'][:] = np.arange(10) + 4

            expected = Dataset()

            time = pd.date_range('1999-01-05', periods=10)
            encoding = {'units': units, 'dtype': np.dtype('int32')}
            expected['time'] = ('time', time, {}, encoding)

            with open_dataset(tmp_file) as actual:
                assert_equal(actual['time'], expected['time'])
                actual_encoding = dict((k, v) for k, v in
                                       actual['time'].encoding.items()
                                       if k in expected['time'].encoding)
                assert actual_encoding == \
                    expected['time'].encoding

    def test_dump_encodings(self):
        # regression test for #709
        ds = Dataset({'x': ('y', np.arange(10.0))})
        kwargs = dict(encoding={'x': {'zlib': True}})
        with self.roundtrip(ds, save_kwargs=kwargs) as actual:
            assert actual.x.encoding['zlib']

    def test_dump_and_open_encodings(self):
        # Create a netCDF file with explicit time units
        # and make sure it makes it into the encodings
        # and survives a round trip
        with create_tmp_file() as tmp_file:
            with nc4.Dataset(tmp_file, 'w') as ds:
                ds.createDimension('time', size=10)
                ds.createVariable('time', np.int32, dimensions=('time',))
                units = 'days since 1999-01-01'
                ds.variables['time'].setncattr('units', units)
                ds.variables['time'][:] = np.arange(10) + 4

            with open_dataset(tmp_file) as xarray_dataset:
                with create_tmp_file() as tmp_file2:
                    xarray_dataset.to_netcdf(tmp_file2)
                    with nc4.Dataset(tmp_file2, 'r') as ds:
                        assert ds.variables['time'].getncattr('units') == units
                        assert_array_equal(
                            ds.variables['time'], np.arange(10) + 4)

    def test_compression_encoding(self):
        data = create_test_data()
        data['var2'].encoding.update({'zlib': True,
                                      'chunksizes': (5, 5),
                                      'fletcher32': True,
                                      'shuffle': True,
                                      'original_shape': data.var2.shape})
        with self.roundtrip(data) as actual:
            for k, v in data['var2'].encoding.items():
                assert v == actual['var2'].encoding[k]

        # regression test for #156
        expected = data.isel(dim1=0)
        with self.roundtrip(expected) as actual:
            assert_equal(expected, actual)

    def test_encoding_kwarg_compression(self):
        ds = Dataset({'x': np.arange(10.0)})
        encoding = dict(dtype='f4', zlib=True, complevel=9, fletcher32=True,
                        chunksizes=(5,), shuffle=True)
        kwargs = dict(encoding=dict(x=encoding))

        with self.roundtrip(ds, save_kwargs=kwargs) as actual:
            assert_equal(actual, ds)
            assert actual.x.encoding['dtype'] == 'f4'
            assert actual.x.encoding['zlib']
            assert actual.x.encoding['complevel'] == 9
            assert actual.x.encoding['fletcher32']
            assert actual.x.encoding['chunksizes'] == (5,)
            assert actual.x.encoding['shuffle']

        assert ds.x.encoding == {}

    def test_keep_chunksizes_if_no_original_shape(self):
        ds = Dataset({'x': [1, 2, 3]})
        chunksizes = (2, )
        ds.variables['x'].encoding = {
            'chunksizes': chunksizes
        }

        with self.roundtrip(ds) as actual:
            assert_identical(ds, actual)
            assert_array_equal(ds['x'].encoding['chunksizes'],
                               actual['x'].encoding['chunksizes'])

    def test_encoding_chunksizes_unlimited(self):
        # regression test for GH1225
        ds = Dataset({'x': [1, 2, 3], 'y': ('x', [2, 3, 4])})
        ds.variables['x'].encoding = {
            'zlib': False,
            'shuffle': False,
            'complevel': 0,
            'fletcher32': False,
            'contiguous': False,
            'chunksizes': (2 ** 20,),
            'original_shape': (3,),
        }
        with self.roundtrip(ds) as actual:
            assert_equal(ds, actual)

    def test_mask_and_scale(self):
        with create_tmp_file() as tmp_file:
            with nc4.Dataset(tmp_file, mode='w') as nc:
                nc.createDimension('t', 5)
                nc.createVariable('x', 'int16', ('t',), fill_value=-1)
                v = nc.variables['x']
                v.set_auto_maskandscale(False)
                v.add_offset = 10
                v.scale_factor = 0.1
                v[:] = np.array([-1, -1, 0, 1, 2])

            # first make sure netCDF4 reads the masked and scaled data
            # correctly
            with nc4.Dataset(tmp_file, mode='r') as nc:
                expected = np.ma.array([-1, -1, 10, 10.1, 10.2],
                                       mask=[True, True, False, False, False])
                actual = nc.variables['x'][:]
                assert_array_equal(expected, actual)

            # now check xarray
            with open_dataset(tmp_file) as ds:
                expected = create_masked_and_scaled_data()
                assert_identical(expected, ds)

    def test_0dimensional_variable(self):
        # This fix verifies our work-around to this netCDF4-python bug:
        # https://github.com/Unidata/netcdf4-python/pull/220
        with create_tmp_file() as tmp_file:
            with nc4.Dataset(tmp_file, mode='w') as nc:
                v = nc.createVariable('x', 'int16')
                v[...] = 123

            with open_dataset(tmp_file) as ds:
                expected = Dataset({'x': ((), 123)})
                assert_identical(expected, ds)

    def test_already_open_dataset(self):
        with create_tmp_file() as tmp_file:
            with nc4.Dataset(tmp_file, mode='w') as nc:
                v = nc.createVariable('x', 'int')
                v[...] = 42

            nc = nc4.Dataset(tmp_file, mode='r')
            store = backends.NetCDF4DataStore(nc)
            with open_dataset(store) as ds:
                expected = Dataset({'x': ((), 42)})
                assert_identical(expected, ds)

    def test_read_variable_len_strings(self):
        with create_tmp_file() as tmp_file:
            values = np.array(['foo', 'bar', 'baz'], dtype=object)

            with nc4.Dataset(tmp_file, mode='w') as nc:
                nc.createDimension('x', 3)
                v = nc.createVariable('x', str, ('x',))
                v[:] = values

            expected = Dataset({'x': ('x', values)})
            for kwargs in [{}, {'decode_cf': True}]:
                with open_dataset(tmp_file, **kwargs) as actual:
                    assert_identical(expected, actual)

    def test_encoding_unlimited_dims(self):
        ds = Dataset({'x': ('y', np.arange(10.0))})
        with self.roundtrip(ds,
                            save_kwargs=dict(unlimited_dims=['y'])) as actual:
            assert actual.encoding['unlimited_dims'] == set('y')
            assert_equal(ds, actual)
        ds.encoding = {'unlimited_dims': ['y']}
        with self.roundtrip(ds) as actual:
            assert actual.encoding['unlimited_dims'] == set('y')
            assert_equal(ds, actual)


@requires_netCDF4
class TestNetCDF4Data(NetCDF4Base):

    @contextlib.contextmanager
    def create_store(self):
        with create_tmp_file() as tmp_file:
            with backends.NetCDF4DataStore.open(tmp_file, mode='w') as store:
                yield store

    def test_variable_order(self):
        # doesn't work with scipy or h5py :(
        ds = Dataset()
        ds['a'] = 1
        ds['z'] = 2
        ds['b'] = 3
        ds.coords['c'] = 4

        with self.roundtrip(ds) as actual:
            assert list(ds.variables) == list(actual.variables)

    def test_unsorted_index_raises(self):
        # should be fixed in netcdf4 v1.2.1
        random_data = np.random.random(size=(4, 6))
        dim0 = [0, 1, 2, 3]
        dim1 = [0, 2, 1, 3, 5, 4]  # We will sort this in a later step
        da = xr.DataArray(data=random_data, dims=('dim0', 'dim1'),
                          coords={'dim0': dim0, 'dim1': dim1}, name='randovar')
        ds = da.to_dataset()

        with self.roundtrip(ds) as ondisk:
            inds = np.argsort(dim1)
            ds2 = ondisk.isel(dim1=inds)
            # Older versions of NetCDF4 raise an exception here, and if so we
            # want to ensure we improve (that is, replace) the error message
            try:
                ds2.randovar.values
            except IndexError as err:
                assert 'first by calling .load' in str(err)

    def test_88_character_filename_segmentation_fault(self):
        # should be fixed in netcdf4 v1.3.1
        with mock.patch('netCDF4.__version__', '1.2.4'):
            with warnings.catch_warnings():
                message = ('A segmentation fault may occur when the '
                           'file path has exactly 88 characters')
                warnings.filterwarnings('error', message)
                with pytest.raises(Warning):
                    # Need to construct 88 character filepath
                    xr.Dataset().to_netcdf('a' * (88 - len(os.getcwd()) - 1))

    def test_setncattr_string(self):
        list_of_strings = ['list', 'of', 'strings']
        one_element_list_of_strings = ['one element']
        one_string = 'one string'
        attrs = {'foo': list_of_strings,
                 'bar': one_element_list_of_strings,
                 'baz': one_string}
        ds = Dataset({'x': ('y', [1, 2, 3], attrs)},
                     attrs=attrs)

        with self.roundtrip(ds) as actual:
            for totest in [actual, actual['x']]:
                assert_array_equal(list_of_strings, totest.attrs['foo'])
                assert_array_equal(one_element_list_of_strings,
                                   totest.attrs['bar'])
                assert one_string == totest.attrs['baz']

    def test_autoclose_future_warning(self):
        data = create_test_data()
        with create_tmp_file() as tmp_file:
            self.save(data, tmp_file)
            with pytest.warns(FutureWarning):
                with self.open(tmp_file, autoclose=True) as actual:
                    assert_identical(data, actual)


@requires_netCDF4
@requires_dask
@pytest.mark.filterwarnings('ignore:deallocating CachingFileManager')
class TestNetCDF4ViaDaskData(TestNetCDF4Data):
    @contextlib.contextmanager
    def roundtrip(self, data, save_kwargs=None, open_kwargs=None,
                  allow_cleanup_failure=False):
        if open_kwargs is None:
            open_kwargs = {}
        if save_kwargs is None:
            save_kwargs = {}
        open_kwargs.setdefault('chunks', -1)
        with TestNetCDF4Data.roundtrip(
                self, data, save_kwargs, open_kwargs,
                allow_cleanup_failure) as ds:
            yield ds

    def test_unsorted_index_raises(self):
        # Skip when using dask because dask rewrites indexers to getitem,
        # dask first pulls items by block.
        pass

    def test_dataset_caching(self):
        # caching behavior differs for dask
        pass

    def test_write_inconsistent_chunks(self):
        # Construct two variables with the same dimensions, but different
        # chunk sizes.
        x = da.zeros((100, 100), dtype='f4', chunks=(50, 100))
        x = DataArray(data=x, dims=('lat', 'lon'), name='x')
        x.encoding['chunksizes'] = (50, 100)
        x.encoding['original_shape'] = (100, 100)
        y = da.ones((100, 100), dtype='f4', chunks=(100, 50))
        y = DataArray(data=y, dims=('lat', 'lon'), name='y')
        y.encoding['chunksizes'] = (100, 50)
        y.encoding['original_shape'] = (100, 100)
        # Put them both into the same dataset
        ds = Dataset({'x': x, 'y': y})
        with self.roundtrip(ds) as actual:
            assert actual['x'].encoding['chunksizes'] == (50, 100)
            assert actual['y'].encoding['chunksizes'] == (100, 50)


@requires_zarr
class ZarrBase(CFEncodedBase):

    DIMENSION_KEY = '_ARRAY_DIMENSIONS'

    @contextlib.contextmanager
    def create_store(self):
        with self.create_zarr_target() as store_target:
            yield backends.ZarrStore.open_group(store_target, mode='w')

    def save(self, dataset, store_target, **kwargs):
        return dataset.to_zarr(store=store_target, **kwargs)

    @contextlib.contextmanager
    def open(self, store_target, **kwargs):
        with xr.open_zarr(store_target, **kwargs) as ds:
            yield ds

    @contextlib.contextmanager
    def roundtrip(self, data, save_kwargs=None, open_kwargs=None,
                  allow_cleanup_failure=False):
        if save_kwargs is None:
            save_kwargs = {}
        if open_kwargs is None:
            open_kwargs = {}
        with self.create_zarr_target() as store_target:
            self.save(data, store_target, **save_kwargs)
            with self.open(store_target, **open_kwargs) as ds:
                yield ds

    @contextlib.contextmanager
    def roundtrip_append(self, data, save_kwargs=None, open_kwargs=None,
                         allow_cleanup_failure=False):
        pytest.skip("zarr backend does not support appending")

    def test_roundtrip_consolidated(self):
        pytest.importorskip('zarr', minversion="2.2.1.dev2")
        expected = create_test_data()
        with self.roundtrip(expected,
                            save_kwargs={'consolidated': True},
                            open_kwargs={'consolidated': True}) as actual:
            self.check_dtypes_roundtripped(expected, actual)
            assert_identical(expected, actual)

    def test_auto_chunk(self):
        original = create_test_data().chunk()

        with self.roundtrip(
                original, open_kwargs={'chunks': None}) as actual:
            for k, v in actual.variables.items():
                # only index variables should be in memory
                assert v._in_memory == (k in actual.dims)
                # there should be no chunks
                assert v.chunks is None

        with self.roundtrip(
                original, open_kwargs={'chunks': 'auto'}) as actual:
            for k, v in actual.variables.items():
                # only index variables should be in memory
                assert v._in_memory == (k in actual.dims)
                # chunk size should be the same as original
                assert v.chunks == original[k].chunks

    def test_manual_chunk(self):
        original = create_test_data().chunk({'dim1': 3, 'dim2': 4, 'dim3': 3})

        # All of these should return non-chunked arrays
        NO_CHUNKS = (None, 0, {})
        for no_chunk in NO_CHUNKS:
            open_kwargs = {'chunks': no_chunk}
            with self.roundtrip(original, open_kwargs=open_kwargs) as actual:
                for k, v in actual.variables.items():
                    # only index variables should be in memory
                    assert v._in_memory == (k in actual.dims)
                    # there should be no chunks
                    assert v.chunks is None

        # uniform arrays
        for i in range(2, 6):
            rechunked = original.chunk(chunks=i)
            open_kwargs = {'chunks': i}
            with self.roundtrip(original, open_kwargs=open_kwargs) as actual:
                for k, v in actual.variables.items():
                    # only index variables should be in memory
                    assert v._in_memory == (k in actual.dims)
                    # chunk size should be the same as rechunked
                    assert v.chunks == rechunked[k].chunks

        chunks = {'dim1': 2, 'dim2': 3, 'dim3': 5}
        rechunked = original.chunk(chunks=chunks)

        open_kwargs = {'chunks': chunks, 'overwrite_encoded_chunks': True}
        with self.roundtrip(original, open_kwargs=open_kwargs) as actual:
            for k, v in actual.variables.items():
                assert v.chunks == rechunked[k].chunks

            with self.roundtrip(actual) as auto:
                # encoding should have changed
                for k, v in actual.variables.items():
                    assert v.chunks == rechunked[k].chunks

                assert_identical(actual, auto)
                assert_identical(actual.load(), auto.load())

    def test_warning_on_bad_chunks(self):
        original = create_test_data().chunk({'dim1': 4, 'dim2': 3, 'dim3': 5})

        bad_chunks = (2, {'dim2': (3, 3, 2, 1)})
        for chunks in bad_chunks:
            kwargs = {'chunks': chunks}
            with pytest.warns(UserWarning):
                with self.roundtrip(original, open_kwargs=kwargs) as actual:
                    for k, v in actual.variables.items():
                        # only index variables should be in memory
                        assert v._in_memory == (k in actual.dims)

        good_chunks = ({'dim2': 3}, {'dim3': 10})
        for chunks in good_chunks:
            kwargs = {'chunks': chunks}
            with pytest.warns(None) as record:
                with self.roundtrip(original, open_kwargs=kwargs) as actual:
                    for k, v in actual.variables.items():
                        # only index variables should be in memory
                        assert v._in_memory == (k in actual.dims)
            assert len(record) == 0

    def test_deprecate_auto_chunk(self):
        original = create_test_data().chunk()
        with pytest.warns(FutureWarning):
            with self.roundtrip(
                    original, open_kwargs={'auto_chunk': True}) as actual:
                for k, v in actual.variables.items():
                    # only index variables should be in memory
                    assert v._in_memory == (k in actual.dims)
                    # chunk size should be the same as original
                    assert v.chunks == original[k].chunks

        with pytest.warns(FutureWarning):
            with self.roundtrip(
                    original, open_kwargs={'auto_chunk': False}) as actual:
                for k, v in actual.variables.items():
                    # only index variables should be in memory
                    assert v._in_memory == (k in actual.dims)
                    # there should be no chunks
                    assert v.chunks is None

    def test_write_uneven_dask_chunks(self):
        # regression for GH#2225
        original = create_test_data().chunk({'dim1': 3, 'dim2': 4, 'dim3': 3})
        with self.roundtrip(
                original, open_kwargs={'chunks': 'auto'}) as actual:
            for k, v in actual.data_vars.items():
                print(k)
                assert v.chunks == actual[k].chunks

    def test_chunk_encoding(self):
        # These datasets have no dask chunks. All chunking specified in
        # encoding
        data = create_test_data()
        chunks = (5, 5)
        data['var2'].encoding.update({'chunks': chunks})

        with self.roundtrip(data) as actual:
            assert chunks == actual['var2'].encoding['chunks']

        # expect an error with non-integer chunks
        data['var2'].encoding.update({'chunks': (5, 4.5)})
        with pytest.raises(TypeError):
            with self.roundtrip(data) as actual:
                pass

    def test_chunk_encoding_with_dask(self):
        # These datasets DO have dask chunks. Need to check for various
        # interactions between dask and zarr chunks
        ds = xr.DataArray((np.arange(12)), dims='x', name='var1').to_dataset()

        # - no encoding specified -
        # zarr automatically gets chunk information from dask chunks
        ds_chunk4 = ds.chunk({'x': 4})
        with self.roundtrip(ds_chunk4) as actual:
            assert (4,) == actual['var1'].encoding['chunks']

        # should fail if dask_chunks are irregular...
        ds_chunk_irreg = ds.chunk({'x': (5, 4, 3)})
        with pytest.raises(ValueError) as e_info:
            with self.roundtrip(ds_chunk_irreg) as actual:
                pass
        # make sure this error message is correct and not some other error
        assert e_info.match('chunks')

        # ... except if the last chunk is smaller than the first
        ds_chunk_irreg = ds.chunk({'x': (5, 5, 2)})
        with self.roundtrip(ds_chunk_irreg) as actual:
            assert (5,) == actual['var1'].encoding['chunks']
        # re-save Zarr arrays
        with self.roundtrip(ds_chunk_irreg) as original:
            with self.roundtrip(original) as actual:
                assert_identical(original, actual)

        # - encoding specified  -
        # specify compatible encodings
        for chunk_enc in 4, (4, ):
            ds_chunk4['var1'].encoding.update({'chunks': chunk_enc})
            with self.roundtrip(ds_chunk4) as actual:
                assert (4,) == actual['var1'].encoding['chunks']

        # TODO: remove this failure once syncronized overlapping writes are
        # supported by xarray
        ds_chunk4['var1'].encoding.update({'chunks': 5})
        with pytest.raises(NotImplementedError):
            with self.roundtrip(ds_chunk4) as actual:
                pass

    def test_hidden_zarr_keys(self):
        expected = create_test_data()
        with self.create_store() as store:
            expected.dump_to_store(store)
            zarr_group = store.ds

            # check that a variable hidden attribute is present and correct
            # JSON only has a single array type, which maps to list in Python.
            # In contrast, dims in xarray is always a tuple.
            for var in expected.variables.keys():
                dims = zarr_group[var].attrs[self.DIMENSION_KEY]
                assert dims == list(expected[var].dims)

            with xr.decode_cf(store):
                # make sure it is hidden
                for var in expected.variables.keys():
                    assert self.DIMENSION_KEY not in expected[var].attrs

            # put it back and try removing from a variable
            del zarr_group.var2.attrs[self.DIMENSION_KEY]
            with pytest.raises(KeyError):
                with xr.decode_cf(store):
                    pass

    def test_write_persistence_modes(self):
        original = create_test_data()

        # overwrite mode
        with self.roundtrip(original, save_kwargs={'mode': 'w'}) as actual:
            assert_identical(original, actual)

        # don't overwrite mode
        with self.roundtrip(original, save_kwargs={'mode': 'w-'}) as actual:
            assert_identical(original, actual)

        # make sure overwriting works as expected
        with self.create_zarr_target() as store:
            self.save(original, store)
            # should overwrite with no error
            self.save(original, store, mode='w')
            with self.open(store) as actual:
                assert_identical(original, actual)
                with pytest.raises(ValueError):
                    self.save(original, store, mode='w-')

        # check append mode for normal write
        with self.roundtrip(original, save_kwargs={'mode': 'a'}) as actual:
            assert_identical(original, actual)

        # check append mode for append write
        obj1, obj2 = create_append_test_data()

        with pytest.raises(ValueError):
            # check failure when having non-fixed-sized strings
            with self.create_zarr_target() as store_target:
                obj1.to_zarr(store_target, mode='a')

        # encode strings to fixed sized arrays
        obj1['string_var'] = encode_utf8(obj1.string_var, 2)
        obj2['string_var'] = encode_utf8(obj2.string_var, 2)
        with self.create_zarr_target() as store_target:
            obj1.to_zarr(store_target, mode='w')
            obj2.to_zarr(store_target, mode='a', append_dim='time')
            original = xr.concat([obj1, obj2], dim='time')
            assert_identical(original, xr.open_zarr(store_target))
        # check chunk size of the append_dim coordinate when chunk_dim is set
        with self.create_zarr_target() as store_target:
            obj1.to_zarr(store_target, mode='w')
            obj2.to_zarr(store_target, mode='a', append_dim='time',
                         chunk_dim=original['time'].shape)
            original = xr.concat([obj1, obj2], dim='time')
            import zarr
            store = zarr.open(store_target)
            assert_identical(original, xr.open_zarr(store_target))
            assert original['time'].shape == store['time'].chunks
        # TODO: implement that compute = False keeps zarr uninitialized
        # with self.create_zarr_target() as store_target:
        #     obj1.to_zarr(store_target, mode='w', compute=False)
        #     with pytest.raises(ValueError):
        #         assert_identical(obj1, xr.open_zarr(store_target))
        #         print(xr.open_zarr(store_target).lon.values)


    def test_compressor_encoding(self):
        original = create_test_data()
        # specify a custom compressor
        import zarr
        blosc_comp = zarr.Blosc(cname='zstd', clevel=3, shuffle=2)
        save_kwargs = dict(encoding={'var1': {'compressor': blosc_comp}})
        with self.roundtrip(original, save_kwargs=save_kwargs) as ds:
            actual = ds['var1'].encoding['compressor']
            # get_config returns a dictionary of compressor attributes
            assert actual.get_config() == blosc_comp.get_config()

    def test_group(self):
        original = create_test_data()
        group = 'some/random/path'
        with self.roundtrip(original, save_kwargs={'group': group},
                            open_kwargs={'group': group}) as actual:
            assert_identical(original, actual)

    def test_encoding_kwarg_fixed_width_string(self):
        # not relevant for zarr, since we don't use EncodedStringCoder
        pass

    # TODO: someone who understand caching figure out whether chaching
    # makes sense for Zarr backend
    @pytest.mark.xfail(reason="Zarr caching not implemented")
    def test_dataset_caching(self):
        super(CFEncodedBase, self).test_dataset_caching()

    @pytest.mark.xfail(reason="Zarr stores can not be appended to")
    def test_append_write(self):
        super(CFEncodedBase, self).test_append_write()

    @pytest.mark.xfail(reason="Zarr stores can not be appended to")
    def test_append_overwrite_values(self):
        super(CFEncodedBase, self).test_append_overwrite_values()

    @pytest.mark.xfail(reason="Zarr stores can not be appended to")
    def test_append_with_invalid_dim_raises(self):
        super(CFEncodedBase, self).test_append_with_invalid_dim_raises()

    def test_to_zarr_compute_false_roundtrip(self):
        from dask.delayed import Delayed

        original = create_test_data().chunk()

        with self.create_zarr_target() as store:
            delayed_obj = self.save(original, store, compute=False)
            assert isinstance(delayed_obj, Delayed)
            delayed_obj.compute()

            with self.open(store) as actual:
                assert_identical(original, actual)

    def test_encoding_chunksizes(self):
        # regression test for GH2278
        # see also test_encoding_chunksizes_unlimited
        nx, ny, nt = 4, 4, 5
        original = xr.Dataset({}, coords={'x': np.arange(nx),
                                          'y': np.arange(ny),
                                          't': np.arange(nt)})
        original['v'] = xr.Variable(('x', 'y', 't'), np.zeros((nx, ny, nt)))
        original = original.chunk({'t': 1, 'x': 2, 'y': 2})

        with self.roundtrip(original) as ds1:
            assert_equal(ds1, original)
            with self.roundtrip(ds1.isel(t=0)) as ds2:
                assert_equal(ds2, original.isel(t=0))


@requires_zarr
class TestZarrDictStore(ZarrBase):
    @contextlib.contextmanager
    def create_zarr_target(self):
        yield {}


@requires_zarr
class TestZarrDirectoryStore(ZarrBase):
    @contextlib.contextmanager
    def create_zarr_target(self):
        with create_tmp_file(suffix='.zarr') as tmp:
            yield tmp


class ScipyWriteBase(CFEncodedBase, NetCDF3Only):

    def test_append_write(self):
        import scipy
        if scipy.__version__ == '1.0.1':
            pytest.xfail('https://github.com/scipy/scipy/issues/8625')
        super(ScipyWriteBase, self).test_append_write()

    def test_append_overwrite_values(self):
        import scipy
        if scipy.__version__ == '1.0.1':
            pytest.xfail('https://github.com/scipy/scipy/issues/8625')
        super(ScipyWriteBase, self).test_append_overwrite_values()


@requires_scipy
class TestScipyInMemoryData(ScipyWriteBase):
    engine = 'scipy'

    @contextlib.contextmanager
    def create_store(self):
        fobj = BytesIO()
        yield backends.ScipyDataStore(fobj, 'w')

    def test_to_netcdf_explicit_engine(self):
        # regression test for GH1321
        Dataset({'foo': 42}).to_netcdf(engine='scipy')

    def test_bytes_pickle(self):
        data = Dataset({'foo': ('x', [1, 2, 3])})
        fobj = data.to_netcdf()
        with self.open(fobj) as ds:
            unpickled = pickle.loads(pickle.dumps(ds))
            assert_identical(unpickled, data)


@requires_scipy
class TestScipyFileObject(ScipyWriteBase):
    engine = 'scipy'

    @contextlib.contextmanager
    def create_store(self):
        fobj = BytesIO()
        yield backends.ScipyDataStore(fobj, 'w')

    @contextlib.contextmanager
    def roundtrip(self, data, save_kwargs=None, open_kwargs=None,
                  allow_cleanup_failure=False):
        if save_kwargs is None:
            save_kwargs = {}
        if open_kwargs is None:
            open_kwargs = {}
        with create_tmp_file() as tmp_file:
            with open(tmp_file, 'wb') as f:
                self.save(data, f, **save_kwargs)
            with open(tmp_file, 'rb') as f:
                with self.open(f, **open_kwargs) as ds:
                    yield ds

    @pytest.mark.skip(reason='cannot pickle file objects')
    def test_pickle(self):
        pass

    @pytest.mark.skip(reason='cannot pickle file objects')
    def test_pickle_dataarray(self):
        pass


@requires_scipy
class TestScipyFilePath(ScipyWriteBase):
    engine = 'scipy'

    @contextlib.contextmanager
    def create_store(self):
        with create_tmp_file() as tmp_file:
            with backends.ScipyDataStore(tmp_file, mode='w') as store:
                yield store

    def test_array_attrs(self):
        ds = Dataset(attrs={'foo': [[1, 2], [3, 4]]})
        with raises_regex(ValueError, 'must be 1-dimensional'):
            with self.roundtrip(ds):
                pass

    def test_roundtrip_example_1_netcdf_gz(self):
        with open_example_dataset('example_1.nc.gz') as expected:
            with open_example_dataset('example_1.nc') as actual:
                assert_identical(expected, actual)

    def test_netcdf3_endianness(self):
        # regression test for GH416
        with open_example_dataset('bears.nc', engine='scipy') as expected:
            for var in expected.variables.values():
                assert var.dtype.isnative

    @requires_netCDF4
    def test_nc4_scipy(self):
        with create_tmp_file(allow_cleanup_failure=True) as tmp_file:
            with nc4.Dataset(tmp_file, 'w', format='NETCDF4') as rootgrp:
                rootgrp.createGroup('foo')

            with raises_regex(TypeError, 'pip install netcdf4'):
                open_dataset(tmp_file, engine='scipy')


@requires_netCDF4
class TestNetCDF3ViaNetCDF4Data(CFEncodedBase, NetCDF3Only):
    engine = 'netcdf4'
    file_format = 'NETCDF3_CLASSIC'

    @contextlib.contextmanager
    def create_store(self):
        with create_tmp_file() as tmp_file:
            with backends.NetCDF4DataStore.open(
                    tmp_file, mode='w', format='NETCDF3_CLASSIC') as store:
                yield store

    def test_encoding_kwarg_vlen_string(self):
        original = Dataset({'x': ['foo', 'bar', 'baz']})
        kwargs = dict(encoding={'x': {'dtype': str}})
        with raises_regex(ValueError, 'encoding dtype=str for vlen'):
            with self.roundtrip(original, save_kwargs=kwargs):
                pass


@requires_netCDF4
class TestNetCDF4ClassicViaNetCDF4Data(CFEncodedBase, NetCDF3Only):
    engine = 'netcdf4'
    file_format = 'NETCDF4_CLASSIC'

    @contextlib.contextmanager
    def create_store(self):
        with create_tmp_file() as tmp_file:
            with backends.NetCDF4DataStore.open(
                    tmp_file, mode='w', format='NETCDF4_CLASSIC') as store:
                yield store


@requires_scipy_or_netCDF4
class TestGenericNetCDFData(CFEncodedBase, NetCDF3Only):
    # verify that we can read and write netCDF3 files as long as we have scipy
    # or netCDF4-python installed
    file_format = 'netcdf3_64bit'

    def test_write_store(self):
        # there's no specific store to test here
        pass

    def test_engine(self):
        data = create_test_data()
        with raises_regex(ValueError, 'unrecognized engine'):
            data.to_netcdf('foo.nc', engine='foobar')
        with raises_regex(ValueError, 'invalid engine'):
            data.to_netcdf(engine='netcdf4')

        with create_tmp_file() as tmp_file:
            data.to_netcdf(tmp_file)
            with raises_regex(ValueError, 'unrecognized engine'):
                open_dataset(tmp_file, engine='foobar')

        netcdf_bytes = data.to_netcdf()
        with raises_regex(ValueError, 'unrecognized engine'):
            open_dataset(BytesIO(netcdf_bytes), engine='foobar')

    def test_cross_engine_read_write_netcdf3(self):
        data = create_test_data()
        valid_engines = set()
        if has_netCDF4:
            valid_engines.add('netcdf4')
        if has_scipy:
            valid_engines.add('scipy')

        for write_engine in valid_engines:
            for format in ['NETCDF3_CLASSIC', 'NETCDF3_64BIT']:
                with create_tmp_file() as tmp_file:
                    data.to_netcdf(tmp_file, format=format,
                                   engine=write_engine)
                    for read_engine in valid_engines:
                        with open_dataset(tmp_file,
                                          engine=read_engine) as actual:
                            # hack to allow test to work:
                            # coord comes back as DataArray rather than coord,
                            # and so need to loop through here rather than in
                            # the test function (or we get recursion)
                            [assert_allclose(data[k].variable,
                                             actual[k].variable)
                             for k in data.variables]

    def test_encoding_unlimited_dims(self):
        ds = Dataset({'x': ('y', np.arange(10.0))})
        with self.roundtrip(ds,
                            save_kwargs=dict(unlimited_dims=['y'])) as actual:
            assert actual.encoding['unlimited_dims'] == set('y')
            assert_equal(ds, actual)

        # Regression test for https://github.com/pydata/xarray/issues/2134
        with self.roundtrip(ds,
                            save_kwargs=dict(unlimited_dims='y')) as actual:
            assert actual.encoding['unlimited_dims'] == set('y')
            assert_equal(ds, actual)

        ds.encoding = {'unlimited_dims': ['y']}
        with self.roundtrip(ds) as actual:
            assert actual.encoding['unlimited_dims'] == set('y')
            assert_equal(ds, actual)

        # Regression test for https://github.com/pydata/xarray/issues/2134
        ds.encoding = {'unlimited_dims': 'y'}
        with self.roundtrip(ds) as actual:
            assert actual.encoding['unlimited_dims'] == set('y')
            assert_equal(ds, actual)


@requires_h5netcdf
@requires_netCDF4
class TestH5NetCDFData(NetCDF4Base):
    engine = 'h5netcdf'

    @contextlib.contextmanager
    def create_store(self):
        with create_tmp_file() as tmp_file:
            yield backends.H5NetCDFStore(tmp_file, 'w')

    @pytest.mark.filterwarnings('ignore:complex dtypes are supported by h5py')
    def test_complex(self):
        expected = Dataset({'x': ('y', np.ones(5) + 1j * np.ones(5))})
        with pytest.warns(FutureWarning):
            # TODO: make it possible to write invalid netCDF files from xarray
            # without a warning
            with self.roundtrip(expected) as actual:
                assert_equal(expected, actual)

    def test_cross_engine_read_write_netcdf4(self):
        # Drop dim3, because its labels include strings. These appear to be
        # not properly read with python-netCDF4, which converts them into
        # unicode instead of leaving them as bytes.
        data = create_test_data().drop('dim3')
        data.attrs['foo'] = 'bar'
        valid_engines = ['netcdf4', 'h5netcdf']
        for write_engine in valid_engines:
            with create_tmp_file() as tmp_file:
                data.to_netcdf(tmp_file, engine=write_engine)
                for read_engine in valid_engines:
                    with open_dataset(tmp_file, engine=read_engine) as actual:
                        assert_identical(data, actual)

    def test_read_byte_attrs_as_unicode(self):
        with create_tmp_file() as tmp_file:
            with nc4.Dataset(tmp_file, 'w') as nc:
                nc.foo = b'bar'
            with open_dataset(tmp_file) as actual:
                expected = Dataset(attrs={'foo': 'bar'})
                assert_identical(expected, actual)

    def test_encoding_unlimited_dims(self):
        ds = Dataset({'x': ('y', np.arange(10.0))})
        with self.roundtrip(ds,
                            save_kwargs=dict(unlimited_dims=['y'])) as actual:
            assert actual.encoding['unlimited_dims'] == set('y')
            assert_equal(ds, actual)
        ds.encoding = {'unlimited_dims': ['y']}
        with self.roundtrip(ds) as actual:
            assert actual.encoding['unlimited_dims'] == set('y')
            assert_equal(ds, actual)

    def test_compression_encoding_h5py(self):
        ENCODINGS = (
            # h5py style compression with gzip codec will be converted to
            # NetCDF4-Python style on round-trip
            ({'compression': 'gzip', 'compression_opts': 9},
             {'zlib': True, 'complevel': 9}),
            # What can't be expressed in NetCDF4-Python style is
            # round-tripped unaltered
            ({'compression': 'lzf', 'compression_opts': None},
             {'compression': 'lzf', 'compression_opts': None}),
            # If both styles are used together, h5py format takes precedence
            ({'compression': 'lzf', 'compression_opts': None,
              'zlib': True, 'complevel': 9},
             {'compression': 'lzf', 'compression_opts': None}))

        for compr_in, compr_out in ENCODINGS:
            data = create_test_data()
            compr_common = {
                'chunksizes': (5, 5),
                'fletcher32': True,
                'shuffle': True,
                'original_shape': data.var2.shape
            }
            data['var2'].encoding.update(compr_in)
            data['var2'].encoding.update(compr_common)
            compr_out.update(compr_common)
            data['scalar'] = ('scalar_dim', np.array([2.0]))
            data['scalar'] = data['scalar'][0]
            with self.roundtrip(data) as actual:
                for k, v in compr_out.items():
                    assert v == actual['var2'].encoding[k]

    def test_compression_check_encoding_h5py(self):
        """When mismatched h5py and NetCDF4-Python encodings are expressed
        in to_netcdf(encoding=...), must raise ValueError
        """
        data = Dataset({'x': ('y', np.arange(10.0))})
        # Compatible encodings are graciously supported
        with create_tmp_file() as tmp_file:
            data.to_netcdf(
                tmp_file, engine='h5netcdf',
                encoding={'x': {'compression': 'gzip', 'zlib': True,
                                'compression_opts': 6, 'complevel': 6}})
            with open_dataset(tmp_file, engine='h5netcdf') as actual:
                assert actual.x.encoding['zlib'] is True
                assert actual.x.encoding['complevel'] == 6

        # Incompatible encodings cause a crash
        with create_tmp_file() as tmp_file:
            with raises_regex(ValueError,
                              "'zlib' and 'compression' encodings mismatch"):
                data.to_netcdf(
                    tmp_file, engine='h5netcdf',
                    encoding={'x': {'compression': 'lzf', 'zlib': True}})

        with create_tmp_file() as tmp_file:
            with raises_regex(
                    ValueError,
                    "'complevel' and 'compression_opts' encodings mismatch"):
                data.to_netcdf(
                    tmp_file, engine='h5netcdf',
                    encoding={'x': {'compression': 'gzip',
                                    'compression_opts': 5, 'complevel': 6}})

    def test_dump_encodings_h5py(self):
        # regression test for #709
        ds = Dataset({'x': ('y', np.arange(10.0))})

        kwargs = {'encoding': {'x': {
            'compression': 'gzip', 'compression_opts': 9}}}
        with self.roundtrip(ds, save_kwargs=kwargs) as actual:
            assert actual.x.encoding['zlib']
            assert actual.x.encoding['complevel'] == 9

        kwargs = {'encoding': {'x': {
            'compression': 'lzf', 'compression_opts': None}}}
        with self.roundtrip(ds, save_kwargs=kwargs) as actual:
            assert actual.x.encoding['compression'] == 'lzf'
            assert actual.x.encoding['compression_opts'] is None


@requires_h5fileobj
class TestH5NetCDFFileObject(TestH5NetCDFData):
    engine = 'h5netcdf'

    def test_open_badbytes(self):
        with raises_regex(ValueError, "HDF5 as bytes"):
            with open_dataset(b'\211HDF\r\n\032\n', engine='h5netcdf'):
                pass
        with raises_regex(ValueError, "not a valid netCDF"):
            with open_dataset(b'garbage'):
                pass
        with raises_regex(ValueError, "can only read bytes"):
            with open_dataset(b'garbage', engine='netcdf4'):
                pass
        with raises_regex(ValueError, "not a valid netCDF"):
            with open_dataset(BytesIO(b'garbage'), engine='h5netcdf'):
                pass

    def test_open_twice(self):
        expected = create_test_data()
        expected.attrs['foo'] = 'bar'
        with raises_regex(ValueError, 'read/write pointer not at zero'):
            with create_tmp_file() as tmp_file:
                expected.to_netcdf(tmp_file, engine='h5netcdf')
                with open(tmp_file, 'rb') as f:
                    with open_dataset(f, engine='h5netcdf'):
                        with open_dataset(f, engine='h5netcdf'):
                            pass

    def test_open_fileobj(self):
        # open in-memory datasets instead of local file paths
        expected = create_test_data().drop('dim3')
        expected.attrs['foo'] = 'bar'
        with create_tmp_file() as tmp_file:
            expected.to_netcdf(tmp_file, engine='h5netcdf')

            with open(tmp_file, 'rb') as f:
                with open_dataset(f, engine='h5netcdf') as actual:
                    assert_identical(expected, actual)

                f.seek(0)
                with BytesIO(f.read()) as bio:
                    with open_dataset(bio, engine='h5netcdf') as actual:
                        assert_identical(expected, actual)


@requires_h5netcdf
@requires_dask
@pytest.mark.filterwarnings('ignore:deallocating CachingFileManager')
class TestH5NetCDFViaDaskData(TestH5NetCDFData):

    @contextlib.contextmanager
    def roundtrip(self, data, save_kwargs=None, open_kwargs=None,
                  allow_cleanup_failure=False):
        if save_kwargs is None:
            save_kwargs = {}
        if open_kwargs is None:
            open_kwargs = {}
        open_kwargs.setdefault('chunks', -1)
        with TestH5NetCDFData.roundtrip(
                self, data, save_kwargs, open_kwargs,
                allow_cleanup_failure) as ds:
            yield ds

    def test_dataset_caching(self):
        # caching behavior differs for dask
        pass

    def test_write_inconsistent_chunks(self):
        # Construct two variables with the same dimensions, but different
        # chunk sizes.
        x = da.zeros((100, 100), dtype='f4', chunks=(50, 100))
        x = DataArray(data=x, dims=('lat', 'lon'), name='x')
        x.encoding['chunksizes'] = (50, 100)
        x.encoding['original_shape'] = (100, 100)
        y = da.ones((100, 100), dtype='f4', chunks=(100, 50))
        y = DataArray(data=y, dims=('lat', 'lon'), name='y')
        y.encoding['chunksizes'] = (100, 50)
        y.encoding['original_shape'] = (100, 100)
        # Put them both into the same dataset
        ds = Dataset({'x': x, 'y': y})
        with self.roundtrip(ds) as actual:
            assert actual['x'].encoding['chunksizes'] == (50, 100)
            assert actual['y'].encoding['chunksizes'] == (100, 50)


@pytest.fixture(params=['scipy', 'netcdf4', 'h5netcdf', 'pynio'])
def readengine(request):
    return request.param


@pytest.fixture(params=[1, 20])
def nfiles(request):
    return request.param


@pytest.fixture(params=[5, None])
def file_cache_maxsize(request):
    maxsize = request.param
    if maxsize is not None:
        with set_options(file_cache_maxsize=maxsize):
            yield maxsize
    else:
        yield maxsize


@pytest.fixture(params=[True, False])
def parallel(request):
    return request.param


@pytest.fixture(params=[None, 5])
def chunks(request):
    return request.param


# using pytest.mark.skipif does not work so this a work around
def skip_if_not_engine(engine):
    if engine == 'netcdf4':
        pytest.importorskip('netCDF4')
    elif engine == 'pynio':
        pytest.importorskip('Nio')
    else:
        pytest.importorskip(engine)


def test_open_mfdataset_manyfiles(readengine, nfiles, parallel, chunks,
                                  file_cache_maxsize):

    # skip certain combinations
    skip_if_not_engine(readengine)

    if not has_dask and parallel:
        pytest.skip('parallel requires dask')

    if ON_WINDOWS:
        pytest.skip('Skipping on Windows')

    randdata = np.random.randn(nfiles)
    original = Dataset({'foo': ('x', randdata)})
    # test standard open_mfdataset approach with too many files
    with create_tmp_files(nfiles) as tmpfiles:
        writeengine = (readengine if readengine != 'pynio' else 'netcdf4')
        # split into multiple sets of temp files
        for ii in original.x.values:
            subds = original.isel(x=slice(ii, ii + 1))
            subds.to_netcdf(tmpfiles[ii], engine=writeengine)

        # check that calculation on opened datasets works properly
        with open_mfdataset(tmpfiles, engine=readengine, parallel=parallel,
                            chunks=chunks) as actual:

            # check that using open_mfdataset returns dask arrays for variables
            assert isinstance(actual['foo'].data, dask_array_type)

            assert_identical(original, actual)


@requires_scipy_or_netCDF4
class TestOpenMFDatasetWithDataVarsAndCoordsKw:
    coord_name = 'lon'
    var_name = 'v1'

    @contextlib.contextmanager
    def setup_files_and_datasets(self):
        ds1, ds2 = self.gen_datasets_with_common_coord_and_time()
        with create_tmp_file() as tmpfile1:
            with create_tmp_file() as tmpfile2:

                # save data to the temporary files
                ds1.to_netcdf(tmpfile1)
                ds2.to_netcdf(tmpfile2)

                yield [tmpfile1, tmpfile2], [ds1, ds2]

    def gen_datasets_with_common_coord_and_time(self):
        # create coordinate data
        nx = 10
        nt = 10
        x = np.arange(nx)
        t1 = np.arange(nt)
        t2 = np.arange(nt, 2 * nt, 1)

        v1 = np.random.randn(nt, nx)
        v2 = np.random.randn(nt, nx)

        ds1 = Dataset(data_vars={self.var_name: (['t', 'x'], v1),
                                 self.coord_name: ('x', 2 * x)},
                      coords={
                          't': (['t', ], t1),
                          'x': (['x', ], x)
        })

        ds2 = Dataset(data_vars={self.var_name: (['t', 'x'], v2),
                                 self.coord_name: ('x', 2 * x)},
                      coords={
                          't': (['t', ], t2),
                          'x': (['x', ], x)
        })

        return ds1, ds2

    @pytest.mark.parametrize('opt', ['all', 'minimal', 'different'])
    def test_open_mfdataset_does_same_as_concat(self, opt):
        with self.setup_files_and_datasets() as (files, [ds1, ds2]):
            with open_mfdataset(files, data_vars=opt) as ds:
                kwargs = dict(data_vars=opt, dim='t')
                ds_expect = xr.concat([ds1, ds2], **kwargs)
                assert_identical(ds, ds_expect)
            with open_mfdataset(files, coords=opt) as ds:
                kwargs = dict(coords=opt, dim='t')
                ds_expect = xr.concat([ds1, ds2], **kwargs)
                assert_identical(ds, ds_expect)

    def test_common_coord_when_datavars_all(self):
        opt = 'all'

        with self.setup_files_and_datasets() as (files, [ds1, ds2]):
            # open the files with the data_var option
            with open_mfdataset(files, data_vars=opt) as ds:

                coord_shape = ds[self.coord_name].shape
                coord_shape1 = ds1[self.coord_name].shape
                coord_shape2 = ds2[self.coord_name].shape

                var_shape = ds[self.var_name].shape

                assert var_shape == coord_shape
                assert coord_shape1 != coord_shape
                assert coord_shape2 != coord_shape

    def test_common_coord_when_datavars_minimal(self):
        opt = 'minimal'

        with self.setup_files_and_datasets() as (files, [ds1, ds2]):
            # open the files using data_vars option
            with open_mfdataset(files, data_vars=opt) as ds:

                coord_shape = ds[self.coord_name].shape
                coord_shape1 = ds1[self.coord_name].shape
                coord_shape2 = ds2[self.coord_name].shape

                var_shape = ds[self.var_name].shape

                assert var_shape != coord_shape
                assert coord_shape1 == coord_shape
                assert coord_shape2 == coord_shape

    def test_invalid_data_vars_value_should_fail(self):

        with self.setup_files_and_datasets() as (files, _):
            with pytest.raises(ValueError):
                with open_mfdataset(files, data_vars='minimum'):
                    pass

            # test invalid coord parameter
            with pytest.raises(ValueError):
                with open_mfdataset(files, coords='minimum'):
                    pass


@requires_dask
@requires_scipy
@requires_netCDF4
class TestDask(DatasetIOBase):
    @contextlib.contextmanager
    def create_store(self):
        yield Dataset()

    @contextlib.contextmanager
    def roundtrip(self, data, save_kwargs=None, open_kwargs=None,
                  allow_cleanup_failure=False):
        yield data.chunk()

    # Override methods in DatasetIOBase - not applicable to dask
    def test_roundtrip_string_encoded_characters(self):
        pass

    def test_roundtrip_coordinates_with_space(self):
        pass

    def test_roundtrip_numpy_datetime_data(self):
        # Override method in DatasetIOBase - remove not applicable
        # save_kwds
        times = pd.to_datetime(['2000-01-01', '2000-01-02', 'NaT'])
        expected = Dataset({'t': ('t', times), 't0': times[0]})
        with self.roundtrip(expected) as actual:
            assert_identical(expected, actual)

    def test_roundtrip_cftime_datetime_data(self):
        # Override method in DatasetIOBase - remove not applicable
        # save_kwds
        from .test_coding_times import _all_cftime_date_types

        date_types = _all_cftime_date_types()
        for date_type in date_types.values():
            times = [date_type(1, 1, 1), date_type(1, 1, 2)]
            expected = Dataset({'t': ('t', times), 't0': times[0]})
            expected_decoded_t = np.array(times)
            expected_decoded_t0 = np.array([date_type(1, 1, 1)])

            with self.roundtrip(expected) as actual:
                abs_diff = abs(actual.t.values - expected_decoded_t)
                assert (abs_diff <= np.timedelta64(1, 's')).all()

                abs_diff = abs(actual.t0.values - expected_decoded_t0)
                assert (abs_diff <= np.timedelta64(1, 's')).all()

    def test_write_store(self):
        # Override method in DatasetIOBase - not applicable to dask
        pass

    def test_dataset_caching(self):
        expected = Dataset({'foo': ('x', [5, 6, 7])})
        with self.roundtrip(expected) as actual:
            assert not actual.foo.variable._in_memory
            actual.foo.values  # no caching
            assert not actual.foo.variable._in_memory

    def test_open_mfdataset(self):
        original = Dataset({'foo': ('x', np.random.randn(10))})
        with create_tmp_file() as tmp1:
            with create_tmp_file() as tmp2:
                original.isel(x=slice(5)).to_netcdf(tmp1)
                original.isel(x=slice(5, 10)).to_netcdf(tmp2)
                with open_mfdataset([tmp1, tmp2]) as actual:
                    assert isinstance(actual.foo.variable.data, da.Array)
                    assert actual.foo.variable.data.chunks == ((5, 5),)
                    assert_identical(original, actual)
                with open_mfdataset([tmp1, tmp2], chunks={'x': 3}) as actual:
                    assert actual.foo.variable.data.chunks == ((3, 2, 3, 2),)

        with raises_regex(IOError, 'no files to open'):
            open_mfdataset('foo-bar-baz-*.nc')

        with raises_regex(ValueError, 'wild-card'):
            open_mfdataset('http://some/remote/uri')

    def test_open_mfdataset_2d(self):
        original = Dataset({'foo': (['x', 'y'], np.random.randn(10, 8))})
        with create_tmp_file() as tmp1:
            with create_tmp_file() as tmp2:
                with create_tmp_file() as tmp3:
                    with create_tmp_file() as tmp4:
                        original.isel(x=slice(5),
                                      y=slice(4)).to_netcdf(tmp1)
                        original.isel(x=slice(5, 10),
                                      y=slice(4)).to_netcdf(tmp2)
                        original.isel(x=slice(5),
                                      y=slice(4, 8)).to_netcdf(tmp3)
                        original.isel(x=slice(5, 10),
                                      y=slice(4, 8)).to_netcdf(tmp4)
                        with open_mfdataset([[tmp1, tmp2],
                                             [tmp3, tmp4]],
                                            concat_dim=['y', 'x']) as actual:
                            assert isinstance(actual.foo.variable.data,
                                              da.Array)
                            assert actual.foo.variable.data.chunks == \
                                ((5, 5), (4, 4))
                            assert_identical(original, actual)
                        with open_mfdataset([[tmp1, tmp2],
                                             [tmp3, tmp4]],
                                            concat_dim=['y', 'x'],
                                            chunks={'x': 3, 'y': 2}) as actual:
                            assert actual.foo.variable.data.chunks == \
                                ((3, 2, 3, 2), (2, 2, 2, 2),)

    @requires_pathlib
    def test_open_mfdataset_pathlib(self):
        original = Dataset({'foo': ('x', np.random.randn(10))})
        with create_tmp_file() as tmp1:
            with create_tmp_file() as tmp2:
                tmp1 = Path(tmp1)
                tmp2 = Path(tmp2)
                original.isel(x=slice(5)).to_netcdf(tmp1)
                original.isel(x=slice(5, 10)).to_netcdf(tmp2)
                with open_mfdataset([tmp1, tmp2]) as actual:
                    assert_identical(original, actual)

    @requires_pathlib
    def test_open_mfdataset_2d_pathlib(self):
        original = Dataset({'foo': (['x', 'y'], np.random.randn(10, 8))})
        with create_tmp_file() as tmp1:
            with create_tmp_file() as tmp2:
                with create_tmp_file() as tmp3:
                    with create_tmp_file() as tmp4:
                        tmp1 = Path(tmp1)
                        tmp2 = Path(tmp2)
                        tmp3 = Path(tmp3)
                        tmp4 = Path(tmp4)
                        original.isel(x=slice(5),
                                      y=slice(4)).to_netcdf(tmp1)
                        original.isel(x=slice(5, 10),
                                      y=slice(4)).to_netcdf(tmp2)
                        original.isel(x=slice(5),
                                      y=slice(4, 8)).to_netcdf(tmp3)
                        original.isel(x=slice(5, 10),
                                      y=slice(4, 8)).to_netcdf(tmp4)
                        with open_mfdataset([[tmp1, tmp2],
                                             [tmp3, tmp4]],
                                            concat_dim=['y', 'x']) as actual:
                            assert_identical(original, actual)

    @pytest.mark.xfail(reason="Not yet implemented")
    def test_open_mfdataset_2(self):
        original = Dataset({'foo': ('x', np.random.randn(10))})
        with create_tmp_file() as tmp1:
            with create_tmp_file() as tmp2:
                original.isel(x=slice(5)).to_netcdf(tmp1)
                original.isel(x=slice(5, 10)).to_netcdf(tmp2)

                with pytest.raises(NotImplementedError):
                    open_mfdataset([tmp1, tmp2], infer_order_from_coords=True)

                # With infer_order_from_coords=True this should pass in future
                with open_mfdataset([tmp1, tmp2]) as actual:
                    assert_identical(original, actual)

    def test_attrs_mfdataset(self):
        original = Dataset({'foo': ('x', np.random.randn(10))})
        with create_tmp_file() as tmp1:
            with create_tmp_file() as tmp2:
                ds1 = original.isel(x=slice(5))
                ds2 = original.isel(x=slice(5, 10))
                ds1.attrs['test1'] = 'foo'
                ds2.attrs['test2'] = 'bar'
                ds1.to_netcdf(tmp1)
                ds2.to_netcdf(tmp2)
                with open_mfdataset([tmp1, tmp2]) as actual:
                    # presumes that attributes inherited from
                    # first dataset loaded
                    assert actual.test1 == ds1.test1
                    # attributes from ds2 are not retained, e.g.,
                    with raises_regex(AttributeError,
                                      'no attribute'):
                        actual.test2

    def test_preprocess_mfdataset(self):
        original = Dataset({'foo': ('x', np.random.randn(10))})
        with create_tmp_file() as tmp:
            original.to_netcdf(tmp)

            def preprocess(ds):
                return ds.assign_coords(z=0)

            expected = preprocess(original)
            with open_mfdataset(tmp, preprocess=preprocess) as actual:
                assert_identical(expected, actual)

    def test_save_mfdataset_roundtrip(self):
        original = Dataset({'foo': ('x', np.random.randn(10))})
        datasets = [original.isel(x=slice(5)),
                    original.isel(x=slice(5, 10))]
        with create_tmp_file() as tmp1:
            with create_tmp_file() as tmp2:
                save_mfdataset(datasets, [tmp1, tmp2])
                with open_mfdataset([tmp1, tmp2]) as actual:
                    assert_identical(actual, original)

    def test_save_mfdataset_invalid(self):
        ds = Dataset()
        with raises_regex(ValueError, 'cannot use mode'):
            save_mfdataset([ds, ds], ['same', 'same'])
        with raises_regex(ValueError, 'same length'):
            save_mfdataset([ds, ds], ['only one path'])

    def test_save_mfdataset_invalid_dataarray(self):
        # regression test for GH1555
        da = DataArray([1, 2])
        with raises_regex(TypeError, 'supports writing Dataset'):
            save_mfdataset([da], ['dataarray'])

    @requires_pathlib
    def test_save_mfdataset_pathlib_roundtrip(self):
        original = Dataset({'foo': ('x', np.random.randn(10))})
        datasets = [original.isel(x=slice(5)),
                    original.isel(x=slice(5, 10))]
        with create_tmp_file() as tmp1:
            with create_tmp_file() as tmp2:
                tmp1 = Path(tmp1)
                tmp2 = Path(tmp2)
                save_mfdataset(datasets, [tmp1, tmp2])
                with open_mfdataset([tmp1, tmp2]) as actual:
                    assert_identical(actual, original)

    def test_open_and_do_math(self):
        original = Dataset({'foo': ('x', np.random.randn(10))})
        with create_tmp_file() as tmp:
            original.to_netcdf(tmp)
            with open_mfdataset(tmp) as ds:
                actual = 1.0 * ds
                assert_allclose(original, actual, decode_bytes=False)

    def test_open_mfdataset_concat_dim_none(self):
        with create_tmp_file() as tmp1:
            with create_tmp_file() as tmp2:
                data = Dataset({'x': 0})
                data.to_netcdf(tmp1)
                Dataset({'x': np.nan}).to_netcdf(tmp2)
                with open_mfdataset([tmp1, tmp2], concat_dim=None) as actual:
                    assert_identical(data, actual)

    def test_open_dataset(self):
        original = Dataset({'foo': ('x', np.random.randn(10))})
        with create_tmp_file() as tmp:
            original.to_netcdf(tmp)
            with open_dataset(tmp, chunks={'x': 5}) as actual:
                assert isinstance(actual.foo.variable.data, da.Array)
                assert actual.foo.variable.data.chunks == ((5, 5),)
                assert_identical(original, actual)
            with open_dataset(tmp, chunks=5) as actual:
                assert_identical(original, actual)
            with open_dataset(tmp) as actual:
                assert isinstance(actual.foo.variable.data, np.ndarray)
                assert_identical(original, actual)

    def test_open_single_dataset(self):
        # Test for issue GH #1988. This makes sure that the
        # concat_dim is utilized when specified in open_mfdataset().
        rnddata = np.random.randn(10)
        original = Dataset({'foo': ('x', rnddata)})
        dim = DataArray([100], name='baz', dims='baz')
        expected = Dataset({'foo': (('baz', 'x'), rnddata[np.newaxis, :])},
                           {'baz': [100]})
        with create_tmp_file() as tmp:
            original.to_netcdf(tmp)
            with open_mfdataset([tmp], concat_dim=dim) as actual:
                assert_identical(expected, actual)

    def test_open_multi_dataset(self):
        # Test for issue GH #1988 and #2647. This makes sure that the
        # concat_dim is utilized when specified in open_mfdataset().
        # The additional wrinkle is to ensure that a length greater
        # than one is tested as well due to numpy's implicit casting
        # of 1-length arrays to booleans in tests, which allowed
        # #2647 to still pass the test_open_single_dataset(),
        # which is itself still needed as-is because the original
        # bug caused one-length arrays to not be used correctly
        # in concatenation.
        rnddata = np.random.randn(10)
        original = Dataset({'foo': ('x', rnddata)})
        dim = DataArray([100, 150], name='baz', dims='baz')
        expected = Dataset({'foo': (('baz', 'x'),
                                    np.tile(rnddata[np.newaxis, :], (2, 1)))},
                           {'baz': [100, 150]})
        with create_tmp_file() as tmp1, \
                create_tmp_file() as tmp2:
            original.to_netcdf(tmp1)
            original.to_netcdf(tmp2)
            with open_mfdataset([tmp1, tmp2], concat_dim=dim) as actual:
                assert_identical(expected, actual)

    def test_dask_roundtrip(self):
        with create_tmp_file() as tmp:
            data = create_test_data()
            data.to_netcdf(tmp)
            chunks = {'dim1': 4, 'dim2': 4, 'dim3': 4, 'time': 10}
            with open_dataset(tmp, chunks=chunks) as dask_ds:
                assert_identical(data, dask_ds)
                with create_tmp_file() as tmp2:
                    dask_ds.to_netcdf(tmp2)
                    with open_dataset(tmp2) as on_disk:
                        assert_identical(data, on_disk)

    def test_deterministic_names(self):
        with create_tmp_file() as tmp:
            data = create_test_data()
            data.to_netcdf(tmp)
            with open_mfdataset(tmp) as ds:
                original_names = dict((k, v.data.name)
                                      for k, v in ds.data_vars.items())
            with open_mfdataset(tmp) as ds:
                repeat_names = dict((k, v.data.name)
                                    for k, v in ds.data_vars.items())
            for var_name, dask_name in original_names.items():
                assert var_name in dask_name
                assert dask_name[:13] == 'open_dataset-'
            assert original_names == repeat_names

    def test_dataarray_compute(self):
        # Test DataArray.compute() on dask backend.
        # The test for Dataset.compute() is already in DatasetIOBase;
        # however dask is the only tested backend which supports DataArrays
        actual = DataArray([1, 2]).chunk()
        computed = actual.compute()
        assert not actual._in_memory
        assert computed._in_memory
        assert_allclose(actual, computed, decode_bytes=False)

    def test_save_mfdataset_compute_false_roundtrip(self):
        from dask.delayed import Delayed

        original = Dataset({'foo': ('x', np.random.randn(10))}).chunk()
        datasets = [original.isel(x=slice(5)),
                    original.isel(x=slice(5, 10))]
        with create_tmp_file(allow_cleanup_failure=ON_WINDOWS) as tmp1:
            with create_tmp_file(allow_cleanup_failure=ON_WINDOWS) as tmp2:
                delayed_obj = save_mfdataset(datasets, [tmp1, tmp2],
                                             engine=self.engine, compute=False)
                assert isinstance(delayed_obj, Delayed)
                delayed_obj.compute()
                with open_mfdataset([tmp1, tmp2]) as actual:
                    assert_identical(actual, original)

    def test_load_dataset(self):
        with create_tmp_file() as tmp:
            original = Dataset({'foo': ('x', np.random.randn(10))})
            original.to_netcdf(tmp)
            ds = load_dataset(tmp)
            # this would fail if we used open_dataset instead of load_dataset
            ds.to_netcdf(tmp)

    def test_load_dataarray(self):
        with create_tmp_file() as tmp:
            original = Dataset({'foo': ('x', np.random.randn(10))})
            original.to_netcdf(tmp)
            ds = load_dataarray(tmp)
            # this would fail if we used open_dataarray instead of
            # load_dataarray
            ds.to_netcdf(tmp)


@requires_scipy_or_netCDF4
@requires_pydap
class TestPydap:
    def convert_to_pydap_dataset(self, original):
        from pydap.model import GridType, BaseType, DatasetType
        ds = DatasetType('bears', **original.attrs)
        for key, var in original.data_vars.items():
            v = GridType(key)
            v[key] = BaseType(key, var.values, dimensions=var.dims,
                              **var.attrs)
            for d in var.dims:
                v[d] = BaseType(d, var[d].values)
            ds[key] = v
        # check all dims are stored in ds
        for d in original.coords:
            ds[d] = BaseType(d, original[d].values, dimensions=(d, ),
                             **original[d].attrs)
        return ds

    @contextlib.contextmanager
    def create_datasets(self, **kwargs):
        with open_example_dataset('bears.nc') as expected:
            pydap_ds = self.convert_to_pydap_dataset(expected)
            actual = open_dataset(PydapDataStore(pydap_ds))
            # TODO solve this workaround:
            # netcdf converts string to byte not unicode
            expected['bears'] = expected['bears'].astype(str)
            yield actual, expected

    def test_cmp_local_file(self):
        with self.create_datasets() as (actual, expected):
            assert_equal(actual, expected)

            # global attributes should be global attributes on the dataset
            assert 'NC_GLOBAL' not in actual.attrs
            assert 'history' in actual.attrs

            # we don't check attributes exactly with assertDatasetIdentical()
            # because the test DAP server seems to insert some extra
            # attributes not found in the netCDF file.
            assert actual.attrs.keys() == expected.attrs.keys()

        with self.create_datasets() as (actual, expected):
            assert_equal(actual[{'l': 2}], expected[{'l': 2}])

        with self.create_datasets() as (actual, expected):
            assert_equal(actual.isel(i=0, j=-1),
                         expected.isel(i=0, j=-1))

        with self.create_datasets() as (actual, expected):
            assert_equal(actual.isel(j=slice(1, 2)),
                         expected.isel(j=slice(1, 2)))

        with self.create_datasets() as (actual, expected):
            indexers = {'i': [1, 0, 0], 'j': [1, 2, 0, 1]}
            assert_equal(actual.isel(**indexers),
                         expected.isel(**indexers))

        with self.create_datasets() as (actual, expected):
            indexers = {'i': DataArray([0, 1, 0], dims='a'),
                        'j': DataArray([0, 2, 1], dims='a')}
            assert_equal(actual.isel(**indexers),
                         expected.isel(**indexers))

    def test_compatible_to_netcdf(self):
        # make sure it can be saved as a netcdf
        with self.create_datasets() as (actual, expected):
            with create_tmp_file() as tmp_file:
                actual.to_netcdf(tmp_file)
                actual = open_dataset(tmp_file)
                actual['bears'] = actual['bears'].astype(str)
                assert_equal(actual, expected)

    @requires_dask
    def test_dask(self):
        with self.create_datasets(chunks={'j': 2}) as (actual, expected):
            assert_equal(actual, expected)


@network
@requires_scipy_or_netCDF4
@requires_pydap
class TestPydapOnline(TestPydap):
    @contextlib.contextmanager
    def create_datasets(self, **kwargs):
        url = 'http://test.opendap.org/opendap/hyrax/data/nc/bears.nc'
        actual = open_dataset(url, engine='pydap', **kwargs)
        with open_example_dataset('bears.nc') as expected:
            # workaround to restore string which is converted to byte
            expected['bears'] = expected['bears'].astype(str)
            yield actual, expected

    def test_session(self):
        from pydap.cas.urs import setup_session

        session = setup_session('XarrayTestUser', 'Xarray2017')
        with mock.patch('pydap.client.open_url') as mock_func:
            xr.backends.PydapDataStore.open('http://test.url', session=session)
        mock_func.assert_called_with('http://test.url', session=session)


@requires_scipy
@requires_pynio
class TestPyNio(ScipyWriteBase):
    def test_write_store(self):
        # pynio is read-only for now
        pass

    @contextlib.contextmanager
    def open(self, path, **kwargs):
        with open_dataset(path, engine='pynio', **kwargs) as ds:
            yield ds

    def test_kwargs(self):
        kwargs = {'format': 'grib'}
        path = os.path.join(os.path.dirname(__file__), 'data', 'example')
        with backends.NioDataStore(path, **kwargs) as store:
            assert store._manager._kwargs['format'] == 'grib'

    def save(self, dataset, path, **kwargs):
        return dataset.to_netcdf(path, engine='scipy', **kwargs)

    def test_weakrefs(self):
        example = Dataset({'foo': ('x', np.arange(5.0))})
        expected = example.rename({'foo': 'bar', 'x': 'y'})

        with create_tmp_file() as tmp_file:
            example.to_netcdf(tmp_file, engine='scipy')
            on_disk = open_dataset(tmp_file, engine='pynio')
            actual = on_disk.rename({'foo': 'bar', 'x': 'y'})
            del on_disk  # trigger garbage collection
            assert_identical(actual, expected)


@requires_cfgrib
class TestCfGrib:

    def test_read(self):
        expected = {'number': 2, 'time': 3, 'isobaricInhPa': 2, 'latitude': 3,
                    'longitude': 4}
        with open_example_dataset('example.grib', engine='cfgrib') as ds:
            assert ds.dims == expected
            assert list(ds.data_vars) == ['z', 't']
            assert ds['z'].min() == 12660.

    def test_read_filter_by_keys(self):
        kwargs = {'filter_by_keys': {'shortName': 't'}}
        expected = {'number': 2, 'time': 3, 'isobaricInhPa': 2, 'latitude': 3,
                    'longitude': 4}
        with open_example_dataset('example.grib', engine='cfgrib',
                                  backend_kwargs=kwargs) as ds:
            assert ds.dims == expected
            assert list(ds.data_vars) == ['t']
            assert ds['t'].min() == 231.


@requires_pseudonetcdf
@pytest.mark.filterwarnings('ignore:IOAPI_ISPH is assumed to be 6370000')
class TestPseudoNetCDFFormat:

    def open(self, path, **kwargs):
        return open_dataset(path, engine='pseudonetcdf', **kwargs)

    @contextlib.contextmanager
    def roundtrip(self, data, save_kwargs=None, open_kwargs=None,
                  allow_cleanup_failure=False):
        if save_kwargs is None:
            save_kwargs = {}
        if open_kwargs is None:
            open_kwargs = {}
        with create_tmp_file(
                allow_cleanup_failure=allow_cleanup_failure) as path:
            self.save(data, path, **save_kwargs)
            with self.open(path, **open_kwargs) as ds:
                yield ds

    def test_ict_format(self):
        """
        Open a CAMx file and test data variables
        """
        ictfile = open_example_dataset('example.ict',
                                       engine='pseudonetcdf',
                                       backend_kwargs={'format': 'ffi1001'})
        stdattr = {
            'fill_value': -9999.0,
            'missing_value': -9999,
            'scale': 1,
            'llod_flag': -8888,
            'llod_value': 'N/A',
            'ulod_flag': -7777,
            'ulod_value': 'N/A'
        }

        def myatts(**attrs):
            outattr = stdattr.copy()
            outattr.update(attrs)
            return outattr

        input = {
            'coords': {},
            'attrs': {
                'fmt': '1001', 'n_header_lines': 27,
                'PI_NAME': 'Henderson, Barron',
                'ORGANIZATION_NAME': 'U.S. EPA',
                'SOURCE_DESCRIPTION': 'Example file with artificial data',
                'MISSION_NAME': 'JUST_A_TEST',
                'VOLUME_INFO': '1, 1',
                'SDATE': '2018, 04, 27', 'WDATE': '2018, 04, 27',
                'TIME_INTERVAL': '0',
                'INDEPENDENT_VARIABLE': 'Start_UTC',
                'ULOD_FLAG': '-7777', 'ULOD_VALUE': 'N/A',
                'LLOD_FLAG': '-8888',
                'LLOD_VALUE': ('N/A, N/A, N/A, N/A, 0.025'),
                'OTHER_COMMENTS': ('www-air.larc.nasa.gov/missions/etc/'
                                   + 'IcarttDataFormat.htm'),
                'REVISION': 'R0',
                'R0': 'No comments for this revision.',
                'TFLAG': 'Start_UTC'
            },
            'dims': {'POINTS': 4},
            'data_vars': {
                'Start_UTC': {
                    'data': [43200.0, 46800.0, 50400.0, 50400.0],
                    'dims': ('POINTS',),
                    'attrs': myatts(
                        units='Start_UTC',
                        standard_name='Start_UTC',
                    )
                },
                'lat': {
                    'data': [41.0, 42.0, 42.0, 42.0],
                    'dims': ('POINTS',),
                    'attrs': myatts(
                        units='degrees_north',
                        standard_name='lat',
                    )
                },
                'lon': {
                    'data': [-71.0, -72.0, -73.0, -74.],
                    'dims': ('POINTS',),
                    'attrs': myatts(
                        units='degrees_east',
                        standard_name='lon',
                    )
                },
                'elev': {
                    'data': [5.0, 15.0, 20.0, 25.0],
                    'dims': ('POINTS',),
                    'attrs': myatts(
                        units='meters',
                        standard_name='elev',
                    )
                },
                'TEST_ppbv': {
                    'data': [1.2345, 2.3456, 3.4567, 4.5678],
                    'dims': ('POINTS',),
                    'attrs': myatts(
                        units='ppbv',
                        standard_name='TEST_ppbv',
                    )
                },
                'TESTM_ppbv': {
                    'data': [2.22, -9999.0, -7777.0, -8888.0],
                    'dims': ('POINTS',),
                    'attrs': myatts(
                        units='ppbv',
                        standard_name='TESTM_ppbv',
                        llod_value=0.025
                    )
                }
            }
        }
        chkfile = Dataset.from_dict(input)
        assert_identical(ictfile, chkfile)

    def test_ict_format_write(self):
        fmtkw = {'format': 'ffi1001'}
        expected = open_example_dataset('example.ict',
                                        engine='pseudonetcdf',
                                        backend_kwargs=fmtkw)
        with self.roundtrip(expected, save_kwargs=fmtkw,
                            open_kwargs={'backend_kwargs': fmtkw}) as actual:
            assert_identical(expected, actual)

    def test_uamiv_format_read(self):
        """
        Open a CAMx file and test data variables
        """

        camxfile = open_example_dataset('example.uamiv',
                                        engine='pseudonetcdf',
                                        backend_kwargs={'format': 'uamiv'})
        data = np.arange(20, dtype='f').reshape(1, 1, 4, 5)
        expected = xr.Variable(('TSTEP', 'LAY', 'ROW', 'COL'), data,
                               dict(units='ppm', long_name='O3'.ljust(16),
                                    var_desc='O3'.ljust(80)))
        actual = camxfile.variables['O3']
        assert_allclose(expected, actual)

        data = np.array(['2002-06-03'], 'datetime64[ns]')
        expected = xr.Variable(('TSTEP',), data,
                               dict(bounds='time_bounds',
                                    long_name=('synthesized time coordinate ' +
                                               'from SDATE, STIME, STEP '
                                               + 'global attributes')))
        actual = camxfile.variables['time']
        assert_allclose(expected, actual)
        camxfile.close()

    def test_uamiv_format_mfread(self):
        """
        Open a CAMx file and test data variables
        """

        camxfile = open_example_mfdataset(
            ['example.uamiv',
             'example.uamiv'],
            engine='pseudonetcdf',
            concat_dim=['TSTEP'],
            backend_kwargs={'format': 'uamiv'})

        data1 = np.arange(20, dtype='f').reshape(1, 1, 4, 5)
        data = np.concatenate([data1] * 2, axis=0)
        expected = xr.Variable(('TSTEP', 'LAY', 'ROW', 'COL'), data,
                               dict(units='ppm', long_name='O3'.ljust(16),
                                    var_desc='O3'.ljust(80)))
        actual = camxfile.variables['O3']
        assert_allclose(expected, actual)

        data1 = np.array(['2002-06-03'], 'datetime64[ns]')
        data = np.concatenate([data1] * 2, axis=0)
        attrs = dict(bounds='time_bounds',
                     long_name=('synthesized time coordinate ' +
                                'from SDATE, STIME, STEP '
                                + 'global attributes'))
        expected = xr.Variable(('TSTEP',), data, attrs)
        actual = camxfile.variables['time']
        assert_allclose(expected, actual)
        camxfile.close()

    def test_uamiv_format_write(self):
        fmtkw = {'format': 'uamiv'}

        expected = open_example_dataset('example.uamiv',
                                        engine='pseudonetcdf',
                                        backend_kwargs=fmtkw)
        with self.roundtrip(expected,
                            save_kwargs=fmtkw,
                            open_kwargs={'backend_kwargs': fmtkw}) as actual:
            assert_identical(expected, actual)

        expected.close()

    def save(self, dataset, path, **save_kwargs):
        import PseudoNetCDF as pnc
        pncf = pnc.PseudoNetCDFFile()
        pncf.dimensions = {k: pnc.PseudoNetCDFDimension(pncf, k, v)
                           for k, v in dataset.dims.items()}
        pncf.variables = {k: pnc.PseudoNetCDFVariable(pncf, k, v.dtype.char,
                                                      v.dims,
                                                      values=v.data[...],
                                                      **v.attrs)
                          for k, v in dataset.variables.items()}
        for pk, pv in dataset.attrs.items():
            setattr(pncf, pk, pv)

        pnc.pncwrite(pncf, path, **save_kwargs)


@requires_rasterio
@contextlib.contextmanager
def create_tmp_geotiff(nx=4, ny=3, nz=3,
                       transform=None,
                       transform_args=[5000, 80000, 1000, 2000.],
                       crs={'units': 'm', 'no_defs': True, 'ellps': 'WGS84',
                            'proj': 'utm', 'zone': 18},
                       open_kwargs=None):
    # yields a temporary geotiff file and a corresponding expected DataArray
    import rasterio
    from rasterio.transform import from_origin

    if open_kwargs is None:
        open_kwargs = {}

    with create_tmp_file(suffix='.tif',
                         allow_cleanup_failure=ON_WINDOWS) as tmp_file:
        # allow 2d or 3d shapes
        if nz == 1:
            data_shape = ny, nx
            write_kwargs = {'indexes': 1}
        else:
            data_shape = nz, ny, nx
            write_kwargs = {}
        data = np.arange(
            nz * ny * nx,
            dtype=rasterio.float32).reshape(
            *data_shape)
        if transform is None:
            transform = from_origin(*transform_args)
        with rasterio.open(
                tmp_file, 'w',
                driver='GTiff', height=ny, width=nx, count=nz,
                crs=crs,
                transform=transform,
                dtype=rasterio.float32,
                **open_kwargs) as s:
            s.write(data, **write_kwargs)
            dx, dy = s.res[0], -s.res[1]

        a, b, c, d = transform_args
        data = data[np.newaxis, ...] if nz == 1 else data
        expected = DataArray(data, dims=('band', 'y', 'x'),
                             coords={
                                 'band': np.arange(nz) + 1,
                                 'y': -np.arange(ny) * d + b + dy / 2,
                                 'x': np.arange(nx) * c + a + dx / 2,
        })
        yield tmp_file, expected


@requires_rasterio
class TestRasterio:

    @requires_scipy_or_netCDF4
    def test_serialization(self):
        with create_tmp_geotiff() as (tmp_file, expected):
            # Write it to a netcdf and read again (roundtrip)
            with xr.open_rasterio(tmp_file) as rioda:
                with create_tmp_file(suffix='.nc') as tmp_nc_file:
                    rioda.to_netcdf(tmp_nc_file)
                    with xr.open_dataarray(tmp_nc_file) as ncds:
                        assert_identical(rioda, ncds)

    def test_utm(self):
        with create_tmp_geotiff() as (tmp_file, expected):
            with xr.open_rasterio(tmp_file) as rioda:
                assert_allclose(rioda, expected)
                assert isinstance(rioda.attrs['crs'], str)
                assert isinstance(rioda.attrs['res'], tuple)
                assert isinstance(rioda.attrs['is_tiled'], np.uint8)
                assert isinstance(rioda.attrs['transform'], tuple)
                assert len(rioda.attrs['transform']) == 6
                np.testing.assert_array_equal(rioda.attrs['nodatavals'],
                                              [np.NaN, np.NaN, np.NaN])

            # Check no parse coords
            with xr.open_rasterio(tmp_file, parse_coordinates=False) as rioda:
                assert 'x' not in rioda.coords
                assert 'y' not in rioda.coords

    def test_non_rectilinear(self):
        from rasterio.transform import from_origin
        # Create a geotiff file with 2d coordinates
        with create_tmp_geotiff(transform=from_origin(0, 3, 1, 1).rotation(45),
                                crs=None) as (tmp_file, _):
            # Default is to not parse coords
            with xr.open_rasterio(tmp_file) as rioda:
                assert 'x' not in rioda.coords
                assert 'y' not in rioda.coords
                assert 'crs' not in rioda.attrs
                assert isinstance(rioda.attrs['res'], tuple)
                assert isinstance(rioda.attrs['is_tiled'], np.uint8)
                assert isinstance(rioda.attrs['transform'], tuple)
                assert len(rioda.attrs['transform']) == 6

            # See if a warning is raised if we force it
            with pytest.warns(Warning,
                              match="transformation isn't rectilinear"):
                with xr.open_rasterio(tmp_file,
                                      parse_coordinates=True) as rioda:
                    assert 'x' not in rioda.coords
                    assert 'y' not in rioda.coords

    def test_platecarree(self):
        with create_tmp_geotiff(8, 10, 1, transform_args=[1, 2, 0.5, 2.],
                                crs='+proj=latlong',
                                open_kwargs={'nodata': -9765}) \
                as (tmp_file, expected):
            with xr.open_rasterio(tmp_file) as rioda:
                assert_allclose(rioda, expected)
                assert isinstance(rioda.attrs['crs'], str)
                assert isinstance(rioda.attrs['res'], tuple)
                assert isinstance(rioda.attrs['is_tiled'], np.uint8)
                assert isinstance(rioda.attrs['transform'], tuple)
                assert len(rioda.attrs['transform']) == 6
                np.testing.assert_array_equal(rioda.attrs['nodatavals'],
                                              [-9765.])

    def test_notransform(self):
        # regression test for https://github.com/pydata/xarray/issues/1686
        import rasterio
        import warnings

        # Create a geotiff file
        with warnings.catch_warnings():
            # rasterio throws a NotGeoreferencedWarning here, which is
            # expected since we test rasterio's defaults in this case.
            warnings.filterwarnings('ignore', category=UserWarning,
                                    message='Dataset has no geotransform set')
            with create_tmp_file(suffix='.tif') as tmp_file:
                # data
                nx, ny, nz = 4, 3, 3
                data = np.arange(nx * ny * nz,
                                 dtype=rasterio.float32).reshape(nz, ny, nx)
                with rasterio.open(
                        tmp_file, 'w',
                        driver='GTiff', height=ny, width=nx, count=nz,
                        dtype=rasterio.float32) as s:
                    s.write(data)

                # Tests
                expected = DataArray(data,
                                     dims=('band', 'y', 'x'),
                                     coords={'band': [1, 2, 3],
                                             'y': [0.5, 1.5, 2.5],
                                             'x': [0.5, 1.5, 2.5, 3.5],
                                             })
                with xr.open_rasterio(tmp_file) as rioda:
                    assert_allclose(rioda, expected)
                    assert isinstance(rioda.attrs['res'], tuple)
                    assert isinstance(rioda.attrs['is_tiled'], np.uint8)
                    assert isinstance(rioda.attrs['transform'], tuple)
                    assert len(rioda.attrs['transform']) == 6

    def test_indexing(self):
        with create_tmp_geotiff(8, 10, 3, transform_args=[1, 2, 0.5, 2.],
                                crs='+proj=latlong') as (tmp_file, expected):
            with xr.open_rasterio(tmp_file, cache=False) as actual:

                # tests
                # assert_allclose checks all data + coordinates
                assert_allclose(actual, expected)
                assert not actual.variable._in_memory

                # Basic indexer
                ind = {'x': slice(2, 5), 'y': slice(5, 7)}
                assert_allclose(expected.isel(**ind), actual.isel(**ind))
                assert not actual.variable._in_memory

                ind = {'band': slice(1, 2), 'x': slice(2, 5), 'y': slice(5, 7)}
                assert_allclose(expected.isel(**ind), actual.isel(**ind))
                assert not actual.variable._in_memory

                ind = {'band': slice(1, 2), 'x': slice(2, 5), 'y': 0}
                assert_allclose(expected.isel(**ind), actual.isel(**ind))
                assert not actual.variable._in_memory

                # orthogonal indexer
                ind = {'band': np.array([2, 1, 0]),
                       'x': np.array([1, 0]), 'y': np.array([0, 2])}
                assert_allclose(expected.isel(**ind), actual.isel(**ind))
                assert not actual.variable._in_memory

                ind = {'band': np.array([2, 1, 0]),
                       'x': np.array([1, 0]), 'y': 0}
                assert_allclose(expected.isel(**ind), actual.isel(**ind))
                assert not actual.variable._in_memory

                ind = {'band': 0, 'x': np.array(
                    [0, 0]), 'y': np.array([1, 1, 1])}
                assert_allclose(expected.isel(**ind), actual.isel(**ind))
                assert not actual.variable._in_memory

                # minus-stepped slice
                ind = {'band': np.array([2, 1, 0]),
                       'x': slice(-1, None, -1), 'y': 0}
                assert_allclose(expected.isel(**ind), actual.isel(**ind))
                assert not actual.variable._in_memory

                ind = {'band': np.array([2, 1, 0]),
                       'x': 1, 'y': slice(-1, 1, -2)}
                assert_allclose(expected.isel(**ind), actual.isel(**ind))
                assert not actual.variable._in_memory

                # empty selection
                ind = {'band': np.array([2, 1, 0]),
                       'x': 1, 'y': slice(2, 2, 1)}
                assert_allclose(expected.isel(**ind), actual.isel(**ind))
                assert not actual.variable._in_memory

                ind = {'band': slice(0, 0), 'x': 1, 'y': 2}
                assert_allclose(expected.isel(**ind), actual.isel(**ind))
                assert not actual.variable._in_memory

                # vectorized indexer
                ind = {'band': DataArray([2, 1, 0], dims='a'),
                       'x': DataArray([1, 0, 0], dims='a'),
                       'y': np.array([0, 2])}
                assert_allclose(expected.isel(**ind), actual.isel(**ind))
                assert not actual.variable._in_memory

                ind = {
                    'band': DataArray([[2, 1, 0], [1, 0, 2]], dims=['a', 'b']),
                    'x': DataArray([[1, 0, 0], [0, 1, 0]], dims=['a', 'b']),
                    'y': 0}
                assert_allclose(expected.isel(**ind), actual.isel(**ind))
                assert not actual.variable._in_memory

                # Selecting lists of bands is fine
                ex = expected.isel(band=[1, 2])
                ac = actual.isel(band=[1, 2])
                assert_allclose(ac, ex)
                ex = expected.isel(band=[0, 2])
                ac = actual.isel(band=[0, 2])
                assert_allclose(ac, ex)

                # Integer indexing
                ex = expected.isel(band=1)
                ac = actual.isel(band=1)
                assert_allclose(ac, ex)

                ex = expected.isel(x=1, y=2)
                ac = actual.isel(x=1, y=2)
                assert_allclose(ac, ex)

                ex = expected.isel(band=0, x=1, y=2)
                ac = actual.isel(band=0, x=1, y=2)
                assert_allclose(ac, ex)

                # Mixed
                ex = actual.isel(x=slice(2), y=slice(2))
                ac = actual.isel(x=[0, 1], y=[0, 1])
                assert_allclose(ac, ex)

                ex = expected.isel(band=0, x=1, y=slice(5, 7))
                ac = actual.isel(band=0, x=1, y=slice(5, 7))
                assert_allclose(ac, ex)

                ex = expected.isel(band=0, x=slice(2, 5), y=2)
                ac = actual.isel(band=0, x=slice(2, 5), y=2)
                assert_allclose(ac, ex)

                # One-element lists
                ex = expected.isel(band=[0], x=slice(2, 5), y=[2])
                ac = actual.isel(band=[0], x=slice(2, 5), y=[2])
                assert_allclose(ac, ex)

    def test_caching(self):
        with create_tmp_geotiff(8, 10, 3, transform_args=[1, 2, 0.5, 2.],
                                crs='+proj=latlong') as (tmp_file, expected):
            # Cache is the default
            with xr.open_rasterio(tmp_file) as actual:

                # This should cache everything
                assert_allclose(actual, expected)

                # once cached, non-windowed indexing should become possible
                ac = actual.isel(x=[2, 4])
                ex = expected.isel(x=[2, 4])
                assert_allclose(ac, ex)

    @requires_dask
    def test_chunks(self):
        with create_tmp_geotiff(8, 10, 3, transform_args=[1, 2, 0.5, 2.],
                                crs='+proj=latlong') as (tmp_file, expected):
            # Chunk at open time
            with xr.open_rasterio(tmp_file, chunks=(1, 2, 2)) as actual:

                import dask.array as da
                assert isinstance(actual.data, da.Array)
                assert 'open_rasterio' in actual.data.name

                # do some arithmetic
                ac = actual.mean()
                ex = expected.mean()
                assert_allclose(ac, ex)

                ac = actual.sel(band=1).mean(dim='x')
                ex = expected.sel(band=1).mean(dim='x')
                assert_allclose(ac, ex)

    def test_pickle_rasterio(self):
        # regression test for https://github.com/pydata/xarray/issues/2121
        with create_tmp_geotiff() as (tmp_file, expected):
            with xr.open_rasterio(tmp_file) as rioda:
                temp = pickle.dumps(rioda)
                with pickle.loads(temp) as actual:
                    assert_equal(actual, rioda)

    def test_ENVI_tags(self):
        rasterio = pytest.importorskip('rasterio', minversion='1.0a')
        from rasterio.transform import from_origin

        # Create an ENVI file with some tags in the ENVI namespace
        # this test uses a custom driver, so we can't use create_tmp_geotiff
        with create_tmp_file(suffix='.dat') as tmp_file:
            # data
            nx, ny, nz = 4, 3, 3
            data = np.arange(nx * ny * nz,
                             dtype=rasterio.float32).reshape(nz, ny, nx)
            transform = from_origin(5000, 80000, 1000, 2000.)
            with rasterio.open(
                    tmp_file, 'w',
                    driver='ENVI', height=ny, width=nx, count=nz,
                    crs={'units': 'm', 'no_defs': True, 'ellps': 'WGS84',
                         'proj': 'utm', 'zone': 18},
                    transform=transform,
                    dtype=rasterio.float32) as s:
                s.update_tags(
                    ns='ENVI',
                    description='{Tagged file}',
                    wavelength='{123.000000, 234.234000, 345.345678}',
                    fwhm='{1.000000, 0.234000, 0.000345}')
                s.write(data)
                dx, dy = s.res[0], -s.res[1]

            # Tests
            coords = {
                'band': [1, 2, 3],
                'y': -np.arange(ny) * 2000 + 80000 + dy / 2,
                'x': np.arange(nx) * 1000 + 5000 + dx / 2,
                'wavelength': ('band', np.array([123, 234.234, 345.345678])),
                'fwhm': ('band', np.array([1, 0.234, 0.000345])),
            }
            expected = DataArray(data, dims=('band', 'y', 'x'), coords=coords)

            with xr.open_rasterio(tmp_file) as rioda:
                assert_allclose(rioda, expected)
                assert isinstance(rioda.attrs['crs'], str)
                assert isinstance(rioda.attrs['res'], tuple)
                assert isinstance(rioda.attrs['is_tiled'], np.uint8)
                assert isinstance(rioda.attrs['transform'], tuple)
                assert len(rioda.attrs['transform']) == 6
                # from ENVI tags
                assert isinstance(rioda.attrs['description'], str)
                assert isinstance(rioda.attrs['map_info'], str)
                assert isinstance(rioda.attrs['samples'], str)

    def test_no_mftime(self):
        # rasterio can accept "filename" urguments that are actually urls,
        # including paths to remote files.
        # In issue #1816, we found that these caused dask to break, because
        # the modification time was used to determine the dask token. This
        # tests ensure we can still chunk such files when reading with
        # rasterio.
        with create_tmp_geotiff(8, 10, 3, transform_args=[1, 2, 0.5, 2.],
                                crs='+proj=latlong') as (tmp_file, expected):
            with mock.patch('os.path.getmtime', side_effect=OSError):
                with xr.open_rasterio(tmp_file, chunks=(1, 2, 2)) as actual:
                    import dask.array as da
                    assert isinstance(actual.data, da.Array)
                    assert_allclose(actual, expected)

    @network
    def test_http_url(self):
        # more examples urls here
        # http://download.osgeo.org/geotiff/samples/
        url = 'http://download.osgeo.org/geotiff/samples/made_up/ntf_nord.tif'
        with xr.open_rasterio(url) as actual:
            assert actual.shape == (1, 512, 512)
        # make sure chunking works
        with xr.open_rasterio(url, chunks=(1, 256, 256)) as actual:
            import dask.array as da
            assert isinstance(actual.data, da.Array)

    def test_rasterio_environment(self):
        import rasterio
        with create_tmp_geotiff() as (tmp_file, expected):
            # Should fail with error since suffix not allowed
            with pytest.raises(Exception):
                with rasterio.Env(GDAL_SKIP='GTiff'):
                    with xr.open_rasterio(tmp_file) as actual:
                        assert_allclose(actual, expected)

    def test_rasterio_vrt(self):
        import rasterio
        # tmp_file default crs is UTM: CRS({'init': 'epsg:32618'}
        with create_tmp_geotiff() as (tmp_file, expected):
            with rasterio.open(tmp_file) as src:
                with rasterio.vrt.WarpedVRT(src, crs='epsg:4326') as vrt:
                    expected_shape = (vrt.width, vrt.height)
                    expected_crs = vrt.crs
                    print(expected_crs)
                    expected_res = vrt.res
                    # Value of single pixel in center of image
                    lon, lat = vrt.xy(vrt.width // 2, vrt.height // 2)
                    expected_val = next(vrt.sample([(lon, lat)]))
                    with xr.open_rasterio(vrt) as da:
                        actual_shape = (da.sizes['x'], da.sizes['y'])
                        actual_crs = da.crs
                        print(actual_crs)
                        actual_res = da.res
                        actual_val = da.sel(dict(x=lon, y=lat),
                                            method='nearest').data

                        assert actual_crs == expected_crs
                        assert actual_res == expected_res
                        assert actual_shape == expected_shape
                        assert expected_val.all() == actual_val.all()

    def test_rasterio_vrt_with_transform_and_size(self):
        # Test open_rasterio() support of WarpedVRT with transform, width and
        # height (issue #2864)
        import rasterio
        from rasterio.warp import calculate_default_transform
        from affine import Affine
        with create_tmp_geotiff() as (tmp_file, expected):
            with rasterio.open(tmp_file) as src:
                # Estimate the transform, width and height
                # for a change of resolution
                # tmp_file initial res is (1000,2000) (default values)
                trans, w, h = calculate_default_transform(
                    src.crs, src.crs, src.width, src.height,
                    resolution=500, *src.bounds)
                with rasterio.vrt.WarpedVRT(src, transform=trans,
                                            width=w, height=h) as vrt:
                    expected_shape = (vrt.width, vrt.height)
                    expected_res = vrt.res
                    expected_transform = vrt.transform
                    with xr.open_rasterio(vrt) as da:
                        actual_shape = (da.sizes['x'], da.sizes['y'])
                        actual_res = da.res
                        actual_transform = Affine(*da.transform)
                        assert actual_res == expected_res
                        assert actual_shape == expected_shape
                        assert actual_transform == expected_transform

    @network
    def test_rasterio_vrt_network(self):
        import rasterio

        url = 'https://storage.googleapis.com/\
        gcp-public-data-landsat/LC08/01/047/027/\
        LC08_L1TP_047027_20130421_20170310_01_T1/\
        LC08_L1TP_047027_20130421_20170310_01_T1_B4.TIF'
        env = rasterio.Env(GDAL_DISABLE_READDIR_ON_OPEN='EMPTY_DIR',
                           CPL_VSIL_CURL_USE_HEAD=False,
                           CPL_VSIL_CURL_ALLOWED_EXTENSIONS='TIF')
        with env:
            with rasterio.open(url) as src:
                with rasterio.vrt.WarpedVRT(src, crs='epsg:4326') as vrt:
                    expected_shape = (vrt.width, vrt.height)
                    expected_crs = vrt.crs
                    expected_res = vrt.res
                    # Value of single pixel in center of image
                    lon, lat = vrt.xy(vrt.width // 2, vrt.height // 2)
                    expected_val = next(vrt.sample([(lon, lat)]))
                    with xr.open_rasterio(vrt) as da:
                        actual_shape = (da.sizes['x'], da.sizes['y'])
                        actual_crs = da.crs
                        actual_res = da.res
                        actual_val = da.sel(dict(x=lon, y=lat),
                                            method='nearest').data

                        assert_equal(actual_shape, expected_shape)
                        assert_equal(actual_crs, expected_crs)
                        assert_equal(actual_res, expected_res)
                        assert_equal(expected_val, actual_val)


class TestEncodingInvalid:

    def test_extract_nc4_variable_encoding(self):
        var = xr.Variable(('x',), [1, 2, 3], {}, {'foo': 'bar'})
        with raises_regex(ValueError, 'unexpected encoding'):
            _extract_nc4_variable_encoding(var, raise_on_invalid=True)

        var = xr.Variable(('x',), [1, 2, 3], {}, {'chunking': (2, 1)})
        encoding = _extract_nc4_variable_encoding(var)
        assert {} == encoding

        # regression test
        var = xr.Variable(('x',), [1, 2, 3], {}, {'shuffle': True})
        encoding = _extract_nc4_variable_encoding(var, raise_on_invalid=True)
        assert {'shuffle': True} == encoding

        # Variables with unlim dims must be chunked on output.
        var = xr.Variable(('x',), [1, 2, 3], {}, {'contiguous': True})
        encoding = _extract_nc4_variable_encoding(var, unlimited_dims=('x',))
        assert {} == encoding

    def test_extract_h5nc_encoding(self):
        # not supported with h5netcdf (yet)
        var = xr.Variable(('x',), [1, 2, 3], {},
                          {'least_sigificant_digit': 2})
        with raises_regex(ValueError, 'unexpected encoding'):
            _extract_nc4_variable_encoding(var, raise_on_invalid=True)


class MiscObject:
    pass


@requires_netCDF4
class TestValidateAttrs:
    def test_validating_attrs(self):
        def new_dataset():
            return Dataset({'data': ('y', np.arange(10.0))},
                           {'y': np.arange(10)})

        def new_dataset_and_dataset_attrs():
            ds = new_dataset()
            return ds, ds.attrs

        def new_dataset_and_data_attrs():
            ds = new_dataset()
            return ds, ds.data.attrs

        def new_dataset_and_coord_attrs():
            ds = new_dataset()
            return ds, ds.coords['y'].attrs

        for new_dataset_and_attrs in [new_dataset_and_dataset_attrs,
                                      new_dataset_and_data_attrs,
                                      new_dataset_and_coord_attrs]:
            ds, attrs = new_dataset_and_attrs()

            attrs[123] = 'test'
            with raises_regex(TypeError, 'Invalid name for attr'):
                ds.to_netcdf('test.nc')

            ds, attrs = new_dataset_and_attrs()
            attrs[MiscObject()] = 'test'
            with raises_regex(TypeError, 'Invalid name for attr'):
                ds.to_netcdf('test.nc')

            ds, attrs = new_dataset_and_attrs()
            attrs[''] = 'test'
            with raises_regex(ValueError, 'Invalid name for attr'):
                ds.to_netcdf('test.nc')

            # This one should work
            ds, attrs = new_dataset_and_attrs()
            attrs['test'] = 'test'
            with create_tmp_file() as tmp_file:
                ds.to_netcdf(tmp_file)

            ds, attrs = new_dataset_and_attrs()
            attrs['test'] = {'a': 5}
            with raises_regex(TypeError, 'Invalid value for attr'):
                ds.to_netcdf('test.nc')

            ds, attrs = new_dataset_and_attrs()
            attrs['test'] = MiscObject()
            with raises_regex(TypeError, 'Invalid value for attr'):
                ds.to_netcdf('test.nc')

            ds, attrs = new_dataset_and_attrs()
            attrs['test'] = 5
            with create_tmp_file() as tmp_file:
                ds.to_netcdf(tmp_file)

            ds, attrs = new_dataset_and_attrs()
            attrs['test'] = 3.14
            with create_tmp_file() as tmp_file:
                ds.to_netcdf(tmp_file)

            ds, attrs = new_dataset_and_attrs()
            attrs['test'] = [1, 2, 3, 4]
            with create_tmp_file() as tmp_file:
                ds.to_netcdf(tmp_file)

            ds, attrs = new_dataset_and_attrs()
            attrs['test'] = (1.9, 2.5)
            with create_tmp_file() as tmp_file:
                ds.to_netcdf(tmp_file)

            ds, attrs = new_dataset_and_attrs()
            attrs['test'] = np.arange(5)
            with create_tmp_file() as tmp_file:
                ds.to_netcdf(tmp_file)

            ds, attrs = new_dataset_and_attrs()
            attrs['test'] = 'This is a string'
            with create_tmp_file() as tmp_file:
                ds.to_netcdf(tmp_file)

            ds, attrs = new_dataset_and_attrs()
            attrs['test'] = ''
            with create_tmp_file() as tmp_file:
                ds.to_netcdf(tmp_file)


@requires_scipy_or_netCDF4
class TestDataArrayToNetCDF:

    def test_dataarray_to_netcdf_no_name(self):
        original_da = DataArray(np.arange(12).reshape((3, 4)))

        with create_tmp_file() as tmp:
            original_da.to_netcdf(tmp)

            with open_dataarray(tmp) as loaded_da:
                assert_identical(original_da, loaded_da)

    def test_dataarray_to_netcdf_with_name(self):
        original_da = DataArray(np.arange(12).reshape((3, 4)),
                                name='test')

        with create_tmp_file() as tmp:
            original_da.to_netcdf(tmp)

            with open_dataarray(tmp) as loaded_da:
                assert_identical(original_da, loaded_da)

    def test_dataarray_to_netcdf_coord_name_clash(self):
        original_da = DataArray(np.arange(12).reshape((3, 4)),
                                dims=['x', 'y'],
                                name='x')

        with create_tmp_file() as tmp:
            original_da.to_netcdf(tmp)

            with open_dataarray(tmp) as loaded_da:
                assert_identical(original_da, loaded_da)

    def test_open_dataarray_options(self):
        data = DataArray(
            np.arange(5), coords={'y': ('x', range(5))}, dims=['x'])

        with create_tmp_file() as tmp:
            data.to_netcdf(tmp)

            expected = data.drop('y')
            with open_dataarray(tmp, drop_variables=['y']) as loaded:
                assert_identical(expected, loaded)

    def test_dataarray_to_netcdf_return_bytes(self):
        # regression test for GH1410
        data = xr.DataArray([1, 2, 3])
        output = data.to_netcdf()
        assert isinstance(output, bytes)

    @requires_pathlib
    def test_dataarray_to_netcdf_no_name_pathlib(self):
        original_da = DataArray(np.arange(12).reshape((3, 4)))

        with create_tmp_file() as tmp:
            tmp = Path(tmp)
            original_da.to_netcdf(tmp)

            with open_dataarray(tmp) as loaded_da:
                assert_identical(original_da, loaded_da)


@requires_scipy_or_netCDF4
def test_no_warning_from_dask_effective_get():
    with create_tmp_file() as tmpfile:
        with pytest.warns(None) as record:
            ds = Dataset()
            ds.to_netcdf(tmpfile)
        assert len(record) == 0


@requires_scipy_or_netCDF4
def test_source_encoding_always_present():
    # Test for GH issue #2550.
    rnddata = np.random.randn(10)
    original = Dataset({'foo': ('x', rnddata)})
    with create_tmp_file() as tmp:
        original.to_netcdf(tmp)
        with open_dataset(tmp) as ds:
            assert ds.encoding['source'] == tmp


@requires_scipy_or_netCDF4
@pytest.mark.parametrize('calendar', _STANDARD_CALENDARS)
def test_use_cftime_standard_calendar_default_in_range(calendar):
    x = [0, 1]
    time = [0, 720]
    units_date = '2000-01-01'
    units = 'days since 2000-01-01'
    original = DataArray(x, [('time', time)], name='x')
    original = original.to_dataset()
    for v in ['x', 'time']:
        original[v].attrs['units'] = units
        original[v].attrs['calendar'] = calendar

    x_timedeltas = np.array(x).astype('timedelta64[D]')
    time_timedeltas = np.array(time).astype('timedelta64[D]')
    decoded_x = np.datetime64(units_date, 'ns') + x_timedeltas
    decoded_time = np.datetime64(units_date, 'ns') + time_timedeltas
    expected_x = DataArray(decoded_x, [('time', decoded_time)], name='x')
    expected_time = DataArray(decoded_time, [('time', decoded_time)],
                              name='time')

    with create_tmp_file() as tmp_file:
        original.to_netcdf(tmp_file)
        with pytest.warns(None) as record:
            with open_dataset(tmp_file) as ds:
                assert_identical(expected_x, ds.x)
                assert_identical(expected_time, ds.time)
            assert not record


@requires_cftime
@requires_scipy_or_netCDF4
@pytest.mark.parametrize('calendar', _STANDARD_CALENDARS)
@pytest.mark.parametrize('units_year', [1500, 2500])
def test_use_cftime_standard_calendar_default_out_of_range(
        calendar,
        units_year):
    import cftime

    x = [0, 1]
    time = [0, 720]
    units = 'days since {}-01-01'.format(units_year)
    original = DataArray(x, [('time', time)], name='x')
    original = original.to_dataset()
    for v in ['x', 'time']:
        original[v].attrs['units'] = units
        original[v].attrs['calendar'] = calendar

    decoded_x = cftime.num2date(x, units, calendar,
                                only_use_cftime_datetimes=True)
    decoded_time = cftime.num2date(time, units, calendar,
                                   only_use_cftime_datetimes=True)
    expected_x = DataArray(decoded_x, [('time', decoded_time)], name='x')
    expected_time = DataArray(decoded_time, [('time', decoded_time)],
                              name='time')

    with create_tmp_file() as tmp_file:
        original.to_netcdf(tmp_file)
        with pytest.warns(SerializationWarning):
            with open_dataset(tmp_file) as ds:
                assert_identical(expected_x, ds.x)
                assert_identical(expected_time, ds.time)


@requires_cftime
@requires_scipy_or_netCDF4
@pytest.mark.parametrize('calendar', _ALL_CALENDARS)
@pytest.mark.parametrize('units_year', [1500, 2000, 2500])
def test_use_cftime_true(
        calendar,
        units_year):
    import cftime

    x = [0, 1]
    time = [0, 720]
    units = 'days since {}-01-01'.format(units_year)
    original = DataArray(x, [('time', time)], name='x')
    original = original.to_dataset()
    for v in ['x', 'time']:
        original[v].attrs['units'] = units
        original[v].attrs['calendar'] = calendar

    decoded_x = cftime.num2date(x, units, calendar,
                                only_use_cftime_datetimes=True)
    decoded_time = cftime.num2date(time, units, calendar,
                                   only_use_cftime_datetimes=True)
    expected_x = DataArray(decoded_x, [('time', decoded_time)], name='x')
    expected_time = DataArray(decoded_time, [('time', decoded_time)],
                              name='time')

    with create_tmp_file() as tmp_file:
        original.to_netcdf(tmp_file)
        with pytest.warns(None) as record:
            with open_dataset(tmp_file, use_cftime=True) as ds:
                assert_identical(expected_x, ds.x)
                assert_identical(expected_time, ds.time)
            assert not record


@requires_scipy_or_netCDF4
@pytest.mark.parametrize('calendar', _STANDARD_CALENDARS)
def test_use_cftime_false_standard_calendar_in_range(calendar):
    x = [0, 1]
    time = [0, 720]
    units_date = '2000-01-01'
    units = 'days since 2000-01-01'
    original = DataArray(x, [('time', time)], name='x')
    original = original.to_dataset()
    for v in ['x', 'time']:
        original[v].attrs['units'] = units
        original[v].attrs['calendar'] = calendar

    x_timedeltas = np.array(x).astype('timedelta64[D]')
    time_timedeltas = np.array(time).astype('timedelta64[D]')
    decoded_x = np.datetime64(units_date, 'ns') + x_timedeltas
    decoded_time = np.datetime64(units_date, 'ns') + time_timedeltas
    expected_x = DataArray(decoded_x, [('time', decoded_time)], name='x')
    expected_time = DataArray(decoded_time, [('time', decoded_time)],
                              name='time')

    with create_tmp_file() as tmp_file:
        original.to_netcdf(tmp_file)
        with pytest.warns(None) as record:
            with open_dataset(tmp_file, use_cftime=False) as ds:
                assert_identical(expected_x, ds.x)
                assert_identical(expected_time, ds.time)
            assert not record


@requires_scipy_or_netCDF4
@pytest.mark.parametrize('calendar', _STANDARD_CALENDARS)
@pytest.mark.parametrize('units_year', [1500, 2500])
def test_use_cftime_false_standard_calendar_out_of_range(calendar, units_year):
    x = [0, 1]
    time = [0, 720]
    units = 'days since {}-01-01'.format(units_year)
    original = DataArray(x, [('time', time)], name='x')
    original = original.to_dataset()
    for v in ['x', 'time']:
        original[v].attrs['units'] = units
        original[v].attrs['calendar'] = calendar

    with create_tmp_file() as tmp_file:
        original.to_netcdf(tmp_file)
        with pytest.raises((OutOfBoundsDatetime, ValueError)):
            open_dataset(tmp_file, use_cftime=False)


@requires_scipy_or_netCDF4
@pytest.mark.parametrize('calendar', _NON_STANDARD_CALENDARS)
@pytest.mark.parametrize('units_year', [1500, 2000, 2500])
def test_use_cftime_false_nonstandard_calendar(calendar, units_year):
    x = [0, 1]
    time = [0, 720]
    units = 'days since {}'.format(units_year)
    original = DataArray(x, [('time', time)], name='x')
    original = original.to_dataset()
    for v in ['x', 'time']:
        original[v].attrs['units'] = units
        original[v].attrs['calendar'] = calendar

    with create_tmp_file() as tmp_file:
        original.to_netcdf(tmp_file)
        with pytest.raises((OutOfBoundsDatetime, ValueError)):
            open_dataset(tmp_file, use_cftime=False)<|MERGE_RESOLUTION|>--- conflicted
+++ resolved
@@ -18,14 +18,9 @@
 
 import xarray as xr
 from xarray import (
-<<<<<<< HEAD
-    DataArray, Dataset, backends, open_dataarray, open_dataset, open_mfdataset,
-    save_mfdataset, load_dataset, load_dataarray)
-from xarray.backends.api import encode_utf8
-=======
     DataArray, Dataset, backends, load_dataarray, load_dataset, open_dataarray,
     open_dataset, open_mfdataset, save_mfdataset)
->>>>>>> c2a2a6ef
+from xarray.backends.api import encode_utf8
 from xarray.backends.common import robust_getitem
 from xarray.backends.netCDF4_ import _extract_nc4_variable_encoding
 from xarray.backends.pydap_ import PydapDataStore
@@ -38,23 +33,13 @@
 from . import (
     assert_allclose, assert_array_equal, assert_equal, assert_identical,
     has_dask, has_netCDF4, has_scipy, network, raises_regex, requires_cfgrib,
-<<<<<<< HEAD
-    requires_cftime, requires_dask, requires_h5netcdf, requires_netCDF4,
-    requires_pathlib, requires_pseudonetcdf, requires_pydap, requires_pynio,
-    requires_rasterio, requires_scipy, requires_scipy_or_netCDF4,
-    requires_zarr, requires_h5fileobj)
-from .test_coding_times import (_STANDARD_CALENDARS, _NON_STANDARD_CALENDARS,
-                                _ALL_CALENDARS)
-from .test_dataset import create_test_data, create_append_test_data
-=======
     requires_cftime, requires_dask, requires_h5fileobj, requires_h5netcdf,
     requires_netCDF4, requires_pathlib, requires_pseudonetcdf, requires_pydap,
     requires_pynio, requires_rasterio, requires_scipy,
     requires_scipy_or_netCDF4, requires_zarr)
 from .test_coding_times import (
     _ALL_CALENDARS, _NON_STANDARD_CALENDARS, _STANDARD_CALENDARS)
-from .test_dataset import create_test_data
->>>>>>> c2a2a6ef
+from .test_dataset import create_test_data, create_append_test_data
 
 try:
     import netCDF4 as nc4
