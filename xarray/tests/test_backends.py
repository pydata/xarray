from __future__ import absolute_import, division, print_function

import contextlib
import itertools
import os.path
import pickle
import shutil
import sys
import tempfile
import unittest
import warnings
from io import BytesIO

import numpy as np
import pandas as pd
import pytest

import xarray as xr
from xarray import (
    DataArray, Dataset, backends, open_dataarray, open_dataset, open_mfdataset,
    save_mfdataset)
from xarray.backends.common import robust_getitem
from xarray.backends.netCDF4_ import _extract_nc4_variable_encoding
from xarray.backends.pydap_ import PydapDataStore
from xarray.core import indexing
from xarray.core.pycompat import (
    PY2, ExitStack, basestring, dask_array_type, iteritems)
from xarray.tests import mock

from . import (
    TestCase, assert_allclose, assert_array_equal, assert_equal,
    assert_identical, has_dask, has_netCDF4, has_scipy, network, raises_regex,
    requires_dask, requires_h5netcdf, requires_netCDF4, requires_pathlib,
    requires_pydap, requires_pynio, requires_rasterio, requires_scipy,
    requires_scipy_or_netCDF4, requires_zarr, requires_pseudonetcdf)
from .test_dataset import create_test_data

try:
    import netCDF4 as nc4
except ImportError:
    pass

try:
    import dask.array as da
except ImportError:
    pass

try:
    from pathlib import Path
except ImportError:
    try:
        from pathlib2 import Path
    except ImportError:
        pass


ON_WINDOWS = sys.platform == 'win32'


def open_example_dataset(name, *args, **kwargs):
    return open_dataset(os.path.join(os.path.dirname(__file__), 'data', name),
                        *args, **kwargs)


def create_masked_and_scaled_data():
    x = np.array([np.nan, np.nan, 10, 10.1, 10.2], dtype=np.float32)
    encoding = {'_FillValue': -1, 'add_offset': 10,
                'scale_factor': np.float32(0.1), 'dtype': 'i2'}
    return Dataset({'x': ('t', x, {}, encoding)})


def create_encoded_masked_and_scaled_data():
    attributes = {'_FillValue': -1, 'add_offset': 10,
                  'scale_factor': np.float32(0.1)}
    return Dataset({'x': ('t', [-1, -1, 0, 1, 2], attributes)})


def create_unsigned_masked_scaled_data():
    encoding = {'_FillValue': 255, '_Unsigned': 'true', 'dtype': 'i1',
                'add_offset': 10, 'scale_factor': np.float32(0.1)}
    x = np.array([10.0, 10.1, 22.7, 22.8, np.nan], dtype=np.float32)
    return Dataset({'x': ('t', x, {}, encoding)})


def create_encoded_unsigned_masked_scaled_data():
    # These are values as written to the file: the _FillValue will
    # be represented in the signed form.
    attributes = {'_FillValue': -1, '_Unsigned': 'true',
                  'add_offset': 10, 'scale_factor': np.float32(0.1)}
    # Create signed data corresponding to [0, 1, 127, 128, 255] unsigned
    sb = np.asarray([0, 1, 127, -128, -1], dtype='i1')
    return Dataset({'x': ('t', sb, attributes)})


def create_boolean_data():
    attributes = {'units': '-'}
    return Dataset({'x': ('t', [True, False, False, True], attributes)})


class TestCommon(TestCase):
    def test_robust_getitem(self):

        class UnreliableArrayFailure(Exception):
            pass

        class UnreliableArray(object):
            def __init__(self, array, failures=1):
                self.array = array
                self.failures = failures

            def __getitem__(self, key):
                if self.failures > 0:
                    self.failures -= 1
                    raise UnreliableArrayFailure
                return self.array[key]

        array = UnreliableArray([0])
        with pytest.raises(UnreliableArrayFailure):
            array[0]
        self.assertEqual(array[0], 0)

        actual = robust_getitem(array, 0, catch=UnreliableArrayFailure,
                                initial_delay=0)
        self.assertEqual(actual, 0)


class NetCDF3Only(object):
    pass


class DatasetIOTestCases(object):
    autoclose = False
    engine = None
    file_format = None

    def create_store(self):
        raise NotImplementedError

    @contextlib.contextmanager
    def roundtrip(self, data, save_kwargs={}, open_kwargs={},
                  allow_cleanup_failure=False):
        with create_tmp_file(
                allow_cleanup_failure=allow_cleanup_failure) as path:
            self.save(data, path, **save_kwargs)
            with self.open(path, **open_kwargs) as ds:
                yield ds

    @contextlib.contextmanager
    def roundtrip_append(self, data, save_kwargs={}, open_kwargs={},
                         allow_cleanup_failure=False):
        with create_tmp_file(
                allow_cleanup_failure=allow_cleanup_failure) as path:
            for i, key in enumerate(data.variables):
                mode = 'a' if i > 0 else 'w'
                self.save(data[[key]], path, mode=mode, **save_kwargs)
            with self.open(path, **open_kwargs) as ds:
                yield ds

    # The save/open methods may be overwritten below
    def save(self, dataset, path, **kwargs):
        dataset.to_netcdf(path, engine=self.engine, format=self.file_format,
                          **kwargs)

    @contextlib.contextmanager
    def open(self, path, **kwargs):
        with open_dataset(path, engine=self.engine, autoclose=self.autoclose,
                          **kwargs) as ds:
            yield ds

    def test_zero_dimensional_variable(self):
        expected = create_test_data()
        expected['float_var'] = ([], 1.0e9, {'units': 'units of awesome'})
        expected['bytes_var'] = ([], b'foobar')
        expected['string_var'] = ([], u'foobar')
        with self.roundtrip(expected) as actual:
            assert_identical(expected, actual)

    def test_write_store(self):
        expected = create_test_data()
        with self.create_store() as store:
            expected.dump_to_store(store)
            # we need to cf decode the store because it has time and
            # non-dimension coordinates
            with xr.decode_cf(store) as actual:
                assert_allclose(expected, actual)

    def check_dtypes_roundtripped(self, expected, actual):
        for k in expected.variables:
            expected_dtype = expected.variables[k].dtype
            if (isinstance(self, NetCDF3Only) and expected_dtype == 'int64'):
                # downcast
                expected_dtype = np.dtype('int32')
            actual_dtype = actual.variables[k].dtype
            # TODO: check expected behavior for string dtypes more carefully
            string_kinds = {'O', 'S', 'U'}
            assert (expected_dtype == actual_dtype or
                    (expected_dtype.kind in string_kinds and
                     actual_dtype.kind in string_kinds))

    def test_roundtrip_test_data(self):
        expected = create_test_data()
        with self.roundtrip(expected) as actual:
            self.check_dtypes_roundtripped(expected, actual)
            assert_identical(expected, actual)

    def test_load(self):
        expected = create_test_data()

        @contextlib.contextmanager
        def assert_loads(vars=None):
            if vars is None:
                vars = expected
            with self.roundtrip(expected) as actual:
                for k, v in actual.variables.items():
                    # IndexVariables are eagerly loaded into memory
                    self.assertEqual(v._in_memory, k in actual.dims)
                yield actual
                for k, v in actual.variables.items():
                    if k in vars:
                        self.assertTrue(v._in_memory)
                assert_identical(expected, actual)

        with pytest.raises(AssertionError):
            # make sure the contextmanager works!
            with assert_loads() as ds:
                pass

        with assert_loads() as ds:
            ds.load()

        with assert_loads(['var1', 'dim1', 'dim2']) as ds:
            ds['var1'].load()

        # verify we can read data even after closing the file
        with self.roundtrip(expected) as ds:
            actual = ds.load()
        assert_identical(expected, actual)

    def test_dataset_compute(self):
        expected = create_test_data()

        with self.roundtrip(expected) as actual:
            # Test Dataset.compute()
            for k, v in actual.variables.items():
                # IndexVariables are eagerly cached
                self.assertEqual(v._in_memory, k in actual.dims)

            computed = actual.compute()

            for k, v in actual.variables.items():
                self.assertEqual(v._in_memory, k in actual.dims)
            for v in computed.variables.values():
                self.assertTrue(v._in_memory)

            assert_identical(expected, actual)
            assert_identical(expected, computed)

    def test_pickle(self):
        expected = Dataset({'foo': ('x', [42])})
        with self.roundtrip(
                expected, allow_cleanup_failure=ON_WINDOWS) as roundtripped:
            raw_pickle = pickle.dumps(roundtripped)
            # windows doesn't like opening the same file twice
            roundtripped.close()
            unpickled_ds = pickle.loads(raw_pickle)
            assert_identical(expected, unpickled_ds)

    def test_pickle_dataarray(self):
        expected = Dataset({'foo': ('x', [42])})
        with self.roundtrip(
                expected, allow_cleanup_failure=ON_WINDOWS) as roundtripped:
            unpickled_array = pickle.loads(pickle.dumps(roundtripped['foo']))
            assert_identical(expected['foo'], unpickled_array)

    def test_dataset_caching(self):
        expected = Dataset({'foo': ('x', [5, 6, 7])})
        with self.roundtrip(expected) as actual:
            assert isinstance(actual.foo.variable._data,
                              indexing.MemoryCachedArray)
            assert not actual.foo.variable._in_memory
            actual.foo.values  # cache
            assert actual.foo.variable._in_memory

        with self.roundtrip(expected, open_kwargs={'cache': False}) as actual:
            assert isinstance(actual.foo.variable._data,
                              indexing.CopyOnWriteArray)
            assert not actual.foo.variable._in_memory
            actual.foo.values  # no caching
            assert not actual.foo.variable._in_memory

    def test_roundtrip_None_variable(self):
        expected = Dataset({None: (('x', 'y'), [[0, 1], [2, 3]])})
        with self.roundtrip(expected) as actual:
            assert_identical(expected, actual)

    def test_roundtrip_object_dtype(self):
        floats = np.array([0.0, 0.0, 1.0, 2.0, 3.0], dtype=object)
        floats_nans = np.array([np.nan, np.nan, 1.0, 2.0, 3.0], dtype=object)
        bytes_ = np.array([b'ab', b'cdef', b'g'], dtype=object)
        bytes_nans = np.array([b'ab', b'cdef', np.nan], dtype=object)
        strings = np.array([u'ab', u'cdef', u'g'], dtype=object)
        strings_nans = np.array([u'ab', u'cdef', np.nan], dtype=object)
        all_nans = np.array([np.nan, np.nan], dtype=object)
        original = Dataset({'floats': ('a', floats),
                            'floats_nans': ('a', floats_nans),
                            'bytes': ('b', bytes_),
                            'bytes_nans': ('b', bytes_nans),
                            'strings': ('b', strings),
                            'strings_nans': ('b', strings_nans),
                            'all_nans': ('c', all_nans),
                            'nan': ([], np.nan)})
        expected = original.copy(deep=True)
        with self.roundtrip(original) as actual:
            try:
                assert_identical(expected, actual)
            except AssertionError:
                # Most stores use '' for nans in strings, but some don't.
                # First try the ideal case (where the store returns exactly)
                # the original Dataset), then try a more realistic case.
                # This currently includes all netCDF files when encoding is not
                # explicitly set.
                # https://github.com/pydata/xarray/issues/1647
                expected['bytes_nans'][-1] = b''
                expected['strings_nans'][-1] = u''
                assert_identical(expected, actual)

    def test_roundtrip_string_data(self):
        expected = Dataset({'x': ('t', ['ab', 'cdef'])})
        with self.roundtrip(expected) as actual:
            assert_identical(expected, actual)

    def test_roundtrip_string_encoded_characters(self):
        expected = Dataset({'x': ('t', [u'ab', u'cdef'])})
        expected['x'].encoding['dtype'] = 'S1'
        with self.roundtrip(expected) as actual:
            assert_identical(expected, actual)
            self.assertEqual(actual['x'].encoding['_Encoding'], 'utf-8')

        expected['x'].encoding['_Encoding'] = 'ascii'
        with self.roundtrip(expected) as actual:
            assert_identical(expected, actual)
            self.assertEqual(actual['x'].encoding['_Encoding'], 'ascii')

    def test_roundtrip_datetime_data(self):
        times = pd.to_datetime(['2000-01-01', '2000-01-02', 'NaT'])
        expected = Dataset({'t': ('t', times), 't0': times[0]})
        kwds = {'encoding': {'t0': {'units': 'days since 1950-01-01'}}}
        with self.roundtrip(expected, save_kwargs=kwds) as actual:
            assert_identical(expected, actual)
            assert actual.t0.encoding['units'] == 'days since 1950-01-01'

    def test_roundtrip_timedelta_data(self):
        time_deltas = pd.to_timedelta(['1h', '2h', 'NaT'])
        expected = Dataset({'td': ('td', time_deltas), 'td0': time_deltas[0]})
        with self.roundtrip(expected) as actual:
            assert_identical(expected, actual)

    def test_roundtrip_float64_data(self):
        expected = Dataset({'x': ('y', np.array([1.0, 2.0, np.pi],
                                                dtype='float64'))})
        with self.roundtrip(expected) as actual:
            assert_identical(expected, actual)

    def test_roundtrip_example_1_netcdf(self):
        expected = open_example_dataset('example_1.nc')
        with self.roundtrip(expected) as actual:
            # we allow the attributes to differ since that
            # will depend on the encoding used.  For example,
            # without CF encoding 'actual' will end up with
            # a dtype attribute.
            assert_equal(expected, actual)

    def test_roundtrip_coordinates(self):
        original = Dataset({'foo': ('x', [0, 1])},
                           {'x': [2, 3], 'y': ('a', [42]), 'z': ('x', [4, 5])})

        with self.roundtrip(original) as actual:
            assert_identical(original, actual)

    def test_roundtrip_global_coordinates(self):
        original = Dataset({'x': [2, 3], 'y': ('a', [42]), 'z': ('x', [4, 5])})
        with self.roundtrip(original) as actual:
            assert_identical(original, actual)

    def test_roundtrip_coordinates_with_space(self):
        original = Dataset(coords={'x': 0, 'y z': 1})
        expected = Dataset({'y z': 1}, {'x': 0})
        with pytest.warns(xr.SerializationWarning):
            with self.roundtrip(original) as actual:
                assert_identical(expected, actual)

    def test_roundtrip_boolean_dtype(self):
        original = create_boolean_data()
        self.assertEqual(original['x'].dtype, 'bool')
        with self.roundtrip(original) as actual:
            assert_identical(original, actual)
            self.assertEqual(actual['x'].dtype, 'bool')

    def test_orthogonal_indexing(self):
        in_memory = create_test_data()
        with self.roundtrip(in_memory) as on_disk:
            indexers = {'dim1': [1, 2, 0], 'dim2': [3, 2, 0, 3],
                        'dim3': np.arange(5)}
            expected = in_memory.isel(**indexers)
            actual = on_disk.isel(**indexers)
            # make sure the array is not yet loaded into memory
            assert not actual['var1'].variable._in_memory
            assert_identical(expected, actual)
            # do it twice, to make sure we're switched from orthogonal -> numpy
            # when we cached the values
            actual = on_disk.isel(**indexers)
            assert_identical(expected, actual)

    def test_vectorized_indexing(self):
        in_memory = create_test_data()
        with self.roundtrip(in_memory) as on_disk:
            indexers = {'dim1': DataArray([0, 2, 0], dims='a'),
                        'dim2': DataArray([0, 2, 3], dims='a')}
            expected = in_memory.isel(**indexers)
            actual = on_disk.isel(**indexers)
            # make sure the array is not yet loaded into memory
            assert not actual['var1'].variable._in_memory
            assert_identical(expected, actual.load())
            # do it twice, to make sure we're switched from
            # vectorized -> numpy when we cached the values
            actual = on_disk.isel(**indexers)
            assert_identical(expected, actual)

        def multiple_indexing(indexers):
            # make sure a sequence of lazy indexings certainly works.
            with self.roundtrip(in_memory) as on_disk:
                actual = on_disk['var3']
                expected = in_memory['var3']
                for ind in indexers:
                    actual = actual.isel(**ind)
                    expected = expected.isel(**ind)
                    # make sure the array is not yet loaded into memory
                    assert not actual.variable._in_memory
                assert_identical(expected, actual.load())

        # two-staged vectorized-indexing
        indexers = [
            {'dim1': DataArray([[0, 7], [2, 6], [3, 5]], dims=['a', 'b']),
             'dim3': DataArray([[0, 4], [1, 3], [2, 2]], dims=['a', 'b'])},
            {'a': DataArray([0, 1], dims=['c']),
             'b': DataArray([0, 1], dims=['c'])}
        ]
        multiple_indexing(indexers)

        # vectorized-slice mixed
        indexers = [
            {'dim1': DataArray([[0, 7], [2, 6], [3, 5]], dims=['a', 'b']),
             'dim3': slice(None, 10)}
        ]
        multiple_indexing(indexers)

        # vectorized-integer mixed
        indexers = [
            {'dim3': 0},
            {'dim1': DataArray([[0, 7], [2, 6], [3, 5]], dims=['a', 'b'])},
            {'a': slice(None, None, 2)}
        ]
        multiple_indexing(indexers)

        # vectorized-integer mixed
        indexers = [
            {'dim3': 0},
            {'dim1': DataArray([[0, 7], [2, 6], [3, 5]], dims=['a', 'b'])},
            {'a': 1, 'b': 0}
        ]
        multiple_indexing(indexers)

        # with negative step slice.
        indexers = [
            {'dim1': DataArray([[0, 7], [2, 6], [3, 5]], dims=['a', 'b']),
             'dim3': slice(-1, 1, -1)},
        ]
        multiple_indexing(indexers)

        # with negative step slice.
        indexers = [
            {'dim1': DataArray([[0, 7], [2, 6], [3, 5]], dims=['a', 'b']),
             'dim3': slice(-1, 1, -2)},
        ]
        multiple_indexing(indexers)

    def test_isel_dataarray(self):
        # Make sure isel works lazily. GH:issue:1688
        in_memory = create_test_data()
        with self.roundtrip(in_memory) as on_disk:
            expected = in_memory.isel(dim2=in_memory['dim2'] < 3)
            actual = on_disk.isel(dim2=on_disk['dim2'] < 3)
            assert_identical(expected, actual)

    def validate_array_type(self, ds):
        # Make sure that only NumpyIndexingAdapter stores a bare np.ndarray.
        def find_and_validate_array(obj):
            # recursively called function. obj: array or array wrapper.
            if hasattr(obj, 'array'):
                if isinstance(obj.array, indexing.ExplicitlyIndexed):
                    find_and_validate_array(obj.array)
                else:
                    if isinstance(obj.array, np.ndarray):
                        assert isinstance(obj, indexing.NumpyIndexingAdapter)
                    elif isinstance(obj.array, dask_array_type):
                        assert isinstance(obj, indexing.DaskIndexingAdapter)
                    elif isinstance(obj.array, pd.Index):
                        assert isinstance(obj, indexing.PandasIndexAdapter)
                    else:
                        raise TypeError('{} is wrapped by {}'.format(
                            type(obj.array), type(obj)))

        for k, v in ds.variables.items():
            find_and_validate_array(v._data)

    def test_array_type_after_indexing(self):
        in_memory = create_test_data()
        with self.roundtrip(in_memory) as on_disk:
            self.validate_array_type(on_disk)
            indexers = {'dim1': [1, 2, 0], 'dim2': [3, 2, 0, 3],
                        'dim3': np.arange(5)}
            expected = in_memory.isel(**indexers)
            actual = on_disk.isel(**indexers)
            assert_identical(expected, actual)
            self.validate_array_type(actual)
            # do it twice, to make sure we're switched from orthogonal -> numpy
            # when we cached the values
            actual = on_disk.isel(**indexers)
            assert_identical(expected, actual)
            self.validate_array_type(actual)

    def test_dropna(self):
        # regression test for GH:issue:1694
        a = np.random.randn(4, 3)
        a[1, 1] = np.NaN
        in_memory = xr.Dataset({'a': (('y', 'x'), a)},
                               coords={'y': np.arange(4), 'x': np.arange(3)})

        assert_identical(in_memory.dropna(dim='x'),
                         in_memory.isel(x=slice(None, None, 2)))

        with self.roundtrip(in_memory) as on_disk:
            self.validate_array_type(on_disk)
            expected = in_memory.dropna(dim='x')
            actual = on_disk.dropna(dim='x')
            assert_identical(expected, actual)

    def test_ondisk_after_print(self):
        """ Make sure print does not load file into memory """
        in_memory = create_test_data()
        with self.roundtrip(in_memory) as on_disk:
            repr(on_disk)
            assert not on_disk['var1']._in_memory


class CFEncodedDataTest(DatasetIOTestCases):

    def test_roundtrip_bytes_with_fill_value(self):
        values = np.array([b'ab', b'cdef', np.nan], dtype=object)
        encoding = {'_FillValue': b'X', 'dtype': 'S1'}
        original = Dataset({'x': ('t', values, {}, encoding)})
        expected = original.copy(deep=True)
        with self.roundtrip(original) as actual:
            assert_identical(expected, actual)

        original = Dataset({'x': ('t', values, {}, {'_FillValue': b''})})
        with self.roundtrip(original) as actual:
            assert_identical(expected, actual)

    def test_roundtrip_string_with_fill_value_nchar(self):
        values = np.array([u'ab', u'cdef', np.nan], dtype=object)
        expected = Dataset({'x': ('t', values)})

        encoding = {'dtype': 'S1', '_FillValue': b'X'}
        original = Dataset({'x': ('t', values, {}, encoding)})
        # Not supported yet.
        with pytest.raises(NotImplementedError):
            with self.roundtrip(original) as actual:
                assert_identical(expected, actual)

    def test_unsigned_roundtrip_mask_and_scale(self):
        decoded = create_unsigned_masked_scaled_data()
        encoded = create_encoded_unsigned_masked_scaled_data()
        with self.roundtrip(decoded) as actual:
            for k in decoded.variables:
                self.assertEqual(decoded.variables[k].dtype,
                                 actual.variables[k].dtype)
            assert_allclose(decoded, actual, decode_bytes=False)
        with self.roundtrip(decoded,
                            open_kwargs=dict(decode_cf=False)) as actual:
            for k in encoded.variables:
                self.assertEqual(encoded.variables[k].dtype,
                                 actual.variables[k].dtype)
            assert_allclose(encoded, actual, decode_bytes=False)
        with self.roundtrip(encoded,
                            open_kwargs=dict(decode_cf=False)) as actual:
            for k in encoded.variables:
                self.assertEqual(encoded.variables[k].dtype,
                                 actual.variables[k].dtype)
            assert_allclose(encoded, actual, decode_bytes=False)
        # make sure roundtrip encoding didn't change the
        # original dataset.
        assert_allclose(
            encoded, create_encoded_unsigned_masked_scaled_data())
        with self.roundtrip(encoded) as actual:
            for k in decoded.variables:
                self.assertEqual(decoded.variables[k].dtype,
                                 actual.variables[k].dtype)
            assert_allclose(decoded, actual, decode_bytes=False)
        with self.roundtrip(encoded,
                            open_kwargs=dict(decode_cf=False)) as actual:
            for k in encoded.variables:
                self.assertEqual(encoded.variables[k].dtype,
                                 actual.variables[k].dtype)
            assert_allclose(encoded, actual, decode_bytes=False)

    def test_roundtrip_mask_and_scale(self):
        decoded = create_masked_and_scaled_data()
        encoded = create_encoded_masked_and_scaled_data()
        with self.roundtrip(decoded) as actual:
            assert_allclose(decoded, actual, decode_bytes=False)
        with self.roundtrip(decoded,
                            open_kwargs=dict(decode_cf=False)) as actual:
            # TODO: this assumes that all roundtrips will first
            # encode.  Is that something we want to test for?
            assert_allclose(encoded, actual, decode_bytes=False)
        with self.roundtrip(encoded,
                            open_kwargs=dict(decode_cf=False)) as actual:
            assert_allclose(encoded, actual, decode_bytes=False)
        # make sure roundtrip encoding didn't change the
        # original dataset.
        assert_allclose(encoded,
                        create_encoded_masked_and_scaled_data(),
                        decode_bytes=False)
        with self.roundtrip(encoded) as actual:
            assert_allclose(decoded, actual, decode_bytes=False)
        with self.roundtrip(encoded,
                            open_kwargs=dict(decode_cf=False)) as actual:
            assert_allclose(encoded, actual, decode_bytes=False)

    def test_coordinates_encoding(self):
        def equals_latlon(obj):
            return obj == 'lat lon' or obj == 'lon lat'

        original = Dataset({'temp': ('x', [0, 1]), 'precip': ('x', [0, -1])},
                           {'lat': ('x', [2, 3]), 'lon': ('x', [4, 5])})
        with self.roundtrip(original) as actual:
            assert_identical(actual, original)
        with create_tmp_file() as tmp_file:
            original.to_netcdf(tmp_file)
            with open_dataset(tmp_file, decode_coords=False) as ds:
                self.assertTrue(equals_latlon(ds['temp'].attrs['coordinates']))
                self.assertTrue(
                    equals_latlon(ds['precip'].attrs['coordinates']))
                self.assertNotIn('coordinates', ds.attrs)
                self.assertNotIn('coordinates', ds['lat'].attrs)
                self.assertNotIn('coordinates', ds['lon'].attrs)

        modified = original.drop(['temp', 'precip'])
        with self.roundtrip(modified) as actual:
            assert_identical(actual, modified)
        with create_tmp_file() as tmp_file:
            modified.to_netcdf(tmp_file)
            with open_dataset(tmp_file, decode_coords=False) as ds:
                self.assertTrue(equals_latlon(ds.attrs['coordinates']))
                self.assertNotIn('coordinates', ds['lat'].attrs)
                self.assertNotIn('coordinates', ds['lon'].attrs)

    def test_roundtrip_endian(self):
        ds = Dataset({'x': np.arange(3, 10, dtype='>i2'),
                      'y': np.arange(3, 20, dtype='<i4'),
                      'z': np.arange(3, 30, dtype='=i8'),
                      'w': ('x', np.arange(3, 10, dtype=np.float))})

        with self.roundtrip(ds) as actual:
            # technically these datasets are slightly different,
            # one hold mixed endian data (ds) the other should be
            # all big endian (actual).  assertDatasetIdentical
            # should still pass though.
            assert_identical(ds, actual)

        if isinstance(self, NetCDF4DataTest):
            ds['z'].encoding['endian'] = 'big'
            with pytest.raises(NotImplementedError):
                with self.roundtrip(ds) as actual:
                    pass

    def test_invalid_dataarray_names_raise(self):
        te = (TypeError, 'string or None')
        ve = (ValueError, 'string must be length 1 or')
        data = np.random.random((2, 2))
        da = xr.DataArray(data)
        for name, e in zip([0, (4, 5), True, ''], [te, te, te, ve]):
            ds = Dataset({name: da})
            with raises_regex(*e):
                with self.roundtrip(ds):
                    pass

    def test_encoding_kwarg(self):
        ds = Dataset({'x': ('y', np.arange(10.0))})
        kwargs = dict(encoding={'x': {'dtype': 'f4'}})
        with self.roundtrip(ds, save_kwargs=kwargs) as actual:
            self.assertEqual(actual.x.encoding['dtype'], 'f4')
        self.assertEqual(ds.x.encoding, {})

        kwargs = dict(encoding={'x': {'foo': 'bar'}})
        with raises_regex(ValueError, 'unexpected encoding'):
            with self.roundtrip(ds, save_kwargs=kwargs) as actual:
                pass

        kwargs = dict(encoding={'x': 'foo'})
        with raises_regex(ValueError, 'must be castable'):
            with self.roundtrip(ds, save_kwargs=kwargs) as actual:
                pass

        kwargs = dict(encoding={'invalid': {}})
        with pytest.raises(KeyError):
            with self.roundtrip(ds, save_kwargs=kwargs) as actual:
                pass

        ds = Dataset({'t': pd.date_range('2000-01-01', periods=3)})
        units = 'days since 1900-01-01'
        kwargs = dict(encoding={'t': {'units': units}})
        with self.roundtrip(ds, save_kwargs=kwargs) as actual:
            self.assertEqual(actual.t.encoding['units'], units)
            assert_identical(actual, ds)

    def test_default_fill_value(self):
        # Test default encoding for float:
        ds = Dataset({'x': ('y', np.arange(10.0))})
        kwargs = dict(encoding={'x': {'dtype': 'f4'}})
        with self.roundtrip(ds, save_kwargs=kwargs) as actual:
            self.assertEqual(actual.x.encoding['_FillValue'],
                             np.nan)
        self.assertEqual(ds.x.encoding, {})

        # Test default encoding for int:
        ds = Dataset({'x': ('y', np.arange(10.0))})
        kwargs = dict(encoding={'x': {'dtype': 'int16'}})
        with self.roundtrip(ds, save_kwargs=kwargs) as actual:
            self.assertTrue('_FillValue' not in actual.x.encoding)
        self.assertEqual(ds.x.encoding, {})

        # Test default encoding for implicit int:
        ds = Dataset({'x': ('y', np.arange(10, dtype='int16'))})
        with self.roundtrip(ds) as actual:
            self.assertTrue('_FillValue' not in actual.x.encoding)
        self.assertEqual(ds.x.encoding, {})

    def test_explicitly_omit_fill_value(self):
        ds = Dataset({'x': ('y', [np.pi, -np.pi])})
        ds.x.encoding['_FillValue'] = None
        with self.roundtrip(ds) as actual:
            assert '_FillValue' not in actual.x.encoding

    def test_explicitly_omit_fill_value_via_encoding_kwarg(self):
        ds = Dataset({'x': ('y', [np.pi, -np.pi])})
        kwargs = dict(encoding={'x': {'_FillValue': None}})
        with self.roundtrip(ds, save_kwargs=kwargs) as actual:
            assert '_FillValue' not in actual.x.encoding
        self.assertEqual(ds.y.encoding, {})

    def test_explicitly_omit_fill_value_in_coord(self):
        ds = Dataset({'x': ('y', [np.pi, -np.pi])}, coords={'y': [0.0, 1.0]})
        ds.y.encoding['_FillValue'] = None
        with self.roundtrip(ds) as actual:
            assert '_FillValue' not in actual.y.encoding

    def test_explicitly_omit_fill_value_in_coord_via_encoding_kwarg(self):
        ds = Dataset({'x': ('y', [np.pi, -np.pi])}, coords={'y': [0.0, 1.0]})
        kwargs = dict(encoding={'y': {'_FillValue': None}})
        with self.roundtrip(ds, save_kwargs=kwargs) as actual:
            assert '_FillValue' not in actual.y.encoding
        self.assertEqual(ds.y.encoding, {})

    def test_encoding_same_dtype(self):
        ds = Dataset({'x': ('y', np.arange(10.0, dtype='f4'))})
        kwargs = dict(encoding={'x': {'dtype': 'f4'}})
        with self.roundtrip(ds, save_kwargs=kwargs) as actual:
            self.assertEqual(actual.x.encoding['dtype'], 'f4')
        self.assertEqual(ds.x.encoding, {})

    def test_append_write(self):
        # regression for GH1215
        data = create_test_data()
        with self.roundtrip_append(data) as actual:
            assert_identical(data, actual)

    def test_append_overwrite_values(self):
        # regression for GH1215
        data = create_test_data()
        with create_tmp_file(allow_cleanup_failure=False) as tmp_file:
            self.save(data, tmp_file, mode='w')
            data['var2'][:] = -999
            data['var9'] = data['var2'] * 3
            self.save(data[['var2', 'var9']], tmp_file, mode='a')
            with self.open(tmp_file) as actual:
                assert_identical(data, actual)

    def test_append_with_invalid_dim_raises(self):
        data = create_test_data()
        with create_tmp_file(allow_cleanup_failure=False) as tmp_file:
            self.save(data, tmp_file, mode='w')
            data['var9'] = data['var2'] * 3
            data = data.isel(dim1=slice(2, 6))  # modify one dimension
            with raises_regex(ValueError,
                              'Unable to update size for existing dimension'):
                self.save(data, tmp_file, mode='a')

    def test_multiindex_not_implemented(self):
        ds = (Dataset(coords={'y': ('x', [1, 2]), 'z': ('x', ['a', 'b'])})
              .set_index(x=['y', 'z']))
        with raises_regex(NotImplementedError, 'MultiIndex'):
            with self.roundtrip(ds):
                pass


_counter = itertools.count()


@contextlib.contextmanager
def create_tmp_file(suffix='.nc', allow_cleanup_failure=False):
    temp_dir = tempfile.mkdtemp()
    path = os.path.join(temp_dir, 'temp-%s%s' % (next(_counter), suffix))
    try:
        yield path
    finally:
        try:
            shutil.rmtree(temp_dir)
        except OSError:
            if not allow_cleanup_failure:
                raise


@contextlib.contextmanager
def create_tmp_files(nfiles, suffix='.nc', allow_cleanup_failure=False):
    with ExitStack() as stack:
        files = [stack.enter_context(create_tmp_file(suffix,
                                                     allow_cleanup_failure))
                 for apath in np.arange(nfiles)]
        yield files


@requires_netCDF4
class BaseNetCDF4Test(CFEncodedDataTest):

    engine = 'netcdf4'

    def test_open_group(self):
        # Create a netCDF file with a dataset stored within a group
        with create_tmp_file() as tmp_file:
            with nc4.Dataset(tmp_file, 'w') as rootgrp:
                foogrp = rootgrp.createGroup('foo')
                ds = foogrp
                ds.createDimension('time', size=10)
                x = np.arange(10)
                ds.createVariable('x', np.int32, dimensions=('time',))
                ds.variables['x'][:] = x

            expected = Dataset()
            expected['x'] = ('time', x)

            # check equivalent ways to specify group
            for group in 'foo', '/foo', 'foo/', '/foo/':
                with open_dataset(tmp_file, group=group) as actual:
                    assert_equal(actual['x'], expected['x'])

            # check that missing group raises appropriate exception
            with pytest.raises(IOError):
                open_dataset(tmp_file, group='bar')
            with raises_regex(ValueError, 'must be a string'):
                open_dataset(tmp_file, group=(1, 2, 3))

    def test_open_subgroup(self):
        # Create a netCDF file with a dataset within a group within a group
        with create_tmp_file() as tmp_file:
            rootgrp = nc4.Dataset(tmp_file, 'w')
            foogrp = rootgrp.createGroup('foo')
            bargrp = foogrp.createGroup('bar')
            ds = bargrp
            ds.createDimension('time', size=10)
            x = np.arange(10)
            ds.createVariable('x', np.int32, dimensions=('time',))
            ds.variables['x'][:] = x
            rootgrp.close()

            expected = Dataset()
            expected['x'] = ('time', x)

            # check equivalent ways to specify group
            for group in 'foo/bar', '/foo/bar', 'foo/bar/', '/foo/bar/':
                with open_dataset(tmp_file, group=group) as actual:
                    assert_equal(actual['x'], expected['x'])

    def test_write_groups(self):
        data1 = create_test_data()
        data2 = data1 * 2
        with create_tmp_file() as tmp_file:
            data1.to_netcdf(tmp_file, group='data/1')
            data2.to_netcdf(tmp_file, group='data/2', mode='a')
            with open_dataset(tmp_file, group='data/1') as actual1:
                assert_identical(data1, actual1)
            with open_dataset(tmp_file, group='data/2') as actual2:
                assert_identical(data2, actual2)

    def test_roundtrip_string_with_fill_value_vlen(self):
        values = np.array([u'ab', u'cdef', np.nan], dtype=object)
        expected = Dataset({'x': ('t', values)})

        # netCDF4-based backends don't support an explicit fillvalue
        # for variable length strings yet.
        # https://github.com/Unidata/netcdf4-python/issues/730
        # https://github.com/shoyer/h5netcdf/issues/37
        original = Dataset({'x': ('t', values, {}, {'_FillValue': u'XXX'})})
        with pytest.raises(NotImplementedError):
            with self.roundtrip(original) as actual:
                assert_identical(expected, actual)

        original = Dataset({'x': ('t', values, {}, {'_FillValue': u''})})
        with pytest.raises(NotImplementedError):
            with self.roundtrip(original) as actual:
                assert_identical(expected, actual)

    def test_roundtrip_character_array(self):
        with create_tmp_file() as tmp_file:
            values = np.array([['a', 'b', 'c'], ['d', 'e', 'f']], dtype='S')

            with nc4.Dataset(tmp_file, mode='w') as nc:
                nc.createDimension('x', 2)
                nc.createDimension('string3', 3)
                v = nc.createVariable('x', np.dtype('S1'), ('x', 'string3'))
                v[:] = values

            values = np.array(['abc', 'def'], dtype='S')
            expected = Dataset({'x': ('x', values)})
            with open_dataset(tmp_file) as actual:
                assert_identical(expected, actual)
                # regression test for #157
                with self.roundtrip(actual) as roundtripped:
                    assert_identical(expected, roundtripped)

    def test_default_to_char_arrays(self):
        data = Dataset({'x': np.array(['foo', 'zzzz'], dtype='S')})
        with self.roundtrip(data) as actual:
            assert_identical(data, actual)
            self.assertEqual(actual['x'].dtype, np.dtype('S4'))

    def test_open_encodings(self):
        # Create a netCDF file with explicit time units
        # and make sure it makes it into the encodings
        # and survives a round trip
        with create_tmp_file() as tmp_file:
            with nc4.Dataset(tmp_file, 'w') as ds:
                ds.createDimension('time', size=10)
                ds.createVariable('time', np.int32, dimensions=('time',))
                units = 'days since 1999-01-01'
                ds.variables['time'].setncattr('units', units)
                ds.variables['time'][:] = np.arange(10) + 4

            expected = Dataset()

            time = pd.date_range('1999-01-05', periods=10)
            encoding = {'units': units, 'dtype': np.dtype('int32')}
            expected['time'] = ('time', time, {}, encoding)

            with open_dataset(tmp_file) as actual:
                assert_equal(actual['time'], expected['time'])
                actual_encoding = dict((k, v) for k, v in
                                       iteritems(actual['time'].encoding)
                                       if k in expected['time'].encoding)
                self.assertDictEqual(actual_encoding,
                                     expected['time'].encoding)

    def test_dump_encodings(self):
        # regression test for #709
        ds = Dataset({'x': ('y', np.arange(10.0))})
        kwargs = dict(encoding={'x': {'zlib': True}})
        with self.roundtrip(ds, save_kwargs=kwargs) as actual:
            self.assertTrue(actual.x.encoding['zlib'])

    def test_dump_and_open_encodings(self):
        # Create a netCDF file with explicit time units
        # and make sure it makes it into the encodings
        # and survives a round trip
        with create_tmp_file() as tmp_file:
            with nc4.Dataset(tmp_file, 'w') as ds:
                ds.createDimension('time', size=10)
                ds.createVariable('time', np.int32, dimensions=('time',))
                units = 'days since 1999-01-01'
                ds.variables['time'].setncattr('units', units)
                ds.variables['time'][:] = np.arange(10) + 4

            with open_dataset(tmp_file) as xarray_dataset:
                with create_tmp_file() as tmp_file2:
                    xarray_dataset.to_netcdf(tmp_file2)
                    with nc4.Dataset(tmp_file2, 'r') as ds:
                        self.assertEqual(
                            ds.variables['time'].getncattr('units'), units)
                        assert_array_equal(
                            ds.variables['time'], np.arange(10) + 4)

    def test_compression_encoding(self):
        data = create_test_data()
        data['var2'].encoding.update({'zlib': True,
                                      'chunksizes': (5, 5),
                                      'fletcher32': True,
                                      'shuffle': True,
                                      'original_shape': data.var2.shape})
        with self.roundtrip(data) as actual:
            for k, v in iteritems(data['var2'].encoding):
                self.assertEqual(v, actual['var2'].encoding[k])

        # regression test for #156
        expected = data.isel(dim1=0)
        with self.roundtrip(expected) as actual:
            assert_equal(expected, actual)

    def test_encoding_chunksizes_unlimited(self):
        # regression test for GH1225
        ds = Dataset({'x': [1, 2, 3], 'y': ('x', [2, 3, 4])})
        ds.variables['x'].encoding = {
            'zlib': False,
            'shuffle': False,
            'complevel': 0,
            'fletcher32': False,
            'contiguous': False,
            'chunksizes': (2 ** 20,),
            'original_shape': (3,),
        }
        with self.roundtrip(ds) as actual:
            assert_equal(ds, actual)

    def test_mask_and_scale(self):
        with create_tmp_file() as tmp_file:
            with nc4.Dataset(tmp_file, mode='w') as nc:
                nc.createDimension('t', 5)
                nc.createVariable('x', 'int16', ('t',), fill_value=-1)
                v = nc.variables['x']
                v.set_auto_maskandscale(False)
                v.add_offset = 10
                v.scale_factor = 0.1
                v[:] = np.array([-1, -1, 0, 1, 2])

            # first make sure netCDF4 reads the masked and scaled data
            # correctly
            with nc4.Dataset(tmp_file, mode='r') as nc:
                expected = np.ma.array([-1, -1, 10, 10.1, 10.2],
                                       mask=[True, True, False, False, False])
                actual = nc.variables['x'][:]
                assert_array_equal(expected, actual)

            # now check xarray
            with open_dataset(tmp_file) as ds:
                expected = create_masked_and_scaled_data()
                assert_identical(expected, ds)

    def test_0dimensional_variable(self):
        # This fix verifies our work-around to this netCDF4-python bug:
        # https://github.com/Unidata/netcdf4-python/pull/220
        with create_tmp_file() as tmp_file:
            with nc4.Dataset(tmp_file, mode='w') as nc:
                v = nc.createVariable('x', 'int16')
                v[...] = 123

            with open_dataset(tmp_file) as ds:
                expected = Dataset({'x': ((), 123)})
                assert_identical(expected, ds)

    def test_already_open_dataset(self):
        with create_tmp_file() as tmp_file:
            with nc4.Dataset(tmp_file, mode='w') as nc:
                v = nc.createVariable('x', 'int')
                v[...] = 42

            nc = nc4.Dataset(tmp_file, mode='r')
            with backends.NetCDF4DataStore(nc, autoclose=False) as store:
                with open_dataset(store) as ds:
                    expected = Dataset({'x': ((), 42)})
                    assert_identical(expected, ds)

    def test_variable_len_strings(self):
        with create_tmp_file() as tmp_file:
            values = np.array(['foo', 'bar', 'baz'], dtype=object)

            with nc4.Dataset(tmp_file, mode='w') as nc:
                nc.createDimension('x', 3)
                v = nc.createVariable('x', str, ('x',))
                v[:] = values

            expected = Dataset({'x': ('x', values)})
            for kwargs in [{}, {'decode_cf': True}]:
                with open_dataset(tmp_file, **kwargs) as actual:
                    assert_identical(expected, actual)


@requires_netCDF4
class NetCDF4DataTest(BaseNetCDF4Test, TestCase):
    autoclose = False

    @contextlib.contextmanager
    def create_store(self):
        with create_tmp_file() as tmp_file:
            with backends.NetCDF4DataStore.open(tmp_file, mode='w') as store:
                yield store

    def test_variable_order(self):
        # doesn't work with scipy or h5py :(
        ds = Dataset()
        ds['a'] = 1
        ds['z'] = 2
        ds['b'] = 3
        ds.coords['c'] = 4

        with self.roundtrip(ds) as actual:
            self.assertEqual(list(ds.variables), list(actual.variables))

    def test_unsorted_index_raises(self):
        # should be fixed in netcdf4 v1.2.1
        random_data = np.random.random(size=(4, 6))
        dim0 = [0, 1, 2, 3]
        dim1 = [0, 2, 1, 3, 5, 4]  # We will sort this in a later step
        da = xr.DataArray(data=random_data, dims=('dim0', 'dim1'),
                          coords={'dim0': dim0, 'dim1': dim1}, name='randovar')
        ds = da.to_dataset()

        with self.roundtrip(ds) as ondisk:
            inds = np.argsort(dim1)
            ds2 = ondisk.isel(dim1=inds)
            # Older versions of NetCDF4 raise an exception here, and if so we
            # want to ensure we improve (that is, replace) the error message
            try:
                ds2.randovar.values
            except IndexError as err:
                self.assertIn('first by calling .load', str(err))

    def test_88_character_filename_segmentation_fault(self):
        # should be fixed in netcdf4 v1.3.1
        with mock.patch('netCDF4.__version__', '1.2.4'):
            with warnings.catch_warnings():
                message = ('A segmentation fault may occur when the '
                           'file path has exactly 88 characters')
                warnings.filterwarnings('error', message)
                with pytest.raises(Warning):
                    # Need to construct 88 character filepath
                    xr.Dataset().to_netcdf('a' * (88 - len(os.getcwd()) - 1))

    def test_setncattr_string(self):
        list_of_strings = ['list', 'of', 'strings']
        one_element_list_of_strings = ['one element']
        one_string = 'one string'
        attrs = {'foo': list_of_strings,
                 'bar': one_element_list_of_strings,
                 'baz': one_string}
        ds = Dataset({'x': ('y', [1, 2, 3], attrs)},
                     attrs=attrs)

        with self.roundtrip(ds) as actual:
            for totest in [actual, actual['x']]:
                assert_array_equal(list_of_strings, totest.attrs['foo'])
                assert_array_equal(one_element_list_of_strings,
                                   totest.attrs['bar'])
                assert one_string == totest.attrs['baz']


class NetCDF4DataStoreAutocloseTrue(NetCDF4DataTest):
    autoclose = True


@requires_netCDF4
@requires_dask
class NetCDF4ViaDaskDataTest(NetCDF4DataTest):
    @contextlib.contextmanager
    def roundtrip(self, data, save_kwargs={}, open_kwargs={},
                  allow_cleanup_failure=False):
        with NetCDF4DataTest.roundtrip(
                self, data, save_kwargs, open_kwargs,
                allow_cleanup_failure) as ds:
            yield ds.chunk()

    def test_unsorted_index_raises(self):
        # Skip when using dask because dask rewrites indexers to getitem,
        # dask first pulls items by block.
        pass

    def test_dataset_caching(self):
        # caching behavior differs for dask
        pass


class NetCDF4ViaDaskDataTestAutocloseTrue(NetCDF4ViaDaskDataTest):
    autoclose = True


@requires_zarr
class BaseZarrTest(CFEncodedDataTest):

    DIMENSION_KEY = '_ARRAY_DIMENSIONS'

    @contextlib.contextmanager
    def create_store(self):
        with self.create_zarr_target() as store_target:
            yield backends.ZarrStore.open_group(store_target, mode='w')

    def save(self, dataset, store_target, **kwargs):
        dataset.to_zarr(store=store_target, **kwargs)

    @contextlib.contextmanager
    def open(self, store_target, **kwargs):
        with xr.open_zarr(store_target, **kwargs) as ds:
            yield ds

    @contextlib.contextmanager
    def roundtrip(self, data, save_kwargs={}, open_kwargs={},
                  allow_cleanup_failure=False):
        with self.create_zarr_target() as store_target:
            self.save(data, store_target, **save_kwargs)
            with self.open(store_target, **open_kwargs) as ds:
                yield ds

    @contextlib.contextmanager
    def roundtrip_append(self, data, save_kwargs={}, open_kwargs={},
                         allow_cleanup_failure=False):
        pytest.skip("zarr backend does not support appending")

    def test_auto_chunk(self):
        original = create_test_data().chunk()

        with self.roundtrip(
                original, open_kwargs={'auto_chunk': False}) as actual:
            for k, v in actual.variables.items():
                # only index variables should be in memory
                self.assertEqual(v._in_memory, k in actual.dims)
                # there should be no chunks
                self.assertEqual(v.chunks, None)

        with self.roundtrip(
                original, open_kwargs={'auto_chunk': True}) as actual:
            for k, v in actual.variables.items():
                # only index variables should be in memory
                self.assertEqual(v._in_memory, k in actual.dims)
                # chunk size should be the same as original
                self.assertEqual(v.chunks, original[k].chunks)

    def test_chunk_encoding(self):
        # These datasets have no dask chunks. All chunking specified in
        # encoding
        data = create_test_data()
        chunks = (5, 5)
        data['var2'].encoding.update({'chunks': chunks})

        with self.roundtrip(data) as actual:
            self.assertEqual(chunks, actual['var2'].encoding['chunks'])

        # expect an error with non-integer chunks
        data['var2'].encoding.update({'chunks': (5, 4.5)})
        with pytest.raises(TypeError):
            with self.roundtrip(data) as actual:
                pass

    def test_chunk_encoding_with_dask(self):
        # These datasets DO have dask chunks. Need to check for various
        # interactions between dask and zarr chunks
        ds = xr.DataArray((np.arange(12)), dims='x', name='var1').to_dataset()

        # - no encoding specified -
        # zarr automatically gets chunk information from dask chunks
        ds_chunk4 = ds.chunk({'x': 4})
        with self.roundtrip(ds_chunk4) as actual:
            self.assertEqual((4,), actual['var1'].encoding['chunks'])

        # should fail if dask_chunks are irregular...
        ds_chunk_irreg = ds.chunk({'x': (5, 4, 3)})
        with pytest.raises(ValueError) as e_info:
            with self.roundtrip(ds_chunk_irreg) as actual:
                pass
        # make sure this error message is correct and not some other error
        assert e_info.match('chunks')

        # ... except if the last chunk is smaller than the first
        ds_chunk_irreg = ds.chunk({'x': (5, 5, 2)})
        with self.roundtrip(ds_chunk_irreg) as actual:
            self.assertEqual((5,), actual['var1'].encoding['chunks'])

        # - encoding specified  -
        # specify compatible encodings
        for chunk_enc in 4, (4, ):
            ds_chunk4['var1'].encoding.update({'chunks': chunk_enc})
            with self.roundtrip(ds_chunk4) as actual:
                self.assertEqual((4,), actual['var1'].encoding['chunks'])

        # specify incompatible encoding
        ds_chunk4['var1'].encoding.update({'chunks': (5, 5)})
        with pytest.raises(ValueError) as e_info:
            with self.roundtrip(ds_chunk4) as actual:
                pass
        assert e_info.match('chunks')

        # TODO: remove this failure once syncronized overlapping writes are
        # supported by xarray
        ds_chunk4['var1'].encoding.update({'chunks': 5})
        with pytest.raises(NotImplementedError):
            with self.roundtrip(ds_chunk4) as actual:
                pass

    def test_hidden_zarr_keys(self):
        expected = create_test_data()
        with self.create_store() as store:
            expected.dump_to_store(store)
            zarr_group = store.ds

            # check that a variable hidden attribute is present and correct
            # JSON only has a single array type, which maps to list in Python.
            # In contrast, dims in xarray is always a tuple.
            for var in expected.variables.keys():
                dims = zarr_group[var].attrs[self.DIMENSION_KEY]
                assert dims == list(expected[var].dims)

            with xr.decode_cf(store):
                # make sure it is hidden
                for var in expected.variables.keys():
                    assert self.DIMENSION_KEY not in expected[var].attrs

            # put it back and try removing from a variable
            del zarr_group.var2.attrs[self.DIMENSION_KEY]
            with pytest.raises(KeyError):
                with xr.decode_cf(store):
                    pass

    def test_write_persistence_modes(self):
        original = create_test_data()

        # overwrite mode
        with self.roundtrip(original, save_kwargs={'mode': 'w'}) as actual:
            assert_identical(original, actual)

        # don't overwrite mode
        with self.roundtrip(original, save_kwargs={'mode': 'w-'}) as actual:
            assert_identical(original, actual)

        # make sure overwriting works as expected
        with self.create_zarr_target() as store:
            self.save(original, store)
            # should overwrite with no error
            self.save(original, store, mode='w')
            with self.open(store) as actual:
                assert_identical(original, actual)
                with pytest.raises(ValueError):
                    self.save(original, store, mode='w-')

        # check that we can't use other persistence modes
        # TODO: reconsider whether other persistence modes should be supported
        with pytest.raises(ValueError):
            with self.roundtrip(original, save_kwargs={'mode': 'a'}) as actual:
                pass

    def test_compressor_encoding(self):
        original = create_test_data()
        # specify a custom compressor
        import zarr
        blosc_comp = zarr.Blosc(cname='zstd', clevel=3, shuffle=2)
        save_kwargs = dict(encoding={'var1': {'compressor': blosc_comp}})
        with self.roundtrip(original, save_kwargs=save_kwargs) as ds:
            actual = ds['var1'].encoding['compressor']
            # get_config returns a dictionary of compressor attributes
            assert actual.get_config() == blosc_comp.get_config()

    def test_group(self):
        original = create_test_data()
        group = 'some/random/path'
        with self.roundtrip(original, save_kwargs={'group': group},
                            open_kwargs={'group': group}) as actual:
            assert_identical(original, actual)

    # TODO: implement zarr object encoding and make these tests pass
    @pytest.mark.xfail(reason="Zarr object encoding not implemented")
    def test_multiindex_not_implemented(self):
        super(CFEncodedDataTest, self).test_multiindex_not_implemented()

    @pytest.mark.xfail(reason="Zarr object encoding not implemented")
    def test_roundtrip_bytes_with_fill_value(self):
        super(CFEncodedDataTest, self).test_roundtrip_bytes_with_fill_value()

    @pytest.mark.xfail(reason="Zarr object encoding not implemented")
    def test_roundtrip_object_dtype(self):
        super(CFEncodedDataTest, self).test_roundtrip_object_dtype()

    @pytest.mark.xfail(reason="Zarr object encoding not implemented")
    def test_roundtrip_string_encoded_characters(self):
        super(CFEncodedDataTest,
              self).test_roundtrip_string_encoded_characters()

    # TODO: someone who understand caching figure out whether chaching
    # makes sense for Zarr backend
    @pytest.mark.xfail(reason="Zarr caching not implemented")
    def test_dataset_caching(self):
        super(CFEncodedDataTest, self).test_dataset_caching()

    @pytest.mark.xfail(reason="Zarr stores can not be appended to")
    def test_append_write(self):
        super(CFEncodedDataTest, self).test_append_write()

    @pytest.mark.xfail(reason="Zarr stores can not be appended to")
    def test_append_overwrite_values(self):
        super(CFEncodedDataTest, self).test_append_overwrite_values()

    @pytest.mark.xfail(reason="Zarr stores can not be appended to")
    def test_append_with_invalid_dim_raises(self):
        super(CFEncodedDataTest, self).test_append_with_invalid_dim_raises()


@requires_zarr
class ZarrDictStoreTest(BaseZarrTest, TestCase):
    @contextlib.contextmanager
    def create_zarr_target(self):
        yield {}


@requires_zarr
class ZarrDirectoryStoreTest(BaseZarrTest, TestCase):
    @contextlib.contextmanager
    def create_zarr_target(self):
        with create_tmp_file(suffix='.zarr') as tmp:
            yield tmp


class ScipyWriteTest(CFEncodedDataTest, NetCDF3Only):

    def test_append_write(self):
        import scipy
        if scipy.__version__ == '1.0.1':
            pytest.xfail('https://github.com/scipy/scipy/issues/8625')
        super(ScipyWriteTest, self).test_append_write()

    def test_append_overwrite_values(self):
        import scipy
        if scipy.__version__ == '1.0.1':
            pytest.xfail('https://github.com/scipy/scipy/issues/8625')
        super(ScipyWriteTest, self).test_append_overwrite_values()


@requires_scipy
class ScipyInMemoryDataTest(ScipyWriteTest, TestCase):
    engine = 'scipy'

    @contextlib.contextmanager
    def create_store(self):
        fobj = BytesIO()
        yield backends.ScipyDataStore(fobj, 'w')

    def test_to_netcdf_explicit_engine(self):
        # regression test for GH1321
        Dataset({'foo': 42}).to_netcdf(engine='scipy')

    @pytest.mark.skipif(PY2, reason='cannot pickle BytesIO on Python 2')
    def test_bytesio_pickle(self):
        data = Dataset({'foo': ('x', [1, 2, 3])})
        fobj = BytesIO(data.to_netcdf())
        with open_dataset(fobj, autoclose=self.autoclose) as ds:
            unpickled = pickle.loads(pickle.dumps(ds))
            assert_identical(unpickled, data)


class ScipyInMemoryDataTestAutocloseTrue(ScipyInMemoryDataTest):
    autoclose = True


@requires_scipy
class ScipyFileObjectTest(ScipyWriteTest, TestCase):
    engine = 'scipy'

    @contextlib.contextmanager
    def create_store(self):
        fobj = BytesIO()
        yield backends.ScipyDataStore(fobj, 'w')

    @contextlib.contextmanager
    def roundtrip(self, data, save_kwargs={}, open_kwargs={},
                  allow_cleanup_failure=False):
        with create_tmp_file() as tmp_file:
            with open(tmp_file, 'wb') as f:
                self.save(data, f, **save_kwargs)
            with open(tmp_file, 'rb') as f:
                with self.open(f, **open_kwargs) as ds:
                    yield ds

    @pytest.mark.skip(reason='cannot pickle file objects')
    def test_pickle(self):
        pass

    @pytest.mark.skip(reason='cannot pickle file objects')
    def test_pickle_dataarray(self):
        pass


@requires_scipy
class ScipyFilePathTest(ScipyWriteTest, TestCase):
    engine = 'scipy'

    @contextlib.contextmanager
    def create_store(self):
        with create_tmp_file() as tmp_file:
            with backends.ScipyDataStore(tmp_file, mode='w') as store:
                yield store

    def test_array_attrs(self):
        ds = Dataset(attrs={'foo': [[1, 2], [3, 4]]})
        with raises_regex(ValueError, 'must be 1-dimensional'):
            with self.roundtrip(ds):
                pass

    def test_roundtrip_example_1_netcdf_gz(self):
        with open_example_dataset('example_1.nc.gz') as expected:
            with open_example_dataset('example_1.nc') as actual:
                assert_identical(expected, actual)

    def test_netcdf3_endianness(self):
        # regression test for GH416
        expected = open_example_dataset('bears.nc', engine='scipy')
        for var in expected.variables.values():
            self.assertTrue(var.dtype.isnative)

    @requires_netCDF4
    def test_nc4_scipy(self):
        with create_tmp_file(allow_cleanup_failure=True) as tmp_file:
            with nc4.Dataset(tmp_file, 'w', format='NETCDF4') as rootgrp:
                rootgrp.createGroup('foo')

            with raises_regex(TypeError, 'pip install netcdf4'):
                open_dataset(tmp_file, engine='scipy')


class ScipyFilePathTestAutocloseTrue(ScipyFilePathTest):
    autoclose = True


@requires_netCDF4
class NetCDF3ViaNetCDF4DataTest(CFEncodedDataTest, NetCDF3Only, TestCase):
    engine = 'netcdf4'
    file_format = 'NETCDF3_CLASSIC'

    @contextlib.contextmanager
    def create_store(self):
        with create_tmp_file() as tmp_file:
            with backends.NetCDF4DataStore.open(
                    tmp_file, mode='w', format='NETCDF3_CLASSIC') as store:
                yield store


class NetCDF3ViaNetCDF4DataTestAutocloseTrue(NetCDF3ViaNetCDF4DataTest):
    autoclose = True


@requires_netCDF4
class NetCDF4ClassicViaNetCDF4DataTest(CFEncodedDataTest, NetCDF3Only,
                                       TestCase):
    engine = 'netcdf4'
    file_format = 'NETCDF4_CLASSIC'

    @contextlib.contextmanager
    def create_store(self):
        with create_tmp_file() as tmp_file:
            with backends.NetCDF4DataStore.open(
                    tmp_file, mode='w', format='NETCDF4_CLASSIC') as store:
                yield store


class NetCDF4ClassicViaNetCDF4DataTestAutocloseTrue(
        NetCDF4ClassicViaNetCDF4DataTest):
    autoclose = True


@requires_scipy_or_netCDF4
class GenericNetCDFDataTest(CFEncodedDataTest, NetCDF3Only, TestCase):
    # verify that we can read and write netCDF3 files as long as we have scipy
    # or netCDF4-python installed
    file_format = 'netcdf3_64bit'

    def test_write_store(self):
        # there's no specific store to test here
        pass

    def test_engine(self):
        data = create_test_data()
        with raises_regex(ValueError, 'unrecognized engine'):
            data.to_netcdf('foo.nc', engine='foobar')
        with raises_regex(ValueError, 'invalid engine'):
            data.to_netcdf(engine='netcdf4')

        with create_tmp_file() as tmp_file:
            data.to_netcdf(tmp_file)
            with raises_regex(ValueError, 'unrecognized engine'):
                open_dataset(tmp_file, engine='foobar')

        netcdf_bytes = data.to_netcdf()
        with raises_regex(ValueError, 'can only read'):
            open_dataset(BytesIO(netcdf_bytes), engine='foobar')

    @pytest.mark.xfail(reason='https://github.com/pydata/xarray/issues/2050')
    def test_cross_engine_read_write_netcdf3(self):
        data = create_test_data()
        valid_engines = set()
        if has_netCDF4:
            valid_engines.add('netcdf4')
        if has_scipy:
            valid_engines.add('scipy')

        for write_engine in valid_engines:
            for format in ['NETCDF3_CLASSIC', 'NETCDF3_64BIT']:
                with create_tmp_file() as tmp_file:
                    data.to_netcdf(tmp_file, format=format,
                                   engine=write_engine)
                    for read_engine in valid_engines:
                        with open_dataset(tmp_file,
                                          engine=read_engine) as actual:
                            # hack to allow test to work:
                            # coord comes back as DataArray rather than coord,
                            # and so need to loop through here rather than in
                            # the test function (or we get recursion)
                            [assert_allclose(data[k].variable,
                                             actual[k].variable)
                             for k in data.variables]

    def test_encoding_unlimited_dims(self):
        ds = Dataset({'x': ('y', np.arange(10.0))})
        with self.roundtrip(ds,
                            save_kwargs=dict(unlimited_dims=['y'])) as actual:
            self.assertEqual(actual.encoding['unlimited_dims'], set('y'))
            assert_equal(ds, actual)

        ds.encoding = {'unlimited_dims': ['y']}
        with self.roundtrip(ds) as actual:
            self.assertEqual(actual.encoding['unlimited_dims'], set('y'))
            assert_equal(ds, actual)


class GenericNetCDFDataTestAutocloseTrue(GenericNetCDFDataTest):
    autoclose = True


@requires_h5netcdf
@requires_netCDF4
class H5NetCDFDataTest(BaseNetCDF4Test, TestCase):
    engine = 'h5netcdf'

    @contextlib.contextmanager
    def create_store(self):
        with create_tmp_file() as tmp_file:
            yield backends.H5NetCDFStore(tmp_file, 'w')

    def test_complex(self):
        expected = Dataset({'x': ('y', np.ones(5) + 1j * np.ones(5))})
        with self.roundtrip(expected) as actual:
            assert_equal(expected, actual)

    @pytest.mark.xfail(reason='https://github.com/pydata/xarray/issues/535')
    def test_cross_engine_read_write_netcdf4(self):
        # Drop dim3, because its labels include strings. These appear to be
        # not properly read with python-netCDF4, which converts them into
        # unicode instead of leaving them as bytes.
        data = create_test_data().drop('dim3')
        data.attrs['foo'] = 'bar'
        valid_engines = ['netcdf4', 'h5netcdf']
        for write_engine in valid_engines:
            with create_tmp_file() as tmp_file:
                data.to_netcdf(tmp_file, engine=write_engine)
                for read_engine in valid_engines:
                    with open_dataset(tmp_file, engine=read_engine) as actual:
                        assert_identical(data, actual)

    def test_read_byte_attrs_as_unicode(self):
        with create_tmp_file() as tmp_file:
            with nc4.Dataset(tmp_file, 'w') as nc:
                nc.foo = b'bar'
            with open_dataset(tmp_file) as actual:
                expected = Dataset(attrs={'foo': 'bar'})
                assert_identical(expected, actual)

    def test_encoding_unlimited_dims(self):
        ds = Dataset({'x': ('y', np.arange(10.0))})
        with self.roundtrip(ds,
                            save_kwargs=dict(unlimited_dims=['y'])) as actual:
            self.assertEqual(actual.encoding['unlimited_dims'], set('y'))
            assert_equal(ds, actual)
        ds.encoding = {'unlimited_dims': ['y']}
        with self.roundtrip(ds) as actual:
            self.assertEqual(actual.encoding['unlimited_dims'], set('y'))
            assert_equal(ds, actual)


# tests pending h5netcdf fix
@unittest.skip
class H5NetCDFDataTestAutocloseTrue(H5NetCDFDataTest):
    autoclose = True


@pytest.fixture(params=['scipy', 'netcdf4', 'h5netcdf', 'pynio'])
def readengine(request):
    return request.param


@pytest.fixture(params=[1, 100])
def nfiles(request):
    return request.param


@pytest.fixture(params=[True, False])
def autoclose(request):
    return request.param

<<<<<<< HEAD
    # These tests below are marked as flaky (and skipped by default) because
    # they fail sometimes on Travis-CI, for no clear reason.
    @requires_dask
    @requires_netCDF4
    @flaky
    @pytest.mark.slow
    def test_1_open_large_num_files_netcdf4(self):
        self.validate_open_mfdataset_large_num_files(engine=['netcdf4'])
=======

@pytest.fixture(params=[True, False])
def parallel(request):
    return request.param
>>>>>>> 09351820


@pytest.fixture(params=[None, 5])
def chunks(request):
    return request.param


# using pytest.mark.skipif does not work so this a work around
def skip_if_not_engine(engine):
    if engine == 'netcdf4':
        pytest.importorskip('netCDF4')
    elif engine == 'pynio':
        pytest.importorskip('Nio')
    else:
        pytest.importorskip(engine)


def test_open_mfdataset_manyfiles(readengine, nfiles, autoclose, parallel,
                                  chunks):

    # skip certain combinations
    skip_if_not_engine(readengine)

    if not has_dask and parallel:
        pytest.skip('parallel requires dask')

    if readengine == 'h5netcdf' and autoclose:
        pytest.skip('h5netcdf does not support autoclose yet')

    if ON_WINDOWS:
        pytest.skip('Skipping on Windows')

    randdata = np.random.randn(nfiles)
    original = Dataset({'foo': ('x', randdata)})
    # test standard open_mfdataset approach with too many files
    with create_tmp_files(nfiles) as tmpfiles:
        writeengine = (readengine if readengine != 'pynio' else 'netcdf4')
        # split into multiple sets of temp files
        for ii in original.x.values:
            subds = original.isel(x=slice(ii, ii + 1))
            subds.to_netcdf(tmpfiles[ii], engine=writeengine)

        # check that calculation on opened datasets works properly
        actual = open_mfdataset(tmpfiles, engine=readengine, parallel=parallel,
                                autoclose=autoclose, chunks=chunks)

        # check that using open_mfdataset returns dask arrays for variables
        assert isinstance(actual['foo'].data, dask_array_type)

        assert_identical(original, actual)


@requires_scipy_or_netCDF4
class OpenMFDatasetWithDataVarsAndCoordsKwTest(TestCase):
    coord_name = 'lon'
    var_name = 'v1'

    @contextlib.contextmanager
    def setup_files_and_datasets(self):
        ds1, ds2 = self.gen_datasets_with_common_coord_and_time()
        with create_tmp_file() as tmpfile1:
            with create_tmp_file() as tmpfile2:

                # save data to the temporary files
                ds1.to_netcdf(tmpfile1)
                ds2.to_netcdf(tmpfile2)

                yield [tmpfile1, tmpfile2], [ds1, ds2]

    def gen_datasets_with_common_coord_and_time(self):
        # create coordinate data
        nx = 10
        nt = 10
        x = np.arange(nx)
        t1 = np.arange(nt)
        t2 = np.arange(nt, 2 * nt, 1)

        v1 = np.random.randn(nt, nx)
        v2 = np.random.randn(nt, nx)

        ds1 = Dataset(data_vars={self.var_name: (['t', 'x'], v1),
                                 self.coord_name: ('x', 2 * x)},
                      coords={
                          't': (['t', ], t1),
                          'x': (['x', ], x)
        })

        ds2 = Dataset(data_vars={self.var_name: (['t', 'x'], v2),
                                 self.coord_name: ('x', 2 * x)},
                      coords={
                          't': (['t', ], t2),
                          'x': (['x', ], x)
        })

        return ds1, ds2

    def test_open_mfdataset_does_same_as_concat(self):
        options = ['all', 'minimal', 'different', ]

        with self.setup_files_and_datasets() as (files, [ds1, ds2]):
            for opt in options:
                with open_mfdataset(files, data_vars=opt) as ds:
                    kwargs = dict(data_vars=opt, dim='t')
                    ds_expect = xr.concat([ds1, ds2], **kwargs)
                    assert_identical(ds, ds_expect)

                with open_mfdataset(files, coords=opt) as ds:
                    kwargs = dict(coords=opt, dim='t')
                    ds_expect = xr.concat([ds1, ds2], **kwargs)
                    assert_identical(ds, ds_expect)

    def test_common_coord_when_datavars_all(self):
        opt = 'all'

        with self.setup_files_and_datasets() as (files, [ds1, ds2]):
            # open the files with the data_var option
            with open_mfdataset(files, data_vars=opt) as ds:

                coord_shape = ds[self.coord_name].shape
                coord_shape1 = ds1[self.coord_name].shape
                coord_shape2 = ds2[self.coord_name].shape

                var_shape = ds[self.var_name].shape

                self.assertEqual(var_shape, coord_shape)
                self.assertNotEqual(coord_shape1, coord_shape)
                self.assertNotEqual(coord_shape2, coord_shape)

    def test_common_coord_when_datavars_minimal(self):
        opt = 'minimal'

        with self.setup_files_and_datasets() as (files, [ds1, ds2]):
            # open the files using data_vars option
            with open_mfdataset(files, data_vars=opt) as ds:

                coord_shape = ds[self.coord_name].shape
                coord_shape1 = ds1[self.coord_name].shape
                coord_shape2 = ds2[self.coord_name].shape

                var_shape = ds[self.var_name].shape

                self.assertNotEqual(var_shape, coord_shape)
                self.assertEqual(coord_shape1, coord_shape)
                self.assertEqual(coord_shape2, coord_shape)

    def test_invalid_data_vars_value_should_fail(self):

        with self.setup_files_and_datasets() as (files, _):
            with pytest.raises(ValueError):
                with open_mfdataset(files, data_vars='minimum'):
                    pass

            # test invalid coord parameter
            with pytest.raises(ValueError):
                with open_mfdataset(files, coords='minimum'):
                    pass


@requires_dask
@requires_scipy
@requires_netCDF4
class DaskTest(TestCase, DatasetIOTestCases):
    @contextlib.contextmanager
    def create_store(self):
        yield Dataset()

    @contextlib.contextmanager
    def roundtrip(self, data, save_kwargs={}, open_kwargs={},
                  allow_cleanup_failure=False):
        yield data.chunk()

    # Override methods in DatasetIOTestCases - not applicable to dask
    def test_roundtrip_string_encoded_characters(self):
        pass

    def test_roundtrip_coordinates_with_space(self):
        pass

    def test_roundtrip_datetime_data(self):
        # Override method in DatasetIOTestCases - remove not applicable
        # save_kwds
        times = pd.to_datetime(['2000-01-01', '2000-01-02', 'NaT'])
        expected = Dataset({'t': ('t', times), 't0': times[0]})
        with self.roundtrip(expected) as actual:
            assert_identical(expected, actual)

    def test_write_store(self):
        # Override method in DatasetIOTestCases - not applicable to dask
        pass

    def test_dataset_caching(self):
        expected = Dataset({'foo': ('x', [5, 6, 7])})
        with self.roundtrip(expected) as actual:
            assert not actual.foo.variable._in_memory
            actual.foo.values  # no caching
            assert not actual.foo.variable._in_memory

    def test_open_mfdataset(self):
        original = Dataset({'foo': ('x', np.random.randn(10))})
        with create_tmp_file() as tmp1:
            with create_tmp_file() as tmp2:
                original.isel(x=slice(5)).to_netcdf(tmp1)
                original.isel(x=slice(5, 10)).to_netcdf(tmp2)
                with open_mfdataset([tmp1, tmp2],
                                    autoclose=self.autoclose) as actual:
                    self.assertIsInstance(actual.foo.variable.data, da.Array)
                    self.assertEqual(actual.foo.variable.data.chunks,
                                     ((5, 5),))
                    assert_identical(original, actual)
                with open_mfdataset([tmp1, tmp2], chunks={'x': 3},
                                    autoclose=self.autoclose) as actual:
                    self.assertEqual(actual.foo.variable.data.chunks,
                                     ((3, 2, 3, 2),))

        with raises_regex(IOError, 'no files to open'):
            open_mfdataset('foo-bar-baz-*.nc', autoclose=self.autoclose)

    @requires_pathlib
    def test_open_mfdataset_pathlib(self):
        original = Dataset({'foo': ('x', np.random.randn(10))})
        with create_tmp_file() as tmp1:
            with create_tmp_file() as tmp2:
                tmp1 = Path(tmp1)
                tmp2 = Path(tmp2)
                original.isel(x=slice(5)).to_netcdf(tmp1)
                original.isel(x=slice(5, 10)).to_netcdf(tmp2)
                with open_mfdataset([tmp1, tmp2],
                                    autoclose=self.autoclose) as actual:
                    assert_identical(original, actual)

    def test_attrs_mfdataset(self):
        original = Dataset({'foo': ('x', np.random.randn(10))})
        with create_tmp_file() as tmp1:
            with create_tmp_file() as tmp2:
                ds1 = original.isel(x=slice(5))
                ds2 = original.isel(x=slice(5, 10))
                ds1.attrs['test1'] = 'foo'
                ds2.attrs['test2'] = 'bar'
                ds1.to_netcdf(tmp1)
                ds2.to_netcdf(tmp2)
                with open_mfdataset([tmp1, tmp2]) as actual:
                    # presumes that attributes inherited from
                    # first dataset loaded
                    self.assertEqual(actual.test1, ds1.test1)
                    # attributes from ds2 are not retained, e.g.,
                    with raises_regex(AttributeError,
                                      'no attribute'):
                        actual.test2

    def test_preprocess_mfdataset(self):
        original = Dataset({'foo': ('x', np.random.randn(10))})
        with create_tmp_file() as tmp:
            original.to_netcdf(tmp)

            def preprocess(ds):
                return ds.assign_coords(z=0)

            expected = preprocess(original)
            with open_mfdataset(tmp, preprocess=preprocess,
                                autoclose=self.autoclose) as actual:
                assert_identical(expected, actual)

    def test_save_mfdataset_roundtrip(self):
        original = Dataset({'foo': ('x', np.random.randn(10))})
        datasets = [original.isel(x=slice(5)),
                    original.isel(x=slice(5, 10))]
        with create_tmp_file() as tmp1:
            with create_tmp_file() as tmp2:
                save_mfdataset(datasets, [tmp1, tmp2])
                with open_mfdataset([tmp1, tmp2],
                                    autoclose=self.autoclose) as actual:
                    assert_identical(actual, original)

    def test_save_mfdataset_invalid(self):
        ds = Dataset()
        with raises_regex(ValueError, 'cannot use mode'):
            save_mfdataset([ds, ds], ['same', 'same'])
        with raises_regex(ValueError, 'same length'):
            save_mfdataset([ds, ds], ['only one path'])

    def test_save_mfdataset_invalid_dataarray(self):
        # regression test for GH1555
        da = DataArray([1, 2])
        with raises_regex(TypeError, 'supports writing Dataset'):
            save_mfdataset([da], ['dataarray'])

    @requires_pathlib
    def test_save_mfdataset_pathlib_roundtrip(self):
        original = Dataset({'foo': ('x', np.random.randn(10))})
        datasets = [original.isel(x=slice(5)),
                    original.isel(x=slice(5, 10))]
        with create_tmp_file() as tmp1:
            with create_tmp_file() as tmp2:
                tmp1 = Path(tmp1)
                tmp2 = Path(tmp2)
                save_mfdataset(datasets, [tmp1, tmp2])
                with open_mfdataset([tmp1, tmp2],
                                    autoclose=self.autoclose) as actual:
                    assert_identical(actual, original)

    def test_open_and_do_math(self):
        original = Dataset({'foo': ('x', np.random.randn(10))})
        with create_tmp_file() as tmp:
            original.to_netcdf(tmp)
            with open_mfdataset(tmp, autoclose=self.autoclose) as ds:
                actual = 1.0 * ds
                assert_allclose(original, actual, decode_bytes=False)

    def test_open_mfdataset_concat_dim_none(self):
        with create_tmp_file() as tmp1:
            with create_tmp_file() as tmp2:
                data = Dataset({'x': 0})
                data.to_netcdf(tmp1)
                Dataset({'x': np.nan}).to_netcdf(tmp2)
                with open_mfdataset([tmp1, tmp2], concat_dim=None,
                                    autoclose=self.autoclose) as actual:
                    assert_identical(data, actual)

    def test_open_dataset(self):
        original = Dataset({'foo': ('x', np.random.randn(10))})
        with create_tmp_file() as tmp:
            original.to_netcdf(tmp)
            with open_dataset(tmp, chunks={'x': 5}) as actual:
                self.assertIsInstance(actual.foo.variable.data, da.Array)
                self.assertEqual(actual.foo.variable.data.chunks, ((5, 5),))
                assert_identical(original, actual)
            with open_dataset(tmp, chunks=5) as actual:
                assert_identical(original, actual)
            with open_dataset(tmp) as actual:
                self.assertIsInstance(actual.foo.variable.data, np.ndarray)
                assert_identical(original, actual)

    def test_open_single_dataset(self):
        # Test for issue GH #1988. This makes sure that the
        # concat_dim is utilized when specified in open_mfdataset().
        rnddata = np.random.randn(10)
        original = Dataset({'foo': ('x', rnddata)})
        dim = DataArray([100], name='baz', dims='baz')
        expected = Dataset({'foo': (('baz', 'x'), rnddata[np.newaxis, :])},
                           {'baz': [100]})
        with create_tmp_file() as tmp:
            original.to_netcdf(tmp)
            with open_mfdataset([tmp], concat_dim=dim,
                                autoclose=self.autoclose) as actual:
                assert_identical(expected, actual)

    def test_dask_roundtrip(self):
        with create_tmp_file() as tmp:
            data = create_test_data()
            data.to_netcdf(tmp)
            chunks = {'dim1': 4, 'dim2': 4, 'dim3': 4, 'time': 10}
            with open_dataset(tmp, chunks=chunks) as dask_ds:
                assert_identical(data, dask_ds)
                with create_tmp_file() as tmp2:
                    dask_ds.to_netcdf(tmp2)
                    with open_dataset(tmp2) as on_disk:
                        assert_identical(data, on_disk)

    def test_deterministic_names(self):
        with create_tmp_file() as tmp:
            data = create_test_data()
            data.to_netcdf(tmp)
            with open_mfdataset(tmp, autoclose=self.autoclose) as ds:
                original_names = dict((k, v.data.name)
                                      for k, v in ds.data_vars.items())
            with open_mfdataset(tmp, autoclose=self.autoclose) as ds:
                repeat_names = dict((k, v.data.name)
                                    for k, v in ds.data_vars.items())
            for var_name, dask_name in original_names.items():
                self.assertIn(var_name, dask_name)
                self.assertEqual(dask_name[:13], 'open_dataset-')
            self.assertEqual(original_names, repeat_names)

    def test_dataarray_compute(self):
        # Test DataArray.compute() on dask backend.
        # The test for Dataset.compute() is already in DatasetIOTestCases;
        # however dask is the only tested backend which supports DataArrays
        actual = DataArray([1, 2]).chunk()
        computed = actual.compute()
        self.assertFalse(actual._in_memory)
        self.assertTrue(computed._in_memory)
        assert_allclose(actual, computed, decode_bytes=False)


class DaskTestAutocloseTrue(DaskTest):
    autoclose = True


@requires_scipy_or_netCDF4
@requires_pydap
class PydapTest(TestCase):
    def convert_to_pydap_dataset(self, original):
        from pydap.model import GridType, BaseType, DatasetType
        ds = DatasetType('bears', **original.attrs)
        for key, var in original.data_vars.items():
            v = GridType(key)
            v[key] = BaseType(key, var.values, dimensions=var.dims,
                              **var.attrs)
            for d in var.dims:
                v[d] = BaseType(d, var[d].values)
            ds[key] = v
        # check all dims are stored in ds
        for d in original.coords:
            ds[d] = BaseType(d, original[d].values, dimensions=(d, ),
                             **original[d].attrs)
        return ds

    @contextlib.contextmanager
    def create_datasets(self, **kwargs):
        with open_example_dataset('bears.nc') as expected:
            pydap_ds = self.convert_to_pydap_dataset(expected)
            actual = open_dataset(PydapDataStore(pydap_ds))
            # TODO solve this workaround:
            # netcdf converts string to byte not unicode
            expected['bears'] = expected['bears'].astype(str)
            yield actual, expected

    def test_cmp_local_file(self):
        with self.create_datasets() as (actual, expected):
            assert_equal(actual, expected)

            # global attributes should be global attributes on the dataset
            self.assertNotIn('NC_GLOBAL', actual.attrs)
            self.assertIn('history', actual.attrs)

            # we don't check attributes exactly with assertDatasetIdentical()
            # because the test DAP server seems to insert some extra
            # attributes not found in the netCDF file.
            assert actual.attrs.keys() == expected.attrs.keys()

        with self.create_datasets() as (actual, expected):
            assert_equal(
                actual.isel(l=2), expected.isel(l=2))  # noqa: E741

        with self.create_datasets() as (actual, expected):
            assert_equal(actual.isel(i=0, j=-1),
                         expected.isel(i=0, j=-1))

        with self.create_datasets() as (actual, expected):
            assert_equal(actual.isel(j=slice(1, 2)),
                         expected.isel(j=slice(1, 2)))

        with self.create_datasets() as (actual, expected):
            indexers = {'i': [1, 0, 0], 'j': [1, 2, 0, 1]}
            assert_equal(actual.isel(**indexers),
                         expected.isel(**indexers))

        with self.create_datasets() as (actual, expected):
            indexers = {'i': DataArray([0, 1, 0], dims='a'),
                        'j': DataArray([0, 2, 1], dims='a')}
            assert_equal(actual.isel(**indexers),
                         expected.isel(**indexers))

    def test_compatible_to_netcdf(self):
        # make sure it can be saved as a netcdf
        with self.create_datasets() as (actual, expected):
            with create_tmp_file() as tmp_file:
                actual.to_netcdf(tmp_file)
                actual = open_dataset(tmp_file)
                actual['bears'] = actual['bears'].astype(str)
                assert_equal(actual, expected)

    @requires_dask
    def test_dask(self):
        with self.create_datasets(chunks={'j': 2}) as (actual, expected):
            assert_equal(actual, expected)


@network
@requires_scipy_or_netCDF4
@requires_pydap
class PydapOnlineTest(PydapTest):
    @contextlib.contextmanager
    def create_datasets(self, **kwargs):
        url = 'http://test.opendap.org/opendap/hyrax/data/nc/bears.nc'
        actual = open_dataset(url, engine='pydap', **kwargs)
        with open_example_dataset('bears.nc') as expected:
            # workaround to restore string which is converted to byte
            expected['bears'] = expected['bears'].astype(str)
            yield actual, expected

    def test_session(self):
        from pydap.cas.urs import setup_session

        session = setup_session('XarrayTestUser', 'Xarray2017')
        with mock.patch('pydap.client.open_url') as mock_func:
            xr.backends.PydapDataStore.open('http://test.url', session=session)
        mock_func.assert_called_with('http://test.url', session=session)


@requires_scipy
@requires_pynio
class PyNioTest(ScipyWriteTest, TestCase):
    def test_write_store(self):
        # pynio is read-only for now
        pass

    @contextlib.contextmanager
    def open(self, path, **kwargs):
        with open_dataset(path, engine='pynio', autoclose=self.autoclose,
                          **kwargs) as ds:
            yield ds

    def save(self, dataset, path, **kwargs):
        dataset.to_netcdf(path, engine='scipy', **kwargs)

    def test_weakrefs(self):
        example = Dataset({'foo': ('x', np.arange(5.0))})
        expected = example.rename({'foo': 'bar', 'x': 'y'})

        with create_tmp_file() as tmp_file:
            example.to_netcdf(tmp_file, engine='scipy')
            on_disk = open_dataset(tmp_file, engine='pynio')
            actual = on_disk.rename({'foo': 'bar', 'x': 'y'})
            del on_disk  # trigger garbage collection
            assert_identical(actual, expected)


class PyNioTestAutocloseTrue(PyNioTest):
    autoclose = True


@requires_netCDF4
@requires_pseudonetcdf
class PseudoNetCDFTest(CFEncodedDataTest, TestCase):
    def test_write_store(self):
        # pseudonetcdf is read-only for now
        pass

    @contextlib.contextmanager
    def open(self, path, **kwargs):
        with open_dataset(path, engine='pseudonetcdf',
                          autoclose=self.autoclose,
                          **kwargs) as ds:
            yield ds

    def test_uamiv_format_read(self):
        """
        Open a CAMx file and test data variables
        """
        with warnings.catch_warnings():
            warnings.filterwarnings('ignore', category=UserWarning,
                                    message=('IOAPI_ISPH is assumed to be ' +
                                             '6370000.; consistent with WRF'))
            camxfile = open_example_dataset('example.uamiv',
                                            engine='pseudonetcdf',
                                            autoclose=False,
                                            backend_kwargs={'format': 'uamiv'})
        data = np.arange(20, dtype='f').reshape(1, 1, 4, 5)
        expected = xr.Variable(('TSTEP', 'LAY', 'ROW', 'COL'), data,
                               dict(units='ppm', long_name='O3'.ljust(16),
                                    var_desc='O3'.ljust(80)))
        actual = camxfile.variables['O3']
        assert_allclose(expected, actual)

        data = np.array(
            ['2002-06-03T00:00:00.000000000'],
            dtype='datetime64[ns]'
        )
        expected = xr.Variable(('TSTEP',), data,
                               dict(bounds='time_bounds',
                                    long_name=('synthesized time coordinate ' +
                                               'from SDATE, STIME, STEP ' +
                                               'global attributes')))
        actual = camxfile.variables['time']
        assert_allclose(expected, actual)

    def save(self, dataset, path, **kwargs):
        dataset.to_netcdf(path, engine='netcdf4', **kwargs)

    @pytest.mark.xfail(reason='https://github.com/pydata/xarray/issues/2061')
    def test_roundtrip_boolean_dtype(self):
        pass

    @pytest.mark.xfail(reason='https://github.com/pydata/xarray/issues/2061')
    def test_roundtrip_mask_and_scale(self):
        pass

    @pytest.mark.xfail(reason='https://github.com/pydata/xarray/issues/2061')
    def test_roundtrip_object_dtype(self):
        pass

    @pytest.mark.xfail(reason='https://github.com/pydata/xarray/issues/2061')
    def test_roundtrip_string_encoded_characters(self):
        pass

    @pytest.mark.xfail(reason='https://github.com/pydata/xarray/issues/2061')
    def test_unsigned_roundtrip_mask_and_scale(self):
        pass


@requires_rasterio
@contextlib.contextmanager
def create_tmp_geotiff(nx=4, ny=3, nz=3,
                       transform=None,
                       transform_args=[5000, 80000, 1000, 2000.],
                       crs={'units': 'm', 'no_defs': True, 'ellps': 'WGS84',
                            'proj': 'utm', 'zone': 18},
                       open_kwargs={}):
    # yields a temporary geotiff file and a corresponding expected DataArray
    import rasterio
    from rasterio.transform import from_origin
    with create_tmp_file(suffix='.tif') as tmp_file:
        # allow 2d or 3d shapes
        if nz == 1:
            data_shape = ny, nx
            write_kwargs = {'indexes': 1}
        else:
            data_shape = nz, ny, nx
            write_kwargs = {}
        data = np.arange(
            nz * ny * nx,
            dtype=rasterio.float32).reshape(
            *data_shape)
        if transform is None:
            transform = from_origin(*transform_args)
        with rasterio.open(
                tmp_file, 'w',
                driver='GTiff', height=ny, width=nx, count=nz,
                crs=crs,
                transform=transform,
                dtype=rasterio.float32,
                **open_kwargs) as s:
            s.write(data, **write_kwargs)
            dx, dy = s.res[0], -s.res[1]

        a, b, c, d = transform_args
        data = data[np.newaxis, ...] if nz == 1 else data
        expected = DataArray(data, dims=('band', 'y', 'x'),
                             coords={
                                 'band': np.arange(nz) + 1,
                                 'y': -np.arange(ny) * d + b + dy / 2,
                                 'x': np.arange(nx) * c + a + dx / 2,
        })
        yield tmp_file, expected


@requires_rasterio
class TestRasterio(TestCase):

    @requires_scipy_or_netCDF4
    def test_serialization(self):
        with create_tmp_geotiff() as (tmp_file, expected):
            # Write it to a netcdf and read again (roundtrip)
            with xr.open_rasterio(tmp_file) as rioda:
                with create_tmp_file(suffix='.nc') as tmp_nc_file:
                    rioda.to_netcdf(tmp_nc_file)
                    with xr.open_dataarray(tmp_nc_file) as ncds:
                        assert_identical(rioda, ncds)

    def test_utm(self):
        with create_tmp_geotiff() as (tmp_file, expected):
            with xr.open_rasterio(tmp_file) as rioda:
                assert_allclose(rioda, expected)
                assert isinstance(rioda.attrs['crs'], basestring)
                assert isinstance(rioda.attrs['res'], tuple)
                assert isinstance(rioda.attrs['is_tiled'], np.uint8)
                assert isinstance(rioda.attrs['transform'], tuple)
                np.testing.assert_array_equal(rioda.attrs['nodatavals'],
                                              [np.NaN, np.NaN, np.NaN])

            # Check no parse coords
            with xr.open_rasterio(tmp_file, parse_coordinates=False) as rioda:
                assert 'x' not in rioda.coords
                assert 'y' not in rioda.coords

    def test_non_rectilinear(self):
        from rasterio.transform import from_origin
        # Create a geotiff file with 2d coordinates
        with create_tmp_geotiff(transform=from_origin(0, 3, 1, 1).rotation(45),
                                crs=None) as (tmp_file, _):
            # Default is to not parse coords
            with xr.open_rasterio(tmp_file) as rioda:
                assert 'x' not in rioda.coords
                assert 'y' not in rioda.coords
                assert 'crs' not in rioda.attrs
                assert isinstance(rioda.attrs['res'], tuple)
                assert isinstance(rioda.attrs['is_tiled'], np.uint8)
                assert isinstance(rioda.attrs['transform'], tuple)

            # See if a warning is raised if we force it
            with self.assertWarns("transformation isn't rectilinear"):
                with xr.open_rasterio(tmp_file,
                                      parse_coordinates=True) as rioda:
                    assert 'x' not in rioda.coords
                    assert 'y' not in rioda.coords

    def test_platecarree(self):
        with create_tmp_geotiff(8, 10, 1, transform_args=[1, 2, 0.5, 2.],
                                crs='+proj=latlong',
                                open_kwargs={'nodata': -9765}) \
                as (tmp_file, expected):
            with xr.open_rasterio(tmp_file) as rioda:
                assert_allclose(rioda, expected)
                assert isinstance(rioda.attrs['crs'], basestring)
                assert isinstance(rioda.attrs['res'], tuple)
                assert isinstance(rioda.attrs['is_tiled'], np.uint8)
                assert isinstance(rioda.attrs['transform'], tuple)
                np.testing.assert_array_equal(rioda.attrs['nodatavals'],
                                              [-9765.])

    def test_notransform(self):
        # regression test for https://github.com/pydata/xarray/issues/1686
        import rasterio
        import warnings

        # Create a geotiff file
        with warnings.catch_warnings():
            # rasterio throws a NotGeoreferencedWarning here, which is
            # expected since we test rasterio's defaults in this case.
            warnings.filterwarnings('ignore', category=UserWarning,
                                    message='Dataset has no geotransform set')
            with create_tmp_file(suffix='.tif') as tmp_file:
                # data
                nx, ny, nz = 4, 3, 3
                data = np.arange(nx * ny * nz,
                                 dtype=rasterio.float32).reshape(nz, ny, nx)
                with rasterio.open(
                        tmp_file, 'w',
                        driver='GTiff', height=ny, width=nx, count=nz,
                        dtype=rasterio.float32) as s:
                    s.write(data)

                # Tests
                expected = DataArray(data,
                                     dims=('band', 'y', 'x'),
                                     coords={'band': [1, 2, 3],
                                             'y': [0.5, 1.5, 2.5],
                                             'x': [0.5, 1.5, 2.5, 3.5],
                                             })
                with xr.open_rasterio(tmp_file) as rioda:
                    assert_allclose(rioda, expected)
                    assert isinstance(rioda.attrs['res'], tuple)
                    assert isinstance(rioda.attrs['is_tiled'], np.uint8)
                    assert isinstance(rioda.attrs['transform'], tuple)

    def test_indexing(self):
        with create_tmp_geotiff(8, 10, 3, transform_args=[1, 2, 0.5, 2.],
                                crs='+proj=latlong') as (tmp_file, expected):
            with xr.open_rasterio(tmp_file, cache=False) as actual:

                # tests
                # assert_allclose checks all data + coordinates
                assert_allclose(actual, expected)
                assert not actual.variable._in_memory

                # Basic indexer
                ind = {'x': slice(2, 5), 'y': slice(5, 7)}
                assert_allclose(expected.isel(**ind), actual.isel(**ind))
                assert not actual.variable._in_memory

                ind = {'band': slice(1, 2), 'x': slice(2, 5), 'y': slice(5, 7)}
                assert_allclose(expected.isel(**ind), actual.isel(**ind))
                assert not actual.variable._in_memory

                ind = {'band': slice(1, 2), 'x': slice(2, 5), 'y': 0}
                assert_allclose(expected.isel(**ind), actual.isel(**ind))
                assert not actual.variable._in_memory

                # orthogonal indexer
                ind = {'band': np.array([2, 1, 0]),
                       'x': np.array([1, 0]), 'y': np.array([0, 2])}
                assert_allclose(expected.isel(**ind), actual.isel(**ind))
                assert not actual.variable._in_memory

                ind = {'band': np.array([2, 1, 0]),
                       'x': np.array([1, 0]), 'y': 0}
                assert_allclose(expected.isel(**ind), actual.isel(**ind))
                assert not actual.variable._in_memory

                # minus-stepped slice
                ind = {'band': np.array([2, 1, 0]),
                       'x': slice(-1, None, -1), 'y': 0}
                assert_allclose(expected.isel(**ind), actual.isel(**ind))
                assert not actual.variable._in_memory

                ind = {'band': np.array([2, 1, 0]),
                       'x': 1, 'y': slice(-1, 1, -2)}
                assert_allclose(expected.isel(**ind), actual.isel(**ind))
                assert not actual.variable._in_memory

                # None is selected
                ind = {'band': np.array([2, 1, 0]),
                       'x': 1, 'y': slice(2, 2, 1)}
                assert_allclose(expected.isel(**ind), actual.isel(**ind))
                assert not actual.variable._in_memory

                # vectorized indexer
                ind = {'band': DataArray([2, 1, 0], dims='a'),
                       'x': DataArray([1, 0, 0], dims='a'),
                       'y': np.array([0, 2])}
                assert_allclose(expected.isel(**ind), actual.isel(**ind))
                assert not actual.variable._in_memory

                ind = {
                    'band': DataArray([[2, 1, 0], [1, 0, 2]], dims=['a', 'b']),
                    'x': DataArray([[1, 0, 0], [0, 1, 0]], dims=['a', 'b']),
                    'y': 0}
                assert_allclose(expected.isel(**ind), actual.isel(**ind))
                assert not actual.variable._in_memory

                # Selecting lists of bands is fine
                ex = expected.isel(band=[1, 2])
                ac = actual.isel(band=[1, 2])
                assert_allclose(ac, ex)
                ex = expected.isel(band=[0, 2])
                ac = actual.isel(band=[0, 2])
                assert_allclose(ac, ex)

                # Integer indexing
                ex = expected.isel(band=1)
                ac = actual.isel(band=1)
                assert_allclose(ac, ex)

                ex = expected.isel(x=1, y=2)
                ac = actual.isel(x=1, y=2)
                assert_allclose(ac, ex)

                ex = expected.isel(band=0, x=1, y=2)
                ac = actual.isel(band=0, x=1, y=2)
                assert_allclose(ac, ex)

                # Mixed
                ex = actual.isel(x=slice(2), y=slice(2))
                ac = actual.isel(x=[0, 1], y=[0, 1])
                assert_allclose(ac, ex)

                ex = expected.isel(band=0, x=1, y=slice(5, 7))
                ac = actual.isel(band=0, x=1, y=slice(5, 7))
                assert_allclose(ac, ex)

                ex = expected.isel(band=0, x=slice(2, 5), y=2)
                ac = actual.isel(band=0, x=slice(2, 5), y=2)
                assert_allclose(ac, ex)

                # One-element lists
                ex = expected.isel(band=[0], x=slice(2, 5), y=[2])
                ac = actual.isel(band=[0], x=slice(2, 5), y=[2])
                assert_allclose(ac, ex)

    def test_caching(self):
        with create_tmp_geotiff(8, 10, 3, transform_args=[1, 2, 0.5, 2.],
                                crs='+proj=latlong') as (tmp_file, expected):
            # Cache is the default
            with xr.open_rasterio(tmp_file) as actual:

                # This should cache everything
                assert_allclose(actual, expected)

                # once cached, non-windowed indexing should become possible
                ac = actual.isel(x=[2, 4])
                ex = expected.isel(x=[2, 4])
                assert_allclose(ac, ex)

    @requires_dask
    def test_chunks(self):
        with create_tmp_geotiff(8, 10, 3, transform_args=[1, 2, 0.5, 2.],
                                crs='+proj=latlong') as (tmp_file, expected):
            # Chunk at open time
            with xr.open_rasterio(tmp_file, chunks=(1, 2, 2)) as actual:

                import dask.array as da
                self.assertIsInstance(actual.data, da.Array)
                assert 'open_rasterio' in actual.data.name

                # do some arithmetic
                ac = actual.mean()
                ex = expected.mean()
                assert_allclose(ac, ex)

                ac = actual.sel(band=1).mean(dim='x')
                ex = expected.sel(band=1).mean(dim='x')
                assert_allclose(ac, ex)

    def test_ENVI_tags(self):
        rasterio = pytest.importorskip('rasterio', minversion='1.0a')
        from rasterio.transform import from_origin

        # Create an ENVI file with some tags in the ENVI namespace
        # this test uses a custom driver, so we can't use create_tmp_geotiff
        with create_tmp_file(suffix='.dat') as tmp_file:
            # data
            nx, ny, nz = 4, 3, 3
            data = np.arange(nx * ny * nz,
                             dtype=rasterio.float32).reshape(nz, ny, nx)
            transform = from_origin(5000, 80000, 1000, 2000.)
            with rasterio.open(
                    tmp_file, 'w',
                    driver='ENVI', height=ny, width=nx, count=nz,
                    crs={'units': 'm', 'no_defs': True, 'ellps': 'WGS84',
                         'proj': 'utm', 'zone': 18},
                    transform=transform,
                    dtype=rasterio.float32) as s:
                s.update_tags(
                    ns='ENVI',
                    description='{Tagged file}',
                    wavelength='{123.000000, 234.234000, 345.345678}',
                    fwhm='{1.000000, 0.234000, 0.000345}')
                s.write(data)
                dx, dy = s.res[0], -s.res[1]

            # Tests
            coords = {
                'band': [1, 2, 3],
                'y': -np.arange(ny) * 2000 + 80000 + dy / 2,
                'x': np.arange(nx) * 1000 + 5000 + dx / 2,
                'wavelength': ('band', np.array([123, 234.234, 345.345678])),
                'fwhm': ('band', np.array([1, 0.234, 0.000345])),
            }
            expected = DataArray(data, dims=('band', 'y', 'x'), coords=coords)

            with xr.open_rasterio(tmp_file) as rioda:
                assert_allclose(rioda, expected)
                assert isinstance(rioda.attrs['crs'], basestring)
                assert isinstance(rioda.attrs['res'], tuple)
                assert isinstance(rioda.attrs['is_tiled'], np.uint8)
                assert isinstance(rioda.attrs['transform'], tuple)
                # from ENVI tags
                assert isinstance(rioda.attrs['description'], basestring)
                assert isinstance(rioda.attrs['map_info'], basestring)
                assert isinstance(rioda.attrs['samples'], basestring)

    def test_no_mftime(self):
        # rasterio can accept "filename" urguments that are actually urls,
        # including paths to remote files.
        # In issue #1816, we found that these caused dask to break, because
        # the modification time was used to determine the dask token. This
        # tests ensure we can still chunk such files when reading with
        # rasterio.
        with create_tmp_geotiff(8, 10, 3, transform_args=[1, 2, 0.5, 2.],
                                crs='+proj=latlong') as (tmp_file, expected):
            with mock.patch('os.path.getmtime', side_effect=OSError):
                with xr.open_rasterio(tmp_file, chunks=(1, 2, 2)) as actual:
                    import dask.array as da
                    self.assertIsInstance(actual.data, da.Array)
                    assert_allclose(actual, expected)

    @network
    def test_http_url(self):
        # more examples urls here
        # http://download.osgeo.org/geotiff/samples/
        url = 'http://download.osgeo.org/geotiff/samples/made_up/ntf_nord.tif'
        with xr.open_rasterio(url) as actual:
            assert actual.shape == (1, 512, 512)
        # make sure chunking works
        with xr.open_rasterio(url, chunks=(1, 256, 256)) as actual:
            import dask.array as da
            self.assertIsInstance(actual.data, da.Array)


class TestEncodingInvalid(TestCase):

    def test_extract_nc4_variable_encoding(self):
        var = xr.Variable(('x',), [1, 2, 3], {}, {'foo': 'bar'})
        with raises_regex(ValueError, 'unexpected encoding'):
            _extract_nc4_variable_encoding(var, raise_on_invalid=True)

        var = xr.Variable(('x',), [1, 2, 3], {}, {'chunking': (2, 1)})
        encoding = _extract_nc4_variable_encoding(var)
        self.assertEqual({}, encoding)

        # regression test
        var = xr.Variable(('x',), [1, 2, 3], {}, {'shuffle': True})
        encoding = _extract_nc4_variable_encoding(var, raise_on_invalid=True)
        self.assertEqual({'shuffle': True}, encoding)

    def test_extract_h5nc_encoding(self):
        # not supported with h5netcdf (yet)
        var = xr.Variable(('x',), [1, 2, 3], {},
                          {'least_sigificant_digit': 2})
        with raises_regex(ValueError, 'unexpected encoding'):
            _extract_nc4_variable_encoding(var, raise_on_invalid=True)


class MiscObject:
    pass


@requires_netCDF4
class TestValidateAttrs(TestCase):
    def test_validating_attrs(self):
        def new_dataset():
            return Dataset({'data': ('y', np.arange(10.0))},
                           {'y': np.arange(10)})

        def new_dataset_and_dataset_attrs():
            ds = new_dataset()
            return ds, ds.attrs

        def new_dataset_and_data_attrs():
            ds = new_dataset()
            return ds, ds.data.attrs

        def new_dataset_and_coord_attrs():
            ds = new_dataset()
            return ds, ds.coords['y'].attrs

        for new_dataset_and_attrs in [new_dataset_and_dataset_attrs,
                                      new_dataset_and_data_attrs,
                                      new_dataset_and_coord_attrs]:
            ds, attrs = new_dataset_and_attrs()

            attrs[123] = 'test'
            with raises_regex(TypeError, 'Invalid name for attr'):
                ds.to_netcdf('test.nc')

            ds, attrs = new_dataset_and_attrs()
            attrs[MiscObject()] = 'test'
            with raises_regex(TypeError, 'Invalid name for attr'):
                ds.to_netcdf('test.nc')

            ds, attrs = new_dataset_and_attrs()
            attrs[''] = 'test'
            with raises_regex(ValueError, 'Invalid name for attr'):
                ds.to_netcdf('test.nc')

            # This one should work
            ds, attrs = new_dataset_and_attrs()
            attrs['test'] = 'test'
            with create_tmp_file() as tmp_file:
                ds.to_netcdf(tmp_file)

            ds, attrs = new_dataset_and_attrs()
            attrs['test'] = {'a': 5}
            with raises_regex(TypeError, 'Invalid value for attr'):
                ds.to_netcdf('test.nc')

            ds, attrs = new_dataset_and_attrs()
            attrs['test'] = MiscObject()
            with raises_regex(TypeError, 'Invalid value for attr'):
                ds.to_netcdf('test.nc')

            ds, attrs = new_dataset_and_attrs()
            attrs['test'] = 5
            with create_tmp_file() as tmp_file:
                ds.to_netcdf(tmp_file)

            ds, attrs = new_dataset_and_attrs()
            attrs['test'] = 3.14
            with create_tmp_file() as tmp_file:
                ds.to_netcdf(tmp_file)

            ds, attrs = new_dataset_and_attrs()
            attrs['test'] = [1, 2, 3, 4]
            with create_tmp_file() as tmp_file:
                ds.to_netcdf(tmp_file)

            ds, attrs = new_dataset_and_attrs()
            attrs['test'] = (1.9, 2.5)
            with create_tmp_file() as tmp_file:
                ds.to_netcdf(tmp_file)

            ds, attrs = new_dataset_and_attrs()
            attrs['test'] = np.arange(5)
            with create_tmp_file() as tmp_file:
                ds.to_netcdf(tmp_file)

            ds, attrs = new_dataset_and_attrs()
            attrs['test'] = np.arange(12).reshape(3, 4)
            with create_tmp_file() as tmp_file:
                ds.to_netcdf(tmp_file)

            ds, attrs = new_dataset_and_attrs()
            attrs['test'] = 'This is a string'
            with create_tmp_file() as tmp_file:
                ds.to_netcdf(tmp_file)

            ds, attrs = new_dataset_and_attrs()
            attrs['test'] = ''
            with create_tmp_file() as tmp_file:
                ds.to_netcdf(tmp_file)

            ds, attrs = new_dataset_and_attrs()
            attrs['test'] = np.arange(12).reshape(3, 4)
            with create_tmp_file() as tmp_file:
                ds.to_netcdf(tmp_file)


@requires_scipy_or_netCDF4
class TestDataArrayToNetCDF(TestCase):

    def test_dataarray_to_netcdf_no_name(self):
        original_da = DataArray(np.arange(12).reshape((3, 4)))

        with create_tmp_file() as tmp:
            original_da.to_netcdf(tmp)

            with open_dataarray(tmp) as loaded_da:
                assert_identical(original_da, loaded_da)

    def test_dataarray_to_netcdf_with_name(self):
        original_da = DataArray(np.arange(12).reshape((3, 4)),
                                name='test')

        with create_tmp_file() as tmp:
            original_da.to_netcdf(tmp)

            with open_dataarray(tmp) as loaded_da:
                assert_identical(original_da, loaded_da)

    def test_dataarray_to_netcdf_coord_name_clash(self):
        original_da = DataArray(np.arange(12).reshape((3, 4)),
                                dims=['x', 'y'],
                                name='x')

        with create_tmp_file() as tmp:
            original_da.to_netcdf(tmp)

            with open_dataarray(tmp) as loaded_da:
                assert_identical(original_da, loaded_da)

    def test_open_dataarray_options(self):
        data = DataArray(
            np.arange(5), coords={'y': ('x', range(5))}, dims=['x'])

        with create_tmp_file() as tmp:
            data.to_netcdf(tmp)

            expected = data.drop('y')
            with open_dataarray(tmp, drop_variables=['y']) as loaded:
                assert_identical(expected, loaded)

    def test_dataarray_to_netcdf_return_bytes(self):
        # regression test for GH1410
        data = xr.DataArray([1, 2, 3])
        output = data.to_netcdf()
        assert isinstance(output, bytes)

    @requires_pathlib
    def test_dataarray_to_netcdf_no_name_pathlib(self):
        original_da = DataArray(np.arange(12).reshape((3, 4)))

        with create_tmp_file() as tmp:
            tmp = Path(tmp)
            original_da.to_netcdf(tmp)

            with open_dataarray(tmp) as loaded_da:
                assert_identical(original_da, loaded_da)<|MERGE_RESOLUTION|>--- conflicted
+++ resolved
@@ -1707,21 +1707,10 @@
 def autoclose(request):
     return request.param
 
-<<<<<<< HEAD
-    # These tests below are marked as flaky (and skipped by default) because
-    # they fail sometimes on Travis-CI, for no clear reason.
-    @requires_dask
-    @requires_netCDF4
-    @flaky
-    @pytest.mark.slow
-    def test_1_open_large_num_files_netcdf4(self):
-        self.validate_open_mfdataset_large_num_files(engine=['netcdf4'])
-=======
 
 @pytest.fixture(params=[True, False])
 def parallel(request):
     return request.param
->>>>>>> 09351820
 
 
 @pytest.fixture(params=[None, 5])
