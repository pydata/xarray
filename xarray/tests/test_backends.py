--- conflicted
+++ resolved
@@ -2653,7 +2653,6 @@
                         assert_identical(ds, expected)
 
     def test_non_existent_store(self) -> None:
-<<<<<<< HEAD
         patterns = [
             "No such file or directory",
             "Unable to find group",
@@ -2661,12 +2660,6 @@
             "does not exist",
         ]
         with pytest.raises(FileNotFoundError, match=f"({'|'.join(patterns)})"):
-=======
-        with pytest.raises(
-            FileNotFoundError,
-            match="(No such file or directory|Unable to find group|No group found in store|does not exist)",
-        ):
->>>>>>> f8aad097
             xr.open_zarr(f"{uuid.uuid4()}")
 
     @pytest.mark.skipif(has_zarr_v3, reason="chunk_store not implemented in zarr v3")
