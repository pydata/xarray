--- conflicted
+++ resolved
@@ -2651,11 +2651,7 @@
     def test_non_existent_store(self) -> None:
         with pytest.raises(
             FileNotFoundError,
-<<<<<<< HEAD
-            match="(No such file or directory|Unable to find group|does not exist)",
-=======
             match="(No such file or directory|Unable to find group|No group found in store|does not exist)",
->>>>>>> 798ddf33
         ):
             xr.open_zarr(f"{uuid.uuid4()}")
 
