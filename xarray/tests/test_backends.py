from __future__ import annotations

import contextlib
import gzip
import itertools
import math
import os.path
import pickle
import platform
import re
import shutil
import sys
import tempfile
import uuid
import warnings
from collections.abc import Generator, Iterator, Mapping
from contextlib import ExitStack
from io import BytesIO
from os import listdir
from pathlib import Path
from typing import TYPE_CHECKING, Any, Final, Literal, cast
from unittest.mock import patch

import numpy as np
import pandas as pd
import pytest
from packaging.version import Version
from pandas.errors import OutOfBoundsDatetime

import xarray as xr
from xarray import (
    CFDatetimeCoder,
    DataArray,
    Dataset,
    backends,
    load_dataarray,
    load_dataset,
    open_dataarray,
    open_dataset,
    open_mfdataset,
    save_mfdataset,
)
from xarray.backends.common import robust_getitem
from xarray.backends.h5netcdf_ import H5netcdfBackendEntrypoint
from xarray.backends.netcdf3 import _nc3_dtype_coercions
from xarray.backends.netCDF4_ import (
    NetCDF4BackendEntrypoint,
    _extract_nc4_variable_encoding,
)
from xarray.backends.pydap_ import PydapDataStore
from xarray.backends.scipy_ import ScipyBackendEntrypoint
from xarray.coding.cftime_offsets import cftime_range
from xarray.coding.strings import check_vlen_dtype, create_vlen_dtype
from xarray.coding.variables import SerializationWarning
from xarray.conventions import encode_dataset_coordinates
from xarray.core import indexing
from xarray.core.options import _get_datetime_resolution, set_options
from xarray.core.utils import module_available
from xarray.namedarray.pycompat import array_type
from xarray.tests import (
    assert_allclose,
    assert_array_equal,
    assert_equal,
    assert_identical,
    assert_no_warnings,
    has_dask,
    has_h5netcdf_1_4_0_or_above,
    has_netCDF4,
    has_numpy_2,
    has_scipy,
    has_zarr,
    has_zarr_v3,
    mock,
    network,
    requires_cftime,
    requires_dask,
    requires_fsspec,
    requires_h5netcdf,
    requires_h5netcdf_1_4_0_or_above,
    requires_h5netcdf_ros3,
    requires_iris,
    requires_netcdf,
    requires_netCDF4,
    requires_netCDF4_1_6_2_or_above,
    requires_netCDF4_1_7_0_or_above,
    requires_pydap,
    requires_scipy,
    requires_scipy_or_netCDF4,
    requires_zarr,
)
from xarray.tests.test_coding_times import (
    _ALL_CALENDARS,
    _NON_STANDARD_CALENDARS,
    _STANDARD_CALENDARS,
)
from xarray.tests.test_dataset import (
    create_append_string_length_mismatch_test_data,
    create_append_test_data,
    create_test_data,
)

try:
    import netCDF4 as nc4
except ImportError:
    pass

try:
    import dask
    import dask.array as da
except ImportError:
    pass


if has_zarr:
    import zarr
    import zarr.codecs

    if has_zarr_v3:
        from zarr.storage import MemoryStore as KVStore

        ZARR_FORMATS = [2, 3]
    else:
        ZARR_FORMATS = [2]
        try:
            from zarr import (  # type: ignore[attr-defined,no-redef,unused-ignore]
                KVStoreV3 as KVStore,
            )
        except ImportError:
            KVStore = None  # type: ignore[assignment,misc,unused-ignore]
else:
    KVStore = None  # type: ignore[assignment,misc,unused-ignore]
    ZARR_FORMATS = []


@pytest.fixture(scope="module", params=ZARR_FORMATS)
def default_zarr_version(request) -> Generator[None, None]:
    if has_zarr_v3:
        with zarr.config.set(default_zarr_version=request.param):
            yield
    else:
        yield


def skip_if_zarr_format_3(reason: str):
    if has_zarr_v3 and zarr.config["default_zarr_version"] == 3:
        pytest.skip(reason=f"Unsupported with zarr_format=3: {reason}")


def skip_if_zarr_format_2(reason: str):
    if not has_zarr_v3 or (zarr.config["default_zarr_version"] == 2):
        pytest.skip(reason=f"Unsupported with zarr_format=2: {reason}")


ON_WINDOWS = sys.platform == "win32"
default_value = object()
dask_array_type = array_type("dask")

if TYPE_CHECKING:
    from xarray.backends.api import T_NetcdfEngine, T_NetcdfTypes


def open_example_dataset(name, *args, **kwargs) -> Dataset:
    return open_dataset(
        os.path.join(os.path.dirname(__file__), "data", name), *args, **kwargs
    )


def open_example_mfdataset(names, *args, **kwargs) -> Dataset:
    return open_mfdataset(
        [os.path.join(os.path.dirname(__file__), "data", name) for name in names],
        *args,
        **kwargs,
    )


def create_masked_and_scaled_data(dtype: np.dtype) -> Dataset:
    x = np.array([np.nan, np.nan, 10, 10.1, 10.2], dtype=dtype)
    encoding = {
        "_FillValue": -1,
        "add_offset": dtype.type(10),
        "scale_factor": dtype.type(0.1),
        "dtype": "i2",
    }
    return Dataset({"x": ("t", x, {}, encoding)})


def create_encoded_masked_and_scaled_data(dtype: np.dtype) -> Dataset:
    attributes = {
        "_FillValue": -1,
        "add_offset": dtype.type(10),
        "scale_factor": dtype.type(0.1),
    }
    return Dataset(
        {"x": ("t", np.array([-1, -1, 0, 1, 2], dtype=np.int16), attributes)}
    )


def create_unsigned_masked_scaled_data(dtype: np.dtype) -> Dataset:
    encoding = {
        "_FillValue": -1,
        "_Unsigned": "true",
        "dtype": "i1",
        "add_offset": dtype.type(10),
        "scale_factor": dtype.type(0.1),
    }
    x = np.array([10.0, 10.1, 22.7, 22.8, np.nan], dtype=dtype)
    return Dataset({"x": ("t", x, {}, encoding)})


def create_encoded_unsigned_masked_scaled_data(dtype: np.dtype) -> Dataset:
    # These are values as written to the file: the _FillValue will
    # be represented in the signed form.
    attributes = {
        "_FillValue": -1,
        "_Unsigned": "true",
        "add_offset": dtype.type(10),
        "scale_factor": dtype.type(0.1),
    }
    # Create unsigned data corresponding to [0, 1, 127, 128, 255] unsigned
    sb = np.asarray([0, 1, 127, -128, -1], dtype="i1")
    return Dataset({"x": ("t", sb, attributes)})


def create_bad_unsigned_masked_scaled_data(dtype: np.dtype) -> Dataset:
    encoding = {
        "_FillValue": 255,
        "_Unsigned": True,
        "dtype": "i1",
        "add_offset": dtype.type(10),
        "scale_factor": dtype.type(0.1),
    }
    x = np.array([10.0, 10.1, 22.7, 22.8, np.nan], dtype=dtype)
    return Dataset({"x": ("t", x, {}, encoding)})


def create_bad_encoded_unsigned_masked_scaled_data(dtype: np.dtype) -> Dataset:
    # These are values as written to the file: the _FillValue will
    # be represented in the signed form.
    attributes = {
        "_FillValue": -1,
        "_Unsigned": True,
        "add_offset": dtype.type(10),
        "scale_factor": dtype.type(0.1),
    }
    # Create signed data corresponding to [0, 1, 127, 128, 255] unsigned
    sb = np.asarray([0, 1, 127, -128, -1], dtype="i1")
    return Dataset({"x": ("t", sb, attributes)})


def create_signed_masked_scaled_data(dtype: np.dtype) -> Dataset:
    encoding = {
        "_FillValue": -127,
        "_Unsigned": "false",
        "dtype": "i1",
        "add_offset": dtype.type(10),
        "scale_factor": dtype.type(0.1),
    }
    x = np.array([-1.0, 10.1, 22.7, np.nan], dtype=dtype)
    return Dataset({"x": ("t", x, {}, encoding)})


def create_encoded_signed_masked_scaled_data(dtype: np.dtype) -> Dataset:
    # These are values as written to the file: the _FillValue will
    # be represented in the signed form.
    attributes = {
        "_FillValue": -127,
        "_Unsigned": "false",
        "add_offset": dtype.type(10),
        "scale_factor": dtype.type(0.1),
    }
    # Create signed data corresponding to [0, 1, 127, 128, 255] unsigned
    sb = np.asarray([-110, 1, 127, -127], dtype="i1")
    return Dataset({"x": ("t", sb, attributes)})


def create_unsigned_false_masked_scaled_data(dtype: np.dtype) -> Dataset:
    encoding = {
        "_FillValue": 255,
        "_Unsigned": "false",
        "dtype": "u1",
        "add_offset": dtype.type(10),
        "scale_factor": dtype.type(0.1),
    }
    x = np.array([-1.0, 10.1, 22.7, np.nan], dtype=dtype)
    return Dataset({"x": ("t", x, {}, encoding)})


def create_encoded_unsigned_false_masked_scaled_data(dtype: np.dtype) -> Dataset:
    # These are values as written to the file: the _FillValue will
    # be represented in the unsigned form.
    attributes = {
        "_FillValue": 255,
        "_Unsigned": "false",
        "add_offset": dtype.type(10),
        "scale_factor": dtype.type(0.1),
    }
    # Create unsigned data corresponding to [-110, 1, 127, 255] signed
    sb = np.asarray([146, 1, 127, 255], dtype="u1")
    return Dataset({"x": ("t", sb, attributes)})


def create_boolean_data() -> Dataset:
    attributes = {"units": "-"}
    return Dataset({"x": ("t", [True, False, False, True], attributes)})


class TestCommon:
    def test_robust_getitem(self) -> None:
        class UnreliableArrayFailure(Exception):
            pass

        class UnreliableArray:
            def __init__(self, array, failures=1):
                self.array = array
                self.failures = failures

            def __getitem__(self, key):
                if self.failures > 0:
                    self.failures -= 1
                    raise UnreliableArrayFailure
                return self.array[key]

        array = UnreliableArray([0])
        with pytest.raises(UnreliableArrayFailure):
            array[0]
        assert array[0] == 0

        actual = robust_getitem(array, 0, catch=UnreliableArrayFailure, initial_delay=0)
        assert actual == 0


class NetCDF3Only:
    netcdf3_formats: tuple[T_NetcdfTypes, ...] = ("NETCDF3_CLASSIC", "NETCDF3_64BIT")

    @requires_scipy
    def test_dtype_coercion_error(self) -> None:
        """Failing dtype coercion should lead to an error"""
        for dtype, format in itertools.product(
            _nc3_dtype_coercions, self.netcdf3_formats
        ):
            if dtype == "bool":
                # coerced upcast (bool to int8) ==> can never fail
                continue

            # Using the largest representable value, create some data that will
            # no longer compare equal after the coerced downcast
            maxval = np.iinfo(dtype).max
            x = np.array([0, 1, 2, maxval], dtype=dtype)
            ds = Dataset({"x": ("t", x, {})})

            with create_tmp_file(allow_cleanup_failure=False) as path:
                with pytest.raises(ValueError, match="could not safely cast"):
                    ds.to_netcdf(path, format=format)


class DatasetIOBase:
    engine: T_NetcdfEngine | None = None
    file_format: T_NetcdfTypes | None = None

    def create_store(self):
        raise NotImplementedError()

    @contextlib.contextmanager
    def roundtrip(
        self, data, save_kwargs=None, open_kwargs=None, allow_cleanup_failure=False
    ):
        if save_kwargs is None:
            save_kwargs = {}
        if open_kwargs is None:
            open_kwargs = {}
        with create_tmp_file(allow_cleanup_failure=allow_cleanup_failure) as path:
            self.save(data, path, **save_kwargs)
            with self.open(path, **open_kwargs) as ds:
                yield ds

    @contextlib.contextmanager
    def roundtrip_append(
        self, data, save_kwargs=None, open_kwargs=None, allow_cleanup_failure=False
    ):
        if save_kwargs is None:
            save_kwargs = {}
        if open_kwargs is None:
            open_kwargs = {}
        with create_tmp_file(allow_cleanup_failure=allow_cleanup_failure) as path:
            for i, key in enumerate(data.variables):
                mode = "a" if i > 0 else "w"
                self.save(data[[key]], path, mode=mode, **save_kwargs)
            with self.open(path, **open_kwargs) as ds:
                yield ds

    # The save/open methods may be overwritten below
    def save(self, dataset, path, **kwargs):
        return dataset.to_netcdf(
            path, engine=self.engine, format=self.file_format, **kwargs
        )

    @contextlib.contextmanager
    def open(self, path, **kwargs):
        with open_dataset(path, engine=self.engine, **kwargs) as ds:
            yield ds

    def test_zero_dimensional_variable(self) -> None:
        expected = create_test_data()
        expected["float_var"] = ([], 1.0e9, {"units": "units of awesome"})
        expected["bytes_var"] = ([], b"foobar")
        expected["string_var"] = ([], "foobar")
        with self.roundtrip(expected) as actual:
            assert_identical(expected, actual)

    def test_write_store(self) -> None:
        expected = create_test_data()
        with self.create_store() as store:
            expected.dump_to_store(store)
            # we need to cf decode the store because it has time and
            # non-dimension coordinates
            with xr.decode_cf(store) as actual:
                assert_allclose(expected, actual)

    def check_dtypes_roundtripped(self, expected, actual):
        for k in expected.variables:
            expected_dtype = expected.variables[k].dtype

            # For NetCDF3, the backend should perform dtype coercion
            if (
                isinstance(self, NetCDF3Only)
                and str(expected_dtype) in _nc3_dtype_coercions
            ):
                expected_dtype = np.dtype(_nc3_dtype_coercions[str(expected_dtype)])

            actual_dtype = actual.variables[k].dtype
            # TODO: check expected behavior for string dtypes more carefully
            string_kinds = {"O", "S", "U"}
            assert expected_dtype == actual_dtype or (
                expected_dtype.kind in string_kinds
                and actual_dtype.kind in string_kinds
            )

    def test_roundtrip_test_data(self) -> None:
        expected = create_test_data()
        with self.roundtrip(expected) as actual:
            self.check_dtypes_roundtripped(expected, actual)
            assert_identical(expected, actual)

    def test_load(self) -> None:
        expected = create_test_data()

        @contextlib.contextmanager
        def assert_loads(vars=None):
            if vars is None:
                vars = expected
            with self.roundtrip(expected) as actual:
                for k, v in actual.variables.items():
                    # IndexVariables are eagerly loaded into memory
                    assert v._in_memory == (k in actual.dims)
                yield actual
                for k, v in actual.variables.items():
                    if k in vars:
                        assert v._in_memory
                assert_identical(expected, actual)

        with pytest.raises(AssertionError):
            # make sure the contextmanager works!
            with assert_loads() as ds:
                pass

        with assert_loads() as ds:
            ds.load()

        with assert_loads(["var1", "dim1", "dim2"]) as ds:
            ds["var1"].load()

        # verify we can read data even after closing the file
        with self.roundtrip(expected) as ds:
            actual = ds.load()
        assert_identical(expected, actual)

    def test_dataset_compute(self) -> None:
        expected = create_test_data()

        with self.roundtrip(expected) as actual:
            # Test Dataset.compute()
            for k, v in actual.variables.items():
                # IndexVariables are eagerly cached
                assert v._in_memory == (k in actual.dims)

            computed = actual.compute()

            for k, v in actual.variables.items():
                assert v._in_memory == (k in actual.dims)
            for v in computed.variables.values():
                assert v._in_memory

            assert_identical(expected, actual)
            assert_identical(expected, computed)

    def test_pickle(self) -> None:
        expected = Dataset({"foo": ("x", [42])})
        with self.roundtrip(expected, allow_cleanup_failure=ON_WINDOWS) as roundtripped:
            with roundtripped:
                # Windows doesn't like reopening an already open file
                raw_pickle = pickle.dumps(roundtripped)
            with pickle.loads(raw_pickle) as unpickled_ds:
                assert_identical(expected, unpickled_ds)

    @pytest.mark.filterwarnings("ignore:deallocating CachingFileManager")
    def test_pickle_dataarray(self) -> None:
        expected = Dataset({"foo": ("x", [42])})
        with self.roundtrip(expected, allow_cleanup_failure=ON_WINDOWS) as roundtripped:
            with roundtripped:
                raw_pickle = pickle.dumps(roundtripped["foo"])
            # TODO: figure out how to explicitly close the file for the
            # unpickled DataArray?
            unpickled = pickle.loads(raw_pickle)
            assert_identical(expected["foo"], unpickled)

    def test_dataset_caching(self) -> None:
        expected = Dataset({"foo": ("x", [5, 6, 7])})
        with self.roundtrip(expected) as actual:
            assert isinstance(actual.foo.variable._data, indexing.MemoryCachedArray)
            assert not actual.foo.variable._in_memory
            _ = actual.foo.values  # cache
            assert actual.foo.variable._in_memory

        with self.roundtrip(expected, open_kwargs={"cache": False}) as actual:
            assert isinstance(actual.foo.variable._data, indexing.CopyOnWriteArray)
            assert not actual.foo.variable._in_memory
            _ = actual.foo.values  # no caching
            assert not actual.foo.variable._in_memory

    @pytest.mark.filterwarnings("ignore:deallocating CachingFileManager")
    def test_roundtrip_None_variable(self) -> None:
        expected = Dataset({None: (("x", "y"), [[0, 1], [2, 3]])})
        with self.roundtrip(expected) as actual:
            assert_identical(expected, actual)

    def test_roundtrip_object_dtype(self) -> None:
        floats = np.array([0.0, 0.0, 1.0, 2.0, 3.0], dtype=object)
        floats_nans = np.array([np.nan, np.nan, 1.0, 2.0, 3.0], dtype=object)
        bytes_ = np.array([b"ab", b"cdef", b"g"], dtype=object)
        bytes_nans = np.array([b"ab", b"cdef", np.nan], dtype=object)
        strings = np.array(["ab", "cdef", "g"], dtype=object)
        strings_nans = np.array(["ab", "cdef", np.nan], dtype=object)
        all_nans = np.array([np.nan, np.nan], dtype=object)
        original = Dataset(
            {
                "floats": ("a", floats),
                "floats_nans": ("a", floats_nans),
                "bytes": ("b", bytes_),
                "bytes_nans": ("b", bytes_nans),
                "strings": ("b", strings),
                "strings_nans": ("b", strings_nans),
                "all_nans": ("c", all_nans),
                "nan": ([], np.nan),
            }
        )
        expected = original.copy(deep=True)
        with self.roundtrip(original) as actual:
            try:
                assert_identical(expected, actual)
            except AssertionError:
                # Most stores use '' for nans in strings, but some don't.
                # First try the ideal case (where the store returns exactly)
                # the original Dataset), then try a more realistic case.
                # This currently includes all netCDF files when encoding is not
                # explicitly set.
                # https://github.com/pydata/xarray/issues/1647
                # Also Zarr
                expected["bytes_nans"][-1] = b""
                expected["strings_nans"][-1] = ""
                assert_identical(expected, actual)

    def test_roundtrip_string_data(self) -> None:
        expected = Dataset({"x": ("t", ["ab", "cdef"])})
        with self.roundtrip(expected) as actual:
            assert_identical(expected, actual)

    def test_roundtrip_string_encoded_characters(self) -> None:
        expected = Dataset({"x": ("t", ["ab", "cdef"])})
        expected["x"].encoding["dtype"] = "S1"
        with self.roundtrip(expected) as actual:
            assert_identical(expected, actual)
            assert actual["x"].encoding["_Encoding"] == "utf-8"

        expected["x"].encoding["_Encoding"] = "ascii"
        with self.roundtrip(expected) as actual:
            assert_identical(expected, actual)
            assert actual["x"].encoding["_Encoding"] == "ascii"

    def test_roundtrip_numpy_datetime_data(self) -> None:
        times = pd.to_datetime(["2000-01-01", "2000-01-02", "NaT"], unit="ns")
        expected = Dataset({"t": ("t", times), "t0": times[0]})
        kwargs = {"encoding": {"t0": {"units": "days since 1950-01-01"}}}
        with self.roundtrip(expected, save_kwargs=kwargs) as actual:
            assert_identical(expected, actual)
            assert actual.t0.encoding["units"] == "days since 1950-01-01"

    @requires_cftime
    def test_roundtrip_cftime_datetime_data(self) -> None:
        from xarray.tests.test_coding_times import _all_cftime_date_types

        date_types = _all_cftime_date_types()
        for date_type in date_types.values():
            times = [date_type(1, 1, 1), date_type(1, 1, 2)]
            expected = Dataset({"t": ("t", times), "t0": times[0]})
            kwargs = {"encoding": {"t0": {"units": "days since 0001-01-01"}}}
            expected_decoded_t = np.array(times)
            expected_decoded_t0 = np.array([date_type(1, 1, 1)])
            expected_calendar = times[0].calendar

            with warnings.catch_warnings():
                if expected_calendar in {"proleptic_gregorian", "standard"}:
                    warnings.filterwarnings("ignore", "Unable to decode time axis")

                with self.roundtrip(expected, save_kwargs=kwargs) as actual:
                    # proleptic gregorian will be decoded into numpy datetime64
                    # fixing to expectations
                    if actual.t.dtype.kind == "M":
                        dtype = f"datetime64[{np.datetime_data(actual.t)[0]}]"
                        expected_decoded_t = expected_decoded_t.astype(dtype)
                        expected_decoded_t0 = expected_decoded_t0.astype(dtype)
                    abs_diff = abs(actual.t.values - expected_decoded_t)
                    assert (abs_diff <= np.timedelta64(1, "s")).all()
                    assert (
                        actual.t.encoding["units"]
                        == "days since 0001-01-01 00:00:00.000000"
                    )
                    assert actual.t.encoding["calendar"] == expected_calendar

                    abs_diff = abs(actual.t0.values - expected_decoded_t0)
                    assert (abs_diff <= np.timedelta64(1, "s")).all()
                    assert actual.t0.encoding["units"] == "days since 0001-01-01"
                    assert actual.t.encoding["calendar"] == expected_calendar

    def test_roundtrip_timedelta_data(self) -> None:
        # todo: check, if default unit "s" is enough
        time_deltas = pd.to_timedelta(["1h", "2h", "NaT"]).as_unit("s")  # type: ignore[arg-type, unused-ignore]
        expected = Dataset({"td": ("td", time_deltas), "td0": time_deltas[0]})
        with self.roundtrip(expected) as actual:
            assert_identical(expected, actual)

    def test_roundtrip_float64_data(self) -> None:
        expected = Dataset({"x": ("y", np.array([1.0, 2.0, np.pi], dtype="float64"))})
        with self.roundtrip(expected) as actual:
            assert_identical(expected, actual)

    @requires_netcdf
    def test_roundtrip_example_1_netcdf(self) -> None:
        with open_example_dataset("example_1.nc") as expected:
            with self.roundtrip(expected) as actual:
                # we allow the attributes to differ since that
                # will depend on the encoding used.  For example,
                # without CF encoding 'actual' will end up with
                # a dtype attribute.
                assert_equal(expected, actual)

    def test_roundtrip_coordinates(self) -> None:
        original = Dataset(
            {"foo": ("x", [0, 1])}, {"x": [2, 3], "y": ("a", [42]), "z": ("x", [4, 5])}
        )

        with self.roundtrip(original) as actual:
            assert_identical(original, actual)

        original["foo"].encoding["coordinates"] = "y"
        with self.roundtrip(original, open_kwargs={"decode_coords": False}) as expected:
            # check roundtripping when decode_coords=False
            with self.roundtrip(
                expected, open_kwargs={"decode_coords": False}
            ) as actual:
                assert_identical(expected, actual)

    def test_roundtrip_global_coordinates(self) -> None:
        original = Dataset(
            {"foo": ("x", [0, 1])}, {"x": [2, 3], "y": ("a", [42]), "z": ("x", [4, 5])}
        )
        with self.roundtrip(original) as actual:
            assert_identical(original, actual)

        # test that global "coordinates" is as expected
        _, attrs = encode_dataset_coordinates(original)
        assert attrs["coordinates"] == "y"

        # test warning when global "coordinates" is already set
        original.attrs["coordinates"] = "foo"
        with pytest.warns(SerializationWarning):
            _, attrs = encode_dataset_coordinates(original)
            assert attrs["coordinates"] == "foo"

    def test_roundtrip_coordinates_with_space(self) -> None:
        original = Dataset(coords={"x": 0, "y z": 1})
        expected = Dataset({"y z": 1}, {"x": 0})
        with pytest.warns(SerializationWarning):
            with self.roundtrip(original) as actual:
                assert_identical(expected, actual)

    def test_roundtrip_boolean_dtype(self) -> None:
        original = create_boolean_data()
        assert original["x"].dtype == "bool"
        with self.roundtrip(original) as actual:
            assert_identical(original, actual)
            assert actual["x"].dtype == "bool"
            # this checks for preserving dtype during second roundtrip
            # see https://github.com/pydata/xarray/issues/7652#issuecomment-1476956975
            with self.roundtrip(actual) as actual2:
                assert_identical(original, actual2)
                assert actual2["x"].dtype == "bool"

    def test_orthogonal_indexing(self) -> None:
        in_memory = create_test_data()
        with self.roundtrip(in_memory) as on_disk:
            indexers = {"dim1": [1, 2, 0], "dim2": [3, 2, 0, 3], "dim3": np.arange(5)}
            expected = in_memory.isel(indexers)
            actual = on_disk.isel(**indexers)
            # make sure the array is not yet loaded into memory
            assert not actual["var1"].variable._in_memory
            assert_identical(expected, actual)
            # do it twice, to make sure we're switched from orthogonal -> numpy
            # when we cached the values
            actual = on_disk.isel(**indexers)
            assert_identical(expected, actual)

    def test_vectorized_indexing(self) -> None:
        in_memory = create_test_data()
        with self.roundtrip(in_memory) as on_disk:
            indexers = {
                "dim1": DataArray([0, 2, 0], dims="a"),
                "dim2": DataArray([0, 2, 3], dims="a"),
            }
            expected = in_memory.isel(indexers)
            actual = on_disk.isel(**indexers)
            # make sure the array is not yet loaded into memory
            assert not actual["var1"].variable._in_memory
            assert_identical(expected, actual.load())
            # do it twice, to make sure we're switched from
            # vectorized -> numpy when we cached the values
            actual = on_disk.isel(**indexers)
            assert_identical(expected, actual)

        def multiple_indexing(indexers):
            # make sure a sequence of lazy indexings certainly works.
            with self.roundtrip(in_memory) as on_disk:
                actual = on_disk["var3"]
                expected = in_memory["var3"]
                for ind in indexers:
                    actual = actual.isel(ind)
                    expected = expected.isel(ind)
                    # make sure the array is not yet loaded into memory
                    assert not actual.variable._in_memory
                assert_identical(expected, actual.load())

        # two-staged vectorized-indexing
        indexers2 = [
            {
                "dim1": DataArray([[0, 7], [2, 6], [3, 5]], dims=["a", "b"]),
                "dim3": DataArray([[0, 4], [1, 3], [2, 2]], dims=["a", "b"]),
            },
            {"a": DataArray([0, 1], dims=["c"]), "b": DataArray([0, 1], dims=["c"])},
        ]
        multiple_indexing(indexers2)

        # vectorized-slice mixed
        indexers3 = [
            {
                "dim1": DataArray([[0, 7], [2, 6], [3, 5]], dims=["a", "b"]),
                "dim3": slice(None, 10),
            }
        ]
        multiple_indexing(indexers3)

        # vectorized-integer mixed
        indexers4 = [
            {"dim3": 0},
            {"dim1": DataArray([[0, 7], [2, 6], [3, 5]], dims=["a", "b"])},
            {"a": slice(None, None, 2)},
        ]
        multiple_indexing(indexers4)

        # vectorized-integer mixed
        indexers5 = [
            {"dim3": 0},
            {"dim1": DataArray([[0, 7], [2, 6], [3, 5]], dims=["a", "b"])},
            {"a": 1, "b": 0},
        ]
        multiple_indexing(indexers5)

    def test_vectorized_indexing_negative_step(self) -> None:
        # use dask explicitly when present
        open_kwargs: dict[str, Any] | None
        if has_dask:
            open_kwargs = {"chunks": {}}
        else:
            open_kwargs = None
        in_memory = create_test_data()

        def multiple_indexing(indexers):
            # make sure a sequence of lazy indexings certainly works.
            with self.roundtrip(in_memory, open_kwargs=open_kwargs) as on_disk:
                actual = on_disk["var3"]
                expected = in_memory["var3"]
                for ind in indexers:
                    actual = actual.isel(ind)
                    expected = expected.isel(ind)
                    # make sure the array is not yet loaded into memory
                    assert not actual.variable._in_memory
                assert_identical(expected, actual.load())

        # with negative step slice.
        indexers = [
            {
                "dim1": DataArray([[0, 7], [2, 6], [3, 5]], dims=["a", "b"]),
                "dim3": slice(-1, 1, -1),
            }
        ]
        multiple_indexing(indexers)

        # with negative step slice.
        indexers = [
            {
                "dim1": DataArray([[0, 7], [2, 6], [3, 5]], dims=["a", "b"]),
                "dim3": slice(-1, 1, -2),
            }
        ]
        multiple_indexing(indexers)

    def test_outer_indexing_reversed(self) -> None:
        # regression test for GH6560
        ds = xr.Dataset(
            {"z": (("t", "p", "y", "x"), np.ones((1, 1, 31, 40)))},
        )

        with self.roundtrip(ds) as on_disk:
            subset = on_disk.isel(t=[0], p=0).z[:, ::10, ::10][:, ::-1, :]
            assert subset.sizes == subset.load().sizes

    def test_isel_dataarray(self) -> None:
        # Make sure isel works lazily. GH:issue:1688
        in_memory = create_test_data()
        with self.roundtrip(in_memory) as on_disk:
            expected = in_memory.isel(dim2=in_memory["dim2"] < 3)
            actual = on_disk.isel(dim2=on_disk["dim2"] < 3)
            assert_identical(expected, actual)

    def validate_array_type(self, ds):
        # Make sure that only NumpyIndexingAdapter stores a bare np.ndarray.
        def find_and_validate_array(obj):
            # recursively called function. obj: array or array wrapper.
            if hasattr(obj, "array"):
                if isinstance(obj.array, indexing.ExplicitlyIndexed):
                    find_and_validate_array(obj.array)
                else:
                    if isinstance(obj.array, np.ndarray):
                        assert isinstance(obj, indexing.NumpyIndexingAdapter)
                    elif isinstance(obj.array, dask_array_type):
                        assert isinstance(obj, indexing.DaskIndexingAdapter)
                    elif isinstance(obj.array, pd.Index):
                        assert isinstance(obj, indexing.PandasIndexingAdapter)
                    else:
                        raise TypeError(f"{type(obj.array)} is wrapped by {type(obj)}")

        for v in ds.variables.values():
            find_and_validate_array(v._data)

    def test_array_type_after_indexing(self) -> None:
        in_memory = create_test_data()
        with self.roundtrip(in_memory) as on_disk:
            self.validate_array_type(on_disk)
            indexers = {"dim1": [1, 2, 0], "dim2": [3, 2, 0, 3], "dim3": np.arange(5)}
            expected = in_memory.isel(indexers)
            actual = on_disk.isel(**indexers)
            assert_identical(expected, actual)
            self.validate_array_type(actual)
            # do it twice, to make sure we're switched from orthogonal -> numpy
            # when we cached the values
            actual = on_disk.isel(**indexers)
            assert_identical(expected, actual)
            self.validate_array_type(actual)

    def test_dropna(self) -> None:
        # regression test for GH:issue:1694
        a = np.random.randn(4, 3)
        a[1, 1] = np.nan
        in_memory = xr.Dataset(
            {"a": (("y", "x"), a)}, coords={"y": np.arange(4), "x": np.arange(3)}
        )

        assert_identical(
            in_memory.dropna(dim="x"), in_memory.isel(x=slice(None, None, 2))
        )

        with self.roundtrip(in_memory) as on_disk:
            self.validate_array_type(on_disk)
            expected = in_memory.dropna(dim="x")
            actual = on_disk.dropna(dim="x")
            assert_identical(expected, actual)

    def test_ondisk_after_print(self) -> None:
        """Make sure print does not load file into memory"""
        in_memory = create_test_data()
        with self.roundtrip(in_memory) as on_disk:
            repr(on_disk)
            assert not on_disk["var1"]._in_memory


class CFEncodedBase(DatasetIOBase):
    def test_roundtrip_bytes_with_fill_value(self) -> None:
        values = np.array([b"ab", b"cdef", np.nan], dtype=object)
        encoding = {"_FillValue": b"X", "dtype": "S1"}
        original = Dataset({"x": ("t", values, {}, encoding)})
        expected = original.copy(deep=True)
        with self.roundtrip(original) as actual:
            assert_identical(expected, actual)

        original = Dataset({"x": ("t", values, {}, {"_FillValue": b""})})
        with self.roundtrip(original) as actual:
            assert_identical(expected, actual)

    def test_roundtrip_string_with_fill_value_nchar(self) -> None:
        values = np.array(["ab", "cdef", np.nan], dtype=object)
        expected = Dataset({"x": ("t", values)})

        encoding = {"dtype": "S1", "_FillValue": b"X"}
        original = Dataset({"x": ("t", values, {}, encoding)})
        # Not supported yet.
        with pytest.raises(NotImplementedError):
            with self.roundtrip(original) as actual:
                assert_identical(expected, actual)

    def test_roundtrip_empty_vlen_string_array(self) -> None:
        # checks preserving vlen dtype for empty arrays GH7862
        dtype = create_vlen_dtype(str)
        original = Dataset({"a": np.array([], dtype=dtype)})
        assert check_vlen_dtype(original["a"].dtype) is str
        with self.roundtrip(original) as actual:
            assert_identical(original, actual)
            if np.issubdtype(actual["a"].dtype, object):
                # only check metadata for capable backends
                # eg. NETCDF3 based backends do not roundtrip metadata
                if actual["a"].dtype.metadata is not None:
                    assert check_vlen_dtype(actual["a"].dtype) is str
            else:
                # zarr v3 sends back "<U1"
                assert np.issubdtype(actual["a"].dtype, np.dtype("=U1"))

    @pytest.mark.parametrize(
        "decoded_fn, encoded_fn",
        [
            (
                create_unsigned_masked_scaled_data,
                create_encoded_unsigned_masked_scaled_data,
            ),
            pytest.param(
                create_bad_unsigned_masked_scaled_data,
                create_bad_encoded_unsigned_masked_scaled_data,
                marks=pytest.mark.xfail(reason="Bad _Unsigned attribute."),
            ),
            (
                create_signed_masked_scaled_data,
                create_encoded_signed_masked_scaled_data,
            ),
            (
                create_unsigned_false_masked_scaled_data,
                create_encoded_unsigned_false_masked_scaled_data,
            ),
            (create_masked_and_scaled_data, create_encoded_masked_and_scaled_data),
        ],
    )
    @pytest.mark.parametrize("dtype", [np.dtype("float64"), np.dtype("float32")])
    def test_roundtrip_mask_and_scale(self, decoded_fn, encoded_fn, dtype) -> None:
        if hasattr(self, "zarr_version") and dtype == np.float32:
            pytest.skip("float32 will be treated as float64 in zarr")
        decoded = decoded_fn(dtype)
        encoded = encoded_fn(dtype)
        if decoded["x"].encoding["dtype"] == "u1" and not (
            (self.engine == "netcdf4" and self.file_format is None)
            or self.file_format == "NETCDF4"
        ):
            pytest.skip("uint8 data can't be written to non-NetCDF4 data")

        with self.roundtrip(decoded) as actual:
            for k in decoded.variables:
                assert decoded.variables[k].dtype == actual.variables[k].dtype
                # CF _FillValue is always on-disk type
                assert (
                    decoded.variables[k].encoding["_FillValue"]
                    == actual.variables[k].encoding["_FillValue"]
                )
            assert_allclose(decoded, actual, decode_bytes=False)

        with self.roundtrip(decoded, open_kwargs=dict(decode_cf=False)) as actual:
            # TODO: this assumes that all roundtrips will first
            # encode.  Is that something we want to test for?
            for k in encoded.variables:
                assert encoded.variables[k].dtype == actual.variables[k].dtype
                # CF _FillValue is always on-disk type
                assert (
                    decoded.variables[k].encoding["_FillValue"]
                    == actual.variables[k].attrs["_FillValue"]
                )
            assert_allclose(encoded, actual, decode_bytes=False)

        with self.roundtrip(encoded, open_kwargs=dict(decode_cf=False)) as actual:
            for k in encoded.variables:
                assert encoded.variables[k].dtype == actual.variables[k].dtype
                # CF _FillValue is always on-disk type
                assert (
                    encoded.variables[k].attrs["_FillValue"]
                    == actual.variables[k].attrs["_FillValue"]
                )
            assert_allclose(encoded, actual, decode_bytes=False)

        # make sure roundtrip encoding didn't change the
        # original dataset.
        assert_allclose(encoded, encoded_fn(dtype), decode_bytes=False)

        with self.roundtrip(encoded) as actual:
            for k in decoded.variables:
                assert decoded.variables[k].dtype == actual.variables[k].dtype
            assert_allclose(decoded, actual, decode_bytes=False)

    @pytest.mark.parametrize(
        ("fill_value", "exp_fill_warning"),
        [
            (np.int8(-1), False),
            (np.uint8(255), True),
            (-1, False),
            (255, True),
        ],
    )
    def test_roundtrip_unsigned(self, fill_value, exp_fill_warning):
        @contextlib.contextmanager
        def _roundtrip_with_warnings(*args, **kwargs):
            is_np2 = module_available("numpy", minversion="2.0.0.dev0")
            if exp_fill_warning and is_np2:
                warn_checker: contextlib.AbstractContextManager = pytest.warns(
                    SerializationWarning,
                    match="_FillValue attribute can't be represented",
                )
            else:
                warn_checker = contextlib.nullcontext()
            with warn_checker:
                with self.roundtrip(*args, **kwargs) as actual:
                    yield actual

        # regression/numpy2 test for
        encoding = {
            "_FillValue": fill_value,
            "_Unsigned": "true",
            "dtype": "i1",
        }
        x = np.array([0, 1, 127, 128, 254, np.nan], dtype=np.float32)
        decoded = Dataset({"x": ("t", x, {}, encoding)})

        attributes = {
            "_FillValue": fill_value,
            "_Unsigned": "true",
        }
        # Create unsigned data corresponding to [0, 1, 127, 128, 255] unsigned
        sb = np.asarray([0, 1, 127, -128, -2, -1], dtype="i1")
        encoded = Dataset({"x": ("t", sb, attributes)})
        unsigned_dtype = np.dtype(f"u{sb.dtype.itemsize}")

        with _roundtrip_with_warnings(decoded) as actual:
            for k in decoded.variables:
                assert decoded.variables[k].dtype == actual.variables[k].dtype
                exp_fv = decoded.variables[k].encoding["_FillValue"]
                if exp_fill_warning:
                    exp_fv = np.array(exp_fv, dtype=unsigned_dtype).view(sb.dtype)
                assert exp_fv == actual.variables[k].encoding["_FillValue"]
            assert_allclose(decoded, actual, decode_bytes=False)

        with _roundtrip_with_warnings(
            decoded, open_kwargs=dict(decode_cf=False)
        ) as actual:
            for k in encoded.variables:
                assert encoded.variables[k].dtype == actual.variables[k].dtype
                exp_fv = encoded.variables[k].attrs["_FillValue"]
                if exp_fill_warning:
                    exp_fv = np.array(exp_fv, dtype=unsigned_dtype).view(sb.dtype)
                assert exp_fv == actual.variables[k].attrs["_FillValue"]
            assert_allclose(encoded, actual, decode_bytes=False)

    @staticmethod
    def _create_cf_dataset():
        original = Dataset(
            dict(
                variable=(
                    ("ln_p", "latitude", "longitude"),
                    np.arange(8, dtype="f4").reshape(2, 2, 2),
                    {"ancillary_variables": "std_devs det_lim"},
                ),
                std_devs=(
                    ("ln_p", "latitude", "longitude"),
                    np.arange(0.1, 0.9, 0.1).reshape(2, 2, 2),
                    {"standard_name": "standard_error"},
                ),
                det_lim=(
                    (),
                    0.1,
                    {"standard_name": "detection_minimum"},
                ),
            ),
            dict(
                latitude=("latitude", [0, 1], {"units": "degrees_north"}),
                longitude=("longitude", [0, 1], {"units": "degrees_east"}),
                latlon=((), -1, {"grid_mapping_name": "latitude_longitude"}),
                latitude_bnds=(("latitude", "bnds2"), [[0, 1], [1, 2]]),
                longitude_bnds=(("longitude", "bnds2"), [[0, 1], [1, 2]]),
                areas=(
                    ("latitude", "longitude"),
                    [[1, 1], [1, 1]],
                    {"units": "degree^2"},
                ),
                ln_p=(
                    "ln_p",
                    [1.0, 0.5],
                    {
                        "standard_name": "atmosphere_ln_pressure_coordinate",
                        "computed_standard_name": "air_pressure",
                    },
                ),
                P0=((), 1013.25, {"units": "hPa"}),
            ),
        )
        original["variable"].encoding.update(
            {"cell_measures": "area: areas", "grid_mapping": "latlon"},
        )
        original.coords["latitude"].encoding.update(
            dict(grid_mapping="latlon", bounds="latitude_bnds")
        )
        original.coords["longitude"].encoding.update(
            dict(grid_mapping="latlon", bounds="longitude_bnds")
        )
        original.coords["ln_p"].encoding.update({"formula_terms": "p0: P0 lev : ln_p"})
        return original

    def test_grid_mapping_and_bounds_are_not_coordinates_in_file(self) -> None:
        original = self._create_cf_dataset()
        with self.roundtrip(original, open_kwargs={"decode_coords": False}) as ds:
            assert ds.coords["latitude"].attrs["bounds"] == "latitude_bnds"
            assert ds.coords["longitude"].attrs["bounds"] == "longitude_bnds"
            assert "coordinates" not in ds["variable"].attrs
            assert "coordinates" not in ds.attrs

    def test_coordinate_variables_after_dataset_roundtrip(self) -> None:
        original = self._create_cf_dataset()
        with self.roundtrip(original, open_kwargs={"decode_coords": "all"}) as actual:
            assert_identical(actual, original)

        with self.roundtrip(original) as actual:
            expected = original.reset_coords(
                ["latitude_bnds", "longitude_bnds", "areas", "P0", "latlon"]
            )
            # equal checks that coords and data_vars are equal which
            # should be enough
            # identical would require resetting a number of attributes
            # skip that.
            assert_equal(actual, expected)

    def test_grid_mapping_and_bounds_are_coordinates_after_dataarray_roundtrip(
        self,
    ) -> None:
        original = self._create_cf_dataset()
        # The DataArray roundtrip should have the same warnings as the
        # Dataset, but we already tested for those, so just go for the
        # new warnings.  It would appear that there is no way to tell
        # pytest "This warning and also this warning should both be
        # present".
        # xarray/tests/test_conventions.py::TestCFEncodedDataStore
        # needs the to_dataset. The other backends should be fine
        # without it.
        with pytest.warns(
            UserWarning,
            match=(
                r"Variable\(s\) referenced in bounds not in variables: "
                r"\['l(at|ong)itude_bnds'\]"
            ),
        ):
            with self.roundtrip(
                original["variable"].to_dataset(), open_kwargs={"decode_coords": "all"}
            ) as actual:
                assert_identical(actual, original["variable"].to_dataset())

    @requires_iris
    @requires_netcdf
    def test_coordinate_variables_after_iris_roundtrip(self) -> None:
        original = self._create_cf_dataset()
        iris_cube = original["variable"].to_iris()
        actual = DataArray.from_iris(iris_cube)
        # Bounds will be missing (xfail)
        del original.coords["latitude_bnds"], original.coords["longitude_bnds"]
        # Ancillary vars will be missing
        # Those are data_vars, and will be dropped when grabbing the variable
        assert_identical(actual, original["variable"])

    def test_coordinates_encoding(self) -> None:
        def equals_latlon(obj):
            return obj == "lat lon" or obj == "lon lat"

        original = Dataset(
            {"temp": ("x", [0, 1]), "precip": ("x", [0, -1])},
            {"lat": ("x", [2, 3]), "lon": ("x", [4, 5])},
        )
        with self.roundtrip(original) as actual:
            assert_identical(actual, original)
        with self.roundtrip(original, open_kwargs=dict(decode_coords=False)) as ds:
            assert equals_latlon(ds["temp"].attrs["coordinates"])
            assert equals_latlon(ds["precip"].attrs["coordinates"])
            assert "coordinates" not in ds.attrs
            assert "coordinates" not in ds["lat"].attrs
            assert "coordinates" not in ds["lon"].attrs

        modified = original.drop_vars(["temp", "precip"])
        with self.roundtrip(modified) as actual:
            assert_identical(actual, modified)
        with self.roundtrip(modified, open_kwargs=dict(decode_coords=False)) as ds:
            assert equals_latlon(ds.attrs["coordinates"])
            assert "coordinates" not in ds["lat"].attrs
            assert "coordinates" not in ds["lon"].attrs

        original["temp"].encoding["coordinates"] = "lat"
        with self.roundtrip(original) as actual:
            assert_identical(actual, original)
        original["precip"].encoding["coordinates"] = "lat"
        with self.roundtrip(original, open_kwargs=dict(decode_coords=True)) as ds:
            assert "lon" not in ds["temp"].encoding["coordinates"]
            assert "lon" not in ds["precip"].encoding["coordinates"]
            assert "coordinates" not in ds["lat"].encoding
            assert "coordinates" not in ds["lon"].encoding

    def test_roundtrip_endian(self) -> None:
        skip_if_zarr_format_3("zarr v3 has not implemented endian support yet")
        ds = Dataset(
            {
                "x": np.arange(3, 10, dtype=">i2"),
                "y": np.arange(3, 20, dtype="<i4"),
                "z": np.arange(3, 30, dtype="=i8"),
                "w": ("x", np.arange(3, 10, dtype=float)),
            }
        )

        with self.roundtrip(ds) as actual:
            # technically these datasets are slightly different,
            # one hold mixed endian data (ds) the other should be
            # all big endian (actual).  assertDatasetIdentical
            # should still pass though.
            assert_identical(ds, actual)

        if self.engine == "netcdf4":
            ds["z"].encoding["endian"] = "big"
            with pytest.raises(NotImplementedError):
                with self.roundtrip(ds) as actual:
                    pass

    def test_invalid_dataarray_names_raise(self) -> None:
        te = (TypeError, "string or None")
        ve = (ValueError, "string must be length 1 or")
        data = np.random.random((2, 2))
        da = xr.DataArray(data)
        for name, (error, msg) in zip(
            [0, (4, 5), True, ""], [te, te, te, ve], strict=True
        ):
            ds = Dataset({name: da})
            with pytest.raises(error) as excinfo:
                with self.roundtrip(ds):
                    pass
            excinfo.match(msg)
            excinfo.match(repr(name))

    def test_encoding_kwarg(self) -> None:
        ds = Dataset({"x": ("y", np.arange(10.0))})

        kwargs: dict[str, Any] = dict(encoding={"x": {"dtype": "f4"}})
        with self.roundtrip(ds, save_kwargs=kwargs) as actual:
            encoded_dtype = actual.x.encoding["dtype"]
            # On OS X, dtype sometimes switches endianness for unclear reasons
            assert encoded_dtype.kind == "f" and encoded_dtype.itemsize == 4
        assert ds.x.encoding == {}

        kwargs = dict(encoding={"x": {"foo": "bar"}})
        with pytest.raises(ValueError, match=r"unexpected encoding"):
            with self.roundtrip(ds, save_kwargs=kwargs) as actual:
                pass

        kwargs = dict(encoding={"x": "foo"})
        with pytest.raises(ValueError, match=r"must be castable"):
            with self.roundtrip(ds, save_kwargs=kwargs) as actual:
                pass

        kwargs = dict(encoding={"invalid": {}})
        with pytest.raises(KeyError):
            with self.roundtrip(ds, save_kwargs=kwargs) as actual:
                pass

    def test_encoding_kwarg_dates(self) -> None:
        ds = Dataset({"t": pd.date_range("2000-01-01", periods=3)})
        units = "days since 1900-01-01"
        kwargs = dict(encoding={"t": {"units": units}})
        with self.roundtrip(ds, save_kwargs=kwargs) as actual:
            assert actual.t.encoding["units"] == units
            assert_identical(actual, ds)

    def test_encoding_kwarg_fixed_width_string(self) -> None:
        # regression test for GH2149
        for strings in [[b"foo", b"bar", b"baz"], ["foo", "bar", "baz"]]:
            ds = Dataset({"x": strings})
            kwargs = dict(encoding={"x": {"dtype": "S1"}})
            with self.roundtrip(ds, save_kwargs=kwargs) as actual:
                assert actual["x"].encoding["dtype"] == "S1"
                assert_identical(actual, ds)

    def test_default_fill_value(self) -> None:
        # Test default encoding for float:
        ds = Dataset({"x": ("y", np.arange(10.0))})
        kwargs = dict(encoding={"x": {"dtype": "f4"}})
        with self.roundtrip(ds, save_kwargs=kwargs) as actual:
            assert math.isnan(actual.x.encoding["_FillValue"])
        assert ds.x.encoding == {}

        # Test default encoding for int:
        ds = Dataset({"x": ("y", np.arange(10.0))})
        kwargs = dict(encoding={"x": {"dtype": "int16"}})
        with warnings.catch_warnings():
            warnings.filterwarnings("ignore", ".*floating point data as an integer")
            with self.roundtrip(ds, save_kwargs=kwargs) as actual:
                assert "_FillValue" not in actual.x.encoding
        assert ds.x.encoding == {}

        # Test default encoding for implicit int:
        ds = Dataset({"x": ("y", np.arange(10, dtype="int16"))})
        with self.roundtrip(ds) as actual:
            assert "_FillValue" not in actual.x.encoding
        assert ds.x.encoding == {}

    def test_explicitly_omit_fill_value(self) -> None:
        ds = Dataset({"x": ("y", [np.pi, -np.pi])})
        ds.x.encoding["_FillValue"] = None
        with self.roundtrip(ds) as actual:
            assert "_FillValue" not in actual.x.encoding

    def test_explicitly_omit_fill_value_via_encoding_kwarg(self) -> None:
        ds = Dataset({"x": ("y", [np.pi, -np.pi])})
        kwargs = dict(encoding={"x": {"_FillValue": None}})
        # _FillValue is not a valid encoding for Zarr
        with self.roundtrip(ds, save_kwargs=kwargs) as actual:
            assert "_FillValue" not in actual.x.encoding
        assert ds.y.encoding == {}

    def test_explicitly_omit_fill_value_in_coord(self) -> None:
        ds = Dataset({"x": ("y", [np.pi, -np.pi])}, coords={"y": [0.0, 1.0]})
        ds.y.encoding["_FillValue"] = None
        with self.roundtrip(ds) as actual:
            assert "_FillValue" not in actual.y.encoding

    def test_explicitly_omit_fill_value_in_coord_via_encoding_kwarg(self) -> None:
        ds = Dataset({"x": ("y", [np.pi, -np.pi])}, coords={"y": [0.0, 1.0]})
        kwargs = dict(encoding={"y": {"_FillValue": None}})
        with self.roundtrip(ds, save_kwargs=kwargs) as actual:
            assert "_FillValue" not in actual.y.encoding
        assert ds.y.encoding == {}

    def test_encoding_same_dtype(self) -> None:
        ds = Dataset({"x": ("y", np.arange(10.0, dtype="f4"))})
        kwargs = dict(encoding={"x": {"dtype": "f4"}})
        with self.roundtrip(ds, save_kwargs=kwargs) as actual:
            encoded_dtype = actual.x.encoding["dtype"]
            # On OS X, dtype sometimes switches endianness for unclear reasons
            assert encoded_dtype.kind == "f" and encoded_dtype.itemsize == 4
        assert ds.x.encoding == {}

    def test_append_write(self) -> None:
        # regression for GH1215
        data = create_test_data()
        with self.roundtrip_append(data) as actual:
            assert_identical(data, actual)

    def test_append_overwrite_values(self) -> None:
        # regression for GH1215
        data = create_test_data()
        with create_tmp_file(allow_cleanup_failure=False) as tmp_file:
            self.save(data, tmp_file, mode="w")
            data["var2"][:] = -999
            data["var9"] = data["var2"] * 3
            self.save(data[["var2", "var9"]], tmp_file, mode="a")
            with self.open(tmp_file) as actual:
                assert_identical(data, actual)

    def test_append_with_invalid_dim_raises(self) -> None:
        data = create_test_data()
        with create_tmp_file(allow_cleanup_failure=False) as tmp_file:
            self.save(data, tmp_file, mode="w")
            data["var9"] = data["var2"] * 3
            data = data.isel(dim1=slice(2, 6))  # modify one dimension
            with pytest.raises(
                ValueError, match=r"Unable to update size for existing dimension"
            ):
                self.save(data, tmp_file, mode="a")

    def test_multiindex_not_implemented(self) -> None:
        ds = Dataset(coords={"y": ("x", [1, 2]), "z": ("x", ["a", "b"])}).set_index(
            x=["y", "z"]
        )
        with pytest.raises(NotImplementedError, match=r"MultiIndex"):
            with self.roundtrip(ds):
                pass

        # regression GH8628 (can serialize reset multi-index level coordinates)
        ds_reset = ds.reset_index("x")
        with self.roundtrip(ds_reset) as actual:
            assert_identical(actual, ds_reset)


class NetCDFBase(CFEncodedBase):
    """Tests for all netCDF3 and netCDF4 backends."""

    @pytest.mark.skipif(
        ON_WINDOWS, reason="Windows does not allow modifying open files"
    )
    def test_refresh_from_disk(self) -> None:
        # regression test for https://github.com/pydata/xarray/issues/4862

        with create_tmp_file() as example_1_path:
            with create_tmp_file() as example_1_modified_path:
                with open_example_dataset("example_1.nc") as example_1:
                    self.save(example_1, example_1_path)

                    example_1.rh.values += 100
                    self.save(example_1, example_1_modified_path)

                a = open_dataset(example_1_path, engine=self.engine).load()

                # Simulate external process modifying example_1.nc while this script is running
                shutil.copy(example_1_modified_path, example_1_path)

                # Reopen example_1.nc (modified) as `b`; note that `a` has NOT been closed
                b = open_dataset(example_1_path, engine=self.engine).load()

                try:
                    assert not np.array_equal(a.rh.values, b.rh.values)
                finally:
                    a.close()
                    b.close()

    def test_byte_attrs(self, byte_attrs_dataset: dict[str, Any]) -> None:
        # test for issue #9407
        input = byte_attrs_dataset["input"]
        expected = byte_attrs_dataset["expected"]
        with self.roundtrip(input) as actual:
            assert_identical(actual, expected)


_counter = itertools.count()


@contextlib.contextmanager
def create_tmp_file(
    suffix: str = ".nc", allow_cleanup_failure: bool = False
) -> Iterator[str]:
    temp_dir = tempfile.mkdtemp()
    path = os.path.join(temp_dir, f"temp-{next(_counter)}{suffix}")
    try:
        yield path
    finally:
        try:
            shutil.rmtree(temp_dir)
        except OSError:
            if not allow_cleanup_failure:
                raise


@contextlib.contextmanager
def create_tmp_files(
    nfiles: int, suffix: str = ".nc", allow_cleanup_failure: bool = False
) -> Iterator[list[str]]:
    with ExitStack() as stack:
        files = [
            stack.enter_context(create_tmp_file(suffix, allow_cleanup_failure))
            for _ in range(nfiles)
        ]
        yield files


class NetCDF4Base(NetCDFBase):
    """Tests for both netCDF4-python and h5netcdf."""

    engine: T_NetcdfEngine = "netcdf4"

    def test_open_group(self) -> None:
        # Create a netCDF file with a dataset stored within a group
        with create_tmp_file() as tmp_file:
            with nc4.Dataset(tmp_file, "w") as rootgrp:
                foogrp = rootgrp.createGroup("foo")
                ds = foogrp
                ds.createDimension("time", size=10)
                x = np.arange(10)
                ds.createVariable("x", np.int32, dimensions=("time",))
                ds.variables["x"][:] = x

            expected = Dataset()
            expected["x"] = ("time", x)

            # check equivalent ways to specify group
            for group in "foo", "/foo", "foo/", "/foo/":
                with self.open(tmp_file, group=group) as actual:
                    assert_equal(actual["x"], expected["x"])

            # check that missing group raises appropriate exception
            with pytest.raises(OSError):
                open_dataset(tmp_file, group="bar")
            with pytest.raises(ValueError, match=r"must be a string"):
                open_dataset(tmp_file, group=(1, 2, 3))

    def test_open_subgroup(self) -> None:
        # Create a netCDF file with a dataset stored within a group within a
        # group
        with create_tmp_file() as tmp_file:
            rootgrp = nc4.Dataset(tmp_file, "w")
            foogrp = rootgrp.createGroup("foo")
            bargrp = foogrp.createGroup("bar")
            ds = bargrp
            ds.createDimension("time", size=10)
            x = np.arange(10)
            ds.createVariable("x", np.int32, dimensions=("time",))
            ds.variables["x"][:] = x
            rootgrp.close()

            expected = Dataset()
            expected["x"] = ("time", x)

            # check equivalent ways to specify group
            for group in "foo/bar", "/foo/bar", "foo/bar/", "/foo/bar/":
                with self.open(tmp_file, group=group) as actual:
                    assert_equal(actual["x"], expected["x"])

    def test_write_groups(self) -> None:
        data1 = create_test_data()
        data2 = data1 * 2
        with create_tmp_file() as tmp_file:
            self.save(data1, tmp_file, group="data/1")
            self.save(data2, tmp_file, group="data/2", mode="a")
            with self.open(tmp_file, group="data/1") as actual1:
                assert_identical(data1, actual1)
            with self.open(tmp_file, group="data/2") as actual2:
                assert_identical(data2, actual2)

    @pytest.mark.parametrize(
        "input_strings, is_bytes",
        [
            ([b"foo", b"bar", b"baz"], True),
            (["foo", "bar", "baz"], False),
            (["foó", "bár", "baź"], False),
        ],
    )
    def test_encoding_kwarg_vlen_string(
        self, input_strings: list[str], is_bytes: bool
    ) -> None:
        original = Dataset({"x": input_strings})

        expected_string = ["foo", "bar", "baz"] if is_bytes else input_strings
        expected = Dataset({"x": expected_string})
        kwargs = dict(encoding={"x": {"dtype": str}})
        with self.roundtrip(original, save_kwargs=kwargs) as actual:
            assert actual["x"].encoding["dtype"] == "=U3"
            assert actual["x"].dtype == "=U3"
            assert_identical(actual, expected)

    @pytest.mark.parametrize("fill_value", ["XXX", "", "bár"])
    def test_roundtrip_string_with_fill_value_vlen(self, fill_value: str) -> None:
        values = np.array(["ab", "cdef", np.nan], dtype=object)
        expected = Dataset({"x": ("t", values)})

        original = Dataset({"x": ("t", values, {}, {"_FillValue": fill_value})})
        with self.roundtrip(original) as actual:
            assert_identical(expected, actual)

        original = Dataset({"x": ("t", values, {}, {"_FillValue": ""})})
        with self.roundtrip(original) as actual:
            assert_identical(expected, actual)

    def test_roundtrip_character_array(self) -> None:
        with create_tmp_file() as tmp_file:
            values = np.array([["a", "b", "c"], ["d", "e", "f"]], dtype="S")

            with nc4.Dataset(tmp_file, mode="w") as nc:
                nc.createDimension("x", 2)
                nc.createDimension("string3", 3)
                v = nc.createVariable("x", np.dtype("S1"), ("x", "string3"))
                v[:] = values

            values = np.array(["abc", "def"], dtype="S")
            expected = Dataset({"x": ("x", values)})
            with open_dataset(tmp_file) as actual:
                assert_identical(expected, actual)
                # regression test for #157
                with self.roundtrip(actual) as roundtripped:
                    assert_identical(expected, roundtripped)

    def test_default_to_char_arrays(self) -> None:
        data = Dataset({"x": np.array(["foo", "zzzz"], dtype="S")})
        with self.roundtrip(data) as actual:
            assert_identical(data, actual)
            assert actual["x"].dtype == np.dtype("S4")

    def test_open_encodings(self) -> None:
        # Create a netCDF file with explicit time units
        # and make sure it makes it into the encodings
        # and survives a round trip
        with create_tmp_file() as tmp_file:
            with nc4.Dataset(tmp_file, "w") as ds:
                ds.createDimension("time", size=10)
                ds.createVariable("time", np.int32, dimensions=("time",))
                units = "days since 1999-01-01"
                ds.variables["time"].setncattr("units", units)
                ds.variables["time"][:] = np.arange(10) + 4

            expected = Dataset()
<<<<<<< HEAD
            time = pd.date_range(
                "1999-01-05", periods=10, unit=_get_datetime_resolution()
            )
=======
            time = pd.date_range("1999-01-05", periods=10, unit="ns")
>>>>>>> f3f62e54
            encoding = {"units": units, "dtype": np.dtype("int32")}
            expected["time"] = ("time", time, {}, encoding)

            with open_dataset(tmp_file) as actual:
                assert_equal(actual["time"], expected["time"])
                actual_encoding = {
                    k: v
                    for k, v in actual["time"].encoding.items()
                    if k in expected["time"].encoding
                }
                assert actual_encoding == expected["time"].encoding

    def test_dump_encodings(self) -> None:
        # regression test for #709
        ds = Dataset({"x": ("y", np.arange(10.0))})
        kwargs = dict(encoding={"x": {"zlib": True}})
        with self.roundtrip(ds, save_kwargs=kwargs) as actual:
            assert actual.x.encoding["zlib"]

    def test_dump_and_open_encodings(self) -> None:
        # Create a netCDF file with explicit time units
        # and make sure it makes it into the encodings
        # and survives a round trip
        with create_tmp_file() as tmp_file:
            with nc4.Dataset(tmp_file, "w") as ds:
                ds.createDimension("time", size=10)
                ds.createVariable("time", np.int32, dimensions=("time",))
                units = "days since 1999-01-01"
                ds.variables["time"].setncattr("units", units)
                ds.variables["time"][:] = np.arange(10) + 4

            with open_dataset(tmp_file) as xarray_dataset:
                with create_tmp_file() as tmp_file2:
                    xarray_dataset.to_netcdf(tmp_file2)
                    with nc4.Dataset(tmp_file2, "r") as ds:
                        assert ds.variables["time"].getncattr("units") == units
                        assert_array_equal(ds.variables["time"], np.arange(10) + 4)

    def test_compression_encoding_legacy(self) -> None:
        data = create_test_data()
        data["var2"].encoding.update(
            {
                "zlib": True,
                "chunksizes": (5, 5),
                "fletcher32": True,
                "shuffle": True,
                "original_shape": data.var2.shape,
            }
        )
        with self.roundtrip(data) as actual:
            for k, v in data["var2"].encoding.items():
                assert v == actual["var2"].encoding[k]

        # regression test for #156
        expected = data.isel(dim1=0)
        with self.roundtrip(expected) as actual:
            assert_equal(expected, actual)

    def test_encoding_kwarg_compression(self) -> None:
        ds = Dataset({"x": np.arange(10.0)})
        encoding = dict(
            dtype="f4",
            zlib=True,
            complevel=9,
            fletcher32=True,
            chunksizes=(5,),
            shuffle=True,
        )
        kwargs = dict(encoding=dict(x=encoding))

        with self.roundtrip(ds, save_kwargs=kwargs) as actual:
            assert_equal(actual, ds)
            assert actual.x.encoding["dtype"] == "f4"
            assert actual.x.encoding["zlib"]
            assert actual.x.encoding["complevel"] == 9
            assert actual.x.encoding["fletcher32"]
            assert actual.x.encoding["chunksizes"] == (5,)
            assert actual.x.encoding["shuffle"]

        assert ds.x.encoding == {}

    def test_keep_chunksizes_if_no_original_shape(self) -> None:
        ds = Dataset({"x": [1, 2, 3]})
        chunksizes = (2,)
        ds.variables["x"].encoding = {"chunksizes": chunksizes}

        with self.roundtrip(ds) as actual:
            assert_identical(ds, actual)
            assert_array_equal(
                ds["x"].encoding["chunksizes"], actual["x"].encoding["chunksizes"]
            )

    def test_preferred_chunks_is_present(self) -> None:
        ds = Dataset({"x": [1, 2, 3]})
        chunksizes = (2,)
        ds.variables["x"].encoding = {"chunksizes": chunksizes}

        with self.roundtrip(ds) as actual:
            assert actual["x"].encoding["preferred_chunks"] == {"x": 2}

    @requires_dask
    def test_auto_chunking_is_based_on_disk_chunk_sizes(self) -> None:
        x_size = y_size = 1000
        y_chunksize = y_size
        x_chunksize = 10

        with dask.config.set({"array.chunk-size": "100KiB"}):
            with self.chunked_roundtrip(
                (1, y_size, x_size),
                (1, y_chunksize, x_chunksize),
                open_kwargs={"chunks": "auto"},
            ) as ds:
                t_chunks, y_chunks, x_chunks = ds["image"].data.chunks
                assert all(np.asanyarray(y_chunks) == y_chunksize)
                # Check that the chunk size is a multiple of the file chunk size
                assert all(np.asanyarray(x_chunks) % x_chunksize == 0)

    @requires_dask
    def test_base_chunking_uses_disk_chunk_sizes(self) -> None:
        x_size = y_size = 1000
        y_chunksize = y_size
        x_chunksize = 10

        with self.chunked_roundtrip(
            (1, y_size, x_size),
            (1, y_chunksize, x_chunksize),
            open_kwargs={"chunks": {}},
        ) as ds:
            for chunksizes, expected in zip(
                ds["image"].data.chunks, (1, y_chunksize, x_chunksize), strict=True
            ):
                assert all(np.asanyarray(chunksizes) == expected)

    @contextlib.contextmanager
    def chunked_roundtrip(
        self,
        array_shape: tuple[int, int, int],
        chunk_sizes: tuple[int, int, int],
        open_kwargs: dict[str, Any] | None = None,
    ) -> Generator[Dataset, None, None]:
        t_size, y_size, x_size = array_shape
        t_chunksize, y_chunksize, x_chunksize = chunk_sizes

        image = xr.DataArray(
            np.arange(t_size * x_size * y_size, dtype=np.int16).reshape(
                (t_size, y_size, x_size)
            ),
            dims=["t", "y", "x"],
        )
        image.encoding = {"chunksizes": (t_chunksize, y_chunksize, x_chunksize)}
        dataset = xr.Dataset(dict(image=image))

        with self.roundtrip(dataset, open_kwargs=open_kwargs) as ds:
            yield ds

    def test_preferred_chunks_are_disk_chunk_sizes(self) -> None:
        x_size = y_size = 1000
        y_chunksize = y_size
        x_chunksize = 10

        with self.chunked_roundtrip(
            (1, y_size, x_size), (1, y_chunksize, x_chunksize)
        ) as ds:
            assert ds["image"].encoding["preferred_chunks"] == {
                "t": 1,
                "y": y_chunksize,
                "x": x_chunksize,
            }

    def test_encoding_chunksizes_unlimited(self) -> None:
        # regression test for GH1225
        ds = Dataset({"x": [1, 2, 3], "y": ("x", [2, 3, 4])})
        ds.variables["x"].encoding = {
            "zlib": False,
            "shuffle": False,
            "complevel": 0,
            "fletcher32": False,
            "contiguous": False,
            "chunksizes": (2**20,),
            "original_shape": (3,),
        }
        with self.roundtrip(ds) as actual:
            assert_equal(ds, actual)

    def test_mask_and_scale(self) -> None:
        with create_tmp_file() as tmp_file:
            with nc4.Dataset(tmp_file, mode="w") as nc:
                nc.createDimension("t", 5)
                nc.createVariable("x", "int16", ("t",), fill_value=-1)
                v = nc.variables["x"]
                v.set_auto_maskandscale(False)
                v.add_offset = 10
                v.scale_factor = 0.1
                v[:] = np.array([-1, -1, 0, 1, 2])
                dtype = type(v.scale_factor)

            # first make sure netCDF4 reads the masked and scaled data
            # correctly
            with nc4.Dataset(tmp_file, mode="r") as nc:
                expected = np.ma.array(
                    [-1, -1, 10, 10.1, 10.2], mask=[True, True, False, False, False]
                )
                actual = nc.variables["x"][:]
                assert_array_equal(expected, actual)

            # now check xarray
            with open_dataset(tmp_file) as ds:
                expected = create_masked_and_scaled_data(np.dtype(dtype))
                assert_identical(expected, ds)

    def test_0dimensional_variable(self) -> None:
        # This fix verifies our work-around to this netCDF4-python bug:
        # https://github.com/Unidata/netcdf4-python/pull/220
        with create_tmp_file() as tmp_file:
            with nc4.Dataset(tmp_file, mode="w") as nc:
                v = nc.createVariable("x", "int16")
                v[...] = 123

            with open_dataset(tmp_file) as ds:
                expected = Dataset({"x": ((), 123)})
                assert_identical(expected, ds)

    def test_read_variable_len_strings(self) -> None:
        with create_tmp_file() as tmp_file:
            values = np.array(["foo", "bar", "baz"], dtype=object)

            with nc4.Dataset(tmp_file, mode="w") as nc:
                nc.createDimension("x", 3)
                v = nc.createVariable("x", str, ("x",))
                v[:] = values

            expected = Dataset({"x": ("x", values)})
            for kwargs in [{}, {"decode_cf": True}]:
                with open_dataset(tmp_file, **cast(dict, kwargs)) as actual:
                    assert_identical(expected, actual)

    def test_encoding_unlimited_dims(self) -> None:
        ds = Dataset({"x": ("y", np.arange(10.0))})
        with self.roundtrip(ds, save_kwargs=dict(unlimited_dims=["y"])) as actual:
            assert actual.encoding["unlimited_dims"] == set("y")
            assert_equal(ds, actual)
        ds.encoding = {"unlimited_dims": ["y"]}
        with self.roundtrip(ds) as actual:
            assert actual.encoding["unlimited_dims"] == set("y")
            assert_equal(ds, actual)

    def test_raise_on_forward_slashes_in_names(self) -> None:
        # test for forward slash in variable names and dimensions
        # see GH 7943
        data_vars: list[dict[str, Any]] = [
            {"PASS/FAIL": (["PASSFAIL"], np.array([0]))},
            {"PASS/FAIL": np.array([0])},
            {"PASSFAIL": (["PASS/FAIL"], np.array([0]))},
        ]
        for dv in data_vars:
            ds = Dataset(data_vars=dv)
            with pytest.raises(ValueError, match="Forward slashes '/' are not allowed"):
                with self.roundtrip(ds):
                    pass

    @requires_netCDF4
    def test_encoding_enum__no_fill_value(self, recwarn):
        with create_tmp_file() as tmp_file:
            cloud_type_dict = {"clear": 0, "cloudy": 1}
            with nc4.Dataset(tmp_file, mode="w") as nc:
                nc.createDimension("time", size=2)
                cloud_type = nc.createEnumType(np.uint8, "cloud_type", cloud_type_dict)
                v = nc.createVariable(
                    "clouds",
                    cloud_type,
                    "time",
                    fill_value=None,
                )
                v[:] = 1
            with open_dataset(tmp_file) as original:
                save_kwargs = {}
                # We don't expect any errors.
                # This is effectively a void context manager
                expected_warnings = 0
                if self.engine == "h5netcdf":
                    if not has_h5netcdf_1_4_0_or_above:
                        save_kwargs["invalid_netcdf"] = True
                        expected_warnings = 1
                        expected_msg = "You are writing invalid netcdf features to file"
                    else:
                        expected_warnings = 1
                        expected_msg = "Creating variable with default fill_value 0 which IS defined in enum type"

                with self.roundtrip(original, save_kwargs=save_kwargs) as actual:
                    assert len(recwarn) == expected_warnings
                    if expected_warnings:
                        assert issubclass(recwarn[0].category, UserWarning)
                        assert str(recwarn[0].message).startswith(expected_msg)
                    assert_equal(original, actual)
                    assert (
                        actual.clouds.encoding["dtype"].metadata["enum"]
                        == cloud_type_dict
                    )
                    if not (
                        self.engine == "h5netcdf" and not has_h5netcdf_1_4_0_or_above
                    ):
                        # not implemented in h5netcdf yet
                        assert (
                            actual.clouds.encoding["dtype"].metadata["enum_name"]
                            == "cloud_type"
                        )

    @requires_netCDF4
    def test_encoding_enum__multiple_variable_with_enum(self):
        with create_tmp_file() as tmp_file:
            cloud_type_dict = {"clear": 0, "cloudy": 1, "missing": 255}
            with nc4.Dataset(tmp_file, mode="w") as nc:
                nc.createDimension("time", size=2)
                cloud_type = nc.createEnumType(np.uint8, "cloud_type", cloud_type_dict)
                nc.createVariable(
                    "clouds",
                    cloud_type,
                    "time",
                    fill_value=255,
                )
                nc.createVariable(
                    "tifa",
                    cloud_type,
                    "time",
                    fill_value=255,
                )
            with open_dataset(tmp_file) as original:
                save_kwargs = {}
                if self.engine == "h5netcdf" and not has_h5netcdf_1_4_0_or_above:
                    save_kwargs["invalid_netcdf"] = True
                with self.roundtrip(original, save_kwargs=save_kwargs) as actual:
                    assert_equal(original, actual)
                    assert (
                        actual.clouds.encoding["dtype"] == actual.tifa.encoding["dtype"]
                    )
                    assert (
                        actual.clouds.encoding["dtype"].metadata
                        == actual.tifa.encoding["dtype"].metadata
                    )
                    assert (
                        actual.clouds.encoding["dtype"].metadata["enum"]
                        == cloud_type_dict
                    )
                    if not (
                        self.engine == "h5netcdf" and not has_h5netcdf_1_4_0_or_above
                    ):
                        # not implemented in h5netcdf yet
                        assert (
                            actual.clouds.encoding["dtype"].metadata["enum_name"]
                            == "cloud_type"
                        )

    @requires_netCDF4
    def test_encoding_enum__error_multiple_variable_with_changing_enum(self):
        """
        Given 2 variables, if they share the same enum type,
        the 2 enum definition should be identical.
        """
        with create_tmp_file() as tmp_file:
            cloud_type_dict = {"clear": 0, "cloudy": 1, "missing": 255}
            with nc4.Dataset(tmp_file, mode="w") as nc:
                nc.createDimension("time", size=2)
                cloud_type = nc.createEnumType(np.uint8, "cloud_type", cloud_type_dict)
                nc.createVariable(
                    "clouds",
                    cloud_type,
                    "time",
                    fill_value=255,
                )
                nc.createVariable(
                    "tifa",
                    cloud_type,
                    "time",
                    fill_value=255,
                )
            with open_dataset(tmp_file) as original:
                assert (
                    original.clouds.encoding["dtype"].metadata
                    == original.tifa.encoding["dtype"].metadata
                )
                modified_enum = original.clouds.encoding["dtype"].metadata["enum"]
                modified_enum.update({"neblig": 2})
                original.clouds.encoding["dtype"] = np.dtype(
                    "u1",
                    metadata={"enum": modified_enum, "enum_name": "cloud_type"},
                )
                if not (self.engine == "h5netcdf" and not has_h5netcdf_1_4_0_or_above):
                    # not implemented yet in h5netcdf
                    with pytest.raises(
                        ValueError,
                        match=(
                            "Cannot save variable .*"
                            " because an enum `cloud_type` already exists in the Dataset .*"
                        ),
                    ):
                        with self.roundtrip(original):
                            pass


@requires_netCDF4
class TestNetCDF4Data(NetCDF4Base):
    @contextlib.contextmanager
    def create_store(self):
        with create_tmp_file() as tmp_file:
            with backends.NetCDF4DataStore.open(tmp_file, mode="w") as store:
                yield store

    def test_variable_order(self) -> None:
        # doesn't work with scipy or h5py :(
        ds = Dataset()
        ds["a"] = 1
        ds["z"] = 2
        ds["b"] = 3
        ds.coords["c"] = 4

        with self.roundtrip(ds) as actual:
            assert list(ds.variables) == list(actual.variables)

    def test_unsorted_index_raises(self) -> None:
        # should be fixed in netcdf4 v1.2.1
        random_data = np.random.random(size=(4, 6))
        dim0 = [0, 1, 2, 3]
        dim1 = [0, 2, 1, 3, 5, 4]  # We will sort this in a later step
        da = xr.DataArray(
            data=random_data,
            dims=("dim0", "dim1"),
            coords={"dim0": dim0, "dim1": dim1},
            name="randovar",
        )
        ds = da.to_dataset()

        with self.roundtrip(ds) as ondisk:
            inds = np.argsort(dim1)
            ds2 = ondisk.isel(dim1=inds)
            # Older versions of NetCDF4 raise an exception here, and if so we
            # want to ensure we improve (that is, replace) the error message
            try:
                _ = ds2.randovar.values
            except IndexError as err:
                assert "first by calling .load" in str(err)

    def test_setncattr_string(self) -> None:
        list_of_strings = ["list", "of", "strings"]
        one_element_list_of_strings = ["one element"]
        one_string = "one string"
        attrs = {
            "foo": list_of_strings,
            "bar": one_element_list_of_strings,
            "baz": one_string,
        }
        ds = Dataset({"x": ("y", [1, 2, 3], attrs)}, attrs=attrs)

        with self.roundtrip(ds) as actual:
            for totest in [actual, actual["x"]]:
                assert_array_equal(list_of_strings, totest.attrs["foo"])
                assert_array_equal(one_element_list_of_strings, totest.attrs["bar"])
                assert one_string == totest.attrs["baz"]

    @pytest.mark.parametrize(
        "compression",
        [
            None,
            "zlib",
            "szip",
            "zstd",
            "blosc_lz",
            "blosc_lz4",
            "blosc_lz4hc",
            "blosc_zlib",
            "blosc_zstd",
        ],
    )
    @requires_netCDF4_1_6_2_or_above
    @pytest.mark.xfail(ON_WINDOWS, reason="new compression not yet implemented")
    def test_compression_encoding(self, compression: str | None) -> None:
        data = create_test_data(dim_sizes=(20, 80, 10))
        encoding_params: dict[str, Any] = dict(compression=compression, blosc_shuffle=1)
        data["var2"].encoding.update(encoding_params)
        data["var2"].encoding.update(
            {
                "chunksizes": (20, 40),
                "original_shape": data.var2.shape,
                "blosc_shuffle": 1,
                "fletcher32": False,
            }
        )
        with self.roundtrip(data) as actual:
            expected_encoding = data["var2"].encoding.copy()
            # compression does not appear in the retrieved encoding, that differs
            # from the input encoding. shuffle also chantges. Here we modify the
            # expected encoding to account for this
            compression = expected_encoding.pop("compression")
            blosc_shuffle = expected_encoding.pop("blosc_shuffle")
            if compression is not None:
                if "blosc" in compression and blosc_shuffle:
                    expected_encoding["blosc"] = {
                        "compressor": compression,
                        "shuffle": blosc_shuffle,
                    }
                    expected_encoding["shuffle"] = False
                elif compression == "szip":
                    expected_encoding["szip"] = {
                        "coding": "nn",
                        "pixels_per_block": 8,
                    }
                    expected_encoding["shuffle"] = False
                else:
                    # This will set a key like zlib=true which is what appears in
                    # the encoding when we read it.
                    expected_encoding[compression] = True
                    if compression == "zstd":
                        expected_encoding["shuffle"] = False
            else:
                expected_encoding["shuffle"] = False

            actual_encoding = actual["var2"].encoding
            assert expected_encoding.items() <= actual_encoding.items()
        if (
            encoding_params["compression"] is not None
            and "blosc" not in encoding_params["compression"]
        ):
            # regression test for #156
            expected = data.isel(dim1=0)
            with self.roundtrip(expected) as actual:
                assert_equal(expected, actual)

    @pytest.mark.skip(reason="https://github.com/Unidata/netcdf4-python/issues/1195")
    def test_refresh_from_disk(self) -> None:
        super().test_refresh_from_disk()

    @requires_netCDF4_1_7_0_or_above
    def test_roundtrip_complex(self):
        expected = Dataset({"x": ("y", np.ones(5) + 1j * np.ones(5))})
        skwargs = dict(auto_complex=True)
        okwargs = dict(auto_complex=True)
        with self.roundtrip(
            expected, save_kwargs=skwargs, open_kwargs=okwargs
        ) as actual:
            assert_equal(expected, actual)


@requires_netCDF4
class TestNetCDF4AlreadyOpen:
    def test_base_case(self) -> None:
        with create_tmp_file() as tmp_file:
            with nc4.Dataset(tmp_file, mode="w") as nc:
                v = nc.createVariable("x", "int")
                v[...] = 42

            nc = nc4.Dataset(tmp_file, mode="r")
            store = backends.NetCDF4DataStore(nc)
            with open_dataset(store) as ds:
                expected = Dataset({"x": ((), 42)})
                assert_identical(expected, ds)

    def test_group(self) -> None:
        with create_tmp_file() as tmp_file:
            with nc4.Dataset(tmp_file, mode="w") as nc:
                group = nc.createGroup("g")
                v = group.createVariable("x", "int")
                v[...] = 42

            nc = nc4.Dataset(tmp_file, mode="r")
            store = backends.NetCDF4DataStore(nc.groups["g"])
            with open_dataset(store) as ds:
                expected = Dataset({"x": ((), 42)})
                assert_identical(expected, ds)

            nc = nc4.Dataset(tmp_file, mode="r")
            store = backends.NetCDF4DataStore(nc, group="g")
            with open_dataset(store) as ds:
                expected = Dataset({"x": ((), 42)})
                assert_identical(expected, ds)

            with nc4.Dataset(tmp_file, mode="r") as nc:
                with pytest.raises(ValueError, match="must supply a root"):
                    backends.NetCDF4DataStore(nc.groups["g"], group="g")

    def test_deepcopy(self) -> None:
        # regression test for https://github.com/pydata/xarray/issues/4425
        with create_tmp_file() as tmp_file:
            with nc4.Dataset(tmp_file, mode="w") as nc:
                nc.createDimension("x", 10)
                v = nc.createVariable("y", np.int32, ("x",))
                v[:] = np.arange(10)

            h5 = nc4.Dataset(tmp_file, mode="r")
            store = backends.NetCDF4DataStore(h5)
            with open_dataset(store) as ds:
                copied = ds.copy(deep=True)
                expected = Dataset({"y": ("x", np.arange(10))})
                assert_identical(expected, copied)


@requires_netCDF4
@requires_dask
@pytest.mark.filterwarnings("ignore:deallocating CachingFileManager")
class TestNetCDF4ViaDaskData(TestNetCDF4Data):
    @contextlib.contextmanager
    def roundtrip(
        self, data, save_kwargs=None, open_kwargs=None, allow_cleanup_failure=False
    ):
        if open_kwargs is None:
            open_kwargs = {}
        if save_kwargs is None:
            save_kwargs = {}
        open_kwargs.setdefault("chunks", -1)
        with TestNetCDF4Data.roundtrip(
            self, data, save_kwargs, open_kwargs, allow_cleanup_failure
        ) as ds:
            yield ds

    def test_unsorted_index_raises(self) -> None:
        # Skip when using dask because dask rewrites indexers to getitem,
        # dask first pulls items by block.
        pass

    @pytest.mark.skip(reason="caching behavior differs for dask")
    def test_dataset_caching(self) -> None:
        pass

    def test_write_inconsistent_chunks(self) -> None:
        # Construct two variables with the same dimensions, but different
        # chunk sizes.
        x = da.zeros((100, 100), dtype="f4", chunks=(50, 100))
        x = DataArray(data=x, dims=("lat", "lon"), name="x")
        x.encoding["chunksizes"] = (50, 100)
        x.encoding["original_shape"] = (100, 100)
        y = da.ones((100, 100), dtype="f4", chunks=(100, 50))
        y = DataArray(data=y, dims=("lat", "lon"), name="y")
        y.encoding["chunksizes"] = (100, 50)
        y.encoding["original_shape"] = (100, 100)
        # Put them both into the same dataset
        ds = Dataset({"x": x, "y": y})
        with self.roundtrip(ds) as actual:
            assert actual["x"].encoding["chunksizes"] == (50, 100)
            assert actual["y"].encoding["chunksizes"] == (100, 50)

    # Flaky test. Very open to contributions on fixing this
    @pytest.mark.flaky
    def test_roundtrip_coordinates(self) -> None:
        super().test_roundtrip_coordinates()


@requires_zarr
@pytest.mark.usefixtures("default_zarr_version")
class ZarrBase(CFEncodedBase):
    DIMENSION_KEY = "_ARRAY_DIMENSIONS"
    zarr_version = 2
    version_kwargs: dict[str, Any] = {}

    def create_zarr_target(self):
        raise NotImplementedError

    @contextlib.contextmanager
    def create_store(self):
        with self.create_zarr_target() as store_target:
            yield backends.ZarrStore.open_group(
                store_target, mode="w", **self.version_kwargs
            )

    def save(self, dataset, store_target, **kwargs):  # type: ignore[override]
        return dataset.to_zarr(store=store_target, **kwargs, **self.version_kwargs)

    @contextlib.contextmanager
    def open(self, path, **kwargs):
        with xr.open_dataset(
            path, engine="zarr", mode="r", **kwargs, **self.version_kwargs
        ) as ds:
            yield ds

    @contextlib.contextmanager
    def roundtrip(
        self, data, save_kwargs=None, open_kwargs=None, allow_cleanup_failure=False
    ):
        if save_kwargs is None:
            save_kwargs = {}
        if open_kwargs is None:
            open_kwargs = {}
        with self.create_zarr_target() as store_target:
            self.save(data, store_target, **save_kwargs)
            with self.open(store_target, **open_kwargs) as ds:
                yield ds

    @pytest.mark.parametrize("consolidated", [False, True, None])
    def test_roundtrip_consolidated(self, consolidated) -> None:
        expected = create_test_data()
        with self.roundtrip(
            expected,
            save_kwargs={"consolidated": consolidated},
            open_kwargs={"backend_kwargs": {"consolidated": consolidated}},
        ) as actual:
            self.check_dtypes_roundtripped(expected, actual)
            assert_identical(expected, actual)

    def test_read_non_consolidated_warning(self) -> None:
        expected = create_test_data()
        with self.create_zarr_target() as store:
            self.save(
                expected, store_target=store, consolidated=False, **self.version_kwargs
            )
            with pytest.warns(
                RuntimeWarning,
                match="Failed to open Zarr store with consolidated",
            ):
                with xr.open_zarr(store, **self.version_kwargs) as ds:
                    assert_identical(ds, expected)

    def test_non_existent_store(self) -> None:
        with pytest.raises(
            FileNotFoundError, match="(No such file or directory|Unable to find group)"
        ):
            xr.open_zarr(f"{uuid.uuid4()}")

    @pytest.mark.skipif(has_zarr_v3, reason="chunk_store not implemented in zarr v3")
    def test_with_chunkstore(self) -> None:
        expected = create_test_data()
        with (
            self.create_zarr_target() as store_target,
            self.create_zarr_target() as chunk_store,
        ):
            save_kwargs = {"chunk_store": chunk_store}
            self.save(expected, store_target, **save_kwargs)
            # the chunk store must have been populated with some entries
            assert len(chunk_store) > 0
            open_kwargs = {"backend_kwargs": {"chunk_store": chunk_store}}
            with self.open(store_target, **open_kwargs) as ds:
                assert_equal(ds, expected)

    @requires_dask
    def test_auto_chunk(self) -> None:
        original = create_test_data().chunk()

        with self.roundtrip(original, open_kwargs={"chunks": None}) as actual:
            for k, v in actual.variables.items():
                # only index variables should be in memory
                assert v._in_memory == (k in actual.dims)
                # there should be no chunks
                assert v.chunks is None

        with self.roundtrip(original, open_kwargs={"chunks": {}}) as actual:
            for k, v in actual.variables.items():
                # only index variables should be in memory
                assert v._in_memory == (k in actual.dims)
                # chunk size should be the same as original
                assert v.chunks == original[k].chunks

    @requires_dask
    @pytest.mark.filterwarnings("ignore:The specified chunks separate:UserWarning")
    def test_manual_chunk(self) -> None:
        original = create_test_data().chunk({"dim1": 3, "dim2": 4, "dim3": 3})

        # Using chunks = None should return non-chunked arrays
        open_kwargs: dict[str, Any] = {"chunks": None}
        with self.roundtrip(original, open_kwargs=open_kwargs) as actual:
            for k, v in actual.variables.items():
                # only index variables should be in memory
                assert v._in_memory == (k in actual.dims)
                # there should be no chunks
                assert v.chunks is None

        # uniform arrays
        for i in range(2, 6):
            rechunked = original.chunk(chunks=i)
            open_kwargs = {"chunks": i}
            with self.roundtrip(original, open_kwargs=open_kwargs) as actual:
                for k, v in actual.variables.items():
                    # only index variables should be in memory
                    assert v._in_memory == (k in actual.dims)
                    # chunk size should be the same as rechunked
                    assert v.chunks == rechunked[k].chunks

        chunks = {"dim1": 2, "dim2": 3, "dim3": 5}
        rechunked = original.chunk(chunks=chunks)

        open_kwargs = {
            "chunks": chunks,
            "backend_kwargs": {"overwrite_encoded_chunks": True},
        }
        with self.roundtrip(original, open_kwargs=open_kwargs) as actual:
            for k, v in actual.variables.items():
                assert v.chunks == rechunked[k].chunks

            with self.roundtrip(actual) as auto:
                # encoding should have changed
                for k, v in actual.variables.items():
                    assert v.chunks == rechunked[k].chunks

                assert_identical(actual, auto)
                assert_identical(actual.load(), auto.load())

    @requires_dask
    def test_warning_on_bad_chunks(self) -> None:
        original = create_test_data().chunk({"dim1": 4, "dim2": 3, "dim3": 3})

        bad_chunks = (2, {"dim2": (3, 3, 2, 1)})
        for chunks in bad_chunks:
            kwargs = {"chunks": chunks}
            with pytest.warns(UserWarning):
                with self.roundtrip(original, open_kwargs=kwargs) as actual:
                    for k, v in actual.variables.items():
                        # only index variables should be in memory
                        assert v._in_memory == (k in actual.dims)

        good_chunks: tuple[dict[str, Any], ...] = ({"dim2": 3}, {"dim3": (6, 4)}, {})
        for chunks in good_chunks:
            kwargs = {"chunks": chunks}
            with assert_no_warnings():
                with self.roundtrip(original, open_kwargs=kwargs) as actual:
                    for k, v in actual.variables.items():
                        # only index variables should be in memory
                        assert v._in_memory == (k in actual.dims)

    @requires_dask
    def test_deprecate_auto_chunk(self) -> None:
        original = create_test_data().chunk()
        with pytest.raises(TypeError):
            with self.roundtrip(original, open_kwargs={"auto_chunk": True}) as actual:
                for k, v in actual.variables.items():
                    # only index variables should be in memory
                    assert v._in_memory == (k in actual.dims)
                    # chunk size should be the same as original
                    assert v.chunks == original[k].chunks

        with pytest.raises(TypeError):
            with self.roundtrip(original, open_kwargs={"auto_chunk": False}) as actual:
                for k, v in actual.variables.items():
                    # only index variables should be in memory
                    assert v._in_memory == (k in actual.dims)
                    # there should be no chunks
                    assert v.chunks is None

    @requires_dask
    def test_write_uneven_dask_chunks(self) -> None:
        # regression for GH#2225
        original = create_test_data().chunk({"dim1": 3, "dim2": 4, "dim3": 3})
        with self.roundtrip(original, open_kwargs={"chunks": {}}) as actual:
            for k, v in actual.data_vars.items():
                assert v.chunks == actual[k].chunks

    def test_chunk_encoding(self) -> None:
        # These datasets have no dask chunks. All chunking specified in
        # encoding
        data = create_test_data()
        chunks = (5, 5)
        data["var2"].encoding.update({"chunks": chunks})

        with self.roundtrip(data) as actual:
            assert chunks == actual["var2"].encoding["chunks"]

        # expect an error with non-integer chunks
        data["var2"].encoding.update({"chunks": (5, 4.5)})
        with pytest.raises(TypeError):
            with self.roundtrip(data) as actual:
                pass

    @requires_dask
    @pytest.mark.skipif(
        ON_WINDOWS,
        reason="Very flaky on Windows CI. Can re-enable assuming it starts consistently passing.",
    )
    def test_chunk_encoding_with_dask(self) -> None:
        # These datasets DO have dask chunks. Need to check for various
        # interactions between dask and zarr chunks
        ds = xr.DataArray((np.arange(12)), dims="x", name="var1").to_dataset()

        # - no encoding specified -
        # zarr automatically gets chunk information from dask chunks
        ds_chunk4 = ds.chunk({"x": 4})
        with self.roundtrip(ds_chunk4) as actual:
            assert (4,) == actual["var1"].encoding["chunks"]

        # should fail if dask_chunks are irregular...
        ds_chunk_irreg = ds.chunk({"x": (5, 4, 3)})
        with pytest.raises(ValueError, match=r"uniform chunk sizes."):
            with self.roundtrip(ds_chunk_irreg) as actual:
                pass

        # should fail if encoding["chunks"] clashes with dask_chunks
        badenc = ds.chunk({"x": 4})
        badenc.var1.encoding["chunks"] = (6,)
        with pytest.raises(ValueError, match=r"named 'var1' would overlap"):
            with self.roundtrip(badenc) as actual:
                pass

        # unless...
        with self.roundtrip(badenc, save_kwargs={"safe_chunks": False}) as actual:
            # don't actually check equality because the data could be corrupted
            pass

        # if dask chunks (4) are an integer multiple of zarr chunks (2) it should not fail...
        goodenc = ds.chunk({"x": 4})
        goodenc.var1.encoding["chunks"] = (2,)
        with self.roundtrip(goodenc) as actual:
            pass

        # if initial dask chunks are aligned, size of last dask chunk doesn't matter
        goodenc = ds.chunk({"x": (3, 3, 6)})
        goodenc.var1.encoding["chunks"] = (3,)
        with self.roundtrip(goodenc) as actual:
            pass

        goodenc = ds.chunk({"x": (3, 6, 3)})
        goodenc.var1.encoding["chunks"] = (3,)
        with self.roundtrip(goodenc) as actual:
            pass

        # ... also if the last chunk is irregular
        ds_chunk_irreg = ds.chunk({"x": (5, 5, 2)})
        with self.roundtrip(ds_chunk_irreg) as actual:
            assert (5,) == actual["var1"].encoding["chunks"]
        # re-save Zarr arrays
        with self.roundtrip(ds_chunk_irreg) as original:
            with self.roundtrip(original) as actual:
                assert_identical(original, actual)

        # but itermediate unaligned chunks are bad
        badenc = ds.chunk({"x": (3, 5, 3, 1)})
        badenc.var1.encoding["chunks"] = (3,)
        with pytest.raises(ValueError, match=r"would overlap multiple dask chunks"):
            with self.roundtrip(badenc) as actual:
                pass

        # - encoding specified  -
        # specify compatible encodings
        for chunk_enc in 4, (4,):
            ds_chunk4["var1"].encoding.update({"chunks": chunk_enc})
            with self.roundtrip(ds_chunk4) as actual:
                assert (4,) == actual["var1"].encoding["chunks"]

        # TODO: remove this failure once synchronized overlapping writes are
        # supported by xarray
        ds_chunk4["var1"].encoding.update({"chunks": 5})
        with pytest.raises(ValueError, match=r"named 'var1' would overlap"):
            with self.roundtrip(ds_chunk4) as actual:
                pass
        # override option
        with self.roundtrip(ds_chunk4, save_kwargs={"safe_chunks": False}) as actual:
            # don't actually check equality because the data could be corrupted
            pass

    @requires_netcdf
    def test_drop_encoding(self):
        with open_example_dataset("example_1.nc") as ds:
            encodings = {v: {**ds[v].encoding} for v in ds.data_vars}
            with self.create_zarr_target() as store:
                ds.to_zarr(store, encoding=encodings)

    def test_hidden_zarr_keys(self) -> None:
        skip_if_zarr_format_3("This test is unnecessary; no hidden Zarr keys")

        expected = create_test_data()
        with self.create_store() as store:
            expected.dump_to_store(store)
            zarr_group = store.ds

            # check that a variable hidden attribute is present and correct
            # JSON only has a single array type, which maps to list in Python.
            # In contrast, dims in xarray is always a tuple.
            for var in expected.variables.keys():
                dims = zarr_group[var].attrs[self.DIMENSION_KEY]
                assert dims == list(expected[var].dims)

            with xr.decode_cf(store):
                # make sure it is hidden
                for var in expected.variables.keys():
                    assert self.DIMENSION_KEY not in expected[var].attrs

            if has_zarr_v3:
                # temporary workaround for https://github.com/zarr-developers/zarr-python/issues/2338
                zarr_group.store._is_open = True

            # put it back and try removing from a variable
            del zarr_group["var2"].attrs[self.DIMENSION_KEY]
            with pytest.raises(KeyError):
                with xr.decode_cf(store):
                    pass

    def test_dimension_names(self) -> None:
        skip_if_zarr_format_2("No dimension names in V2")

        expected = create_test_data()
        with self.create_store() as store:
            expected.dump_to_store(store)
            zarr_group = store.ds
            for var in zarr_group:
                assert expected[var].dims == zarr_group[var].metadata.dimension_names

    @pytest.mark.parametrize("group", [None, "group1"])
    def test_write_persistence_modes(self, group) -> None:
        original = create_test_data()

        # overwrite mode
        with self.roundtrip(
            original,
            save_kwargs={"mode": "w", "group": group},
            open_kwargs={"group": group},
        ) as actual:
            assert_identical(original, actual)

        # don't overwrite mode
        with self.roundtrip(
            original,
            save_kwargs={"mode": "w-", "group": group},
            open_kwargs={"group": group},
        ) as actual:
            assert_identical(original, actual)

        # make sure overwriting works as expected
        with self.create_zarr_target() as store:
            self.save(original, store)
            # should overwrite with no error
            self.save(original, store, mode="w", group=group)
            with self.open(store, group=group) as actual:
                assert_identical(original, actual)
                with pytest.raises((ValueError, FileExistsError)):
                    self.save(original, store, mode="w-")

        # check append mode for normal write
        with self.roundtrip(
            original,
            save_kwargs={"mode": "a", "group": group},
            open_kwargs={"group": group},
        ) as actual:
            assert_identical(original, actual)

        # check append mode for append write
        ds, ds_to_append, _ = create_append_test_data()
        with self.create_zarr_target() as store_target:
            ds.to_zarr(store_target, mode="w", group=group, **self.version_kwargs)
            ds_to_append.to_zarr(
                store_target, append_dim="time", group=group, **self.version_kwargs
            )
            original = xr.concat([ds, ds_to_append], dim="time")
            actual = xr.open_dataset(
                store_target, group=group, engine="zarr", **self.version_kwargs
            )
            assert_identical(original, actual)

    def test_compressor_encoding(self) -> None:
        original = create_test_data()
        # specify a custom compressor

        if has_zarr_v3 and zarr.config.config["default_zarr_version"] == 3:
            encoding_key = "codecs"
            # all parameters need to be explicitly specified in order for the comparison to pass below
            encoding = {
                encoding_key: (
                    zarr.codecs.BytesCodec(endian="little"),
                    zarr.codecs.BloscCodec(
                        cname="zstd",
                        clevel=3,
                        shuffle="shuffle",
                        typesize=8,
                        blocksize=0,
                    ),
                )
            }
        else:
            from numcodecs.blosc import Blosc

            encoding_key = "compressor"
            encoding = {encoding_key: Blosc(cname="zstd", clevel=3, shuffle=2)}

        save_kwargs = dict(encoding={"var1": encoding})

        with self.roundtrip(original, save_kwargs=save_kwargs) as ds:
            enc = ds["var1"].encoding[encoding_key]
            if has_zarr_v3 and zarr.config.config["default_zarr_version"] == 3:
                # TODO: figure out a cleaner way to do this comparison
                codecs = zarr.core.metadata.v3.parse_codecs(enc)
                assert codecs == encoding[encoding_key]
            else:
                assert enc == encoding[encoding_key]

    def test_group(self) -> None:
        original = create_test_data()
        group = "some/random/path"
        with self.roundtrip(
            original, save_kwargs={"group": group}, open_kwargs={"group": group}
        ) as actual:
            assert_identical(original, actual)

    def test_zarr_mode_w_overwrites_encoding(self) -> None:
        data = Dataset({"foo": ("x", [1.0, 1.0, 1.0])})
        with self.create_zarr_target() as store:
            data.to_zarr(
                store, **self.version_kwargs, encoding={"foo": {"add_offset": 1}}
            )
            np.testing.assert_equal(
                zarr.open_group(store, **self.version_kwargs)["foo"], data.foo.data - 1
            )
            data.to_zarr(
                store,
                **self.version_kwargs,
                encoding={"foo": {"add_offset": 0}},
                mode="w",
            )
            np.testing.assert_equal(
                zarr.open_group(store, **self.version_kwargs)["foo"], data.foo.data
            )

    def test_encoding_kwarg_fixed_width_string(self) -> None:
        # not relevant for zarr, since we don't use EncodedStringCoder
        pass

    def test_dataset_caching(self) -> None:
        super().test_dataset_caching()

    def test_append_write(self) -> None:
        super().test_append_write()

    def test_append_with_mode_rplus_success(self) -> None:
        original = Dataset({"foo": ("x", [1])})
        modified = Dataset({"foo": ("x", [2])})
        with self.create_zarr_target() as store:
            original.to_zarr(store, **self.version_kwargs)
            modified.to_zarr(store, mode="r+", **self.version_kwargs)
            with self.open(store) as actual:
                assert_identical(actual, modified)

    def test_append_with_mode_rplus_fails(self) -> None:
        original = Dataset({"foo": ("x", [1])})
        modified = Dataset({"bar": ("x", [2])})
        with self.create_zarr_target() as store:
            original.to_zarr(store, **self.version_kwargs)
            with pytest.raises(
                ValueError, match="dataset contains non-pre-existing variables"
            ):
                modified.to_zarr(store, mode="r+", **self.version_kwargs)

    def test_append_with_invalid_dim_raises(self) -> None:
        ds, ds_to_append, _ = create_append_test_data()
        with self.create_zarr_target() as store_target:
            ds.to_zarr(store_target, mode="w", **self.version_kwargs)
            with pytest.raises(
                ValueError, match="does not match any existing dataset dimensions"
            ):
                ds_to_append.to_zarr(
                    store_target, append_dim="notvalid", **self.version_kwargs
                )

    def test_append_with_no_dims_raises(self) -> None:
        with self.create_zarr_target() as store_target:
            Dataset({"foo": ("x", [1])}).to_zarr(
                store_target, mode="w", **self.version_kwargs
            )
            with pytest.raises(ValueError, match="different dimension names"):
                Dataset({"foo": ("y", [2])}).to_zarr(
                    store_target, mode="a", **self.version_kwargs
                )

    def test_append_with_append_dim_not_set_raises(self) -> None:
        ds, ds_to_append, _ = create_append_test_data()
        with self.create_zarr_target() as store_target:
            ds.to_zarr(store_target, mode="w", **self.version_kwargs)
            with pytest.raises(ValueError, match="different dimension sizes"):
                ds_to_append.to_zarr(store_target, mode="a", **self.version_kwargs)

    def test_append_with_mode_not_a_raises(self) -> None:
        ds, ds_to_append, _ = create_append_test_data()
        with self.create_zarr_target() as store_target:
            ds.to_zarr(store_target, mode="w", **self.version_kwargs)
            with pytest.raises(ValueError, match="cannot set append_dim unless"):
                ds_to_append.to_zarr(
                    store_target, mode="w", append_dim="time", **self.version_kwargs
                )

    def test_append_with_existing_encoding_raises(self) -> None:
        ds, ds_to_append, _ = create_append_test_data()
        with self.create_zarr_target() as store_target:
            ds.to_zarr(store_target, mode="w", **self.version_kwargs)
            with pytest.raises(ValueError, match="but encoding was provided"):
                ds_to_append.to_zarr(
                    store_target,
                    append_dim="time",
                    encoding={"da": {"compressor": None}},
                    **self.version_kwargs,
                )

    @pytest.mark.parametrize("dtype", ["U", "S"])
    def test_append_string_length_mismatch_raises(self, dtype) -> None:
        skip_if_zarr_format_3("This actually works fine with Zarr format 3")
        ds, ds_to_append = create_append_string_length_mismatch_test_data(dtype)
        with self.create_zarr_target() as store_target:
            ds.to_zarr(store_target, mode="w", **self.version_kwargs)
            with pytest.raises(ValueError, match="Mismatched dtypes for variable"):
                ds_to_append.to_zarr(
                    store_target, append_dim="time", **self.version_kwargs
                )

    @pytest.mark.parametrize("dtype", ["U", "S"])
    def test_append_string_length_mismatch_works(self, dtype) -> None:
        skip_if_zarr_format_2("This doesn't work with Zarr format 2")
        # ...but it probably would if we used object dtype
        ds, ds_to_append = create_append_string_length_mismatch_test_data(dtype)
        expected = xr.concat([ds, ds_to_append], dim="time")
        with self.create_zarr_target() as store_target:
            ds.to_zarr(store_target, mode="w", **self.version_kwargs)
            ds_to_append.to_zarr(store_target, append_dim="time", **self.version_kwargs)
            actual = xr.open_dataset(store_target, engine="zarr")
            xr.testing.assert_identical(expected, actual)

    def test_check_encoding_is_consistent_after_append(self) -> None:
        ds, ds_to_append, _ = create_append_test_data()

        # check encoding consistency
        with self.create_zarr_target() as store_target:
            import numcodecs

            encoding_value: Any
            if has_zarr_v3 and zarr.config.config["default_zarr_version"] == 3:
                compressor = zarr.codecs.BloscCodec()
                encoding_key = "codecs"
                encoding_value = [zarr.codecs.BytesCodec(), compressor]
            else:
                compressor = numcodecs.Blosc()
                encoding_key = "compressor"
                encoding_value = compressor

            encoding = {"da": {encoding_key: encoding_value}}
            ds.to_zarr(store_target, mode="w", encoding=encoding, **self.version_kwargs)
            original_ds = xr.open_dataset(
                store_target, engine="zarr", **self.version_kwargs
            )
            original_encoding = original_ds["da"].encoding[encoding_key]
            ds_to_append.to_zarr(store_target, append_dim="time", **self.version_kwargs)
            actual_ds = xr.open_dataset(
                store_target, engine="zarr", **self.version_kwargs
            )

            actual_encoding = actual_ds["da"].encoding[encoding_key]
            assert original_encoding == actual_encoding
            assert_identical(
                xr.open_dataset(
                    store_target, engine="zarr", **self.version_kwargs
                ).compute(),
                xr.concat([ds, ds_to_append], dim="time"),
            )

    def test_append_with_new_variable(self) -> None:
        ds, ds_to_append, ds_with_new_var = create_append_test_data()

        # check append mode for new variable
        with self.create_zarr_target() as store_target:
            xr.concat([ds, ds_to_append], dim="time").to_zarr(
                store_target, mode="w", **self.version_kwargs
            )
            ds_with_new_var.to_zarr(store_target, mode="a", **self.version_kwargs)
            combined = xr.concat([ds, ds_to_append], dim="time")
            combined["new_var"] = ds_with_new_var["new_var"]
            assert_identical(
                combined,
                xr.open_dataset(store_target, engine="zarr", **self.version_kwargs),
            )

    def test_append_with_append_dim_no_overwrite(self) -> None:
        ds, ds_to_append, _ = create_append_test_data()
        with self.create_zarr_target() as store_target:
            ds.to_zarr(store_target, mode="w", **self.version_kwargs)
            original = xr.concat([ds, ds_to_append], dim="time")
            original2 = xr.concat([original, ds_to_append], dim="time")

            # overwrite a coordinate;
            # for mode='a-', this will not get written to the store
            # because it does not have the append_dim as a dim
            lon = ds_to_append.lon.to_numpy().copy()
            lon[:] = -999
            ds_to_append["lon"] = lon
            ds_to_append.to_zarr(
                store_target, mode="a-", append_dim="time", **self.version_kwargs
            )
            actual = xr.open_dataset(store_target, engine="zarr", **self.version_kwargs)
            assert_identical(original, actual)

            # by default, mode="a" will overwrite all coordinates.
            ds_to_append.to_zarr(store_target, append_dim="time", **self.version_kwargs)
            actual = xr.open_dataset(store_target, engine="zarr", **self.version_kwargs)
            lon = original2.lon.to_numpy().copy()
            lon[:] = -999
            original2["lon"] = lon
            assert_identical(original2, actual)

    @requires_dask
    def test_to_zarr_compute_false_roundtrip(self) -> None:
        from dask.delayed import Delayed

        original = create_test_data().chunk()

        with self.create_zarr_target() as store:
            delayed_obj = self.save(original, store, compute=False)
            assert isinstance(delayed_obj, Delayed)

            # make sure target store has not been written to yet
            with pytest.raises(AssertionError):
                with self.open(store) as actual:
                    assert_identical(original, actual)

            delayed_obj.compute()

            with self.open(store) as actual:
                assert_identical(original, actual)

    @requires_dask
    def test_to_zarr_append_compute_false_roundtrip(self) -> None:
        from dask.delayed import Delayed

        ds, ds_to_append, _ = create_append_test_data()
        ds, ds_to_append = ds.chunk(), ds_to_append.chunk()

        with pytest.warns(SerializationWarning):
            with self.create_zarr_target() as store:
                delayed_obj = self.save(ds, store, compute=False, mode="w")
                assert isinstance(delayed_obj, Delayed)

                with pytest.raises(AssertionError):
                    with self.open(store) as actual:
                        assert_identical(ds, actual)

                delayed_obj.compute()

                with self.open(store) as actual:
                    assert_identical(ds, actual)

                delayed_obj = self.save(
                    ds_to_append, store, compute=False, append_dim="time"
                )
                assert isinstance(delayed_obj, Delayed)

                with pytest.raises(AssertionError):
                    with self.open(store) as actual:
                        assert_identical(
                            xr.concat([ds, ds_to_append], dim="time"), actual
                        )

                delayed_obj.compute()

                with self.open(store) as actual:
                    assert_identical(xr.concat([ds, ds_to_append], dim="time"), actual)

    @pytest.mark.parametrize("chunk", [False, True])
    def test_save_emptydim(self, chunk) -> None:
        if chunk and not has_dask:
            pytest.skip("requires dask")
        ds = Dataset({"x": (("a", "b"), np.empty((5, 0))), "y": ("a", [1, 2, 5, 8, 9])})
        if chunk:
            ds = ds.chunk({})  # chunk dataset to save dask array
        with self.roundtrip(ds) as ds_reload:
            assert_identical(ds, ds_reload)

    @requires_dask
    def test_no_warning_from_open_emptydim_with_chunks(self) -> None:
        ds = Dataset({"x": (("a", "b"), np.empty((5, 0)))}).chunk({"a": 1})
        with assert_no_warnings():
            with self.roundtrip(ds, open_kwargs=dict(chunks={"a": 1})) as ds_reload:
                assert_identical(ds, ds_reload)

    @pytest.mark.parametrize("consolidated", [False, True, None])
    @pytest.mark.parametrize("compute", [False, True])
    @pytest.mark.parametrize("use_dask", [False, True])
    @pytest.mark.parametrize("write_empty", [False, True, None])
    def test_write_region(self, consolidated, compute, use_dask, write_empty) -> None:
        if (use_dask or not compute) and not has_dask:
            pytest.skip("requires dask")

        zeros = Dataset({"u": (("x",), np.zeros(10))})
        nonzeros = Dataset({"u": (("x",), np.arange(1, 11))})

        if use_dask:
            zeros = zeros.chunk(2)
            nonzeros = nonzeros.chunk(2)

        with self.create_zarr_target() as store:
            zeros.to_zarr(
                store,
                consolidated=consolidated,
                compute=compute,
                encoding={"u": dict(chunks=2)},
                **self.version_kwargs,
            )
            if compute:
                with xr.open_zarr(
                    store, consolidated=consolidated, **self.version_kwargs
                ) as actual:
                    assert_identical(actual, zeros)
            for i in range(0, 10, 2):
                region = {"x": slice(i, i + 2)}
                nonzeros.isel(region).to_zarr(
                    store,
                    region=region,
                    consolidated=consolidated,
                    write_empty_chunks=write_empty,
                    **self.version_kwargs,
                )
            with xr.open_zarr(
                store, consolidated=consolidated, **self.version_kwargs
            ) as actual:
                assert_identical(actual, nonzeros)

    @pytest.mark.parametrize("mode", [None, "r+", "a"])
    def test_write_region_mode(self, mode) -> None:
        zeros = Dataset({"u": (("x",), np.zeros(10))})
        nonzeros = Dataset({"u": (("x",), np.arange(1, 11))})
        with self.create_zarr_target() as store:
            zeros.to_zarr(store, **self.version_kwargs)
            for region in [{"x": slice(5)}, {"x": slice(5, 10)}]:
                nonzeros.isel(region).to_zarr(
                    store, region=region, mode=mode, **self.version_kwargs
                )
            with xr.open_zarr(store, **self.version_kwargs) as actual:
                assert_identical(actual, nonzeros)

    @requires_dask
    def test_write_preexisting_override_metadata(self) -> None:
        """Metadata should be overridden if mode="a" but not in mode="r+"."""
        original = Dataset(
            {"u": (("x",), np.zeros(10), {"variable": "original"})},
            attrs={"global": "original"},
        )
        both_modified = Dataset(
            {"u": (("x",), np.ones(10), {"variable": "modified"})},
            attrs={"global": "modified"},
        )
        global_modified = Dataset(
            {"u": (("x",), np.ones(10), {"variable": "original"})},
            attrs={"global": "modified"},
        )
        only_new_data = Dataset(
            {"u": (("x",), np.ones(10), {"variable": "original"})},
            attrs={"global": "original"},
        )

        with self.create_zarr_target() as store:
            original.to_zarr(store, compute=False, **self.version_kwargs)
            both_modified.to_zarr(store, mode="a", **self.version_kwargs)
            with self.open(store) as actual:
                # NOTE: this arguably incorrect -- we should probably be
                # overriding the variable metadata, too. See the TODO note in
                # ZarrStore.set_variables.
                assert_identical(actual, global_modified)

        with self.create_zarr_target() as store:
            original.to_zarr(store, compute=False, **self.version_kwargs)
            both_modified.to_zarr(store, mode="r+", **self.version_kwargs)
            with self.open(store) as actual:
                assert_identical(actual, only_new_data)

        with self.create_zarr_target() as store:
            original.to_zarr(store, compute=False, **self.version_kwargs)
            # with region, the default mode becomes r+
            both_modified.to_zarr(
                store, region={"x": slice(None)}, **self.version_kwargs
            )
            with self.open(store) as actual:
                assert_identical(actual, only_new_data)

    def test_write_region_errors(self) -> None:
        data = Dataset({"u": (("x",), np.arange(5))})
        data2 = Dataset({"u": (("x",), np.array([10, 11]))})

        @contextlib.contextmanager
        def setup_and_verify_store(expected=data):
            with self.create_zarr_target() as store:
                data.to_zarr(store, **self.version_kwargs)
                yield store
                with self.open(store) as actual:
                    assert_identical(actual, expected)

        # verify the base case works
        expected = Dataset({"u": (("x",), np.array([10, 11, 2, 3, 4]))})
        with setup_and_verify_store(expected) as store:
            data2.to_zarr(store, region={"x": slice(2)}, **self.version_kwargs)

        with setup_and_verify_store() as store:
            with pytest.raises(
                ValueError,
                match=re.escape(
                    "cannot set region unless mode='a', mode='a-', mode='r+' or mode=None"
                ),
            ):
                data.to_zarr(
                    store, region={"x": slice(None)}, mode="w", **self.version_kwargs
                )

        with setup_and_verify_store() as store:
            with pytest.raises(TypeError, match=r"must be a dict"):
                data.to_zarr(store, region=slice(None), **self.version_kwargs)  # type: ignore[call-overload]

        with setup_and_verify_store() as store:
            with pytest.raises(TypeError, match=r"must be slice objects"):
                data2.to_zarr(store, region={"x": [0, 1]}, **self.version_kwargs)  # type: ignore[dict-item]

        with setup_and_verify_store() as store:
            with pytest.raises(ValueError, match=r"step on all slices"):
                data2.to_zarr(
                    store, region={"x": slice(None, None, 2)}, **self.version_kwargs
                )

        with setup_and_verify_store() as store:
            with pytest.raises(
                ValueError,
                match=r"all keys in ``region`` are not in Dataset dimensions",
            ):
                data.to_zarr(store, region={"y": slice(None)}, **self.version_kwargs)

        with setup_and_verify_store() as store:
            with pytest.raises(
                ValueError,
                match=r"all variables in the dataset to write must have at least one dimension in common",
            ):
                data2.assign(v=2).to_zarr(
                    store, region={"x": slice(2)}, **self.version_kwargs
                )

        with setup_and_verify_store() as store:
            with pytest.raises(
                ValueError, match=r"cannot list the same dimension in both"
            ):
                data.to_zarr(
                    store,
                    region={"x": slice(None)},
                    append_dim="x",
                    **self.version_kwargs,
                )

        with setup_and_verify_store() as store:
            with pytest.raises(
                ValueError,
                match=r"variable 'u' already exists with different dimension sizes",
            ):
                data2.to_zarr(store, region={"x": slice(3)}, **self.version_kwargs)

    @requires_dask
    def test_encoding_chunksizes(self) -> None:
        # regression test for GH2278
        # see also test_encoding_chunksizes_unlimited
        nx, ny, nt = 4, 4, 5
        original = xr.Dataset(
            {},
            coords={
                "x": np.arange(nx),
                "y": np.arange(ny),
                "t": np.arange(nt),
            },
        )
        original["v"] = xr.Variable(("x", "y", "t"), np.zeros((nx, ny, nt)))
        original = original.chunk({"t": 1, "x": 2, "y": 2})

        with self.roundtrip(original) as ds1:
            assert_equal(ds1, original)
            with self.roundtrip(ds1.isel(t=0)) as ds2:
                assert_equal(ds2, original.isel(t=0))

    @requires_dask
    def test_chunk_encoding_with_partial_dask_chunks(self) -> None:
        original = xr.Dataset(
            {"x": xr.DataArray(np.random.random(size=(6, 8)), dims=("a", "b"))}
        ).chunk({"a": 3})

        with self.roundtrip(
            original, save_kwargs={"encoding": {"x": {"chunks": [3, 2]}}}
        ) as ds1:
            assert_equal(ds1, original)

    @requires_dask
    def test_chunk_encoding_with_larger_dask_chunks(self) -> None:
        original = xr.Dataset({"a": ("x", [1, 2, 3, 4])}).chunk({"x": 2})

        with self.roundtrip(
            original, save_kwargs={"encoding": {"a": {"chunks": [1]}}}
        ) as ds1:
            assert_equal(ds1, original)

    @requires_cftime
    def test_open_zarr_use_cftime(self) -> None:
        ds = create_test_data()
        with self.create_zarr_target() as store_target:
            ds.to_zarr(store_target, **self.version_kwargs)
            ds_a = xr.open_zarr(store_target, **self.version_kwargs)
            assert_identical(ds, ds_a)
            decoder = CFDatetimeCoder(use_cftime=True)
            ds_b = xr.open_zarr(
                store_target, decode_times=decoder, **self.version_kwargs
            )
            assert xr.coding.times.contains_cftime_datetimes(ds_b.time.variable)

    def test_write_read_select_write(self) -> None:
        # Test for https://github.com/pydata/xarray/issues/4084
        ds = create_test_data()

        # NOTE: using self.roundtrip, which uses open_dataset, will not trigger the bug.
        with self.create_zarr_target() as initial_store:
            ds.to_zarr(initial_store, mode="w", **self.version_kwargs)
            ds1 = xr.open_zarr(initial_store, **self.version_kwargs)

            # Combination of where+squeeze triggers error on write.
            ds_sel = ds1.where(ds1.coords["dim3"] == "a", drop=True).squeeze("dim3")
            with self.create_zarr_target() as final_store:
                ds_sel.to_zarr(final_store, mode="w", **self.version_kwargs)

    @pytest.mark.parametrize("obj", [Dataset(), DataArray(name="foo")])
    def test_attributes(self, obj) -> None:
        obj = obj.copy()

        obj.attrs["good"] = {"key": "value"}
        ds = obj if isinstance(obj, Dataset) else obj.to_dataset()
        with self.create_zarr_target() as store_target:
            ds.to_zarr(store_target, **self.version_kwargs)
            assert_identical(ds, xr.open_zarr(store_target, **self.version_kwargs))

        obj.attrs["bad"] = DataArray()
        ds = obj if isinstance(obj, Dataset) else obj.to_dataset()
        with self.create_zarr_target() as store_target:
            with pytest.raises(TypeError, match=r"Invalid attribute in Dataset.attrs."):
                ds.to_zarr(store_target, **self.version_kwargs)

    @requires_dask
    @pytest.mark.parametrize("dtype", ["datetime64[ns]", "timedelta64[ns]"])
    def test_chunked_datetime64_or_timedelta64(self, dtype) -> None:
        # Generalized from @malmans2's test in PR #8253
        original = create_test_data().astype(dtype).chunk(1)
        with self.roundtrip(original, open_kwargs={"chunks": {}}) as actual:
            for name, actual_var in actual.variables.items():
                assert original[name].chunks == actual_var.chunks
            assert original.chunks == actual.chunks

    @requires_cftime
    @requires_dask
    def test_chunked_cftime_datetime(self) -> None:
        # Based on @malmans2's test in PR #8253
        times = cftime_range("2000", freq="D", periods=3)
        original = xr.Dataset(data_vars={"chunked_times": (["time"], times)})
        original = original.chunk({"time": 1})
        with self.roundtrip(original, open_kwargs={"chunks": {}}) as actual:
            for name, actual_var in actual.variables.items():
                assert original[name].chunks == actual_var.chunks
            assert original.chunks == actual.chunks


@requires_zarr
@pytest.mark.skipif(
    KVStore is None, reason="zarr-python 2.x or ZARR_V3_EXPERIMENTAL_API is unset."
)
class TestInstrumentedZarrStore:
    if has_zarr_v3:
        methods = [
            "get",
            "set",
            "list_dir",
            "list_prefix",
        ]
    else:
        methods = [
            "__iter__",
            "__contains__",
            "__setitem__",
            "__getitem__",
            "listdir",
            "list_prefix",
        ]

    @contextlib.contextmanager
    def create_zarr_target(self):
        if Version(zarr.__version__) < Version("2.18.0"):
            pytest.skip("Instrumented tests only work on latest Zarr.")

        if has_zarr_v3:
            kwargs = {"read_only": False}
        else:
            kwargs = {}  # type: ignore[arg-type,unused-ignore]

        store = KVStore({}, **kwargs)  # type: ignore[arg-type,unused-ignore]
        yield store

    def make_patches(self, store):
        from unittest.mock import MagicMock

        return {
            method: MagicMock(
                f"KVStore.{method}",
                side_effect=getattr(store, method),
                autospec=True,
            )
            for method in self.methods
        }

    def summarize(self, patches):
        summary = {}
        for name, patch_ in patches.items():
            count = 0
            for call in patch_.mock_calls:
                if "zarr.json" not in call.args:
                    count += 1
            summary[name.strip("_")] = count
        return summary

    def check_requests(self, expected, patches):
        summary = self.summarize(patches)
        for k in summary:
            assert summary[k] <= expected[k], (k, summary)

    def test_append(self) -> None:
        original = Dataset({"foo": ("x", [1])}, coords={"x": [0]})
        modified = Dataset({"foo": ("x", [2])}, coords={"x": [1]})

        with self.create_zarr_target() as store:
            if has_zarr_v3:
                # TODO: verify these
                expected = {
                    "set": 5,
                    "get": 7,
                    "list_dir": 3,
                    "list_prefix": 1,
                }
            else:
                expected = {
                    "iter": 3,
                    "contains": 18,
                    "setitem": 10,
                    "getitem": 13,
                    "listdir": 2,
                    "list_prefix": 2,
                }

            patches = self.make_patches(store)
            with patch.multiple(KVStore, **patches):
                original.to_zarr(store)
            self.check_requests(expected, patches)

            patches = self.make_patches(store)
            # v2024.03.0: {'iter': 6, 'contains': 2, 'setitem': 5, 'getitem': 10, 'listdir': 6, 'list_prefix': 0}
            # 6057128b: {'iter': 5, 'contains': 2, 'setitem': 5, 'getitem': 10, "listdir": 5, "list_prefix": 0}
            if has_zarr_v3:
                expected = {
                    "set": 4,
                    "get": 16,  # TODO: fixme upstream (should be 8)
                    "list_dir": 3,  # TODO: fixme upstream (should be 2)
                    "list_prefix": 0,
                }
            else:
                expected = {
                    "iter": 3,
                    "contains": 9,
                    "setitem": 6,
                    "getitem": 13,
                    "listdir": 2,
                    "list_prefix": 0,
                }

            with patch.multiple(KVStore, **patches):
                modified.to_zarr(store, mode="a", append_dim="x")
            self.check_requests(expected, patches)

            patches = self.make_patches(store)

            if has_zarr_v3:
                expected = {
                    "set": 4,
                    "get": 16,  # TODO: fixme upstream (should be 8)
                    "list_dir": 3,  # TODO: fixme upstream (should be 2)
                    "list_prefix": 0,
                }
            else:
                expected = {
                    "iter": 3,
                    "contains": 9,
                    "setitem": 6,
                    "getitem": 13,
                    "listdir": 2,
                    "list_prefix": 0,
                }

            with patch.multiple(KVStore, **patches):
                modified.to_zarr(store, mode="a-", append_dim="x")
            self.check_requests(expected, patches)

            with open_dataset(store, engine="zarr") as actual:
                assert_identical(
                    actual, xr.concat([original, modified, modified], dim="x")
                )

    @requires_dask
    def test_region_write(self) -> None:
        ds = Dataset({"foo": ("x", [1, 2, 3])}, coords={"x": [1, 2, 3]}).chunk()
        with self.create_zarr_target() as store:
            if has_zarr_v3:
                expected = {
                    "set": 5,
                    "get": 10,
                    "list_dir": 3,
                    "list_prefix": 4,
                }
            else:
                expected = {
                    "iter": 3,
                    "contains": 16,
                    "setitem": 9,
                    "getitem": 13,
                    "listdir": 2,
                    "list_prefix": 4,
                }

            patches = self.make_patches(store)
            with patch.multiple(KVStore, **patches):
                ds.to_zarr(store, mode="w", compute=False)
            self.check_requests(expected, patches)

            # v2024.03.0: {'iter': 5, 'contains': 2, 'setitem': 1, 'getitem': 6, 'listdir': 5, 'list_prefix': 0}
            # 6057128b: {'iter': 4, 'contains': 2, 'setitem': 1, 'getitem': 5, 'listdir': 4, 'list_prefix': 0}
            if has_zarr_v3:
                expected = {
                    "set": 1,
                    "get": 3,
                    "list_dir": 2,
                    "list_prefix": 0,
                }
            else:
                expected = {
                    "iter": 2,
                    "contains": 4,
                    "setitem": 1,
                    "getitem": 4,
                    "listdir": 2,
                    "list_prefix": 0,
                }

            patches = self.make_patches(store)
            with patch.multiple(KVStore, **patches):
                ds.to_zarr(store, region={"x": slice(None)})
            self.check_requests(expected, patches)

            # v2024.03.0: {'iter': 6, 'contains': 4, 'setitem': 1, 'getitem': 11, 'listdir': 6, 'list_prefix': 0}
            # 6057128b: {'iter': 4, 'contains': 2, 'setitem': 1, 'getitem': 7, 'listdir': 4, 'list_prefix': 0}
            if has_zarr_v3:
                expected = {
                    "set": 1,
                    "get": 5,
                    "list_dir": 2,
                    "list_prefix": 0,
                }
            else:
                expected = {
                    "iter": 2,
                    "contains": 4,
                    "setitem": 1,
                    "getitem": 6,
                    "listdir": 2,
                    "list_prefix": 0,
                }

            patches = self.make_patches(store)
            with patch.multiple(KVStore, **patches):
                ds.to_zarr(store, region="auto")
            self.check_requests(expected, patches)

            if has_zarr_v3:
                expected = {
                    "set": 0,
                    "get": 5,
                    "list_dir": 1,
                    "list_prefix": 0,
                }
            else:
                expected = {
                    "iter": 2,
                    "contains": 4,
                    "setitem": 1,
                    "getitem": 6,
                    "listdir": 2,
                    "list_prefix": 0,
                }

            patches = self.make_patches(store)
            with patch.multiple(KVStore, **patches):
                with open_dataset(store, engine="zarr") as actual:
                    assert_identical(actual, ds)
            self.check_requests(expected, patches)


@requires_zarr
class TestZarrDictStore(ZarrBase):
    @contextlib.contextmanager
    def create_zarr_target(self):
        if has_zarr_v3:
            yield zarr.storage.MemoryStore({}, read_only=False)
        else:
            yield {}


@requires_zarr
@pytest.mark.skipif(
    ON_WINDOWS,
    reason="Very flaky on Windows CI. Can re-enable assuming it starts consistently passing.",
)
class TestZarrDirectoryStore(ZarrBase):
    @contextlib.contextmanager
    def create_zarr_target(self):
        with create_tmp_file(suffix=".zarr") as tmp:
            yield tmp

    @contextlib.contextmanager
    def create_store(self):
        with self.create_zarr_target() as store_target:
            group = backends.ZarrStore.open_group(store_target, mode="a")
            yield group


@requires_zarr
class TestZarrWriteEmpty(TestZarrDirectoryStore):
    @contextlib.contextmanager
    def temp_dir(self) -> Iterator[tuple[str, str]]:
        with tempfile.TemporaryDirectory() as d:
            store = os.path.join(d, "test.zarr")
            yield d, store

    @contextlib.contextmanager
    def roundtrip_dir(
        self,
        data,
        store,
        save_kwargs=None,
        open_kwargs=None,
        allow_cleanup_failure=False,
    ) -> Iterator[Dataset]:
        if save_kwargs is None:
            save_kwargs = {}
        if open_kwargs is None:
            open_kwargs = {}

        data.to_zarr(store, **save_kwargs, **self.version_kwargs)
        with xr.open_dataset(
            store, engine="zarr", **open_kwargs, **self.version_kwargs
        ) as ds:
            yield ds

    @pytest.mark.parametrize("consolidated", [True, False, None])
    @pytest.mark.parametrize("write_empty", [True, False, None])
    @pytest.mark.skipif(
        has_zarr_v3, reason="zarr-python 3.x removed write_empty_chunks"
    )
    def test_write_empty(
        self, consolidated: bool | None, write_empty: bool | None
    ) -> None:
        if write_empty is False:
            expected = ["0.1.0", "1.1.0"]
        else:
            expected = [
                "0.0.0",
                "0.0.1",
                "0.1.0",
                "0.1.1",
                "1.0.0",
                "1.0.1",
                "1.1.0",
                "1.1.1",
            ]

        ds = xr.Dataset(
            data_vars={
                "test": (
                    ("Z", "Y", "X"),
                    np.array([np.nan, np.nan, 1.0, np.nan]).reshape((1, 2, 2)),
                )
            }
        )

        if has_dask:
            ds["test"] = ds["test"].chunk(1)
            encoding = None
        else:
            encoding = {"test": {"chunks": (1, 1, 1)}}

        with self.temp_dir() as (d, store):
            ds.to_zarr(
                store,
                mode="w",
                encoding=encoding,
                write_empty_chunks=write_empty,
            )

            with self.roundtrip_dir(
                ds,
                store,
                {"mode": "a", "append_dim": "Z", "write_empty_chunks": write_empty},
            ) as a_ds:
                expected_ds = xr.concat([ds, ds], dim="Z")

                assert_identical(a_ds, expected_ds)

                ls = listdir(os.path.join(store, "test"))
                assert set(expected) == set([file for file in ls if file[0] != "."])

    def test_avoid_excess_metadata_calls(self) -> None:
        """Test that chunk requests do not trigger redundant metadata requests.

        This test targets logic in backends.zarr.ZarrArrayWrapper, asserting that calls
        to retrieve chunk data after initialization do not trigger additional
        metadata requests.

        https://github.com/pydata/xarray/issues/8290
        """
        ds = xr.Dataset(data_vars={"test": (("Z",), np.array([123]).reshape(1))})

        # The call to retrieve metadata performs a group lookup. We patch Group.__getitem__
        # so that we can inspect calls to this method - specifically count of calls.
        # Use of side_effect means that calls are passed through to the original method
        # rather than a mocked method.

        Group: Any
        if has_zarr_v3:
            Group = zarr.AsyncGroup
            patched = patch.object(
                Group, "getitem", side_effect=Group.getitem, autospec=True
            )
        else:
            Group = zarr.Group
            patched = patch.object(
                Group, "__getitem__", side_effect=Group.__getitem__, autospec=True
            )

        with self.create_zarr_target() as store, patched as mock:
            ds.to_zarr(store, mode="w")

            # We expect this to request array metadata information, so call_count should be == 1,
            xrds = xr.open_zarr(store)
            call_count = mock.call_count
            assert call_count == 1

            # compute() requests array data, which should not trigger additional metadata requests
            # we assert that the number of calls has not increased after fetchhing the array
            xrds.test.compute(scheduler="sync")
            assert mock.call_count == call_count


@requires_zarr
@requires_fsspec
@pytest.mark.skipif(has_zarr_v3, reason="Difficult to test.")
def test_zarr_storage_options() -> None:
    pytest.importorskip("aiobotocore")
    ds = create_test_data()
    store_target = "memory://test.zarr"
    ds.to_zarr(store_target, storage_options={"test": "zarr_write"})
    ds_a = xr.open_zarr(store_target, storage_options={"test": "zarr_read"})
    assert_identical(ds, ds_a)


@requires_zarr
def test_zarr_version_deprecated() -> None:
    ds = create_test_data()
    store: Any
    if has_zarr_v3:
        store = KVStore()
    else:
        store = {}

    with pytest.warns(FutureWarning, match="zarr_version"):
        ds.to_zarr(store=store, zarr_version=2)

    with pytest.warns(FutureWarning, match="zarr_version"):
        xr.open_zarr(store=store, zarr_version=2)

    with pytest.raises(ValueError, match="zarr_format"):
        xr.open_zarr(store=store, zarr_version=2, zarr_format=3)


@requires_scipy
class TestScipyInMemoryData(CFEncodedBase, NetCDF3Only):
    engine: T_NetcdfEngine = "scipy"

    @contextlib.contextmanager
    def create_store(self):
        fobj = BytesIO()
        yield backends.ScipyDataStore(fobj, "w")

    def test_to_netcdf_explicit_engine(self) -> None:
        # regression test for GH1321
        Dataset({"foo": 42}).to_netcdf(engine="scipy")

    def test_bytes_pickle(self) -> None:
        data = Dataset({"foo": ("x", [1, 2, 3])})
        fobj = data.to_netcdf()
        with self.open(fobj) as ds:
            unpickled = pickle.loads(pickle.dumps(ds))
            assert_identical(unpickled, data)


@requires_scipy
class TestScipyFileObject(CFEncodedBase, NetCDF3Only):
    engine: T_NetcdfEngine = "scipy"

    @contextlib.contextmanager
    def create_store(self):
        fobj = BytesIO()
        yield backends.ScipyDataStore(fobj, "w")

    @contextlib.contextmanager
    def roundtrip(
        self, data, save_kwargs=None, open_kwargs=None, allow_cleanup_failure=False
    ):
        if save_kwargs is None:
            save_kwargs = {}
        if open_kwargs is None:
            open_kwargs = {}
        with create_tmp_file() as tmp_file:
            with open(tmp_file, "wb") as f:
                self.save(data, f, **save_kwargs)
            with open(tmp_file, "rb") as f:
                with self.open(f, **open_kwargs) as ds:
                    yield ds

    @pytest.mark.skip(reason="cannot pickle file objects")
    def test_pickle(self) -> None:
        pass

    @pytest.mark.skip(reason="cannot pickle file objects")
    def test_pickle_dataarray(self) -> None:
        pass


@requires_scipy
class TestScipyFilePath(CFEncodedBase, NetCDF3Only):
    engine: T_NetcdfEngine = "scipy"

    @contextlib.contextmanager
    def create_store(self):
        with create_tmp_file() as tmp_file:
            with backends.ScipyDataStore(tmp_file, mode="w") as store:
                yield store

    def test_array_attrs(self) -> None:
        ds = Dataset(attrs={"foo": [[1, 2], [3, 4]]})
        with pytest.raises(ValueError, match=r"must be 1-dimensional"):
            with self.roundtrip(ds):
                pass

    def test_roundtrip_example_1_netcdf_gz(self) -> None:
        with open_example_dataset("example_1.nc.gz") as expected:
            with open_example_dataset("example_1.nc") as actual:
                assert_identical(expected, actual)

    def test_netcdf3_endianness(self) -> None:
        # regression test for GH416
        with open_example_dataset("bears.nc", engine="scipy") as expected:
            for var in expected.variables.values():
                assert var.dtype.isnative

    @requires_netCDF4
    def test_nc4_scipy(self) -> None:
        with create_tmp_file(allow_cleanup_failure=True) as tmp_file:
            with nc4.Dataset(tmp_file, "w", format="NETCDF4") as rootgrp:
                rootgrp.createGroup("foo")

            with pytest.raises(TypeError, match=r"pip install netcdf4"):
                open_dataset(tmp_file, engine="scipy")


@requires_netCDF4
class TestNetCDF3ViaNetCDF4Data(CFEncodedBase, NetCDF3Only):
    engine: T_NetcdfEngine = "netcdf4"
    file_format: T_NetcdfTypes = "NETCDF3_CLASSIC"

    @contextlib.contextmanager
    def create_store(self):
        with create_tmp_file() as tmp_file:
            with backends.NetCDF4DataStore.open(
                tmp_file, mode="w", format="NETCDF3_CLASSIC"
            ) as store:
                yield store

    def test_encoding_kwarg_vlen_string(self) -> None:
        original = Dataset({"x": ["foo", "bar", "baz"]})
        kwargs = dict(encoding={"x": {"dtype": str}})
        with pytest.raises(ValueError, match=r"encoding dtype=str for vlen"):
            with self.roundtrip(original, save_kwargs=kwargs):
                pass


@requires_netCDF4
class TestNetCDF4ClassicViaNetCDF4Data(CFEncodedBase, NetCDF3Only):
    engine: T_NetcdfEngine = "netcdf4"
    file_format: T_NetcdfTypes = "NETCDF4_CLASSIC"

    @contextlib.contextmanager
    def create_store(self):
        with create_tmp_file() as tmp_file:
            with backends.NetCDF4DataStore.open(
                tmp_file, mode="w", format="NETCDF4_CLASSIC"
            ) as store:
                yield store


@requires_scipy_or_netCDF4
class TestGenericNetCDFData(CFEncodedBase, NetCDF3Only):
    # verify that we can read and write netCDF3 files as long as we have scipy
    # or netCDF4-python installed
    file_format: T_NetcdfTypes = "NETCDF3_64BIT"

    def test_write_store(self) -> None:
        # there's no specific store to test here
        pass

    @requires_scipy
    def test_engine(self) -> None:
        data = create_test_data()
        with pytest.raises(ValueError, match=r"unrecognized engine"):
            data.to_netcdf("foo.nc", engine="foobar")  # type: ignore[call-overload]
        with pytest.raises(ValueError, match=r"invalid engine"):
            data.to_netcdf(engine="netcdf4")

        with create_tmp_file() as tmp_file:
            data.to_netcdf(tmp_file)
            with pytest.raises(ValueError, match=r"unrecognized engine"):
                open_dataset(tmp_file, engine="foobar")

        netcdf_bytes = data.to_netcdf()
        with pytest.raises(ValueError, match=r"unrecognized engine"):
            open_dataset(BytesIO(netcdf_bytes), engine="foobar")

    def test_cross_engine_read_write_netcdf3(self) -> None:
        data = create_test_data()
        valid_engines: set[T_NetcdfEngine] = set()
        if has_netCDF4:
            valid_engines.add("netcdf4")
        if has_scipy:
            valid_engines.add("scipy")

        for write_engine in valid_engines:
            for format in self.netcdf3_formats:
                with create_tmp_file() as tmp_file:
                    data.to_netcdf(tmp_file, format=format, engine=write_engine)
                    for read_engine in valid_engines:
                        with open_dataset(tmp_file, engine=read_engine) as actual:
                            # hack to allow test to work:
                            # coord comes back as DataArray rather than coord,
                            # and so need to loop through here rather than in
                            # the test function (or we get recursion)
                            [
                                assert_allclose(data[k].variable, actual[k].variable)
                                for k in data.variables
                            ]

    def test_encoding_unlimited_dims(self) -> None:
        ds = Dataset({"x": ("y", np.arange(10.0))})
        with self.roundtrip(ds, save_kwargs=dict(unlimited_dims=["y"])) as actual:
            assert actual.encoding["unlimited_dims"] == set("y")
            assert_equal(ds, actual)

        # Regression test for https://github.com/pydata/xarray/issues/2134
        with self.roundtrip(ds, save_kwargs=dict(unlimited_dims="y")) as actual:
            assert actual.encoding["unlimited_dims"] == set("y")
            assert_equal(ds, actual)

        ds.encoding = {"unlimited_dims": ["y"]}
        with self.roundtrip(ds) as actual:
            assert actual.encoding["unlimited_dims"] == set("y")
            assert_equal(ds, actual)

        # Regression test for https://github.com/pydata/xarray/issues/2134
        ds.encoding = {"unlimited_dims": "y"}
        with self.roundtrip(ds) as actual:
            assert actual.encoding["unlimited_dims"] == set("y")
            assert_equal(ds, actual)


@requires_h5netcdf
@requires_netCDF4
@pytest.mark.filterwarnings("ignore:use make_scale(name) instead")
class TestH5NetCDFData(NetCDF4Base):
    engine: T_NetcdfEngine = "h5netcdf"

    @contextlib.contextmanager
    def create_store(self):
        with create_tmp_file() as tmp_file:
            yield backends.H5NetCDFStore.open(tmp_file, "w")

    @pytest.mark.skipif(
        has_h5netcdf_1_4_0_or_above, reason="only valid for h5netcdf < 1.4.0"
    )
    def test_complex(self) -> None:
        expected = Dataset({"x": ("y", np.ones(5) + 1j * np.ones(5))})
        save_kwargs = {"invalid_netcdf": True}
        with pytest.warns(UserWarning, match="You are writing invalid netcdf features"):
            with self.roundtrip(expected, save_kwargs=save_kwargs) as actual:
                assert_equal(expected, actual)

    @pytest.mark.skipif(
        has_h5netcdf_1_4_0_or_above, reason="only valid for h5netcdf < 1.4.0"
    )
    @pytest.mark.parametrize("invalid_netcdf", [None, False])
    def test_complex_error(self, invalid_netcdf) -> None:
        import h5netcdf

        expected = Dataset({"x": ("y", np.ones(5) + 1j * np.ones(5))})
        save_kwargs = {"invalid_netcdf": invalid_netcdf}
        with pytest.raises(
            h5netcdf.CompatibilityError, match="are not a supported NetCDF feature"
        ):
            with self.roundtrip(expected, save_kwargs=save_kwargs) as actual:
                assert_equal(expected, actual)

    def test_numpy_bool_(self) -> None:
        # h5netcdf loads booleans as numpy.bool_, this type needs to be supported
        # when writing invalid_netcdf datasets in order to support a roundtrip
        expected = Dataset({"x": ("y", np.ones(5), {"numpy_bool": np.bool_(True)})})
        save_kwargs = {"invalid_netcdf": True}
        with pytest.warns(UserWarning, match="You are writing invalid netcdf features"):
            with self.roundtrip(expected, save_kwargs=save_kwargs) as actual:
                assert_identical(expected, actual)

    def test_cross_engine_read_write_netcdf4(self) -> None:
        # Drop dim3, because its labels include strings. These appear to be
        # not properly read with python-netCDF4, which converts them into
        # unicode instead of leaving them as bytes.
        data = create_test_data().drop_vars("dim3")
        data.attrs["foo"] = "bar"
        valid_engines: list[T_NetcdfEngine] = ["netcdf4", "h5netcdf"]
        for write_engine in valid_engines:
            with create_tmp_file() as tmp_file:
                data.to_netcdf(tmp_file, engine=write_engine)
                for read_engine in valid_engines:
                    with open_dataset(tmp_file, engine=read_engine) as actual:
                        assert_identical(data, actual)

    def test_read_byte_attrs_as_unicode(self) -> None:
        with create_tmp_file() as tmp_file:
            with nc4.Dataset(tmp_file, "w") as nc:
                nc.foo = b"bar"
            with open_dataset(tmp_file) as actual:
                expected = Dataset(attrs={"foo": "bar"})
                assert_identical(expected, actual)

    def test_encoding_unlimited_dims(self) -> None:
        ds = Dataset({"x": ("y", np.arange(10.0))})
        with self.roundtrip(ds, save_kwargs=dict(unlimited_dims=["y"])) as actual:
            assert actual.encoding["unlimited_dims"] == set("y")
            assert_equal(ds, actual)
        ds.encoding = {"unlimited_dims": ["y"]}
        with self.roundtrip(ds) as actual:
            assert actual.encoding["unlimited_dims"] == set("y")
            assert_equal(ds, actual)

    def test_compression_encoding_h5py(self) -> None:
        ENCODINGS: tuple[tuple[dict[str, Any], dict[str, Any]], ...] = (
            # h5py style compression with gzip codec will be converted to
            # NetCDF4-Python style on round-trip
            (
                {"compression": "gzip", "compression_opts": 9},
                {"zlib": True, "complevel": 9},
            ),
            # What can't be expressed in NetCDF4-Python style is
            # round-tripped unaltered
            (
                {"compression": "lzf", "compression_opts": None},
                {"compression": "lzf", "compression_opts": None},
            ),
            # If both styles are used together, h5py format takes precedence
            (
                {
                    "compression": "lzf",
                    "compression_opts": None,
                    "zlib": True,
                    "complevel": 9,
                },
                {"compression": "lzf", "compression_opts": None},
            ),
        )

        for compr_in, compr_out in ENCODINGS:
            data = create_test_data()
            compr_common = {
                "chunksizes": (5, 5),
                "fletcher32": True,
                "shuffle": True,
                "original_shape": data.var2.shape,
            }
            data["var2"].encoding.update(compr_in)
            data["var2"].encoding.update(compr_common)
            compr_out.update(compr_common)
            data["scalar"] = ("scalar_dim", np.array([2.0]))
            data["scalar"] = data["scalar"][0]
            with self.roundtrip(data) as actual:
                for k, v in compr_out.items():
                    assert v == actual["var2"].encoding[k]

    def test_compression_check_encoding_h5py(self) -> None:
        """When mismatched h5py and NetCDF4-Python encodings are expressed
        in to_netcdf(encoding=...), must raise ValueError
        """
        data = Dataset({"x": ("y", np.arange(10.0))})
        # Compatible encodings are graciously supported
        with create_tmp_file() as tmp_file:
            data.to_netcdf(
                tmp_file,
                engine="h5netcdf",
                encoding={
                    "x": {
                        "compression": "gzip",
                        "zlib": True,
                        "compression_opts": 6,
                        "complevel": 6,
                    }
                },
            )
            with open_dataset(tmp_file, engine="h5netcdf") as actual:
                assert actual.x.encoding["zlib"] is True
                assert actual.x.encoding["complevel"] == 6

        # Incompatible encodings cause a crash
        with create_tmp_file() as tmp_file:
            with pytest.raises(
                ValueError, match=r"'zlib' and 'compression' encodings mismatch"
            ):
                data.to_netcdf(
                    tmp_file,
                    engine="h5netcdf",
                    encoding={"x": {"compression": "lzf", "zlib": True}},
                )

        with create_tmp_file() as tmp_file:
            with pytest.raises(
                ValueError,
                match=r"'complevel' and 'compression_opts' encodings mismatch",
            ):
                data.to_netcdf(
                    tmp_file,
                    engine="h5netcdf",
                    encoding={
                        "x": {
                            "compression": "gzip",
                            "compression_opts": 5,
                            "complevel": 6,
                        }
                    },
                )

    def test_dump_encodings_h5py(self) -> None:
        # regression test for #709
        ds = Dataset({"x": ("y", np.arange(10.0))})

        kwargs = {"encoding": {"x": {"compression": "gzip", "compression_opts": 9}}}
        with self.roundtrip(ds, save_kwargs=kwargs) as actual:
            assert actual.x.encoding["zlib"]
            assert actual.x.encoding["complevel"] == 9

        kwargs = {"encoding": {"x": {"compression": "lzf", "compression_opts": None}}}
        with self.roundtrip(ds, save_kwargs=kwargs) as actual:
            assert actual.x.encoding["compression"] == "lzf"
            assert actual.x.encoding["compression_opts"] is None

    def test_decode_utf8_warning(self) -> None:
        title = b"\xc3"
        with create_tmp_file() as tmp_file:
            with nc4.Dataset(tmp_file, "w") as f:
                f.title = title
            with pytest.warns(UnicodeWarning, match="returning bytes undecoded") as w:
                ds = xr.load_dataset(tmp_file, engine="h5netcdf")
                assert ds.title == title
                assert "attribute 'title' of h5netcdf object '/'" in str(w[0].message)

    def test_byte_attrs(self, byte_attrs_dataset: dict[str, Any]) -> None:
        with pytest.raises(ValueError, match=byte_attrs_dataset["h5netcdf_error"]):
            super().test_byte_attrs(byte_attrs_dataset)

    @requires_h5netcdf_1_4_0_or_above
    def test_roundtrip_complex(self):
        expected = Dataset({"x": ("y", np.ones(5) + 1j * np.ones(5))})
        with self.roundtrip(expected) as actual:
            assert_equal(expected, actual)


@requires_h5netcdf
@requires_netCDF4
class TestH5NetCDFAlreadyOpen:
    def test_open_dataset_group(self) -> None:
        import h5netcdf

        with create_tmp_file() as tmp_file:
            with nc4.Dataset(tmp_file, mode="w") as nc:
                group = nc.createGroup("g")
                v = group.createVariable("x", "int")
                v[...] = 42

            kwargs = {"decode_vlen_strings": True}

            h5 = h5netcdf.File(tmp_file, mode="r", **kwargs)
            store = backends.H5NetCDFStore(h5["g"])
            with open_dataset(store) as ds:
                expected = Dataset({"x": ((), 42)})
                assert_identical(expected, ds)

            h5 = h5netcdf.File(tmp_file, mode="r", **kwargs)
            store = backends.H5NetCDFStore(h5, group="g")
            with open_dataset(store) as ds:
                expected = Dataset({"x": ((), 42)})
                assert_identical(expected, ds)

    def test_deepcopy(self) -> None:
        import h5netcdf

        with create_tmp_file() as tmp_file:
            with nc4.Dataset(tmp_file, mode="w") as nc:
                nc.createDimension("x", 10)
                v = nc.createVariable("y", np.int32, ("x",))
                v[:] = np.arange(10)

            kwargs = {"decode_vlen_strings": True}

            h5 = h5netcdf.File(tmp_file, mode="r", **kwargs)
            store = backends.H5NetCDFStore(h5)
            with open_dataset(store) as ds:
                copied = ds.copy(deep=True)
                expected = Dataset({"y": ("x", np.arange(10))})
                assert_identical(expected, copied)


@requires_h5netcdf
class TestH5NetCDFFileObject(TestH5NetCDFData):
    engine: T_NetcdfEngine = "h5netcdf"

    def test_open_badbytes(self) -> None:
        with pytest.raises(ValueError, match=r"HDF5 as bytes"):
            with open_dataset(b"\211HDF\r\n\032\n", engine="h5netcdf"):  # type: ignore[arg-type]
                pass
        with pytest.raises(
            ValueError, match=r"match in any of xarray's currently installed IO"
        ):
            with open_dataset(b"garbage"):  # type: ignore[arg-type]
                pass
        with pytest.raises(ValueError, match=r"can only read bytes"):
            with open_dataset(b"garbage", engine="netcdf4"):  # type: ignore[arg-type]
                pass
        with pytest.raises(
            ValueError, match=r"not the signature of a valid netCDF4 file"
        ):
            with open_dataset(BytesIO(b"garbage"), engine="h5netcdf"):
                pass

    def test_open_twice(self) -> None:
        expected = create_test_data()
        expected.attrs["foo"] = "bar"
        with create_tmp_file() as tmp_file:
            expected.to_netcdf(tmp_file, engine="h5netcdf")
            with open(tmp_file, "rb") as f:
                with open_dataset(f, engine="h5netcdf"):
                    with open_dataset(f, engine="h5netcdf"):
                        pass

    @requires_scipy
    def test_open_fileobj(self) -> None:
        # open in-memory datasets instead of local file paths
        expected = create_test_data().drop_vars("dim3")
        expected.attrs["foo"] = "bar"
        with create_tmp_file() as tmp_file:
            expected.to_netcdf(tmp_file, engine="h5netcdf")

            with open(tmp_file, "rb") as f:
                with open_dataset(f, engine="h5netcdf") as actual:
                    assert_identical(expected, actual)

                f.seek(0)
                with open_dataset(f) as actual:
                    assert_identical(expected, actual)

                f.seek(0)
                with BytesIO(f.read()) as bio:
                    with open_dataset(bio, engine="h5netcdf") as actual:
                        assert_identical(expected, actual)

                f.seek(0)
                with pytest.raises(TypeError, match="not a valid NetCDF 3"):
                    open_dataset(f, engine="scipy")

            # TODO: this additional open is required since scipy seems to close the file
            # when it fails on the TypeError (though didn't when we used
            # `raises_regex`?). Ref https://github.com/pydata/xarray/pull/5191
            with open(tmp_file, "rb") as f:
                f.seek(8)
                open_dataset(f)


@requires_h5netcdf
@requires_dask
@pytest.mark.filterwarnings("ignore:deallocating CachingFileManager")
class TestH5NetCDFViaDaskData(TestH5NetCDFData):
    @contextlib.contextmanager
    def roundtrip(
        self, data, save_kwargs=None, open_kwargs=None, allow_cleanup_failure=False
    ):
        if save_kwargs is None:
            save_kwargs = {}
        if open_kwargs is None:
            open_kwargs = {}
        open_kwargs.setdefault("chunks", -1)
        with TestH5NetCDFData.roundtrip(
            self, data, save_kwargs, open_kwargs, allow_cleanup_failure
        ) as ds:
            yield ds

    @pytest.mark.skip(reason="caching behavior differs for dask")
    def test_dataset_caching(self) -> None:
        pass

    def test_write_inconsistent_chunks(self) -> None:
        # Construct two variables with the same dimensions, but different
        # chunk sizes.
        x = da.zeros((100, 100), dtype="f4", chunks=(50, 100))
        x = DataArray(data=x, dims=("lat", "lon"), name="x")
        x.encoding["chunksizes"] = (50, 100)
        x.encoding["original_shape"] = (100, 100)
        y = da.ones((100, 100), dtype="f4", chunks=(100, 50))
        y = DataArray(data=y, dims=("lat", "lon"), name="y")
        y.encoding["chunksizes"] = (100, 50)
        y.encoding["original_shape"] = (100, 100)
        # Put them both into the same dataset
        ds = Dataset({"x": x, "y": y})
        with self.roundtrip(ds) as actual:
            assert actual["x"].encoding["chunksizes"] == (50, 100)
            assert actual["y"].encoding["chunksizes"] == (100, 50)


@requires_h5netcdf_ros3
class TestH5NetCDFDataRos3Driver(TestCommon):
    engine: T_NetcdfEngine = "h5netcdf"
    test_remote_dataset: str = (
        "https://www.unidata.ucar.edu/software/netcdf/examples/OMI-Aura_L2-example.nc"
    )

    @pytest.mark.filterwarnings("ignore:Duplicate dimension names")
    def test_get_variable_list(self) -> None:
        with open_dataset(
            self.test_remote_dataset,
            engine="h5netcdf",
            backend_kwargs={"driver": "ros3"},
        ) as actual:
            assert "Temperature" in list(actual)

    @pytest.mark.filterwarnings("ignore:Duplicate dimension names")
    def test_get_variable_list_empty_driver_kwds(self) -> None:
        driver_kwds = {
            "secret_id": b"",
            "secret_key": b"",
        }
        backend_kwargs = {"driver": "ros3", "driver_kwds": driver_kwds}

        with open_dataset(
            self.test_remote_dataset, engine="h5netcdf", backend_kwargs=backend_kwargs
        ) as actual:
            assert "Temperature" in list(actual)


@pytest.fixture(params=["scipy", "netcdf4", "h5netcdf", "zarr"])
def readengine(request):
    return request.param


@pytest.fixture(params=[1, 20])
def nfiles(request):
    return request.param


@pytest.fixture(params=[5, None])
def file_cache_maxsize(request):
    maxsize = request.param
    if maxsize is not None:
        with set_options(file_cache_maxsize=maxsize):
            yield maxsize
    else:
        yield maxsize


@pytest.fixture(params=[True, False])
def parallel(request):
    return request.param


@pytest.fixture(params=[None, 5])
def chunks(request):
    return request.param


@pytest.fixture(params=["tmp_path", "ZipStore", "Dict"])
def tmp_store(request, tmp_path):
    if request.param == "tmp_path":
        return tmp_path
    elif request.param == "ZipStore":
        from zarr.storage import ZipStore

        path = tmp_path / "store.zip"
        return ZipStore(path)
    elif request.param == "Dict":
        return dict()
    else:
        raise ValueError("not supported")


# using pytest.mark.skipif does not work so this a work around
def skip_if_not_engine(engine):
    if engine == "netcdf4":
        pytest.importorskip("netCDF4")
    else:
        pytest.importorskip(engine)


@requires_dask
@pytest.mark.filterwarnings("ignore:use make_scale(name) instead")
@pytest.mark.skip(
    reason="Flaky test which can cause the worker to crash (so don't xfail). Very open to contributions fixing this"
)
def test_open_mfdataset_manyfiles(
    readengine, nfiles, parallel, chunks, file_cache_maxsize
):
    # skip certain combinations
    skip_if_not_engine(readengine)

    randdata = np.random.randn(nfiles)
    original = Dataset({"foo": ("x", randdata)})
    # test standard open_mfdataset approach with too many files
    with create_tmp_files(nfiles) as tmpfiles:
        # split into multiple sets of temp files
        for ii in original.x.values:
            subds = original.isel(x=slice(ii, ii + 1))
            if readengine != "zarr":
                subds.to_netcdf(tmpfiles[ii], engine=readengine)
            else:  # if writeengine == "zarr":
                subds.to_zarr(store=tmpfiles[ii])

        # check that calculation on opened datasets works properly
        with open_mfdataset(
            tmpfiles,
            combine="nested",
            concat_dim="x",
            engine=readengine,
            parallel=parallel,
            chunks=chunks if (not chunks and readengine != "zarr") else "auto",
        ) as actual:
            # check that using open_mfdataset returns dask arrays for variables
            assert isinstance(actual["foo"].data, dask_array_type)

            assert_identical(original, actual)


@requires_netCDF4
@requires_dask
def test_open_mfdataset_can_open_path_objects() -> None:
    dataset = os.path.join(os.path.dirname(__file__), "data", "example_1.nc")
    with open_mfdataset(Path(dataset)) as actual:
        assert isinstance(actual, Dataset)


@requires_netCDF4
@requires_dask
def test_open_mfdataset_list_attr() -> None:
    """
    Case when an attribute of type list differs across the multiple files
    """
    from netCDF4 import Dataset

    with create_tmp_files(2) as nfiles:
        for i in range(2):
            with Dataset(nfiles[i], "w") as f:
                f.createDimension("x", 3)
                vlvar = f.createVariable("test_var", np.int32, ("x"))
                # here create an attribute as a list
                vlvar.test_attr = [f"string a {i}", f"string b {i}"]
                vlvar[:] = np.arange(3)

        with open_dataset(nfiles[0]) as ds1:
            with open_dataset(nfiles[1]) as ds2:
                original = xr.concat([ds1, ds2], dim="x")
                with xr.open_mfdataset(
                    [nfiles[0], nfiles[1]], combine="nested", concat_dim="x"
                ) as actual:
                    assert_identical(actual, original)


@requires_scipy_or_netCDF4
@requires_dask
class TestOpenMFDatasetWithDataVarsAndCoordsKw:
    coord_name = "lon"
    var_name = "v1"

    @contextlib.contextmanager
    def setup_files_and_datasets(self, fuzz=0):
        ds1, ds2 = self.gen_datasets_with_common_coord_and_time()

        # to test join='exact'
        ds1["x"] = ds1.x + fuzz

        with create_tmp_file() as tmpfile1:
            with create_tmp_file() as tmpfile2:
                # save data to the temporary files
                ds1.to_netcdf(tmpfile1)
                ds2.to_netcdf(tmpfile2)

                yield [tmpfile1, tmpfile2], [ds1, ds2]

    def gen_datasets_with_common_coord_and_time(self):
        # create coordinate data
        nx = 10
        nt = 10
        x = np.arange(nx)
        t1 = np.arange(nt)
        t2 = np.arange(nt, 2 * nt, 1)

        v1 = np.random.randn(nt, nx)
        v2 = np.random.randn(nt, nx)

        ds1 = Dataset(
            data_vars={self.var_name: (["t", "x"], v1), self.coord_name: ("x", 2 * x)},
            coords={"t": (["t"], t1), "x": (["x"], x)},
        )

        ds2 = Dataset(
            data_vars={self.var_name: (["t", "x"], v2), self.coord_name: ("x", 2 * x)},
            coords={"t": (["t"], t2), "x": (["x"], x)},
        )

        return ds1, ds2

    @pytest.mark.parametrize(
        "combine, concat_dim", [("nested", "t"), ("by_coords", None)]
    )
    @pytest.mark.parametrize("opt", ["all", "minimal", "different"])
    @pytest.mark.parametrize("join", ["outer", "inner", "left", "right"])
    def test_open_mfdataset_does_same_as_concat(
        self, combine, concat_dim, opt, join
    ) -> None:
        with self.setup_files_and_datasets() as (files, [ds1, ds2]):
            if combine == "by_coords":
                files.reverse()
            with open_mfdataset(
                files, data_vars=opt, combine=combine, concat_dim=concat_dim, join=join
            ) as ds:
                ds_expect = xr.concat([ds1, ds2], data_vars=opt, dim="t", join=join)
                assert_identical(ds, ds_expect)

    @pytest.mark.parametrize(
        ["combine_attrs", "attrs", "expected", "expect_error"],
        (
            pytest.param("drop", [{"a": 1}, {"a": 2}], {}, False, id="drop"),
            pytest.param(
                "override", [{"a": 1}, {"a": 2}], {"a": 1}, False, id="override"
            ),
            pytest.param(
                "no_conflicts", [{"a": 1}, {"a": 2}], None, True, id="no_conflicts"
            ),
            pytest.param(
                "identical",
                [{"a": 1, "b": 2}, {"a": 1, "c": 3}],
                None,
                True,
                id="identical",
            ),
            pytest.param(
                "drop_conflicts",
                [{"a": 1, "b": 2}, {"b": -1, "c": 3}],
                {"a": 1, "c": 3},
                False,
                id="drop_conflicts",
            ),
        ),
    )
    def test_open_mfdataset_dataset_combine_attrs(
        self, combine_attrs, attrs, expected, expect_error
    ):
        with self.setup_files_and_datasets() as (files, [ds1, ds2]):
            # Give the files an inconsistent attribute
            for i, f in enumerate(files):
                ds = open_dataset(f).load()
                ds.attrs = attrs[i]
                ds.close()
                ds.to_netcdf(f)

            if expect_error:
                with pytest.raises(xr.MergeError):
                    xr.open_mfdataset(
                        files,
                        combine="nested",
                        concat_dim="t",
                        combine_attrs=combine_attrs,
                    )
            else:
                with xr.open_mfdataset(
                    files,
                    combine="nested",
                    concat_dim="t",
                    combine_attrs=combine_attrs,
                ) as ds:
                    assert ds.attrs == expected

    def test_open_mfdataset_dataset_attr_by_coords(self) -> None:
        """
        Case when an attribute differs across the multiple files
        """
        with self.setup_files_and_datasets() as (files, [ds1, ds2]):
            # Give the files an inconsistent attribute
            for i, f in enumerate(files):
                ds = open_dataset(f).load()
                ds.attrs["test_dataset_attr"] = 10 + i
                ds.close()
                ds.to_netcdf(f)

            with xr.open_mfdataset(files, combine="nested", concat_dim="t") as ds:
                assert ds.test_dataset_attr == 10

    def test_open_mfdataset_dataarray_attr_by_coords(self) -> None:
        """
        Case when an attribute of a member DataArray differs across the multiple files
        """
        with self.setup_files_and_datasets() as (files, [ds1, ds2]):
            # Give the files an inconsistent attribute
            for i, f in enumerate(files):
                ds = open_dataset(f).load()
                ds["v1"].attrs["test_dataarray_attr"] = i
                ds.close()
                ds.to_netcdf(f)

            with xr.open_mfdataset(files, combine="nested", concat_dim="t") as ds:
                assert ds["v1"].test_dataarray_attr == 0

    @pytest.mark.parametrize(
        "combine, concat_dim", [("nested", "t"), ("by_coords", None)]
    )
    @pytest.mark.parametrize("opt", ["all", "minimal", "different"])
    def test_open_mfdataset_exact_join_raises_error(
        self, combine, concat_dim, opt
    ) -> None:
        with self.setup_files_and_datasets(fuzz=0.1) as (files, [ds1, ds2]):
            if combine == "by_coords":
                files.reverse()
            with pytest.raises(
                ValueError, match=r"cannot align objects.*join.*exact.*"
            ):
                open_mfdataset(
                    files,
                    data_vars=opt,
                    combine=combine,
                    concat_dim=concat_dim,
                    join="exact",
                )

    def test_common_coord_when_datavars_all(self) -> None:
        opt: Final = "all"

        with self.setup_files_and_datasets() as (files, [ds1, ds2]):
            # open the files with the data_var option
            with open_mfdataset(
                files, data_vars=opt, combine="nested", concat_dim="t"
            ) as ds:
                coord_shape = ds[self.coord_name].shape
                coord_shape1 = ds1[self.coord_name].shape
                coord_shape2 = ds2[self.coord_name].shape

                var_shape = ds[self.var_name].shape

                assert var_shape == coord_shape
                assert coord_shape1 != coord_shape
                assert coord_shape2 != coord_shape

    def test_common_coord_when_datavars_minimal(self) -> None:
        opt: Final = "minimal"

        with self.setup_files_and_datasets() as (files, [ds1, ds2]):
            # open the files using data_vars option
            with open_mfdataset(
                files, data_vars=opt, combine="nested", concat_dim="t"
            ) as ds:
                coord_shape = ds[self.coord_name].shape
                coord_shape1 = ds1[self.coord_name].shape
                coord_shape2 = ds2[self.coord_name].shape

                var_shape = ds[self.var_name].shape

                assert var_shape != coord_shape
                assert coord_shape1 == coord_shape
                assert coord_shape2 == coord_shape

    def test_invalid_data_vars_value_should_fail(self) -> None:
        with self.setup_files_and_datasets() as (files, _):
            with pytest.raises(ValueError):
                with open_mfdataset(files, data_vars="minimum", combine="by_coords"):  # type: ignore[arg-type]
                    pass

            # test invalid coord parameter
            with pytest.raises(ValueError):
                with open_mfdataset(files, coords="minimum", combine="by_coords"):
                    pass


@requires_dask
@requires_scipy
@requires_netCDF4
class TestDask(DatasetIOBase):
    @contextlib.contextmanager
    def create_store(self):
        yield Dataset()

    @contextlib.contextmanager
    def roundtrip(
        self, data, save_kwargs=None, open_kwargs=None, allow_cleanup_failure=False
    ):
        yield data.chunk()

    # Override methods in DatasetIOBase - not applicable to dask
    def test_roundtrip_string_encoded_characters(self) -> None:
        pass

    def test_roundtrip_coordinates_with_space(self) -> None:
        pass

    def test_roundtrip_numpy_datetime_data(self) -> None:
        # Override method in DatasetIOBase - remove not applicable
        # save_kwargs
        times = pd.to_datetime(["2000-01-01", "2000-01-02", "NaT"], unit="ns")
        expected = Dataset({"t": ("t", times), "t0": times[0]})
        with self.roundtrip(expected) as actual:
            assert_identical(expected, actual)

    def test_roundtrip_cftime_datetime_data(self) -> None:
        # Override method in DatasetIOBase - remove not applicable
        # save_kwargs
        from xarray.tests.test_coding_times import _all_cftime_date_types

        date_types = _all_cftime_date_types()
        for date_type in date_types.values():
            times = [date_type(1, 1, 1), date_type(1, 1, 2)]
            expected = Dataset({"t": ("t", times), "t0": times[0]})
            expected_decoded_t = np.array(times)
            expected_decoded_t0 = np.array([date_type(1, 1, 1)])

            with self.roundtrip(expected) as actual:
                abs_diff = abs(actual.t.values - expected_decoded_t)
                assert (abs_diff <= np.timedelta64(1, "s")).all()

                abs_diff = abs(actual.t0.values - expected_decoded_t0)
                assert (abs_diff <= np.timedelta64(1, "s")).all()

    def test_write_store(self) -> None:
        # Override method in DatasetIOBase - not applicable to dask
        pass

    def test_dataset_caching(self) -> None:
        expected = Dataset({"foo": ("x", [5, 6, 7])})
        with self.roundtrip(expected) as actual:
            assert not actual.foo.variable._in_memory
            _ = actual.foo.values  # no caching
            assert not actual.foo.variable._in_memory

    def test_open_mfdataset(self) -> None:
        original = Dataset({"foo": ("x", np.random.randn(10))})
        with create_tmp_file() as tmp1:
            with create_tmp_file() as tmp2:
                original.isel(x=slice(5)).to_netcdf(tmp1)
                original.isel(x=slice(5, 10)).to_netcdf(tmp2)
                with open_mfdataset(
                    [tmp1, tmp2], concat_dim="x", combine="nested"
                ) as actual:
                    assert isinstance(actual.foo.variable.data, da.Array)
                    assert actual.foo.variable.data.chunks == ((5, 5),)
                    assert_identical(original, actual)
                with open_mfdataset(
                    [tmp1, tmp2], concat_dim="x", combine="nested", chunks={"x": 3}
                ) as actual:
                    assert actual.foo.variable.data.chunks == ((3, 2, 3, 2),)

        with pytest.raises(OSError, match=r"no files to open"):
            open_mfdataset("foo-bar-baz-*.nc")
        with pytest.raises(ValueError, match=r"wild-card"):
            open_mfdataset("http://some/remote/uri")

    @requires_fsspec
    def test_open_mfdataset_no_files(self) -> None:
        pytest.importorskip("aiobotocore")

        # glob is attempted as of #4823, but finds no files
        with pytest.raises(OSError, match=r"no files"):
            open_mfdataset("http://some/remote/uri", engine="zarr")

    def test_open_mfdataset_2d(self) -> None:
        original = Dataset({"foo": (["x", "y"], np.random.randn(10, 8))})
        with create_tmp_file() as tmp1:
            with create_tmp_file() as tmp2:
                with create_tmp_file() as tmp3:
                    with create_tmp_file() as tmp4:
                        original.isel(x=slice(5), y=slice(4)).to_netcdf(tmp1)
                        original.isel(x=slice(5, 10), y=slice(4)).to_netcdf(tmp2)
                        original.isel(x=slice(5), y=slice(4, 8)).to_netcdf(tmp3)
                        original.isel(x=slice(5, 10), y=slice(4, 8)).to_netcdf(tmp4)
                        with open_mfdataset(
                            [[tmp1, tmp2], [tmp3, tmp4]],
                            combine="nested",
                            concat_dim=["y", "x"],
                        ) as actual:
                            assert isinstance(actual.foo.variable.data, da.Array)
                            assert actual.foo.variable.data.chunks == ((5, 5), (4, 4))
                            assert_identical(original, actual)
                        with open_mfdataset(
                            [[tmp1, tmp2], [tmp3, tmp4]],
                            combine="nested",
                            concat_dim=["y", "x"],
                            chunks={"x": 3, "y": 2},
                        ) as actual:
                            assert actual.foo.variable.data.chunks == (
                                (3, 2, 3, 2),
                                (2, 2, 2, 2),
                            )

    def test_open_mfdataset_pathlib(self) -> None:
        original = Dataset({"foo": ("x", np.random.randn(10))})
        with create_tmp_file() as tmps1:
            with create_tmp_file() as tmps2:
                tmp1 = Path(tmps1)
                tmp2 = Path(tmps2)
                original.isel(x=slice(5)).to_netcdf(tmp1)
                original.isel(x=slice(5, 10)).to_netcdf(tmp2)
                with open_mfdataset(
                    [tmp1, tmp2], concat_dim="x", combine="nested"
                ) as actual:
                    assert_identical(original, actual)

    def test_open_mfdataset_2d_pathlib(self) -> None:
        original = Dataset({"foo": (["x", "y"], np.random.randn(10, 8))})
        with create_tmp_file() as tmps1:
            with create_tmp_file() as tmps2:
                with create_tmp_file() as tmps3:
                    with create_tmp_file() as tmps4:
                        tmp1 = Path(tmps1)
                        tmp2 = Path(tmps2)
                        tmp3 = Path(tmps3)
                        tmp4 = Path(tmps4)
                        original.isel(x=slice(5), y=slice(4)).to_netcdf(tmp1)
                        original.isel(x=slice(5, 10), y=slice(4)).to_netcdf(tmp2)
                        original.isel(x=slice(5), y=slice(4, 8)).to_netcdf(tmp3)
                        original.isel(x=slice(5, 10), y=slice(4, 8)).to_netcdf(tmp4)
                        with open_mfdataset(
                            [[tmp1, tmp2], [tmp3, tmp4]],
                            combine="nested",
                            concat_dim=["y", "x"],
                        ) as actual:
                            assert_identical(original, actual)

    def test_open_mfdataset_2(self) -> None:
        original = Dataset({"foo": ("x", np.random.randn(10))})
        with create_tmp_file() as tmp1:
            with create_tmp_file() as tmp2:
                original.isel(x=slice(5)).to_netcdf(tmp1)
                original.isel(x=slice(5, 10)).to_netcdf(tmp2)

                with open_mfdataset(
                    [tmp1, tmp2], concat_dim="x", combine="nested"
                ) as actual:
                    assert_identical(original, actual)

    def test_attrs_mfdataset(self) -> None:
        original = Dataset({"foo": ("x", np.random.randn(10))})
        with create_tmp_file() as tmp1:
            with create_tmp_file() as tmp2:
                ds1 = original.isel(x=slice(5))
                ds2 = original.isel(x=slice(5, 10))
                ds1.attrs["test1"] = "foo"
                ds2.attrs["test2"] = "bar"
                ds1.to_netcdf(tmp1)
                ds2.to_netcdf(tmp2)
                with open_mfdataset(
                    [tmp1, tmp2], concat_dim="x", combine="nested"
                ) as actual:
                    # presumes that attributes inherited from
                    # first dataset loaded
                    assert actual.test1 == ds1.test1
                    # attributes from ds2 are not retained, e.g.,
                    with pytest.raises(AttributeError, match=r"no attribute"):
                        _ = actual.test2

    def test_open_mfdataset_attrs_file(self) -> None:
        original = Dataset({"foo": ("x", np.random.randn(10))})
        with create_tmp_files(2) as (tmp1, tmp2):
            ds1 = original.isel(x=slice(5))
            ds2 = original.isel(x=slice(5, 10))
            ds1.attrs["test1"] = "foo"
            ds2.attrs["test2"] = "bar"
            ds1.to_netcdf(tmp1)
            ds2.to_netcdf(tmp2)
            with open_mfdataset(
                [tmp1, tmp2], concat_dim="x", combine="nested", attrs_file=tmp2
            ) as actual:
                # attributes are inherited from the master file
                assert actual.attrs["test2"] == ds2.attrs["test2"]
                # attributes from ds1 are not retained, e.g.,
                assert "test1" not in actual.attrs

    def test_open_mfdataset_attrs_file_path(self) -> None:
        original = Dataset({"foo": ("x", np.random.randn(10))})
        with create_tmp_files(2) as (tmps1, tmps2):
            tmp1 = Path(tmps1)
            tmp2 = Path(tmps2)
            ds1 = original.isel(x=slice(5))
            ds2 = original.isel(x=slice(5, 10))
            ds1.attrs["test1"] = "foo"
            ds2.attrs["test2"] = "bar"
            ds1.to_netcdf(tmp1)
            ds2.to_netcdf(tmp2)
            with open_mfdataset(
                [tmp1, tmp2], concat_dim="x", combine="nested", attrs_file=tmp2
            ) as actual:
                # attributes are inherited from the master file
                assert actual.attrs["test2"] == ds2.attrs["test2"]
                # attributes from ds1 are not retained, e.g.,
                assert "test1" not in actual.attrs

    def test_open_mfdataset_auto_combine(self) -> None:
        original = Dataset({"foo": ("x", np.random.randn(10)), "x": np.arange(10)})
        with create_tmp_file() as tmp1:
            with create_tmp_file() as tmp2:
                original.isel(x=slice(5)).to_netcdf(tmp1)
                original.isel(x=slice(5, 10)).to_netcdf(tmp2)

                with open_mfdataset([tmp2, tmp1], combine="by_coords") as actual:
                    assert_identical(original, actual)

    def test_open_mfdataset_raise_on_bad_combine_args(self) -> None:
        # Regression test for unhelpful error shown in #5230
        original = Dataset({"foo": ("x", np.random.randn(10)), "x": np.arange(10)})
        with create_tmp_file() as tmp1:
            with create_tmp_file() as tmp2:
                original.isel(x=slice(5)).to_netcdf(tmp1)
                original.isel(x=slice(5, 10)).to_netcdf(tmp2)
                with pytest.raises(ValueError, match="`concat_dim` has no effect"):
                    open_mfdataset([tmp1, tmp2], concat_dim="x")

    def test_encoding_mfdataset(self) -> None:
        original = Dataset(
            {
                "foo": ("t", np.random.randn(10)),
                "t": ("t", pd.date_range(start="2010-01-01", periods=10, freq="1D")),
            }
        )
        original.t.encoding["units"] = "days since 2010-01-01"

        with create_tmp_file() as tmp1:
            with create_tmp_file() as tmp2:
                ds1 = original.isel(t=slice(5))
                ds2 = original.isel(t=slice(5, 10))
                ds1.t.encoding["units"] = "days since 2010-01-01"
                ds2.t.encoding["units"] = "days since 2000-01-01"
                ds1.to_netcdf(tmp1)
                ds2.to_netcdf(tmp2)
                with open_mfdataset([tmp1, tmp2], combine="nested") as actual:
                    assert actual.t.encoding["units"] == original.t.encoding["units"]
                    assert actual.t.encoding["units"] == ds1.t.encoding["units"]
                    assert actual.t.encoding["units"] != ds2.t.encoding["units"]

    def test_preprocess_mfdataset(self) -> None:
        original = Dataset({"foo": ("x", np.random.randn(10))})
        with create_tmp_file() as tmp:
            original.to_netcdf(tmp)

            def preprocess(ds):
                return ds.assign_coords(z=0)

            expected = preprocess(original)
            with open_mfdataset(
                tmp, preprocess=preprocess, combine="by_coords"
            ) as actual:
                assert_identical(expected, actual)

    def test_save_mfdataset_roundtrip(self) -> None:
        original = Dataset({"foo": ("x", np.random.randn(10))})
        datasets = [original.isel(x=slice(5)), original.isel(x=slice(5, 10))]
        with create_tmp_file() as tmp1:
            with create_tmp_file() as tmp2:
                save_mfdataset(datasets, [tmp1, tmp2])
                with open_mfdataset(
                    [tmp1, tmp2], concat_dim="x", combine="nested"
                ) as actual:
                    assert_identical(actual, original)

    def test_save_mfdataset_invalid(self) -> None:
        ds = Dataset()
        with pytest.raises(ValueError, match=r"cannot use mode"):
            save_mfdataset([ds, ds], ["same", "same"])
        with pytest.raises(ValueError, match=r"same length"):
            save_mfdataset([ds, ds], ["only one path"])

    def test_save_mfdataset_invalid_dataarray(self) -> None:
        # regression test for GH1555
        da = DataArray([1, 2])
        with pytest.raises(TypeError, match=r"supports writing Dataset"):
            save_mfdataset([da], ["dataarray"])

    def test_save_mfdataset_pathlib_roundtrip(self) -> None:
        original = Dataset({"foo": ("x", np.random.randn(10))})
        datasets = [original.isel(x=slice(5)), original.isel(x=slice(5, 10))]
        with create_tmp_file() as tmps1:
            with create_tmp_file() as tmps2:
                tmp1 = Path(tmps1)
                tmp2 = Path(tmps2)
                save_mfdataset(datasets, [tmp1, tmp2])
                with open_mfdataset(
                    [tmp1, tmp2], concat_dim="x", combine="nested"
                ) as actual:
                    assert_identical(actual, original)

    def test_save_mfdataset_pass_kwargs(self) -> None:
        # create a timeseries to store in a netCDF file
        times = [0, 1]
        time = xr.DataArray(times, dims=("time",))

        # create a simple dataset to write using save_mfdataset
        test_ds = xr.Dataset()
        test_ds["time"] = time

        # make sure the times are written as double and
        # turn off fill values
        encoding = dict(time=dict(dtype="double"))
        unlimited_dims = ["time"]

        # set the output file name
        output_path = "test.nc"

        # attempt to write the dataset with the encoding and unlimited args
        # passed through
        xr.save_mfdataset(
            [test_ds], [output_path], encoding=encoding, unlimited_dims=unlimited_dims
        )

    def test_open_and_do_math(self) -> None:
        original = Dataset({"foo": ("x", np.random.randn(10))})
        with create_tmp_file() as tmp:
            original.to_netcdf(tmp)
            with open_mfdataset(tmp, combine="by_coords") as ds:
                actual = 1.0 * ds
                assert_allclose(original, actual, decode_bytes=False)

    def test_open_mfdataset_concat_dim_none(self) -> None:
        with create_tmp_file() as tmp1:
            with create_tmp_file() as tmp2:
                data = Dataset({"x": 0})
                data.to_netcdf(tmp1)
                Dataset({"x": np.nan}).to_netcdf(tmp2)
                with open_mfdataset(
                    [tmp1, tmp2], concat_dim=None, combine="nested"
                ) as actual:
                    assert_identical(data, actual)

    def test_open_mfdataset_concat_dim_default_none(self) -> None:
        with create_tmp_file() as tmp1:
            with create_tmp_file() as tmp2:
                data = Dataset({"x": 0})
                data.to_netcdf(tmp1)
                Dataset({"x": np.nan}).to_netcdf(tmp2)
                with open_mfdataset([tmp1, tmp2], combine="nested") as actual:
                    assert_identical(data, actual)

    def test_open_dataset(self) -> None:
        original = Dataset({"foo": ("x", np.random.randn(10))})
        with create_tmp_file() as tmp:
            original.to_netcdf(tmp)
            with open_dataset(tmp, chunks={"x": 5}) as actual:
                assert isinstance(actual.foo.variable.data, da.Array)
                assert actual.foo.variable.data.chunks == ((5, 5),)
                assert_identical(original, actual)
            with open_dataset(tmp, chunks=5) as actual:
                assert_identical(original, actual)
            with open_dataset(tmp) as actual:
                assert isinstance(actual.foo.variable.data, np.ndarray)
                assert_identical(original, actual)

    def test_open_single_dataset(self) -> None:
        # Test for issue GH #1988. This makes sure that the
        # concat_dim is utilized when specified in open_mfdataset().
        rnddata = np.random.randn(10)
        original = Dataset({"foo": ("x", rnddata)})
        dim = DataArray([100], name="baz", dims="baz")
        expected = Dataset(
            {"foo": (("baz", "x"), rnddata[np.newaxis, :])}, {"baz": [100]}
        )
        with create_tmp_file() as tmp:
            original.to_netcdf(tmp)
            with open_mfdataset([tmp], concat_dim=dim, combine="nested") as actual:
                assert_identical(expected, actual)

    def test_open_multi_dataset(self) -> None:
        # Test for issue GH #1988 and #2647. This makes sure that the
        # concat_dim is utilized when specified in open_mfdataset().
        # The additional wrinkle is to ensure that a length greater
        # than one is tested as well due to numpy's implicit casting
        # of 1-length arrays to booleans in tests, which allowed
        # #2647 to still pass the test_open_single_dataset(),
        # which is itself still needed as-is because the original
        # bug caused one-length arrays to not be used correctly
        # in concatenation.
        rnddata = np.random.randn(10)
        original = Dataset({"foo": ("x", rnddata)})
        dim = DataArray([100, 150], name="baz", dims="baz")
        expected = Dataset(
            {"foo": (("baz", "x"), np.tile(rnddata[np.newaxis, :], (2, 1)))},
            {"baz": [100, 150]},
        )
        with create_tmp_file() as tmp1, create_tmp_file() as tmp2:
            original.to_netcdf(tmp1)
            original.to_netcdf(tmp2)
            with open_mfdataset(
                [tmp1, tmp2], concat_dim=dim, combine="nested"
            ) as actual:
                assert_identical(expected, actual)

    # Flaky test. Very open to contributions on fixing this
    @pytest.mark.flaky
    def test_dask_roundtrip(self) -> None:
        with create_tmp_file() as tmp:
            data = create_test_data()
            data.to_netcdf(tmp)
            chunks = {"dim1": 4, "dim2": 4, "dim3": 4, "time": 10}
            with open_dataset(tmp, chunks=chunks) as dask_ds:
                assert_identical(data, dask_ds)
                with create_tmp_file() as tmp2:
                    dask_ds.to_netcdf(tmp2)
                    with open_dataset(tmp2) as on_disk:
                        assert_identical(data, on_disk)

    def test_deterministic_names(self) -> None:
        with create_tmp_file() as tmp:
            data = create_test_data()
            data.to_netcdf(tmp)
            with open_mfdataset(tmp, combine="by_coords") as ds:
                original_names = {k: v.data.name for k, v in ds.data_vars.items()}
            with open_mfdataset(tmp, combine="by_coords") as ds:
                repeat_names = {k: v.data.name for k, v in ds.data_vars.items()}
            for var_name, dask_name in original_names.items():
                assert var_name in dask_name
                assert dask_name[:13] == "open_dataset-"
            assert original_names == repeat_names

    def test_dataarray_compute(self) -> None:
        # Test DataArray.compute() on dask backend.
        # The test for Dataset.compute() is already in DatasetIOBase;
        # however dask is the only tested backend which supports DataArrays
        actual = DataArray([1, 2]).chunk()
        computed = actual.compute()
        assert not actual._in_memory
        assert computed._in_memory
        assert_allclose(actual, computed, decode_bytes=False)

    def test_save_mfdataset_compute_false_roundtrip(self) -> None:
        from dask.delayed import Delayed

        original = Dataset({"foo": ("x", np.random.randn(10))}).chunk()
        datasets = [original.isel(x=slice(5)), original.isel(x=slice(5, 10))]
        with create_tmp_file(allow_cleanup_failure=ON_WINDOWS) as tmp1:
            with create_tmp_file(allow_cleanup_failure=ON_WINDOWS) as tmp2:
                delayed_obj = save_mfdataset(
                    datasets, [tmp1, tmp2], engine=self.engine, compute=False
                )
                assert isinstance(delayed_obj, Delayed)
                delayed_obj.compute()
                with open_mfdataset(
                    [tmp1, tmp2], combine="nested", concat_dim="x"
                ) as actual:
                    assert_identical(actual, original)

    def test_load_dataset(self) -> None:
        with create_tmp_file() as tmp:
            original = Dataset({"foo": ("x", np.random.randn(10))})
            original.to_netcdf(tmp)
            ds = load_dataset(tmp)
            # this would fail if we used open_dataset instead of load_dataset
            ds.to_netcdf(tmp)

    def test_load_dataarray(self) -> None:
        with create_tmp_file() as tmp:
            original = Dataset({"foo": ("x", np.random.randn(10))})
            original.to_netcdf(tmp)
            ds = load_dataarray(tmp)
            # this would fail if we used open_dataarray instead of
            # load_dataarray
            ds.to_netcdf(tmp)

    @pytest.mark.skipif(
        ON_WINDOWS,
        reason="counting number of tasks in graph fails on windows for some reason",
    )
    def test_inline_array(self) -> None:
        with create_tmp_file() as tmp:
            original = Dataset({"foo": ("x", np.random.randn(10))})
            original.to_netcdf(tmp)
            chunks = {"time": 10}

            def num_graph_nodes(obj):
                return len(obj.__dask_graph__())

            with (
                open_dataset(tmp, inline_array=False, chunks=chunks) as not_inlined_ds,
                open_dataset(tmp, inline_array=True, chunks=chunks) as inlined_ds,
            ):
                assert num_graph_nodes(inlined_ds) < num_graph_nodes(not_inlined_ds)

            with (
                open_dataarray(
                    tmp, inline_array=False, chunks=chunks
                ) as not_inlined_da,
                open_dataarray(tmp, inline_array=True, chunks=chunks) as inlined_da,
            ):
                assert num_graph_nodes(inlined_da) < num_graph_nodes(not_inlined_da)


@requires_scipy_or_netCDF4
@requires_pydap
@pytest.mark.filterwarnings("ignore:The binary mode of fromstring is deprecated")
class TestPydap:
    def convert_to_pydap_dataset(self, original):
        from pydap.model import BaseType, DatasetType, GridType

        ds = DatasetType("bears", **original.attrs)
        for key, var in original.data_vars.items():
            v = GridType(key)
            v[key] = BaseType(key, var.values, dimensions=var.dims, **var.attrs)
            for d in var.dims:
                v[d] = BaseType(d, var[d].values)
            ds[key] = v
        # check all dims are stored in ds
        for d in original.coords:
            ds[d] = BaseType(
                d, original[d].values, dimensions=(d,), **original[d].attrs
            )
        return ds

    @contextlib.contextmanager
    def create_datasets(self, **kwargs):
        with open_example_dataset("bears.nc") as expected:
            pydap_ds = self.convert_to_pydap_dataset(expected)
            actual = open_dataset(PydapDataStore(pydap_ds))
            # TODO solve this workaround:
            # netcdf converts string to byte not unicode
            expected["bears"] = expected["bears"].astype(str)
            yield actual, expected

    def test_cmp_local_file(self) -> None:
        with self.create_datasets() as (actual, expected):
            assert_equal(actual, expected)

            # global attributes should be global attributes on the dataset
            assert "NC_GLOBAL" not in actual.attrs
            assert "history" in actual.attrs

            # we don't check attributes exactly with assertDatasetIdentical()
            # because the test DAP server seems to insert some extra
            # attributes not found in the netCDF file.
            assert actual.attrs.keys() == expected.attrs.keys()

        with self.create_datasets() as (actual, expected):
            assert_equal(actual[{"l": 2}], expected[{"l": 2}])

        with self.create_datasets() as (actual, expected):
            assert_equal(actual.isel(i=0, j=-1), expected.isel(i=0, j=-1))

        with self.create_datasets() as (actual, expected):
            assert_equal(actual.isel(j=slice(1, 2)), expected.isel(j=slice(1, 2)))

        with self.create_datasets() as (actual, expected):
            indexers = {"i": [1, 0, 0], "j": [1, 2, 0, 1]}
            assert_equal(actual.isel(**indexers), expected.isel(**indexers))

        with self.create_datasets() as (actual, expected):
            indexers2 = {
                "i": DataArray([0, 1, 0], dims="a"),
                "j": DataArray([0, 2, 1], dims="a"),
            }
            assert_equal(actual.isel(**indexers2), expected.isel(**indexers2))

    def test_compatible_to_netcdf(self) -> None:
        # make sure it can be saved as a netcdf
        with self.create_datasets() as (actual, expected):
            with create_tmp_file() as tmp_file:
                actual.to_netcdf(tmp_file)
                with open_dataset(tmp_file) as actual2:
                    actual2["bears"] = actual2["bears"].astype(str)
                    assert_equal(actual2, expected)

    @requires_dask
    def test_dask(self) -> None:
        with self.create_datasets(chunks={"j": 2}) as (actual, expected):
            assert_equal(actual, expected)


@network
@requires_scipy_or_netCDF4
@requires_pydap
class TestPydapOnline(TestPydap):
    @contextlib.contextmanager
    def create_datasets(self, **kwargs):
        url = "http://test.opendap.org/opendap/data/nc/bears.nc"
        actual = open_dataset(url, engine="pydap", **kwargs)
        with open_example_dataset("bears.nc") as expected:
            # workaround to restore string which is converted to byte
            expected["bears"] = expected["bears"].astype(str)
            yield actual, expected

    def test_session(self) -> None:
        from pydap.cas.urs import setup_session

        session = setup_session("XarrayTestUser", "Xarray2017")
        with mock.patch("pydap.client.open_url") as mock_func:
            xr.backends.PydapDataStore.open("http://test.url", session=session)
        mock_func.assert_called_with(
            url="http://test.url",
            application=None,
            session=session,
            output_grid=True,
            timeout=120,
        )


class TestEncodingInvalid:
    def test_extract_nc4_variable_encoding(self) -> None:
        var = xr.Variable(("x",), [1, 2, 3], {}, {"foo": "bar"})
        with pytest.raises(ValueError, match=r"unexpected encoding"):
            _extract_nc4_variable_encoding(var, raise_on_invalid=True)

        var = xr.Variable(("x",), [1, 2, 3], {}, {"chunking": (2, 1)})
        encoding = _extract_nc4_variable_encoding(var)
        assert {} == encoding

        # regression test
        var = xr.Variable(("x",), [1, 2, 3], {}, {"shuffle": True})
        encoding = _extract_nc4_variable_encoding(var, raise_on_invalid=True)
        assert {"shuffle": True} == encoding

        # Variables with unlim dims must be chunked on output.
        var = xr.Variable(("x",), [1, 2, 3], {}, {"contiguous": True})
        encoding = _extract_nc4_variable_encoding(var, unlimited_dims=("x",))
        assert {} == encoding

    @requires_netCDF4
    def test_extract_nc4_variable_encoding_netcdf4(self):
        # New netCDF4 1.6.0 compression argument.
        var = xr.Variable(("x",), [1, 2, 3], {}, {"compression": "szlib"})
        _extract_nc4_variable_encoding(var, backend="netCDF4", raise_on_invalid=True)

    @pytest.mark.xfail
    def test_extract_h5nc_encoding(self) -> None:
        # not supported with h5netcdf (yet)
        var = xr.Variable(("x",), [1, 2, 3], {}, {"least_significant_digit": 2})
        with pytest.raises(ValueError, match=r"unexpected encoding"):
            _extract_nc4_variable_encoding(var, raise_on_invalid=True)


class MiscObject:
    pass


@requires_netCDF4
class TestValidateAttrs:
    def test_validating_attrs(self) -> None:
        def new_dataset():
            return Dataset({"data": ("y", np.arange(10.0))}, {"y": np.arange(10)})

        def new_dataset_and_dataset_attrs():
            ds = new_dataset()
            return ds, ds.attrs

        def new_dataset_and_data_attrs():
            ds = new_dataset()
            return ds, ds.data.attrs

        def new_dataset_and_coord_attrs():
            ds = new_dataset()
            return ds, ds.coords["y"].attrs

        for new_dataset_and_attrs in [
            new_dataset_and_dataset_attrs,
            new_dataset_and_data_attrs,
            new_dataset_and_coord_attrs,
        ]:
            ds, attrs = new_dataset_and_attrs()

            attrs[123] = "test"
            with pytest.raises(TypeError, match=r"Invalid name for attr: 123"):
                ds.to_netcdf("test.nc")

            ds, attrs = new_dataset_and_attrs()
            attrs[MiscObject()] = "test"
            with pytest.raises(TypeError, match=r"Invalid name for attr: "):
                ds.to_netcdf("test.nc")

            ds, attrs = new_dataset_and_attrs()
            attrs[""] = "test"
            with pytest.raises(ValueError, match=r"Invalid name for attr '':"):
                ds.to_netcdf("test.nc")

            # This one should work
            ds, attrs = new_dataset_and_attrs()
            attrs["test"] = "test"
            with create_tmp_file() as tmp_file:
                ds.to_netcdf(tmp_file)

            ds, attrs = new_dataset_and_attrs()
            attrs["test"] = {"a": 5}
            with pytest.raises(TypeError, match=r"Invalid value for attr 'test'"):
                ds.to_netcdf("test.nc")

            ds, attrs = new_dataset_and_attrs()
            attrs["test"] = MiscObject()
            with pytest.raises(TypeError, match=r"Invalid value for attr 'test'"):
                ds.to_netcdf("test.nc")

            ds, attrs = new_dataset_and_attrs()
            attrs["test"] = 5
            with create_tmp_file() as tmp_file:
                ds.to_netcdf(tmp_file)

            ds, attrs = new_dataset_and_attrs()
            attrs["test"] = 3.14
            with create_tmp_file() as tmp_file:
                ds.to_netcdf(tmp_file)

            ds, attrs = new_dataset_and_attrs()
            attrs["test"] = [1, 2, 3, 4]
            with create_tmp_file() as tmp_file:
                ds.to_netcdf(tmp_file)

            ds, attrs = new_dataset_and_attrs()
            attrs["test"] = (1.9, 2.5)
            with create_tmp_file() as tmp_file:
                ds.to_netcdf(tmp_file)

            ds, attrs = new_dataset_and_attrs()
            attrs["test"] = np.arange(5)
            with create_tmp_file() as tmp_file:
                ds.to_netcdf(tmp_file)

            ds, attrs = new_dataset_and_attrs()
            attrs["test"] = "This is a string"
            with create_tmp_file() as tmp_file:
                ds.to_netcdf(tmp_file)

            ds, attrs = new_dataset_and_attrs()
            attrs["test"] = ""
            with create_tmp_file() as tmp_file:
                ds.to_netcdf(tmp_file)


@requires_scipy_or_netCDF4
class TestDataArrayToNetCDF:
    def test_dataarray_to_netcdf_no_name(self) -> None:
        original_da = DataArray(np.arange(12).reshape((3, 4)))

        with create_tmp_file() as tmp:
            original_da.to_netcdf(tmp)

            with open_dataarray(tmp) as loaded_da:
                assert_identical(original_da, loaded_da)

    def test_dataarray_to_netcdf_with_name(self) -> None:
        original_da = DataArray(np.arange(12).reshape((3, 4)), name="test")

        with create_tmp_file() as tmp:
            original_da.to_netcdf(tmp)

            with open_dataarray(tmp) as loaded_da:
                assert_identical(original_da, loaded_da)

    def test_dataarray_to_netcdf_coord_name_clash(self) -> None:
        original_da = DataArray(
            np.arange(12).reshape((3, 4)), dims=["x", "y"], name="x"
        )

        with create_tmp_file() as tmp:
            original_da.to_netcdf(tmp)

            with open_dataarray(tmp) as loaded_da:
                assert_identical(original_da, loaded_da)

    def test_open_dataarray_options(self) -> None:
        data = DataArray(np.arange(5), coords={"y": ("x", range(5))}, dims=["x"])

        with create_tmp_file() as tmp:
            data.to_netcdf(tmp)

            expected = data.drop_vars("y")
            with open_dataarray(tmp, drop_variables=["y"]) as loaded:
                assert_identical(expected, loaded)

    @requires_scipy
    def test_dataarray_to_netcdf_return_bytes(self) -> None:
        # regression test for GH1410
        data = xr.DataArray([1, 2, 3])
        output = data.to_netcdf()
        assert isinstance(output, bytes)

    def test_dataarray_to_netcdf_no_name_pathlib(self) -> None:
        original_da = DataArray(np.arange(12).reshape((3, 4)))

        with create_tmp_file() as tmps:
            tmp = Path(tmps)
            original_da.to_netcdf(tmp)

            with open_dataarray(tmp) as loaded_da:
                assert_identical(original_da, loaded_da)


@requires_zarr
class TestDataArrayToZarr:
    def skip_if_zarr_python_3_and_zip_store(self, store) -> None:
        if has_zarr_v3 and isinstance(store, zarr.storage.zip.ZipStore):
            pytest.skip(
                reason="zarr-python 3.x doesn't support reopening ZipStore with a new mode."
            )

    def test_dataarray_to_zarr_no_name(self, tmp_store) -> None:
        self.skip_if_zarr_python_3_and_zip_store(tmp_store)
        original_da = DataArray(np.arange(12).reshape((3, 4)))

        original_da.to_zarr(tmp_store)

        with open_dataarray(tmp_store, engine="zarr") as loaded_da:
            assert_identical(original_da, loaded_da)

    def test_dataarray_to_zarr_with_name(self, tmp_store) -> None:
        self.skip_if_zarr_python_3_and_zip_store(tmp_store)
        original_da = DataArray(np.arange(12).reshape((3, 4)), name="test")

        original_da.to_zarr(tmp_store)

        with open_dataarray(tmp_store, engine="zarr") as loaded_da:
            assert_identical(original_da, loaded_da)

    def test_dataarray_to_zarr_coord_name_clash(self, tmp_store) -> None:
        self.skip_if_zarr_python_3_and_zip_store(tmp_store)
        original_da = DataArray(
            np.arange(12).reshape((3, 4)), dims=["x", "y"], name="x"
        )

        original_da.to_zarr(tmp_store)

        with open_dataarray(tmp_store, engine="zarr") as loaded_da:
            assert_identical(original_da, loaded_da)

    def test_open_dataarray_options(self, tmp_store) -> None:
        self.skip_if_zarr_python_3_and_zip_store(tmp_store)
        data = DataArray(np.arange(5), coords={"y": ("x", range(1, 6))}, dims=["x"])

        data.to_zarr(tmp_store)

        expected = data.drop_vars("y")
        with open_dataarray(tmp_store, engine="zarr", drop_variables=["y"]) as loaded:
            assert_identical(expected, loaded)

    @requires_dask
    def test_dataarray_to_zarr_compute_false(self, tmp_store) -> None:
        from dask.delayed import Delayed

        skip_if_zarr_format_3(tmp_store)
        original_da = DataArray(np.arange(12).reshape((3, 4)))

        output = original_da.to_zarr(tmp_store, compute=False)
        assert isinstance(output, Delayed)
        output.compute()
        with open_dataarray(tmp_store, engine="zarr") as loaded_da:
            assert_identical(original_da, loaded_da)


@requires_scipy_or_netCDF4
def test_no_warning_from_dask_effective_get() -> None:
    with create_tmp_file() as tmpfile:
        with assert_no_warnings():
            ds = Dataset()
            ds.to_netcdf(tmpfile)


@requires_scipy_or_netCDF4
def test_source_encoding_always_present() -> None:
    # Test for GH issue #2550.
    rnddata = np.random.randn(10)
    original = Dataset({"foo": ("x", rnddata)})
    with create_tmp_file() as tmp:
        original.to_netcdf(tmp)
        with open_dataset(tmp) as ds:
            assert ds.encoding["source"] == tmp


@requires_scipy_or_netCDF4
def test_source_encoding_always_present_with_pathlib() -> None:
    # Test for GH issue #5888.
    rnddata = np.random.randn(10)
    original = Dataset({"foo": ("x", rnddata)})
    with create_tmp_file() as tmp:
        original.to_netcdf(tmp)
        with open_dataset(Path(tmp)) as ds:
            assert ds.encoding["source"] == tmp


@requires_h5netcdf
@requires_fsspec
def test_source_encoding_always_present_with_fsspec() -> None:
    import fsspec

    rnddata = np.random.randn(10)
    original = Dataset({"foo": ("x", rnddata)})
    with create_tmp_file() as tmp:
        original.to_netcdf(tmp)

        fs = fsspec.filesystem("file")
        with fs.open(tmp) as f, open_dataset(f) as ds:
            assert ds.encoding["source"] == tmp
        with fs.open(tmp) as f, open_mfdataset([f]) as ds:
            assert "foo" in ds


def _assert_no_dates_out_of_range_warning(record):
    undesired_message = "dates out of range"
    for warning in record:
        assert undesired_message not in str(warning.message)


@requires_scipy_or_netCDF4
@pytest.mark.parametrize("calendar", _STANDARD_CALENDARS)
def test_use_cftime_standard_calendar_default_in_range(calendar) -> None:
    x = [0, 1]
    time = [0, 720]
    units_date = "2000-01-01"
    units = "days since 2000-01-01"
    original = DataArray(x, [("time", time)], name="x").to_dataset()
    for v in ["x", "time"]:
        original[v].attrs["units"] = units
        original[v].attrs["calendar"] = calendar

    x_timedeltas = np.array(x).astype("timedelta64[D]")
    time_timedeltas = np.array(time).astype("timedelta64[D]")
    decoded_x = np.datetime64(units_date, "ns") + x_timedeltas
    decoded_time = np.datetime64(units_date, "ns") + time_timedeltas
    expected_x = DataArray(decoded_x, [("time", decoded_time)], name="x")
    expected_time = DataArray(decoded_time, [("time", decoded_time)], name="time")

    with create_tmp_file() as tmp_file:
        original.to_netcdf(tmp_file)
        with warnings.catch_warnings(record=True) as record:
            with open_dataset(tmp_file) as ds:
                assert_identical(expected_x, ds.x)
                assert_identical(expected_time, ds.time)
            _assert_no_dates_out_of_range_warning(record)


@requires_cftime
@requires_scipy_or_netCDF4
@pytest.mark.parametrize("calendar", ["standard", "gregorian"])
@pytest.mark.parametrize("units_year", [1500, 1582])
def test_use_cftime_standard_calendar_default_out_of_range(
    calendar, units_year
) -> None:
    # todo: check, if we still need to test for two dates
    import cftime

    x = [0, 1]
    time = [0, 720]
    units = f"days since {units_year}-01-01"
    original = DataArray(x, [("time", time)], name="x").to_dataset()
    for v in ["x", "time"]:
        original[v].attrs["units"] = units
        original[v].attrs["calendar"] = calendar

    decoded_x = cftime.num2date(x, units, calendar, only_use_cftime_datetimes=True)
    decoded_time = cftime.num2date(
        time, units, calendar, only_use_cftime_datetimes=True
    )
    expected_x = DataArray(decoded_x, [("time", decoded_time)], name="x")
    expected_time = DataArray(decoded_time, [("time", decoded_time)], name="time")

    with create_tmp_file() as tmp_file:
        original.to_netcdf(tmp_file)
        with pytest.warns(SerializationWarning):
            with open_dataset(tmp_file) as ds:
                assert_identical(expected_x, ds.x)
                assert_identical(expected_time, ds.time)


@requires_cftime
@requires_scipy_or_netCDF4
@pytest.mark.parametrize("calendar", _ALL_CALENDARS)
@pytest.mark.parametrize("units_year", [1500, 2000, 2500])
def test_use_cftime_true(calendar, units_year) -> None:
    import cftime

    x = [0, 1]
    time = [0, 720]
    units = f"days since {units_year}-01-01"
    original = DataArray(x, [("time", time)], name="x").to_dataset()
    for v in ["x", "time"]:
        original[v].attrs["units"] = units
        original[v].attrs["calendar"] = calendar

    decoded_x = cftime.num2date(x, units, calendar, only_use_cftime_datetimes=True)
    decoded_time = cftime.num2date(
        time, units, calendar, only_use_cftime_datetimes=True
    )
    expected_x = DataArray(decoded_x, [("time", decoded_time)], name="x")
    expected_time = DataArray(decoded_time, [("time", decoded_time)], name="time")

    with create_tmp_file() as tmp_file:
        original.to_netcdf(tmp_file)
        with warnings.catch_warnings(record=True) as record:
            decoder = CFDatetimeCoder(use_cftime=True)
            with open_dataset(tmp_file, decode_times=decoder) as ds:
                assert_identical(expected_x, ds.x)
                assert_identical(expected_time, ds.time)
            _assert_no_dates_out_of_range_warning(record)


@requires_scipy_or_netCDF4
@pytest.mark.parametrize("calendar", _STANDARD_CALENDARS)
@pytest.mark.xfail(
    has_numpy_2, reason="https://github.com/pandas-dev/pandas/issues/56996"
)
def test_use_cftime_false_standard_calendar_in_range(calendar) -> None:
    x = [0, 1]
    time = [0, 720]
    units_date = "2000-01-01"
    units = "days since 2000-01-01"
    original = DataArray(x, [("time", time)], name="x").to_dataset()
    for v in ["x", "time"]:
        original[v].attrs["units"] = units
        original[v].attrs["calendar"] = calendar

    x_timedeltas = np.array(x).astype("timedelta64[D]")
    time_timedeltas = np.array(time).astype("timedelta64[D]")
    decoded_x = np.datetime64(units_date, "ns") + x_timedeltas
    decoded_time = np.datetime64(units_date, "ns") + time_timedeltas
    expected_x = DataArray(decoded_x, [("time", decoded_time)], name="x")
    expected_time = DataArray(decoded_time, [("time", decoded_time)], name="time")

    with create_tmp_file() as tmp_file:
        original.to_netcdf(tmp_file)
        with warnings.catch_warnings(record=True) as record:
            with open_dataset(tmp_file, use_cftime=False) as ds:
                assert_identical(expected_x, ds.x)
                assert_identical(expected_time, ds.time)
            _assert_no_dates_out_of_range_warning(record)


@requires_scipy_or_netCDF4
@pytest.mark.parametrize("calendar", ["standard", "gregorian"])
@pytest.mark.parametrize("units_year", [1500, 1582])
def test_use_cftime_false_standard_calendar_out_of_range(calendar, units_year) -> None:
    # todo: check, if we still need to check for two dates
    x = [0, 1]
    time = [0, 720]
    units = f"days since {units_year}-01-01"
    original = DataArray(x, [("time", time)], name="x").to_dataset()
    for v in ["x", "time"]:
        original[v].attrs["units"] = units
        original[v].attrs["calendar"] = calendar

    with create_tmp_file() as tmp_file:
        original.to_netcdf(tmp_file)
        with pytest.raises((OutOfBoundsDatetime, ValueError)):
            decoder = CFDatetimeCoder(use_cftime=False)
            open_dataset(tmp_file, decode_times=decoder)


@requires_scipy_or_netCDF4
@pytest.mark.parametrize("calendar", _NON_STANDARD_CALENDARS)
@pytest.mark.parametrize("units_year", [1500, 2000, 2500])
def test_use_cftime_false_nonstandard_calendar(calendar, units_year) -> None:
    x = [0, 1]
    time = [0, 720]
    units = f"days since {units_year}"
    original = DataArray(x, [("time", time)], name="x").to_dataset()
    for v in ["x", "time"]:
        original[v].attrs["units"] = units
        original[v].attrs["calendar"] = calendar

    with create_tmp_file() as tmp_file:
        original.to_netcdf(tmp_file)
        with pytest.raises((OutOfBoundsDatetime, ValueError)):
            decoder = CFDatetimeCoder(use_cftime=False)
            open_dataset(tmp_file, decode_times=decoder)


@pytest.mark.parametrize("engine", ["netcdf4", "scipy"])
def test_invalid_netcdf_raises(engine) -> None:
    data = create_test_data()
    with pytest.raises(ValueError, match=r"unrecognized option 'invalid_netcdf'"):
        data.to_netcdf("foo.nc", engine=engine, invalid_netcdf=True)


@requires_zarr
def test_encode_zarr_attr_value() -> None:
    # array -> list
    arr = np.array([1, 2, 3])
    expected1 = [1, 2, 3]
    actual1 = backends.zarr.encode_zarr_attr_value(arr)
    assert isinstance(actual1, list)
    assert actual1 == expected1

    # scalar array -> scalar
    sarr = np.array(1)[()]
    expected2 = 1
    actual2 = backends.zarr.encode_zarr_attr_value(sarr)
    assert isinstance(actual2, int)
    assert actual2 == expected2

    # string -> string (no change)
    expected3 = "foo"
    actual3 = backends.zarr.encode_zarr_attr_value(expected3)
    assert isinstance(actual3, str)
    assert actual3 == expected3


@requires_zarr
def test_extract_zarr_variable_encoding() -> None:
    var = xr.Variable("x", [1, 2])
    actual = backends.zarr.extract_zarr_variable_encoding(var)
    assert "chunks" in actual
    assert actual["chunks"] is None

    var = xr.Variable("x", [1, 2], encoding={"chunks": (1,)})
    actual = backends.zarr.extract_zarr_variable_encoding(var)
    assert actual["chunks"] == (1,)

    # does not raise on invalid
    var = xr.Variable("x", [1, 2], encoding={"foo": (1,)})
    actual = backends.zarr.extract_zarr_variable_encoding(var)

    # raises on invalid
    var = xr.Variable("x", [1, 2], encoding={"foo": (1,)})
    with pytest.raises(ValueError, match=r"unexpected encoding parameters"):
        actual = backends.zarr.extract_zarr_variable_encoding(
            var, raise_on_invalid=True
        )


@requires_zarr
@requires_fsspec
@pytest.mark.filterwarnings("ignore:deallocating CachingFileManager")
def test_open_fsspec() -> None:
    import fsspec

    if not hasattr(zarr.storage, "FSStore") or not hasattr(
        zarr.storage.FSStore, "getitems"
    ):
        pytest.skip("zarr too old")

    ds = open_dataset(os.path.join(os.path.dirname(__file__), "data", "example_1.nc"))

    m = fsspec.filesystem("memory")
    mm = m.get_mapper("out1.zarr")
    ds.to_zarr(mm)  # old interface
    ds0 = ds.copy()
    # pd.to_timedelta returns ns-precision, but the example data is in second precision
    # so we need to fix this
    ds0["time"] = ds.time + pd.to_timedelta("1 day").as_unit("s")
    mm = m.get_mapper("out2.zarr")
    ds0.to_zarr(mm)  # old interface

    # single dataset
    url = "memory://out2.zarr"
    ds2 = open_dataset(url, engine="zarr")
    xr.testing.assert_equal(ds0, ds2)

    # single dataset with caching
    url = "simplecache::memory://out2.zarr"
    ds2 = open_dataset(url, engine="zarr")
    xr.testing.assert_equal(ds0, ds2)

    # open_mfdataset requires dask
    if has_dask:
        # multi dataset
        url = "memory://out*.zarr"
        ds2 = open_mfdataset(url, engine="zarr")
        xr.testing.assert_equal(xr.concat([ds, ds0], dim="time"), ds2)

        # multi dataset with caching
        url = "simplecache::memory://out*.zarr"
        ds2 = open_mfdataset(url, engine="zarr")
        xr.testing.assert_equal(xr.concat([ds, ds0], dim="time"), ds2)


@requires_h5netcdf
@requires_netCDF4
def test_load_single_value_h5netcdf(tmp_path: Path) -> None:
    """Test that numeric single-element vector attributes are handled fine.

    At present (h5netcdf v0.8.1), the h5netcdf exposes single-valued numeric variable
    attributes as arrays of length 1, as opposed to scalars for the NetCDF4
    backend.  This was leading to a ValueError upon loading a single value from
    a file, see #4471.  Test that loading causes no failure.
    """
    ds = xr.Dataset(
        {
            "test": xr.DataArray(
                np.array([0]), dims=("x",), attrs={"scale_factor": 1, "add_offset": 0}
            )
        }
    )
    ds.to_netcdf(tmp_path / "test.nc")
    with xr.open_dataset(tmp_path / "test.nc", engine="h5netcdf") as ds2:
        ds2["test"][0].load()


@requires_zarr
@requires_dask
@pytest.mark.parametrize(
    "chunks", ["auto", -1, {}, {"x": "auto"}, {"x": -1}, {"x": "auto", "y": -1}]
)
def test_open_dataset_chunking_zarr(chunks, tmp_path: Path) -> None:
    encoded_chunks = 100
    dask_arr = da.from_array(
        np.ones((500, 500), dtype="float64"), chunks=encoded_chunks
    )
    ds = xr.Dataset(
        {
            "test": xr.DataArray(
                dask_arr,
                dims=("x", "y"),
            )
        }
    )
    ds["test"].encoding["chunks"] = encoded_chunks
    ds.to_zarr(tmp_path / "test.zarr")

    with dask.config.set({"array.chunk-size": "1MiB"}):
        expected = ds.chunk(chunks)
        with open_dataset(
            tmp_path / "test.zarr", engine="zarr", chunks=chunks
        ) as actual:
            xr.testing.assert_chunks_equal(actual, expected)


@requires_zarr
@requires_dask
@pytest.mark.parametrize(
    "chunks", ["auto", -1, {}, {"x": "auto"}, {"x": -1}, {"x": "auto", "y": -1}]
)
@pytest.mark.filterwarnings("ignore:The specified chunks separate")
def test_chunking_consintency(chunks, tmp_path: Path) -> None:
    encoded_chunks: dict[str, Any] = {}
    dask_arr = da.from_array(
        np.ones((500, 500), dtype="float64"), chunks=encoded_chunks
    )
    ds = xr.Dataset(
        {
            "test": xr.DataArray(
                dask_arr,
                dims=("x", "y"),
            )
        }
    )
    ds["test"].encoding["chunks"] = encoded_chunks
    ds.to_zarr(tmp_path / "test.zarr")
    ds.to_netcdf(tmp_path / "test.nc")

    with dask.config.set({"array.chunk-size": "1MiB"}):
        expected = ds.chunk(chunks)
        with xr.open_dataset(
            tmp_path / "test.zarr", engine="zarr", chunks=chunks
        ) as actual:
            xr.testing.assert_chunks_equal(actual, expected)

        with xr.open_dataset(tmp_path / "test.nc", chunks=chunks) as actual:
            xr.testing.assert_chunks_equal(actual, expected)


def _check_guess_can_open_and_open(entrypoint, obj, engine, expected):
    assert entrypoint.guess_can_open(obj)
    with open_dataset(obj, engine=engine) as actual:
        assert_identical(expected, actual)


@requires_netCDF4
def test_netcdf4_entrypoint(tmp_path: Path) -> None:
    entrypoint = NetCDF4BackendEntrypoint()
    ds = create_test_data()

    path = tmp_path / "foo"
    ds.to_netcdf(path, format="NETCDF3_CLASSIC")
    _check_guess_can_open_and_open(entrypoint, path, engine="netcdf4", expected=ds)
    _check_guess_can_open_and_open(entrypoint, str(path), engine="netcdf4", expected=ds)

    path = tmp_path / "bar"
    ds.to_netcdf(path, format="NETCDF4_CLASSIC")
    _check_guess_can_open_and_open(entrypoint, path, engine="netcdf4", expected=ds)
    _check_guess_can_open_and_open(entrypoint, str(path), engine="netcdf4", expected=ds)

    assert entrypoint.guess_can_open("http://something/remote")
    assert entrypoint.guess_can_open("something-local.nc")
    assert entrypoint.guess_can_open("something-local.nc4")
    assert entrypoint.guess_can_open("something-local.cdf")
    assert not entrypoint.guess_can_open("not-found-and-no-extension")

    path = tmp_path / "baz"
    with open(path, "wb") as f:
        f.write(b"not-a-netcdf-file")
    assert not entrypoint.guess_can_open(path)


@requires_scipy
def test_scipy_entrypoint(tmp_path: Path) -> None:
    entrypoint = ScipyBackendEntrypoint()
    ds = create_test_data()

    path = tmp_path / "foo"
    ds.to_netcdf(path, engine="scipy")
    _check_guess_can_open_and_open(entrypoint, path, engine="scipy", expected=ds)
    _check_guess_can_open_and_open(entrypoint, str(path), engine="scipy", expected=ds)
    with open(path, "rb") as f:
        _check_guess_can_open_and_open(entrypoint, f, engine="scipy", expected=ds)

    contents = ds.to_netcdf(engine="scipy")
    _check_guess_can_open_and_open(entrypoint, contents, engine="scipy", expected=ds)
    _check_guess_can_open_and_open(
        entrypoint, BytesIO(contents), engine="scipy", expected=ds
    )

    path = tmp_path / "foo.nc.gz"
    with gzip.open(path, mode="wb") as f:
        f.write(contents)
    _check_guess_can_open_and_open(entrypoint, path, engine="scipy", expected=ds)
    _check_guess_can_open_and_open(entrypoint, str(path), engine="scipy", expected=ds)

    assert entrypoint.guess_can_open("something-local.nc")
    assert entrypoint.guess_can_open("something-local.nc.gz")
    assert not entrypoint.guess_can_open("not-found-and-no-extension")
    assert not entrypoint.guess_can_open(b"not-a-netcdf-file")  # type: ignore[arg-type]


@requires_h5netcdf
def test_h5netcdf_entrypoint(tmp_path: Path) -> None:
    entrypoint = H5netcdfBackendEntrypoint()
    ds = create_test_data()

    path = tmp_path / "foo"
    ds.to_netcdf(path, engine="h5netcdf")
    _check_guess_can_open_and_open(entrypoint, path, engine="h5netcdf", expected=ds)
    _check_guess_can_open_and_open(
        entrypoint, str(path), engine="h5netcdf", expected=ds
    )
    with open(path, "rb") as f:
        _check_guess_can_open_and_open(entrypoint, f, engine="h5netcdf", expected=ds)

    assert entrypoint.guess_can_open("something-local.nc")
    assert entrypoint.guess_can_open("something-local.nc4")
    assert entrypoint.guess_can_open("something-local.cdf")
    assert not entrypoint.guess_can_open("not-found-and-no-extension")


@requires_netCDF4
@pytest.mark.parametrize("str_type", (str, np.str_))
def test_write_file_from_np_str(
    str_type: type[str] | type[np.str_], tmpdir: str
) -> None:
    # https://github.com/pydata/xarray/pull/5264
    scenarios = [str_type(v) for v in ["scenario_a", "scenario_b", "scenario_c"]]
    years = range(2015, 2100 + 1)
    tdf = pd.DataFrame(
        data=np.random.random((len(scenarios), len(years))),
        columns=years,
        index=scenarios,
    )
    tdf.index.name = "scenario"
    tdf.columns.name = "year"
    tdf = cast(pd.DataFrame, tdf.stack())
    tdf.name = "tas"

    txr = tdf.to_xarray()

    txr.to_netcdf(tmpdir.join("test.nc"))


@requires_zarr
@requires_netCDF4
class TestNCZarr:
    @property
    def netcdfc_version(self):
        return Version(nc4.getlibversion().split()[0].split("-development")[0])

    def _create_nczarr(self, filename):
        if self.netcdfc_version < Version("4.8.1"):
            pytest.skip("requires netcdf-c>=4.8.1")
        if platform.system() == "Windows" and self.netcdfc_version == Version("4.8.1"):
            # Bug in netcdf-c==4.8.1 (typo: Nan instead of NaN)
            # https://github.com/Unidata/netcdf-c/issues/2265
            pytest.skip("netcdf-c==4.8.1 has issues on Windows")

        ds = create_test_data()
        # Drop dim3: netcdf-c does not support dtype='<U1'
        # https://github.com/Unidata/netcdf-c/issues/2259
        ds = ds.drop_vars("dim3")

        ds.to_netcdf(f"file://{filename}#mode=nczarr")
        return ds

    def test_open_nczarr(self) -> None:
        with create_tmp_file(suffix=".zarr") as tmp:
            expected = self._create_nczarr(tmp)
            actual = xr.open_zarr(tmp, consolidated=False)
            assert_identical(expected, actual)

    def test_overwriting_nczarr(self) -> None:
        with create_tmp_file(suffix=".zarr") as tmp:
            ds = self._create_nczarr(tmp)
            expected = ds[["var1"]]
            expected.to_zarr(tmp, mode="w")
            actual = xr.open_zarr(tmp, consolidated=False)
            assert_identical(expected, actual)

    @pytest.mark.parametrize("mode", ["a", "r+"])
    @pytest.mark.filterwarnings("ignore:.*non-consolidated metadata.*")
    def test_raise_writing_to_nczarr(self, mode) -> None:
        if self.netcdfc_version > Version("4.8.1"):
            pytest.skip("netcdf-c>4.8.1 adds the _ARRAY_DIMENSIONS attribute")

        with create_tmp_file(suffix=".zarr") as tmp:
            ds = self._create_nczarr(tmp)
            with pytest.raises(
                KeyError, match="missing the attribute `_ARRAY_DIMENSIONS`,"
            ):
                ds.to_zarr(tmp, mode=mode)


@requires_netCDF4
@requires_dask
@pytest.mark.usefixtures("default_zarr_version")
def test_pickle_open_mfdataset_dataset():
    with open_example_mfdataset(["bears.nc"]) as ds:
        assert_identical(ds, pickle.loads(pickle.dumps(ds)))


@requires_zarr
@pytest.mark.usefixtures("default_zarr_version")
def test_zarr_closing_internal_zip_store():
    store_name = "tmp.zarr.zip"
    original_da = DataArray(np.arange(12).reshape((3, 4)))
    original_da.to_zarr(store_name, mode="w")

    with open_dataarray(store_name, engine="zarr") as loaded_da:
        assert_identical(original_da, loaded_da)


@requires_zarr
@pytest.mark.usefixtures("default_zarr_version")
class TestZarrRegionAuto:
    def test_zarr_region_auto_all(self, tmp_path):
        x = np.arange(0, 50, 10)
        y = np.arange(0, 20, 2)
        data = np.ones((5, 10))
        ds = xr.Dataset(
            {
                "test": xr.DataArray(
                    data,
                    dims=("x", "y"),
                    coords={"x": x, "y": y},
                )
            }
        )
        ds.to_zarr(tmp_path / "test.zarr")

        ds_region = 1 + ds.isel(x=slice(2, 4), y=slice(6, 8))
        ds_region.to_zarr(tmp_path / "test.zarr", region="auto")

        ds_updated = xr.open_zarr(tmp_path / "test.zarr")

        expected = ds.copy()
        expected["test"][2:4, 6:8] += 1
        assert_identical(ds_updated, expected)

    def test_zarr_region_auto_mixed(self, tmp_path):
        x = np.arange(0, 50, 10)
        y = np.arange(0, 20, 2)
        data = np.ones((5, 10))
        ds = xr.Dataset(
            {
                "test": xr.DataArray(
                    data,
                    dims=("x", "y"),
                    coords={"x": x, "y": y},
                )
            }
        )
        ds.to_zarr(tmp_path / "test.zarr")

        ds_region = 1 + ds.isel(x=slice(2, 4), y=slice(6, 8))
        ds_region.to_zarr(
            tmp_path / "test.zarr", region={"x": "auto", "y": slice(6, 8)}
        )

        ds_updated = xr.open_zarr(tmp_path / "test.zarr")

        expected = ds.copy()
        expected["test"][2:4, 6:8] += 1
        assert_identical(ds_updated, expected)

    def test_zarr_region_auto_noncontiguous(self, tmp_path):
        x = np.arange(0, 50, 10)
        y = np.arange(0, 20, 2)
        data = np.ones((5, 10))
        ds = xr.Dataset(
            {
                "test": xr.DataArray(
                    data,
                    dims=("x", "y"),
                    coords={"x": x, "y": y},
                )
            }
        )
        ds.to_zarr(tmp_path / "test.zarr")

        ds_region = 1 + ds.isel(x=[0, 2, 3], y=[5, 6])
        with pytest.raises(ValueError):
            ds_region.to_zarr(tmp_path / "test.zarr", region={"x": "auto", "y": "auto"})

    def test_zarr_region_auto_new_coord_vals(self, tmp_path):
        x = np.arange(0, 50, 10)
        y = np.arange(0, 20, 2)
        data = np.ones((5, 10))
        ds = xr.Dataset(
            {
                "test": xr.DataArray(
                    data,
                    dims=("x", "y"),
                    coords={"x": x, "y": y},
                )
            }
        )
        ds.to_zarr(tmp_path / "test.zarr")

        x = np.arange(5, 55, 10)
        y = np.arange(0, 20, 2)
        data = np.ones((5, 10))
        ds = xr.Dataset(
            {
                "test": xr.DataArray(
                    data,
                    dims=("x", "y"),
                    coords={"x": x, "y": y},
                )
            }
        )

        ds_region = 1 + ds.isel(x=slice(2, 4), y=slice(6, 8))
        with pytest.raises(KeyError):
            ds_region.to_zarr(tmp_path / "test.zarr", region={"x": "auto", "y": "auto"})

    def test_zarr_region_index_write(self, tmp_path):
        from xarray.backends.zarr import ZarrStore

        x = np.arange(0, 50, 10)
        y = np.arange(0, 20, 2)
        data = np.ones((5, 10))
        ds = xr.Dataset(
            {
                "test": xr.DataArray(
                    data,
                    dims=("x", "y"),
                    coords={"x": x, "y": y},
                )
            }
        )

        region_slice = dict(x=slice(2, 4), y=slice(6, 8))
        ds_region = 1 + ds.isel(region_slice)

        ds.to_zarr(tmp_path / "test.zarr")

        region: Mapping[str, slice] | Literal["auto"]
        for region in [region_slice, "auto"]:  # type: ignore[assignment]
            with patch.object(
                ZarrStore,
                "set_variables",
                side_effect=ZarrStore.set_variables,
                autospec=True,
            ) as mock:
                ds_region.to_zarr(tmp_path / "test.zarr", region=region, mode="r+")

                # should write the data vars but never the index vars with auto mode
                for call in mock.call_args_list:
                    written_variables = call.args[1].keys()
                    assert "test" in written_variables
                    assert "x" not in written_variables
                    assert "y" not in written_variables

    def test_zarr_region_append(self, tmp_path):
        x = np.arange(0, 50, 10)
        y = np.arange(0, 20, 2)
        data = np.ones((5, 10))
        ds = xr.Dataset(
            {
                "test": xr.DataArray(
                    data,
                    dims=("x", "y"),
                    coords={"x": x, "y": y},
                )
            }
        )
        ds.to_zarr(tmp_path / "test.zarr")

        x_new = np.arange(40, 70, 10)
        data_new = np.ones((3, 10))
        ds_new = xr.Dataset(
            {
                "test": xr.DataArray(
                    data_new,
                    dims=("x", "y"),
                    coords={"x": x_new, "y": y},
                )
            }
        )

        # Now it is valid to use auto region detection with the append mode,
        # but it is still unsafe to modify dimensions or metadata using the region
        # parameter.
        with pytest.raises(KeyError):
            ds_new.to_zarr(
                tmp_path / "test.zarr", mode="a", append_dim="x", region="auto"
            )


@requires_zarr
@pytest.mark.usefixtures("default_zarr_version")
def test_zarr_region(tmp_path):
    x = np.arange(0, 50, 10)
    y = np.arange(0, 20, 2)
    data = np.ones((5, 10))
    ds = xr.Dataset(
        {
            "test": xr.DataArray(
                data,
                dims=("x", "y"),
                coords={"x": x, "y": y},
            )
        }
    )
    ds.to_zarr(tmp_path / "test.zarr")

    ds_transposed = ds.transpose("y", "x")

    ds_region = 1 + ds_transposed.isel(x=[0], y=[0])
    ds_region.to_zarr(
        tmp_path / "test.zarr", region={"x": slice(0, 1), "y": slice(0, 1)}
    )

    # Write without region
    ds_transposed.to_zarr(tmp_path / "test.zarr", mode="r+")


@requires_zarr
@requires_dask
@pytest.mark.usefixtures("default_zarr_version")
def test_zarr_region_chunk_partial(tmp_path):
    """
    Check that writing to partial chunks with `region` fails, assuming `safe_chunks=False`.
    """
    ds = (
        xr.DataArray(np.arange(120).reshape(4, 3, -1), dims=list("abc"))
        .rename("var1")
        .to_dataset()
    )

    ds.chunk(5).to_zarr(tmp_path / "foo.zarr", compute=False, mode="w")
    with pytest.raises(ValueError):
        for r in range(ds.sizes["a"]):
            ds.chunk(3).isel(a=[r]).to_zarr(
                tmp_path / "foo.zarr", region=dict(a=slice(r, r + 1))
            )


@requires_zarr
@requires_dask
@pytest.mark.usefixtures("default_zarr_version")
def test_zarr_append_chunk_partial(tmp_path):
    t_coords = np.array([np.datetime64("2020-01-01").astype("datetime64[ns]")])
    data = np.ones((10, 10))

    da = xr.DataArray(
        data.reshape((-1, 10, 10)),
        dims=["time", "x", "y"],
        coords={"time": t_coords},
        name="foo",
    )
    da.to_zarr(tmp_path / "foo.zarr", mode="w", encoding={"foo": {"chunks": (5, 5, 1)}})

    new_time = np.array([np.datetime64("2021-01-01").astype("datetime64[ns]")])

    da2 = xr.DataArray(
        data.reshape((-1, 10, 10)),
        dims=["time", "x", "y"],
        coords={"time": new_time},
        name="foo",
    )
    with pytest.raises(ValueError, match="encoding was provided"):
        da2.to_zarr(
            tmp_path / "foo.zarr",
            append_dim="time",
            mode="a",
            encoding={"foo": {"chunks": (1, 1, 1)}},
        )

    # chunking with dask sidesteps the encoding check, so we need a different check
    with pytest.raises(ValueError, match="Specified zarr chunks"):
        da2.chunk({"x": 1, "y": 1, "time": 1}).to_zarr(
            tmp_path / "foo.zarr", append_dim="time", mode="a"
        )


@requires_zarr
@requires_dask
@pytest.mark.usefixtures("default_zarr_version")
def test_zarr_region_chunk_partial_offset(tmp_path):
    # https://github.com/pydata/xarray/pull/8459#issuecomment-1819417545
    store = tmp_path / "foo.zarr"
    data = np.ones((30,))
    da = xr.DataArray(data, dims=["x"], coords={"x": range(30)}, name="foo").chunk(x=10)
    da.to_zarr(store, compute=False)

    da.isel(x=slice(10)).chunk(x=(10,)).to_zarr(store, region="auto")

    da.isel(x=slice(5, 25)).chunk(x=(10, 10)).to_zarr(
        store, safe_chunks=False, region="auto"
    )

    with pytest.raises(ValueError):
        da.isel(x=slice(5, 25)).chunk(x=(10, 10)).to_zarr(store, region="auto")


@requires_zarr
@requires_dask
@pytest.mark.usefixtures("default_zarr_version")
def test_zarr_safe_chunk_append_dim(tmp_path):
    store = tmp_path / "foo.zarr"
    data = np.ones((20,))
    da = xr.DataArray(data, dims=["x"], coords={"x": range(20)}, name="foo").chunk(x=5)

    da.isel(x=slice(0, 7)).to_zarr(store, safe_chunks=True, mode="w")
    with pytest.raises(ValueError):
        # If the first chunk is smaller than the border size then raise an error
        da.isel(x=slice(7, 11)).chunk(x=(2, 2)).to_zarr(
            store, append_dim="x", safe_chunks=True
        )

    da.isel(x=slice(0, 7)).to_zarr(store, safe_chunks=True, mode="w")
    # If the first chunk is of the size of the border size then it is valid
    da.isel(x=slice(7, 11)).chunk(x=(3, 1)).to_zarr(
        store, safe_chunks=True, append_dim="x"
    )
    assert xr.open_zarr(store)["foo"].equals(da.isel(x=slice(0, 11)))

    da.isel(x=slice(0, 7)).to_zarr(store, safe_chunks=True, mode="w")
    # If the first chunk is of the size of the border size + N * zchunk then it is valid
    da.isel(x=slice(7, 17)).chunk(x=(8, 2)).to_zarr(
        store, safe_chunks=True, append_dim="x"
    )
    assert xr.open_zarr(store)["foo"].equals(da.isel(x=slice(0, 17)))

    da.isel(x=slice(0, 7)).to_zarr(store, safe_chunks=True, mode="w")
    with pytest.raises(ValueError):
        # If the first chunk is valid but the other are not then raise an error
        da.isel(x=slice(7, 14)).chunk(x=(3, 3, 1)).to_zarr(
            store, append_dim="x", safe_chunks=True
        )

    da.isel(x=slice(0, 7)).to_zarr(store, safe_chunks=True, mode="w")
    with pytest.raises(ValueError):
        # If the first chunk have a size bigger than the border size but not enough
        # to complete the size of the next chunk then an error must be raised
        da.isel(x=slice(7, 14)).chunk(x=(4, 3)).to_zarr(
            store, append_dim="x", safe_chunks=True
        )

    da.isel(x=slice(0, 7)).to_zarr(store, safe_chunks=True, mode="w")
    # Append with a single chunk it's totally valid,
    # and it does not matter the size of the chunk
    da.isel(x=slice(7, 19)).chunk(x=-1).to_zarr(store, append_dim="x", safe_chunks=True)
    assert xr.open_zarr(store)["foo"].equals(da.isel(x=slice(0, 19)))


@requires_zarr
@requires_dask
@pytest.mark.usefixtures("default_zarr_version")
def test_zarr_safe_chunk_region(tmp_path):
    store = tmp_path / "foo.zarr"

    arr = xr.DataArray(
        list(range(11)), dims=["a"], coords={"a": list(range(11))}, name="foo"
    ).chunk(a=3)
    arr.to_zarr(store, mode="w")

    modes: list[Literal["r+", "a"]] = ["r+", "a"]
    for mode in modes:
        with pytest.raises(ValueError):
            # There are two Dask chunks on the same Zarr chunk,
            # which means that it is unsafe in any mode
            arr.isel(a=slice(0, 3)).chunk(a=(2, 1)).to_zarr(
                store, region="auto", mode=mode
            )

        with pytest.raises(ValueError):
            # the first chunk is covering the border size, but it is not
            # completely covering the second chunk, which means that it is
            # unsafe in any mode
            arr.isel(a=slice(1, 5)).chunk(a=(3, 1)).to_zarr(
                store, region="auto", mode=mode
            )

        with pytest.raises(ValueError):
            # The first chunk is safe but the other two chunks are overlapping with
            # the same Zarr chunk
            arr.isel(a=slice(0, 5)).chunk(a=(3, 1, 1)).to_zarr(
                store, region="auto", mode=mode
            )

        # Fully update two contiguous chunks is safe in any mode
        arr.isel(a=slice(3, 9)).to_zarr(store, region="auto", mode=mode)

        # The last chunk is considered full based on their current size (2)
        arr.isel(a=slice(9, 11)).to_zarr(store, region="auto", mode=mode)
        arr.isel(a=slice(6, None)).chunk(a=-1).to_zarr(store, region="auto", mode=mode)

    # Write the last chunk of a region partially is safe in "a" mode
    arr.isel(a=slice(3, 8)).to_zarr(store, region="auto", mode="a")
    with pytest.raises(ValueError):
        # with "r+" mode it is invalid to write partial chunk
        arr.isel(a=slice(3, 8)).to_zarr(store, region="auto", mode="r+")

    # This is safe with mode "a", the border size is covered by the first chunk of Dask
    arr.isel(a=slice(1, 4)).chunk(a=(2, 1)).to_zarr(store, region="auto", mode="a")
    with pytest.raises(ValueError):
        # This is considered unsafe in mode "r+" because it is writing in a partial chunk
        arr.isel(a=slice(1, 4)).chunk(a=(2, 1)).to_zarr(store, region="auto", mode="r+")

    # This is safe on mode "a" because there is a single dask chunk
    arr.isel(a=slice(1, 5)).chunk(a=(4,)).to_zarr(store, region="auto", mode="a")
    with pytest.raises(ValueError):
        # This is unsafe on mode "r+", because the Dask chunk is partially writing
        # in the first chunk of Zarr
        arr.isel(a=slice(1, 5)).chunk(a=(4,)).to_zarr(store, region="auto", mode="r+")

    # The first chunk is completely covering the first Zarr chunk
    # and the last chunk is a partial one
    arr.isel(a=slice(0, 5)).chunk(a=(3, 2)).to_zarr(store, region="auto", mode="a")

    with pytest.raises(ValueError):
        # The last chunk is partial, so it is considered unsafe on mode "r+"
        arr.isel(a=slice(0, 5)).chunk(a=(3, 2)).to_zarr(store, region="auto", mode="r+")

    # The first chunk is covering the border size (2 elements)
    # and also the second chunk (3 elements), so it is valid
    arr.isel(a=slice(1, 8)).chunk(a=(5, 2)).to_zarr(store, region="auto", mode="a")

    with pytest.raises(ValueError):
        # The first chunk is not fully covering the first zarr chunk
        arr.isel(a=slice(1, 8)).chunk(a=(5, 2)).to_zarr(store, region="auto", mode="r+")

    with pytest.raises(ValueError):
        # Validate that the border condition is not affecting the "r+" mode
        arr.isel(a=slice(1, 9)).to_zarr(store, region="auto", mode="r+")

    arr.isel(a=slice(10, 11)).to_zarr(store, region="auto", mode="a")
    with pytest.raises(ValueError):
        # Validate that even if we write with a single Dask chunk on the last Zarr
        # chunk it is still unsafe if it is not fully covering it
        # (the last Zarr chunk has size 2)
        arr.isel(a=slice(10, 11)).to_zarr(store, region="auto", mode="r+")

    # Validate the same as the above test but in the beginning of the last chunk
    arr.isel(a=slice(9, 10)).to_zarr(store, region="auto", mode="a")
    with pytest.raises(ValueError):
        arr.isel(a=slice(9, 10)).to_zarr(store, region="auto", mode="r+")

    arr.isel(a=slice(7, None)).chunk(a=-1).to_zarr(store, region="auto", mode="a")
    with pytest.raises(ValueError):
        # Test that even a Dask chunk that covers the last Zarr chunk can be unsafe
        # if it is partial covering other Zarr chunks
        arr.isel(a=slice(7, None)).chunk(a=-1).to_zarr(store, region="auto", mode="r+")

    with pytest.raises(ValueError):
        # If the chunk is of size equal to the one in the Zarr encoding, but
        # it is partially writing in the first chunk then raise an error
        arr.isel(a=slice(8, None)).chunk(a=3).to_zarr(store, region="auto", mode="r+")

    with pytest.raises(ValueError):
        arr.isel(a=slice(5, -1)).chunk(a=5).to_zarr(store, region="auto", mode="r+")

    # Test if the code is detecting the last chunk correctly
    data = np.random.RandomState(0).randn(2920, 25, 53)
    ds = xr.Dataset({"temperature": (("time", "lat", "lon"), data)})
    chunks = {"time": 1000, "lat": 25, "lon": 53}
    ds.chunk(chunks).to_zarr(store, compute=False, mode="w")
    region = {"time": slice(1000, 2000, 1)}
    chunk = ds.isel(region)
    chunk = chunk.chunk()
    chunk.chunk().to_zarr(store, region=region)


@requires_h5netcdf
@requires_fsspec
def test_h5netcdf_storage_options() -> None:
    with create_tmp_files(2, allow_cleanup_failure=ON_WINDOWS) as (f1, f2):
        ds1 = create_test_data()
        ds1.to_netcdf(f1, engine="h5netcdf")

        ds2 = create_test_data()
        ds2.to_netcdf(f2, engine="h5netcdf")

        files = [f"file://{f}" for f in [f1, f2]]
        ds = xr.open_mfdataset(
            files,
            engine="h5netcdf",
            concat_dim="time",
            combine="nested",
            storage_options={"skip_instance_cache": False},
        )
        assert_identical(xr.concat([ds1, ds2], dim="time"), ds)<|MERGE_RESOLUTION|>--- conflicted
+++ resolved
@@ -54,7 +54,7 @@
 from xarray.coding.variables import SerializationWarning
 from xarray.conventions import encode_dataset_coordinates
 from xarray.core import indexing
-from xarray.core.options import _get_datetime_resolution, set_options
+from xarray.core.options import set_options
 from xarray.core.utils import module_available
 from xarray.namedarray.pycompat import array_type
 from xarray.tests import (
@@ -1613,13 +1613,7 @@
                 ds.variables["time"][:] = np.arange(10) + 4
 
             expected = Dataset()
-<<<<<<< HEAD
-            time = pd.date_range(
-                "1999-01-05", periods=10, unit=_get_datetime_resolution()
-            )
-=======
             time = pd.date_range("1999-01-05", periods=10, unit="ns")
->>>>>>> f3f62e54
             encoding = {"units": units, "dtype": np.dtype("int32")}
             expected["time"] = ("time", time, {}, encoding)
 
