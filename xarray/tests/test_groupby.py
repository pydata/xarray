from __future__ import annotations

import datetime
import operator
import warnings
<<<<<<< HEAD
from typing import Literal
=======
from itertools import pairwise
>>>>>>> c65b8a60
from unittest import mock

import numpy as np
import pandas as pd
import pytest
from packaging.version import Version

import xarray as xr
from xarray import DataArray, Dataset, Variable
from xarray.core.alignment import broadcast
from xarray.core.groupby import _consolidate_slices
from xarray.core.types import InterpOptions, ResampleCompatible
from xarray.groupers import (
    BinGrouper,
    EncodedGroups,
    Grouper,
    TimeResampler,
    UniqueGrouper,
)
from xarray.namedarray.pycompat import is_chunked_array
from xarray.tests import (
    InaccessibleArray,
    assert_allclose,
    assert_equal,
    assert_identical,
    create_test_data,
    has_cftime,
    has_dask,
    has_dask_ge_2024_08_1,
    has_flox,
    has_pandas_ge_2_2,
    raise_if_dask_computes,
    requires_cftime,
    requires_dask,
    requires_dask_ge_2024_08_1,
    requires_flox,
    requires_flox_0_9_12,
    requires_pandas_ge_2_2,
    requires_scipy,
)


@pytest.fixture
def dataset() -> xr.Dataset:
    ds = xr.Dataset(
        {
            "foo": (("x", "y", "z"), np.random.randn(3, 4, 2)),
            "baz": ("x", ["e", "f", "g"]),
            "cat": ("y", pd.Categorical(["cat1", "cat2", "cat2", "cat1"])),
        },
        {"x": ("x", ["a", "b", "c"], {"name": "x"}), "y": [1, 2, 3, 4], "z": [1, 2]},
    )
    ds["boo"] = (("z", "y"), [["f", "g", "h", "j"]] * 2)

    return ds


@pytest.fixture
def array(dataset) -> xr.DataArray:
    return dataset["foo"]


def test_consolidate_slices() -> None:
    assert _consolidate_slices([slice(3), slice(3, 5)]) == [slice(5)]
    assert _consolidate_slices([slice(2, 3), slice(3, 6)]) == [slice(2, 6)]
    assert _consolidate_slices([slice(2, 3, 1), slice(3, 6, 1)]) == [slice(2, 6, 1)]

    slices = [slice(2, 3), slice(5, 6)]
    assert _consolidate_slices(slices) == slices

    # ignore type because we're checking for an error anyway
    with pytest.raises(ValueError):
        _consolidate_slices([slice(3), 4])  # type: ignore[list-item]


@pytest.mark.filterwarnings("ignore:return type")
def test_groupby_dims_property(dataset) -> None:
    with pytest.warns(FutureWarning, match="The return type of"):
        assert dataset.groupby("x").dims == dataset.isel(x=[1]).dims
    with pytest.warns(FutureWarning, match="The return type of"):
        assert dataset.groupby("y").dims == dataset.isel(y=[1]).dims

    assert tuple(dataset.groupby("x").dims) == tuple(dataset.isel(x=slice(1, 2)).dims)
    assert tuple(dataset.groupby("y").dims) == tuple(dataset.isel(y=slice(1, 2)).dims)

    dataset = dataset.drop_vars(["cat"])
    stacked = dataset.stack({"xy": ("x", "y")})
    assert tuple(stacked.groupby("xy").dims) == tuple(stacked.isel(xy=[0]).dims)


def test_groupby_sizes_property(dataset) -> None:
    assert dataset.groupby("x").sizes == dataset.isel(x=[1]).sizes
    assert dataset.groupby("y").sizes == dataset.isel(y=[1]).sizes
    dataset = dataset.drop_vars("cat")
    stacked = dataset.stack({"xy": ("x", "y")})
    assert stacked.groupby("xy").sizes == stacked.isel(xy=[0]).sizes


def test_multi_index_groupby_map(dataset) -> None:
    # regression test for GH873
    ds = dataset.isel(z=1, drop=True)[["foo"]]
    expected = 2 * ds
    actual = (
        ds.stack(space=["x", "y"])
        .groupby("space")
        .map(lambda x: 2 * x)
        .unstack("space")
    )
    assert_equal(expected, actual)


@pytest.mark.parametrize("grouper", [dict(group="x"), dict(x=UniqueGrouper())])
def test_reduce_numeric_only(dataset, grouper: dict) -> None:
    gb = dataset.groupby(**grouper)
    with xr.set_options(use_flox=False):
        expected = gb.sum()
    with xr.set_options(use_flox=True):
        actual = gb.sum()
    assert_identical(expected, actual)


def test_multi_index_groupby_sum() -> None:
    # regression test for GH873
    ds = xr.Dataset(
        {"foo": (("x", "y", "z"), np.ones((3, 4, 2)))},
        {"x": ["a", "b", "c"], "y": [1, 2, 3, 4]},
    )
    expected = ds.sum("z")
    actual = ds.stack(space=["x", "y"]).groupby("space").sum("z").unstack("space")
    assert_equal(expected, actual)

    with pytest.raises(NotImplementedError):
        actual = (
            ds.stack(space=["x", "y"])
            .groupby(space=UniqueGrouper(), z=UniqueGrouper())
            .sum("z")
            .unstack("space")
        )
        assert_equal(expected, ds)

    if not has_pandas_ge_2_2:
        # the next line triggers a mysterious multiindex error on pandas 2.0
        return

    actual = ds.stack(space=["x", "y"]).groupby("space").sum(...).unstack("space")
    assert_equal(expected, actual)


@requires_pandas_ge_2_2
def test_multi_index_propagation():
    # regression test for GH9648
    times = pd.date_range("2023-01-01", periods=4)
    locations = ["A", "B"]
    data = [[0.5, 0.7], [0.6, 0.5], [0.4, 0.6], [0.4, 0.9]]

    da = xr.DataArray(
        data, dims=["time", "location"], coords={"time": times, "location": locations}
    )
    da = da.stack(multiindex=["time", "location"])
    grouped = da.groupby("multiindex")

    with xr.set_options(use_flox=True):
        actual = grouped.sum()
    with xr.set_options(use_flox=False):
        expected = grouped.first()
    assert_identical(actual, expected)


def test_groupby_da_datetime() -> None:
    # test groupby with a DataArray of dtype datetime for GH1132
    # create test data
    times = pd.date_range("2000-01-01", periods=4)
    foo = xr.DataArray([1, 2, 3, 4], coords=dict(time=times), dims="time")
    # create test index
    reference_dates = [times[0], times[2]]
    labels = reference_dates[0:1] * 2 + reference_dates[1:2] * 2
    ind = xr.DataArray(
        labels, coords=dict(time=times), dims="time", name="reference_date"
    )
    g = foo.groupby(ind)
    actual = g.sum(dim="time")
    expected = xr.DataArray(
        [3, 7], coords=dict(reference_date=reference_dates), dims="reference_date"
    )
    assert_equal(expected, actual)


def test_groupby_duplicate_coordinate_labels() -> None:
    # fix for http://stackoverflow.com/questions/38065129
    array = xr.DataArray([1, 2, 3], [("x", [1, 1, 2])])
    expected = xr.DataArray([3, 3], [("x", [1, 2])])
    actual = array.groupby("x").sum()
    assert_equal(expected, actual)


def test_groupby_input_mutation() -> None:
    # regression test for GH2153
    array = xr.DataArray([1, 2, 3], [("x", [2, 2, 1])])
    array_copy = array.copy()
    expected = xr.DataArray([3, 3], [("x", [1, 2])])
    actual = array.groupby("x").sum()
    assert_identical(expected, actual)
    assert_identical(array, array_copy)  # should not modify inputs


@pytest.mark.parametrize("use_flox", [True, False])
def test_groupby_indexvariable(use_flox: bool) -> None:
    # regression test for GH7919
    array = xr.DataArray([1, 2, 3], [("x", [2, 2, 1])])
    iv = xr.IndexVariable(dims="x", data=pd.Index(array.x.values))
    with xr.set_options(use_flox=use_flox):
        actual = array.groupby(iv).sum()
    actual = array.groupby(iv).sum()
    expected = xr.DataArray([3, 3], [("x", [1, 2])])
    assert_identical(expected, actual)


@pytest.mark.parametrize(
    "obj",
    [
        xr.DataArray([1, 2, 3, 4, 5, 6], [("x", [1, 1, 1, 2, 2, 2])]),
        xr.Dataset({"foo": ("x", [1, 2, 3, 4, 5, 6])}, {"x": [1, 1, 1, 2, 2, 2]}),
    ],
)
def test_groupby_map_shrink_groups(obj) -> None:
    expected = obj.isel(x=[0, 1, 3, 4])
    actual = obj.groupby("x").map(lambda f: f.isel(x=[0, 1]))
    assert_identical(expected, actual)


@pytest.mark.parametrize(
    "obj",
    [
        xr.DataArray([1, 2, 3], [("x", [1, 2, 2])]),
        xr.Dataset({"foo": ("x", [1, 2, 3])}, {"x": [1, 2, 2]}),
    ],
)
def test_groupby_map_change_group_size(obj) -> None:
    def func(group):
        if group.sizes["x"] == 1:
            result = group.isel(x=[0, 0])
        else:
            result = group.isel(x=[0])
        return result

    expected = obj.isel(x=[0, 0, 1])
    actual = obj.groupby("x").map(func)
    assert_identical(expected, actual)


def test_da_groupby_map_func_args() -> None:
    def func(arg1, arg2, arg3=0):
        return arg1 + arg2 + arg3

    array = xr.DataArray([1, 1, 1], [("x", [1, 2, 3])])
    expected = xr.DataArray([3, 3, 3], [("x", [1, 2, 3])])
    actual = array.groupby("x").map(func, args=(1,), arg3=1)
    assert_identical(expected, actual)


def test_ds_groupby_map_func_args() -> None:
    def func(arg1, arg2, arg3=0):
        return arg1 + arg2 + arg3

    dataset = xr.Dataset({"foo": ("x", [1, 1, 1])}, {"x": [1, 2, 3]})
    expected = xr.Dataset({"foo": ("x", [3, 3, 3])}, {"x": [1, 2, 3]})
    actual = dataset.groupby("x").map(func, args=(1,), arg3=1)
    assert_identical(expected, actual)


def test_da_groupby_empty() -> None:
    empty_array = xr.DataArray([], dims="dim")

    with pytest.raises(ValueError):
        empty_array.groupby("dim")


@requires_dask
def test_dask_da_groupby_quantile() -> None:
    # Only works when the grouped reduction can run blockwise
    # Scalar quantile
    expected = xr.DataArray(
        data=[2, 5], coords={"x": [1, 2], "quantile": 0.5}, dims="x"
    )
    array = xr.DataArray(
        data=[1, 2, 3, 4, 5, 6], coords={"x": [1, 1, 1, 2, 2, 2]}, dims="x"
    )
    with pytest.raises(ValueError):
        array.chunk(x=1).groupby("x").quantile(0.5)

    # will work blockwise with flox
    actual = array.chunk(x=3).groupby("x").quantile(0.5)
    assert_identical(expected, actual)

    # will work blockwise with flox
    actual = array.chunk(x=-1).groupby("x").quantile(0.5)
    assert_identical(expected, actual)


@requires_dask
def test_dask_da_groupby_median() -> None:
    expected = xr.DataArray(data=[2, 5], coords={"x": [1, 2]}, dims="x")
    array = xr.DataArray(
        data=[1, 2, 3, 4, 5, 6], coords={"x": [1, 1, 1, 2, 2, 2]}, dims="x"
    )
    with xr.set_options(use_flox=False):
        actual = array.chunk(x=1).groupby("x").median()
    assert_identical(expected, actual)

    with xr.set_options(use_flox=True):
        actual = array.chunk(x=1).groupby("x").median()
    assert_identical(expected, actual)

    # will work blockwise with flox
    actual = array.chunk(x=3).groupby("x").median()
    assert_identical(expected, actual)

    # will work blockwise with flox
    actual = array.chunk(x=-1).groupby("x").median()
    assert_identical(expected, actual)


def test_da_groupby_quantile() -> None:
    array = xr.DataArray(
        data=[1, 2, 3, 4, 5, 6], coords={"x": [1, 1, 1, 2, 2, 2]}, dims="x"
    )

    # Scalar quantile
    expected = xr.DataArray(
        data=[2, 5], coords={"x": [1, 2], "quantile": 0.5}, dims="x"
    )
    actual = array.groupby("x").quantile(0.5)
    assert_identical(expected, actual)

    # Vector quantile
    expected = xr.DataArray(
        data=[[1, 3], [4, 6]],
        coords={"x": [1, 2], "quantile": [0, 1]},
        dims=("x", "quantile"),
    )
    actual = array.groupby("x").quantile([0, 1])
    assert_identical(expected, actual)

    array = xr.DataArray(
        data=[np.nan, 2, 3, 4, 5, 6], coords={"x": [1, 1, 1, 2, 2, 2]}, dims="x"
    )

    for skipna in (True, False, None):
        e = [np.nan, 5] if skipna is False else [2.5, 5]

        expected = xr.DataArray(data=e, coords={"x": [1, 2], "quantile": 0.5}, dims="x")
        actual = array.groupby("x").quantile(0.5, skipna=skipna)
        assert_identical(expected, actual)

    # Multiple dimensions
    array = xr.DataArray(
        data=[[1, 11, 26], [2, 12, 22], [3, 13, 23], [4, 16, 24], [5, 15, 25]],
        coords={"x": [1, 1, 1, 2, 2], "y": [0, 0, 1]},
        dims=("x", "y"),
    )

    actual_x = array.groupby("x").quantile(0, dim=...)
    expected_x = xr.DataArray(
        data=[1, 4], coords={"x": [1, 2], "quantile": 0}, dims="x"
    )
    assert_identical(expected_x, actual_x)

    actual_y = array.groupby("y").quantile(0, dim=...)
    expected_y = xr.DataArray(
        data=[1, 22], coords={"y": [0, 1], "quantile": 0}, dims="y"
    )
    assert_identical(expected_y, actual_y)

    actual_xx = array.groupby("x").quantile(0)
    expected_xx = xr.DataArray(
        data=[[1, 11, 22], [4, 15, 24]],
        coords={"x": [1, 2], "y": [0, 0, 1], "quantile": 0},
        dims=("x", "y"),
    )
    assert_identical(expected_xx, actual_xx)

    actual_yy = array.groupby("y").quantile(0)
    expected_yy = xr.DataArray(
        data=[[1, 26], [2, 22], [3, 23], [4, 24], [5, 25]],
        coords={"x": [1, 1, 1, 2, 2], "y": [0, 1], "quantile": 0},
        dims=("x", "y"),
    )
    assert_identical(expected_yy, actual_yy)

    times = pd.date_range("2000-01-01", periods=365)
    x = [0, 1]
    foo = xr.DataArray(
        np.reshape(np.arange(365 * 2), (365, 2)),
        coords={"time": times, "x": x},
        dims=("time", "x"),
    )
    g = foo.groupby(foo.time.dt.month)

    actual = g.quantile(0, dim=...)
    expected = xr.DataArray(
        data=[
            0.0,
            62.0,
            120.0,
            182.0,
            242.0,
            304.0,
            364.0,
            426.0,
            488.0,
            548.0,
            610.0,
            670.0,
        ],
        coords={"month": np.arange(1, 13), "quantile": 0},
        dims="month",
    )
    assert_identical(expected, actual)

    actual = g.quantile(0, dim="time")[:2]
    expected = xr.DataArray(
        data=[[0.0, 1], [62.0, 63]],
        coords={"month": [1, 2], "x": [0, 1], "quantile": 0},
        dims=("month", "x"),
    )
    assert_identical(expected, actual)

    # method keyword
    array = xr.DataArray(data=[1, 2, 3, 4], coords={"x": [1, 1, 2, 2]}, dims="x")

    expected = xr.DataArray(
        data=[1, 3], coords={"x": [1, 2], "quantile": 0.5}, dims="x"
    )
    actual = array.groupby("x").quantile(0.5, method="lower")
    assert_identical(expected, actual)


def test_ds_groupby_quantile() -> None:
    ds = xr.Dataset(
        data_vars={"a": ("x", [1, 2, 3, 4, 5, 6])}, coords={"x": [1, 1, 1, 2, 2, 2]}
    )

    # Scalar quantile
    expected = xr.Dataset(
        data_vars={"a": ("x", [2, 5])}, coords={"quantile": 0.5, "x": [1, 2]}
    )
    actual = ds.groupby("x").quantile(0.5)
    assert_identical(expected, actual)

    # Vector quantile
    expected = xr.Dataset(
        data_vars={"a": (("x", "quantile"), [[1, 3], [4, 6]])},
        coords={"x": [1, 2], "quantile": [0, 1]},
    )
    actual = ds.groupby("x").quantile([0, 1])
    assert_identical(expected, actual)

    ds = xr.Dataset(
        data_vars={"a": ("x", [np.nan, 2, 3, 4, 5, 6])},
        coords={"x": [1, 1, 1, 2, 2, 2]},
    )

    for skipna in (True, False, None):
        e = [np.nan, 5] if skipna is False else [2.5, 5]

        expected = xr.Dataset(
            data_vars={"a": ("x", e)}, coords={"quantile": 0.5, "x": [1, 2]}
        )
        actual = ds.groupby("x").quantile(0.5, skipna=skipna)
        assert_identical(expected, actual)

    # Multiple dimensions
    ds = xr.Dataset(
        data_vars={
            "a": (
                ("x", "y"),
                [[1, 11, 26], [2, 12, 22], [3, 13, 23], [4, 16, 24], [5, 15, 25]],
            )
        },
        coords={"x": [1, 1, 1, 2, 2], "y": [0, 0, 1]},
    )

    actual_x = ds.groupby("x").quantile(0, dim=...)
    expected_x = xr.Dataset({"a": ("x", [1, 4])}, coords={"x": [1, 2], "quantile": 0})
    assert_identical(expected_x, actual_x)

    actual_y = ds.groupby("y").quantile(0, dim=...)
    expected_y = xr.Dataset({"a": ("y", [1, 22])}, coords={"y": [0, 1], "quantile": 0})
    assert_identical(expected_y, actual_y)

    actual_xx = ds.groupby("x").quantile(0)
    expected_xx = xr.Dataset(
        {"a": (("x", "y"), [[1, 11, 22], [4, 15, 24]])},
        coords={"x": [1, 2], "y": [0, 0, 1], "quantile": 0},
    )
    assert_identical(expected_xx, actual_xx)

    actual_yy = ds.groupby("y").quantile(0)
    expected_yy = xr.Dataset(
        {"a": (("x", "y"), [[1, 26], [2, 22], [3, 23], [4, 24], [5, 25]])},
        coords={"x": [1, 1, 1, 2, 2], "y": [0, 1], "quantile": 0},
    ).transpose()
    assert_identical(expected_yy, actual_yy)

    times = pd.date_range("2000-01-01", periods=365)
    x = [0, 1]
    foo = xr.Dataset(
        {"a": (("time", "x"), np.reshape(np.arange(365 * 2), (365, 2)))},
        coords=dict(time=times, x=x),
    )
    g = foo.groupby(foo.time.dt.month)

    actual = g.quantile(0, dim=...)
    expected = xr.Dataset(
        {
            "a": (
                "month",
                [
                    0.0,
                    62.0,
                    120.0,
                    182.0,
                    242.0,
                    304.0,
                    364.0,
                    426.0,
                    488.0,
                    548.0,
                    610.0,
                    670.0,
                ],
            )
        },
        coords={"month": np.arange(1, 13), "quantile": 0},
    )
    assert_identical(expected, actual)

    actual = g.quantile(0, dim="time").isel(month=slice(None, 2))
    expected = xr.Dataset(
        data_vars={"a": (("month", "x"), [[0.0, 1], [62.0, 63]])},
        coords={"month": [1, 2], "x": [0, 1], "quantile": 0},
    )
    assert_identical(expected, actual)

    ds = xr.Dataset(data_vars={"a": ("x", [1, 2, 3, 4])}, coords={"x": [1, 1, 2, 2]})

    # method keyword
    expected = xr.Dataset(
        data_vars={"a": ("x", [1, 3])}, coords={"quantile": 0.5, "x": [1, 2]}
    )
    actual = ds.groupby("x").quantile(0.5, method="lower")
    assert_identical(expected, actual)


@pytest.mark.parametrize("as_dataset", [False, True])
def test_groupby_quantile_interpolation_deprecated(as_dataset: bool) -> None:
    array = xr.DataArray(data=[1, 2, 3, 4], coords={"x": [1, 1, 2, 2]}, dims="x")

    arr: xr.DataArray | xr.Dataset
    arr = array.to_dataset(name="name") if as_dataset else array

    with pytest.warns(
        FutureWarning,
        match="`interpolation` argument to quantile was renamed to `method`",
    ):
        actual = arr.quantile(0.5, interpolation="lower")

    expected = arr.quantile(0.5, method="lower")

    assert_identical(actual, expected)

    with warnings.catch_warnings(record=True):
        with pytest.raises(TypeError, match="interpolation and method keywords"):
            arr.quantile(0.5, method="lower", interpolation="lower")


def test_da_groupby_assign_coords() -> None:
    actual = xr.DataArray(
        [[3, 4, 5], [6, 7, 8]], dims=["y", "x"], coords={"y": range(2), "x": range(3)}
    )
    actual1 = actual.groupby("x").assign_coords({"y": [-1, -2]})
    actual2 = actual.groupby("x").assign_coords(y=[-1, -2])
    expected = xr.DataArray(
        [[3, 4, 5], [6, 7, 8]], dims=["y", "x"], coords={"y": [-1, -2], "x": range(3)}
    )
    assert_identical(expected, actual1)
    assert_identical(expected, actual2)


repr_da = xr.DataArray(
    np.random.randn(10, 20, 6, 24),
    dims=["x", "y", "z", "t"],
    coords={
        "z": ["a", "b", "c", "a", "b", "c"],
        "x": [1, 1, 1, 2, 2, 3, 4, 5, 3, 4],
        "t": xr.date_range("2001-01-01", freq="ME", periods=24, use_cftime=False),
        "month": ("t", list(range(1, 13)) * 2),
    },
)


@pytest.mark.parametrize("dim", ["x", "y", "z", "month"])
@pytest.mark.parametrize("obj", [repr_da, repr_da.to_dataset(name="a")])
def test_groupby_repr(obj, dim) -> None:
    actual = repr(obj.groupby(dim))
    N = len(np.unique(obj[dim]))
    expected = f"<{obj.__class__.__name__}GroupBy"
    expected += f", grouped over 1 grouper(s), {N} groups in total:"
    expected += f"\n    {dim!r}: {N}/{N} groups present with labels "
    if dim == "x":
        expected += "1, 2, 3, 4, 5>"
    elif dim == "y":
        expected += "0, 1, 2, 3, 4, 5, ..., 15, 16, 17, 18, 19>"
    elif dim == "z":
        expected += "'a', 'b', 'c'>"
    elif dim == "month":
        expected += "1, 2, 3, 4, 5, 6, 7, 8, 9, 10, 11, 12>"
    assert actual == expected


@pytest.mark.parametrize("obj", [repr_da, repr_da.to_dataset(name="a")])
def test_groupby_repr_datetime(obj) -> None:
    actual = repr(obj.groupby("t.month"))
    expected = f"<{obj.__class__.__name__}GroupBy"
    expected += ", grouped over 1 grouper(s), 12 groups in total:\n"
    expected += "    'month': 12/12 groups present with labels "
    expected += "1, 2, 3, 4, 5, 6, 7, 8, 9, 10, 11, 12>"
    assert actual == expected


@pytest.mark.filterwarnings("ignore:No index created for dimension id:UserWarning")
@pytest.mark.filterwarnings("ignore:Converting non-nanosecond")
@pytest.mark.filterwarnings("ignore:invalid value encountered in divide:RuntimeWarning")
@pytest.mark.parametrize("shuffle", [True, False])
@pytest.mark.parametrize(
    "chunk",
    [
        pytest.param(
            dict(lat=1), marks=pytest.mark.skipif(not has_dask, reason="no dask")
        ),
        pytest.param(
            dict(lat=2, lon=2), marks=pytest.mark.skipif(not has_dask, reason="no dask")
        ),
        False,
    ],
)
def test_groupby_drops_nans(shuffle: bool, chunk: Literal[False] | dict) -> None:
    if shuffle and chunk and not has_dask_ge_2024_08_1:
        pytest.skip()
    # GH2383
    # nan in 2D data variable (requires stacking)
    ds = xr.Dataset(
        {
            "variable": (("lat", "lon", "time"), np.arange(60.0).reshape((4, 3, 5))),
            "id": (("lat", "lon"), np.arange(12.0).reshape((4, 3))),
        },
        coords={"lat": np.arange(4), "lon": np.arange(3), "time": np.arange(5)},
    )

    ds["id"].values[0, 0] = np.nan
    ds["id"].values[3, 0] = np.nan
    ds["id"].values[-1, -1] = np.nan

    if chunk:
        ds["variable"] = ds["variable"].chunk(chunk)
    grouped = ds.groupby(ds.id)
    if shuffle:
        grouped = grouped.shuffle()

    # non reduction operation
    expected1 = ds.copy()
    expected1.variable.data[0, 0, :] = np.nan
    expected1.variable.data[-1, -1, :] = np.nan
    expected1.variable.data[3, 0, :] = np.nan
    actual1 = grouped.map(lambda x: x).transpose(*ds.variable.dims)
    assert_identical(actual1, expected1)

    # reduction along grouped dimension
    actual2 = grouped.mean()
    stacked = ds.stack({"xy": ["lat", "lon"]})
    expected2 = (
        stacked.variable.where(stacked.id.notnull())
        .rename({"xy": "id"})
        .to_dataset()
        .reset_index("id", drop=True)
        .assign(id=stacked.id.values)
        .dropna("id")
        .transpose(*actual2.variable.dims)
    )
    assert_identical(actual2, expected2)

    # reduction operation along a different dimension
    actual3 = grouped.mean("time")
    expected3 = ds.mean("time").where(ds.id.notnull())
    assert_identical(actual3, expected3)

    # NaN in non-dimensional coordinate
    array = xr.DataArray([1, 2, 3], [("x", [1, 2, 3])])
    array["x1"] = ("x", [1, 1, np.nan])
    expected4 = xr.DataArray(3, [("x1", [1])])
    actual4 = array.groupby("x1").sum()
    assert_equal(expected4, actual4)

    # NaT in non-dimensional coordinate
    array["t"] = (
        "x",
        [
            np.datetime64("2001-01-01"),
            np.datetime64("2001-01-01"),
            np.datetime64("NaT"),
        ],
    )
    expected5 = xr.DataArray(3, [("t", [np.datetime64("2001-01-01")])])
    actual5 = array.groupby("t").sum()
    assert_equal(expected5, actual5)

    # test for repeated coordinate labels
    array = xr.DataArray([0, 1, 2, 4, 3, 4], [("x", [np.nan, 1, 1, np.nan, 2, np.nan])])
    expected6 = xr.DataArray([3, 3], [("x", [1, 2])])
    actual6 = array.groupby("x").sum()
    assert_equal(expected6, actual6)


def test_groupby_grouping_errors() -> None:
    dataset = xr.Dataset({"foo": ("x", [1, 1, 1])}, {"x": [1, 2, 3]})
    with pytest.raises(
        ValueError, match=r"None of the data falls within bins with edges"
    ):
        dataset.groupby_bins("x", bins=[0.1, 0.2, 0.3])

    with pytest.raises(
        ValueError, match=r"None of the data falls within bins with edges"
    ):
        dataset.to_dataarray().groupby_bins("x", bins=[0.1, 0.2, 0.3])

    with pytest.raises(ValueError, match=r"All bin edges are NaN."):
        dataset.groupby_bins("x", bins=[np.nan, np.nan, np.nan])

    with pytest.raises(ValueError, match=r"All bin edges are NaN."):
        dataset.to_dataarray().groupby_bins("x", bins=[np.nan, np.nan, np.nan])

    with pytest.raises(ValueError, match=r"Failed to group data."):
        dataset.groupby(dataset.foo * np.nan)

    with pytest.raises(ValueError, match=r"Failed to group data."):
        dataset.to_dataarray().groupby(dataset.foo * np.nan)


def test_groupby_reduce_dimension_error(array) -> None:
    grouped = array.groupby("y")
    # assert_identical(array, grouped.mean())

    with pytest.raises(ValueError, match=r"cannot reduce over dimensions"):
        grouped.mean("huh")

    with pytest.raises(ValueError, match=r"cannot reduce over dimensions"):
        grouped.mean(("x", "y", "asd"))

    assert_identical(array.mean("x"), grouped.reduce(np.mean, "x"))
    assert_allclose(array.mean(["x", "z"]), grouped.reduce(np.mean, ["x", "z"]))

    grouped = array.groupby("y")
    assert_identical(array, grouped.mean())

    assert_identical(array.mean("x"), grouped.reduce(np.mean, "x"))
    assert_allclose(array.mean(["x", "z"]), grouped.reduce(np.mean, ["x", "z"]))


def test_groupby_multiple_string_args(array) -> None:
    with pytest.raises(TypeError):
        array.groupby("x", squeeze="y")


def test_groupby_bins_timeseries() -> None:
    ds = xr.Dataset()
    ds["time"] = xr.DataArray(
        pd.date_range("2010-08-01", "2010-08-15", freq="15min"), dims="time"
    )
    ds["val"] = xr.DataArray(np.ones(ds["time"].shape), dims="time")
    time_bins = pd.date_range(start="2010-08-01", end="2010-08-15", freq="24h")
    actual = ds.groupby_bins("time", time_bins).sum()
    expected = xr.DataArray(
        96 * np.ones((14,)),
        dims=["time_bins"],
        coords={"time_bins": pd.cut(time_bins, time_bins).categories},  # type: ignore[arg-type]
    ).to_dataset(name="val")
    assert_identical(actual, expected)


def test_groupby_none_group_name() -> None:
    # GH158
    # xarray should not fail if a DataArray's name attribute is None

    data = np.arange(10) + 10
    da = xr.DataArray(data)  # da.name = None
    key = xr.DataArray(np.floor_divide(data, 2))

    mean = da.groupby(key).mean()
    assert "group" in mean.dims


def test_groupby_getitem(dataset) -> None:
    assert_identical(dataset.sel(x=["a"]), dataset.groupby("x")["a"])
    assert_identical(dataset.sel(z=[1]), dataset.groupby("z")[1])
    assert_identical(dataset.foo.sel(x=["a"]), dataset.foo.groupby("x")["a"])
    assert_identical(dataset.foo.sel(z=[1]), dataset.foo.groupby("z")[1])
    assert_identical(dataset.cat.sel(y=[1]), dataset.cat.groupby("y")[1])

    with pytest.raises(
        NotImplementedError, match="Cannot broadcast 1d-only pandas categorical array."
    ):
        dataset.groupby("boo")
    dataset = dataset.drop_vars(["cat"])
    actual = dataset.groupby("boo")["f"].unstack().transpose("x", "y", "z")
    expected = dataset.sel(y=[1], z=[1, 2]).transpose("x", "y", "z")
    assert_identical(expected, actual)


def test_groupby_dataset() -> None:
    data = Dataset(
        {"z": (["x", "y"], np.random.randn(3, 5))},
        {"x": ("x", list("abc")), "c": ("x", [0, 1, 0]), "y": range(5)},
    )
    groupby = data.groupby("x")
    assert len(groupby) == 3
    expected_groups = {"a": slice(0, 1), "b": slice(1, 2), "c": slice(2, 3)}
    assert groupby.groups == expected_groups
    expected_items = [
        ("a", data.isel(x=[0])),
        ("b", data.isel(x=[1])),
        ("c", data.isel(x=[2])),
    ]
    for actual1, expected1 in zip(groupby, expected_items, strict=True):
        assert actual1[0] == expected1[0]
        assert_equal(actual1[1], expected1[1])

    def identity(x):
        return x

    for k in ["x", "c", "y"]:
        actual2 = data.groupby(k).map(identity)
        assert_equal(data, actual2)


def test_groupby_dataset_returns_new_type() -> None:
    data = Dataset({"z": (["x", "y"], np.random.randn(3, 5))})

    actual1 = data.groupby("x").map(lambda ds: ds["z"])
    expected1 = data["z"]
    assert_identical(expected1, actual1)

    actual2 = data["z"].groupby("x").map(lambda x: x.to_dataset())
    expected2 = data
    assert_identical(expected2, actual2)


def test_groupby_dataset_iter() -> None:
    data = create_test_data()
    for n, (t, sub) in enumerate(list(data.groupby("dim1"))[:3]):
        assert data["dim1"][n] == t
        assert_equal(data["var1"][[n]], sub["var1"])
        assert_equal(data["var2"][[n]], sub["var2"])
        assert_equal(data["var3"][:, [n]], sub["var3"])


def test_groupby_dataset_errors() -> None:
    data = create_test_data()
    with pytest.raises(TypeError, match=r"`group` must be"):
        data.groupby(np.arange(10))  # type: ignore[arg-type,unused-ignore]
    with pytest.raises(ValueError, match=r"length does not match"):
        data.groupby(data["dim1"][:3])
    with pytest.raises(TypeError, match=r"`group` must be"):
        data.groupby(data.coords["dim1"].to_index())  # type: ignore[arg-type]


@pytest.mark.parametrize("use_flox", [True, False])
@pytest.mark.parametrize(
    "by_func",
    [
        pytest.param(lambda x: x, id="group-by-string"),
        pytest.param(lambda x: {x: UniqueGrouper()}, id="group-by-unique-grouper"),
    ],
)
@pytest.mark.parametrize("letters_as_coord", [True, False])
def test_groupby_dataset_reduce_ellipsis(
    by_func, use_flox: bool, letters_as_coord: bool
) -> None:
    data = Dataset(
        {
            "xy": (["x", "y"], np.random.randn(3, 4)),
            "xonly": ("x", np.random.randn(3)),
            "yonly": ("y", np.random.randn(4)),
            "letters": ("y", ["a", "a", "b", "b"]),
        }
    )

    if letters_as_coord:
        data = data.set_coords("letters")

    expected = data.mean("y")
    expected["yonly"] = expected["yonly"].variable.set_dims({"x": 3})
    gb = data.groupby(by_func("x"))
    with xr.set_options(use_flox=use_flox):
        actual = gb.mean(...)
    assert_allclose(expected, actual)

    with xr.set_options(use_flox=use_flox):
        actual = gb.mean("y")
    assert_allclose(expected, actual)

    letters = data["letters"]
    expected = Dataset(
        {
            "xy": data["xy"].groupby(letters).mean(...),
            "xonly": (data["xonly"].mean().variable.set_dims({"letters": 2})),
            "yonly": data["yonly"].groupby(letters).mean(),
        }
    )
    gb = data.groupby(by_func("letters"))
    with xr.set_options(use_flox=use_flox):
        actual = gb.mean(...)
    assert_allclose(expected, actual)


def test_groupby_dataset_math() -> None:
    def reorder_dims(x):
        return x.transpose("dim1", "dim2", "dim3", "time")

    ds = create_test_data()
    ds["dim1"] = ds["dim1"]
    grouped = ds.groupby("dim1")

    expected = reorder_dims(ds + ds.coords["dim1"])
    actual = grouped + ds.coords["dim1"]
    assert_identical(expected, reorder_dims(actual))

    actual = ds.coords["dim1"] + grouped
    assert_identical(expected, reorder_dims(actual))

    ds2 = 2 * ds
    expected = reorder_dims(ds + ds2)
    actual = grouped + ds2
    assert_identical(expected, reorder_dims(actual))

    actual = ds2 + grouped
    assert_identical(expected, reorder_dims(actual))


def test_groupby_math_more() -> None:
    ds = create_test_data()
    grouped = ds.groupby("numbers")
    zeros = DataArray([0, 0, 0, 0], [("numbers", range(4))])
    expected = (ds + Variable("dim3", np.zeros(10))).transpose(
        "dim3", "dim1", "dim2", "time"
    )
    actual = grouped + zeros
    assert_equal(expected, actual)

    actual = zeros + grouped
    assert_equal(expected, actual)

    with pytest.raises(ValueError, match=r"incompat.* grouped binary"):
        grouped + ds
    with pytest.raises(ValueError, match=r"incompat.* grouped binary"):
        ds + grouped
    with pytest.raises(TypeError, match=r"only support binary ops"):
        grouped + 1  # type: ignore[operator]
    with pytest.raises(TypeError, match=r"only support binary ops"):
        grouped + grouped  # type: ignore[operator]
    with pytest.raises(TypeError, match=r"in-place operations"):
        ds += grouped  # type: ignore[arg-type]

    ds = Dataset(
        {
            "x": ("time", np.arange(100)),
            "time": pd.date_range("2000-01-01", periods=100),
        }
    )
    with pytest.raises(ValueError, match=r"incompat.* grouped binary"):
        ds + ds.groupby("time.month")


def test_groupby_math_bitshift() -> None:
    # create new dataset of int's only
    ds = Dataset(
        {
            "x": ("index", np.ones(4, dtype=int)),
            "y": ("index", np.ones(4, dtype=int) * -1),
            "level": ("index", [1, 1, 2, 2]),
            "index": [0, 1, 2, 3],
        }
    )
    shift = DataArray([1, 2, 1], [("level", [1, 2, 8])])

    left_expected = Dataset(
        {
            "x": ("index", [2, 2, 4, 4]),
            "y": ("index", [-2, -2, -4, -4]),
            "level": ("index", [2, 2, 8, 8]),
            "index": [0, 1, 2, 3],
        }
    )

    left_manual = []
    for lev, group in ds.groupby("level"):
        shifter = shift.sel(level=lev)
        left_manual.append(group << shifter)
    left_actual = xr.concat(left_manual, dim="index").reset_coords(names="level")
    assert_equal(left_expected, left_actual)

    left_actual = (ds.groupby("level") << shift).reset_coords(names="level")
    assert_equal(left_expected, left_actual)

    right_expected = Dataset(
        {
            "x": ("index", [0, 0, 2, 2]),
            "y": ("index", [-1, -1, -2, -2]),
            "level": ("index", [0, 0, 4, 4]),
            "index": [0, 1, 2, 3],
        }
    )
    right_manual = []
    for lev, group in left_expected.groupby("level"):
        shifter = shift.sel(level=lev)
        right_manual.append(group >> shifter)
    right_actual = xr.concat(right_manual, dim="index").reset_coords(names="level")
    assert_equal(right_expected, right_actual)

    right_actual = (left_expected.groupby("level") >> shift).reset_coords(names="level")
    assert_equal(right_expected, right_actual)


@pytest.mark.parametrize("use_flox", [True, False])
def test_groupby_bins_cut_kwargs(use_flox: bool) -> None:
    da = xr.DataArray(np.arange(12).reshape(6, 2), dims=("x", "y"))
    x_bins = (0, 2, 4, 6)

    with xr.set_options(use_flox=use_flox):
        actual = da.groupby_bins(
            "x", bins=x_bins, include_lowest=True, right=False
        ).mean()
    expected = xr.DataArray(
        np.array([[1.0, 2.0], [5.0, 6.0], [9.0, 10.0]]),
        dims=("x_bins", "y"),
        coords={
            "x_bins": ("x_bins", pd.IntervalIndex.from_breaks(x_bins, closed="left"))
        },
    )
    assert_identical(expected, actual)

    with xr.set_options(use_flox=use_flox):
        actual = da.groupby(
            x=BinGrouper(bins=x_bins, include_lowest=True, right=False),
        ).mean()
    assert_identical(expected, actual)


@pytest.mark.parametrize("indexed_coord", [True, False])
@pytest.mark.parametrize(
    ["groupby_method", "args"],
    (
        ("groupby_bins", ("x", np.arange(0, 8, 3))),
        ("groupby", ({"x": BinGrouper(bins=np.arange(0, 8, 3))},)),
    ),
)
def test_groupby_bins_math(groupby_method, args, indexed_coord) -> None:
    N = 7
    da = DataArray(np.random.random((N, N)), dims=("x", "y"))
    if indexed_coord:
        da["x"] = np.arange(N)
        da["y"] = np.arange(N)

    g = getattr(da, groupby_method)(*args)
    mean = g.mean()
    expected = da.isel(x=slice(1, None)) - mean.isel(x_bins=("x", [0, 0, 0, 1, 1, 1]))
    actual = g - mean
    assert_identical(expected, actual)


def test_groupby_math_nD_group() -> None:
    N = 40
    da = DataArray(
        np.random.random((N, N)),
        dims=("x", "y"),
        coords={
            "labels": (
                "x",
                np.repeat(["a", "b", "c", "d", "e", "f", "g", "h"], repeats=N // 8),
            ),
        },
    )
    da["labels2d"] = xr.broadcast(da.labels, da)[0]

    g = da.groupby("labels2d")
    mean = g.mean()
    expected = da - mean.sel(labels2d=da.labels2d)
    expected["labels"] = expected.labels.broadcast_like(expected.labels2d)
    actual = g - mean
    assert_identical(expected, actual)

    da["num"] = (
        "x",
        np.repeat([1, 2, 3, 4, 5, 6, 7, 8], repeats=N // 8),
    )
    da["num2d"] = xr.broadcast(da.num, da)[0]
    g = da.groupby_bins("num2d", bins=[0, 4, 6])
    mean = g.mean()
    idxr = np.digitize(da.num2d, bins=(0, 4, 6), right=True)[:30, :] - 1
    expanded_mean = mean.drop_vars("num2d_bins").isel(num2d_bins=(("x", "y"), idxr))
    expected = da.isel(x=slice(30)) - expanded_mean
    expected["labels"] = expected.labels.broadcast_like(expected.labels2d)
    expected["num"] = expected.num.broadcast_like(expected.num2d)
    expected["num2d_bins"] = (("x", "y"), mean.num2d_bins.data[idxr])
    actual = g - mean
    assert_identical(expected, actual)


def test_groupby_dataset_math_virtual() -> None:
    ds = Dataset({"x": ("t", [1, 2, 3])}, {"t": pd.date_range("20100101", periods=3)})
    grouped = ds.groupby("t.day")
    actual = grouped - grouped.mean(...)
    expected = Dataset({"x": ("t", [0, 0, 0])}, ds[["t", "t.day"]])
    assert_identical(actual, expected)


def test_groupby_math_dim_order() -> None:
    da = DataArray(
        np.ones((10, 10, 12)),
        dims=("x", "y", "time"),
        coords={"time": pd.date_range("2001-01-01", periods=12, freq="6h")},
    )
    grouped = da.groupby("time.day")
    result = grouped - grouped.mean()
    assert result.dims == da.dims


def test_groupby_dataset_nan() -> None:
    # nan should be excluded from groupby
    ds = Dataset({"foo": ("x", [1, 2, 3, 4])}, {"bar": ("x", [1, 1, 2, np.nan])})
    actual = ds.groupby("bar").mean(...)
    expected = Dataset({"foo": ("bar", [1.5, 3]), "bar": [1, 2]})
    assert_identical(actual, expected)


def test_groupby_dataset_order() -> None:
    # groupby should preserve variables order
    ds = Dataset()
    for vn in ["a", "b", "c"]:
        ds[vn] = DataArray(np.arange(10), dims=["t"])
    data_vars_ref = list(ds.data_vars.keys())
    ds = ds.groupby("t").mean(...)
    data_vars = list(ds.data_vars.keys())
    assert data_vars == data_vars_ref
    # coords are now at the end of the list, so the test below fails
    # all_vars = list(ds.variables.keys())
    # all_vars_ref = list(ds.variables.keys())
    # .assertEqual(all_vars, all_vars_ref)


def test_groupby_dataset_fillna() -> None:
    ds = Dataset({"a": ("x", [np.nan, 1, np.nan, 3])}, {"x": [0, 1, 2, 3]})
    expected = Dataset({"a": ("x", range(4))}, {"x": [0, 1, 2, 3]})
    for target in [ds, expected]:
        target.coords["b"] = ("x", [0, 0, 1, 1])
    actual = ds.groupby("b").fillna(DataArray([0, 2], dims="b"))
    assert_identical(expected, actual)

    actual = ds.groupby("b").fillna(Dataset({"a": ("b", [0, 2])}))
    assert_identical(expected, actual)

    # attrs with groupby
    ds.attrs["attr"] = "ds"
    ds.a.attrs["attr"] = "da"
    actual = ds.groupby("b").fillna(Dataset({"a": ("b", [0, 2])}))
    assert actual.attrs == ds.attrs
    assert actual.a.name == "a"
    assert actual.a.attrs == ds.a.attrs


def test_groupby_dataset_where() -> None:
    # groupby
    ds = Dataset({"a": ("x", range(5))}, {"c": ("x", [0, 0, 1, 1, 1])})
    cond = Dataset({"a": ("c", [True, False])})
    expected = ds.copy(deep=True)
    expected["a"].values = np.array([0, 1] + [np.nan] * 3)
    actual = ds.groupby("c").where(cond)
    assert_identical(expected, actual)

    # attrs with groupby
    ds.attrs["attr"] = "ds"
    ds.a.attrs["attr"] = "da"
    actual = ds.groupby("c").where(cond)
    assert actual.attrs == ds.attrs
    assert actual.a.name == "a"
    assert actual.a.attrs == ds.a.attrs


def test_groupby_dataset_assign() -> None:
    ds = Dataset({"a": ("x", range(3))}, {"b": ("x", ["A"] * 2 + ["B"])})
    actual = ds.groupby("b").assign(c=lambda ds: 2 * ds.a)
    expected = ds.merge({"c": ("x", [0, 2, 4])})
    assert_identical(actual, expected)

    actual = ds.groupby("b").assign(c=lambda ds: ds.a.sum())
    expected = ds.merge({"c": ("x", [1, 1, 2])})
    assert_identical(actual, expected)

    actual = ds.groupby("b").assign_coords(c=lambda ds: ds.a.sum())
    expected = expected.set_coords("c")
    assert_identical(actual, expected)


def test_groupby_dataset_map_dataarray_func() -> None:
    # regression GH6379
    ds = Dataset({"foo": ("x", [1, 2, 3, 4])}, coords={"x": [0, 0, 1, 1]})
    actual = ds.groupby("x").map(lambda grp: grp.foo.mean())
    expected = DataArray([1.5, 3.5], coords={"x": [0, 1]}, dims="x", name="foo")
    assert_identical(actual, expected)


def test_groupby_dataarray_map_dataset_func() -> None:
    # regression GH6379
    da = DataArray([1, 2, 3, 4], coords={"x": [0, 0, 1, 1]}, dims="x", name="foo")
    actual = da.groupby("x").map(lambda grp: grp.mean().to_dataset())
    expected = xr.Dataset({"foo": ("x", [1.5, 3.5])}, coords={"x": [0, 1]})
    assert_identical(actual, expected)


@requires_flox
@pytest.mark.parametrize("kwargs", [{"method": "map-reduce"}, {"engine": "numpy"}])
def test_groupby_flox_kwargs(kwargs) -> None:
    ds = Dataset({"a": ("x", range(5))}, {"c": ("x", [0, 0, 1, 1, 1])})
    with xr.set_options(use_flox=False):
        expected = ds.groupby("c").mean()
    with xr.set_options(use_flox=True):
        actual = ds.groupby("c").mean(**kwargs)
    assert_identical(expected, actual)


class TestDataArrayGroupBy:
    @pytest.fixture(autouse=True)
    def setup(self) -> None:
        self.attrs = {"attr1": "value1", "attr2": 2929}
        self.x = np.random.random((10, 20))
        self.v = Variable(["x", "y"], self.x)
        self.va = Variable(["x", "y"], self.x, self.attrs)
        self.ds = Dataset({"foo": self.v})
        self.dv = self.ds["foo"]

        self.mindex = pd.MultiIndex.from_product(
            [["a", "b"], [1, 2]], names=("level_1", "level_2")
        )
        self.mda = DataArray([0, 1, 2, 3], coords={"x": self.mindex}, dims="x")

        self.da = self.dv.copy()
        self.da.coords["abc"] = ("y", np.array(["a"] * 9 + ["c"] + ["b"] * 10))
        self.da.coords["y"] = 20 + 100 * self.da["y"]

    def test_stack_groupby_unsorted_coord(self) -> None:
        data = [[0, 1], [2, 3]]
        data_flat = [0, 1, 2, 3]
        dims = ["x", "y"]
        y_vals = [2, 3]

        arr = xr.DataArray(data, dims=dims, coords={"y": y_vals})
        actual1 = arr.stack(z=dims).groupby("z").first()
        midx1 = pd.MultiIndex.from_product([[0, 1], [2, 3]], names=dims)
        expected1 = xr.DataArray(data_flat, dims=["z"], coords={"z": midx1})
        assert_equal(actual1, expected1)

        # GH: 3287.  Note that y coord values are not in sorted order.
        arr = xr.DataArray(data, dims=dims, coords={"y": y_vals[::-1]})
        actual2 = arr.stack(z=dims).groupby("z").first()
        midx2 = pd.MultiIndex.from_product([[0, 1], [3, 2]], names=dims)
        expected2 = xr.DataArray(data_flat, dims=["z"], coords={"z": midx2})
        assert_equal(actual2, expected2)

    def test_groupby_iter(self) -> None:
        for (act_x, act_dv), (exp_x, exp_ds) in zip(
            self.dv.groupby("y"), self.ds.groupby("y"), strict=True
        ):
            assert exp_x == act_x
            assert_identical(exp_ds["foo"], act_dv)
            for (_, exp_dv), (_, act_dv) in zip(
                self.dv.groupby("x"), self.dv.groupby("x"), strict=True
            ):
                assert_identical(exp_dv, act_dv)

    def test_groupby_properties(self) -> None:
        grouped = self.da.groupby("abc")
        expected_groups = {"a": range(9), "c": [9], "b": range(10, 20)}
        assert expected_groups.keys() == grouped.groups.keys()
        for key in expected_groups:
            expected_group = expected_groups[key]
            actual_group = grouped.groups[key]

            # TODO: array_api doesn't allow slice:
            assert not isinstance(expected_group, slice)
            assert not isinstance(actual_group, slice)

            np.testing.assert_array_equal(expected_group, actual_group)
        assert 3 == len(grouped)

    @pytest.mark.parametrize(
        "by, use_da", [("x", False), ("y", False), ("y", True), ("abc", False)]
    )
    @pytest.mark.parametrize("shortcut", [True, False])
    def test_groupby_map_identity(self, by, use_da, shortcut) -> None:
        expected = self.da
        if use_da:
            by = expected.coords[by]

        def identity(x):
            return x

        grouped = expected.groupby(by)
        actual = grouped.map(identity, shortcut=shortcut)
        assert_identical(expected, actual)

    def test_groupby_sum(self) -> None:
        array = self.da
        grouped = array.groupby("abc")

        expected_sum_all = Dataset(
            {
                "foo": Variable(
                    ["abc"],
                    np.array(
                        [
                            self.x[:, :9].sum(),
                            self.x[:, 10:].sum(),
                            self.x[:, 9:10].sum(),
                        ]
                    ).T,
                ),
                "abc": Variable(["abc"], np.array(["a", "b", "c"])),
            }
        )["foo"]
        assert_allclose(expected_sum_all, grouped.reduce(np.sum, dim=...))
        assert_allclose(expected_sum_all, grouped.sum(...))

        expected = DataArray(
            [
                array["y"].values[idx].sum()
                for idx in [slice(9), slice(10, None), slice(9, 10)]
            ],
            [["a", "b", "c"]],
            ["abc"],
        )
        actual = array["y"].groupby("abc").map(np.sum)
        assert_allclose(expected, actual)
        actual = array["y"].groupby("abc").sum(...)
        assert_allclose(expected, actual)

        expected_sum_axis1 = Dataset(
            {
                "foo": (
                    ["x", "abc"],
                    np.array(
                        [
                            self.x[:, :9].sum(1),
                            self.x[:, 10:].sum(1),
                            self.x[:, 9:10].sum(1),
                        ]
                    ).T,
                ),
                "abc": Variable(["abc"], np.array(["a", "b", "c"])),
            }
        )["foo"]
        assert_allclose(expected_sum_axis1, grouped.reduce(np.sum, "y"))
        assert_allclose(expected_sum_axis1, grouped.sum("y"))

    @pytest.mark.parametrize("use_flox", [True, False])
    @pytest.mark.parametrize("shuffle", [True, False])
    @pytest.mark.parametrize(
        "chunk",
        [
            pytest.param(
                True, marks=pytest.mark.skipif(not has_dask, reason="no dask")
            ),
            False,
        ],
    )
    @pytest.mark.parametrize("method", ["sum", "mean", "median"])
    def test_groupby_reductions(
        self, use_flox: bool, method: str, shuffle: bool, chunk: bool
    ) -> None:
        if shuffle and chunk and not has_dask_ge_2024_08_1:
            pytest.skip()

        array = self.da
        if chunk:
            array.data = array.chunk({"y": 5}).data
        reduction = getattr(np, method)
        expected = Dataset(
            {
                "foo": Variable(
                    ["x", "abc"],
                    np.array(
                        [
                            reduction(self.x[:, :9], axis=-1),
                            reduction(self.x[:, 10:], axis=-1),
                            reduction(self.x[:, 9:10], axis=-1),
                        ]
                    ).T,
                ),
                "abc": Variable(["abc"], np.array(["a", "b", "c"])),
            }
        )["foo"]

        with raise_if_dask_computes():
            grouped = array.groupby("abc")
            if shuffle:
                grouped = grouped.shuffle()

            with xr.set_options(use_flox=use_flox):
                actual = getattr(grouped, method)(dim="y")
        assert_allclose(expected, actual)

    def test_groupby_count(self) -> None:
        array = DataArray(
            [0, 0, np.nan, np.nan, 0, 0],
            coords={"cat": ("x", ["a", "b", "b", "c", "c", "c"])},
            dims="x",
        )
        actual = array.groupby("cat").count()
        expected = DataArray([1, 1, 2], coords=[("cat", ["a", "b", "c"])])
        assert_identical(actual, expected)

    @pytest.mark.parametrize("shortcut", [True, False])
    @pytest.mark.parametrize("keep_attrs", [None, True, False])
    def test_groupby_reduce_keep_attrs(
        self, shortcut: bool, keep_attrs: bool | None
    ) -> None:
        array = self.da
        array.attrs["foo"] = "bar"

        actual = array.groupby("abc").reduce(
            np.mean, keep_attrs=keep_attrs, shortcut=shortcut
        )
        with xr.set_options(use_flox=False):
            expected = array.groupby("abc").mean(keep_attrs=keep_attrs)
        assert_identical(expected, actual)

    @pytest.mark.parametrize("keep_attrs", [None, True, False])
    def test_groupby_keep_attrs(self, keep_attrs: bool | None) -> None:
        array = self.da
        array.attrs["foo"] = "bar"

        with xr.set_options(use_flox=False):
            expected = array.groupby("abc").mean(keep_attrs=keep_attrs)
        with xr.set_options(use_flox=True):
            actual = array.groupby("abc").mean(keep_attrs=keep_attrs)

        # values are tested elsewhere, here we just check data
        # TODO: add check_attrs kwarg to assert_allclose
        actual.data = expected.data
        assert_identical(expected, actual)

    def test_groupby_map_center(self) -> None:
        def center(x):
            return x - np.mean(x)

        array = self.da
        grouped = array.groupby("abc")

        expected_ds = array.to_dataset()
        exp_data = np.hstack(
            [center(self.x[:, :9]), center(self.x[:, 9:10]), center(self.x[:, 10:])]
        )
        expected_ds["foo"] = (["x", "y"], exp_data)
        expected_centered = expected_ds["foo"]
        assert_allclose(expected_centered, grouped.map(center))

    def test_groupby_map_ndarray(self) -> None:
        # regression test for #326
        array = self.da
        grouped = array.groupby("abc")
        actual = grouped.map(np.asarray)  # type: ignore[arg-type] # TODO: Not sure using np.asarray like this makes sense with array api
        assert_equal(array, actual)

    def test_groupby_map_changes_metadata(self) -> None:
        def change_metadata(x):
            x.coords["x"] = x.coords["x"] * 2
            x.attrs["fruit"] = "lemon"
            return x

        array = self.da
        grouped = array.groupby("abc")
        actual = grouped.map(change_metadata)
        expected = array.copy()
        expected = change_metadata(expected)
        assert_equal(expected, actual)

    def test_groupby_math_squeeze(self) -> None:
        array = self.da
        grouped = array.groupby("x")

        expected = array + array.coords["x"]
        actual = grouped + array.coords["x"]
        assert_identical(expected, actual)

        actual = array.coords["x"] + grouped
        assert_identical(expected, actual)

        ds = array.coords["x"].to_dataset(name="X")
        expected = array + ds
        actual = grouped + ds
        assert_identical(expected, actual)

        actual = ds + grouped
        assert_identical(expected, actual)

    def test_groupby_math(self) -> None:
        array = self.da
        grouped = array.groupby("abc")
        expected_agg = (grouped.mean(...) - np.arange(3)).rename(None)
        actual = grouped - DataArray(range(3), [("abc", ["a", "b", "c"])])
        actual_agg = actual.groupby("abc").mean(...)
        assert_allclose(expected_agg, actual_agg)

        with pytest.raises(TypeError, match=r"only support binary ops"):
            grouped + 1  # type: ignore[type-var]
        with pytest.raises(TypeError, match=r"only support binary ops"):
            grouped + grouped  # type: ignore[type-var]
        with pytest.raises(TypeError, match=r"in-place operations"):
            array += grouped  # type: ignore[arg-type]

    def test_groupby_math_not_aligned(self) -> None:
        array = DataArray(
            range(4), {"b": ("x", [0, 0, 1, 1]), "x": [0, 1, 2, 3]}, dims="x"
        )
        other = DataArray([10], coords={"b": [0]}, dims="b")
        actual = array.groupby("b") + other
        expected = DataArray([10, 11, np.nan, np.nan], array.coords)
        assert_identical(expected, actual)

        # regression test for #7797
        other = array.groupby("b").sum()
        actual = array.sel(x=[0, 1]).groupby("b") - other
        expected = DataArray([-1, 0], {"b": ("x", [0, 0]), "x": [0, 1]}, dims="x")
        assert_identical(expected, actual)

        other = DataArray([10], coords={"c": 123, "b": [0]}, dims="b")
        actual = array.groupby("b") + other
        expected = DataArray([10, 11, np.nan, np.nan], array.coords)
        expected.coords["c"] = (["x"], [123] * 2 + [np.nan] * 2)
        assert_identical(expected, actual)

        other_ds = Dataset({"a": ("b", [10])}, {"b": [0]})
        actual_ds = array.groupby("b") + other_ds
        expected_ds = Dataset({"a": ("x", [10, 11, np.nan, np.nan])}, array.coords)
        assert_identical(expected_ds, actual_ds)

    def test_groupby_restore_dim_order(self) -> None:
        array = DataArray(
            np.random.randn(5, 3),
            coords={"a": ("x", range(5)), "b": ("y", range(3))},
            dims=["x", "y"],
        )
        for by, expected_dims in [
            ("x", ("x", "y")),
            ("y", ("x", "y")),
            ("a", ("a", "y")),
            ("b", ("x", "b")),
        ]:
            result = array.groupby(by).map(lambda x: x.squeeze())
            assert result.dims == expected_dims

    def test_groupby_restore_coord_dims(self) -> None:
        array = DataArray(
            np.random.randn(5, 3),
            coords={
                "a": ("x", range(5)),
                "b": ("y", range(3)),
                "c": (("x", "y"), np.random.randn(5, 3)),
            },
            dims=["x", "y"],
        )

        for by, expected_dims in [
            ("x", ("x", "y")),
            ("y", ("x", "y")),
            ("a", ("a", "y")),
            ("b", ("x", "b")),
        ]:
            result = array.groupby(by, restore_coord_dims=True).map(
                lambda x: x.squeeze()
            )["c"]
            assert result.dims == expected_dims

    def test_groupby_first_and_last(self) -> None:
        array = DataArray([1, 2, 3, 4, 5], dims="x")
        by = DataArray(["a"] * 2 + ["b"] * 3, dims="x", name="ab")

        expected = DataArray([1, 3], [("ab", ["a", "b"])])
        actual = array.groupby(by).first()
        assert_identical(expected, actual)

        expected = DataArray([2, 5], [("ab", ["a", "b"])])
        actual = array.groupby(by).last()
        assert_identical(expected, actual)

        array = DataArray(np.random.randn(5, 3), dims=["x", "y"])
        expected = DataArray(array[[0, 2]], {"ab": ["a", "b"]}, ["ab", "y"])
        actual = array.groupby(by).first()
        assert_identical(expected, actual)

        actual = array.groupby("x").first()
        expected = array  # should be a no-op
        assert_identical(expected, actual)

    def make_groupby_multidim_example_array(self) -> DataArray:
        return DataArray(
            [[[0, 1], [2, 3]], [[5, 10], [15, 20]]],
            coords={
                "lon": (["ny", "nx"], [[30, 40], [40, 50]]),
                "lat": (["ny", "nx"], [[10, 10], [20, 20]]),
            },
            dims=["time", "ny", "nx"],
        )

    def test_groupby_multidim(self) -> None:
        array = self.make_groupby_multidim_example_array()
        for dim, expected_sum in [
            ("lon", DataArray([5, 28, 23], coords=[("lon", [30.0, 40.0, 50.0])])),
            ("lat", DataArray([16, 40], coords=[("lat", [10.0, 20.0])])),
        ]:
            actual_sum = array.groupby(dim).sum(...)
            assert_identical(expected_sum, actual_sum)

    def test_groupby_multidim_map(self) -> None:
        array = self.make_groupby_multidim_example_array()
        actual = array.groupby("lon").map(lambda x: x - x.mean())
        expected = DataArray(
            [[[-2.5, -6.0], [-5.0, -8.5]], [[2.5, 3.0], [8.0, 8.5]]],
            coords=array.coords,
            dims=array.dims,
        )
        assert_identical(expected, actual)

    @pytest.mark.parametrize("use_flox", [True, False])
    @pytest.mark.parametrize("coords", [np.arange(4), np.arange(4)[::-1], [2, 0, 3, 1]])
    @pytest.mark.parametrize(
        "cut_kwargs",
        (
            {"labels": None, "include_lowest": True},
            {"labels": None, "include_lowest": False},
            {"labels": ["a", "b"]},
            {"labels": [1.2, 3.5]},
            {"labels": ["b", "a"]},
        ),
    )
    def test_groupby_bins(
        self,
        coords: np.typing.ArrayLike,
        use_flox: bool,
        cut_kwargs: dict,
    ) -> None:
        array = DataArray(
            np.arange(4), dims="dim_0", coords={"dim_0": coords}, name="a"
        )
        # the first value should not be part of any group ("right" binning)
        array[0] = 99
        # bins follow conventions for pandas.cut
        # http://pandas.pydata.org/pandas-docs/stable/generated/pandas.cut.html
        bins = [0, 1.5, 5]

        df = array.to_dataframe()
        df["dim_0_bins"] = pd.cut(array["dim_0"], bins, **cut_kwargs)  # type: ignore[call-overload]

        expected_df = df.groupby("dim_0_bins", observed=True).sum()
        # TODO: can't convert df with IntervalIndex to Xarray
        expected = (
            expected_df.reset_index(drop=True)
            .to_xarray()
            .assign_coords(index=np.array(expected_df.index))
            .rename({"index": "dim_0_bins"})["a"]
        )

        with xr.set_options(use_flox=use_flox):
            gb = array.groupby_bins("dim_0", bins=bins, **cut_kwargs)
            actual = gb.sum()
            assert_identical(expected, actual)
            assert_identical(expected, gb.shuffle().sum())

            actual = gb.map(lambda x: x.sum())
            assert_identical(expected, actual)
            assert_identical(expected, gb.shuffle().map(lambda x: x.sum()))

            # make sure original array dims are unchanged
            assert len(array.dim_0) == 4

    def test_groupby_bins_ellipsis(self) -> None:
        da = xr.DataArray(np.ones((2, 3, 4)))
        bins = [-1, 0, 1, 2]
        with xr.set_options(use_flox=False):
            actual = da.groupby_bins("dim_0", bins).mean(...)
        with xr.set_options(use_flox=True):
            expected = da.groupby_bins("dim_0", bins).mean(...)
        assert_allclose(actual, expected)

    @pytest.mark.parametrize("use_flox", [True, False])
    def test_groupby_bins_gives_correct_subset(self, use_flox: bool) -> None:
        # GH7766
        rng = np.random.default_rng(42)
        coords = rng.normal(5, 5, 1000)
        bins = np.logspace(-4, 1, 10)
        labels = [
            "one",
            "two",
            "three",
            "four",
            "five",
            "six",
            "seven",
            "eight",
            "nine",
        ]
        # xArray
        # Make a mock dataarray
        darr = xr.DataArray(coords, coords=[coords], dims=["coords"])
        expected = xr.DataArray(
            [np.nan, np.nan, 1, 1, 1, 8, 31, 104, 542],
            dims="coords_bins",
            coords={"coords_bins": labels},
        )
        gb = darr.groupby_bins("coords", bins, labels=labels)
        with xr.set_options(use_flox=use_flox):
            actual = gb.count()
        assert_identical(actual, expected)

    def test_groupby_bins_empty(self) -> None:
        array = DataArray(np.arange(4), [("x", range(4))])
        # one of these bins will be empty
        bins = [0, 4, 5]
        bin_coords = pd.cut(array["x"], bins).categories  # type: ignore[call-overload]
        actual = array.groupby_bins("x", bins).sum()
        expected = DataArray([6, np.nan], dims="x_bins", coords={"x_bins": bin_coords})
        assert_identical(expected, actual)
        # make sure original array is unchanged
        # (was a problem in earlier versions)
        assert len(array.x) == 4

    def test_groupby_bins_multidim(self) -> None:
        array = self.make_groupby_multidim_example_array()
        bins = [0, 15, 20]
        bin_coords = pd.cut(array["lat"].values.flat, bins).categories  # type: ignore[call-overload]
        expected = DataArray([16, 40], dims="lat_bins", coords={"lat_bins": bin_coords})
        actual = array.groupby_bins("lat", bins).map(lambda x: x.sum())
        assert_identical(expected, actual)
        # modify the array coordinates to be non-monotonic after unstacking
        array["lat"].data = np.array([[10.0, 20.0], [20.0, 10.0]])
        expected = DataArray([28, 28], dims="lat_bins", coords={"lat_bins": bin_coords})
        actual = array.groupby_bins("lat", bins).map(lambda x: x.sum())
        assert_identical(expected, actual)

        bins = [-2, -1, 0, 1, 2]
        field = DataArray(np.ones((5, 3)), dims=("x", "y"))
        by = DataArray(
            np.array([[-1.5, -1.5, 0.5, 1.5, 1.5] * 3]).reshape(5, 3), dims=("x", "y")
        )
        actual = field.groupby_bins(by, bins=bins).count()

        bincoord = np.array(
            [
                pd.Interval(left, right, closed="right")
                for left, right in pairwise(bins)
            ],
            dtype=object,
        )
        expected = DataArray(
            np.array([6, np.nan, 3, 6]),
            dims="group_bins",
            coords={"group_bins": bincoord},
        )
        assert_identical(actual, expected)

    def test_groupby_bins_sort(self) -> None:
        data = xr.DataArray(
            np.arange(100), dims="x", coords={"x": np.linspace(-100, 100, num=100)}
        )
        binned_mean = data.groupby_bins("x", bins=11).mean()
        assert binned_mean.to_index().is_monotonic_increasing

        with xr.set_options(use_flox=True):
            actual = data.groupby_bins("x", bins=11).count()
        with xr.set_options(use_flox=False):
            expected = data.groupby_bins("x", bins=11).count()
        assert_identical(actual, expected)

    def test_groupby_assign_coords(self) -> None:
        array = DataArray([1, 2, 3, 4], {"c": ("x", [0, 0, 1, 1])}, dims="x")
        actual = array.groupby("c").assign_coords(d=lambda a: a.mean())
        expected = array.copy()
        expected.coords["d"] = ("x", [1.5, 1.5, 3.5, 3.5])
        assert_identical(actual, expected)

    def test_groupby_fillna(self) -> None:
        a = DataArray([np.nan, 1, np.nan, 3], coords={"x": range(4)}, dims="x")
        fill_value = DataArray([0, 1], dims="y")
        actual = a.fillna(fill_value)
        expected = DataArray(
            [[0, 1], [1, 1], [0, 1], [3, 3]], coords={"x": range(4)}, dims=("x", "y")
        )
        assert_identical(expected, actual)

        b = DataArray(range(4), coords={"x": range(4)}, dims="x")
        expected = b.copy()
        for target in [a, expected]:
            target.coords["b"] = ("x", [0, 0, 1, 1])
        actual = a.groupby("b").fillna(DataArray([0, 2], dims="b"))
        assert_identical(expected, actual)

    @pytest.mark.parametrize("use_flox", [True, False])
    def test_groupby_fastpath_for_monotonic(self, use_flox: bool) -> None:
        # Fixes https://github.com/pydata/xarray/issues/6220
        # Fixes https://github.com/pydata/xarray/issues/9279
        index = [1, 2, 3, 4, 7, 9, 10]
        array = DataArray(np.arange(len(index)), [("idx", index)])
        array_rev = array.copy().assign_coords({"idx": index[::-1]})
        fwd = array.groupby("idx", squeeze=False)
        rev = array_rev.groupby("idx", squeeze=False)

        for gb in [fwd, rev]:
            assert all(isinstance(elem, slice) for elem in gb.encoded.group_indices)

        with xr.set_options(use_flox=use_flox):
            assert_identical(fwd.sum(), array)
            assert_identical(rev.sum(), array_rev)


class TestDataArrayResample:
    @pytest.mark.parametrize("shuffle", [True, False])
    @pytest.mark.parametrize("use_cftime", [True, False])
    @pytest.mark.parametrize(
        "resample_freq",
        [
            "24h",
            "123456s",
            "1234567890us",
            pd.Timedelta(hours=2),
            pd.offsets.MonthBegin(),
            pd.offsets.Second(123456),
            datetime.timedelta(days=1, hours=6),
        ],
    )
    def test_resample(
        self, use_cftime: bool, shuffle: bool, resample_freq: ResampleCompatible
    ) -> None:
        if use_cftime and not has_cftime:
            pytest.skip()
        times = xr.date_range(
            "2000-01-01", freq="6h", periods=10, use_cftime=use_cftime
        )

        def resample_as_pandas(array, *args, **kwargs):
            array_ = array.copy(deep=True)
            if use_cftime:
                array_["time"] = times.to_datetimeindex()
            result = DataArray.from_series(
                array_.to_series().resample(*args, **kwargs).mean()
            )
            if use_cftime:
                result = result.convert_calendar(
                    calendar="standard", use_cftime=use_cftime
                )
            return result

        array = DataArray(np.arange(10), [("time", times)])

        rs = array.resample(time=resample_freq)
        actual = rs.mean()
        expected = resample_as_pandas(array, resample_freq)
        assert_identical(expected, actual)
        assert_identical(expected, rs.shuffle().mean())

        assert_identical(expected, rs.reduce(np.mean))
        assert_identical(expected, rs.shuffle().reduce(np.mean))

        rs = array.resample(time="24h", closed="right")
        actual = rs.mean()
        shuffled = rs.shuffle().mean()
        expected = resample_as_pandas(array, "24h", closed="right")
        assert_identical(expected, actual)
        assert_identical(expected, shuffled)

        with pytest.raises(ValueError, match=r"Index must be monotonic"):
            array[[2, 0, 1]].resample(time=resample_freq)

        reverse = array.isel(time=slice(-1, None, -1))
        with pytest.raises(ValueError):
            reverse.resample(time=resample_freq).mean()

    @pytest.mark.parametrize("use_cftime", [True, False])
    def test_resample_doctest(self, use_cftime: bool) -> None:
        # run the doctest example here so we are not surprised
        if use_cftime and not has_cftime:
            pytest.skip()

        da = xr.DataArray(
            np.array([1, 2, 3, 1, 2, np.nan]),
            dims="time",
            coords=dict(
                time=(
                    "time",
                    xr.date_range(
                        "2001-01-01", freq="ME", periods=6, use_cftime=use_cftime
                    ),
                ),
                labels=("time", np.array(["a", "b", "c", "c", "b", "a"])),
            ),
        )
        actual = da.resample(time="3ME").count()
        expected = DataArray(
            [1, 3, 1],
            dims="time",
            coords={
                "time": xr.date_range(
                    "2001-01-01", freq="3ME", periods=3, use_cftime=use_cftime
                )
            },
        )
        assert_identical(actual, expected)

    def test_da_resample_func_args(self) -> None:
        def func(arg1, arg2, arg3=0.0):
            return arg1.mean("time") + arg2 + arg3

        times = pd.date_range("2000", periods=3, freq="D")
        da = xr.DataArray([1.0, 1.0, 1.0], coords=[times], dims=["time"])
        expected = xr.DataArray([3.0, 3.0, 3.0], coords=[times], dims=["time"])
        actual = da.resample(time="D").map(func, args=(1.0,), arg3=1.0)
        assert_identical(actual, expected)

    def test_resample_first(self) -> None:
        times = pd.date_range("2000-01-01", freq="6h", periods=10)
        array = DataArray(np.arange(10), [("time", times)])

        # resample to same frequency
        actual = array.resample(time="6h").first()
        assert_identical(array, actual)

        actual = array.resample(time="1D").first()
        expected = DataArray([0, 4, 8], [("time", times[::4])])
        assert_identical(expected, actual)

        # verify that labels don't use the first value
        actual = array.resample(time="24h").first()
        expected = DataArray(array.to_series().resample("24h").first())
        assert_identical(expected, actual)

        # missing values
        array = array.astype(float)
        array[:2] = np.nan
        actual = array.resample(time="1D").first()
        expected = DataArray([2, 4, 8], [("time", times[::4])])
        assert_identical(expected, actual)

        actual = array.resample(time="1D").first(skipna=False)
        expected = DataArray([np.nan, 4, 8], [("time", times[::4])])
        assert_identical(expected, actual)

        # regression test for http://stackoverflow.com/questions/33158558/
        array = Dataset({"time": times})["time"]
        actual = array.resample(time="1D").last()
        expected_times = pd.to_datetime(
            ["2000-01-01T18", "2000-01-02T18", "2000-01-03T06"], unit="ns"
        )
        expected = DataArray(expected_times, [("time", times[::4])], name="time")
        assert_identical(expected, actual)

    def test_resample_bad_resample_dim(self) -> None:
        times = pd.date_range("2000-01-01", freq="6h", periods=10)
        array = DataArray(np.arange(10), [("__resample_dim__", times)])
        with pytest.raises(ValueError, match=r"Proxy resampling dimension"):
            array.resample(__resample_dim__="1D").first()

    @requires_scipy
    def test_resample_drop_nondim_coords(self) -> None:
        xs = np.arange(6)
        ys = np.arange(3)
        times = pd.date_range("2000-01-01", freq="6h", periods=5)
        data = np.tile(np.arange(5), (6, 3, 1))
        xx, yy = np.meshgrid(xs * 5, ys * 2.5)
        tt = np.arange(len(times), dtype=int)
        array = DataArray(data, {"time": times, "x": xs, "y": ys}, ("x", "y", "time"))
        xcoord = DataArray(xx.T, {"x": xs, "y": ys}, ("x", "y"))
        ycoord = DataArray(yy.T, {"x": xs, "y": ys}, ("x", "y"))
        tcoord = DataArray(tt, {"time": times}, ("time",))
        ds = Dataset({"data": array, "xc": xcoord, "yc": ycoord, "tc": tcoord})
        ds = ds.set_coords(["xc", "yc", "tc"])

        # Select the data now, with the auxiliary coordinates in place
        array = ds["data"]

        # Re-sample
        actual = array.resample(time="12h", restore_coord_dims=True).mean("time")
        assert "tc" not in actual.coords

        # Up-sample - filling
        actual = array.resample(time="1h", restore_coord_dims=True).ffill()
        assert "tc" not in actual.coords

        # Up-sample - interpolation
        actual = array.resample(time="1h", restore_coord_dims=True).interpolate(
            "linear"
        )
        assert "tc" not in actual.coords

    def test_resample_keep_attrs(self) -> None:
        times = pd.date_range("2000-01-01", freq="6h", periods=10)
        array = DataArray(np.ones(10), [("time", times)])
        array.attrs["meta"] = "data"

        result = array.resample(time="1D").mean(keep_attrs=True)
        expected = DataArray([1, 1, 1], [("time", times[::4])], attrs=array.attrs)
        assert_identical(result, expected)

    def test_resample_skipna(self) -> None:
        times = pd.date_range("2000-01-01", freq="6h", periods=10)
        array = DataArray(np.ones(10), [("time", times)])
        array[1] = np.nan

        result = array.resample(time="1D").mean(skipna=False)
        expected = DataArray([np.nan, 1, 1], [("time", times[::4])])
        assert_identical(result, expected)

    def test_upsample(self) -> None:
        times = pd.date_range("2000-01-01", freq="6h", periods=5)
        array = DataArray(np.arange(5), [("time", times)])

        # Forward-fill
        actual = array.resample(time="3h").ffill()
        expected = DataArray(array.to_series().resample("3h").ffill())
        assert_identical(expected, actual)

        # Backward-fill
        actual = array.resample(time="3h").bfill()
        expected = DataArray(array.to_series().resample("3h").bfill())
        assert_identical(expected, actual)

        # As frequency
        actual = array.resample(time="3h").asfreq()
        expected = DataArray(array.to_series().resample("3h").asfreq())
        assert_identical(expected, actual)

        # Pad
        actual = array.resample(time="3h").pad()
        expected = DataArray(array.to_series().resample("3h").ffill())
        assert_identical(expected, actual)

        # Nearest
        rs = array.resample(time="3h")
        actual = rs.nearest()
        new_times = rs.groupers[0].full_index
        expected = DataArray(array.reindex(time=new_times, method="nearest"))
        assert_identical(expected, actual)

    def test_upsample_nd(self) -> None:
        # Same as before, but now we try on multi-dimensional DataArrays.
        xs = np.arange(6)
        ys = np.arange(3)
        times = pd.date_range("2000-01-01", freq="6h", periods=5)
        data = np.tile(np.arange(5), (6, 3, 1))
        array = DataArray(data, {"time": times, "x": xs, "y": ys}, ("x", "y", "time"))

        # Forward-fill
        actual = array.resample(time="3h").ffill()
        expected_data = np.repeat(data, 2, axis=-1)
        expected_times = times.to_series().resample("3h").asfreq().index
        expected_data = expected_data[..., : len(expected_times)]
        expected = DataArray(
            expected_data,
            {"time": expected_times, "x": xs, "y": ys},
            ("x", "y", "time"),
        )
        assert_identical(expected, actual)

        # Backward-fill
        actual = array.resample(time="3h").ffill()
        expected_data = np.repeat(np.flipud(data.T).T, 2, axis=-1)
        expected_data = np.flipud(expected_data.T).T
        expected_times = times.to_series().resample("3h").asfreq().index
        expected_data = expected_data[..., : len(expected_times)]
        expected = DataArray(
            expected_data,
            {"time": expected_times, "x": xs, "y": ys},
            ("x", "y", "time"),
        )
        assert_identical(expected, actual)

        # As frequency
        actual = array.resample(time="3h").asfreq()
        expected_data = np.repeat(data, 2, axis=-1).astype(float)[..., :-1]
        expected_data[..., 1::2] = np.nan
        expected_times = times.to_series().resample("3h").asfreq().index
        expected = DataArray(
            expected_data,
            {"time": expected_times, "x": xs, "y": ys},
            ("x", "y", "time"),
        )
        assert_identical(expected, actual)

        # Pad
        actual = array.resample(time="3h").pad()
        expected_data = np.repeat(data, 2, axis=-1)
        expected_data[..., 1::2] = expected_data[..., ::2]
        expected_data = expected_data[..., :-1]
        expected_times = times.to_series().resample("3h").asfreq().index
        expected = DataArray(
            expected_data,
            {"time": expected_times, "x": xs, "y": ys},
            ("x", "y", "time"),
        )
        assert_identical(expected, actual)

    def test_upsample_tolerance(self) -> None:
        # Test tolerance keyword for upsample methods bfill, pad, nearest
        times = pd.date_range("2000-01-01", freq="1D", periods=2)
        times_upsampled = pd.date_range("2000-01-01", freq="6h", periods=5)
        array = DataArray(np.arange(2), [("time", times)])

        # Forward fill
        actual = array.resample(time="6h").ffill(tolerance="12h")
        expected = DataArray([0.0, 0.0, 0.0, np.nan, 1.0], [("time", times_upsampled)])
        assert_identical(expected, actual)

        # Backward fill
        actual = array.resample(time="6h").bfill(tolerance="12h")
        expected = DataArray([0.0, np.nan, 1.0, 1.0, 1.0], [("time", times_upsampled)])
        assert_identical(expected, actual)

        # Nearest
        actual = array.resample(time="6h").nearest(tolerance="6h")
        expected = DataArray([0, 0, np.nan, 1, 1], [("time", times_upsampled)])
        assert_identical(expected, actual)

    @requires_scipy
    def test_upsample_interpolate(self) -> None:
        from scipy.interpolate import interp1d

        xs = np.arange(6)
        ys = np.arange(3)
        times = pd.date_range("2000-01-01", freq="6h", periods=5)

        z = np.arange(5) ** 2
        data = np.tile(z, (6, 3, 1))
        array = DataArray(data, {"time": times, "x": xs, "y": ys}, ("x", "y", "time"))

        expected_times = times.to_series().resample("1h").asfreq().index
        # Split the times into equal sub-intervals to simulate the 6 hour
        # to 1 hour up-sampling
        new_times_idx = np.linspace(0, len(times) - 1, len(times) * 5)
        kinds: list[InterpOptions] = [
            "linear",
            "nearest",
            "zero",
            "slinear",
            "quadratic",
            "cubic",
            "polynomial",
        ]
        for kind in kinds:
            kwargs = {}
            if kind == "polynomial":
                kwargs["order"] = 1
            actual = array.resample(time="1h").interpolate(kind, **kwargs)
            # using interp1d, polynomial order is to set directly in kind using int
            f = interp1d(
                np.arange(len(times)),
                data,
                kind=kwargs["order"] if kind == "polynomial" else kind,
                axis=-1,
                bounds_error=True,
                assume_sorted=True,
            )
            expected_data = f(new_times_idx)
            expected = DataArray(
                expected_data,
                {"time": expected_times, "x": xs, "y": ys},
                ("x", "y", "time"),
            )
            # Use AllClose because there are some small differences in how
            # we upsample timeseries versus the integer indexing as I've
            # done here due to floating point arithmetic
            assert_allclose(expected, actual, rtol=1e-16)

    @requires_scipy
    @pytest.mark.filterwarnings("ignore:Converting non-nanosecond")
    def test_upsample_interpolate_bug_2197(self) -> None:
        dates = pd.date_range("2007-02-01", "2007-03-01", freq="D")
        da = xr.DataArray(np.arange(len(dates)), [("time", dates)])
        result = da.resample(time="ME").interpolate("linear")
        expected_times = np.array(
            [np.datetime64("2007-02-28"), np.datetime64("2007-03-31")]
        )
        expected = xr.DataArray([27.0, np.nan], [("time", expected_times)])
        assert_equal(result, expected)

    @requires_scipy
    def test_upsample_interpolate_regression_1605(self) -> None:
        dates = pd.date_range("2016-01-01", "2016-03-31", freq="1D")
        expected = xr.DataArray(
            np.random.random((len(dates), 2, 3)),
            dims=("time", "x", "y"),
            coords={"time": dates},
        )
        actual = expected.resample(time="1D").interpolate("linear")
        assert_allclose(actual, expected, rtol=1e-16)

    @requires_dask
    @requires_scipy
    @pytest.mark.parametrize("chunked_time", [True, False])
    def test_upsample_interpolate_dask(self, chunked_time: bool) -> None:
        from scipy.interpolate import interp1d

        xs = np.arange(6)
        ys = np.arange(3)
        times = pd.date_range("2000-01-01", freq="6h", periods=5)

        z = np.arange(5) ** 2
        data = np.tile(z, (6, 3, 1))
        array = DataArray(data, {"time": times, "x": xs, "y": ys}, ("x", "y", "time"))
        chunks = {"x": 2, "y": 1}
        if chunked_time:
            chunks["time"] = 3

        expected_times = times.to_series().resample("1h").asfreq().index
        # Split the times into equal sub-intervals to simulate the 6 hour
        # to 1 hour up-sampling
        new_times_idx = np.linspace(0, len(times) - 1, len(times) * 5)
        kinds: list[InterpOptions] = [
            "linear",
            "nearest",
            "zero",
            "slinear",
            "quadratic",
            "cubic",
            "polynomial",
        ]
        for kind in kinds:
            kwargs = {}
            if kind == "polynomial":
                kwargs["order"] = 1
            actual = array.chunk(chunks).resample(time="1h").interpolate(kind, **kwargs)
            actual = actual.compute()
            # using interp1d, polynomial order is to set directly in kind using int
            f = interp1d(
                np.arange(len(times)),
                data,
                kind=kwargs["order"] if kind == "polynomial" else kind,
                axis=-1,
                bounds_error=True,
                assume_sorted=True,
            )
            expected_data = f(new_times_idx)
            expected = DataArray(
                expected_data,
                {"time": expected_times, "x": xs, "y": ys},
                ("x", "y", "time"),
            )
            # Use AllClose because there are some small differences in how
            # we upsample timeseries versus the integer indexing as I've
            # done here due to floating point arithmetic
            assert_allclose(expected, actual, rtol=1e-16)

    def test_resample_offset(self) -> None:
        times = pd.date_range("2000-01-01T02:03:01", freq="6h", periods=10)
        array = DataArray(np.arange(10), [("time", times)])

        offset = pd.Timedelta("11h")
        actual = array.resample(time="24h", offset=offset).mean()
        expected = DataArray(array.to_series().resample("24h", offset=offset).mean())
        assert_identical(expected, actual)

    def test_resample_origin(self) -> None:
        times = pd.date_range("2000-01-01T02:03:01", freq="6h", periods=10)
        array = DataArray(np.arange(10), [("time", times)])

        origin = "start"
        actual = array.resample(time="24h", origin=origin).mean()
        expected = DataArray(array.to_series().resample("24h", origin=origin).mean())
        assert_identical(expected, actual)


class TestDatasetResample:
    @pytest.mark.parametrize("use_cftime", [True, False])
    @pytest.mark.parametrize(
        "resample_freq",
        [
            "24h",
            "123456s",
            "1234567890us",
            pd.Timedelta(hours=2),
            pd.offsets.MonthBegin(),
            pd.offsets.Second(123456),
            datetime.timedelta(days=1, hours=6),
        ],
    )
    def test_resample(
        self, use_cftime: bool, resample_freq: ResampleCompatible
    ) -> None:
        if use_cftime and not has_cftime:
            pytest.skip()
        times = xr.date_range(
            "2000-01-01", freq="6h", periods=10, use_cftime=use_cftime
        )

        def resample_as_pandas(ds, *args, **kwargs):
            ds_ = ds.copy(deep=True)
            if use_cftime:
                ds_["time"] = times.to_datetimeindex()
            result = Dataset.from_dataframe(
                ds_.to_dataframe().resample(*args, **kwargs).mean()
            )
            if use_cftime:
                result = result.convert_calendar(
                    calendar="standard", use_cftime=use_cftime
                )
            return result

        ds = Dataset(
            {
                "foo": ("time", np.random.randint(1, 1000, 10)),
                "bar": ("time", np.random.randint(1, 1000, 10)),
                "time": times,
            }
        )

        actual = ds.resample(time=resample_freq).mean()
        expected = resample_as_pandas(ds, resample_freq)
        assert_identical(expected, actual)

        actual = ds.resample(time=resample_freq).reduce(np.mean)
        assert_identical(expected, actual)

        actual = ds.resample(time=resample_freq, closed="right").mean()
        expected = resample_as_pandas(ds, resample_freq, closed="right")
        assert_identical(expected, actual)

        with pytest.raises(ValueError, match=r"Index must be monotonic"):
            ds.isel(time=[2, 0, 1]).resample(time=resample_freq)

        reverse = ds.isel(time=slice(-1, None, -1))
        with pytest.raises(ValueError):
            reverse.resample(time=resample_freq).mean()

    def test_resample_and_first(self) -> None:
        times = pd.date_range("2000-01-01", freq="6h", periods=10)
        ds = Dataset(
            {
                "foo": (["time", "x", "y"], np.random.randn(10, 5, 3)),
                "bar": ("time", np.random.randn(10), {"meta": "data"}),
                "time": times,
            }
        )

        actual = ds.resample(time="1D").first(keep_attrs=True)
        expected = ds.isel(time=[0, 4, 8])
        assert_identical(expected, actual)

        # upsampling
        expected_time = pd.date_range("2000-01-01", freq="3h", periods=19)
        expected = ds.reindex(time=expected_time)
        actual = ds.resample(time="3h")
        for how in ["mean", "sum", "first", "last"]:
            method = getattr(actual, how)
            result = method()
            assert_equal(expected, result)
        for method in [np.mean]:
            result = actual.reduce(method)
            assert_equal(expected, result)

    def test_resample_min_count(self) -> None:
        times = pd.date_range("2000-01-01", freq="6h", periods=10)
        ds = Dataset(
            {
                "foo": (["time", "x", "y"], np.random.randn(10, 5, 3)),
                "bar": ("time", np.random.randn(10), {"meta": "data"}),
                "time": times,
            }
        )
        # inject nan
        ds["foo"] = xr.where(ds["foo"] > 2.0, np.nan, ds["foo"])

        actual = ds.resample(time="1D").sum(min_count=1)
        expected = xr.concat(
            [
                ds.isel(time=slice(i * 4, (i + 1) * 4)).sum("time", min_count=1)
                for i in range(3)
            ],
            dim=actual["time"],
        )
        assert_allclose(expected, actual)

    def test_resample_by_mean_with_keep_attrs(self) -> None:
        times = pd.date_range("2000-01-01", freq="6h", periods=10)
        ds = Dataset(
            {
                "foo": (["time", "x", "y"], np.random.randn(10, 5, 3)),
                "bar": ("time", np.random.randn(10), {"meta": "data"}),
                "time": times,
            }
        )
        ds.attrs["dsmeta"] = "dsdata"

        resampled_ds = ds.resample(time="1D").mean(keep_attrs=True)
        actual = resampled_ds["bar"].attrs
        expected = ds["bar"].attrs
        assert expected == actual

        actual = resampled_ds.attrs
        expected = ds.attrs
        assert expected == actual

    def test_resample_by_mean_discarding_attrs(self) -> None:
        times = pd.date_range("2000-01-01", freq="6h", periods=10)
        ds = Dataset(
            {
                "foo": (["time", "x", "y"], np.random.randn(10, 5, 3)),
                "bar": ("time", np.random.randn(10), {"meta": "data"}),
                "time": times,
            }
        )
        ds.attrs["dsmeta"] = "dsdata"

        resampled_ds = ds.resample(time="1D").mean(keep_attrs=False)

        assert resampled_ds["bar"].attrs == {}
        assert resampled_ds.attrs == {}

    def test_resample_by_last_discarding_attrs(self) -> None:
        times = pd.date_range("2000-01-01", freq="6h", periods=10)
        ds = Dataset(
            {
                "foo": (["time", "x", "y"], np.random.randn(10, 5, 3)),
                "bar": ("time", np.random.randn(10), {"meta": "data"}),
                "time": times,
            }
        )
        ds.attrs["dsmeta"] = "dsdata"

        resampled_ds = ds.resample(time="1D").last(keep_attrs=False)

        assert resampled_ds["bar"].attrs == {}
        assert resampled_ds.attrs == {}

    @requires_scipy
    def test_resample_drop_nondim_coords(self) -> None:
        xs = np.arange(6)
        ys = np.arange(3)
        times = pd.date_range("2000-01-01", freq="6h", periods=5)
        data = np.tile(np.arange(5), (6, 3, 1))
        xx, yy = np.meshgrid(xs * 5, ys * 2.5)
        tt = np.arange(len(times), dtype=int)
        array = DataArray(data, {"time": times, "x": xs, "y": ys}, ("x", "y", "time"))
        xcoord = DataArray(xx.T, {"x": xs, "y": ys}, ("x", "y"))
        ycoord = DataArray(yy.T, {"x": xs, "y": ys}, ("x", "y"))
        tcoord = DataArray(tt, {"time": times}, ("time",))
        ds = Dataset({"data": array, "xc": xcoord, "yc": ycoord, "tc": tcoord})
        ds = ds.set_coords(["xc", "yc", "tc"])

        # Re-sample
        actual = ds.resample(time="12h").mean("time")
        assert "tc" not in actual.coords

        # Up-sample - filling
        actual = ds.resample(time="1h").ffill()
        assert "tc" not in actual.coords

        # Up-sample - interpolation
        actual = ds.resample(time="1h").interpolate("linear")
        assert "tc" not in actual.coords

    def test_resample_ds_da_are_the_same(self) -> None:
        time = pd.date_range("2000-01-01", freq="6h", periods=365 * 4)
        ds = xr.Dataset(
            {
                "foo": (("time", "x"), np.random.randn(365 * 4, 5)),
                "time": time,
                "x": np.arange(5),
            }
        )
        assert_allclose(
            ds.resample(time="ME").mean()["foo"], ds.foo.resample(time="ME").mean()
        )

    def test_ds_resample_apply_func_args(self) -> None:
        def func(arg1, arg2, arg3=0.0):
            return arg1.mean("time") + arg2 + arg3

        times = pd.date_range("2000", freq="D", periods=3)
        ds = xr.Dataset({"foo": ("time", [1.0, 1.0, 1.0]), "time": times})
        expected = xr.Dataset({"foo": ("time", [3.0, 3.0, 3.0]), "time": times})
        actual = ds.resample(time="D").map(func, args=(1.0,), arg3=1.0)
        assert_identical(expected, actual)


def test_groupby_cumsum() -> None:
    ds = xr.Dataset(
        {"foo": (("x",), [7, 3, 1, 1, 1, 1, 1])},
        coords={"x": [0, 1, 2, 3, 4, 5, 6], "group_id": ("x", [0, 0, 1, 1, 2, 2, 2])},
    )
    actual = ds.groupby("group_id").cumsum(dim="x")
    expected = xr.Dataset(
        {
            "foo": (("x",), [7, 10, 1, 2, 1, 2, 3]),
        },
        coords={
            "x": [0, 1, 2, 3, 4, 5, 6],
            "group_id": ds.group_id,
        },
    )
    # TODO: Remove drop_vars when GH6528 is fixed
    # when Dataset.cumsum propagates indexes, and the group variable?
    assert_identical(expected.drop_vars(["x", "group_id"]), actual)

    actual = ds.foo.groupby("group_id").cumsum(dim="x")
    expected.coords["group_id"] = ds.group_id
    expected.coords["x"] = np.arange(7)
    assert_identical(expected.foo, actual)


def test_groupby_cumprod() -> None:
    ds = xr.Dataset(
        {"foo": (("x",), [7, 3, 0, 1, 1, 2, 1])},
        coords={"x": [0, 1, 2, 3, 4, 5, 6], "group_id": ("x", [0, 0, 1, 1, 2, 2, 2])},
    )
    actual = ds.groupby("group_id").cumprod(dim="x")
    expected = xr.Dataset(
        {
            "foo": (("x",), [7, 21, 0, 0, 1, 2, 2]),
        },
        coords={
            "x": [0, 1, 2, 3, 4, 5, 6],
            "group_id": ds.group_id,
        },
    )
    # TODO: Remove drop_vars when GH6528 is fixed
    # when Dataset.cumsum propagates indexes, and the group variable?
    assert_identical(expected.drop_vars(["x", "group_id"]), actual)

    actual = ds.foo.groupby("group_id").cumprod(dim="x")
    expected.coords["group_id"] = ds.group_id
    expected.coords["x"] = np.arange(7)
    assert_identical(expected.foo, actual)


@pytest.mark.parametrize(
    "method, expected_array",
    [
        ("cumsum", [1.0, 2.0, 5.0, 6.0, 2.0, 2.0]),
        ("cumprod", [1.0, 2.0, 6.0, 6.0, 2.0, 2.0]),
    ],
)
def test_resample_cumsum(method: str, expected_array: list[float]) -> None:
    ds = xr.Dataset(
        {"foo": ("time", [1, 2, 3, 1, 2, np.nan])},
        coords={
            "time": xr.date_range("01-01-2001", freq="ME", periods=6, use_cftime=False),
        },
    )
    actual = getattr(ds.resample(time="3ME"), method)(dim="time")
    expected = xr.Dataset(
        {"foo": (("time",), expected_array)},
        coords={
            "time": xr.date_range("01-01-2001", freq="ME", periods=6, use_cftime=False),
        },
    )
    # TODO: Remove drop_vars when GH6528 is fixed
    # when Dataset.cumsum propagates indexes, and the group variable?
    assert_identical(expected.drop_vars(["time"]), actual)

    actual = getattr(ds.foo.resample(time="3ME"), method)(dim="time")
    expected.coords["time"] = ds.time
    assert_identical(expected.drop_vars(["time"]).foo, actual)


def test_groupby_binary_op_regression() -> None:
    # regression test for #7797
    # monthly timeseries that should return "zero anomalies" everywhere
    time = xr.date_range("2023-01-01", "2023-12-31", freq="MS")
    data = np.linspace(-1, 1, 12)
    x = xr.DataArray(data, coords={"time": time})
    clim = xr.DataArray(data, coords={"month": np.arange(1, 13, 1)})

    # seems to give the correct result if we use the full x, but not with a slice
    x_slice = x.sel(time=["2023-04-01"])

    # two typical ways of computing anomalies
    anom_gb = x_slice.groupby("time.month") - clim

    assert_identical(xr.zeros_like(anom_gb), anom_gb)


def test_groupby_multiindex_level() -> None:
    # GH6836
    midx = pd.MultiIndex.from_product([list("abc"), [0, 1]], names=("one", "two"))
    mda = xr.DataArray(np.random.rand(6, 3), [("x", midx), ("y", range(3))])
    groups = mda.groupby("one").groups
    assert groups == {"a": [0, 1], "b": [2, 3], "c": [4, 5]}


@requires_flox
@pytest.mark.parametrize("func", ["sum", "prod"])
@pytest.mark.parametrize("skipna", [True, False])
@pytest.mark.parametrize("min_count", [None, 1])
def test_min_count_vs_flox(func: str, min_count: int | None, skipna: bool) -> None:
    da = DataArray(
        data=np.array([np.nan, 1, 1, np.nan, 1, 1]),
        dims="x",
        coords={"labels": ("x", np.array([1, 2, 3, 1, 2, 3]))},
    )

    gb = da.groupby("labels")
    method = operator.methodcaller(func, min_count=min_count, skipna=skipna)
    with xr.set_options(use_flox=True):
        actual = method(gb)
    with xr.set_options(use_flox=False):
        expected = method(gb)
    assert_identical(actual, expected)


@pytest.mark.parametrize("use_flox", [True, False])
def test_min_count_error(use_flox: bool) -> None:
    if use_flox and not has_flox:
        pytest.skip()
    da = DataArray(
        data=np.array([np.nan, 1, 1, np.nan, 1, 1]),
        dims="x",
        coords={"labels": ("x", np.array([1, 2, 3, 1, 2, 3]))},
    )
    with xr.set_options(use_flox=use_flox):
        with pytest.raises(TypeError):
            da.groupby("labels").mean(min_count=1)


@requires_dask
def test_groupby_math_auto_chunk() -> None:
    da = xr.DataArray(
        [[1, 2, 3], [1, 2, 3], [1, 2, 3]],
        dims=("y", "x"),
        coords={"label": ("x", [2, 2, 1])},
    )
    sub = xr.DataArray(
        InaccessibleArray(np.array([1, 2])), dims="label", coords={"label": [1, 2]}
    )
    chunked = da.chunk(x=1, y=2)
    chunked.label.load()
    actual = chunked.groupby("label") - sub
    assert actual.chunksizes == {"x": (1, 1, 1), "y": (2, 1)}


@pytest.mark.parametrize("use_flox", [True, False])
def test_groupby_dim_no_dim_equal(use_flox: bool) -> None:
    # https://github.com/pydata/xarray/issues/8263
    da = DataArray(
        data=[1, 2, 3, 4], dims="lat", coords={"lat": np.linspace(0, 1.01, 4)}
    )
    with xr.set_options(use_flox=use_flox):
        actual1 = da.drop_vars("lat").groupby("lat").sum()
        actual2 = da.groupby("lat").sum()
    assert_identical(actual1, actual2.drop_vars("lat"))


@requires_flox
def test_default_flox_method() -> None:
    import flox.xarray

    da = xr.DataArray([1, 2, 3], dims="x", coords={"label": ("x", [2, 2, 1])})

    result = xr.DataArray([3, 3], dims="label", coords={"label": [1, 2]})
    with mock.patch("flox.xarray.xarray_reduce", return_value=result) as mocked_reduce:
        da.groupby("label").sum()

    kwargs = mocked_reduce.call_args.kwargs
    if Version(flox.__version__) < Version("0.9.0"):
        assert kwargs["method"] == "cohorts"
    else:
        assert "method" not in kwargs


@requires_cftime
@pytest.mark.filterwarnings("ignore")
def test_cftime_resample_gh_9108():
    import cftime

    ds = Dataset(
        {"pr": ("time", np.random.random((10,)))},
        coords={"time": xr.date_range("0001-01-01", periods=10, freq="D")},
    )
    actual = ds.resample(time="ME").mean()
    expected = ds.mean("time").expand_dims(
        time=[cftime.DatetimeGregorian(1, 1, 31, 0, 0, 0, 0, has_year_zero=False)]
    )
    assert actual.time.data[0].has_year_zero == ds.time.data[0].has_year_zero
    assert_equal(actual, expected)


def test_custom_grouper() -> None:
    class YearGrouper(Grouper):
        """
        An example re-implementation of ``.groupby("time.year")``.
        """

        def factorize(self, group) -> EncodedGroups:
            assert np.issubdtype(group.dtype, np.datetime64)
            year = group.dt.year.data
            codes_, uniques = pd.factorize(year)
            codes = group.copy(data=codes_).rename("year")
            return EncodedGroups(codes=codes, full_index=pd.Index(uniques))

        def reset(self):
            return type(self)()

    da = xr.DataArray(
        dims="time",
        data=np.arange(20),
        coords={"time": ("time", pd.date_range("2000-01-01", freq="3MS", periods=20))},
        name="foo",
    )
    ds = da.to_dataset()

    expected = ds.groupby("time.year").mean()
    actual = ds.groupby(time=YearGrouper()).mean()
    assert_identical(expected, actual)

    actual = ds.groupby({"time": YearGrouper()}).mean()
    assert_identical(expected, actual)

    expected = ds.foo.groupby("time.year").mean()
    actual = ds.foo.groupby(time=YearGrouper()).mean()
    assert_identical(expected, actual)

    actual = ds.foo.groupby({"time": YearGrouper()}).mean()
    assert_identical(expected, actual)

    for obj in [ds, ds.foo]:
        with pytest.raises(ValueError):
            obj.groupby("time.year", time=YearGrouper())
        with pytest.raises(ValueError):
            obj.groupby()


@pytest.mark.parametrize("use_flox", [True, False])
def test_weather_data_resample(use_flox):
    # from the docs
    times = pd.date_range("2000-01-01", "2001-12-31", name="time")
    annual_cycle = np.sin(2 * np.pi * (times.dayofyear.values / 365.25 - 0.28))

    base = 10 + 15 * annual_cycle.reshape(-1, 1)
    tmin_values = base + 3 * np.random.randn(annual_cycle.size, 3)
    tmax_values = base + 10 + 3 * np.random.randn(annual_cycle.size, 3)

    ds = xr.Dataset(
        {
            "tmin": (("time", "location"), tmin_values),
            "tmax": (("time", "location"), tmax_values),
        },
        {
            "time": ("time", times, {"time_key": "time_values"}),
            "location": ("location", ["IA", "IN", "IL"], {"loc_key": "loc_value"}),
        },
    )

    with xr.set_options(use_flox=use_flox):
        actual = ds.resample(time="1MS").mean()
    assert "location" in actual._indexes

    gb = ds.groupby(time=TimeResampler(freq="1MS"), location=UniqueGrouper())
    with xr.set_options(use_flox=use_flox):
        actual = gb.mean()
        expected = ds.resample(time="1MS").mean().sortby("location")
    assert_allclose(actual, expected)
    assert actual.time.attrs == ds.time.attrs
    assert actual.location.attrs == ds.location.attrs

    assert expected.time.attrs == ds.time.attrs
    assert expected.location.attrs == ds.location.attrs


@pytest.mark.parametrize("as_dataset", [True, False])
def test_multiple_groupers_string(as_dataset) -> None:
    obj = DataArray(
        np.array([1, 2, 3, 0, 2, np.nan]),
        dims="d",
        coords=dict(
            labels1=("d", np.array(["a", "b", "c", "c", "b", "a"])),
            labels2=("d", np.array(["x", "y", "z", "z", "y", "x"])),
        ),
        name="foo",
    )

    if as_dataset:
        obj = obj.to_dataset()  # type: ignore[assignment]

    expected = obj.groupby(labels1=UniqueGrouper(), labels2=UniqueGrouper()).mean()
    actual = obj.groupby(("labels1", "labels2")).mean()
    assert_identical(expected, actual)

    # Passes `"labels2"` to squeeze; will raise an error around kwargs rather than the
    # warning & type error in the future
    with pytest.warns(FutureWarning):
        with pytest.raises(TypeError):
            obj.groupby("labels1", "labels2")  # type: ignore[arg-type, misc]
    with pytest.raises(ValueError):
        obj.groupby("labels1", foo="bar")  # type: ignore[arg-type]
    with pytest.raises(ValueError):
        obj.groupby("labels1", foo=UniqueGrouper())


@pytest.mark.parametrize("shuffle", [True, False])
@pytest.mark.parametrize("use_flox", [True, False])
def test_multiple_groupers(use_flox: bool, shuffle: bool) -> None:
    da = DataArray(
        np.array([1, 2, 3, 0, 2, np.nan]),
        dims="d",
        coords=dict(
            labels1=("d", np.array(["a", "b", "c", "c", "b", "a"])),
            labels2=("d", np.array(["x", "y", "z", "z", "y", "x"])),
        ),
        name="foo",
    )

    gb = da.groupby(labels1=UniqueGrouper(), labels2=UniqueGrouper())
    if shuffle:
        gb = gb.shuffle()
    repr(gb)

    expected = DataArray(
        np.array([[1.0, np.nan, np.nan], [np.nan, 2.0, np.nan], [np.nan, np.nan, 1.5]]),
        dims=("labels1", "labels2"),
        coords={
            "labels1": np.array(["a", "b", "c"], dtype=object),
            "labels2": np.array(["x", "y", "z"], dtype=object),
        },
        name="foo",
    )
    with xr.set_options(use_flox=use_flox):
        actual = gb.mean()
    assert_identical(actual, expected)

    # -------
    coords = {"a": ("x", [0, 0, 1, 1]), "b": ("y", [0, 0, 1, 1])}
    square = DataArray(np.arange(16).reshape(4, 4), coords=coords, dims=["x", "y"])
    gb = square.groupby(a=UniqueGrouper(), b=UniqueGrouper())
    if shuffle:
        gb = gb.shuffle()
    repr(gb)
    with xr.set_options(use_flox=use_flox):
        actual = gb.mean()
    expected = DataArray(
        np.array([[2.5, 4.5], [10.5, 12.5]]),
        dims=("a", "b"),
        coords={"a": [0, 1], "b": [0, 1]},
    )
    assert_identical(actual, expected)

    expected = square.astype(np.float64)
    expected["a"], expected["b"] = broadcast(square.a, square.b)
    with xr.set_options(use_flox=use_flox):
        assert_identical(
            square.groupby(x=UniqueGrouper(), y=UniqueGrouper()).mean(), expected
        )

    b = xr.DataArray(
        np.random.RandomState(0).randn(2, 3, 4),
        coords={"xy": (("x", "y"), [["a", "b", "c"], ["b", "c", "c"]], {"foo": "bar"})},
        dims=["x", "y", "z"],
    )
    gb = b.groupby(x=UniqueGrouper(), y=UniqueGrouper())
    if shuffle:
        gb = gb.shuffle()
    repr(gb)
    with xr.set_options(use_flox=use_flox):
        assert_identical(gb.mean("z"), b.mean("z"))

    gb = b.groupby(x=UniqueGrouper(), xy=UniqueGrouper())
    if shuffle:
        gb = gb.shuffle()
    repr(gb)
    with xr.set_options(use_flox=use_flox):
        actual = gb.mean()
    expected = b.drop_vars("xy").rename({"y": "xy"}).copy(deep=True)
    newval = b.isel(x=1, y=slice(1, None)).mean("y").data
    expected.loc[dict(x=1, xy=1)] = expected.sel(x=1, xy=0).data
    expected.loc[dict(x=1, xy=0)] = np.nan
    expected.loc[dict(x=1, xy=2)] = newval
    expected["xy"] = ("xy", ["a", "b", "c"], {"foo": "bar"})
    # TODO: is order of dims correct?
    assert_identical(actual, expected.transpose("z", "x", "xy"))

    if has_dask:
        b["xy"] = b["xy"].chunk()
        for eagerly_compute_group in [True, False]:
            kwargs = dict(
                x=UniqueGrouper(),
                xy=UniqueGrouper(labels=["a", "b", "c"]),
                eagerly_compute_group=eagerly_compute_group,
            )
            expected = xr.DataArray(
                [[[1, 1, 1], [np.nan, 1, 2]]] * 4,
                dims=("z", "x", "xy"),
                coords={"xy": ("xy", ["a", "b", "c"], {"foo": "bar"})},
            )
            if eagerly_compute_group:
                with raise_if_dask_computes(max_computes=1):
                    with pytest.warns(DeprecationWarning):
                        gb = b.groupby(**kwargs)  # type: ignore[arg-type]
                    assert_identical(gb.count(), expected)
            else:
                with raise_if_dask_computes(max_computes=0):
                    gb = b.groupby(**kwargs)  # type: ignore[arg-type]
                assert is_chunked_array(gb.encoded.codes.data)
                assert not gb.encoded.group_indices
                if has_flox:
                    with raise_if_dask_computes(max_computes=1):
                        assert_identical(gb.count(), expected)
                else:
                    with pytest.raises(ValueError, match="when lazily grouping"):
                        gb.count()


@pytest.mark.parametrize("use_flox", [True, False])
@pytest.mark.parametrize("shuffle", [True, False])
def test_multiple_groupers_mixed(use_flox: bool, shuffle: bool) -> None:
    # This groupby has missing groups
    ds = xr.Dataset(
        {"foo": (("x", "y"), np.arange(12).reshape((4, 3)))},
        coords={"x": [10, 20, 30, 40], "letters": ("x", list("abba"))},
    )
    gb = ds.groupby(x=BinGrouper(bins=[5, 15, 25]), letters=UniqueGrouper())
    if shuffle:
        gb = gb.shuffle()
    expected_data = np.array(
        [
            [[0.0, np.nan], [np.nan, 3.0]],
            [[1.0, np.nan], [np.nan, 4.0]],
            [[2.0, np.nan], [np.nan, 5.0]],
        ]
    )
    expected = xr.Dataset(
        {"foo": (("y", "x_bins", "letters"), expected_data)},
        coords={
            "x_bins": (
                "x_bins",
                np.array(
                    [
                        pd.Interval(5, 15, closed="right"),
                        pd.Interval(15, 25, closed="right"),
                    ],
                    dtype=object,
                ),
            ),
            "letters": ("letters", np.array(["a", "b"], dtype=object)),
        },
    )
    with xr.set_options(use_flox=use_flox):
        actual = gb.sum()
    assert_identical(actual, expected)

    # assert_identical(
    #     b.groupby(['x', 'y']).apply(lambda x: x - x.mean()),
    #     b - b.mean("z"),
    # )

    # gb = square.groupby(x=UniqueGrouper(), y=UniqueGrouper())
    # gb - gb.mean()

    # ------


@requires_flox_0_9_12
@pytest.mark.parametrize(
    "reduction", ["max", "min", "nanmax", "nanmin", "sum", "nansum", "prod", "nanprod"]
)
def test_groupby_preserve_dtype(reduction):
    # all groups are present, we should follow numpy exactly
    ds = xr.Dataset(
        {
            "test": (
                ["x", "y"],
                np.array([[1, 2, 3], [4, 5, 6], [7, 8, 9]], dtype="int16"),
            )
        },
        coords={"idx": ("x", [1, 2, 1])},
    )

    kwargs = {}
    if "nan" in reduction:
        kwargs["skipna"] = True
    # TODO: fix dtype with numbagg/bottleneck and use_flox=False
    with xr.set_options(use_numbagg=False, use_bottleneck=False):
        actual = getattr(ds.groupby("idx"), reduction.removeprefix("nan"))(
            **kwargs
        ).test.dtype
    expected = getattr(np, reduction)(ds.test.data, axis=0).dtype

    assert actual == expected


@requires_dask
@requires_flox_0_9_12
@pytest.mark.parametrize("reduction", ["any", "all", "count"])
def test_gappy_resample_reductions(reduction):
    # GH8090
    dates = (("1988-12-01", "1990-11-30"), ("2000-12-01", "2001-11-30"))
    times = [xr.date_range(*d, freq="D") for d in dates]

    da = xr.concat(
        [
            xr.DataArray(np.random.rand(len(t)), coords={"time": t}, dims="time")
            for t in times
        ],
        dim="time",
    ).chunk(time=100)

    rs = (da > 0.5).resample(time="YS-DEC")
    method = getattr(rs, reduction)
    with xr.set_options(use_flox=True):
        actual = method(dim="time")
    with xr.set_options(use_flox=False):
        expected = method(dim="time")
    assert_identical(expected, actual)


def test_groupby_transpose():
    # GH5361
    data = xr.DataArray(
        np.random.randn(4, 2),
        dims=["x", "z"],
        coords={"x": ["a", "b", "a", "c"], "y": ("x", [0, 1, 0, 2])},
    )
    first = data.T.groupby("x").sum()
    second = data.groupby("x").sum()

    assert_identical(first, second.transpose(*first.dims))


@requires_dask
@pytest.mark.parametrize(
    "grouper, expect_index",
    [
        [UniqueGrouper(labels=np.arange(1, 5)), pd.Index(np.arange(1, 5))],
        [UniqueGrouper(labels=np.arange(1, 5)[::-1]), pd.Index(np.arange(1, 5)[::-1])],
        [
            BinGrouper(bins=np.arange(1, 5)),
            pd.IntervalIndex.from_breaks(np.arange(1, 5)),
        ],
    ],
)
def test_lazy_grouping(grouper, expect_index):
    import dask.array

    data = DataArray(
        dims=("x", "y"),
        data=dask.array.arange(20, chunks=3).reshape((4, 5)),
        name="zoo",
    )
    with raise_if_dask_computes():
        encoded = grouper.factorize(data)
    assert encoded.codes.ndim == data.ndim
    pd.testing.assert_index_equal(encoded.full_index, expect_index)
    np.testing.assert_array_equal(encoded.unique_coord.values, np.array(expect_index))

    eager = (
        xr.Dataset({"foo": data}, coords={"zoo": data.compute()})
        .groupby(zoo=grouper)
        .count()
    )
    expected = Dataset(
        {"foo": (encoded.codes.name, np.ones(encoded.full_index.size))},
        coords={encoded.codes.name: expect_index},
    )
    assert_identical(eager, expected)

    if has_flox:
        lazy = (
            xr.Dataset({"foo": data}, coords={"zoo": data})
            .groupby(zoo=grouper, eagerly_compute_group=False)
            .count()
        )
        assert_identical(eager, lazy)


@requires_dask
def test_lazy_grouping_errors():
    import dask.array

    data = DataArray(
        dims=("x",),
        data=dask.array.arange(20, chunks=3),
        name="foo",
        coords={"y": ("x", dask.array.arange(20, chunks=3))},
    )

    gb = data.groupby(
        y=UniqueGrouper(labels=np.arange(5, 10)), eagerly_compute_group=False
    )
    message = "not supported when lazily grouping by"
    with pytest.raises(ValueError, match=message):
        gb.map(lambda x: x)

    with pytest.raises(ValueError, match=message):
        gb.reduce(np.mean)

    with pytest.raises(ValueError, match=message):
        for _, _ in gb:
            pass


@requires_dask
def test_lazy_int_bins_error():
    import dask.array

    with pytest.raises(ValueError, match="Bin edges must be provided"):
        with raise_if_dask_computes():
            _ = BinGrouper(bins=4).factorize(DataArray(dask.array.arange(3)))


def test_time_grouping_seasons_specified():
    time = xr.date_range("2001-01-01", "2002-01-01", freq="D")
    ds = xr.Dataset({"foo": np.arange(time.size)}, coords={"time": ("time", time)})
    labels = ["DJF", "MAM", "JJA", "SON"]
    actual = ds.groupby({"time.season": UniqueGrouper(labels=labels)}).sum()
    expected = ds.groupby("time.season").sum()
    assert_identical(actual, expected.reindex(season=labels))


def test_groupby_multiple_bin_grouper_missing_groups():
    from numpy import nan

    ds = xr.Dataset(
        {"foo": (("z"), np.arange(12))},
        coords={"x": ("z", np.arange(12)), "y": ("z", np.arange(12))},
    )

    actual = ds.groupby(
        x=BinGrouper(np.arange(0, 13, 4)), y=BinGrouper(bins=np.arange(0, 16, 2))
    ).count()
    expected = Dataset(
        {
            "foo": (
                ("x_bins", "y_bins"),
                np.array(
                    [
                        [2.0, 2.0, nan, nan, nan, nan, nan],
                        [nan, nan, 2.0, 2.0, nan, nan, nan],
                        [nan, nan, nan, nan, 2.0, 1.0, nan],
                    ]
                ),
            )
        },
        coords={
            "x_bins": ("x_bins", pd.IntervalIndex.from_breaks(np.arange(0, 13, 4))),
            "y_bins": ("y_bins", pd.IntervalIndex.from_breaks(np.arange(0, 16, 2))),
        },
    )
    assert_identical(actual, expected)


@requires_dask_ge_2024_08_1
def test_shuffle_by_simple() -> None:
    import dask

    da = xr.DataArray(
        dims="x",
        data=dask.array.from_array([1, 2, 3, 4, 5, 6], chunks=2),
        coords={"label": ("x", "a b c a b c".split(" "))},
    )
    actual = da.shuffle_by(label=UniqueGrouper())
    expected = da.isel(x=[0, 3, 1, 4, 2, 5])
    assert_identical(actual, expected)

    with pytest.raises(ValueError):
        da.chunk(x=2, eagerly_load_group=False).shuffle_by("label")


@requires_dask
def test_groupby_dask_eager_load_warnings():
    ds = xr.Dataset(
        {"foo": (("z"), np.arange(12))},
        coords={"x": ("z", np.arange(12)), "y": ("z", np.arange(12))},
    ).chunk(z=6)

    with pytest.warns(DeprecationWarning):
        ds.groupby(x=UniqueGrouper())

    with pytest.warns(DeprecationWarning):
        ds.groupby("x")

    with pytest.warns(DeprecationWarning):
        ds.groupby(ds.x)

    with pytest.raises(ValueError, match="Please pass"):
        ds.groupby("x", eagerly_compute_group=False)

    # This is technically fine but anyone iterating over the groupby object
    # will see an error, so let's warn and have them opt-in.
    with pytest.warns(DeprecationWarning):
        ds.groupby(x=UniqueGrouper(labels=[1, 2, 3]))

    ds.groupby(x=UniqueGrouper(labels=[1, 2, 3]), eagerly_compute_group=False)

    with pytest.warns(DeprecationWarning):
        ds.groupby_bins("x", bins=3)
    with pytest.raises(ValueError, match="Please pass"):
        ds.groupby_bins("x", bins=3, eagerly_compute_group=False)
    with pytest.warns(DeprecationWarning):
        ds.groupby_bins("x", bins=[1, 2, 3])
    ds.groupby_bins("x", bins=[1, 2, 3], eagerly_compute_group=False)


# TODO: Possible property tests to add to this module
# 1. lambda x: x
# 2. grouped-reduce on unique coords is identical to array
# 3. group_over == groupby-reduce along other dimensions
# 4. result is equivalent for transposed input<|MERGE_RESOLUTION|>--- conflicted
+++ resolved
@@ -3,11 +3,8 @@
 import datetime
 import operator
 import warnings
-<<<<<<< HEAD
+from itertools import pairwise
 from typing import Literal
-=======
-from itertools import pairwise
->>>>>>> c65b8a60
 from unittest import mock
 
 import numpy as np
