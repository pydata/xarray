from __future__ import annotations

import datetime
import operator
import warnings
from typing import Literal
from unittest import mock

import numpy as np
import pandas as pd
import pytest
from packaging.version import Version

import xarray as xr
from xarray import DataArray, Dataset, Variable
from xarray.core.alignment import broadcast
from xarray.core.groupby import _consolidate_slices
from xarray.core.types import InterpOptions, ResampleCompatible
from xarray.groupers import (
    BinGrouper,
    EncodedGroups,
    Grouper,
    TimeResampler,
    UniqueGrouper,
)
from xarray.namedarray.pycompat import is_chunked_array
from xarray.tests import (
    InaccessibleArray,
    assert_allclose,
    assert_equal,
    assert_identical,
    create_test_data,
    has_cftime,
    has_dask,
<<<<<<< HEAD
    has_dask_ge_2024_08_1,
=======
>>>>>>> a00bc919
    has_flox,
    has_pandas_ge_2_2,
    raise_if_dask_computes,
    requires_cftime,
    requires_dask,
    requires_dask_ge_2024_08_1,
    requires_flox,
    requires_flox_0_9_12,
    requires_pandas_ge_2_2,
    requires_scipy,
)


@pytest.fixture
def dataset() -> xr.Dataset:
    ds = xr.Dataset(
        {
            "foo": (("x", "y", "z"), np.random.randn(3, 4, 2)),
            "baz": ("x", ["e", "f", "g"]),
            "cat": ("y", pd.Categorical(["cat1", "cat2", "cat2", "cat1"])),
        },
        {"x": ("x", ["a", "b", "c"], {"name": "x"}), "y": [1, 2, 3, 4], "z": [1, 2]},
    )
    ds["boo"] = (("z", "y"), [["f", "g", "h", "j"]] * 2)

    return ds


@pytest.fixture
def array(dataset) -> xr.DataArray:
    return dataset["foo"]


def test_consolidate_slices() -> None:
    assert _consolidate_slices([slice(3), slice(3, 5)]) == [slice(5)]
    assert _consolidate_slices([slice(2, 3), slice(3, 6)]) == [slice(2, 6)]
    assert _consolidate_slices([slice(2, 3, 1), slice(3, 6, 1)]) == [slice(2, 6, 1)]

    slices = [slice(2, 3), slice(5, 6)]
    assert _consolidate_slices(slices) == slices

    # ignore type because we're checking for an error anyway
    with pytest.raises(ValueError):
        _consolidate_slices([slice(3), 4])  # type: ignore[list-item]


@pytest.mark.filterwarnings("ignore:return type")
def test_groupby_dims_property(dataset) -> None:
    with pytest.warns(FutureWarning, match="The return type of"):
        assert dataset.groupby("x").dims == dataset.isel(x=[1]).dims
    with pytest.warns(FutureWarning, match="The return type of"):
        assert dataset.groupby("y").dims == dataset.isel(y=[1]).dims

    assert tuple(dataset.groupby("x").dims) == tuple(dataset.isel(x=slice(1, 2)).dims)
    assert tuple(dataset.groupby("y").dims) == tuple(dataset.isel(y=slice(1, 2)).dims)

    dataset = dataset.drop_vars(["cat"])
    stacked = dataset.stack({"xy": ("x", "y")})
    assert tuple(stacked.groupby("xy").dims) == tuple(stacked.isel(xy=[0]).dims)


def test_groupby_sizes_property(dataset) -> None:
    assert dataset.groupby("x").sizes == dataset.isel(x=[1]).sizes
    assert dataset.groupby("y").sizes == dataset.isel(y=[1]).sizes
    dataset = dataset.drop_vars("cat")
    stacked = dataset.stack({"xy": ("x", "y")})
    assert stacked.groupby("xy").sizes == stacked.isel(xy=[0]).sizes


def test_multi_index_groupby_map(dataset) -> None:
    # regression test for GH873
    ds = dataset.isel(z=1, drop=True)[["foo"]]
    expected = 2 * ds
    actual = (
        ds.stack(space=["x", "y"])
        .groupby("space")
        .map(lambda x: 2 * x)
        .unstack("space")
    )
    assert_equal(expected, actual)


@pytest.mark.parametrize("grouper", [dict(group="x"), dict(x=UniqueGrouper())])
def test_reduce_numeric_only(dataset, grouper: dict) -> None:
    gb = dataset.groupby(**grouper)
    with xr.set_options(use_flox=False):
        expected = gb.sum()
    with xr.set_options(use_flox=True):
        actual = gb.sum()
    assert_identical(expected, actual)


def test_multi_index_groupby_sum() -> None:
    # regression test for GH873
    ds = xr.Dataset(
        {"foo": (("x", "y", "z"), np.ones((3, 4, 2)))},
        {"x": ["a", "b", "c"], "y": [1, 2, 3, 4]},
    )
    expected = ds.sum("z")
    actual = ds.stack(space=["x", "y"]).groupby("space").sum("z").unstack("space")
    assert_equal(expected, actual)

    with pytest.raises(NotImplementedError):
        actual = (
            ds.stack(space=["x", "y"])
            .groupby(space=UniqueGrouper(), z=UniqueGrouper())
            .sum("z")
            .unstack("space")
        )
        assert_equal(expected, ds)

    if not has_pandas_ge_2_2:
        # the next line triggers a mysterious multiindex error on pandas 2.0
        return

    actual = ds.stack(space=["x", "y"]).groupby("space").sum(...).unstack("space")
    assert_equal(expected, actual)


@requires_pandas_ge_2_2
def test_multi_index_propagation():
    # regression test for GH9648
    times = pd.date_range("2023-01-01", periods=4)
    locations = ["A", "B"]
    data = [[0.5, 0.7], [0.6, 0.5], [0.4, 0.6], [0.4, 0.9]]

    da = xr.DataArray(
        data, dims=["time", "location"], coords={"time": times, "location": locations}
    )
    da = da.stack(multiindex=["time", "location"])
    grouped = da.groupby("multiindex")

    with xr.set_options(use_flox=True):
        actual = grouped.sum()
    with xr.set_options(use_flox=False):
        expected = grouped.first()
    assert_identical(actual, expected)


def test_groupby_da_datetime() -> None:
    # test groupby with a DataArray of dtype datetime for GH1132
    # create test data
    times = pd.date_range("2000-01-01", periods=4)
    foo = xr.DataArray([1, 2, 3, 4], coords=dict(time=times), dims="time")
    # create test index
    reference_dates = [times[0], times[2]]
    labels = reference_dates[0:1] * 2 + reference_dates[1:2] * 2
    ind = xr.DataArray(
        labels, coords=dict(time=times), dims="time", name="reference_date"
    )
    g = foo.groupby(ind)
    actual = g.sum(dim="time")
    expected = xr.DataArray(
        [3, 7], coords=dict(reference_date=reference_dates), dims="reference_date"
    )
    assert_equal(expected, actual)


def test_groupby_duplicate_coordinate_labels() -> None:
    # fix for http://stackoverflow.com/questions/38065129
    array = xr.DataArray([1, 2, 3], [("x", [1, 1, 2])])
    expected = xr.DataArray([3, 3], [("x", [1, 2])])
    actual = array.groupby("x").sum()
    assert_equal(expected, actual)


def test_groupby_input_mutation() -> None:
    # regression test for GH2153
    array = xr.DataArray([1, 2, 3], [("x", [2, 2, 1])])
    array_copy = array.copy()
    expected = xr.DataArray([3, 3], [("x", [1, 2])])
    actual = array.groupby("x").sum()
    assert_identical(expected, actual)
    assert_identical(array, array_copy)  # should not modify inputs


@pytest.mark.parametrize("use_flox", [True, False])
def test_groupby_indexvariable(use_flox: bool) -> None:
    # regression test for GH7919
    array = xr.DataArray([1, 2, 3], [("x", [2, 2, 1])])
    iv = xr.IndexVariable(dims="x", data=pd.Index(array.x.values))
    with xr.set_options(use_flox=use_flox):
        actual = array.groupby(iv).sum()
    actual = array.groupby(iv).sum()
    expected = xr.DataArray([3, 3], [("x", [1, 2])])
    assert_identical(expected, actual)


@pytest.mark.parametrize(
    "obj",
    [
        xr.DataArray([1, 2, 3, 4, 5, 6], [("x", [1, 1, 1, 2, 2, 2])]),
        xr.Dataset({"foo": ("x", [1, 2, 3, 4, 5, 6])}, {"x": [1, 1, 1, 2, 2, 2]}),
    ],
)
def test_groupby_map_shrink_groups(obj) -> None:
    expected = obj.isel(x=[0, 1, 3, 4])
    actual = obj.groupby("x").map(lambda f: f.isel(x=[0, 1]))
    assert_identical(expected, actual)


@pytest.mark.parametrize(
    "obj",
    [
        xr.DataArray([1, 2, 3], [("x", [1, 2, 2])]),
        xr.Dataset({"foo": ("x", [1, 2, 3])}, {"x": [1, 2, 2]}),
    ],
)
def test_groupby_map_change_group_size(obj) -> None:
    def func(group):
        if group.sizes["x"] == 1:
            result = group.isel(x=[0, 0])
        else:
            result = group.isel(x=[0])
        return result

    expected = obj.isel(x=[0, 0, 1])
    actual = obj.groupby("x").map(func)
    assert_identical(expected, actual)


def test_da_groupby_map_func_args() -> None:
    def func(arg1, arg2, arg3=0):
        return arg1 + arg2 + arg3

    array = xr.DataArray([1, 1, 1], [("x", [1, 2, 3])])
    expected = xr.DataArray([3, 3, 3], [("x", [1, 2, 3])])
    actual = array.groupby("x").map(func, args=(1,), arg3=1)
    assert_identical(expected, actual)


def test_ds_groupby_map_func_args() -> None:
    def func(arg1, arg2, arg3=0):
        return arg1 + arg2 + arg3

    dataset = xr.Dataset({"foo": ("x", [1, 1, 1])}, {"x": [1, 2, 3]})
    expected = xr.Dataset({"foo": ("x", [3, 3, 3])}, {"x": [1, 2, 3]})
    actual = dataset.groupby("x").map(func, args=(1,), arg3=1)
    assert_identical(expected, actual)


def test_da_groupby_empty() -> None:
    empty_array = xr.DataArray([], dims="dim")

    with pytest.raises(ValueError):
        empty_array.groupby("dim")


@requires_dask
def test_dask_da_groupby_quantile() -> None:
    # Only works when the grouped reduction can run blockwise
    # Scalar quantile
    expected = xr.DataArray(
        data=[2, 5], coords={"x": [1, 2], "quantile": 0.5}, dims="x"
    )
    array = xr.DataArray(
        data=[1, 2, 3, 4, 5, 6], coords={"x": [1, 1, 1, 2, 2, 2]}, dims="x"
    )
    with pytest.raises(ValueError):
        array.chunk(x=1).groupby("x").quantile(0.5)

    # will work blockwise with flox
    actual = array.chunk(x=3).groupby("x").quantile(0.5)
    assert_identical(expected, actual)

    # will work blockwise with flox
    actual = array.chunk(x=-1).groupby("x").quantile(0.5)
    assert_identical(expected, actual)


@requires_dask
def test_dask_da_groupby_median() -> None:
    expected = xr.DataArray(data=[2, 5], coords={"x": [1, 2]}, dims="x")
    array = xr.DataArray(
        data=[1, 2, 3, 4, 5, 6], coords={"x": [1, 1, 1, 2, 2, 2]}, dims="x"
    )
    with xr.set_options(use_flox=False):
        actual = array.chunk(x=1).groupby("x").median()
    assert_identical(expected, actual)

    with xr.set_options(use_flox=True):
        actual = array.chunk(x=1).groupby("x").median()
    assert_identical(expected, actual)

    # will work blockwise with flox
    actual = array.chunk(x=3).groupby("x").median()
    assert_identical(expected, actual)

    # will work blockwise with flox
    actual = array.chunk(x=-1).groupby("x").median()
    assert_identical(expected, actual)


def test_da_groupby_quantile() -> None:
    array = xr.DataArray(
        data=[1, 2, 3, 4, 5, 6], coords={"x": [1, 1, 1, 2, 2, 2]}, dims="x"
    )

    # Scalar quantile
    expected = xr.DataArray(
        data=[2, 5], coords={"x": [1, 2], "quantile": 0.5}, dims="x"
    )
    actual = array.groupby("x").quantile(0.5)
    assert_identical(expected, actual)

    # Vector quantile
    expected = xr.DataArray(
        data=[[1, 3], [4, 6]],
        coords={"x": [1, 2], "quantile": [0, 1]},
        dims=("x", "quantile"),
    )
    actual = array.groupby("x").quantile([0, 1])
    assert_identical(expected, actual)

    array = xr.DataArray(
        data=[np.nan, 2, 3, 4, 5, 6], coords={"x": [1, 1, 1, 2, 2, 2]}, dims="x"
    )

    for skipna in (True, False, None):
        e = [np.nan, 5] if skipna is False else [2.5, 5]

        expected = xr.DataArray(data=e, coords={"x": [1, 2], "quantile": 0.5}, dims="x")
        actual = array.groupby("x").quantile(0.5, skipna=skipna)
        assert_identical(expected, actual)

    # Multiple dimensions
    array = xr.DataArray(
        data=[[1, 11, 26], [2, 12, 22], [3, 13, 23], [4, 16, 24], [5, 15, 25]],
        coords={"x": [1, 1, 1, 2, 2], "y": [0, 0, 1]},
        dims=("x", "y"),
    )

    actual_x = array.groupby("x").quantile(0, dim=...)
    expected_x = xr.DataArray(
        data=[1, 4], coords={"x": [1, 2], "quantile": 0}, dims="x"
    )
    assert_identical(expected_x, actual_x)

    actual_y = array.groupby("y").quantile(0, dim=...)
    expected_y = xr.DataArray(
        data=[1, 22], coords={"y": [0, 1], "quantile": 0}, dims="y"
    )
    assert_identical(expected_y, actual_y)

    actual_xx = array.groupby("x").quantile(0)
    expected_xx = xr.DataArray(
        data=[[1, 11, 22], [4, 15, 24]],
        coords={"x": [1, 2], "y": [0, 0, 1], "quantile": 0},
        dims=("x", "y"),
    )
    assert_identical(expected_xx, actual_xx)

    actual_yy = array.groupby("y").quantile(0)
    expected_yy = xr.DataArray(
        data=[[1, 26], [2, 22], [3, 23], [4, 24], [5, 25]],
        coords={"x": [1, 1, 1, 2, 2], "y": [0, 1], "quantile": 0},
        dims=("x", "y"),
    )
    assert_identical(expected_yy, actual_yy)

    times = pd.date_range("2000-01-01", periods=365)
    x = [0, 1]
    foo = xr.DataArray(
        np.reshape(np.arange(365 * 2), (365, 2)),
        coords={"time": times, "x": x},
        dims=("time", "x"),
    )
    g = foo.groupby(foo.time.dt.month)

    actual = g.quantile(0, dim=...)
    expected = xr.DataArray(
        data=[
            0.0,
            62.0,
            120.0,
            182.0,
            242.0,
            304.0,
            364.0,
            426.0,
            488.0,
            548.0,
            610.0,
            670.0,
        ],
        coords={"month": np.arange(1, 13), "quantile": 0},
        dims="month",
    )
    assert_identical(expected, actual)

    actual = g.quantile(0, dim="time")[:2]
    expected = xr.DataArray(
        data=[[0.0, 1], [62.0, 63]],
        coords={"month": [1, 2], "x": [0, 1], "quantile": 0},
        dims=("month", "x"),
    )
    assert_identical(expected, actual)

    # method keyword
    array = xr.DataArray(data=[1, 2, 3, 4], coords={"x": [1, 1, 2, 2]}, dims="x")

    expected = xr.DataArray(
        data=[1, 3], coords={"x": [1, 2], "quantile": 0.5}, dims="x"
    )
    actual = array.groupby("x").quantile(0.5, method="lower")
    assert_identical(expected, actual)


def test_ds_groupby_quantile() -> None:
    ds = xr.Dataset(
        data_vars={"a": ("x", [1, 2, 3, 4, 5, 6])}, coords={"x": [1, 1, 1, 2, 2, 2]}
    )

    # Scalar quantile
    expected = xr.Dataset(
        data_vars={"a": ("x", [2, 5])}, coords={"quantile": 0.5, "x": [1, 2]}
    )
    actual = ds.groupby("x").quantile(0.5)
    assert_identical(expected, actual)

    # Vector quantile
    expected = xr.Dataset(
        data_vars={"a": (("x", "quantile"), [[1, 3], [4, 6]])},
        coords={"x": [1, 2], "quantile": [0, 1]},
    )
    actual = ds.groupby("x").quantile([0, 1])
    assert_identical(expected, actual)

    ds = xr.Dataset(
        data_vars={"a": ("x", [np.nan, 2, 3, 4, 5, 6])},
        coords={"x": [1, 1, 1, 2, 2, 2]},
    )

    for skipna in (True, False, None):
        e = [np.nan, 5] if skipna is False else [2.5, 5]

        expected = xr.Dataset(
            data_vars={"a": ("x", e)}, coords={"quantile": 0.5, "x": [1, 2]}
        )
        actual = ds.groupby("x").quantile(0.5, skipna=skipna)
        assert_identical(expected, actual)

    # Multiple dimensions
    ds = xr.Dataset(
        data_vars={
            "a": (
                ("x", "y"),
                [[1, 11, 26], [2, 12, 22], [3, 13, 23], [4, 16, 24], [5, 15, 25]],
            )
        },
        coords={"x": [1, 1, 1, 2, 2], "y": [0, 0, 1]},
    )

    actual_x = ds.groupby("x").quantile(0, dim=...)
    expected_x = xr.Dataset({"a": ("x", [1, 4])}, coords={"x": [1, 2], "quantile": 0})
    assert_identical(expected_x, actual_x)

    actual_y = ds.groupby("y").quantile(0, dim=...)
    expected_y = xr.Dataset({"a": ("y", [1, 22])}, coords={"y": [0, 1], "quantile": 0})
    assert_identical(expected_y, actual_y)

    actual_xx = ds.groupby("x").quantile(0)
    expected_xx = xr.Dataset(
        {"a": (("x", "y"), [[1, 11, 22], [4, 15, 24]])},
        coords={"x": [1, 2], "y": [0, 0, 1], "quantile": 0},
    )
    assert_identical(expected_xx, actual_xx)

    actual_yy = ds.groupby("y").quantile(0)
    expected_yy = xr.Dataset(
        {"a": (("x", "y"), [[1, 26], [2, 22], [3, 23], [4, 24], [5, 25]])},
        coords={"x": [1, 1, 1, 2, 2], "y": [0, 1], "quantile": 0},
    ).transpose()
    assert_identical(expected_yy, actual_yy)

    times = pd.date_range("2000-01-01", periods=365)
    x = [0, 1]
    foo = xr.Dataset(
        {"a": (("time", "x"), np.reshape(np.arange(365 * 2), (365, 2)))},
        coords=dict(time=times, x=x),
    )
    g = foo.groupby(foo.time.dt.month)

    actual = g.quantile(0, dim=...)
    expected = xr.Dataset(
        {
            "a": (
                "month",
                [
                    0.0,
                    62.0,
                    120.0,
                    182.0,
                    242.0,
                    304.0,
                    364.0,
                    426.0,
                    488.0,
                    548.0,
                    610.0,
                    670.0,
                ],
            )
        },
        coords={"month": np.arange(1, 13), "quantile": 0},
    )
    assert_identical(expected, actual)

    actual = g.quantile(0, dim="time").isel(month=slice(None, 2))
    expected = xr.Dataset(
        data_vars={"a": (("month", "x"), [[0.0, 1], [62.0, 63]])},
        coords={"month": [1, 2], "x": [0, 1], "quantile": 0},
    )
    assert_identical(expected, actual)

    ds = xr.Dataset(data_vars={"a": ("x", [1, 2, 3, 4])}, coords={"x": [1, 1, 2, 2]})

    # method keyword
    expected = xr.Dataset(
        data_vars={"a": ("x", [1, 3])}, coords={"quantile": 0.5, "x": [1, 2]}
    )
    actual = ds.groupby("x").quantile(0.5, method="lower")
    assert_identical(expected, actual)


@pytest.mark.parametrize("as_dataset", [False, True])
def test_groupby_quantile_interpolation_deprecated(as_dataset: bool) -> None:
    array = xr.DataArray(data=[1, 2, 3, 4], coords={"x": [1, 1, 2, 2]}, dims="x")

    arr: xr.DataArray | xr.Dataset
    arr = array.to_dataset(name="name") if as_dataset else array

    with pytest.warns(
        FutureWarning,
        match="`interpolation` argument to quantile was renamed to `method`",
    ):
        actual = arr.quantile(0.5, interpolation="lower")

    expected = arr.quantile(0.5, method="lower")

    assert_identical(actual, expected)

    with warnings.catch_warnings(record=True):
        with pytest.raises(TypeError, match="interpolation and method keywords"):
            arr.quantile(0.5, method="lower", interpolation="lower")


def test_da_groupby_assign_coords() -> None:
    actual = xr.DataArray(
        [[3, 4, 5], [6, 7, 8]], dims=["y", "x"], coords={"y": range(2), "x": range(3)}
    )
    actual1 = actual.groupby("x").assign_coords({"y": [-1, -2]})
    actual2 = actual.groupby("x").assign_coords(y=[-1, -2])
    expected = xr.DataArray(
        [[3, 4, 5], [6, 7, 8]], dims=["y", "x"], coords={"y": [-1, -2], "x": range(3)}
    )
    assert_identical(expected, actual1)
    assert_identical(expected, actual2)


repr_da = xr.DataArray(
    np.random.randn(10, 20, 6, 24),
    dims=["x", "y", "z", "t"],
    coords={
        "z": ["a", "b", "c", "a", "b", "c"],
        "x": [1, 1, 1, 2, 2, 3, 4, 5, 3, 4],
        "t": xr.date_range("2001-01-01", freq="ME", periods=24, use_cftime=False),
        "month": ("t", list(range(1, 13)) * 2),
    },
)


@pytest.mark.parametrize("dim", ["x", "y", "z", "month"])
@pytest.mark.parametrize("obj", [repr_da, repr_da.to_dataset(name="a")])
def test_groupby_repr(obj, dim) -> None:
    actual = repr(obj.groupby(dim))
    N = len(np.unique(obj[dim]))
    expected = f"<{obj.__class__.__name__}GroupBy"
    expected += f", grouped over 1 grouper(s), {N} groups in total:"
    expected += f"\n    {dim!r}: {N}/{N} groups present with labels "
    if dim == "x":
        expected += "1, 2, 3, 4, 5>"
    elif dim == "y":
        expected += "0, 1, 2, 3, 4, 5, ..., 15, 16, 17, 18, 19>"
    elif dim == "z":
        expected += "'a', 'b', 'c'>"
    elif dim == "month":
        expected += "1, 2, 3, 4, 5, 6, 7, 8, 9, 10, 11, 12>"
    assert actual == expected


@pytest.mark.parametrize("obj", [repr_da, repr_da.to_dataset(name="a")])
def test_groupby_repr_datetime(obj) -> None:
    actual = repr(obj.groupby("t.month"))
    expected = f"<{obj.__class__.__name__}GroupBy"
    expected += ", grouped over 1 grouper(s), 12 groups in total:\n"
    expected += "    'month': 12/12 groups present with labels "
    expected += "1, 2, 3, 4, 5, 6, 7, 8, 9, 10, 11, 12>"
    assert actual == expected


@pytest.mark.filterwarnings("ignore:No index created for dimension id:UserWarning")
@pytest.mark.filterwarnings("ignore:Converting non-nanosecond")
@pytest.mark.filterwarnings("ignore:invalid value encountered in divide:RuntimeWarning")
@pytest.mark.parametrize("shuffle", [True, False])
@pytest.mark.parametrize(
    "chunk",
    [
        pytest.param(
            dict(lat=1), marks=pytest.mark.skipif(not has_dask, reason="no dask")
        ),
        pytest.param(
            dict(lat=2, lon=2), marks=pytest.mark.skipif(not has_dask, reason="no dask")
        ),
        False,
    ],
)
def test_groupby_drops_nans(shuffle: bool, chunk: Literal[False] | dict) -> None:
    if shuffle and chunk and not has_dask_ge_2024_08_1:
        pytest.skip()
    # GH2383
    # nan in 2D data variable (requires stacking)
    ds = xr.Dataset(
        {
            "variable": (("lat", "lon", "time"), np.arange(60.0).reshape((4, 3, 5))),
            "id": (("lat", "lon"), np.arange(12.0).reshape((4, 3))),
        },
        coords={"lat": np.arange(4), "lon": np.arange(3), "time": np.arange(5)},
    )

    ds["id"].values[0, 0] = np.nan
    ds["id"].values[3, 0] = np.nan
    ds["id"].values[-1, -1] = np.nan

    if chunk:
        ds = ds.chunk(chunk)
    grouped = ds.groupby(ds.id)
    if shuffle:
        grouped = grouped.shuffle()

    # non reduction operation
    expected1 = ds.copy()
    expected1.variable.data[0, 0, :] = np.nan
    expected1.variable.data[-1, -1, :] = np.nan
    expected1.variable.data[3, 0, :] = np.nan
    actual1 = grouped.map(lambda x: x).transpose(*ds.variable.dims)
    assert_identical(actual1, expected1)

    # reduction along grouped dimension
    actual2 = grouped.mean()
    stacked = ds.stack({"xy": ["lat", "lon"]})
    expected2 = (
        stacked.variable.where(stacked.id.notnull())
        .rename({"xy": "id"})
        .to_dataset()
        .reset_index("id", drop=True)
        .assign(id=stacked.id.values)
        .dropna("id")
        .transpose(*actual2.variable.dims)
    )
    assert_identical(actual2, expected2)

    # reduction operation along a different dimension
    actual3 = grouped.mean("time")
    expected3 = ds.mean("time").where(ds.id.notnull())
    assert_identical(actual3, expected3)

    # NaN in non-dimensional coordinate
    array = xr.DataArray([1, 2, 3], [("x", [1, 2, 3])])
    array["x1"] = ("x", [1, 1, np.nan])
    expected4 = xr.DataArray(3, [("x1", [1])])
    actual4 = array.groupby("x1").sum()
    assert_equal(expected4, actual4)

    # NaT in non-dimensional coordinate
    array["t"] = (
        "x",
        [
            np.datetime64("2001-01-01"),
            np.datetime64("2001-01-01"),
            np.datetime64("NaT"),
        ],
    )
    expected5 = xr.DataArray(3, [("t", [np.datetime64("2001-01-01")])])
    actual5 = array.groupby("t").sum()
    assert_equal(expected5, actual5)

    # test for repeated coordinate labels
    array = xr.DataArray([0, 1, 2, 4, 3, 4], [("x", [np.nan, 1, 1, np.nan, 2, np.nan])])
    expected6 = xr.DataArray([3, 3], [("x", [1, 2])])
    actual6 = array.groupby("x").sum()
    assert_equal(expected6, actual6)


def test_groupby_grouping_errors() -> None:
    dataset = xr.Dataset({"foo": ("x", [1, 1, 1])}, {"x": [1, 2, 3]})
    with pytest.raises(
        ValueError, match=r"None of the data falls within bins with edges"
    ):
        dataset.groupby_bins("x", bins=[0.1, 0.2, 0.3])

    with pytest.raises(
        ValueError, match=r"None of the data falls within bins with edges"
    ):
        dataset.to_dataarray().groupby_bins("x", bins=[0.1, 0.2, 0.3])

    with pytest.raises(ValueError, match=r"All bin edges are NaN."):
        dataset.groupby_bins("x", bins=[np.nan, np.nan, np.nan])

    with pytest.raises(ValueError, match=r"All bin edges are NaN."):
        dataset.to_dataarray().groupby_bins("x", bins=[np.nan, np.nan, np.nan])

    with pytest.raises(ValueError, match=r"Failed to group data."):
        dataset.groupby(dataset.foo * np.nan)

    with pytest.raises(ValueError, match=r"Failed to group data."):
        dataset.to_dataarray().groupby(dataset.foo * np.nan)


def test_groupby_reduce_dimension_error(array) -> None:
    grouped = array.groupby("y")
    # assert_identical(array, grouped.mean())

    with pytest.raises(ValueError, match=r"cannot reduce over dimensions"):
        grouped.mean("huh")

    with pytest.raises(ValueError, match=r"cannot reduce over dimensions"):
        grouped.mean(("x", "y", "asd"))

    assert_identical(array.mean("x"), grouped.reduce(np.mean, "x"))
    assert_allclose(array.mean(["x", "z"]), grouped.reduce(np.mean, ["x", "z"]))

    grouped = array.groupby("y")
    assert_identical(array, grouped.mean())

    assert_identical(array.mean("x"), grouped.reduce(np.mean, "x"))
    assert_allclose(array.mean(["x", "z"]), grouped.reduce(np.mean, ["x", "z"]))


def test_groupby_multiple_string_args(array) -> None:
    with pytest.raises(TypeError):
        array.groupby("x", squeeze="y")


def test_groupby_bins_timeseries() -> None:
    ds = xr.Dataset()
    ds["time"] = xr.DataArray(
        pd.date_range("2010-08-01", "2010-08-15", freq="15min"), dims="time"
    )
    ds["val"] = xr.DataArray(np.ones(ds["time"].shape), dims="time")
    time_bins = pd.date_range(start="2010-08-01", end="2010-08-15", freq="24h")
    actual = ds.groupby_bins("time", time_bins).sum()
    expected = xr.DataArray(
        96 * np.ones((14,)),
        dims=["time_bins"],
        coords={"time_bins": pd.cut(time_bins, time_bins).categories},  # type: ignore[arg-type]
    ).to_dataset(name="val")
    assert_identical(actual, expected)


def test_groupby_none_group_name() -> None:
    # GH158
    # xarray should not fail if a DataArray's name attribute is None

    data = np.arange(10) + 10
    da = xr.DataArray(data)  # da.name = None
    key = xr.DataArray(np.floor_divide(data, 2))

    mean = da.groupby(key).mean()
    assert "group" in mean.dims


def test_groupby_getitem(dataset) -> None:
    assert_identical(dataset.sel(x=["a"]), dataset.groupby("x")["a"])
    assert_identical(dataset.sel(z=[1]), dataset.groupby("z")[1])
    assert_identical(dataset.foo.sel(x=["a"]), dataset.foo.groupby("x")["a"])
    assert_identical(dataset.foo.sel(z=[1]), dataset.foo.groupby("z")[1])
    assert_identical(dataset.cat.sel(y=[1]), dataset.cat.groupby("y")[1])

    with pytest.raises(
        NotImplementedError, match="Cannot broadcast 1d-only pandas categorical array."
    ):
        dataset.groupby("boo")
    dataset = dataset.drop_vars(["cat"])
    actual = dataset.groupby("boo")["f"].unstack().transpose("x", "y", "z")
    expected = dataset.sel(y=[1], z=[1, 2]).transpose("x", "y", "z")
    assert_identical(expected, actual)


def test_groupby_dataset() -> None:
    data = Dataset(
        {"z": (["x", "y"], np.random.randn(3, 5))},
        {"x": ("x", list("abc")), "c": ("x", [0, 1, 0]), "y": range(5)},
    )
    groupby = data.groupby("x")
    assert len(groupby) == 3
    expected_groups = {"a": slice(0, 1), "b": slice(1, 2), "c": slice(2, 3)}
    assert groupby.groups == expected_groups
    expected_items = [
        ("a", data.isel(x=[0])),
        ("b", data.isel(x=[1])),
        ("c", data.isel(x=[2])),
    ]
    for actual1, expected1 in zip(groupby, expected_items, strict=True):
        assert actual1[0] == expected1[0]
        assert_equal(actual1[1], expected1[1])

    def identity(x):
        return x

    for k in ["x", "c", "y"]:
        actual2 = data.groupby(k).map(identity)
        assert_equal(data, actual2)


def test_groupby_dataset_returns_new_type() -> None:
    data = Dataset({"z": (["x", "y"], np.random.randn(3, 5))})

    actual1 = data.groupby("x").map(lambda ds: ds["z"])
    expected1 = data["z"]
    assert_identical(expected1, actual1)

    actual2 = data["z"].groupby("x").map(lambda x: x.to_dataset())
    expected2 = data
    assert_identical(expected2, actual2)


def test_groupby_dataset_iter() -> None:
    data = create_test_data()
    for n, (t, sub) in enumerate(list(data.groupby("dim1"))[:3]):
        assert data["dim1"][n] == t
        assert_equal(data["var1"][[n]], sub["var1"])
        assert_equal(data["var2"][[n]], sub["var2"])
        assert_equal(data["var3"][:, [n]], sub["var3"])


def test_groupby_dataset_errors() -> None:
    data = create_test_data()
    with pytest.raises(TypeError, match=r"`group` must be"):
        data.groupby(np.arange(10))  # type: ignore[arg-type,unused-ignore]
    with pytest.raises(ValueError, match=r"length does not match"):
        data.groupby(data["dim1"][:3])
    with pytest.raises(TypeError, match=r"`group` must be"):
        data.groupby(data.coords["dim1"].to_index())  # type: ignore[arg-type]


@pytest.mark.parametrize("use_flox", [True, False])
@pytest.mark.parametrize(
    "by_func",
    [
        pytest.param(lambda x: x, id="group-by-string"),
        pytest.param(lambda x: {x: UniqueGrouper()}, id="group-by-unique-grouper"),
    ],
)
@pytest.mark.parametrize("letters_as_coord", [True, False])
def test_groupby_dataset_reduce_ellipsis(
    by_func, use_flox: bool, letters_as_coord: bool
) -> None:
    data = Dataset(
        {
            "xy": (["x", "y"], np.random.randn(3, 4)),
            "xonly": ("x", np.random.randn(3)),
            "yonly": ("y", np.random.randn(4)),
            "letters": ("y", ["a", "a", "b", "b"]),
        }
    )

    if letters_as_coord:
        data = data.set_coords("letters")

    expected = data.mean("y")
    expected["yonly"] = expected["yonly"].variable.set_dims({"x": 3})
    gb = data.groupby(by_func("x"))
    with xr.set_options(use_flox=use_flox):
        actual = gb.mean(...)
    assert_allclose(expected, actual)

    with xr.set_options(use_flox=use_flox):
        actual = gb.mean("y")
    assert_allclose(expected, actual)

    letters = data["letters"]
    expected = Dataset(
        {
            "xy": data["xy"].groupby(letters).mean(...),
            "xonly": (data["xonly"].mean().variable.set_dims({"letters": 2})),
            "yonly": data["yonly"].groupby(letters).mean(),
        }
    )
    gb = data.groupby(by_func("letters"))
    with xr.set_options(use_flox=use_flox):
        actual = gb.mean(...)
    assert_allclose(expected, actual)


def test_groupby_dataset_math() -> None:
    def reorder_dims(x):
        return x.transpose("dim1", "dim2", "dim3", "time")

    ds = create_test_data()
    ds["dim1"] = ds["dim1"]
    grouped = ds.groupby("dim1")

    expected = reorder_dims(ds + ds.coords["dim1"])
    actual = grouped + ds.coords["dim1"]
    assert_identical(expected, reorder_dims(actual))

    actual = ds.coords["dim1"] + grouped
    assert_identical(expected, reorder_dims(actual))

    ds2 = 2 * ds
    expected = reorder_dims(ds + ds2)
    actual = grouped + ds2
    assert_identical(expected, reorder_dims(actual))

    actual = ds2 + grouped
    assert_identical(expected, reorder_dims(actual))


def test_groupby_math_more() -> None:
    ds = create_test_data()
    grouped = ds.groupby("numbers")
    zeros = DataArray([0, 0, 0, 0], [("numbers", range(4))])
    expected = (ds + Variable("dim3", np.zeros(10))).transpose(
        "dim3", "dim1", "dim2", "time"
    )
    actual = grouped + zeros
    assert_equal(expected, actual)

    actual = zeros + grouped
    assert_equal(expected, actual)

    with pytest.raises(ValueError, match=r"incompat.* grouped binary"):
        grouped + ds
    with pytest.raises(ValueError, match=r"incompat.* grouped binary"):
        ds + grouped
    with pytest.raises(TypeError, match=r"only support binary ops"):
        grouped + 1  # type: ignore[operator]
    with pytest.raises(TypeError, match=r"only support binary ops"):
        grouped + grouped  # type: ignore[operator]
    with pytest.raises(TypeError, match=r"in-place operations"):
        ds += grouped  # type: ignore[arg-type]

    ds = Dataset(
        {
            "x": ("time", np.arange(100)),
            "time": pd.date_range("2000-01-01", periods=100),
        }
    )
    with pytest.raises(ValueError, match=r"incompat.* grouped binary"):
        ds + ds.groupby("time.month")


def test_groupby_math_bitshift() -> None:
    # create new dataset of int's only
    ds = Dataset(
        {
            "x": ("index", np.ones(4, dtype=int)),
            "y": ("index", np.ones(4, dtype=int) * -1),
            "level": ("index", [1, 1, 2, 2]),
            "index": [0, 1, 2, 3],
        }
    )
    shift = DataArray([1, 2, 1], [("level", [1, 2, 8])])

    left_expected = Dataset(
        {
            "x": ("index", [2, 2, 4, 4]),
            "y": ("index", [-2, -2, -4, -4]),
            "level": ("index", [2, 2, 8, 8]),
            "index": [0, 1, 2, 3],
        }
    )

    left_manual = []
    for lev, group in ds.groupby("level"):
        shifter = shift.sel(level=lev)
        left_manual.append(group << shifter)
    left_actual = xr.concat(left_manual, dim="index").reset_coords(names="level")
    assert_equal(left_expected, left_actual)

    left_actual = (ds.groupby("level") << shift).reset_coords(names="level")
    assert_equal(left_expected, left_actual)

    right_expected = Dataset(
        {
            "x": ("index", [0, 0, 2, 2]),
            "y": ("index", [-1, -1, -2, -2]),
            "level": ("index", [0, 0, 4, 4]),
            "index": [0, 1, 2, 3],
        }
    )
    right_manual = []
    for lev, group in left_expected.groupby("level"):
        shifter = shift.sel(level=lev)
        right_manual.append(group >> shifter)
    right_actual = xr.concat(right_manual, dim="index").reset_coords(names="level")
    assert_equal(right_expected, right_actual)

    right_actual = (left_expected.groupby("level") >> shift).reset_coords(names="level")
    assert_equal(right_expected, right_actual)


@pytest.mark.parametrize("use_flox", [True, False])
def test_groupby_bins_cut_kwargs(use_flox: bool) -> None:
    da = xr.DataArray(np.arange(12).reshape(6, 2), dims=("x", "y"))
    x_bins = (0, 2, 4, 6)

    with xr.set_options(use_flox=use_flox):
        actual = da.groupby_bins(
            "x", bins=x_bins, include_lowest=True, right=False
        ).mean()
    expected = xr.DataArray(
        np.array([[1.0, 2.0], [5.0, 6.0], [9.0, 10.0]]),
        dims=("x_bins", "y"),
        coords={
            "x_bins": ("x_bins", pd.IntervalIndex.from_breaks(x_bins, closed="left"))
        },
    )
    assert_identical(expected, actual)

    with xr.set_options(use_flox=use_flox):
        actual = da.groupby(
            x=BinGrouper(bins=x_bins, include_lowest=True, right=False),
        ).mean()
    assert_identical(expected, actual)


@pytest.mark.parametrize("indexed_coord", [True, False])
@pytest.mark.parametrize(
    ["groupby_method", "args"],
    (
        ("groupby_bins", ("x", np.arange(0, 8, 3))),
        ("groupby", ({"x": BinGrouper(bins=np.arange(0, 8, 3))},)),
    ),
)
def test_groupby_bins_math(groupby_method, args, indexed_coord) -> None:
    N = 7
    da = DataArray(np.random.random((N, N)), dims=("x", "y"))
    if indexed_coord:
        da["x"] = np.arange(N)
        da["y"] = np.arange(N)

    g = getattr(da, groupby_method)(*args)
    mean = g.mean()
    expected = da.isel(x=slice(1, None)) - mean.isel(x_bins=("x", [0, 0, 0, 1, 1, 1]))
    actual = g - mean
    assert_identical(expected, actual)


def test_groupby_math_nD_group() -> None:
    N = 40
    da = DataArray(
        np.random.random((N, N)),
        dims=("x", "y"),
        coords={
            "labels": (
                "x",
                np.repeat(["a", "b", "c", "d", "e", "f", "g", "h"], repeats=N // 8),
            ),
        },
    )
    da["labels2d"] = xr.broadcast(da.labels, da)[0]

    g = da.groupby("labels2d")
    mean = g.mean()
    expected = da - mean.sel(labels2d=da.labels2d)
    expected["labels"] = expected.labels.broadcast_like(expected.labels2d)
    actual = g - mean
    assert_identical(expected, actual)

    da["num"] = (
        "x",
        np.repeat([1, 2, 3, 4, 5, 6, 7, 8], repeats=N // 8),
    )
    da["num2d"] = xr.broadcast(da.num, da)[0]
    g = da.groupby_bins("num2d", bins=[0, 4, 6])
    mean = g.mean()
    idxr = np.digitize(da.num2d, bins=(0, 4, 6), right=True)[:30, :] - 1
    expanded_mean = mean.drop_vars("num2d_bins").isel(num2d_bins=(("x", "y"), idxr))
    expected = da.isel(x=slice(30)) - expanded_mean
    expected["labels"] = expected.labels.broadcast_like(expected.labels2d)
    expected["num"] = expected.num.broadcast_like(expected.num2d)
    expected["num2d_bins"] = (("x", "y"), mean.num2d_bins.data[idxr])
    actual = g - mean
    assert_identical(expected, actual)


def test_groupby_dataset_math_virtual() -> None:
    ds = Dataset({"x": ("t", [1, 2, 3])}, {"t": pd.date_range("20100101", periods=3)})
    grouped = ds.groupby("t.day")
    actual = grouped - grouped.mean(...)
    expected = Dataset({"x": ("t", [0, 0, 0])}, ds[["t", "t.day"]])
    assert_identical(actual, expected)


def test_groupby_math_dim_order() -> None:
    da = DataArray(
        np.ones((10, 10, 12)),
        dims=("x", "y", "time"),
        coords={"time": pd.date_range("2001-01-01", periods=12, freq="6h")},
    )
    grouped = da.groupby("time.day")
    result = grouped - grouped.mean()
    assert result.dims == da.dims


def test_groupby_dataset_nan() -> None:
    # nan should be excluded from groupby
    ds = Dataset({"foo": ("x", [1, 2, 3, 4])}, {"bar": ("x", [1, 1, 2, np.nan])})
    actual = ds.groupby("bar").mean(...)
    expected = Dataset({"foo": ("bar", [1.5, 3]), "bar": [1, 2]})
    assert_identical(actual, expected)


def test_groupby_dataset_order() -> None:
    # groupby should preserve variables order
    ds = Dataset()
    for vn in ["a", "b", "c"]:
        ds[vn] = DataArray(np.arange(10), dims=["t"])
    data_vars_ref = list(ds.data_vars.keys())
    ds = ds.groupby("t").mean(...)
    data_vars = list(ds.data_vars.keys())
    assert data_vars == data_vars_ref
    # coords are now at the end of the list, so the test below fails
    # all_vars = list(ds.variables.keys())
    # all_vars_ref = list(ds.variables.keys())
    # .assertEqual(all_vars, all_vars_ref)


def test_groupby_dataset_fillna() -> None:
    ds = Dataset({"a": ("x", [np.nan, 1, np.nan, 3])}, {"x": [0, 1, 2, 3]})
    expected = Dataset({"a": ("x", range(4))}, {"x": [0, 1, 2, 3]})
    for target in [ds, expected]:
        target.coords["b"] = ("x", [0, 0, 1, 1])
    actual = ds.groupby("b").fillna(DataArray([0, 2], dims="b"))
    assert_identical(expected, actual)

    actual = ds.groupby("b").fillna(Dataset({"a": ("b", [0, 2])}))
    assert_identical(expected, actual)

    # attrs with groupby
    ds.attrs["attr"] = "ds"
    ds.a.attrs["attr"] = "da"
    actual = ds.groupby("b").fillna(Dataset({"a": ("b", [0, 2])}))
    assert actual.attrs == ds.attrs
    assert actual.a.name == "a"
    assert actual.a.attrs == ds.a.attrs


def test_groupby_dataset_where() -> None:
    # groupby
    ds = Dataset({"a": ("x", range(5))}, {"c": ("x", [0, 0, 1, 1, 1])})
    cond = Dataset({"a": ("c", [True, False])})
    expected = ds.copy(deep=True)
    expected["a"].values = np.array([0, 1] + [np.nan] * 3)
    actual = ds.groupby("c").where(cond)
    assert_identical(expected, actual)

    # attrs with groupby
    ds.attrs["attr"] = "ds"
    ds.a.attrs["attr"] = "da"
    actual = ds.groupby("c").where(cond)
    assert actual.attrs == ds.attrs
    assert actual.a.name == "a"
    assert actual.a.attrs == ds.a.attrs


def test_groupby_dataset_assign() -> None:
    ds = Dataset({"a": ("x", range(3))}, {"b": ("x", ["A"] * 2 + ["B"])})
    actual = ds.groupby("b").assign(c=lambda ds: 2 * ds.a)
    expected = ds.merge({"c": ("x", [0, 2, 4])})
    assert_identical(actual, expected)

    actual = ds.groupby("b").assign(c=lambda ds: ds.a.sum())
    expected = ds.merge({"c": ("x", [1, 1, 2])})
    assert_identical(actual, expected)

    actual = ds.groupby("b").assign_coords(c=lambda ds: ds.a.sum())
    expected = expected.set_coords("c")
    assert_identical(actual, expected)


def test_groupby_dataset_map_dataarray_func() -> None:
    # regression GH6379
    ds = Dataset({"foo": ("x", [1, 2, 3, 4])}, coords={"x": [0, 0, 1, 1]})
    actual = ds.groupby("x").map(lambda grp: grp.foo.mean())
    expected = DataArray([1.5, 3.5], coords={"x": [0, 1]}, dims="x", name="foo")
    assert_identical(actual, expected)


def test_groupby_dataarray_map_dataset_func() -> None:
    # regression GH6379
    da = DataArray([1, 2, 3, 4], coords={"x": [0, 0, 1, 1]}, dims="x", name="foo")
    actual = da.groupby("x").map(lambda grp: grp.mean().to_dataset())
    expected = xr.Dataset({"foo": ("x", [1.5, 3.5])}, coords={"x": [0, 1]})
    assert_identical(actual, expected)


@requires_flox
@pytest.mark.parametrize("kwargs", [{"method": "map-reduce"}, {"engine": "numpy"}])
def test_groupby_flox_kwargs(kwargs) -> None:
    ds = Dataset({"a": ("x", range(5))}, {"c": ("x", [0, 0, 1, 1, 1])})
    with xr.set_options(use_flox=False):
        expected = ds.groupby("c").mean()
    with xr.set_options(use_flox=True):
        actual = ds.groupby("c").mean(**kwargs)
    assert_identical(expected, actual)


class TestDataArrayGroupBy:
    @pytest.fixture(autouse=True)
    def setup(self) -> None:
        self.attrs = {"attr1": "value1", "attr2": 2929}
        self.x = np.random.random((10, 20))
        self.v = Variable(["x", "y"], self.x)
        self.va = Variable(["x", "y"], self.x, self.attrs)
        self.ds = Dataset({"foo": self.v})
        self.dv = self.ds["foo"]

        self.mindex = pd.MultiIndex.from_product(
            [["a", "b"], [1, 2]], names=("level_1", "level_2")
        )
        self.mda = DataArray([0, 1, 2, 3], coords={"x": self.mindex}, dims="x")

        self.da = self.dv.copy()
        self.da.coords["abc"] = ("y", np.array(["a"] * 9 + ["c"] + ["b"] * 10))
        self.da.coords["y"] = 20 + 100 * self.da["y"]

    def test_stack_groupby_unsorted_coord(self) -> None:
        data = [[0, 1], [2, 3]]
        data_flat = [0, 1, 2, 3]
        dims = ["x", "y"]
        y_vals = [2, 3]

        arr = xr.DataArray(data, dims=dims, coords={"y": y_vals})
        actual1 = arr.stack(z=dims).groupby("z").first()
        midx1 = pd.MultiIndex.from_product([[0, 1], [2, 3]], names=dims)
        expected1 = xr.DataArray(data_flat, dims=["z"], coords={"z": midx1})
        assert_equal(actual1, expected1)

        # GH: 3287.  Note that y coord values are not in sorted order.
        arr = xr.DataArray(data, dims=dims, coords={"y": y_vals[::-1]})
        actual2 = arr.stack(z=dims).groupby("z").first()
        midx2 = pd.MultiIndex.from_product([[0, 1], [3, 2]], names=dims)
        expected2 = xr.DataArray(data_flat, dims=["z"], coords={"z": midx2})
        assert_equal(actual2, expected2)

    def test_groupby_iter(self) -> None:
        for (act_x, act_dv), (exp_x, exp_ds) in zip(
            self.dv.groupby("y"), self.ds.groupby("y"), strict=True
        ):
            assert exp_x == act_x
            assert_identical(exp_ds["foo"], act_dv)
            for (_, exp_dv), (_, act_dv) in zip(
                self.dv.groupby("x"), self.dv.groupby("x"), strict=True
            ):
                assert_identical(exp_dv, act_dv)

    def test_groupby_properties(self) -> None:
        grouped = self.da.groupby("abc")
        expected_groups = {"a": range(0, 9), "c": [9], "b": range(10, 20)}
        assert expected_groups.keys() == grouped.groups.keys()
        for key in expected_groups:
            expected_group = expected_groups[key]
            actual_group = grouped.groups[key]

            # TODO: array_api doesn't allow slice:
            assert not isinstance(expected_group, slice)
            assert not isinstance(actual_group, slice)

            np.testing.assert_array_equal(expected_group, actual_group)
        assert 3 == len(grouped)

    @pytest.mark.parametrize(
        "by, use_da", [("x", False), ("y", False), ("y", True), ("abc", False)]
    )
    @pytest.mark.parametrize("shortcut", [True, False])
    def test_groupby_map_identity(self, by, use_da, shortcut) -> None:
        expected = self.da
        if use_da:
            by = expected.coords[by]

        def identity(x):
            return x

        grouped = expected.groupby(by)
        actual = grouped.map(identity, shortcut=shortcut)
        assert_identical(expected, actual)

    def test_groupby_sum(self) -> None:
        array = self.da
        grouped = array.groupby("abc")

        expected_sum_all = Dataset(
            {
                "foo": Variable(
                    ["abc"],
                    np.array(
                        [
                            self.x[:, :9].sum(),
                            self.x[:, 10:].sum(),
                            self.x[:, 9:10].sum(),
                        ]
                    ).T,
                ),
                "abc": Variable(["abc"], np.array(["a", "b", "c"])),
            }
        )["foo"]
        assert_allclose(expected_sum_all, grouped.reduce(np.sum, dim=...))
        assert_allclose(expected_sum_all, grouped.sum(...))

        expected = DataArray(
            [
                array["y"].values[idx].sum()
                for idx in [slice(9), slice(10, None), slice(9, 10)]
            ],
            [["a", "b", "c"]],
            ["abc"],
        )
        actual = array["y"].groupby("abc").map(np.sum)
        assert_allclose(expected, actual)
        actual = array["y"].groupby("abc").sum(...)
        assert_allclose(expected, actual)

        expected_sum_axis1 = Dataset(
            {
                "foo": (
                    ["x", "abc"],
                    np.array(
                        [
                            self.x[:, :9].sum(1),
                            self.x[:, 10:].sum(1),
                            self.x[:, 9:10].sum(1),
                        ]
                    ).T,
                ),
                "abc": Variable(["abc"], np.array(["a", "b", "c"])),
            }
        )["foo"]
        assert_allclose(expected_sum_axis1, grouped.reduce(np.sum, "y"))
        assert_allclose(expected_sum_axis1, grouped.sum("y"))

    @pytest.mark.parametrize("use_flox", [True, False])
    @pytest.mark.parametrize("shuffle", [True, False])
    @pytest.mark.parametrize(
        "chunk",
        [
            pytest.param(
                True, marks=pytest.mark.skipif(not has_dask, reason="no dask")
            ),
            False,
        ],
    )
    @pytest.mark.parametrize("method", ["sum", "mean", "median"])
    def test_groupby_reductions(
        self, use_flox: bool, method: str, shuffle: bool, chunk: bool
    ) -> None:
        if shuffle and chunk and not has_dask_ge_2024_08_1:
            pytest.skip()

        array = self.da
        if chunk:
            array.data = array.chunk({"y": 5}).data
        reduction = getattr(np, method)
        expected = Dataset(
            {
                "foo": Variable(
                    ["x", "abc"],
                    np.array(
                        [
                            reduction(self.x[:, :9], axis=-1),
                            reduction(self.x[:, 10:], axis=-1),
                            reduction(self.x[:, 9:10], axis=-1),
                        ]
                    ).T,
                ),
                "abc": Variable(["abc"], np.array(["a", "b", "c"])),
            }
        )["foo"]

        with raise_if_dask_computes():
            grouped = array.groupby("abc")
            if shuffle:
                grouped = grouped.shuffle()

            with xr.set_options(use_flox=use_flox):
                actual = getattr(grouped, method)(dim="y")
        assert_allclose(expected, actual)

    def test_groupby_count(self) -> None:
        array = DataArray(
            [0, 0, np.nan, np.nan, 0, 0],
            coords={"cat": ("x", ["a", "b", "b", "c", "c", "c"])},
            dims="x",
        )
        actual = array.groupby("cat").count()
        expected = DataArray([1, 1, 2], coords=[("cat", ["a", "b", "c"])])
        assert_identical(actual, expected)

    @pytest.mark.parametrize("shortcut", [True, False])
    @pytest.mark.parametrize("keep_attrs", [None, True, False])
    def test_groupby_reduce_keep_attrs(
        self, shortcut: bool, keep_attrs: bool | None
    ) -> None:
        array = self.da
        array.attrs["foo"] = "bar"

        actual = array.groupby("abc").reduce(
            np.mean, keep_attrs=keep_attrs, shortcut=shortcut
        )
        with xr.set_options(use_flox=False):
            expected = array.groupby("abc").mean(keep_attrs=keep_attrs)
        assert_identical(expected, actual)

    @pytest.mark.parametrize("keep_attrs", [None, True, False])
    def test_groupby_keep_attrs(self, keep_attrs: bool | None) -> None:
        array = self.da
        array.attrs["foo"] = "bar"

        with xr.set_options(use_flox=False):
            expected = array.groupby("abc").mean(keep_attrs=keep_attrs)
        with xr.set_options(use_flox=True):
            actual = array.groupby("abc").mean(keep_attrs=keep_attrs)

        # values are tested elsewhere, here we just check data
        # TODO: add check_attrs kwarg to assert_allclose
        actual.data = expected.data
        assert_identical(expected, actual)

    def test_groupby_map_center(self) -> None:
        def center(x):
            return x - np.mean(x)

        array = self.da
        grouped = array.groupby("abc")

        expected_ds = array.to_dataset()
        exp_data = np.hstack(
            [center(self.x[:, :9]), center(self.x[:, 9:10]), center(self.x[:, 10:])]
        )
        expected_ds["foo"] = (["x", "y"], exp_data)
        expected_centered = expected_ds["foo"]
        assert_allclose(expected_centered, grouped.map(center))

    def test_groupby_map_ndarray(self) -> None:
        # regression test for #326
        array = self.da
        grouped = array.groupby("abc")
        actual = grouped.map(np.asarray)  # type: ignore[arg-type] # TODO: Not sure using np.asarray like this makes sense with array api
        assert_equal(array, actual)

    def test_groupby_map_changes_metadata(self) -> None:
        def change_metadata(x):
            x.coords["x"] = x.coords["x"] * 2
            x.attrs["fruit"] = "lemon"
            return x

        array = self.da
        grouped = array.groupby("abc")
        actual = grouped.map(change_metadata)
        expected = array.copy()
        expected = change_metadata(expected)
        assert_equal(expected, actual)

    def test_groupby_math_squeeze(self) -> None:
        array = self.da
        grouped = array.groupby("x")

        expected = array + array.coords["x"]
        actual = grouped + array.coords["x"]
        assert_identical(expected, actual)

        actual = array.coords["x"] + grouped
        assert_identical(expected, actual)

        ds = array.coords["x"].to_dataset(name="X")
        expected = array + ds
        actual = grouped + ds
        assert_identical(expected, actual)

        actual = ds + grouped
        assert_identical(expected, actual)

    def test_groupby_math(self) -> None:
        array = self.da
        grouped = array.groupby("abc")
        expected_agg = (grouped.mean(...) - np.arange(3)).rename(None)
        actual = grouped - DataArray(range(3), [("abc", ["a", "b", "c"])])
        actual_agg = actual.groupby("abc").mean(...)
        assert_allclose(expected_agg, actual_agg)

        with pytest.raises(TypeError, match=r"only support binary ops"):
            grouped + 1  # type: ignore[type-var]
        with pytest.raises(TypeError, match=r"only support binary ops"):
            grouped + grouped  # type: ignore[type-var]
        with pytest.raises(TypeError, match=r"in-place operations"):
            array += grouped  # type: ignore[arg-type]

    def test_groupby_math_not_aligned(self) -> None:
        array = DataArray(
            range(4), {"b": ("x", [0, 0, 1, 1]), "x": [0, 1, 2, 3]}, dims="x"
        )
        other = DataArray([10], coords={"b": [0]}, dims="b")
        actual = array.groupby("b") + other
        expected = DataArray([10, 11, np.nan, np.nan], array.coords)
        assert_identical(expected, actual)

        # regression test for #7797
        other = array.groupby("b").sum()
        actual = array.sel(x=[0, 1]).groupby("b") - other
        expected = DataArray([-1, 0], {"b": ("x", [0, 0]), "x": [0, 1]}, dims="x")
        assert_identical(expected, actual)

        other = DataArray([10], coords={"c": 123, "b": [0]}, dims="b")
        actual = array.groupby("b") + other
        expected = DataArray([10, 11, np.nan, np.nan], array.coords)
        expected.coords["c"] = (["x"], [123] * 2 + [np.nan] * 2)
        assert_identical(expected, actual)

        other_ds = Dataset({"a": ("b", [10])}, {"b": [0]})
        actual_ds = array.groupby("b") + other_ds
        expected_ds = Dataset({"a": ("x", [10, 11, np.nan, np.nan])}, array.coords)
        assert_identical(expected_ds, actual_ds)

    def test_groupby_restore_dim_order(self) -> None:
        array = DataArray(
            np.random.randn(5, 3),
            coords={"a": ("x", range(5)), "b": ("y", range(3))},
            dims=["x", "y"],
        )
        for by, expected_dims in [
            ("x", ("x", "y")),
            ("y", ("x", "y")),
            ("a", ("a", "y")),
            ("b", ("x", "b")),
        ]:
            result = array.groupby(by).map(lambda x: x.squeeze())
            assert result.dims == expected_dims

    def test_groupby_restore_coord_dims(self) -> None:
        array = DataArray(
            np.random.randn(5, 3),
            coords={
                "a": ("x", range(5)),
                "b": ("y", range(3)),
                "c": (("x", "y"), np.random.randn(5, 3)),
            },
            dims=["x", "y"],
        )

        for by, expected_dims in [
            ("x", ("x", "y")),
            ("y", ("x", "y")),
            ("a", ("a", "y")),
            ("b", ("x", "b")),
        ]:
            result = array.groupby(by, restore_coord_dims=True).map(
                lambda x: x.squeeze()
            )["c"]
            assert result.dims == expected_dims

    def test_groupby_first_and_last(self) -> None:
        array = DataArray([1, 2, 3, 4, 5], dims="x")
        by = DataArray(["a"] * 2 + ["b"] * 3, dims="x", name="ab")

        expected = DataArray([1, 3], [("ab", ["a", "b"])])
        actual = array.groupby(by).first()
        assert_identical(expected, actual)

        expected = DataArray([2, 5], [("ab", ["a", "b"])])
        actual = array.groupby(by).last()
        assert_identical(expected, actual)

        array = DataArray(np.random.randn(5, 3), dims=["x", "y"])
        expected = DataArray(array[[0, 2]], {"ab": ["a", "b"]}, ["ab", "y"])
        actual = array.groupby(by).first()
        assert_identical(expected, actual)

        actual = array.groupby("x").first()
        expected = array  # should be a no-op
        assert_identical(expected, actual)

    def make_groupby_multidim_example_array(self) -> DataArray:
        return DataArray(
            [[[0, 1], [2, 3]], [[5, 10], [15, 20]]],
            coords={
                "lon": (["ny", "nx"], [[30, 40], [40, 50]]),
                "lat": (["ny", "nx"], [[10, 10], [20, 20]]),
            },
            dims=["time", "ny", "nx"],
        )

    def test_groupby_multidim(self) -> None:
        array = self.make_groupby_multidim_example_array()
        for dim, expected_sum in [
            ("lon", DataArray([5, 28, 23], coords=[("lon", [30.0, 40.0, 50.0])])),
            ("lat", DataArray([16, 40], coords=[("lat", [10.0, 20.0])])),
        ]:
            actual_sum = array.groupby(dim).sum(...)
            assert_identical(expected_sum, actual_sum)

    def test_groupby_multidim_map(self) -> None:
        array = self.make_groupby_multidim_example_array()
        actual = array.groupby("lon").map(lambda x: x - x.mean())
        expected = DataArray(
            [[[-2.5, -6.0], [-5.0, -8.5]], [[2.5, 3.0], [8.0, 8.5]]],
            coords=array.coords,
            dims=array.dims,
        )
        assert_identical(expected, actual)

    @pytest.mark.parametrize("use_flox", [True, False])
    @pytest.mark.parametrize("coords", [np.arange(4), np.arange(4)[::-1], [2, 0, 3, 1]])
    @pytest.mark.parametrize(
        "cut_kwargs",
        (
            {"labels": None, "include_lowest": True},
            {"labels": None, "include_lowest": False},
            {"labels": ["a", "b"]},
            {"labels": [1.2, 3.5]},
            {"labels": ["b", "a"]},
        ),
    )
    def test_groupby_bins(
        self,
        coords: np.typing.ArrayLike,
        use_flox: bool,
        cut_kwargs: dict,
    ) -> None:
        array = DataArray(
            np.arange(4), dims="dim_0", coords={"dim_0": coords}, name="a"
        )
        # the first value should not be part of any group ("right" binning)
        array[0] = 99
        # bins follow conventions for pandas.cut
        # http://pandas.pydata.org/pandas-docs/stable/generated/pandas.cut.html
        bins = [0, 1.5, 5]

        df = array.to_dataframe()
        df["dim_0_bins"] = pd.cut(array["dim_0"], bins, **cut_kwargs)  # type: ignore[call-overload]

        expected_df = df.groupby("dim_0_bins", observed=True).sum()
        # TODO: can't convert df with IntervalIndex to Xarray
        expected = (
            expected_df.reset_index(drop=True)
            .to_xarray()
            .assign_coords(index=np.array(expected_df.index))
            .rename({"index": "dim_0_bins"})["a"]
        )

        with xr.set_options(use_flox=use_flox):
            gb = array.groupby_bins("dim_0", bins=bins, **cut_kwargs)
            actual = gb.sum()
            assert_identical(expected, actual)
            assert_identical(expected, gb.shuffle().sum())

            actual = gb.map(lambda x: x.sum())
            assert_identical(expected, actual)
            assert_identical(expected, gb.shuffle().map(lambda x: x.sum()))

            # make sure original array dims are unchanged
            assert len(array.dim_0) == 4

    def test_groupby_bins_ellipsis(self) -> None:
        da = xr.DataArray(np.ones((2, 3, 4)))
        bins = [-1, 0, 1, 2]
        with xr.set_options(use_flox=False):
            actual = da.groupby_bins("dim_0", bins).mean(...)
        with xr.set_options(use_flox=True):
            expected = da.groupby_bins("dim_0", bins).mean(...)
        assert_allclose(actual, expected)

    @pytest.mark.parametrize("use_flox", [True, False])
    def test_groupby_bins_gives_correct_subset(self, use_flox: bool) -> None:
        # GH7766
        rng = np.random.default_rng(42)
        coords = rng.normal(5, 5, 1000)
        bins = np.logspace(-4, 1, 10)
        labels = [
            "one",
            "two",
            "three",
            "four",
            "five",
            "six",
            "seven",
            "eight",
            "nine",
        ]
        # xArray
        # Make a mock dataarray
        darr = xr.DataArray(coords, coords=[coords], dims=["coords"])
        expected = xr.DataArray(
            [np.nan, np.nan, 1, 1, 1, 8, 31, 104, 542],
            dims="coords_bins",
            coords={"coords_bins": labels},
        )
        gb = darr.groupby_bins("coords", bins, labels=labels)
        with xr.set_options(use_flox=use_flox):
            actual = gb.count()
        assert_identical(actual, expected)

    def test_groupby_bins_empty(self) -> None:
        array = DataArray(np.arange(4), [("x", range(4))])
        # one of these bins will be empty
        bins = [0, 4, 5]
        bin_coords = pd.cut(array["x"], bins).categories  # type: ignore[call-overload]
        actual = array.groupby_bins("x", bins).sum()
        expected = DataArray([6, np.nan], dims="x_bins", coords={"x_bins": bin_coords})
        assert_identical(expected, actual)
        # make sure original array is unchanged
        # (was a problem in earlier versions)
        assert len(array.x) == 4

    def test_groupby_bins_multidim(self) -> None:
        array = self.make_groupby_multidim_example_array()
        bins = [0, 15, 20]
        bin_coords = pd.cut(array["lat"].values.flat, bins).categories  # type: ignore[call-overload]
        expected = DataArray([16, 40], dims="lat_bins", coords={"lat_bins": bin_coords})
        actual = array.groupby_bins("lat", bins).map(lambda x: x.sum())
        assert_identical(expected, actual)
        # modify the array coordinates to be non-monotonic after unstacking
        array["lat"].data = np.array([[10.0, 20.0], [20.0, 10.0]])
        expected = DataArray([28, 28], dims="lat_bins", coords={"lat_bins": bin_coords})
        actual = array.groupby_bins("lat", bins).map(lambda x: x.sum())
        assert_identical(expected, actual)

        bins = [-2, -1, 0, 1, 2]
        field = DataArray(np.ones((5, 3)), dims=("x", "y"))
        by = DataArray(
            np.array([[-1.5, -1.5, 0.5, 1.5, 1.5] * 3]).reshape(5, 3), dims=("x", "y")
        )
        actual = field.groupby_bins(by, bins=bins).count()

        bincoord = np.array(
            [
                pd.Interval(left, right, closed="right")
                for left, right in zip(bins[:-1], bins[1:], strict=True)
            ],
            dtype=object,
        )
        expected = DataArray(
            np.array([6, np.nan, 3, 6]),
            dims="group_bins",
            coords={"group_bins": bincoord},
        )
        assert_identical(actual, expected)

    def test_groupby_bins_sort(self) -> None:
        data = xr.DataArray(
            np.arange(100), dims="x", coords={"x": np.linspace(-100, 100, num=100)}
        )
        binned_mean = data.groupby_bins("x", bins=11).mean()
        assert binned_mean.to_index().is_monotonic_increasing

        with xr.set_options(use_flox=True):
            actual = data.groupby_bins("x", bins=11).count()
        with xr.set_options(use_flox=False):
            expected = data.groupby_bins("x", bins=11).count()
        assert_identical(actual, expected)

    def test_groupby_assign_coords(self) -> None:
        array = DataArray([1, 2, 3, 4], {"c": ("x", [0, 0, 1, 1])}, dims="x")
        actual = array.groupby("c").assign_coords(d=lambda a: a.mean())
        expected = array.copy()
        expected.coords["d"] = ("x", [1.5, 1.5, 3.5, 3.5])
        assert_identical(actual, expected)

    def test_groupby_fillna(self) -> None:
        a = DataArray([np.nan, 1, np.nan, 3], coords={"x": range(4)}, dims="x")
        fill_value = DataArray([0, 1], dims="y")
        actual = a.fillna(fill_value)
        expected = DataArray(
            [[0, 1], [1, 1], [0, 1], [3, 3]], coords={"x": range(4)}, dims=("x", "y")
        )
        assert_identical(expected, actual)

        b = DataArray(range(4), coords={"x": range(4)}, dims="x")
        expected = b.copy()
        for target in [a, expected]:
            target.coords["b"] = ("x", [0, 0, 1, 1])
        actual = a.groupby("b").fillna(DataArray([0, 2], dims="b"))
        assert_identical(expected, actual)

    @pytest.mark.parametrize("use_flox", [True, False])
    def test_groupby_fastpath_for_monotonic(self, use_flox: bool) -> None:
        # Fixes https://github.com/pydata/xarray/issues/6220
        # Fixes https://github.com/pydata/xarray/issues/9279
        index = [1, 2, 3, 4, 7, 9, 10]
        array = DataArray(np.arange(len(index)), [("idx", index)])
        array_rev = array.copy().assign_coords({"idx": index[::-1]})
        fwd = array.groupby("idx", squeeze=False)
        rev = array_rev.groupby("idx", squeeze=False)

        for gb in [fwd, rev]:
            assert all([isinstance(elem, slice) for elem in gb.encoded.group_indices])

        with xr.set_options(use_flox=use_flox):
            assert_identical(fwd.sum(), array)
            assert_identical(rev.sum(), array_rev)


class TestDataArrayResample:
    @pytest.mark.parametrize("shuffle", [True, False])
    @pytest.mark.parametrize("use_cftime", [True, False])
    @pytest.mark.parametrize(
        "resample_freq",
        [
            "24h",
            "123456s",
            "1234567890us",
            pd.Timedelta(hours=2),
            pd.offsets.MonthBegin(),
            pd.offsets.Second(123456),
            datetime.timedelta(days=1, hours=6),
        ],
    )
    def test_resample(
        self, use_cftime: bool, shuffle: bool, resample_freq: ResampleCompatible
    ) -> None:
        if use_cftime and not has_cftime:
            pytest.skip()
        times = xr.date_range(
            "2000-01-01", freq="6h", periods=10, use_cftime=use_cftime
        )

        def resample_as_pandas(array, *args, **kwargs):
            array_ = array.copy(deep=True)
            if use_cftime:
                array_["time"] = times.to_datetimeindex()
            result = DataArray.from_series(
                array_.to_series().resample(*args, **kwargs).mean()
            )
            if use_cftime:
                result = result.convert_calendar(
                    calendar="standard", use_cftime=use_cftime
                )
            return result

        array = DataArray(np.arange(10), [("time", times)])

        rs = array.resample(time=resample_freq)
        actual = rs.mean()
        expected = resample_as_pandas(array, resample_freq)
        assert_identical(expected, actual)
        assert_identical(expected, rs.shuffle().mean())

        assert_identical(expected, rs.reduce(np.mean))
        assert_identical(expected, rs.shuffle().reduce(np.mean))

        rs = array.resample(time="24h", closed="right")
        actual = rs.mean()
        shuffled = rs.shuffle().mean()
        expected = resample_as_pandas(array, "24h", closed="right")
        assert_identical(expected, actual)
        assert_identical(expected, shuffled)

        with pytest.raises(ValueError, match=r"Index must be monotonic"):
            array[[2, 0, 1]].resample(time=resample_freq)

        reverse = array.isel(time=slice(-1, None, -1))
        with pytest.raises(ValueError):
            reverse.resample(time=resample_freq).mean()

    @pytest.mark.parametrize("use_cftime", [True, False])
    def test_resample_doctest(self, use_cftime: bool) -> None:
        # run the doctest example here so we are not surprised
        if use_cftime and not has_cftime:
            pytest.skip()

        da = xr.DataArray(
            np.array([1, 2, 3, 1, 2, np.nan]),
            dims="time",
            coords=dict(
                time=(
                    "time",
                    xr.date_range(
                        "2001-01-01", freq="ME", periods=6, use_cftime=use_cftime
                    ),
                ),
                labels=("time", np.array(["a", "b", "c", "c", "b", "a"])),
            ),
        )
        actual = da.resample(time="3ME").count()
        expected = DataArray(
            [1, 3, 1],
            dims="time",
            coords={
                "time": xr.date_range(
                    "2001-01-01", freq="3ME", periods=3, use_cftime=use_cftime
                )
            },
        )
        assert_identical(actual, expected)

    def test_da_resample_func_args(self) -> None:
        def func(arg1, arg2, arg3=0.0):
            return arg1.mean("time") + arg2 + arg3

        times = pd.date_range("2000", periods=3, freq="D")
        da = xr.DataArray([1.0, 1.0, 1.0], coords=[times], dims=["time"])
        expected = xr.DataArray([3.0, 3.0, 3.0], coords=[times], dims=["time"])
        actual = da.resample(time="D").map(func, args=(1.0,), arg3=1.0)
        assert_identical(actual, expected)

    def test_resample_first(self) -> None:
        times = pd.date_range("2000-01-01", freq="6h", periods=10)
        array = DataArray(np.arange(10), [("time", times)])

        # resample to same frequency
        actual = array.resample(time="6h").first()
        assert_identical(array, actual)

        actual = array.resample(time="1D").first()
        expected = DataArray([0, 4, 8], [("time", times[::4])])
        assert_identical(expected, actual)

        # verify that labels don't use the first value
        actual = array.resample(time="24h").first()
        expected = DataArray(array.to_series().resample("24h").first())
        assert_identical(expected, actual)

        # missing values
        array = array.astype(float)
        array[:2] = np.nan
        actual = array.resample(time="1D").first()
        expected = DataArray([2, 4, 8], [("time", times[::4])])
        assert_identical(expected, actual)

        actual = array.resample(time="1D").first(skipna=False)
        expected = DataArray([np.nan, 4, 8], [("time", times[::4])])
        assert_identical(expected, actual)

        # regression test for http://stackoverflow.com/questions/33158558/
        array = Dataset({"time": times})["time"]
        actual = array.resample(time="1D").last()
        expected_times = pd.to_datetime(
            ["2000-01-01T18", "2000-01-02T18", "2000-01-03T06"], unit="ns"
        )
        expected = DataArray(expected_times, [("time", times[::4])], name="time")
        assert_identical(expected, actual)

    def test_resample_bad_resample_dim(self) -> None:
        times = pd.date_range("2000-01-01", freq="6h", periods=10)
        array = DataArray(np.arange(10), [("__resample_dim__", times)])
        with pytest.raises(ValueError, match=r"Proxy resampling dimension"):
            array.resample(**{"__resample_dim__": "1D"}).first()  # type: ignore[arg-type]

    @requires_scipy
    def test_resample_drop_nondim_coords(self) -> None:
        xs = np.arange(6)
        ys = np.arange(3)
        times = pd.date_range("2000-01-01", freq="6h", periods=5)
        data = np.tile(np.arange(5), (6, 3, 1))
        xx, yy = np.meshgrid(xs * 5, ys * 2.5)
        tt = np.arange(len(times), dtype=int)
        array = DataArray(data, {"time": times, "x": xs, "y": ys}, ("x", "y", "time"))
        xcoord = DataArray(xx.T, {"x": xs, "y": ys}, ("x", "y"))
        ycoord = DataArray(yy.T, {"x": xs, "y": ys}, ("x", "y"))
        tcoord = DataArray(tt, {"time": times}, ("time",))
        ds = Dataset({"data": array, "xc": xcoord, "yc": ycoord, "tc": tcoord})
        ds = ds.set_coords(["xc", "yc", "tc"])

        # Select the data now, with the auxiliary coordinates in place
        array = ds["data"]

        # Re-sample
        actual = array.resample(time="12h", restore_coord_dims=True).mean("time")
        assert "tc" not in actual.coords

        # Up-sample - filling
        actual = array.resample(time="1h", restore_coord_dims=True).ffill()
        assert "tc" not in actual.coords

        # Up-sample - interpolation
        actual = array.resample(time="1h", restore_coord_dims=True).interpolate(
            "linear"
        )
        assert "tc" not in actual.coords

    def test_resample_keep_attrs(self) -> None:
        times = pd.date_range("2000-01-01", freq="6h", periods=10)
        array = DataArray(np.ones(10), [("time", times)])
        array.attrs["meta"] = "data"

        result = array.resample(time="1D").mean(keep_attrs=True)
        expected = DataArray([1, 1, 1], [("time", times[::4])], attrs=array.attrs)
        assert_identical(result, expected)

    def test_resample_skipna(self) -> None:
        times = pd.date_range("2000-01-01", freq="6h", periods=10)
        array = DataArray(np.ones(10), [("time", times)])
        array[1] = np.nan

        result = array.resample(time="1D").mean(skipna=False)
        expected = DataArray([np.nan, 1, 1], [("time", times[::4])])
        assert_identical(result, expected)

    def test_upsample(self) -> None:
        times = pd.date_range("2000-01-01", freq="6h", periods=5)
        array = DataArray(np.arange(5), [("time", times)])

        # Forward-fill
        actual = array.resample(time="3h").ffill()
        expected = DataArray(array.to_series().resample("3h").ffill())
        assert_identical(expected, actual)

        # Backward-fill
        actual = array.resample(time="3h").bfill()
        expected = DataArray(array.to_series().resample("3h").bfill())
        assert_identical(expected, actual)

        # As frequency
        actual = array.resample(time="3h").asfreq()
        expected = DataArray(array.to_series().resample("3h").asfreq())
        assert_identical(expected, actual)

        # Pad
        actual = array.resample(time="3h").pad()
        expected = DataArray(array.to_series().resample("3h").ffill())
        assert_identical(expected, actual)

        # Nearest
        rs = array.resample(time="3h")
        actual = rs.nearest()
        new_times = rs.groupers[0].full_index
        expected = DataArray(array.reindex(time=new_times, method="nearest"))
        assert_identical(expected, actual)

    def test_upsample_nd(self) -> None:
        # Same as before, but now we try on multi-dimensional DataArrays.
        xs = np.arange(6)
        ys = np.arange(3)
        times = pd.date_range("2000-01-01", freq="6h", periods=5)
        data = np.tile(np.arange(5), (6, 3, 1))
        array = DataArray(data, {"time": times, "x": xs, "y": ys}, ("x", "y", "time"))

        # Forward-fill
        actual = array.resample(time="3h").ffill()
        expected_data = np.repeat(data, 2, axis=-1)
        expected_times = times.to_series().resample("3h").asfreq().index
        expected_data = expected_data[..., : len(expected_times)]
        expected = DataArray(
            expected_data,
            {"time": expected_times, "x": xs, "y": ys},
            ("x", "y", "time"),
        )
        assert_identical(expected, actual)

        # Backward-fill
        actual = array.resample(time="3h").ffill()
        expected_data = np.repeat(np.flipud(data.T).T, 2, axis=-1)
        expected_data = np.flipud(expected_data.T).T
        expected_times = times.to_series().resample("3h").asfreq().index
        expected_data = expected_data[..., : len(expected_times)]
        expected = DataArray(
            expected_data,
            {"time": expected_times, "x": xs, "y": ys},
            ("x", "y", "time"),
        )
        assert_identical(expected, actual)

        # As frequency
        actual = array.resample(time="3h").asfreq()
        expected_data = np.repeat(data, 2, axis=-1).astype(float)[..., :-1]
        expected_data[..., 1::2] = np.nan
        expected_times = times.to_series().resample("3h").asfreq().index
        expected = DataArray(
            expected_data,
            {"time": expected_times, "x": xs, "y": ys},
            ("x", "y", "time"),
        )
        assert_identical(expected, actual)

        # Pad
        actual = array.resample(time="3h").pad()
        expected_data = np.repeat(data, 2, axis=-1)
        expected_data[..., 1::2] = expected_data[..., ::2]
        expected_data = expected_data[..., :-1]
        expected_times = times.to_series().resample("3h").asfreq().index
        expected = DataArray(
            expected_data,
            {"time": expected_times, "x": xs, "y": ys},
            ("x", "y", "time"),
        )
        assert_identical(expected, actual)

    def test_upsample_tolerance(self) -> None:
        # Test tolerance keyword for upsample methods bfill, pad, nearest
        times = pd.date_range("2000-01-01", freq="1D", periods=2)
        times_upsampled = pd.date_range("2000-01-01", freq="6h", periods=5)
        array = DataArray(np.arange(2), [("time", times)])

        # Forward fill
        actual = array.resample(time="6h").ffill(tolerance="12h")
        expected = DataArray([0.0, 0.0, 0.0, np.nan, 1.0], [("time", times_upsampled)])
        assert_identical(expected, actual)

        # Backward fill
        actual = array.resample(time="6h").bfill(tolerance="12h")
        expected = DataArray([0.0, np.nan, 1.0, 1.0, 1.0], [("time", times_upsampled)])
        assert_identical(expected, actual)

        # Nearest
        actual = array.resample(time="6h").nearest(tolerance="6h")
        expected = DataArray([0, 0, np.nan, 1, 1], [("time", times_upsampled)])
        assert_identical(expected, actual)

    @requires_scipy
    def test_upsample_interpolate(self) -> None:
        from scipy.interpolate import interp1d

        xs = np.arange(6)
        ys = np.arange(3)
        times = pd.date_range("2000-01-01", freq="6h", periods=5)

        z = np.arange(5) ** 2
        data = np.tile(z, (6, 3, 1))
        array = DataArray(data, {"time": times, "x": xs, "y": ys}, ("x", "y", "time"))

        expected_times = times.to_series().resample("1h").asfreq().index
        # Split the times into equal sub-intervals to simulate the 6 hour
        # to 1 hour up-sampling
        new_times_idx = np.linspace(0, len(times) - 1, len(times) * 5)
        kinds: list[InterpOptions] = [
            "linear",
            "nearest",
            "zero",
            "slinear",
            "quadratic",
            "cubic",
            "polynomial",
        ]
        for kind in kinds:
            kwargs = {}
            if kind == "polynomial":
                kwargs["order"] = 1
            actual = array.resample(time="1h").interpolate(kind, **kwargs)
            # using interp1d, polynomial order is to set directly in kind using int
            f = interp1d(
                np.arange(len(times)),
                data,
                kind=kwargs["order"] if kind == "polynomial" else kind,
                axis=-1,
                bounds_error=True,
                assume_sorted=True,
            )
            expected_data = f(new_times_idx)
            expected = DataArray(
                expected_data,
                {"time": expected_times, "x": xs, "y": ys},
                ("x", "y", "time"),
            )
            # Use AllClose because there are some small differences in how
            # we upsample timeseries versus the integer indexing as I've
            # done here due to floating point arithmetic
            assert_allclose(expected, actual, rtol=1e-16)

    @requires_scipy
    @pytest.mark.filterwarnings("ignore:Converting non-nanosecond")
    def test_upsample_interpolate_bug_2197(self) -> None:
        dates = pd.date_range("2007-02-01", "2007-03-01", freq="D")
        da = xr.DataArray(np.arange(len(dates)), [("time", dates)])
        result = da.resample(time="ME").interpolate("linear")
        expected_times = np.array(
            [np.datetime64("2007-02-28"), np.datetime64("2007-03-31")]
        )
        expected = xr.DataArray([27.0, np.nan], [("time", expected_times)])
        assert_equal(result, expected)

    @requires_scipy
    def test_upsample_interpolate_regression_1605(self) -> None:
        dates = pd.date_range("2016-01-01", "2016-03-31", freq="1D")
        expected = xr.DataArray(
            np.random.random((len(dates), 2, 3)),
            dims=("time", "x", "y"),
            coords={"time": dates},
        )
        actual = expected.resample(time="1D").interpolate("linear")
        assert_allclose(actual, expected, rtol=1e-16)

    @requires_dask
    @requires_scipy
    @pytest.mark.parametrize("chunked_time", [True, False])
    def test_upsample_interpolate_dask(self, chunked_time: bool) -> None:
        from scipy.interpolate import interp1d

        xs = np.arange(6)
        ys = np.arange(3)
        times = pd.date_range("2000-01-01", freq="6h", periods=5)

        z = np.arange(5) ** 2
        data = np.tile(z, (6, 3, 1))
        array = DataArray(data, {"time": times, "x": xs, "y": ys}, ("x", "y", "time"))
        chunks = {"x": 2, "y": 1}
        if chunked_time:
            chunks["time"] = 3

        expected_times = times.to_series().resample("1h").asfreq().index
        # Split the times into equal sub-intervals to simulate the 6 hour
        # to 1 hour up-sampling
        new_times_idx = np.linspace(0, len(times) - 1, len(times) * 5)
        kinds: list[InterpOptions] = [
            "linear",
            "nearest",
            "zero",
            "slinear",
            "quadratic",
            "cubic",
            "polynomial",
        ]
        for kind in kinds:
            kwargs = {}
            if kind == "polynomial":
                kwargs["order"] = 1
            actual = array.chunk(chunks).resample(time="1h").interpolate(kind, **kwargs)
            actual = actual.compute()
            # using interp1d, polynomial order is to set directly in kind using int
            f = interp1d(
                np.arange(len(times)),
                data,
                kind=kwargs["order"] if kind == "polynomial" else kind,
                axis=-1,
                bounds_error=True,
                assume_sorted=True,
            )
            expected_data = f(new_times_idx)
            expected = DataArray(
                expected_data,
                {"time": expected_times, "x": xs, "y": ys},
                ("x", "y", "time"),
            )
            # Use AllClose because there are some small differences in how
            # we upsample timeseries versus the integer indexing as I've
            # done here due to floating point arithmetic
            assert_allclose(expected, actual, rtol=1e-16)

    def test_resample_offset(self) -> None:
        times = pd.date_range("2000-01-01T02:03:01", freq="6h", periods=10)
        array = DataArray(np.arange(10), [("time", times)])

        offset = pd.Timedelta("11h")
        actual = array.resample(time="24h", offset=offset).mean()
        expected = DataArray(array.to_series().resample("24h", offset=offset).mean())
        assert_identical(expected, actual)

    def test_resample_origin(self) -> None:
        times = pd.date_range("2000-01-01T02:03:01", freq="6h", periods=10)
        array = DataArray(np.arange(10), [("time", times)])

        origin = "start"
        actual = array.resample(time="24h", origin=origin).mean()
        expected = DataArray(array.to_series().resample("24h", origin=origin).mean())
        assert_identical(expected, actual)


class TestDatasetResample:
    @pytest.mark.parametrize("use_cftime", [True, False])
    @pytest.mark.parametrize(
        "resample_freq",
        [
            "24h",
            "123456s",
            "1234567890us",
            pd.Timedelta(hours=2),
            pd.offsets.MonthBegin(),
            pd.offsets.Second(123456),
            datetime.timedelta(days=1, hours=6),
        ],
    )
    def test_resample(
        self, use_cftime: bool, resample_freq: ResampleCompatible
    ) -> None:
        if use_cftime and not has_cftime:
            pytest.skip()
        times = xr.date_range(
            "2000-01-01", freq="6h", periods=10, use_cftime=use_cftime
        )

        def resample_as_pandas(ds, *args, **kwargs):
            ds_ = ds.copy(deep=True)
            if use_cftime:
                ds_["time"] = times.to_datetimeindex()
            result = Dataset.from_dataframe(
                ds_.to_dataframe().resample(*args, **kwargs).mean()
            )
            if use_cftime:
                result = result.convert_calendar(
                    calendar="standard", use_cftime=use_cftime
                )
            return result

        ds = Dataset(
            {
                "foo": ("time", np.random.randint(1, 1000, 10)),
                "bar": ("time", np.random.randint(1, 1000, 10)),
                "time": times,
            }
        )

        actual = ds.resample(time=resample_freq).mean()
        expected = resample_as_pandas(ds, resample_freq)
        assert_identical(expected, actual)

        actual = ds.resample(time=resample_freq).reduce(np.mean)
        assert_identical(expected, actual)

        actual = ds.resample(time=resample_freq, closed="right").mean()
        expected = resample_as_pandas(ds, resample_freq, closed="right")
        assert_identical(expected, actual)

        with pytest.raises(ValueError, match=r"Index must be monotonic"):
            ds.isel(time=[2, 0, 1]).resample(time=resample_freq)

        reverse = ds.isel(time=slice(-1, None, -1))
        with pytest.raises(ValueError):
            reverse.resample(time=resample_freq).mean()

    def test_resample_and_first(self) -> None:
        times = pd.date_range("2000-01-01", freq="6h", periods=10)
        ds = Dataset(
            {
                "foo": (["time", "x", "y"], np.random.randn(10, 5, 3)),
                "bar": ("time", np.random.randn(10), {"meta": "data"}),
                "time": times,
            }
        )

        actual = ds.resample(time="1D").first(keep_attrs=True)
        expected = ds.isel(time=[0, 4, 8])
        assert_identical(expected, actual)

        # upsampling
        expected_time = pd.date_range("2000-01-01", freq="3h", periods=19)
        expected = ds.reindex(time=expected_time)
        actual = ds.resample(time="3h")
        for how in ["mean", "sum", "first", "last"]:
            method = getattr(actual, how)
            result = method()
            assert_equal(expected, result)
        for method in [np.mean]:
            result = actual.reduce(method)
            assert_equal(expected, result)

    def test_resample_min_count(self) -> None:
        times = pd.date_range("2000-01-01", freq="6h", periods=10)
        ds = Dataset(
            {
                "foo": (["time", "x", "y"], np.random.randn(10, 5, 3)),
                "bar": ("time", np.random.randn(10), {"meta": "data"}),
                "time": times,
            }
        )
        # inject nan
        ds["foo"] = xr.where(ds["foo"] > 2.0, np.nan, ds["foo"])

        actual = ds.resample(time="1D").sum(min_count=1)
        expected = xr.concat(
            [
                ds.isel(time=slice(i * 4, (i + 1) * 4)).sum("time", min_count=1)
                for i in range(3)
            ],
            dim=actual["time"],
        )
        assert_allclose(expected, actual)

    def test_resample_by_mean_with_keep_attrs(self) -> None:
        times = pd.date_range("2000-01-01", freq="6h", periods=10)
        ds = Dataset(
            {
                "foo": (["time", "x", "y"], np.random.randn(10, 5, 3)),
                "bar": ("time", np.random.randn(10), {"meta": "data"}),
                "time": times,
            }
        )
        ds.attrs["dsmeta"] = "dsdata"

        resampled_ds = ds.resample(time="1D").mean(keep_attrs=True)
        actual = resampled_ds["bar"].attrs
        expected = ds["bar"].attrs
        assert expected == actual

        actual = resampled_ds.attrs
        expected = ds.attrs
        assert expected == actual

    def test_resample_by_mean_discarding_attrs(self) -> None:
        times = pd.date_range("2000-01-01", freq="6h", periods=10)
        ds = Dataset(
            {
                "foo": (["time", "x", "y"], np.random.randn(10, 5, 3)),
                "bar": ("time", np.random.randn(10), {"meta": "data"}),
                "time": times,
            }
        )
        ds.attrs["dsmeta"] = "dsdata"

        resampled_ds = ds.resample(time="1D").mean(keep_attrs=False)

        assert resampled_ds["bar"].attrs == {}
        assert resampled_ds.attrs == {}

    def test_resample_by_last_discarding_attrs(self) -> None:
        times = pd.date_range("2000-01-01", freq="6h", periods=10)
        ds = Dataset(
            {
                "foo": (["time", "x", "y"], np.random.randn(10, 5, 3)),
                "bar": ("time", np.random.randn(10), {"meta": "data"}),
                "time": times,
            }
        )
        ds.attrs["dsmeta"] = "dsdata"

        resampled_ds = ds.resample(time="1D").last(keep_attrs=False)

        assert resampled_ds["bar"].attrs == {}
        assert resampled_ds.attrs == {}

    @requires_scipy
    def test_resample_drop_nondim_coords(self) -> None:
        xs = np.arange(6)
        ys = np.arange(3)
        times = pd.date_range("2000-01-01", freq="6h", periods=5)
        data = np.tile(np.arange(5), (6, 3, 1))
        xx, yy = np.meshgrid(xs * 5, ys * 2.5)
        tt = np.arange(len(times), dtype=int)
        array = DataArray(data, {"time": times, "x": xs, "y": ys}, ("x", "y", "time"))
        xcoord = DataArray(xx.T, {"x": xs, "y": ys}, ("x", "y"))
        ycoord = DataArray(yy.T, {"x": xs, "y": ys}, ("x", "y"))
        tcoord = DataArray(tt, {"time": times}, ("time",))
        ds = Dataset({"data": array, "xc": xcoord, "yc": ycoord, "tc": tcoord})
        ds = ds.set_coords(["xc", "yc", "tc"])

        # Re-sample
        actual = ds.resample(time="12h").mean("time")
        assert "tc" not in actual.coords

        # Up-sample - filling
        actual = ds.resample(time="1h").ffill()
        assert "tc" not in actual.coords

        # Up-sample - interpolation
        actual = ds.resample(time="1h").interpolate("linear")
        assert "tc" not in actual.coords

    def test_resample_ds_da_are_the_same(self) -> None:
        time = pd.date_range("2000-01-01", freq="6h", periods=365 * 4)
        ds = xr.Dataset(
            {
                "foo": (("time", "x"), np.random.randn(365 * 4, 5)),
                "time": time,
                "x": np.arange(5),
            }
        )
        assert_allclose(
            ds.resample(time="ME").mean()["foo"], ds.foo.resample(time="ME").mean()
        )

    def test_ds_resample_apply_func_args(self) -> None:
        def func(arg1, arg2, arg3=0.0):
            return arg1.mean("time") + arg2 + arg3

        times = pd.date_range("2000", freq="D", periods=3)
        ds = xr.Dataset({"foo": ("time", [1.0, 1.0, 1.0]), "time": times})
        expected = xr.Dataset({"foo": ("time", [3.0, 3.0, 3.0]), "time": times})
        actual = ds.resample(time="D").map(func, args=(1.0,), arg3=1.0)
        assert_identical(expected, actual)


def test_groupby_cumsum() -> None:
    ds = xr.Dataset(
        {"foo": (("x",), [7, 3, 1, 1, 1, 1, 1])},
        coords={"x": [0, 1, 2, 3, 4, 5, 6], "group_id": ("x", [0, 0, 1, 1, 2, 2, 2])},
    )
    actual = ds.groupby("group_id").cumsum(dim="x")
    expected = xr.Dataset(
        {
            "foo": (("x",), [7, 10, 1, 2, 1, 2, 3]),
        },
        coords={
            "x": [0, 1, 2, 3, 4, 5, 6],
            "group_id": ds.group_id,
        },
    )
    # TODO: Remove drop_vars when GH6528 is fixed
    # when Dataset.cumsum propagates indexes, and the group variable?
    assert_identical(expected.drop_vars(["x", "group_id"]), actual)

    actual = ds.foo.groupby("group_id").cumsum(dim="x")
    expected.coords["group_id"] = ds.group_id
    expected.coords["x"] = np.arange(7)
    assert_identical(expected.foo, actual)


def test_groupby_cumprod() -> None:
    ds = xr.Dataset(
        {"foo": (("x",), [7, 3, 0, 1, 1, 2, 1])},
        coords={"x": [0, 1, 2, 3, 4, 5, 6], "group_id": ("x", [0, 0, 1, 1, 2, 2, 2])},
    )
    actual = ds.groupby("group_id").cumprod(dim="x")
    expected = xr.Dataset(
        {
            "foo": (("x",), [7, 21, 0, 0, 1, 2, 2]),
        },
        coords={
            "x": [0, 1, 2, 3, 4, 5, 6],
            "group_id": ds.group_id,
        },
    )
    # TODO: Remove drop_vars when GH6528 is fixed
    # when Dataset.cumsum propagates indexes, and the group variable?
    assert_identical(expected.drop_vars(["x", "group_id"]), actual)

    actual = ds.foo.groupby("group_id").cumprod(dim="x")
    expected.coords["group_id"] = ds.group_id
    expected.coords["x"] = np.arange(7)
    assert_identical(expected.foo, actual)


@pytest.mark.parametrize(
    "method, expected_array",
    [
        ("cumsum", [1.0, 2.0, 5.0, 6.0, 2.0, 2.0]),
        ("cumprod", [1.0, 2.0, 6.0, 6.0, 2.0, 2.0]),
    ],
)
def test_resample_cumsum(method: str, expected_array: list[float]) -> None:
    ds = xr.Dataset(
        {"foo": ("time", [1, 2, 3, 1, 2, np.nan])},
        coords={
            "time": xr.date_range("01-01-2001", freq="ME", periods=6, use_cftime=False),
        },
    )
    actual = getattr(ds.resample(time="3ME"), method)(dim="time")
    expected = xr.Dataset(
        {"foo": (("time",), expected_array)},
        coords={
            "time": xr.date_range("01-01-2001", freq="ME", periods=6, use_cftime=False),
        },
    )
    # TODO: Remove drop_vars when GH6528 is fixed
    # when Dataset.cumsum propagates indexes, and the group variable?
    assert_identical(expected.drop_vars(["time"]), actual)

    actual = getattr(ds.foo.resample(time="3ME"), method)(dim="time")
    expected.coords["time"] = ds.time
    assert_identical(expected.drop_vars(["time"]).foo, actual)


def test_groupby_binary_op_regression() -> None:
    # regression test for #7797
    # monthly timeseries that should return "zero anomalies" everywhere
    time = xr.date_range("2023-01-01", "2023-12-31", freq="MS")
    data = np.linspace(-1, 1, 12)
    x = xr.DataArray(data, coords={"time": time})
    clim = xr.DataArray(data, coords={"month": np.arange(1, 13, 1)})

    # seems to give the correct result if we use the full x, but not with a slice
    x_slice = x.sel(time=["2023-04-01"])

    # two typical ways of computing anomalies
    anom_gb = x_slice.groupby("time.month") - clim

    assert_identical(xr.zeros_like(anom_gb), anom_gb)


def test_groupby_multiindex_level() -> None:
    # GH6836
    midx = pd.MultiIndex.from_product([list("abc"), [0, 1]], names=("one", "two"))
    mda = xr.DataArray(np.random.rand(6, 3), [("x", midx), ("y", range(3))])
    groups = mda.groupby("one").groups
    assert groups == {"a": [0, 1], "b": [2, 3], "c": [4, 5]}


@requires_flox
@pytest.mark.parametrize("func", ["sum", "prod"])
@pytest.mark.parametrize("skipna", [True, False])
@pytest.mark.parametrize("min_count", [None, 1])
def test_min_count_vs_flox(func: str, min_count: int | None, skipna: bool) -> None:
    da = DataArray(
        data=np.array([np.nan, 1, 1, np.nan, 1, 1]),
        dims="x",
        coords={"labels": ("x", np.array([1, 2, 3, 1, 2, 3]))},
    )

    gb = da.groupby("labels")
    method = operator.methodcaller(func, min_count=min_count, skipna=skipna)
    with xr.set_options(use_flox=True):
        actual = method(gb)
    with xr.set_options(use_flox=False):
        expected = method(gb)
    assert_identical(actual, expected)


@pytest.mark.parametrize("use_flox", [True, False])
def test_min_count_error(use_flox: bool) -> None:
    if use_flox and not has_flox:
        pytest.skip()
    da = DataArray(
        data=np.array([np.nan, 1, 1, np.nan, 1, 1]),
        dims="x",
        coords={"labels": ("x", np.array([1, 2, 3, 1, 2, 3]))},
    )
    with xr.set_options(use_flox=use_flox):
        with pytest.raises(TypeError):
            da.groupby("labels").mean(min_count=1)


@requires_dask
def test_groupby_math_auto_chunk() -> None:
    da = xr.DataArray(
        [[1, 2, 3], [1, 2, 3], [1, 2, 3]],
        dims=("y", "x"),
        coords={"label": ("x", [2, 2, 1])},
    )
    sub = xr.DataArray(
        InaccessibleArray(np.array([1, 2])), dims="label", coords={"label": [1, 2]}
    )
    chunked = da.chunk(x=1, y=2)
    chunked.label.load()
    actual = chunked.groupby("label") - sub
    assert actual.chunksizes == {"x": (1, 1, 1), "y": (2, 1)}


@pytest.mark.parametrize("use_flox", [True, False])
def test_groupby_dim_no_dim_equal(use_flox: bool) -> None:
    # https://github.com/pydata/xarray/issues/8263
    da = DataArray(
        data=[1, 2, 3, 4], dims="lat", coords={"lat": np.linspace(0, 1.01, 4)}
    )
    with xr.set_options(use_flox=use_flox):
        actual1 = da.drop_vars("lat").groupby("lat").sum()
        actual2 = da.groupby("lat").sum()
    assert_identical(actual1, actual2.drop_vars("lat"))


@requires_flox
def test_default_flox_method() -> None:
    import flox.xarray

    da = xr.DataArray([1, 2, 3], dims="x", coords={"label": ("x", [2, 2, 1])})

    result = xr.DataArray([3, 3], dims="label", coords={"label": [1, 2]})
    with mock.patch("flox.xarray.xarray_reduce", return_value=result) as mocked_reduce:
        da.groupby("label").sum()

    kwargs = mocked_reduce.call_args.kwargs
    if Version(flox.__version__) < Version("0.9.0"):
        assert kwargs["method"] == "cohorts"
    else:
        assert "method" not in kwargs


@requires_cftime
@pytest.mark.filterwarnings("ignore")
def test_cftime_resample_gh_9108():
    import cftime

    ds = Dataset(
        {"pr": ("time", np.random.random((10,)))},
        coords={"time": xr.date_range("0001-01-01", periods=10, freq="D")},
    )
    actual = ds.resample(time="ME").mean()
    expected = ds.mean("time").expand_dims(
        time=[cftime.DatetimeGregorian(1, 1, 31, 0, 0, 0, 0, has_year_zero=False)]
    )
    assert actual.time.data[0].has_year_zero == ds.time.data[0].has_year_zero
    assert_equal(actual, expected)


def test_custom_grouper() -> None:
    class YearGrouper(Grouper):
        """
        An example re-implementation of ``.groupby("time.year")``.
        """

        def factorize(self, group) -> EncodedGroups:
            assert np.issubdtype(group.dtype, np.datetime64)
            year = group.dt.year.data
            codes_, uniques = pd.factorize(year)
            codes = group.copy(data=codes_).rename("year")
            return EncodedGroups(codes=codes, full_index=pd.Index(uniques))

        def reset(self):
            return type(self)()

    da = xr.DataArray(
        dims="time",
        data=np.arange(20),
        coords={"time": ("time", pd.date_range("2000-01-01", freq="3MS", periods=20))},
        name="foo",
    )
    ds = da.to_dataset()

    expected = ds.groupby("time.year").mean()
    actual = ds.groupby(time=YearGrouper()).mean()
    assert_identical(expected, actual)

    actual = ds.groupby({"time": YearGrouper()}).mean()
    assert_identical(expected, actual)

    expected = ds.foo.groupby("time.year").mean()
    actual = ds.foo.groupby(time=YearGrouper()).mean()
    assert_identical(expected, actual)

    actual = ds.foo.groupby({"time": YearGrouper()}).mean()
    assert_identical(expected, actual)

    for obj in [ds, ds.foo]:
        with pytest.raises(ValueError):
            obj.groupby("time.year", time=YearGrouper())
        with pytest.raises(ValueError):
            obj.groupby()


@pytest.mark.parametrize("use_flox", [True, False])
def test_weather_data_resample(use_flox):
    # from the docs
    times = pd.date_range("2000-01-01", "2001-12-31", name="time")
    annual_cycle = np.sin(2 * np.pi * (times.dayofyear.values / 365.25 - 0.28))

    base = 10 + 15 * annual_cycle.reshape(-1, 1)
    tmin_values = base + 3 * np.random.randn(annual_cycle.size, 3)
    tmax_values = base + 10 + 3 * np.random.randn(annual_cycle.size, 3)

    ds = xr.Dataset(
        {
            "tmin": (("time", "location"), tmin_values),
            "tmax": (("time", "location"), tmax_values),
        },
        {
            "time": ("time", times, {"time_key": "time_values"}),
            "location": ("location", ["IA", "IN", "IL"], {"loc_key": "loc_value"}),
        },
    )

    with xr.set_options(use_flox=use_flox):
        actual = ds.resample(time="1MS").mean()
    assert "location" in actual._indexes

    gb = ds.groupby(time=TimeResampler(freq="1MS"), location=UniqueGrouper())
    with xr.set_options(use_flox=use_flox):
        actual = gb.mean()
        expected = ds.resample(time="1MS").mean().sortby("location")
    assert_allclose(actual, expected)
    assert actual.time.attrs == ds.time.attrs
    assert actual.location.attrs == ds.location.attrs

    assert expected.time.attrs == ds.time.attrs
    assert expected.location.attrs == ds.location.attrs


@pytest.mark.parametrize("as_dataset", [True, False])
def test_multiple_groupers_string(as_dataset) -> None:
    obj = DataArray(
        np.array([1, 2, 3, 0, 2, np.nan]),
        dims="d",
        coords=dict(
            labels1=("d", np.array(["a", "b", "c", "c", "b", "a"])),
            labels2=("d", np.array(["x", "y", "z", "z", "y", "x"])),
        ),
        name="foo",
    )

    if as_dataset:
        obj = obj.to_dataset()  # type: ignore[assignment]

    expected = obj.groupby(labels1=UniqueGrouper(), labels2=UniqueGrouper()).mean()
    actual = obj.groupby(("labels1", "labels2")).mean()
    assert_identical(expected, actual)

    # Passes `"labels2"` to squeeze; will raise an error around kwargs rather than the
    # warning & type error in the future
    with pytest.warns(FutureWarning):
        with pytest.raises(TypeError):
            obj.groupby("labels1", "labels2")  # type: ignore[arg-type, misc]
    with pytest.raises(ValueError):
        obj.groupby("labels1", foo="bar")  # type: ignore[arg-type]
    with pytest.raises(ValueError):
        obj.groupby("labels1", foo=UniqueGrouper())


@pytest.mark.parametrize("shuffle", [True, False])
@pytest.mark.parametrize("use_flox", [True, False])
def test_multiple_groupers(use_flox: bool, shuffle: bool) -> None:
    da = DataArray(
        np.array([1, 2, 3, 0, 2, np.nan]),
        dims="d",
        coords=dict(
            labels1=("d", np.array(["a", "b", "c", "c", "b", "a"])),
            labels2=("d", np.array(["x", "y", "z", "z", "y", "x"])),
        ),
        name="foo",
    )

    gb = da.groupby(labels1=UniqueGrouper(), labels2=UniqueGrouper())
    if shuffle:
        gb = gb.shuffle()
    repr(gb)

    expected = DataArray(
        np.array([[1.0, np.nan, np.nan], [np.nan, 2.0, np.nan], [np.nan, np.nan, 1.5]]),
        dims=("labels1", "labels2"),
        coords={
            "labels1": np.array(["a", "b", "c"], dtype=object),
            "labels2": np.array(["x", "y", "z"], dtype=object),
        },
        name="foo",
    )
    with xr.set_options(use_flox=use_flox):
        actual = gb.mean()
    assert_identical(actual, expected)

    # -------
    coords = {"a": ("x", [0, 0, 1, 1]), "b": ("y", [0, 0, 1, 1])}
    square = DataArray(np.arange(16).reshape(4, 4), coords=coords, dims=["x", "y"])
    gb = square.groupby(a=UniqueGrouper(), b=UniqueGrouper())
    if shuffle:
        gb = gb.shuffle()
    repr(gb)
    with xr.set_options(use_flox=use_flox):
        actual = gb.mean()
    expected = DataArray(
        np.array([[2.5, 4.5], [10.5, 12.5]]),
        dims=("a", "b"),
        coords={"a": [0, 1], "b": [0, 1]},
    )
    assert_identical(actual, expected)

    expected = square.astype(np.float64)
    expected["a"], expected["b"] = broadcast(square.a, square.b)
    with xr.set_options(use_flox=use_flox):
        assert_identical(
            square.groupby(x=UniqueGrouper(), y=UniqueGrouper()).mean(), expected
        )

    b = xr.DataArray(
        np.random.RandomState(0).randn(2, 3, 4),
        coords={"xy": (("x", "y"), [["a", "b", "c"], ["b", "c", "c"]], {"foo": "bar"})},
        dims=["x", "y", "z"],
    )
    gb = b.groupby(x=UniqueGrouper(), y=UniqueGrouper())
    if shuffle:
        gb = gb.shuffle()
    repr(gb)
    with xr.set_options(use_flox=use_flox):
        assert_identical(gb.mean("z"), b.mean("z"))

    gb = b.groupby(x=UniqueGrouper(), xy=UniqueGrouper())
    if shuffle:
        gb = gb.shuffle()
    repr(gb)
    with xr.set_options(use_flox=use_flox):
        actual = gb.mean()
    expected = b.drop_vars("xy").rename({"y": "xy"}).copy(deep=True)
    newval = b.isel(x=1, y=slice(1, None)).mean("y").data
    expected.loc[dict(x=1, xy=1)] = expected.sel(x=1, xy=0).data
    expected.loc[dict(x=1, xy=0)] = np.nan
    expected.loc[dict(x=1, xy=2)] = newval
    expected["xy"] = ("xy", ["a", "b", "c"], {"foo": "bar"})
    # TODO: is order of dims correct?
    assert_identical(actual, expected.transpose("z", "x", "xy"))

    if has_dask:
        b["xy"] = b["xy"].chunk()
        for eagerly_compute_group in [True, False]:
            kwargs = dict(
                x=UniqueGrouper(),
                xy=UniqueGrouper(labels=["a", "b", "c"]),
                eagerly_compute_group=eagerly_compute_group,
            )
            with raise_if_dask_computes(max_computes=1):
                if eagerly_compute_group:
                    with pytest.warns(DeprecationWarning):
                        gb = b.groupby(**kwargs)  # type: ignore[arg-type]
                else:
                    gb = b.groupby(**kwargs)  # type: ignore[arg-type]
                    assert is_chunked_array(gb.encoded.codes.data)
                    assert not gb.encoded.group_indices
            expected = xr.DataArray(
                [[[1, 1, 1], [np.nan, 1, 2]]] * 4,
                dims=("z", "x", "xy"),
                coords={"xy": ("xy", ["a", "b", "c"], {"foo": "bar"})},
            )
            assert_identical(gb.count(), expected)


@pytest.mark.parametrize("use_flox", [True, False])
@pytest.mark.parametrize("shuffle", [True, False])
def test_multiple_groupers_mixed(use_flox: bool, shuffle: bool) -> None:
    # This groupby has missing groups
    ds = xr.Dataset(
        {"foo": (("x", "y"), np.arange(12).reshape((4, 3)))},
        coords={"x": [10, 20, 30, 40], "letters": ("x", list("abba"))},
    )
    gb = ds.groupby(x=BinGrouper(bins=[5, 15, 25]), letters=UniqueGrouper())
    if shuffle:
        gb = gb.shuffle()
    expected_data = np.array(
        [
            [[0.0, np.nan], [np.nan, 3.0]],
            [[1.0, np.nan], [np.nan, 4.0]],
            [[2.0, np.nan], [np.nan, 5.0]],
        ]
    )
    expected = xr.Dataset(
        {"foo": (("y", "x_bins", "letters"), expected_data)},
        coords={
            "x_bins": (
                "x_bins",
                np.array(
                    [
                        pd.Interval(5, 15, closed="right"),
                        pd.Interval(15, 25, closed="right"),
                    ],
                    dtype=object,
                ),
            ),
            "letters": ("letters", np.array(["a", "b"], dtype=object)),
        },
    )
    with xr.set_options(use_flox=use_flox):
        actual = gb.sum()
    assert_identical(actual, expected)

    # assert_identical(
    #     b.groupby(['x', 'y']).apply(lambda x: x - x.mean()),
    #     b - b.mean("z"),
    # )

    # gb = square.groupby(x=UniqueGrouper(), y=UniqueGrouper())
    # gb - gb.mean()

    # ------


@requires_flox_0_9_12
@pytest.mark.parametrize(
    "reduction", ["max", "min", "nanmax", "nanmin", "sum", "nansum", "prod", "nanprod"]
)
def test_groupby_preserve_dtype(reduction):
    # all groups are present, we should follow numpy exactly
    ds = xr.Dataset(
        {
            "test": (
                ["x", "y"],
                np.array([[1, 2, 3], [4, 5, 6], [7, 8, 9]], dtype="int16"),
            )
        },
        coords={"idx": ("x", [1, 2, 1])},
    )

    kwargs = {}
    if "nan" in reduction:
        kwargs["skipna"] = True
    # TODO: fix dtype with numbagg/bottleneck and use_flox=False
    with xr.set_options(use_numbagg=False, use_bottleneck=False):
        actual = getattr(ds.groupby("idx"), reduction.removeprefix("nan"))(
            **kwargs
        ).test.dtype
    expected = getattr(np, reduction)(ds.test.data, axis=0).dtype

    assert actual == expected


@requires_dask
@requires_flox_0_9_12
@pytest.mark.parametrize("reduction", ["any", "all", "count"])
def test_gappy_resample_reductions(reduction):
    # GH8090
    dates = (("1988-12-01", "1990-11-30"), ("2000-12-01", "2001-11-30"))
    times = [xr.date_range(*d, freq="D") for d in dates]

    da = xr.concat(
        [
            xr.DataArray(np.random.rand(len(t)), coords={"time": t}, dims="time")
            for t in times
        ],
        dim="time",
    ).chunk(time=100)

    rs = (da > 0.5).resample(time="YS-DEC")
    method = getattr(rs, reduction)
    with xr.set_options(use_flox=True):
        actual = method(dim="time")
    with xr.set_options(use_flox=False):
        expected = method(dim="time")
    assert_identical(expected, actual)


def test_groupby_transpose():
    # GH5361
    data = xr.DataArray(
        np.random.randn(4, 2),
        dims=["x", "z"],
        coords={"x": ["a", "b", "a", "c"], "y": ("x", [0, 1, 0, 2])},
    )
    first = data.T.groupby("x").sum()
    second = data.groupby("x").sum()

    assert_identical(first, second.transpose(*first.dims))


@requires_dask
@pytest.mark.parametrize(
    "grouper, expect_index",
    [
        [UniqueGrouper(labels=np.arange(1, 5)), pd.Index(np.arange(1, 5))],
        [UniqueGrouper(labels=np.arange(1, 5)[::-1]), pd.Index(np.arange(1, 5)[::-1])],
        [
            BinGrouper(bins=np.arange(1, 5)),
            pd.IntervalIndex.from_breaks(np.arange(1, 5)),
        ],
    ],
)
def test_lazy_grouping(grouper, expect_index):
    import dask.array

    data = DataArray(
        dims=("x", "y"),
        data=dask.array.arange(20, chunks=3).reshape((4, 5)),
        name="zoo",
    )
    with raise_if_dask_computes():
        encoded = grouper.factorize(data)
    assert encoded.codes.ndim == data.ndim
    pd.testing.assert_index_equal(encoded.full_index, expect_index)
    np.testing.assert_array_equal(encoded.unique_coord.values, np.array(expect_index))

    lazy = (
        xr.Dataset({"foo": data}, coords={"zoo": data})
        .groupby(zoo=grouper, eagerly_compute_group=False)
        .count()
    )
    eager = (
        xr.Dataset({"foo": data}, coords={"zoo": data.compute()})
        .groupby(zoo=grouper)
        .count()
    )
    expected = Dataset(
        {"foo": (encoded.codes.name, np.ones(encoded.full_index.size))},
        coords={encoded.codes.name: expect_index},
    )
    assert_identical(eager, lazy)
    assert_identical(eager, expected)


@requires_dask
def test_lazy_grouping_errors():
    import dask.array

    data = DataArray(
        dims=("x",),
        data=dask.array.arange(20, chunks=3),
        name="foo",
        coords={"y": ("x", dask.array.arange(20, chunks=3))},
    )

    gb = data.groupby(
        y=UniqueGrouper(labels=np.arange(5, 10)), eagerly_compute_group=False
    )
    message = "not supported when lazily grouping by"
    with pytest.raises(ValueError, match=message):
        gb.map(lambda x: x)

    with pytest.raises(ValueError, match=message):
        gb.reduce(np.mean)

    with pytest.raises(ValueError, match=message):
        for _, _ in gb:
            pass


@requires_dask
def test_lazy_int_bins_error():
    import dask.array

    with pytest.raises(ValueError, match="Bin edges must be provided"):
        with raise_if_dask_computes():
            _ = BinGrouper(bins=4).factorize(DataArray(dask.array.arange(3)))


def test_time_grouping_seasons_specified():
    time = xr.date_range("2001-01-01", "2002-01-01", freq="D")
    ds = xr.Dataset({"foo": np.arange(time.size)}, coords={"time": ("time", time)})
    labels = ["DJF", "MAM", "JJA", "SON"]
    actual = ds.groupby({"time.season": UniqueGrouper(labels=labels)}).sum()
    expected = ds.groupby("time.season").sum()
    assert_identical(actual, expected.reindex(season=labels))


def test_groupby_multiple_bin_grouper_missing_groups():
    from numpy import nan

    ds = xr.Dataset(
        {"foo": (("z"), np.arange(12))},
        coords={"x": ("z", np.arange(12)), "y": ("z", np.arange(12))},
    )

    actual = ds.groupby(
        x=BinGrouper(np.arange(0, 13, 4)), y=BinGrouper(bins=np.arange(0, 16, 2))
    ).count()
    expected = Dataset(
        {
            "foo": (
                ("x_bins", "y_bins"),
                np.array(
                    [
                        [2.0, 2.0, nan, nan, nan, nan, nan],
                        [nan, nan, 2.0, 2.0, nan, nan, nan],
                        [nan, nan, nan, nan, 2.0, 1.0, nan],
                    ]
                ),
            )
        },
        coords={
            "x_bins": ("x_bins", pd.IntervalIndex.from_breaks(np.arange(0, 13, 4))),
            "y_bins": ("y_bins", pd.IntervalIndex.from_breaks(np.arange(0, 16, 2))),
        },
    )
    assert_identical(actual, expected)


<<<<<<< HEAD
@requires_dask_ge_2024_08_1
def test_shuffle_by_simple() -> None:
    da = xr.DataArray(
        dims="x",
        data=[1, 2, 3, 4, 5, 6],
        coords={"label": ("x", "a b c a b c".split(" "))},
    )
    actual = da.chunk(x=2).shuffle_by(label=UniqueGrouper())
    expected = da.shuffle_by(label=UniqueGrouper())
    assert_identical(actual, expected)
=======
@requires_dask
def test_groupby_dask_eager_load_warnings():
    ds = xr.Dataset(
        {"foo": (("z"), np.arange(12))},
        coords={"x": ("z", np.arange(12)), "y": ("z", np.arange(12))},
    ).chunk(z=6)

    with pytest.warns(DeprecationWarning):
        ds.groupby(x=UniqueGrouper())

    with pytest.warns(DeprecationWarning):
        ds.groupby("x")

    with pytest.warns(DeprecationWarning):
        ds.groupby(ds.x)

    with pytest.raises(ValueError, match="Please pass"):
        ds.groupby("x", eagerly_compute_group=False)

    # This is technically fine but anyone iterating over the groupby object
    # will see an error, so let's warn and have them opt-in.
    with pytest.warns(DeprecationWarning):
        ds.groupby(x=UniqueGrouper(labels=[1, 2, 3]))

    ds.groupby(x=UniqueGrouper(labels=[1, 2, 3]), eagerly_compute_group=False)

    with pytest.warns(DeprecationWarning):
        ds.groupby_bins("x", bins=3)
    with pytest.raises(ValueError, match="Please pass"):
        ds.groupby_bins("x", bins=3, eagerly_compute_group=False)
    with pytest.warns(DeprecationWarning):
        ds.groupby_bins("x", bins=[1, 2, 3])
    ds.groupby_bins("x", bins=[1, 2, 3], eagerly_compute_group=False)


# TODO: Possible property tests to add to this module
# 1. lambda x: x
# 2. grouped-reduce on unique coords is identical to array
# 3. group_over == groupby-reduce along other dimensions
# 4. result is equivalent for transposed input
>>>>>>> a00bc919
<|MERGE_RESOLUTION|>--- conflicted
+++ resolved
@@ -32,10 +32,7 @@
     create_test_data,
     has_cftime,
     has_dask,
-<<<<<<< HEAD
     has_dask_ge_2024_08_1,
-=======
->>>>>>> a00bc919
     has_flox,
     has_pandas_ge_2_2,
     raise_if_dask_computes,
@@ -3160,7 +3157,6 @@
     assert_identical(actual, expected)
 
 
-<<<<<<< HEAD
 @requires_dask_ge_2024_08_1
 def test_shuffle_by_simple() -> None:
     da = xr.DataArray(
@@ -3171,7 +3167,8 @@
     actual = da.chunk(x=2).shuffle_by(label=UniqueGrouper())
     expected = da.shuffle_by(label=UniqueGrouper())
     assert_identical(actual, expected)
-=======
+
+
 @requires_dask
 def test_groupby_dask_eager_load_warnings():
     ds = xr.Dataset(
@@ -3211,5 +3208,4 @@
 # 1. lambda x: x
 # 2. grouped-reduce on unique coords is identical to array
 # 3. group_over == groupby-reduce along other dimensions
-# 4. result is equivalent for transposed input
->>>>>>> a00bc919
+# 4. result is equivalent for transposed input