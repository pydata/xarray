from __future__ import annotations

import pickle
import re
import sys
import warnings
from collections.abc import Hashable
from copy import copy, deepcopy
from io import StringIO
from textwrap import dedent
from typing import Any, Literal

import numpy as np
import pandas as pd
import pytest
from pandas.core.indexes.datetimes import DatetimeIndex

# remove once numpy 2.0 is the oldest supported version
try:
    from numpy.exceptions import RankWarning  # type: ignore[attr-defined,unused-ignore]
except ImportError:
    from numpy import RankWarning

import xarray as xr
from xarray import (
    DataArray,
    Dataset,
    IndexVariable,
    MergeError,
    Variable,
    align,
    backends,
    broadcast,
    open_dataset,
    set_options,
)
from xarray.coding.cftimeindex import CFTimeIndex
from xarray.core import dtypes, indexing, utils
from xarray.core.common import duck_array_ops, full_like
from xarray.core.coordinates import Coordinates, DatasetCoordinates
from xarray.core.indexes import Index, PandasIndex
from xarray.core.utils import is_scalar
from xarray.namedarray.pycompat import array_type, integer_types
from xarray.testing import _assert_internal_invariants
from xarray.tests import (
    DuckArrayWrapper,
    InaccessibleArray,
    UnexpectedDataAccess,
    assert_allclose,
    assert_array_equal,
    assert_equal,
    assert_identical,
    assert_no_warnings,
    assert_writeable,
    create_test_data,
    has_cftime,
    has_dask,
    raise_if_dask_computes,
    requires_bottleneck,
    requires_cftime,
    requires_cupy,
    requires_dask,
    requires_numexpr,
    requires_pint,
    requires_scipy,
    requires_sparse,
    source_ndarray,
)

try:
    from pandas.errors import UndefinedVariableError
except ImportError:
    # TODO: remove once we stop supporting pandas<1.4.3
    from pandas.core.computation.ops import UndefinedVariableError


try:
    import dask.array as da
except ImportError:
    pass

# from numpy version 2.0 trapz is deprecated and renamed to trapezoid
# remove once numpy 2.0 is the oldest supported version
try:
    from numpy import trapezoid  # type: ignore[attr-defined,unused-ignore]
except ImportError:
    from numpy import trapz as trapezoid

sparse_array_type = array_type("sparse")

pytestmark = [
    pytest.mark.filterwarnings("error:Mean of empty slice"),
    pytest.mark.filterwarnings("error:All-NaN (slice|axis) encountered"),
]


def create_append_test_data(seed=None) -> tuple[Dataset, Dataset, Dataset]:
    rs = np.random.RandomState(seed)

    lat = [2, 1, 0]
    lon = [0, 1, 2]
    nt1 = 3
    nt2 = 2
    time1 = pd.date_range("2000-01-01", periods=nt1)
    time2 = pd.date_range("2000-02-01", periods=nt2)
    string_var = np.array(["a", "bc", "def"], dtype=object)
    string_var_to_append = np.array(["asdf", "asdfg"], dtype=object)
    string_var_fixed_length = np.array(["aa", "bb", "cc"], dtype="|S2")
    string_var_fixed_length_to_append = np.array(["dd", "ee"], dtype="|S2")
    unicode_var = np.array(["áó", "áó", "áó"])
    datetime_var = np.array(
        ["2019-01-01", "2019-01-02", "2019-01-03"], dtype="datetime64[s]"
    )
    datetime_var_to_append = np.array(
        ["2019-01-04", "2019-01-05"], dtype="datetime64[s]"
    )
    bool_var = np.array([True, False, True], dtype=bool)
    bool_var_to_append = np.array([False, True], dtype=bool)

    with warnings.catch_warnings():
        warnings.filterwarnings("ignore", "Converting non-nanosecond")
        ds = xr.Dataset(
            data_vars={
                "da": xr.DataArray(
                    rs.rand(3, 3, nt1),
                    coords=[lat, lon, time1],
                    dims=["lat", "lon", "time"],
                ),
                "string_var": ("time", string_var),
                "string_var_fixed_length": ("time", string_var_fixed_length),
                "unicode_var": ("time", unicode_var),
                "datetime_var": ("time", datetime_var),
                "bool_var": ("time", bool_var),
            }
        )

        ds_to_append = xr.Dataset(
            data_vars={
                "da": xr.DataArray(
                    rs.rand(3, 3, nt2),
                    coords=[lat, lon, time2],
                    dims=["lat", "lon", "time"],
                ),
                "string_var": ("time", string_var_to_append),
                "string_var_fixed_length": ("time", string_var_fixed_length_to_append),
                "unicode_var": ("time", unicode_var[:nt2]),
                "datetime_var": ("time", datetime_var_to_append),
                "bool_var": ("time", bool_var_to_append),
            }
        )

        ds_with_new_var = xr.Dataset(
            data_vars={
                "new_var": xr.DataArray(
                    rs.rand(3, 3, nt1 + nt2),
                    coords=[lat, lon, time1.append(time2)],
                    dims=["lat", "lon", "time"],
                )
            }
        )

    assert_writeable(ds)
    assert_writeable(ds_to_append)
    assert_writeable(ds_with_new_var)
    return ds, ds_to_append, ds_with_new_var


def create_append_string_length_mismatch_test_data(dtype) -> tuple[Dataset, Dataset]:
    def make_datasets(data, data_to_append) -> tuple[Dataset, Dataset]:
        ds = xr.Dataset(
            {"temperature": (["time"], data)},
            coords={"time": [0, 1, 2]},
        )
        ds_to_append = xr.Dataset(
            {"temperature": (["time"], data_to_append)}, coords={"time": [0, 1, 2]}
        )
        assert_writeable(ds)
        assert_writeable(ds_to_append)
        return ds, ds_to_append

    u2_strings = ["ab", "cd", "ef"]
    u5_strings = ["abc", "def", "ghijk"]

    s2_strings = np.array(["aa", "bb", "cc"], dtype="|S2")
    s3_strings = np.array(["aaa", "bbb", "ccc"], dtype="|S3")

    if dtype == "U":
        return make_datasets(u2_strings, u5_strings)
    elif dtype == "S":
        return make_datasets(s2_strings, s3_strings)
    else:
        raise ValueError(f"unsupported dtype {dtype}.")


def create_test_multiindex() -> Dataset:
    mindex = pd.MultiIndex.from_product(
        [["a", "b"], [1, 2]], names=("level_1", "level_2")
    )
    return Dataset({}, Coordinates.from_pandas_multiindex(mindex, "x"))


def create_test_stacked_array() -> tuple[DataArray, DataArray]:
    x = DataArray(pd.Index(np.r_[:10], name="x"))
    y = DataArray(pd.Index(np.r_[:20], name="y"))
    a = x * y
    b = x * y * y
    return a, b


class InaccessibleVariableDataStore(backends.InMemoryDataStore):
    """
    Store that does not allow any data access.
    """

    def __init__(self):
        super().__init__()
        self._indexvars = set()

    def store(self, variables, *args, **kwargs) -> None:
        super().store(variables, *args, **kwargs)
        for k, v in variables.items():
            if isinstance(v, IndexVariable):
                self._indexvars.add(k)

    def get_variables(self):
        def lazy_inaccessible(k, v):
            if k in self._indexvars:
                return v
            data = indexing.LazilyIndexedArray(InaccessibleArray(v.values))
            return Variable(v.dims, data, v.attrs)

        return {k: lazy_inaccessible(k, v) for k, v in self._variables.items()}


class DuckBackendArrayWrapper(backends.common.BackendArray):
    """Mimic a BackendArray wrapper around DuckArrayWrapper"""

    def __init__(self, array):
        self.array = DuckArrayWrapper(array)
        self.shape = array.shape
        self.dtype = array.dtype

    def get_array(self):
        return self.array

    def __getitem__(self, key):
        return self.array[key.tuple]


class AccessibleAsDuckArrayDataStore(backends.InMemoryDataStore):
    """
    Store that returns a duck array, not convertible to numpy array,
    on read. Modeled after nVIDIA's kvikio.
    """

    def __init__(self):
        super().__init__()
        self._indexvars = set()

    def store(self, variables, *args, **kwargs) -> None:
        super().store(variables, *args, **kwargs)
        for k, v in variables.items():
            if isinstance(v, IndexVariable):
                self._indexvars.add(k)

    def get_variables(self) -> dict[Any, xr.Variable]:
        def lazy_accessible(k, v) -> xr.Variable:
            if k in self._indexvars:
                return v
            data = indexing.LazilyIndexedArray(DuckBackendArrayWrapper(v.values))
            return Variable(v.dims, data, v.attrs)

        return {k: lazy_accessible(k, v) for k, v in self._variables.items()}


class TestDataset:
    def test_repr(self) -> None:
        data = create_test_data(seed=123)
        data.attrs["foo"] = "bar"
        # need to insert str dtype at runtime to handle different endianness
        expected = dedent(
            """\
            <xarray.Dataset> Size: 2kB
            Dimensions:  (dim2: 9, dim3: 10, time: 20, dim1: 8)
            Coordinates:
              * dim2     (dim2) float64 72B 0.0 0.5 1.0 1.5 2.0 2.5 3.0 3.5 4.0
              * dim3     (dim3) %s 40B 'a' 'b' 'c' 'd' 'e' 'f' 'g' 'h' 'i' 'j'
              * time     (time) datetime64[ns] 160B 2000-01-01 2000-01-02 ... 2000-01-20
                numbers  (dim3) int64 80B 0 1 2 0 0 1 1 2 2 3
            Dimensions without coordinates: dim1
            Data variables:
                var1     (dim1, dim2) float64 576B -1.086 0.9973 0.283 ... 0.4684 -0.8312
                var2     (dim1, dim2) float64 576B 1.162 -1.097 -2.123 ... 1.267 0.3328
                var3     (dim3, dim1) float64 640B 0.5565 -0.2121 0.4563 ... -0.2452 -0.3616
            Attributes:
                foo:      bar"""
            % data["dim3"].dtype
        )
        actual = "\n".join(x.rstrip() for x in repr(data).split("\n"))
        print(actual)
        assert expected == actual

        with set_options(display_width=100):
            max_len = max(map(len, repr(data).split("\n")))
            assert 90 < max_len < 100

        expected = dedent(
            """\
            <xarray.Dataset> Size: 0B
            Dimensions:  ()
            Data variables:
                *empty*"""
        )
        actual = "\n".join(x.rstrip() for x in repr(Dataset()).split("\n"))
        print(actual)
        assert expected == actual

        # verify that ... doesn't appear for scalar coordinates
        data = Dataset({"foo": ("x", np.ones(10))}).mean()
        expected = dedent(
            """\
            <xarray.Dataset> Size: 8B
            Dimensions:  ()
            Data variables:
                foo      float64 8B 1.0"""
        )
        actual = "\n".join(x.rstrip() for x in repr(data).split("\n"))
        print(actual)
        assert expected == actual

        # verify long attributes are truncated
        data = Dataset(attrs={"foo": "bar" * 1000})
        assert len(repr(data)) < 1000

    def test_repr_multiindex(self) -> None:
        data = create_test_multiindex()
        expected = dedent(
            """\
            <xarray.Dataset> Size: 96B
            Dimensions:  (x: 4)
            Coordinates:
              * x        (x) object 32B MultiIndex
              * level_1  (x) object 32B 'a' 'a' 'b' 'b'
              * level_2  (x) int64 32B 1 2 1 2
            Data variables:
                *empty*"""
        )
        actual = "\n".join(x.rstrip() for x in repr(data).split("\n"))
        print(actual)
        assert expected == actual

        # verify that long level names are not truncated
        midx = pd.MultiIndex.from_product(
            [["a", "b"], [1, 2]], names=("a_quite_long_level_name", "level_2")
        )
        midx_coords = Coordinates.from_pandas_multiindex(midx, "x")
        data = Dataset({}, midx_coords)
        expected = dedent(
            """\
            <xarray.Dataset> Size: 96B
            Dimensions:                  (x: 4)
            Coordinates:
              * x                        (x) object 32B MultiIndex
              * a_quite_long_level_name  (x) object 32B 'a' 'a' 'b' 'b'
              * level_2                  (x) int64 32B 1 2 1 2
            Data variables:
                *empty*"""
        )
        actual = "\n".join(x.rstrip() for x in repr(data).split("\n"))
        print(actual)
        assert expected == actual

    def test_repr_period_index(self) -> None:
        data = create_test_data(seed=456)
        data.coords["time"] = pd.period_range("2000-01-01", periods=20, freq="D")

        # check that creating the repr doesn't raise an error #GH645
        repr(data)

    def test_unicode_data(self) -> None:
        # regression test for GH834
        data = Dataset({"foø": ["ba®"]}, attrs={"å": "∑"})
        repr(data)  # should not raise

        byteorder = "<" if sys.byteorder == "little" else ">"
        expected = dedent(
            """\
            <xarray.Dataset> Size: 12B
            Dimensions:  (foø: 1)
            Coordinates:
              * foø      (foø) %cU3 12B %r
            Data variables:
                *empty*
            Attributes:
                å:        ∑"""
            % (byteorder, "ba®")
        )
        actual = str(data)
        assert expected == actual

    def test_repr_nep18(self) -> None:
        class Array:
            def __init__(self):
                self.shape = (2,)
                self.ndim = 1
                self.dtype = np.dtype(np.float64)

            def __array_function__(self, *args, **kwargs):
                return NotImplemented

            def __array_ufunc__(self, *args, **kwargs):
                return NotImplemented

            def __repr__(self):
                return "Custom\nArray"

        dataset = Dataset({"foo": ("x", Array())})
        expected = dedent(
            """\
            <xarray.Dataset> Size: 16B
            Dimensions:  (x: 2)
            Dimensions without coordinates: x
            Data variables:
                foo      (x) float64 16B Custom Array"""
        )
        assert expected == repr(dataset)

    def test_info(self) -> None:
        ds = create_test_data(seed=123)
        ds = ds.drop_vars("dim3")  # string type prints differently in PY2 vs PY3
        ds.attrs["unicode_attr"] = "ba®"
        ds.attrs["string_attr"] = "bar"

        buf = StringIO()
        ds.info(buf=buf)

        expected = dedent(
            """\
        xarray.Dataset {
        dimensions:
        \tdim2 = 9 ;
        \ttime = 20 ;
        \tdim1 = 8 ;
        \tdim3 = 10 ;

        variables:
        \tfloat64 dim2(dim2) ;
        \tdatetime64[ns] time(time) ;
        \tfloat64 var1(dim1, dim2) ;
        \t\tvar1:foo = variable ;
        \tfloat64 var2(dim1, dim2) ;
        \t\tvar2:foo = variable ;
        \tfloat64 var3(dim3, dim1) ;
        \t\tvar3:foo = variable ;
        \tint64 numbers(dim3) ;

        // global attributes:
        \t:unicode_attr = ba® ;
        \t:string_attr = bar ;
        }"""
        )
        actual = buf.getvalue()
        assert expected == actual
        buf.close()

    def test_constructor(self) -> None:
        x1 = ("x", 2 * np.arange(100))
        x2 = ("x", np.arange(1000))
        z = (["x", "y"], np.arange(1000).reshape(100, 10))

        with pytest.raises(ValueError, match=r"conflicting sizes"):
            Dataset({"a": x1, "b": x2})
        with pytest.raises(TypeError, match=r"tuple of form"):
            Dataset({"x": (1, 2, 3, 4, 5, 6, 7)})
        with pytest.raises(ValueError, match=r"already exists as a scalar"):
            Dataset({"x": 0, "y": ("x", [1, 2, 3])})

        # nD coordinate variable "x" sharing name with dimension
        actual = Dataset({"a": x1, "x": z})
        assert "x" not in actual.xindexes
        _assert_internal_invariants(actual, check_default_indexes=True)

        # verify handling of DataArrays
        expected = Dataset({"x": x1, "z": z})
        actual = Dataset({"z": expected["z"]})
        assert_identical(expected, actual)

    def test_constructor_1d(self) -> None:
        expected = Dataset({"x": (["x"], 5.0 + np.arange(5))})
        actual = Dataset({"x": 5.0 + np.arange(5)})
        assert_identical(expected, actual)

        actual = Dataset({"x": [5, 6, 7, 8, 9]})
        assert_identical(expected, actual)

    @pytest.mark.filterwarnings("ignore:Converting non-nanosecond")
    def test_constructor_0d(self) -> None:
        expected = Dataset({"x": ([], 1)})
        for arg in [1, np.array(1), expected["x"]]:
            actual = Dataset({"x": arg})
            assert_identical(expected, actual)

        class Arbitrary:
            pass

        d = pd.Timestamp("2000-01-01T12")
        args = [
            True,
            None,
            3.4,
            np.nan,
            "hello",
            b"raw",
            np.datetime64("2000-01-01"),
            d,
            d.to_pydatetime(),
            Arbitrary(),
        ]
        for arg in args:
            print(arg)
            expected = Dataset({"x": ([], arg)})
            actual = Dataset({"x": arg})
            assert_identical(expected, actual)

    def test_constructor_auto_align(self) -> None:
        a = DataArray([1, 2], [("x", [0, 1])])
        b = DataArray([3, 4], [("x", [1, 2])])

        # verify align uses outer join
        expected = Dataset(
            {"a": ("x", [1, 2, np.nan]), "b": ("x", [np.nan, 3, 4])}, {"x": [0, 1, 2]}
        )
        actual = Dataset({"a": a, "b": b})
        assert_identical(expected, actual)

        # regression test for GH346
        assert isinstance(actual.variables["x"], IndexVariable)

        # variable with different dimensions
        c = ("y", [3, 4])
        expected2 = expected.merge({"c": c})
        actual = Dataset({"a": a, "b": b, "c": c})
        assert_identical(expected2, actual)

        # variable that is only aligned against the aligned variables
        d = ("x", [3, 2, 1])
        expected3 = expected.merge({"d": d})
        actual = Dataset({"a": a, "b": b, "d": d})
        assert_identical(expected3, actual)

        e = ("x", [0, 0])
        with pytest.raises(ValueError, match=r"conflicting sizes"):
            Dataset({"a": a, "b": b, "e": e})

    def test_constructor_pandas_sequence(self) -> None:
        ds = self.make_example_math_dataset()
        pandas_objs = {
            var_name: ds[var_name].to_pandas() for var_name in ["foo", "bar"]
        }
        ds_based_on_pandas = Dataset(pandas_objs, ds.coords, attrs=ds.attrs)
        del ds_based_on_pandas["x"]
        assert_equal(ds, ds_based_on_pandas)

        # reindex pandas obj, check align works
        rearranged_index = reversed(pandas_objs["foo"].index)
        pandas_objs["foo"] = pandas_objs["foo"].reindex(rearranged_index)
        ds_based_on_pandas = Dataset(pandas_objs, ds.coords, attrs=ds.attrs)
        del ds_based_on_pandas["x"]
        assert_equal(ds, ds_based_on_pandas)

    def test_constructor_pandas_single(self) -> None:
        das = [
            DataArray(np.random.rand(4), dims=["a"]),  # series
            DataArray(np.random.rand(4, 3), dims=["a", "b"]),  # df
        ]

        for a in das:
            pandas_obj = a.to_pandas()
            ds_based_on_pandas = Dataset(pandas_obj)  # type: ignore  # TODO: improve typing of __init__
            for dim in ds_based_on_pandas.data_vars:
                assert_array_equal(ds_based_on_pandas[dim], pandas_obj[dim])

    def test_constructor_compat(self) -> None:
        data = {"x": DataArray(0, coords={"y": 1}), "y": ("z", [1, 1, 1])}
        expected = Dataset({"x": 0}, {"y": ("z", [1, 1, 1])})
        actual = Dataset(data)
        assert_identical(expected, actual)

        data = {"y": ("z", [1, 1, 1]), "x": DataArray(0, coords={"y": 1})}
        actual = Dataset(data)
        assert_identical(expected, actual)

        original = Dataset(
            {"a": (("x", "y"), np.ones((2, 3)))},
            {"c": (("x", "y"), np.zeros((2, 3))), "x": [0, 1]},
        )
        expected = Dataset(
            {"a": ("x", np.ones(2)), "b": ("y", np.ones(3))},
            {"c": (("x", "y"), np.zeros((2, 3))), "x": [0, 1]},
        )

        actual = Dataset(
            {"a": original["a"][:, 0], "b": original["a"][0].drop_vars("x")}
        )
        assert_identical(expected, actual)

        data = {"x": DataArray(0, coords={"y": 3}), "y": ("z", [1, 1, 1])}
        with pytest.raises(MergeError):
            Dataset(data)

        data = {"x": DataArray(0, coords={"y": 1}), "y": [1, 1]}
        actual = Dataset(data)
        expected = Dataset({"x": 0}, {"y": [1, 1]})
        assert_identical(expected, actual)

    def test_constructor_with_coords(self) -> None:
        with pytest.raises(ValueError, match=r"found in both data_vars and"):
            Dataset({"a": ("x", [1])}, {"a": ("x", [1])})

        ds = Dataset({}, {"a": ("x", [1])})
        assert not ds.data_vars
        assert list(ds.coords.keys()) == ["a"]

        mindex = pd.MultiIndex.from_product(
            [["a", "b"], [1, 2]], names=("level_1", "level_2")
        )
        with pytest.raises(ValueError, match=r"conflicting MultiIndex"):
            with pytest.warns(
                FutureWarning,
                match=".*`pandas.MultiIndex`.*no longer be implicitly promoted.*",
            ):
                Dataset({}, {"x": mindex, "y": mindex})
                Dataset({}, {"x": mindex, "level_1": range(4)})

    def test_constructor_no_default_index(self) -> None:
        # explicitly passing a Coordinates object skips the creation of default index
        ds = Dataset(coords=Coordinates({"x": [1, 2, 3]}, indexes={}))
        assert "x" in ds
        assert "x" not in ds.xindexes

    def test_constructor_multiindex(self) -> None:
        midx = pd.MultiIndex.from_product([["a", "b"], [1, 2]], names=("one", "two"))
        coords = Coordinates.from_pandas_multiindex(midx, "x")

        ds = Dataset(coords=coords)
        assert_identical(ds, coords.to_dataset())

        with pytest.warns(
            FutureWarning,
            match=".*`pandas.MultiIndex`.*no longer be implicitly promoted.*",
        ):
            Dataset(data_vars={"x": midx})

        with pytest.warns(
            FutureWarning,
            match=".*`pandas.MultiIndex`.*no longer be implicitly promoted.*",
        ):
            Dataset(coords={"x": midx})

    def test_constructor_custom_index(self) -> None:
        class CustomIndex(Index): ...

        coords = Coordinates(
            coords={"x": ("x", [1, 2, 3])}, indexes={"x": CustomIndex()}
        )
        ds = Dataset(coords=coords)
        assert isinstance(ds.xindexes["x"], CustomIndex)

        # test coordinate variables copied
        assert ds.variables["x"] is not coords.variables["x"]

    @pytest.mark.filterwarnings("ignore:return type")
    def test_properties(self) -> None:
        ds = create_test_data()

        # dims / sizes
        # These exact types aren't public API, but this makes sure we don't
        # change them inadvertently:
        assert isinstance(ds.dims, utils.Frozen)
        # TODO change after deprecation cycle in GH #8500 is complete
        assert isinstance(ds.dims.mapping, dict)
        assert type(ds.dims.mapping) is dict  # noqa: E721
        with pytest.warns(
            FutureWarning,
            match=" To access a mapping from dimension names to lengths, please use `Dataset.sizes`",
        ):
            assert ds.dims == ds.sizes
        assert ds.sizes == {"dim1": 8, "dim2": 9, "dim3": 10, "time": 20}

        # dtypes
        assert isinstance(ds.dtypes, utils.Frozen)
        assert isinstance(ds.dtypes.mapping, dict)
        assert ds.dtypes == {
            "var1": np.dtype("float64"),
            "var2": np.dtype("float64"),
            "var3": np.dtype("float64"),
        }

        # data_vars
        assert list(ds) == list(ds.data_vars)
        assert list(ds.keys()) == list(ds.data_vars)
        assert "aasldfjalskdfj" not in ds.variables
        assert "dim1" in repr(ds.variables)
        assert len(ds) == 3
        assert bool(ds)

        assert list(ds.data_vars) == ["var1", "var2", "var3"]
        assert list(ds.data_vars.keys()) == ["var1", "var2", "var3"]
        assert "var1" in ds.data_vars
        assert "dim1" not in ds.data_vars
        assert "numbers" not in ds.data_vars
        assert len(ds.data_vars) == 3

        # xindexes
        assert set(ds.xindexes) == {"dim2", "dim3", "time"}
        assert len(ds.xindexes) == 3
        assert "dim2" in repr(ds.xindexes)
        assert all([isinstance(idx, Index) for idx in ds.xindexes.values()])

        # indexes
        assert set(ds.indexes) == {"dim2", "dim3", "time"}
        assert len(ds.indexes) == 3
        assert "dim2" in repr(ds.indexes)
        assert all([isinstance(idx, pd.Index) for idx in ds.indexes.values()])

        # coords
        assert list(ds.coords) == ["dim2", "dim3", "time", "numbers"]
        assert "dim2" in ds.coords
        assert "numbers" in ds.coords
        assert "var1" not in ds.coords
        assert "dim1" not in ds.coords
        assert len(ds.coords) == 4

        # nbytes
        assert (
            Dataset({"x": np.int64(1), "y": np.array([1, 2], dtype=np.float32)}).nbytes
            == 16
        )

    def test_warn_ds_dims_deprecation(self) -> None:
        # TODO remove after deprecation cycle in GH #8500 is complete
        ds = create_test_data()

        with pytest.warns(FutureWarning, match="return type"):
            ds.dims["dim1"]

        with pytest.warns(FutureWarning, match="return type"):
            ds.dims.keys()

        with pytest.warns(FutureWarning, match="return type"):
            ds.dims.values()

        with pytest.warns(FutureWarning, match="return type"):
            ds.dims.items()

        with assert_no_warnings():
            len(ds.dims)
            ds.dims.__iter__()
            "dim1" in ds.dims

    def test_asarray(self) -> None:
        ds = Dataset({"x": 0})
        with pytest.raises(TypeError, match=r"cannot directly convert"):
            np.asarray(ds)

    def test_get_index(self) -> None:
        ds = Dataset({"foo": (("x", "y"), np.zeros((2, 3)))}, coords={"x": ["a", "b"]})
        assert ds.get_index("x").equals(pd.Index(["a", "b"]))
        assert ds.get_index("y").equals(pd.Index([0, 1, 2]))
        with pytest.raises(KeyError):
            ds.get_index("z")

    def test_attr_access(self) -> None:
        ds = Dataset(
            {"tmin": ("x", [42], {"units": "Celsius"})}, attrs={"title": "My test data"}
        )
        assert_identical(ds.tmin, ds["tmin"])
        assert_identical(ds.tmin.x, ds.x)

        assert ds.title == ds.attrs["title"]
        assert ds.tmin.units == ds["tmin"].attrs["units"]

        assert {"tmin", "title"} <= set(dir(ds))
        assert "units" in set(dir(ds.tmin))

        # should defer to variable of same name
        ds.attrs["tmin"] = -999
        assert ds.attrs["tmin"] == -999
        assert_identical(ds.tmin, ds["tmin"])

    def test_variable(self) -> None:
        a = Dataset()
        d = np.random.random((10, 3))
        a["foo"] = (("time", "x"), d)
        assert "foo" in a.variables
        assert "foo" in a
        a["bar"] = (("time", "x"), d)
        # order of creation is preserved
        assert list(a.variables) == ["foo", "bar"]
        assert_array_equal(a["foo"].values, d)
        # try to add variable with dim (10,3) with data that's (3,10)
        with pytest.raises(ValueError):
            a["qux"] = (("time", "x"), d.T)

    def test_modify_inplace(self) -> None:
        a = Dataset()
        vec = np.random.random((10,))
        attributes = {"foo": "bar"}
        a["x"] = ("x", vec, attributes)
        assert "x" in a.coords
        assert isinstance(a.coords["x"].to_index(), pd.Index)
        assert_identical(a.coords["x"].variable, a.variables["x"])
        b = Dataset()
        b["x"] = ("x", vec, attributes)
        assert_identical(a["x"], b["x"])
        assert a.sizes == b.sizes
        # this should work
        a["x"] = ("x", vec[:5])
        a["z"] = ("x", np.arange(5))
        with pytest.raises(ValueError):
            # now it shouldn't, since there is a conflicting length
            a["x"] = ("x", vec[:4])
        arr = np.random.random((10, 1))
        scal = np.array(0)
        with pytest.raises(ValueError):
            a["y"] = ("y", arr)
        with pytest.raises(ValueError):
            a["y"] = ("y", scal)
        assert "y" not in a.dims

    def test_coords_properties(self) -> None:
        # use int64 for repr consistency on windows
        data = Dataset(
            {
                "x": ("x", np.array([-1, -2], "int64")),
                "y": ("y", np.array([0, 1, 2], "int64")),
                "foo": (["x", "y"], np.random.randn(2, 3)),
            },
            {"a": ("x", np.array([4, 5], "int64")), "b": np.int64(-10)},
        )

        coords = data.coords
        assert isinstance(coords, DatasetCoordinates)

        # len
        assert len(coords) == 4

        # iter
        assert list(coords) == ["x", "y", "a", "b"]

        assert_identical(coords["x"].variable, data["x"].variable)
        assert_identical(coords["y"].variable, data["y"].variable)

        assert "x" in coords
        assert "a" in coords
        assert 0 not in coords
        assert "foo" not in coords

        with pytest.raises(KeyError):
            coords["foo"]
        with pytest.raises(KeyError):
            coords[0]

        # repr
        expected = dedent(
            """\
        Coordinates:
          * x        (x) int64 16B -1 -2
          * y        (y) int64 24B 0 1 2
            a        (x) int64 16B 4 5
            b        int64 8B -10"""
        )
        actual = repr(coords)
        assert expected == actual

        # dims
        assert coords.sizes == {"x": 2, "y": 3}

        # dtypes
        assert coords.dtypes == {
            "x": np.dtype("int64"),
            "y": np.dtype("int64"),
            "a": np.dtype("int64"),
            "b": np.dtype("int64"),
        }

    def test_coords_modify(self) -> None:
        data = Dataset(
            {
                "x": ("x", [-1, -2]),
                "y": ("y", [0, 1, 2]),
                "foo": (["x", "y"], np.random.randn(2, 3)),
            },
            {"a": ("x", [4, 5]), "b": -10},
        )

        actual = data.copy(deep=True)
        actual.coords["x"] = ("x", ["a", "b"])
        assert_array_equal(actual["x"], ["a", "b"])

        actual = data.copy(deep=True)
        actual.coords["z"] = ("z", ["a", "b"])
        assert_array_equal(actual["z"], ["a", "b"])

        actual = data.copy(deep=True)
        with pytest.raises(ValueError, match=r"conflicting dimension sizes"):
            actual.coords["x"] = ("x", [-1])
        assert_identical(actual, data)  # should not be modified

        actual = data.copy()
        del actual.coords["b"]
        expected = data.reset_coords("b", drop=True)
        assert_identical(expected, actual)

        with pytest.raises(KeyError):
            del data.coords["not_found"]

        with pytest.raises(KeyError):
            del data.coords["foo"]

        actual = data.copy(deep=True)
        actual.coords.update({"c": 11})
        expected = data.merge({"c": 11}).set_coords("c")
        assert_identical(expected, actual)

        # regression test for GH3746
        del actual.coords["x"]
        assert "x" not in actual.xindexes

    def test_update_index(self) -> None:
        actual = Dataset(coords={"x": [1, 2, 3]})
        actual["x"] = ["a", "b", "c"]
        assert actual.xindexes["x"].to_pandas_index().equals(pd.Index(["a", "b", "c"]))

    def test_coords_setitem_with_new_dimension(self) -> None:
        actual = Dataset()
        actual.coords["foo"] = ("x", [1, 2, 3])
        expected = Dataset(coords={"foo": ("x", [1, 2, 3])})
        assert_identical(expected, actual)

    def test_coords_setitem_multiindex(self) -> None:
        data = create_test_multiindex()
        with pytest.raises(ValueError, match=r"cannot drop or update.*corrupt.*index "):
            data.coords["level_1"] = range(4)

    def test_coords_set(self) -> None:
        one_coord = Dataset({"x": ("x", [0]), "yy": ("x", [1]), "zzz": ("x", [2])})
        two_coords = Dataset({"zzz": ("x", [2])}, {"x": ("x", [0]), "yy": ("x", [1])})
        all_coords = Dataset(
            coords={"x": ("x", [0]), "yy": ("x", [1]), "zzz": ("x", [2])}
        )

        actual = one_coord.set_coords("x")
        assert_identical(one_coord, actual)
        actual = one_coord.set_coords(["x"])
        assert_identical(one_coord, actual)

        actual = one_coord.set_coords("yy")
        assert_identical(two_coords, actual)

        actual = one_coord.set_coords(["yy", "zzz"])
        assert_identical(all_coords, actual)

        actual = one_coord.reset_coords()
        assert_identical(one_coord, actual)
        actual = two_coords.reset_coords()
        assert_identical(one_coord, actual)
        actual = all_coords.reset_coords()
        assert_identical(one_coord, actual)

        actual = all_coords.reset_coords(["yy", "zzz"])
        assert_identical(one_coord, actual)
        actual = all_coords.reset_coords("zzz")
        assert_identical(two_coords, actual)

        with pytest.raises(ValueError, match=r"cannot remove index"):
            one_coord.reset_coords("x")

        actual = all_coords.reset_coords("zzz", drop=True)
        expected = all_coords.drop_vars("zzz")
        assert_identical(expected, actual)
        expected = two_coords.drop_vars("zzz")
        assert_identical(expected, actual)

    def test_coords_to_dataset(self) -> None:
        orig = Dataset({"foo": ("y", [-1, 0, 1])}, {"x": 10, "y": [2, 3, 4]})
        expected = Dataset(coords={"x": 10, "y": [2, 3, 4]})
        actual = orig.coords.to_dataset()
        assert_identical(expected, actual)

    def test_coords_merge(self) -> None:
        orig_coords = Dataset(coords={"a": ("x", [1, 2]), "x": [0, 1]}).coords
        other_coords = Dataset(coords={"b": ("x", ["a", "b"]), "x": [0, 1]}).coords
        expected = Dataset(
            coords={"a": ("x", [1, 2]), "b": ("x", ["a", "b"]), "x": [0, 1]}
        )
        actual = orig_coords.merge(other_coords)
        assert_identical(expected, actual)
        actual = other_coords.merge(orig_coords)
        assert_identical(expected, actual)

        other_coords = Dataset(coords={"x": ("x", ["a"])}).coords
        with pytest.raises(MergeError):
            orig_coords.merge(other_coords)
        other_coords = Dataset(coords={"x": ("x", ["a", "b"])}).coords
        with pytest.raises(MergeError):
            orig_coords.merge(other_coords)
        other_coords = Dataset(coords={"x": ("x", ["a", "b", "c"])}).coords
        with pytest.raises(MergeError):
            orig_coords.merge(other_coords)

        other_coords = Dataset(coords={"a": ("x", [8, 9])}).coords
        expected = Dataset(coords={"x": range(2)})
        actual = orig_coords.merge(other_coords)
        assert_identical(expected, actual)
        actual = other_coords.merge(orig_coords)
        assert_identical(expected, actual)

        other_coords = Dataset(coords={"x": np.nan}).coords
        actual = orig_coords.merge(other_coords)
        assert_identical(orig_coords.to_dataset(), actual)
        actual = other_coords.merge(orig_coords)
        assert_identical(orig_coords.to_dataset(), actual)

    def test_coords_merge_mismatched_shape(self) -> None:
        orig_coords = Dataset(coords={"a": ("x", [1, 1])}).coords
        other_coords = Dataset(coords={"a": 1}).coords
        expected = orig_coords.to_dataset()
        actual = orig_coords.merge(other_coords)
        assert_identical(expected, actual)

        other_coords = Dataset(coords={"a": ("y", [1])}).coords
        expected = Dataset(coords={"a": (["x", "y"], [[1], [1]])})
        actual = orig_coords.merge(other_coords)
        assert_identical(expected, actual)

        actual = other_coords.merge(orig_coords)
        assert_identical(expected.transpose(), actual)

        orig_coords = Dataset(coords={"a": ("x", [np.nan])}).coords
        other_coords = Dataset(coords={"a": np.nan}).coords
        expected = orig_coords.to_dataset()
        actual = orig_coords.merge(other_coords)
        assert_identical(expected, actual)

    def test_data_vars_properties(self) -> None:
        ds = Dataset()
        ds["foo"] = (("x",), [1.0])
        ds["bar"] = 2.0

        # iter
        assert set(ds.data_vars) == {"foo", "bar"}
        assert "foo" in ds.data_vars
        assert "x" not in ds.data_vars
        assert_identical(ds["foo"], ds.data_vars["foo"])

        # repr
        expected = dedent(
            """\
        Data variables:
            foo      (x) float64 8B 1.0
            bar      float64 8B 2.0"""
        )
        actual = repr(ds.data_vars)
        assert expected == actual

        # dtypes
        assert ds.data_vars.dtypes == {
            "foo": np.dtype("float64"),
            "bar": np.dtype("float64"),
        }

        # len
        ds.coords["x"] = [1]
        assert len(ds.data_vars) == 2

        # https://github.com/pydata/xarray/issues/7588
        with pytest.raises(
            AssertionError, match="something is wrong with Dataset._coord_names"
        ):
            ds._coord_names = {"w", "x", "y", "z"}
            len(ds.data_vars)

    def test_equals_and_identical(self) -> None:
        data = create_test_data(seed=42)
        assert data.equals(data)
        assert data.identical(data)

        data2 = create_test_data(seed=42)
        data2.attrs["foobar"] = "baz"
        assert data.equals(data2)
        assert not data.identical(data2)

        del data2["time"]
        assert not data.equals(data2)

        data = create_test_data(seed=42).rename({"var1": None})
        assert data.equals(data)
        assert data.identical(data)

        data2 = data.reset_coords()
        assert not data2.equals(data)
        assert not data2.identical(data)

    def test_equals_failures(self) -> None:
        data = create_test_data()
        assert not data.equals("foo")  # type: ignore[arg-type]
        assert not data.identical(123)  # type: ignore[arg-type]
        assert not data.broadcast_equals({1: 2})  # type: ignore[arg-type]

    def test_broadcast_equals(self) -> None:
        data1 = Dataset(coords={"x": 0})
        data2 = Dataset(coords={"x": [0]})
        assert data1.broadcast_equals(data2)
        assert not data1.equals(data2)
        assert not data1.identical(data2)

    def test_attrs(self) -> None:
        data = create_test_data(seed=42)
        data.attrs = {"foobar": "baz"}
        assert data.attrs["foobar"], "baz"
        assert isinstance(data.attrs, dict)

    def test_chunks_does_not_load_data(self) -> None:
        # regression test for GH6538
        store = InaccessibleVariableDataStore()
        create_test_data().dump_to_store(store)
        ds = open_dataset(store)
        assert ds.chunks == {}

    @requires_dask
    def test_chunk(self) -> None:
        data = create_test_data()
        for v in data.variables.values():
            assert isinstance(v.data, np.ndarray)
        assert data.chunks == {}

        reblocked = data.chunk()
        for k, v in reblocked.variables.items():
            if k in reblocked.dims:
                assert isinstance(v.data, np.ndarray)
            else:
                assert isinstance(v.data, da.Array)

        expected_chunks: dict[Hashable, tuple[int, ...]] = {
            "dim1": (8,),
            "dim2": (9,),
            "dim3": (10,),
        }
        assert reblocked.chunks == expected_chunks

        # test kwargs form of chunks
        assert data.chunk(expected_chunks).chunks == expected_chunks

        def get_dask_names(ds):
            return {k: v.data.name for k, v in ds.items()}

        orig_dask_names = get_dask_names(reblocked)

        reblocked = data.chunk({"time": 5, "dim1": 5, "dim2": 5, "dim3": 5})
        # time is not a dim in any of the data_vars, so it
        # doesn't get chunked
        expected_chunks = {"dim1": (5, 3), "dim2": (5, 4), "dim3": (5, 5)}
        assert reblocked.chunks == expected_chunks

        # make sure dask names change when rechunking by different amounts
        # regression test for GH3350
        new_dask_names = get_dask_names(reblocked)
        for k, v in new_dask_names.items():
            assert v != orig_dask_names[k]

        reblocked = data.chunk(expected_chunks)
        assert reblocked.chunks == expected_chunks

        # reblock on already blocked data
        orig_dask_names = get_dask_names(reblocked)
        reblocked = reblocked.chunk(expected_chunks)
        new_dask_names = get_dask_names(reblocked)
        assert reblocked.chunks == expected_chunks
        assert_identical(reblocked, data)
        # rechunking with same chunk sizes should not change names
        for k, v in new_dask_names.items():
            assert v == orig_dask_names[k]

        with pytest.raises(
            ValueError,
            match=re.escape(
                "chunks keys ('foo',) not found in data dimensions ('dim2', 'dim3', 'time', 'dim1')"
            ),
        ):
            data.chunk({"foo": 10})

    @requires_dask
    def test_dask_is_lazy(self) -> None:
        store = InaccessibleVariableDataStore()
        create_test_data().dump_to_store(store)
        ds = open_dataset(store).chunk()

        with pytest.raises(UnexpectedDataAccess):
            ds.load()
        with pytest.raises(UnexpectedDataAccess):
            ds["var1"].values

        # these should not raise UnexpectedDataAccess:
        ds.var1.data
        ds.isel(time=10)
        ds.isel(time=slice(10), dim1=[0]).isel(dim1=0, dim2=-1)
        ds.transpose()
        ds.mean()
        ds.fillna(0)
        ds.rename({"dim1": "foobar"})
        ds.set_coords("var1")
        ds.drop_vars("var1")

    def test_isel(self) -> None:
        data = create_test_data()
        slicers: dict[Hashable, slice] = {
            "dim1": slice(None, None, 2),
            "dim2": slice(0, 2),
        }
        ret = data.isel(slicers)

        # Verify that only the specified dimension was altered
        assert list(data.dims) == list(ret.dims)
        for d in data.dims:
            if d in slicers:
                assert ret.sizes[d] == np.arange(data.sizes[d])[slicers[d]].size
            else:
                assert data.sizes[d] == ret.sizes[d]
        # Verify that the data is what we expect
        for v in data.variables:
            assert data[v].dims == ret[v].dims
            assert data[v].attrs == ret[v].attrs
            slice_list = [slice(None)] * data[v].values.ndim
            for d, s in slicers.items():
                if d in data[v].dims:
                    inds = np.nonzero(np.array(data[v].dims) == d)[0]
                    for ind in inds:
                        slice_list[ind] = s
            expected = data[v].values[tuple(slice_list)]
            actual = ret[v].values
            np.testing.assert_array_equal(expected, actual)

        with pytest.raises(ValueError):
            data.isel(not_a_dim=slice(0, 2))
        with pytest.raises(
            ValueError,
            match=r"Dimensions {'not_a_dim'} do not exist. Expected "
            r"one or more of "
            r"[\w\W]*'dim\d'[\w\W]*'dim\d'[\w\W]*'time'[\w\W]*'dim\d'[\w\W]*",
        ):
            data.isel(not_a_dim=slice(0, 2))
        with pytest.warns(
            UserWarning,
            match=r"Dimensions {'not_a_dim'} do not exist. "
            r"Expected one or more of "
            r"[\w\W]*'dim\d'[\w\W]*'dim\d'[\w\W]*'time'[\w\W]*'dim\d'[\w\W]*",
        ):
            data.isel(not_a_dim=slice(0, 2), missing_dims="warn")
        assert_identical(data, data.isel(not_a_dim=slice(0, 2), missing_dims="ignore"))

        ret = data.isel(dim1=0)
        assert {"time": 20, "dim2": 9, "dim3": 10} == ret.sizes
        assert set(data.data_vars) == set(ret.data_vars)
        assert set(data.coords) == set(ret.coords)
        assert set(data.xindexes) == set(ret.xindexes)

        ret = data.isel(time=slice(2), dim1=0, dim2=slice(5))
        assert {"time": 2, "dim2": 5, "dim3": 10} == ret.sizes
        assert set(data.data_vars) == set(ret.data_vars)
        assert set(data.coords) == set(ret.coords)
        assert set(data.xindexes) == set(ret.xindexes)

        ret = data.isel(time=0, dim1=0, dim2=slice(5))
        assert {"dim2": 5, "dim3": 10} == ret.sizes
        assert set(data.data_vars) == set(ret.data_vars)
        assert set(data.coords) == set(ret.coords)
        assert set(data.xindexes) == set(list(ret.xindexes) + ["time"])

    def test_isel_fancy(self) -> None:
        # isel with fancy indexing.
        data = create_test_data()

        pdim1 = [1, 2, 3]
        pdim2 = [4, 5, 1]
        pdim3 = [1, 2, 3]
        actual = data.isel(
            dim1=(("test_coord",), pdim1),
            dim2=(("test_coord",), pdim2),
            dim3=(("test_coord",), pdim3),
        )
        assert "test_coord" in actual.dims
        assert actual.coords["test_coord"].shape == (len(pdim1),)

        # Should work with DataArray
        actual = data.isel(
            dim1=DataArray(pdim1, dims="test_coord"),
            dim2=(("test_coord",), pdim2),
            dim3=(("test_coord",), pdim3),
        )
        assert "test_coord" in actual.dims
        assert actual.coords["test_coord"].shape == (len(pdim1),)
        expected = data.isel(
            dim1=(("test_coord",), pdim1),
            dim2=(("test_coord",), pdim2),
            dim3=(("test_coord",), pdim3),
        )
        assert_identical(actual, expected)

        # DataArray with coordinate
        idx1 = DataArray(pdim1, dims=["a"], coords={"a": np.random.randn(3)})
        idx2 = DataArray(pdim2, dims=["b"], coords={"b": np.random.randn(3)})
        idx3 = DataArray(pdim3, dims=["c"], coords={"c": np.random.randn(3)})
        # Should work with DataArray
        actual = data.isel(dim1=idx1, dim2=idx2, dim3=idx3)
        assert "a" in actual.dims
        assert "b" in actual.dims
        assert "c" in actual.dims
        assert "time" in actual.coords
        assert "dim2" in actual.coords
        assert "dim3" in actual.coords
        expected = data.isel(
            dim1=(("a",), pdim1), dim2=(("b",), pdim2), dim3=(("c",), pdim3)
        )
        expected = expected.assign_coords(a=idx1["a"], b=idx2["b"], c=idx3["c"])
        assert_identical(actual, expected)

        idx1 = DataArray(pdim1, dims=["a"], coords={"a": np.random.randn(3)})
        idx2 = DataArray(pdim2, dims=["a"])
        idx3 = DataArray(pdim3, dims=["a"])
        # Should work with DataArray
        actual = data.isel(dim1=idx1, dim2=idx2, dim3=idx3)
        assert "a" in actual.dims
        assert "time" in actual.coords
        assert "dim2" in actual.coords
        assert "dim3" in actual.coords
        expected = data.isel(
            dim1=(("a",), pdim1), dim2=(("a",), pdim2), dim3=(("a",), pdim3)
        )
        expected = expected.assign_coords(a=idx1["a"])
        assert_identical(actual, expected)

        actual = data.isel(dim1=(("points",), pdim1), dim2=(("points",), pdim2))
        assert "points" in actual.dims
        assert "dim3" in actual.dims
        assert "dim3" not in actual.data_vars
        np.testing.assert_array_equal(data["dim2"][pdim2], actual["dim2"])

        # test that the order of the indexers doesn't matter
        assert_identical(
            data.isel(dim1=(("points",), pdim1), dim2=(("points",), pdim2)),
            data.isel(dim2=(("points",), pdim2), dim1=(("points",), pdim1)),
        )
        # make sure we're raising errors in the right places
        with pytest.raises(IndexError, match=r"Dimensions of indexers mismatch"):
            data.isel(dim1=(("points",), [1, 2]), dim2=(("points",), [1, 2, 3]))
        with pytest.raises(TypeError, match=r"cannot use a Dataset"):
            data.isel(dim1=Dataset({"points": [1, 2]}))

        # test to be sure we keep around variables that were not indexed
        ds = Dataset({"x": [1, 2, 3, 4], "y": 0})
        actual = ds.isel(x=(("points",), [0, 1, 2]))
        assert_identical(ds["y"], actual["y"])

        # tests using index or DataArray as indexers
        stations = Dataset()
        stations["station"] = (("station",), ["A", "B", "C"])
        stations["dim1s"] = (("station",), [1, 2, 3])
        stations["dim2s"] = (("station",), [4, 5, 1])

        actual = data.isel(dim1=stations["dim1s"], dim2=stations["dim2s"])
        assert "station" in actual.coords
        assert "station" in actual.dims
        assert_identical(actual["station"].drop_vars(["dim2"]), stations["station"])

        with pytest.raises(ValueError, match=r"conflicting values/indexes on "):
            data.isel(
                dim1=DataArray(
                    [0, 1, 2], dims="station", coords={"station": [0, 1, 2]}
                ),
                dim2=DataArray(
                    [0, 1, 2], dims="station", coords={"station": [0, 1, 3]}
                ),
            )

        # multi-dimensional selection
        stations = Dataset()
        stations["a"] = (("a",), ["A", "B", "C"])
        stations["b"] = (("b",), [0, 1])
        stations["dim1s"] = (("a", "b"), [[1, 2], [2, 3], [3, 4]])
        stations["dim2s"] = (("a",), [4, 5, 1])
        actual = data.isel(dim1=stations["dim1s"], dim2=stations["dim2s"])
        assert "a" in actual.coords
        assert "a" in actual.dims
        assert "b" in actual.coords
        assert "b" in actual.dims
        assert "dim2" in actual.coords
        assert "a" in actual["dim2"].dims

        assert_identical(actual["a"].drop_vars(["dim2"]), stations["a"])
        assert_identical(actual["b"], stations["b"])
        expected_var1 = data["var1"].variable[
            stations["dim1s"].variable, stations["dim2s"].variable
        ]
        expected_var2 = data["var2"].variable[
            stations["dim1s"].variable, stations["dim2s"].variable
        ]
        expected_var3 = data["var3"].variable[slice(None), stations["dim1s"].variable]
        assert_equal(actual["a"].drop_vars("dim2"), stations["a"])
        assert_array_equal(actual["var1"], expected_var1)
        assert_array_equal(actual["var2"], expected_var2)
        assert_array_equal(actual["var3"], expected_var3)

        # test that drop works
        ds = xr.Dataset({"a": (("x",), [1, 2, 3])}, coords={"b": (("x",), [5, 6, 7])})

        actual = ds.isel({"x": 1}, drop=False)
        expected = xr.Dataset({"a": 2}, coords={"b": 6})
        assert_identical(actual, expected)

        actual = ds.isel({"x": 1}, drop=True)
        expected = xr.Dataset({"a": 2})
        assert_identical(actual, expected)

        actual = ds.isel({"x": DataArray(1)}, drop=False)
        expected = xr.Dataset({"a": 2}, coords={"b": 6})
        assert_identical(actual, expected)

        actual = ds.isel({"x": DataArray(1)}, drop=True)
        expected = xr.Dataset({"a": 2})
        assert_identical(actual, expected)

    def test_isel_dataarray(self) -> None:
        """Test for indexing by DataArray"""
        data = create_test_data()
        # indexing with DataArray with same-name coordinates.
        indexing_da = DataArray(
            np.arange(1, 4), dims=["dim1"], coords={"dim1": np.random.randn(3)}
        )
        actual = data.isel(dim1=indexing_da)
        assert_identical(indexing_da["dim1"], actual["dim1"])
        assert_identical(data["dim2"], actual["dim2"])

        # Conflict in the dimension coordinate
        indexing_da = DataArray(
            np.arange(1, 4), dims=["dim2"], coords={"dim2": np.random.randn(3)}
        )
        with pytest.raises(IndexError, match=r"dimension coordinate 'dim2'"):
            data.isel(dim2=indexing_da)
        # Also the case for DataArray
        with pytest.raises(IndexError, match=r"dimension coordinate 'dim2'"):
            data["var2"].isel(dim2=indexing_da)
        with pytest.raises(IndexError, match=r"dimension coordinate 'dim2'"):
            data["dim2"].isel(dim2=indexing_da)

        # same name coordinate which does not conflict
        indexing_da = DataArray(
            np.arange(1, 4), dims=["dim2"], coords={"dim2": data["dim2"].values[1:4]}
        )
        actual = data.isel(dim2=indexing_da)
        assert_identical(actual["dim2"], indexing_da["dim2"])

        # Silently drop conflicted (non-dimensional) coordinate of indexer
        indexing_da = DataArray(
            np.arange(1, 4),
            dims=["dim2"],
            coords={
                "dim2": data["dim2"].values[1:4],
                "numbers": ("dim2", np.arange(2, 5)),
            },
        )
        actual = data.isel(dim2=indexing_da)
        assert_identical(actual["numbers"], data["numbers"])

        # boolean data array with coordinate with the same name
        indexing_da = DataArray(
            np.arange(1, 10), dims=["dim2"], coords={"dim2": data["dim2"].values}
        )
        indexing_da = indexing_da < 3
        actual = data.isel(dim2=indexing_da)
        assert_identical(actual["dim2"], data["dim2"][:2])

        # boolean data array with non-dimensioncoordinate
        indexing_da = DataArray(
            np.arange(1, 10),
            dims=["dim2"],
            coords={
                "dim2": data["dim2"].values,
                "non_dim": (("dim2",), np.random.randn(9)),
                "non_dim2": 0,
            },
        )
        indexing_da = indexing_da < 3
        actual = data.isel(dim2=indexing_da)
        assert_identical(
            actual["dim2"].drop_vars("non_dim").drop_vars("non_dim2"), data["dim2"][:2]
        )
        assert_identical(actual["non_dim"], indexing_da["non_dim"][:2])
        assert_identical(actual["non_dim2"], indexing_da["non_dim2"])

        # non-dimension coordinate will be also attached
        indexing_da = DataArray(
            np.arange(1, 4),
            dims=["dim2"],
            coords={"non_dim": (("dim2",), np.random.randn(3))},
        )
        actual = data.isel(dim2=indexing_da)
        assert "non_dim" in actual
        assert "non_dim" in actual.coords

        # Index by a scalar DataArray
        indexing_da = DataArray(3, dims=[], coords={"station": 2})
        actual = data.isel(dim2=indexing_da)
        assert "station" in actual
        actual = data.isel(dim2=indexing_da["station"])
        assert "station" in actual

        # indexer generated from coordinates
        indexing_ds = Dataset({}, coords={"dim2": [0, 1, 2]})
        with pytest.raises(IndexError, match=r"dimension coordinate 'dim2'"):
            actual = data.isel(dim2=indexing_ds["dim2"])

    def test_isel_fancy_convert_index_variable(self) -> None:
        # select index variable "x" with a DataArray of dim "z"
        # -> drop index and convert index variable to base variable
        ds = xr.Dataset({"foo": ("x", [1, 2, 3])}, coords={"x": [0, 1, 2]})
        idxr = xr.DataArray([1], dims="z", name="x")
        actual = ds.isel(x=idxr)
        assert "x" not in actual.xindexes
        assert not isinstance(actual.x.variable, IndexVariable)

    def test_sel(self) -> None:
        data = create_test_data()
        int_slicers = {"dim1": slice(None, None, 2), "dim2": slice(2), "dim3": slice(3)}
        loc_slicers = {
            "dim1": slice(None, None, 2),
            "dim2": slice(0, 0.5),
            "dim3": slice("a", "c"),
        }
        assert_equal(data.isel(int_slicers), data.sel(loc_slicers))
        data["time"] = ("time", pd.date_range("2000-01-01", periods=20))
        assert_equal(data.isel(time=0), data.sel(time="2000-01-01"))
        assert_equal(
            data.isel(time=slice(10)), data.sel(time=slice("2000-01-01", "2000-01-10"))
        )
        assert_equal(data, data.sel(time=slice("1999", "2005")))
        times = pd.date_range("2000-01-01", periods=3)
        assert_equal(data.isel(time=slice(3)), data.sel(time=times))
        assert_equal(
            data.isel(time=slice(3)), data.sel(time=(data["time.dayofyear"] <= 3))
        )

        td = pd.to_timedelta(np.arange(3), unit="days")
        data = Dataset({"x": ("td", np.arange(3)), "td": td})
        assert_equal(data, data.sel(td=td))
        assert_equal(data, data.sel(td=slice("3 days")))
        assert_equal(data.isel(td=0), data.sel(td=pd.Timedelta("0 days")))
        assert_equal(data.isel(td=0), data.sel(td=pd.Timedelta("0h")))
        assert_equal(data.isel(td=slice(1, 3)), data.sel(td=slice("1 days", "2 days")))

    def test_sel_dataarray(self) -> None:
        data = create_test_data()

        ind = DataArray([0.0, 0.5, 1.0], dims=["dim2"])
        actual = data.sel(dim2=ind)
        assert_equal(actual, data.isel(dim2=[0, 1, 2]))

        # with different dimension
        ind = DataArray([0.0, 0.5, 1.0], dims=["new_dim"])
        actual = data.sel(dim2=ind)
        expected = data.isel(dim2=Variable("new_dim", [0, 1, 2]))
        assert "new_dim" in actual.dims
        assert_equal(actual, expected)

        # Multi-dimensional
        ind = DataArray([[0.0], [0.5], [1.0]], dims=["new_dim", "new_dim2"])
        actual = data.sel(dim2=ind)
        expected = data.isel(dim2=Variable(("new_dim", "new_dim2"), [[0], [1], [2]]))
        assert "new_dim" in actual.dims
        assert "new_dim2" in actual.dims
        assert_equal(actual, expected)

        # with coordinate
        ind = DataArray(
            [0.0, 0.5, 1.0], dims=["new_dim"], coords={"new_dim": ["a", "b", "c"]}
        )
        actual = data.sel(dim2=ind)
        expected = data.isel(dim2=[0, 1, 2]).rename({"dim2": "new_dim"})
        assert "new_dim" in actual.dims
        assert "new_dim" in actual.coords
        assert_equal(
            actual.drop_vars("new_dim").drop_vars("dim2"), expected.drop_vars("new_dim")
        )
        assert_equal(actual["new_dim"].drop_vars("dim2"), ind["new_dim"])

        # with conflicted coordinate (silently ignored)
        ind = DataArray(
            [0.0, 0.5, 1.0], dims=["dim2"], coords={"dim2": ["a", "b", "c"]}
        )
        actual = data.sel(dim2=ind)
        expected = data.isel(dim2=[0, 1, 2])
        assert_equal(actual, expected)

        # with conflicted coordinate (silently ignored)
        ind = DataArray(
            [0.0, 0.5, 1.0],
            dims=["new_dim"],
            coords={"new_dim": ["a", "b", "c"], "dim2": 3},
        )
        actual = data.sel(dim2=ind)
        assert_equal(
            actual["new_dim"].drop_vars("dim2"), ind["new_dim"].drop_vars("dim2")
        )
        expected = data.isel(dim2=[0, 1, 2])
        expected["dim2"] = (("new_dim"), expected["dim2"].values)
        assert_equal(actual["dim2"].drop_vars("new_dim"), expected["dim2"])
        assert actual["var1"].dims == ("dim1", "new_dim")

        # with non-dimensional coordinate
        ind = DataArray(
            [0.0, 0.5, 1.0],
            dims=["dim2"],
            coords={
                "dim2": ["a", "b", "c"],
                "numbers": ("dim2", [0, 1, 2]),
                "new_dim": ("dim2", [1.1, 1.2, 1.3]),
            },
        )
        actual = data.sel(dim2=ind)
        expected = data.isel(dim2=[0, 1, 2])
        assert_equal(actual.drop_vars("new_dim"), expected)
        assert np.allclose(actual["new_dim"].values, ind["new_dim"].values)

    def test_sel_dataarray_mindex(self) -> None:
        midx = pd.MultiIndex.from_product([list("abc"), [0, 1]], names=("one", "two"))
        midx_coords = Coordinates.from_pandas_multiindex(midx, "x")
        midx_coords["y"] = range(3)

        mds = xr.Dataset(
            {"var": (("x", "y"), np.random.rand(6, 3))}, coords=midx_coords
        )

        actual_isel = mds.isel(x=xr.DataArray(np.arange(3), dims="x"))
        actual_sel = mds.sel(x=DataArray(midx[:3], dims="x"))
        assert actual_isel["x"].dims == ("x",)
        assert actual_sel["x"].dims == ("x",)
        assert_identical(actual_isel, actual_sel)

        actual_isel = mds.isel(x=xr.DataArray(np.arange(3), dims="z"))
        actual_sel = mds.sel(x=Variable("z", midx[:3]))
        assert actual_isel["x"].dims == ("z",)
        assert actual_sel["x"].dims == ("z",)
        assert_identical(actual_isel, actual_sel)

        # with coordinate
        actual_isel = mds.isel(
            x=xr.DataArray(np.arange(3), dims="z", coords={"z": [0, 1, 2]})
        )
        actual_sel = mds.sel(
            x=xr.DataArray(midx[:3], dims="z", coords={"z": [0, 1, 2]})
        )
        assert actual_isel["x"].dims == ("z",)
        assert actual_sel["x"].dims == ("z",)
        assert_identical(actual_isel, actual_sel)

        # Vectorized indexing with level-variables raises an error
        with pytest.raises(ValueError, match=r"Vectorized selection is "):
            mds.sel(one=["a", "b"])

        with pytest.raises(
            ValueError,
            match=r"Vectorized selection is not available along coordinate 'x' with a multi-index",
        ):
            mds.sel(
                x=xr.DataArray(
                    [np.array(midx[:2]), np.array(midx[-2:])], dims=["a", "b"]
                )
            )

    def test_sel_categorical(self) -> None:
        ind = pd.Series(["foo", "bar"], dtype="category")
        df = pd.DataFrame({"ind": ind, "values": [1, 2]})
        ds = df.set_index("ind").to_xarray()
        actual = ds.sel(ind="bar")
        expected = ds.isel(ind=1)
        assert_identical(expected, actual)

    def test_sel_categorical_error(self) -> None:
        ind = pd.Series(["foo", "bar"], dtype="category")
        df = pd.DataFrame({"ind": ind, "values": [1, 2]})
        ds = df.set_index("ind").to_xarray()
        with pytest.raises(ValueError):
            ds.sel(ind="bar", method="nearest")
        with pytest.raises(ValueError):
            ds.sel(ind="bar", tolerance="nearest")

    def test_categorical_index(self) -> None:
        cat = pd.CategoricalIndex(
            ["foo", "bar", "foo"],
            categories=["foo", "bar", "baz", "qux", "quux", "corge"],
        )
        ds = xr.Dataset(
            {"var": ("cat", np.arange(3))},
            coords={"cat": ("cat", cat), "c": ("cat", [0, 1, 1])},
        )
        # test slice
        actual1 = ds.sel(cat="foo")
        expected1 = ds.isel(cat=[0, 2])
        assert_identical(expected1, actual1)
        # make sure the conversion to the array works
        actual2 = ds.sel(cat="foo")["cat"].values
        assert (actual2 == np.array(["foo", "foo"])).all()

        ds = ds.set_index(index=["cat", "c"])
        actual3 = ds.unstack("index")
        assert actual3["var"].shape == (2, 2)

    def test_categorical_reindex(self) -> None:
        cat = pd.CategoricalIndex(
            ["foo", "bar", "baz"],
            categories=["foo", "bar", "baz", "qux", "quux", "corge"],
        )
        ds = xr.Dataset(
            {"var": ("cat", np.arange(3))},
            coords={"cat": ("cat", cat), "c": ("cat", [0, 1, 2])},
        )
        actual = ds.reindex(cat=["foo"])["cat"].values
        assert (actual == np.array(["foo"])).all()

    def test_categorical_multiindex(self) -> None:
        i1 = pd.Series([0, 0])
        cat = pd.CategoricalDtype(categories=["foo", "baz", "bar"])
        i2 = pd.Series(["baz", "bar"], dtype=cat)

        df = pd.DataFrame({"i1": i1, "i2": i2, "values": [1, 2]}).set_index(
            ["i1", "i2"]
        )
        actual = df.to_xarray()
        assert actual["values"].shape == (1, 2)

    def test_sel_drop(self) -> None:
        data = Dataset({"foo": ("x", [1, 2, 3])}, {"x": [0, 1, 2]})
        expected = Dataset({"foo": 1})
        selected = data.sel(x=0, drop=True)
        assert_identical(expected, selected)

        expected = Dataset({"foo": 1}, {"x": 0})
        selected = data.sel(x=0, drop=False)
        assert_identical(expected, selected)

        data = Dataset({"foo": ("x", [1, 2, 3])})
        expected = Dataset({"foo": 1})
        selected = data.sel(x=0, drop=True)
        assert_identical(expected, selected)

    def test_sel_drop_mindex(self) -> None:
        midx = pd.MultiIndex.from_arrays([["a", "a"], [1, 2]], names=("foo", "bar"))
        midx_coords = Coordinates.from_pandas_multiindex(midx, "x")
        data = Dataset(coords=midx_coords)

        actual = data.sel(foo="a", drop=True)
        assert "foo" not in actual.coords

        actual = data.sel(foo="a", drop=False)
        assert_equal(actual.foo, DataArray("a", coords={"foo": "a"}))

    def test_isel_drop(self) -> None:
        data = Dataset({"foo": ("x", [1, 2, 3])}, {"x": [0, 1, 2]})
        expected = Dataset({"foo": 1})
        selected = data.isel(x=0, drop=True)
        assert_identical(expected, selected)

        expected = Dataset({"foo": 1}, {"x": 0})
        selected = data.isel(x=0, drop=False)
        assert_identical(expected, selected)

    def test_head(self) -> None:
        data = create_test_data()

        expected = data.isel(time=slice(5), dim2=slice(6))
        actual = data.head(time=5, dim2=6)
        assert_equal(expected, actual)

        expected = data.isel(time=slice(0))
        actual = data.head(time=0)
        assert_equal(expected, actual)

        expected = data.isel({dim: slice(6) for dim in data.dims})
        actual = data.head(6)
        assert_equal(expected, actual)

        expected = data.isel({dim: slice(5) for dim in data.dims})
        actual = data.head()
        assert_equal(expected, actual)

        with pytest.raises(TypeError, match=r"either dict-like or a single int"):
            data.head([3])  # type: ignore[arg-type]
        with pytest.raises(TypeError, match=r"expected integer type"):
            data.head(dim2=3.1)
        with pytest.raises(ValueError, match=r"expected positive int"):
            data.head(time=-3)

    def test_tail(self) -> None:
        data = create_test_data()

        expected = data.isel(time=slice(-5, None), dim2=slice(-6, None))
        actual = data.tail(time=5, dim2=6)
        assert_equal(expected, actual)

        expected = data.isel(dim1=slice(0))
        actual = data.tail(dim1=0)
        assert_equal(expected, actual)

        expected = data.isel({dim: slice(-6, None) for dim in data.dims})
        actual = data.tail(6)
        assert_equal(expected, actual)

        expected = data.isel({dim: slice(-5, None) for dim in data.dims})
        actual = data.tail()
        assert_equal(expected, actual)

        with pytest.raises(TypeError, match=r"either dict-like or a single int"):
            data.tail([3])  # type: ignore[arg-type]
        with pytest.raises(TypeError, match=r"expected integer type"):
            data.tail(dim2=3.1)
        with pytest.raises(ValueError, match=r"expected positive int"):
            data.tail(time=-3)

    def test_thin(self) -> None:
        data = create_test_data()

        expected = data.isel(time=slice(None, None, 5), dim2=slice(None, None, 6))
        actual = data.thin(time=5, dim2=6)
        assert_equal(expected, actual)

        expected = data.isel({dim: slice(None, None, 6) for dim in data.dims})
        actual = data.thin(6)
        assert_equal(expected, actual)

        with pytest.raises(TypeError, match=r"either dict-like or a single int"):
            data.thin([3])  # type: ignore[arg-type]
        with pytest.raises(TypeError, match=r"expected integer type"):
            data.thin(dim2=3.1)
        with pytest.raises(ValueError, match=r"cannot be zero"):
            data.thin(time=0)
        with pytest.raises(ValueError, match=r"expected positive int"):
            data.thin(time=-3)

    @pytest.mark.filterwarnings("ignore::DeprecationWarning")
    def test_sel_fancy(self) -> None:
        data = create_test_data()

        # add in a range() index
        data["dim1"] = data.dim1

        pdim1 = [1, 2, 3]
        pdim2 = [4, 5, 1]
        pdim3 = [1, 2, 3]
        expected = data.isel(
            dim1=Variable(("test_coord",), pdim1),
            dim2=Variable(("test_coord",), pdim2),
            dim3=Variable(("test_coord"), pdim3),
        )
        actual = data.sel(
            dim1=Variable(("test_coord",), data.dim1[pdim1]),
            dim2=Variable(("test_coord",), data.dim2[pdim2]),
            dim3=Variable(("test_coord",), data.dim3[pdim3]),
        )
        assert_identical(expected, actual)

        # DataArray Indexer
        idx_t = DataArray(
            data["time"][[3, 2, 1]].values, dims=["a"], coords={"a": ["a", "b", "c"]}
        )
        idx_2 = DataArray(
            data["dim2"][[3, 2, 1]].values, dims=["a"], coords={"a": ["a", "b", "c"]}
        )
        idx_3 = DataArray(
            data["dim3"][[3, 2, 1]].values, dims=["a"], coords={"a": ["a", "b", "c"]}
        )
        actual = data.sel(time=idx_t, dim2=idx_2, dim3=idx_3)
        expected = data.isel(
            time=Variable(("a",), [3, 2, 1]),
            dim2=Variable(("a",), [3, 2, 1]),
            dim3=Variable(("a",), [3, 2, 1]),
        )
        expected = expected.assign_coords(a=idx_t["a"])
        assert_identical(expected, actual)

        idx_t = DataArray(
            data["time"][[3, 2, 1]].values, dims=["a"], coords={"a": ["a", "b", "c"]}
        )
        idx_2 = DataArray(
            data["dim2"][[2, 1, 3]].values, dims=["b"], coords={"b": [0, 1, 2]}
        )
        idx_3 = DataArray(
            data["dim3"][[1, 2, 1]].values, dims=["c"], coords={"c": [0.0, 1.1, 2.2]}
        )
        actual = data.sel(time=idx_t, dim2=idx_2, dim3=idx_3)
        expected = data.isel(
            time=Variable(("a",), [3, 2, 1]),
            dim2=Variable(("b",), [2, 1, 3]),
            dim3=Variable(("c",), [1, 2, 1]),
        )
        expected = expected.assign_coords(a=idx_t["a"], b=idx_2["b"], c=idx_3["c"])
        assert_identical(expected, actual)

        # test from sel_points
        data = Dataset({"foo": (("x", "y"), np.arange(9).reshape(3, 3))})
        data.coords.update({"x": [0, 1, 2], "y": [0, 1, 2]})

        expected = Dataset(
            {"foo": ("points", [0, 4, 8])},
            coords={
                "x": Variable(("points",), [0, 1, 2]),
                "y": Variable(("points",), [0, 1, 2]),
            },
        )
        actual = data.sel(
            x=Variable(("points",), [0, 1, 2]), y=Variable(("points",), [0, 1, 2])
        )
        assert_identical(expected, actual)

        expected.coords.update({"x": ("points", [0, 1, 2]), "y": ("points", [0, 1, 2])})
        actual = data.sel(
            x=Variable(("points",), [0.1, 1.1, 2.5]),
            y=Variable(("points",), [0, 1.2, 2.0]),
            method="pad",
        )
        assert_identical(expected, actual)

        idx_x = DataArray([0, 1, 2], dims=["a"], coords={"a": ["a", "b", "c"]})
        idx_y = DataArray([0, 2, 1], dims=["b"], coords={"b": [0, 3, 6]})
        expected_ary = data["foo"][[0, 1, 2], [0, 2, 1]]
        actual = data.sel(x=idx_x, y=idx_y)
        assert_array_equal(expected_ary, actual["foo"])
        assert_identical(actual["a"].drop_vars("x"), idx_x["a"])
        assert_identical(actual["b"].drop_vars("y"), idx_y["b"])

        with pytest.raises(KeyError):
            data.sel(x=[2.5], y=[2.0], method="pad", tolerance=1e-3)

    def test_sel_method(self) -> None:
        data = create_test_data()

        expected = data.sel(dim2=1)
        actual = data.sel(dim2=0.95, method="nearest")
        assert_identical(expected, actual)

        actual = data.sel(dim2=0.95, method="nearest", tolerance=1)
        assert_identical(expected, actual)

        with pytest.raises(KeyError):
            actual = data.sel(dim2=np.pi, method="nearest", tolerance=0)

        expected = data.sel(dim2=[1.5])
        actual = data.sel(dim2=[1.45], method="backfill")
        assert_identical(expected, actual)

        with pytest.raises(NotImplementedError, match=r"slice objects"):
            data.sel(dim2=slice(1, 3), method="ffill")

        with pytest.raises(TypeError, match=r"``method``"):
            # this should not pass silently
            data.sel(dim2=1, method=data)  # type: ignore[arg-type]

        # cannot pass method if there is no associated coordinate
        with pytest.raises(ValueError, match=r"cannot supply"):
            data.sel(dim1=0, method="nearest")

    def test_loc(self) -> None:
        data = create_test_data()
        expected = data.sel(dim3="a")
        actual = data.loc[dict(dim3="a")]
        assert_identical(expected, actual)
        with pytest.raises(TypeError, match=r"can only lookup dict"):
            data.loc["a"]  # type: ignore[index]

    def test_selection_multiindex(self) -> None:
        midx = pd.MultiIndex.from_product(
            [["a", "b"], [1, 2], [-1, -2]], names=("one", "two", "three")
        )
        midx_coords = Coordinates.from_pandas_multiindex(midx, "x")
        mdata = Dataset(data_vars={"var": ("x", range(8))}, coords=midx_coords)

        def test_sel(
            lab_indexer, pos_indexer, replaced_idx=False, renamed_dim=None
        ) -> None:
            ds = mdata.sel(x=lab_indexer)
            expected_ds = mdata.isel(x=pos_indexer)
            if not replaced_idx:
                assert_identical(ds, expected_ds)
            else:
                if renamed_dim:
                    assert ds["var"].dims[0] == renamed_dim
                    ds = ds.rename({renamed_dim: "x"})
                assert_identical(ds["var"].variable, expected_ds["var"].variable)
                assert not ds["x"].equals(expected_ds["x"])

        test_sel(("a", 1, -1), 0)
        test_sel(("b", 2, -2), -1)
        test_sel(("a", 1), [0, 1], replaced_idx=True, renamed_dim="three")
        test_sel(("a",), range(4), replaced_idx=True)
        test_sel("a", range(4), replaced_idx=True)
        test_sel([("a", 1, -1), ("b", 2, -2)], [0, 7])
        test_sel(slice("a", "b"), range(8))
        test_sel(slice(("a", 1), ("b", 1)), range(6))
        test_sel({"one": "a", "two": 1, "three": -1}, 0)
        test_sel({"one": "a", "two": 1}, [0, 1], replaced_idx=True, renamed_dim="three")
        test_sel({"one": "a"}, range(4), replaced_idx=True)

        assert_identical(mdata.loc[{"x": {"one": "a"}}], mdata.sel(x={"one": "a"}))
        assert_identical(mdata.loc[{"x": "a"}], mdata.sel(x="a"))
        assert_identical(mdata.loc[{"x": ("a", 1)}], mdata.sel(x=("a", 1)))
        assert_identical(mdata.loc[{"x": ("a", 1, -1)}], mdata.sel(x=("a", 1, -1)))

        assert_identical(mdata.sel(x={"one": "a", "two": 1}), mdata.sel(one="a", two=1))

    def test_broadcast_like(self) -> None:
        original1 = DataArray(
            np.random.randn(5), [("x", range(5))], name="a"
        ).to_dataset()

        original2 = DataArray(np.random.randn(6), [("y", range(6))], name="b")

        expected1, expected2 = broadcast(original1, original2)

        assert_identical(
            original1.broadcast_like(original2), expected1.transpose("y", "x")
        )

        assert_identical(original2.broadcast_like(original1), expected2)

    def test_to_pandas(self) -> None:
        # 0D -> series
        actual = Dataset({"a": 1, "b": 2}).to_pandas()
        expected = pd.Series([1, 2], ["a", "b"])
        assert_array_equal(actual, expected)

        # 1D -> dataframe
        x = np.random.randn(10)
        y = np.random.randn(10)
        t = list("abcdefghij")
        ds = Dataset({"a": ("t", x), "b": ("t", y), "t": ("t", t)})
        actual = ds.to_pandas()
        expected = ds.to_dataframe()
        assert expected.equals(actual), (expected, actual)

        # 2D -> error
        x2d = np.random.randn(10, 10)
        y2d = np.random.randn(10, 10)
        with pytest.raises(ValueError, match=r"cannot convert Datasets"):
            Dataset({"a": (["t", "r"], x2d), "b": (["t", "r"], y2d)}).to_pandas()

    def test_reindex_like(self) -> None:
        data = create_test_data()
        data["letters"] = ("dim3", 10 * ["a"])

        expected = data.isel(dim1=slice(10), time=slice(13))
        actual = data.reindex_like(expected)
        assert_identical(actual, expected)

        expected = data.copy(deep=True)
        expected["dim3"] = ("dim3", list("cdefghijkl"))
        expected["var3"][:-2] = expected["var3"][2:].values
        expected["var3"][-2:] = np.nan
        expected["letters"] = expected["letters"].astype(object)
        expected["letters"][-2:] = np.nan
        expected["numbers"] = expected["numbers"].astype(float)
        expected["numbers"][:-2] = expected["numbers"][2:].values
        expected["numbers"][-2:] = np.nan
        actual = data.reindex_like(expected)
        assert_identical(actual, expected)

    def test_reindex(self) -> None:
        data = create_test_data()
        assert_identical(data, data.reindex())

        expected = data.assign_coords(dim1=data["dim1"])
        actual = data.reindex(dim1=data["dim1"])
        assert_identical(actual, expected)

        actual = data.reindex(dim1=data["dim1"].values)
        assert_identical(actual, expected)

        actual = data.reindex(dim1=data["dim1"].to_index())
        assert_identical(actual, expected)

        with pytest.raises(
            ValueError, match=r"cannot reindex or align along dimension"
        ):
            data.reindex(dim1=data["dim1"][:5])

        expected = data.isel(dim2=slice(5))
        actual = data.reindex(dim2=data["dim2"][:5])
        assert_identical(actual, expected)

        # test dict-like argument
        actual = data.reindex({"dim2": data["dim2"]})
        expected = data
        assert_identical(actual, expected)
        with pytest.raises(ValueError, match=r"cannot specify both"):
            data.reindex({"x": 0}, x=0)
        with pytest.raises(ValueError, match=r"dictionary"):
            data.reindex("foo")  # type: ignore[arg-type]

        # invalid dimension
        # TODO: (benbovy - explicit indexes): uncomment?
        # --> from reindex docstrings: "any mis-matched dimension is simply ignored"
        # with pytest.raises(ValueError, match=r"indexer keys.*not correspond.*"):
        #     data.reindex(invalid=0)

        # out of order
        expected = data.sel(dim2=data["dim2"][:5:-1])
        actual = data.reindex(dim2=data["dim2"][:5:-1])
        assert_identical(actual, expected)

        # multiple fill values
        expected = data.reindex(dim2=[0.1, 2.1, 3.1, 4.1]).assign(
            var1=lambda ds: ds.var1.copy(data=[[-10, -10, -10, -10]] * len(ds.dim1)),
            var2=lambda ds: ds.var2.copy(data=[[-20, -20, -20, -20]] * len(ds.dim1)),
        )
        actual = data.reindex(
            dim2=[0.1, 2.1, 3.1, 4.1], fill_value={"var1": -10, "var2": -20}
        )
        assert_identical(actual, expected)
        # use the default value
        expected = data.reindex(dim2=[0.1, 2.1, 3.1, 4.1]).assign(
            var1=lambda ds: ds.var1.copy(data=[[-10, -10, -10, -10]] * len(ds.dim1)),
            var2=lambda ds: ds.var2.copy(
                data=[[np.nan, np.nan, np.nan, np.nan]] * len(ds.dim1)
            ),
        )
        actual = data.reindex(dim2=[0.1, 2.1, 3.1, 4.1], fill_value={"var1": -10})
        assert_identical(actual, expected)

        # regression test for #279
        expected = Dataset({"x": ("time", np.random.randn(5))}, {"time": range(5)})
        time2 = DataArray(np.arange(5), dims="time2")
        with pytest.raises(ValueError):
            actual = expected.reindex(time=time2)

        # another regression test
        ds = Dataset(
            {"foo": (["x", "y"], np.zeros((3, 4)))}, {"x": range(3), "y": range(4)}
        )
        expected = Dataset(
            {"foo": (["x", "y"], np.zeros((3, 2)))}, {"x": [0, 1, 3], "y": [0, 1]}
        )
        expected["foo"][-1] = np.nan
        actual = ds.reindex(x=[0, 1, 3], y=[0, 1])
        assert_identical(expected, actual)

    def test_reindex_attrs_encoding(self) -> None:
        ds = Dataset(
            {"data": ("x", [1, 2, 3])},
            {"x": ("x", [0, 1, 2], {"foo": "bar"}, {"bar": "baz"})},
        )
        actual = ds.reindex(x=[0, 1])
        expected = Dataset(
            {"data": ("x", [1, 2])},
            {"x": ("x", [0, 1], {"foo": "bar"}, {"bar": "baz"})},
        )
        assert_identical(actual, expected)
        assert actual.x.encoding == expected.x.encoding

    def test_reindex_warning(self) -> None:
        data = create_test_data()

        with pytest.raises(ValueError):
            # DataArray with different dimension raises Future warning
            ind = xr.DataArray([0.0, 1.0], dims=["new_dim"], name="ind")
            data.reindex(dim2=ind)

        # Should not warn
        ind = xr.DataArray([0.0, 1.0], dims=["dim2"], name="ind")
        with warnings.catch_warnings(record=True) as ws:
            data.reindex(dim2=ind)
            assert len(ws) == 0

    def test_reindex_variables_copied(self) -> None:
        data = create_test_data()
        reindexed_data = data.reindex(copy=False)
        for k in data.variables:
            assert reindexed_data.variables[k] is not data.variables[k]

    def test_reindex_method(self) -> None:
        ds = Dataset({"x": ("y", [10, 20]), "y": [0, 1]})
        y = [-0.5, 0.5, 1.5]
        actual = ds.reindex(y=y, method="backfill")
        expected = Dataset({"x": ("y", [10, 20, np.nan]), "y": y})
        assert_identical(expected, actual)

        actual = ds.reindex(y=y, method="backfill", tolerance=0.1)
        expected = Dataset({"x": ("y", 3 * [np.nan]), "y": y})
        assert_identical(expected, actual)

        actual = ds.reindex(y=y, method="backfill", tolerance=[0.1, 0.5, 0.1])
        expected = Dataset({"x": ("y", [np.nan, 20, np.nan]), "y": y})
        assert_identical(expected, actual)

        actual = ds.reindex(y=[0.1, 0.1, 1], tolerance=[0, 0.1, 0], method="nearest")
        expected = Dataset({"x": ("y", [np.nan, 10, 20]), "y": [0.1, 0.1, 1]})
        assert_identical(expected, actual)

        actual = ds.reindex(y=y, method="pad")
        expected = Dataset({"x": ("y", [np.nan, 10, 20]), "y": y})
        assert_identical(expected, actual)

        alt = Dataset({"y": y})
        actual = ds.reindex_like(alt, method="pad")
        assert_identical(expected, actual)

    @pytest.mark.parametrize("fill_value", [dtypes.NA, 2, 2.0, {"x": 2, "z": 1}])
    def test_reindex_fill_value(self, fill_value) -> None:
        ds = Dataset({"x": ("y", [10, 20]), "z": ("y", [-20, -10]), "y": [0, 1]})
        y = [0, 1, 2]
        actual = ds.reindex(y=y, fill_value=fill_value)
        if fill_value == dtypes.NA:
            # if we supply the default, we expect the missing value for a
            # float array
            fill_value_x = fill_value_z = np.nan
        elif isinstance(fill_value, dict):
            fill_value_x = fill_value["x"]
            fill_value_z = fill_value["z"]
        else:
            fill_value_x = fill_value_z = fill_value
        expected = Dataset(
            {
                "x": ("y", [10, 20, fill_value_x]),
                "z": ("y", [-20, -10, fill_value_z]),
                "y": y,
            }
        )
        assert_identical(expected, actual)

    @pytest.mark.parametrize("fill_value", [dtypes.NA, 2, 2.0, {"x": 2, "z": 1}])
    def test_reindex_like_fill_value(self, fill_value) -> None:
        ds = Dataset({"x": ("y", [10, 20]), "z": ("y", [-20, -10]), "y": [0, 1]})
        y = [0, 1, 2]
        alt = Dataset({"y": y})
        actual = ds.reindex_like(alt, fill_value=fill_value)
        if fill_value == dtypes.NA:
            # if we supply the default, we expect the missing value for a
            # float array
            fill_value_x = fill_value_z = np.nan
        elif isinstance(fill_value, dict):
            fill_value_x = fill_value["x"]
            fill_value_z = fill_value["z"]
        else:
            fill_value_x = fill_value_z = fill_value
        expected = Dataset(
            {
                "x": ("y", [10, 20, fill_value_x]),
                "z": ("y", [-20, -10, fill_value_z]),
                "y": y,
            }
        )
        assert_identical(expected, actual)

    @pytest.mark.parametrize("dtype", [str, bytes])
    def test_reindex_str_dtype(self, dtype) -> None:
        data = Dataset({"data": ("x", [1, 2]), "x": np.array(["a", "b"], dtype=dtype)})

        actual = data.reindex(x=data.x)
        expected = data

        assert_identical(expected, actual)
        assert actual.x.dtype == expected.x.dtype

    @pytest.mark.parametrize("fill_value", [dtypes.NA, 2, 2.0, {"foo": 2, "bar": 1}])
    def test_align_fill_value(self, fill_value) -> None:
        x = Dataset({"foo": DataArray([1, 2], dims=["x"], coords={"x": [1, 2]})})
        y = Dataset({"bar": DataArray([1, 2], dims=["x"], coords={"x": [1, 3]})})
        x2, y2 = align(x, y, join="outer", fill_value=fill_value)
        if fill_value == dtypes.NA:
            # if we supply the default, we expect the missing value for a
            # float array
            fill_value_foo = fill_value_bar = np.nan
        elif isinstance(fill_value, dict):
            fill_value_foo = fill_value["foo"]
            fill_value_bar = fill_value["bar"]
        else:
            fill_value_foo = fill_value_bar = fill_value

        expected_x2 = Dataset(
            {
                "foo": DataArray(
                    [1, 2, fill_value_foo], dims=["x"], coords={"x": [1, 2, 3]}
                )
            }
        )
        expected_y2 = Dataset(
            {
                "bar": DataArray(
                    [1, fill_value_bar, 2], dims=["x"], coords={"x": [1, 2, 3]}
                )
            }
        )
        assert_identical(expected_x2, x2)
        assert_identical(expected_y2, y2)

    def test_align(self) -> None:
        left = create_test_data()
        right = left.copy(deep=True)
        right["dim3"] = ("dim3", list("cdefghijkl"))
        right["var3"][:-2] = right["var3"][2:].values
        right["var3"][-2:] = np.random.randn(*right["var3"][-2:].shape)
        right["numbers"][:-2] = right["numbers"][2:].values
        right["numbers"][-2:] = -10

        intersection = list("cdefghij")
        union = list("abcdefghijkl")

        left2, right2 = align(left, right, join="inner")
        assert_array_equal(left2["dim3"], intersection)
        assert_identical(left2, right2)

        left2, right2 = align(left, right, join="outer")

        assert_array_equal(left2["dim3"], union)
        assert_equal(left2["dim3"].variable, right2["dim3"].variable)

        assert_identical(left2.sel(dim3=intersection), right2.sel(dim3=intersection))
        assert np.isnan(left2["var3"][-2:]).all()
        assert np.isnan(right2["var3"][:2]).all()

        left2, right2 = align(left, right, join="left")
        assert_equal(left2["dim3"].variable, right2["dim3"].variable)
        assert_equal(left2["dim3"].variable, left["dim3"].variable)

        assert_identical(left2.sel(dim3=intersection), right2.sel(dim3=intersection))
        assert np.isnan(right2["var3"][:2]).all()

        left2, right2 = align(left, right, join="right")
        assert_equal(left2["dim3"].variable, right2["dim3"].variable)
        assert_equal(left2["dim3"].variable, right["dim3"].variable)

        assert_identical(left2.sel(dim3=intersection), right2.sel(dim3=intersection))

        assert np.isnan(left2["var3"][-2:]).all()

        with pytest.raises(ValueError, match=r"invalid value for join"):
            align(left, right, join="foobar")  # type: ignore[call-overload]
        with pytest.raises(TypeError):
            align(left, right, foo="bar")  # type: ignore[call-overload]

    def test_align_exact(self) -> None:
        left = xr.Dataset(coords={"x": [0, 1]})
        right = xr.Dataset(coords={"x": [1, 2]})

        left1, left2 = xr.align(left, left, join="exact")
        assert_identical(left1, left)
        assert_identical(left2, left)

        with pytest.raises(ValueError, match=r"cannot align.*join.*exact.*not equal.*"):
            xr.align(left, right, join="exact")

    def test_align_override(self) -> None:
        left = xr.Dataset(coords={"x": [0, 1, 2]})
        right = xr.Dataset(coords={"x": [0.1, 1.1, 2.1], "y": [1, 2, 3]})
        expected_right = xr.Dataset(coords={"x": [0, 1, 2], "y": [1, 2, 3]})

        new_left, new_right = xr.align(left, right, join="override")
        assert_identical(left, new_left)
        assert_identical(new_right, expected_right)

        new_left, new_right = xr.align(left, right, exclude="x", join="override")
        assert_identical(left, new_left)
        assert_identical(right, new_right)

        new_left, new_right = xr.align(
            left.isel(x=0, drop=True), right, exclude="x", join="override"
        )
        assert_identical(left.isel(x=0, drop=True), new_left)
        assert_identical(right, new_right)

        with pytest.raises(
            ValueError, match=r"cannot align.*join.*override.*same size"
        ):
            xr.align(left.isel(x=0).expand_dims("x"), right, join="override")

    def test_align_exclude(self) -> None:
        x = Dataset(
            {
                "foo": DataArray(
                    [[1, 2], [3, 4]], dims=["x", "y"], coords={"x": [1, 2], "y": [3, 4]}
                )
            }
        )
        y = Dataset(
            {
                "bar": DataArray(
                    [[1, 2], [3, 4]], dims=["x", "y"], coords={"x": [1, 3], "y": [5, 6]}
                )
            }
        )
        x2, y2 = align(x, y, exclude=["y"], join="outer")

        expected_x2 = Dataset(
            {
                "foo": DataArray(
                    [[1, 2], [3, 4], [np.nan, np.nan]],
                    dims=["x", "y"],
                    coords={"x": [1, 2, 3], "y": [3, 4]},
                )
            }
        )
        expected_y2 = Dataset(
            {
                "bar": DataArray(
                    [[1, 2], [np.nan, np.nan], [3, 4]],
                    dims=["x", "y"],
                    coords={"x": [1, 2, 3], "y": [5, 6]},
                )
            }
        )
        assert_identical(expected_x2, x2)
        assert_identical(expected_y2, y2)

    def test_align_nocopy(self) -> None:
        x = Dataset({"foo": DataArray([1, 2, 3], coords=[("x", [1, 2, 3])])})
        y = Dataset({"foo": DataArray([1, 2], coords=[("x", [1, 2])])})
        expected_x2 = x
        expected_y2 = Dataset(
            {"foo": DataArray([1, 2, np.nan], coords=[("x", [1, 2, 3])])}
        )

        x2, y2 = align(x, y, copy=False, join="outer")
        assert_identical(expected_x2, x2)
        assert_identical(expected_y2, y2)
        assert source_ndarray(x["foo"].data) is source_ndarray(x2["foo"].data)

        x2, y2 = align(x, y, copy=True, join="outer")
        assert source_ndarray(x["foo"].data) is not source_ndarray(x2["foo"].data)
        assert_identical(expected_x2, x2)
        assert_identical(expected_y2, y2)

    def test_align_indexes(self) -> None:
        x = Dataset({"foo": DataArray([1, 2, 3], dims="x", coords=[("x", [1, 2, 3])])})
        (x2,) = align(x, indexes={"x": [2, 3, 1]})
        expected_x2 = Dataset(
            {"foo": DataArray([2, 3, 1], dims="x", coords={"x": [2, 3, 1]})}
        )

        assert_identical(expected_x2, x2)

    def test_align_non_unique(self) -> None:
        x = Dataset({"foo": ("x", [3, 4, 5]), "x": [0, 0, 1]})
        x1, x2 = align(x, x)
        assert_identical(x1, x)
        assert_identical(x2, x)

        y = Dataset({"bar": ("x", [6, 7]), "x": [0, 1]})
        with pytest.raises(ValueError, match=r"cannot reindex or align"):
            align(x, y)

    def test_align_str_dtype(self) -> None:
        a = Dataset({"foo": ("x", [0, 1])}, coords={"x": ["a", "b"]})
        b = Dataset({"foo": ("x", [1, 2])}, coords={"x": ["b", "c"]})

        expected_a = Dataset(
            {"foo": ("x", [0, 1, np.nan])}, coords={"x": ["a", "b", "c"]}
        )
        expected_b = Dataset(
            {"foo": ("x", [np.nan, 1, 2])}, coords={"x": ["a", "b", "c"]}
        )

        actual_a, actual_b = xr.align(a, b, join="outer")

        assert_identical(expected_a, actual_a)
        assert expected_a.x.dtype == actual_a.x.dtype

        assert_identical(expected_b, actual_b)
        assert expected_b.x.dtype == actual_b.x.dtype

    @pytest.mark.parametrize("join", ["left", "override"])
    def test_align_index_var_attrs(self, join) -> None:
        # regression test https://github.com/pydata/xarray/issues/6852
        # aligning two objects should have no side effect on their index variable
        # metadata.

        ds = Dataset(coords={"x": ("x", [1, 2, 3], {"units": "m"})})
        ds_noattr = Dataset(coords={"x": ("x", [1, 2, 3])})

        xr.align(ds_noattr, ds, join=join)

        assert ds.x.attrs == {"units": "m"}
        assert ds_noattr.x.attrs == {}

    def test_broadcast(self) -> None:
        ds = Dataset(
            {"foo": 0, "bar": ("x", [1]), "baz": ("y", [2, 3])}, {"c": ("x", [4])}
        )
        expected = Dataset(
            {
                "foo": (("x", "y"), [[0, 0]]),
                "bar": (("x", "y"), [[1, 1]]),
                "baz": (("x", "y"), [[2, 3]]),
            },
            {"c": ("x", [4])},
        )
        (actual,) = broadcast(ds)
        assert_identical(expected, actual)

        ds_x = Dataset({"foo": ("x", [1])})
        ds_y = Dataset({"bar": ("y", [2, 3])})
        expected_x = Dataset({"foo": (("x", "y"), [[1, 1]])})
        expected_y = Dataset({"bar": (("x", "y"), [[2, 3]])})
        actual_x, actual_y = broadcast(ds_x, ds_y)
        assert_identical(expected_x, actual_x)
        assert_identical(expected_y, actual_y)

        array_y = ds_y["bar"]
        expected_y2 = expected_y["bar"]
        actual_x2, actual_y2 = broadcast(ds_x, array_y)
        assert_identical(expected_x, actual_x2)
        assert_identical(expected_y2, actual_y2)

    def test_broadcast_nocopy(self) -> None:
        # Test that data is not copied if not needed
        x = Dataset({"foo": (("x", "y"), [[1, 1]])})
        y = Dataset({"bar": ("y", [2, 3])})

        (actual_x,) = broadcast(x)
        assert_identical(x, actual_x)
        assert source_ndarray(actual_x["foo"].data) is source_ndarray(x["foo"].data)

        actual_x, actual_y = broadcast(x, y)
        assert_identical(x, actual_x)
        assert source_ndarray(actual_x["foo"].data) is source_ndarray(x["foo"].data)

    def test_broadcast_exclude(self) -> None:
        x = Dataset(
            {
                "foo": DataArray(
                    [[1, 2], [3, 4]], dims=["x", "y"], coords={"x": [1, 2], "y": [3, 4]}
                ),
                "bar": DataArray(5),
            }
        )
        y = Dataset(
            {
                "foo": DataArray(
                    [[1, 2]], dims=["z", "y"], coords={"z": [1], "y": [5, 6]}
                )
            }
        )
        x2, y2 = broadcast(x, y, exclude=["y"])

        expected_x2 = Dataset(
            {
                "foo": DataArray(
                    [[[1, 2]], [[3, 4]]],
                    dims=["x", "z", "y"],
                    coords={"z": [1], "x": [1, 2], "y": [3, 4]},
                ),
                "bar": DataArray(
                    [[5], [5]], dims=["x", "z"], coords={"x": [1, 2], "z": [1]}
                ),
            }
        )
        expected_y2 = Dataset(
            {
                "foo": DataArray(
                    [[[1, 2]], [[1, 2]]],
                    dims=["x", "z", "y"],
                    coords={"z": [1], "x": [1, 2], "y": [5, 6]},
                )
            }
        )
        assert_identical(expected_x2, x2)
        assert_identical(expected_y2, y2)

    def test_broadcast_misaligned(self) -> None:
        x = Dataset({"foo": DataArray([1, 2, 3], coords=[("x", [-1, -2, -3])])})
        y = Dataset(
            {
                "bar": DataArray(
                    [[1, 2], [3, 4]],
                    dims=["y", "x"],
                    coords={"y": [1, 2], "x": [10, -3]},
                )
            }
        )
        x2, y2 = broadcast(x, y)
        expected_x2 = Dataset(
            {
                "foo": DataArray(
                    [[3, 3], [2, 2], [1, 1], [np.nan, np.nan]],
                    dims=["x", "y"],
                    coords={"y": [1, 2], "x": [-3, -2, -1, 10]},
                )
            }
        )
        expected_y2 = Dataset(
            {
                "bar": DataArray(
                    [[2, 4], [np.nan, np.nan], [np.nan, np.nan], [1, 3]],
                    dims=["x", "y"],
                    coords={"y": [1, 2], "x": [-3, -2, -1, 10]},
                )
            }
        )
        assert_identical(expected_x2, x2)
        assert_identical(expected_y2, y2)

    def test_broadcast_multi_index(self) -> None:
        # GH6430
        ds = Dataset(
            {"foo": (("x", "y", "z"), np.ones((3, 4, 2)))},
            {"x": ["a", "b", "c"], "y": [1, 2, 3, 4]},
        )
        stacked = ds.stack(space=["x", "y"])
        broadcasted, _ = broadcast(stacked, stacked.space)

        assert broadcasted.xindexes["x"] is broadcasted.xindexes["space"]
        assert broadcasted.xindexes["y"] is broadcasted.xindexes["space"]

    def test_variable_indexing(self) -> None:
        data = create_test_data()
        v = data["var1"]
        d1 = data["dim1"]
        d2 = data["dim2"]
        assert_equal(v, v[d1.values])
        assert_equal(v, v[d1])
        assert_equal(v[:3], v[d1 < 3])
        assert_equal(v[:, 3:], v[:, d2 >= 1.5])
        assert_equal(v[:3, 3:], v[d1 < 3, d2 >= 1.5])
        assert_equal(v[:3, :2], v[range(3), range(2)])
        assert_equal(v[:3, :2], v.loc[d1[:3], d2[:2]])

    def test_drop_variables(self) -> None:
        data = create_test_data()

        assert_identical(data, data.drop_vars([]))

        expected = Dataset({k: data[k] for k in data.variables if k != "time"})
        actual = data.drop_vars("time")
        assert_identical(expected, actual)
        actual = data.drop_vars(["time"])
        assert_identical(expected, actual)

        with pytest.raises(
            ValueError,
            match=re.escape(
                "These variables cannot be found in this dataset: ['not_found_here']"
            ),
        ):
            data.drop_vars("not_found_here")

        actual = data.drop_vars("not_found_here", errors="ignore")
        assert_identical(data, actual)

        actual = data.drop_vars(["not_found_here"], errors="ignore")
        assert_identical(data, actual)

        actual = data.drop_vars(["time", "not_found_here"], errors="ignore")
        assert_identical(expected, actual)

        # deprecated approach with `drop` works (straight copy paste from above)

        with pytest.warns(DeprecationWarning):
            actual = data.drop("not_found_here", errors="ignore")
        assert_identical(data, actual)

        with pytest.warns(DeprecationWarning):
            actual = data.drop(["not_found_here"], errors="ignore")
        assert_identical(data, actual)

        with pytest.warns(DeprecationWarning):
            actual = data.drop(["time", "not_found_here"], errors="ignore")
        assert_identical(expected, actual)

        with pytest.warns(DeprecationWarning):
            actual = data.drop({"time", "not_found_here"}, errors="ignore")
        assert_identical(expected, actual)

    def test_drop_multiindex_level(self) -> None:
        data = create_test_multiindex()
        expected = data.drop_vars(["x", "level_1", "level_2"])
        with pytest.warns(DeprecationWarning):
            actual = data.drop_vars("level_1")
        assert_identical(expected, actual)

    def test_drop_index_labels(self) -> None:
        data = Dataset({"A": (["x", "y"], np.random.randn(2, 3)), "x": ["a", "b"]})

        with pytest.warns(DeprecationWarning):
            actual = data.drop(["a"], dim="x")
        expected = data.isel(x=[1])
        assert_identical(expected, actual)

        with pytest.warns(DeprecationWarning):
            actual = data.drop(["a", "b"], dim="x")
        expected = data.isel(x=slice(0, 0))
        assert_identical(expected, actual)

        with pytest.raises(KeyError):
            # not contained in axis
            with pytest.warns(DeprecationWarning):
                data.drop(["c"], dim="x")

        with pytest.warns(DeprecationWarning):
            actual = data.drop(["c"], dim="x", errors="ignore")
        assert_identical(data, actual)

        with pytest.raises(ValueError):
            data.drop(["c"], dim="x", errors="wrong_value")  # type: ignore[arg-type]

        with pytest.warns(DeprecationWarning):
            actual = data.drop(["a", "b", "c"], "x", errors="ignore")
        expected = data.isel(x=slice(0, 0))
        assert_identical(expected, actual)

        # DataArrays as labels are a nasty corner case as they are not
        # Iterable[Hashable] - DataArray.__iter__ yields scalar DataArrays.
        actual = data.drop_sel(x=DataArray(["a", "b", "c"]), errors="ignore")
        expected = data.isel(x=slice(0, 0))
        assert_identical(expected, actual)
        with pytest.warns(DeprecationWarning):
            data.drop(DataArray(["a", "b", "c"]), dim="x", errors="ignore")
        assert_identical(expected, actual)

        actual = data.drop_sel(y=[1])
        expected = data.isel(y=[0, 2])
        assert_identical(expected, actual)

        with pytest.raises(KeyError, match=r"not found in axis"):
            data.drop_sel(x=0)

    def test_drop_labels_by_keyword(self) -> None:
        data = Dataset(
            {"A": (["x", "y"], np.random.randn(2, 6)), "x": ["a", "b"], "y": range(6)}
        )
        # Basic functionality.
        assert len(data.coords["x"]) == 2

        with pytest.warns(DeprecationWarning):
            ds1 = data.drop(["a"], dim="x")
        ds2 = data.drop_sel(x="a")
        ds3 = data.drop_sel(x=["a"])
        ds4 = data.drop_sel(x=["a", "b"])
        ds5 = data.drop_sel(x=["a", "b"], y=range(0, 6, 2))

        arr = DataArray(range(3), dims=["c"])
        with pytest.warns(DeprecationWarning):
            data.drop(arr.coords)
        with pytest.warns(DeprecationWarning):
            data.drop(arr.xindexes)

        assert_array_equal(ds1.coords["x"], ["b"])
        assert_array_equal(ds2.coords["x"], ["b"])
        assert_array_equal(ds3.coords["x"], ["b"])
        assert ds4.coords["x"].size == 0
        assert ds5.coords["x"].size == 0
        assert_array_equal(ds5.coords["y"], [1, 3, 5])

        # Error handling if user tries both approaches.
        with pytest.raises(ValueError):
            data.drop(labels=["a"], x="a")
        with pytest.raises(ValueError):
            data.drop(labels=["a"], dim="x", x="a")
        warnings.filterwarnings("ignore", r"\W*drop")
        with pytest.raises(ValueError):
            data.drop(dim="x", x="a")

    def test_drop_labels_by_position(self) -> None:
        data = Dataset(
            {"A": (["x", "y"], np.random.randn(2, 6)), "x": ["a", "b"], "y": range(6)}
        )
        # Basic functionality.
        assert len(data.coords["x"]) == 2

        actual = data.drop_isel(x=0)
        expected = data.drop_sel(x="a")
        assert_identical(expected, actual)

        actual = data.drop_isel(x=[0])
        expected = data.drop_sel(x=["a"])
        assert_identical(expected, actual)

        actual = data.drop_isel(x=[0, 1])
        expected = data.drop_sel(x=["a", "b"])
        assert_identical(expected, actual)
        assert actual.coords["x"].size == 0

        actual = data.drop_isel(x=[0, 1], y=range(0, 6, 2))
        expected = data.drop_sel(x=["a", "b"], y=range(0, 6, 2))
        assert_identical(expected, actual)
        assert actual.coords["x"].size == 0

        with pytest.raises(KeyError):
            data.drop_isel(z=1)

    def test_drop_indexes(self) -> None:
        ds = Dataset(
            coords={
                "x": ("x", [0, 1, 2]),
                "y": ("y", [3, 4, 5]),
                "foo": ("x", ["a", "a", "b"]),
            }
        )

        actual = ds.drop_indexes("x")
        assert "x" not in actual.xindexes
        assert type(actual.x.variable) is Variable

        actual = ds.drop_indexes(["x", "y"])
        assert "x" not in actual.xindexes
        assert "y" not in actual.xindexes
        assert type(actual.x.variable) is Variable
        assert type(actual.y.variable) is Variable

        with pytest.raises(
            ValueError,
            match=r"The coordinates \('not_a_coord',\) are not found in the dataset coordinates",
        ):
            ds.drop_indexes("not_a_coord")

        with pytest.raises(ValueError, match="those coordinates do not have an index"):
            ds.drop_indexes("foo")

        actual = ds.drop_indexes(["foo", "not_a_coord"], errors="ignore")
        assert_identical(actual, ds)

        # test index corrupted
        midx = pd.MultiIndex.from_tuples([([1, 2]), ([3, 4])], names=["a", "b"])
        midx_coords = Coordinates.from_pandas_multiindex(midx, "x")
        ds = Dataset(coords=midx_coords)

        with pytest.raises(ValueError, match=".*would corrupt the following index.*"):
            ds.drop_indexes("a")

    def test_drop_dims(self) -> None:
        data = xr.Dataset(
            {
                "A": (["x", "y"], np.random.randn(2, 3)),
                "B": ("x", np.random.randn(2)),
                "x": ["a", "b"],
                "z": np.pi,
            }
        )

        actual = data.drop_dims("x")
        expected = data.drop_vars(["A", "B", "x"])
        assert_identical(expected, actual)

        actual = data.drop_dims("y")
        expected = data.drop_vars("A")
        assert_identical(expected, actual)

        actual = data.drop_dims(["x", "y"])
        expected = data.drop_vars(["A", "B", "x"])
        assert_identical(expected, actual)

        with pytest.raises((ValueError, KeyError)):
            data.drop_dims("z")  # not a dimension

        with pytest.raises((ValueError, KeyError)):
            data.drop_dims(None)  # type:ignore[arg-type]

        actual = data.drop_dims("z", errors="ignore")
        assert_identical(data, actual)

        # should this be allowed?
        actual = data.drop_dims(None, errors="ignore")  # type:ignore[arg-type]
        assert_identical(data, actual)

        with pytest.raises(ValueError):
            actual = data.drop_dims("z", errors="wrong_value")  # type: ignore[arg-type]

        actual = data.drop_dims(["x", "y", "z"], errors="ignore")
        expected = data.drop_vars(["A", "B", "x"])
        assert_identical(expected, actual)

    def test_copy(self) -> None:
        data = create_test_data()
        data.attrs["Test"] = [1, 2, 3]

        for copied in [data.copy(deep=False), copy(data)]:
            assert_identical(data, copied)
            assert data.encoding == copied.encoding
            # Note: IndexVariable objects with string dtype are always
            # copied because of xarray.core.indexes.safe_cast_to_index.
            # Limiting the test to data variables.
            for k in data.data_vars:
                v0 = data.variables[k]
                v1 = copied.variables[k]
                assert source_ndarray(v0.data) is source_ndarray(v1.data)
            copied["foo"] = ("z", np.arange(5))
            assert "foo" not in data

            copied.attrs["foo"] = "bar"
            assert "foo" not in data.attrs
            assert data.attrs["Test"] is copied.attrs["Test"]

        for copied in [data.copy(deep=True), deepcopy(data)]:
            assert_identical(data, copied)
            for k, v0 in data.variables.items():
                v1 = copied.variables[k]
                assert v0 is not v1

            assert data.attrs["Test"] is not copied.attrs["Test"]

    def test_copy_with_data(self) -> None:
        orig = create_test_data()
        new_data = {k: np.random.randn(*v.shape) for k, v in orig.data_vars.items()}
        actual = orig.copy(data=new_data)

        expected = orig.copy()
        for k, v in new_data.items():
            expected[k].data = v
        assert_identical(expected, actual)

    @pytest.mark.xfail(raises=AssertionError)
    @pytest.mark.parametrize(
        "deep, expected_orig",
        [
            [
                True,
                xr.DataArray(
                    xr.IndexVariable("a", np.array([1, 2])),
                    coords={"a": [1, 2]},
                    dims=["a"],
                ),
            ],
            [
                False,
                xr.DataArray(
                    xr.IndexVariable("a", np.array([999, 2])),
                    coords={"a": [999, 2]},
                    dims=["a"],
                ),
            ],
        ],
    )
    def test_copy_coords(self, deep, expected_orig) -> None:
        """The test fails for the shallow copy, and apparently only on Windows
        for some reason. In windows coords seem to be immutable unless it's one
        dataset deep copied from another."""
        ds = xr.DataArray(
            np.ones([2, 2, 2]),
            coords={"a": [1, 2], "b": ["x", "y"], "c": [0, 1]},
            dims=["a", "b", "c"],
            name="value",
        ).to_dataset()
        ds_cp = ds.copy(deep=deep)
        new_a = np.array([999, 2])
        ds_cp.coords["a"] = ds_cp.a.copy(data=new_a)

        expected_cp = xr.DataArray(
            xr.IndexVariable("a", new_a),
            coords={"a": [999, 2]},
            dims=["a"],
        )
        assert_identical(ds_cp.coords["a"], expected_cp)

        assert_identical(ds.coords["a"], expected_orig)

    def test_copy_with_data_errors(self) -> None:
        orig = create_test_data()
        new_var1 = np.arange(orig["var1"].size).reshape(orig["var1"].shape)
        with pytest.raises(ValueError, match=r"Data must be dict-like"):
            orig.copy(data=new_var1)  # type: ignore[arg-type]
        with pytest.raises(ValueError, match=r"only contain variables in original"):
            orig.copy(data={"not_in_original": new_var1})
        with pytest.raises(ValueError, match=r"contain all variables in original"):
            orig.copy(data={"var1": new_var1})

    def test_drop_encoding(self) -> None:
        orig = create_test_data()
        vencoding = {"scale_factor": 10}
        orig.encoding = {"foo": "bar"}

        for k, v in orig.variables.items():
            orig[k].encoding = vencoding

        actual = orig.drop_encoding()
        assert actual.encoding == {}
        for k, v in actual.variables.items():
            assert v.encoding == {}

        assert_equal(actual, orig)

    def test_rename(self) -> None:
        data = create_test_data()
        newnames = {
            "var1": "renamed_var1",
            "dim2": "renamed_dim2",
        }
        renamed = data.rename(newnames)

        variables = dict(data.variables)
        for nk, nv in newnames.items():
            variables[nv] = variables.pop(nk)

        for k, v in variables.items():
            dims = list(v.dims)
            for name, newname in newnames.items():
                if name in dims:
                    dims[dims.index(name)] = newname

            assert_equal(
                Variable(dims, v.values, v.attrs),
                renamed[k].variable.to_base_variable(),
            )
            assert v.encoding == renamed[k].encoding
            assert type(v) is type(renamed.variables[k])  # noqa: E721

        assert "var1" not in renamed
        assert "dim2" not in renamed

        with pytest.raises(ValueError, match=r"cannot rename 'not_a_var'"):
            data.rename({"not_a_var": "nada"})

        with pytest.raises(ValueError, match=r"'var1' conflicts"):
            data.rename({"var2": "var1"})

        # verify that we can rename a variable without accessing the data
        var1 = data["var1"]
        data["var1"] = (var1.dims, InaccessibleArray(var1.values))
        renamed = data.rename(newnames)
        with pytest.raises(UnexpectedDataAccess):
            renamed["renamed_var1"].values

        # https://github.com/python/mypy/issues/10008
        renamed_kwargs = data.rename(**newnames)  # type: ignore[arg-type]
        assert_identical(renamed, renamed_kwargs)

    def test_rename_old_name(self) -> None:
        # regtest for GH1477
        data = create_test_data()

        with pytest.raises(ValueError, match=r"'samecol' conflicts"):
            data.rename({"var1": "samecol", "var2": "samecol"})

        # This shouldn't cause any problems.
        data.rename({"var1": "var2", "var2": "var1"})

    def test_rename_same_name(self) -> None:
        data = create_test_data()
        newnames = {"var1": "var1", "dim2": "dim2"}
        renamed = data.rename(newnames)
        assert_identical(renamed, data)

    def test_rename_dims(self) -> None:
        original = Dataset({"x": ("x", [0, 1, 2]), "y": ("x", [10, 11, 12]), "z": 42})
        expected = Dataset(
            {"x": ("x_new", [0, 1, 2]), "y": ("x_new", [10, 11, 12]), "z": 42}
        )
        # TODO: (benbovy - explicit indexes) update when set_index supports
        # setting index for non-dimension variables
        expected = expected.set_coords("x")
        actual = original.rename_dims({"x": "x_new"})
        assert_identical(expected, actual, check_default_indexes=False)
        actual_2 = original.rename_dims(x="x_new")
        assert_identical(expected, actual_2, check_default_indexes=False)

        # Test to raise ValueError
        dims_dict_bad = {"x_bad": "x_new"}
        with pytest.raises(ValueError):
            original.rename_dims(dims_dict_bad)

        with pytest.raises(ValueError):
            original.rename_dims({"x": "z"})

    def test_rename_vars(self) -> None:
        original = Dataset({"x": ("x", [0, 1, 2]), "y": ("x", [10, 11, 12]), "z": 42})
        expected = Dataset(
            {"x_new": ("x", [0, 1, 2]), "y": ("x", [10, 11, 12]), "z": 42}
        )
        # TODO: (benbovy - explicit indexes) update when set_index supports
        # setting index for non-dimension variables
        expected = expected.set_coords("x_new")
        actual = original.rename_vars({"x": "x_new"})
        assert_identical(expected, actual, check_default_indexes=False)
        actual_2 = original.rename_vars(x="x_new")
        assert_identical(expected, actual_2, check_default_indexes=False)

        # Test to raise ValueError
        names_dict_bad = {"x_bad": "x_new"}
        with pytest.raises(ValueError):
            original.rename_vars(names_dict_bad)

    def test_rename_dimension_coord(self) -> None:
        # rename a dimension corodinate to a non-dimension coordinate
        # should preserve index
        original = Dataset(coords={"x": ("x", [0, 1, 2])})

        actual = original.rename_vars({"x": "x_new"})
        assert "x_new" in actual.xindexes

        actual_2 = original.rename_dims({"x": "x_new"})
        assert "x" in actual_2.xindexes

    def test_rename_dimension_coord_warnings(self) -> None:
        # create a dimension coordinate by renaming a dimension or coordinate
        # should raise a warning (no index created)
        ds = Dataset(coords={"x": ("y", [0, 1])})

        with pytest.warns(
            UserWarning, match="rename 'x' to 'y' does not create an index.*"
        ):
            ds.rename(x="y")

        ds = Dataset(coords={"y": ("x", [0, 1])})

        with pytest.warns(
            UserWarning, match="rename 'x' to 'y' does not create an index.*"
        ):
            ds.rename(x="y")

        # No operation should not raise a warning
        ds = Dataset(
            data_vars={"data": (("x", "y"), np.ones((2, 3)))},
            coords={"x": range(2), "y": range(3), "a": ("x", [3, 4])},
        )
        with warnings.catch_warnings():
            warnings.simplefilter("error")
            ds.rename(x="x")

    def test_rename_multiindex(self) -> None:
        midx = pd.MultiIndex.from_tuples([([1, 2]), ([3, 4])], names=["a", "b"])
        midx_coords = Coordinates.from_pandas_multiindex(midx, "x")
        original = Dataset({}, midx_coords)

        midx_renamed = midx.rename(["a", "c"])
        midx_coords_renamed = Coordinates.from_pandas_multiindex(midx_renamed, "x")
        expected = Dataset({}, midx_coords_renamed)

        actual = original.rename({"b": "c"})
        assert_identical(expected, actual)

        with pytest.raises(ValueError, match=r"'a' conflicts"):
            with pytest.warns(UserWarning, match="does not create an index anymore"):
                original.rename({"x": "a"})

        with pytest.raises(ValueError, match=r"'x' conflicts"):
            with pytest.warns(UserWarning, match="does not create an index anymore"):
                original.rename({"a": "x"})

        with pytest.raises(ValueError, match=r"'b' conflicts"):
            original.rename({"a": "b"})

    def test_rename_perserve_attrs_encoding(self) -> None:
        # test propagate attrs/encoding to new variable(s) created from Index object
        original = Dataset(coords={"x": ("x", [0, 1, 2])})
        expected = Dataset(coords={"y": ("y", [0, 1, 2])})
        for ds, dim in zip([original, expected], ["x", "y"]):
            ds[dim].attrs = {"foo": "bar"}
            ds[dim].encoding = {"foo": "bar"}

        actual = original.rename({"x": "y"})
        assert_identical(actual, expected)

    @requires_cftime
    def test_rename_does_not_change_CFTimeIndex_type(self) -> None:
        # make sure CFTimeIndex is not converted to DatetimeIndex #3522

        time = xr.cftime_range(start="2000", periods=6, freq="2MS", calendar="noleap")
        orig = Dataset(coords={"time": time})

        renamed = orig.rename(time="time_new")
        assert "time_new" in renamed.xindexes
        # TODO: benbovy - flexible indexes: update when CFTimeIndex
        # inherits from xarray.Index
        assert isinstance(renamed.xindexes["time_new"].to_pandas_index(), CFTimeIndex)
        assert renamed.xindexes["time_new"].to_pandas_index().name == "time_new"

        # check original has not changed
        assert "time" in orig.xindexes
        assert isinstance(orig.xindexes["time"].to_pandas_index(), CFTimeIndex)
        assert orig.xindexes["time"].to_pandas_index().name == "time"

        # note: rename_dims(time="time_new") drops "ds.indexes"
        renamed = orig.rename_dims()
        assert isinstance(renamed.xindexes["time"].to_pandas_index(), CFTimeIndex)

        renamed = orig.rename_vars()
        assert isinstance(renamed.xindexes["time"].to_pandas_index(), CFTimeIndex)

    def test_rename_does_not_change_DatetimeIndex_type(self) -> None:
        # make sure DatetimeIndex is conderved on rename

        time = pd.date_range(start="2000", periods=6, freq="2MS")
        orig = Dataset(coords={"time": time})

        renamed = orig.rename(time="time_new")
        assert "time_new" in renamed.xindexes
        # TODO: benbovy - flexible indexes: update when DatetimeIndex
        # inherits from xarray.Index?
        assert isinstance(renamed.xindexes["time_new"].to_pandas_index(), DatetimeIndex)
        assert renamed.xindexes["time_new"].to_pandas_index().name == "time_new"

        # check original has not changed
        assert "time" in orig.xindexes
        assert isinstance(orig.xindexes["time"].to_pandas_index(), DatetimeIndex)
        assert orig.xindexes["time"].to_pandas_index().name == "time"

        # note: rename_dims(time="time_new") drops "ds.indexes"
        renamed = orig.rename_dims()
        assert isinstance(renamed.xindexes["time"].to_pandas_index(), DatetimeIndex)

        renamed = orig.rename_vars()
        assert isinstance(renamed.xindexes["time"].to_pandas_index(), DatetimeIndex)

    def test_swap_dims(self) -> None:
        original = Dataset({"x": [1, 2, 3], "y": ("x", list("abc")), "z": 42})
        expected = Dataset({"z": 42}, {"x": ("y", [1, 2, 3]), "y": list("abc")})
        actual = original.swap_dims({"x": "y"})
        assert_identical(expected, actual)
        assert isinstance(actual.variables["y"], IndexVariable)
        assert isinstance(actual.variables["x"], Variable)
        assert actual.xindexes["y"].equals(expected.xindexes["y"])

        roundtripped = actual.swap_dims({"y": "x"})
        assert_identical(original.set_coords("y"), roundtripped)

        with pytest.raises(ValueError, match=r"cannot swap"):
            original.swap_dims({"y": "x"})
        with pytest.raises(ValueError, match=r"replacement dimension"):
            original.swap_dims({"x": "z"})

        expected = Dataset(
            {"y": ("u", list("abc")), "z": 42}, coords={"x": ("u", [1, 2, 3])}
        )
        actual = original.swap_dims({"x": "u"})
        assert_identical(expected, actual)

        # as kwargs
        expected = Dataset(
            {"y": ("u", list("abc")), "z": 42}, coords={"x": ("u", [1, 2, 3])}
        )
        actual = original.swap_dims(x="u")
        assert_identical(expected, actual)

        # handle multiindex case
        midx = pd.MultiIndex.from_arrays([list("aab"), list("yzz")], names=["y1", "y2"])

        original = Dataset({"x": [1, 2, 3], "y": ("x", midx), "z": 42})

        midx_coords = Coordinates.from_pandas_multiindex(midx, "y")
        midx_coords["x"] = ("y", [1, 2, 3])
        expected = Dataset({"z": 42}, midx_coords)

        actual = original.swap_dims({"x": "y"})
        assert_identical(expected, actual)
        assert isinstance(actual.variables["y"], IndexVariable)
        assert isinstance(actual.variables["x"], Variable)
        assert actual.xindexes["y"].equals(expected.xindexes["y"])

    def test_expand_dims_error(self) -> None:
        original = Dataset(
            {
                "x": ("a", np.random.randn(3)),
                "y": (["b", "a"], np.random.randn(4, 3)),
                "z": ("a", np.random.randn(3)),
            },
            coords={
                "a": np.linspace(0, 1, 3),
                "b": np.linspace(0, 1, 4),
                "c": np.linspace(0, 1, 5),
            },
            attrs={"key": "entry"},
        )

        with pytest.raises(ValueError, match=r"already exists"):
            original.expand_dims(dim=["x"])

        # Make sure it raises true error also for non-dimensional coordinates
        # which has dimension.
        original = original.set_coords("z")
        with pytest.raises(ValueError, match=r"already exists"):
            original.expand_dims(dim=["z"])

        original = Dataset(
            {
                "x": ("a", np.random.randn(3)),
                "y": (["b", "a"], np.random.randn(4, 3)),
                "z": ("a", np.random.randn(3)),
            },
            coords={
                "a": np.linspace(0, 1, 3),
                "b": np.linspace(0, 1, 4),
                "c": np.linspace(0, 1, 5),
            },
            attrs={"key": "entry"},
        )
        with pytest.raises(TypeError, match=r"value of new dimension"):
            original.expand_dims({"d": 3.2})
        with pytest.raises(ValueError, match=r"both keyword and positional"):
            original.expand_dims({"d": 4}, e=4)

    def test_expand_dims_int(self) -> None:
        original = Dataset(
            {"x": ("a", np.random.randn(3)), "y": (["b", "a"], np.random.randn(4, 3))},
            coords={
                "a": np.linspace(0, 1, 3),
                "b": np.linspace(0, 1, 4),
                "c": np.linspace(0, 1, 5),
            },
            attrs={"key": "entry"},
        )

        actual = original.expand_dims(["z"], [1])
        expected = Dataset(
            {
                "x": original["x"].expand_dims("z", 1),
                "y": original["y"].expand_dims("z", 1),
            },
            coords={
                "a": np.linspace(0, 1, 3),
                "b": np.linspace(0, 1, 4),
                "c": np.linspace(0, 1, 5),
            },
            attrs={"key": "entry"},
        )
        assert_identical(expected, actual)
        # make sure squeeze restores the original data set.
        roundtripped = actual.squeeze("z")
        assert_identical(original, roundtripped)

        # another test with a negative axis
        actual = original.expand_dims(["z"], [-1])
        expected = Dataset(
            {
                "x": original["x"].expand_dims("z", -1),
                "y": original["y"].expand_dims("z", -1),
            },
            coords={
                "a": np.linspace(0, 1, 3),
                "b": np.linspace(0, 1, 4),
                "c": np.linspace(0, 1, 5),
            },
            attrs={"key": "entry"},
        )
        assert_identical(expected, actual)
        # make sure squeeze restores the original data set.
        roundtripped = actual.squeeze("z")
        assert_identical(original, roundtripped)

    def test_expand_dims_coords(self) -> None:
        original = Dataset({"x": ("a", np.array([1, 2, 3]))})
        expected = Dataset(
            {"x": (("b", "a"), np.array([[1, 2, 3], [1, 2, 3]]))}, coords={"b": [1, 2]}
        )
        actual = original.expand_dims(dict(b=[1, 2]))
        assert_identical(expected, actual)
        assert "b" not in original._coord_names

    def test_expand_dims_existing_scalar_coord(self) -> None:
        original = Dataset({"x": 1}, {"a": 2})
        expected = Dataset({"x": (("a",), [1])}, {"a": [2]})
        actual = original.expand_dims("a")
        assert_identical(expected, actual)

    def test_isel_expand_dims_roundtrip(self) -> None:
        original = Dataset({"x": (("a",), [1])}, {"a": [2]})
        actual = original.isel(a=0).expand_dims("a")
        assert_identical(actual, original)

    def test_expand_dims_mixed_int_and_coords(self) -> None:
        # Test expanding one dimension to have size > 1 that doesn't have
        # coordinates, and also expanding another dimension to have size > 1
        # that DOES have coordinates.
        original = Dataset(
            {"x": ("a", np.random.randn(3)), "y": (["b", "a"], np.random.randn(4, 3))},
            coords={
                "a": np.linspace(0, 1, 3),
                "b": np.linspace(0, 1, 4),
                "c": np.linspace(0, 1, 5),
            },
        )

        actual = original.expand_dims({"d": 4, "e": ["l", "m", "n"]})

        expected = Dataset(
            {
                "x": xr.DataArray(
                    original["x"].values * np.ones([4, 3, 3]),
                    coords=dict(d=range(4), e=["l", "m", "n"], a=np.linspace(0, 1, 3)),
                    dims=["d", "e", "a"],
                ).drop_vars("d"),
                "y": xr.DataArray(
                    original["y"].values * np.ones([4, 3, 4, 3]),
                    coords=dict(
                        d=range(4),
                        e=["l", "m", "n"],
                        b=np.linspace(0, 1, 4),
                        a=np.linspace(0, 1, 3),
                    ),
                    dims=["d", "e", "b", "a"],
                ).drop_vars("d"),
            },
            coords={"c": np.linspace(0, 1, 5)},
        )
        assert_identical(actual, expected)

    def test_expand_dims_kwargs_python36plus(self) -> None:
        original = Dataset(
            {"x": ("a", np.random.randn(3)), "y": (["b", "a"], np.random.randn(4, 3))},
            coords={
                "a": np.linspace(0, 1, 3),
                "b": np.linspace(0, 1, 4),
                "c": np.linspace(0, 1, 5),
            },
            attrs={"key": "entry"},
        )
        other_way = original.expand_dims(e=["l", "m", "n"])
        other_way_expected = Dataset(
            {
                "x": xr.DataArray(
                    original["x"].values * np.ones([3, 3]),
                    coords=dict(e=["l", "m", "n"], a=np.linspace(0, 1, 3)),
                    dims=["e", "a"],
                ),
                "y": xr.DataArray(
                    original["y"].values * np.ones([3, 4, 3]),
                    coords=dict(
                        e=["l", "m", "n"],
                        b=np.linspace(0, 1, 4),
                        a=np.linspace(0, 1, 3),
                    ),
                    dims=["e", "b", "a"],
                ),
            },
            coords={"c": np.linspace(0, 1, 5)},
            attrs={"key": "entry"},
        )
        assert_identical(other_way_expected, other_way)

<<<<<<< HEAD
    @pytest.mark.parametrize("create_index_flag", [True, False])
    def test_expand_dims_create_index_data_variable(self, create_index_flag):
        # data variables should not gain an index ever
        ds = Dataset({"x": 0})

        if create_index_flag:
            with pytest.warns(UserWarning, match="No index created"):
                expanded = ds.expand_dims("x", create_index=create_index_flag)
        else:
            expanded = ds.expand_dims("x", create_index=create_index_flag)

        # TODO Can't just create the expected dataset directly using constructor because of GH issue 8959
        expected = Dataset({"x": ("x", [0])}).drop_indexes("x").reset_coords("x")

        assert_identical(expanded, expected, check_default_indexes=False)
        assert expanded.indexes == {}

    def test_expand_dims_create_index_coordinate_variable(self):
        # coordinate variables should gain an index only if create_index is True (the default)
        ds = Dataset(coords={"x": 0})
        expanded = ds.expand_dims("x")
        expected = Dataset({"x": ("x", [0])})
        assert_identical(expanded, expected)

        expanded_no_index = ds.expand_dims("x", create_index=False)

        # TODO Can't just create the expected dataset directly using constructor because of GH issue 8959
        expected = Dataset(coords={"x": ("x", [0])}).drop_indexes("x")

        assert_identical(expanded_no_index, expected, check_default_indexes=False)
        assert expanded_no_index.indexes == {}

    def test_expand_dims_create_index_from_iterable(self):
        ds = Dataset(coords={"x": 0})
        expanded = ds.expand_dims(x=[0, 1])
        expected = Dataset({"x": ("x", [0, 1])})
        assert_identical(expanded, expected)

        expanded_no_index = ds.expand_dims(x=[0, 1], create_index=False)

        # TODO Can't just create the expected dataset directly using constructor because of GH issue 8959
        expected = Dataset(coords={"x": ("x", [0, 1])}).drop_indexes("x")

        assert_identical(expanded, expected, check_default_indexes=False)
        assert expanded_no_index.indexes == {}

    @requires_pandas_version_two
=======
>>>>>>> d7edbd75
    def test_expand_dims_non_nanosecond_conversion(self) -> None:
        # Regression test for https://github.com/pydata/xarray/issues/7493#issuecomment-1953091000
        with pytest.warns(UserWarning, match="non-nanosecond precision"):
            ds = Dataset().expand_dims({"time": [np.datetime64("2018-01-01", "s")]})
        assert ds.time.dtype == np.dtype("datetime64[ns]")

    def test_set_index(self) -> None:
        expected = create_test_multiindex()
        mindex = expected["x"].to_index()
        indexes = [mindex.get_level_values(n) for n in mindex.names]
        coords = {idx.name: ("x", idx) for idx in indexes}
        ds = Dataset({}, coords=coords)

        obj = ds.set_index(x=mindex.names)
        assert_identical(obj, expected)

        # ensure pre-existing indexes involved are removed
        # (level_2 should be a coordinate with no index)
        ds = create_test_multiindex()
        coords = {"x": coords["level_1"], "level_2": coords["level_2"]}
        expected = Dataset({}, coords=coords)

        obj = ds.set_index(x="level_1")
        assert_identical(obj, expected)

        # ensure set_index with no existing index and a single data var given
        # doesn't return multi-index
        ds = Dataset(data_vars={"x_var": ("x", [0, 1, 2])})
        expected = Dataset(coords={"x": [0, 1, 2]})
        assert_identical(ds.set_index(x="x_var"), expected)

        with pytest.raises(ValueError, match=r"bar variable\(s\) do not exist"):
            ds.set_index(foo="bar")

        with pytest.raises(ValueError, match=r"dimension mismatch.*"):
            ds.set_index(y="x_var")

        ds = Dataset(coords={"x": 1})
        with pytest.raises(
            ValueError, match=r".*cannot set a PandasIndex.*scalar variable.*"
        ):
            ds.set_index(x="x")

    def test_set_index_deindexed_coords(self) -> None:
        # test de-indexed coordinates are converted to base variable
        # https://github.com/pydata/xarray/issues/6969
        one = ["a", "a", "b", "b"]
        two = [1, 2, 1, 2]
        three = ["c", "c", "d", "d"]
        four = [3, 4, 3, 4]

        midx_12 = pd.MultiIndex.from_arrays([one, two], names=["one", "two"])
        midx_34 = pd.MultiIndex.from_arrays([three, four], names=["three", "four"])

        coords = Coordinates.from_pandas_multiindex(midx_12, "x")
        coords["three"] = ("x", three)
        coords["four"] = ("x", four)
        ds = xr.Dataset(coords=coords)
        actual = ds.set_index(x=["three", "four"])

        coords_expected = Coordinates.from_pandas_multiindex(midx_34, "x")
        coords_expected["one"] = ("x", one)
        coords_expected["two"] = ("x", two)
        expected = xr.Dataset(coords=coords_expected)

        assert_identical(actual, expected)

    def test_reset_index(self) -> None:
        ds = create_test_multiindex()
        mindex = ds["x"].to_index()
        indexes = [mindex.get_level_values(n) for n in mindex.names]
        coords = {idx.name: ("x", idx) for idx in indexes}
        expected = Dataset({}, coords=coords)

        obj = ds.reset_index("x")
        assert_identical(obj, expected, check_default_indexes=False)
        assert len(obj.xindexes) == 0

        ds = Dataset(coords={"y": ("x", [1, 2, 3])})
        with pytest.raises(ValueError, match=r".*not coordinates with an index"):
            ds.reset_index("y")

    def test_reset_index_keep_attrs(self) -> None:
        coord_1 = DataArray([1, 2], dims=["coord_1"], attrs={"attrs": True})
        ds = Dataset({}, {"coord_1": coord_1})
        obj = ds.reset_index("coord_1")
        assert ds.coord_1.attrs == obj.coord_1.attrs
        assert len(obj.xindexes) == 0

    def test_reset_index_drop_dims(self) -> None:
        ds = Dataset(coords={"x": [1, 2]})
        reset = ds.reset_index("x", drop=True)
        assert len(reset.dims) == 0

    @pytest.mark.parametrize(
        ["arg", "drop", "dropped", "converted", "renamed"],
        [
            ("foo", False, [], [], {"bar": "x"}),
            ("foo", True, ["foo"], [], {"bar": "x"}),
            ("x", False, ["x"], ["foo", "bar"], {}),
            ("x", True, ["x", "foo", "bar"], [], {}),
            (["foo", "bar"], False, ["x"], ["foo", "bar"], {}),
            (["foo", "bar"], True, ["x", "foo", "bar"], [], {}),
            (["x", "foo"], False, ["x"], ["foo", "bar"], {}),
            (["foo", "x"], True, ["x", "foo", "bar"], [], {}),
        ],
    )
    def test_reset_index_drop_convert(
        self,
        arg: str | list[str],
        drop: bool,
        dropped: list[str],
        converted: list[str],
        renamed: dict[str, str],
    ) -> None:
        # regressions https://github.com/pydata/xarray/issues/6946 and
        # https://github.com/pydata/xarray/issues/6989
        # check that multi-index dimension or level coordinates are dropped, converted
        # from IndexVariable to Variable or renamed to dimension as expected
        midx = pd.MultiIndex.from_product([["a", "b"], [1, 2]], names=("foo", "bar"))
        midx_coords = Coordinates.from_pandas_multiindex(midx, "x")
        ds = xr.Dataset(coords=midx_coords)
        reset = ds.reset_index(arg, drop=drop)

        for name in dropped:
            assert name not in reset.variables
        for name in converted:
            assert_identical(reset[name].variable, ds[name].variable.to_base_variable())
        for old_name, new_name in renamed.items():
            assert_identical(ds[old_name].variable, reset[new_name].variable)

    def test_reorder_levels(self) -> None:
        ds = create_test_multiindex()
        mindex = ds["x"].to_index()
        midx = mindex.reorder_levels(["level_2", "level_1"])
        midx_coords = Coordinates.from_pandas_multiindex(midx, "x")
        expected = Dataset({}, coords=midx_coords)

        # check attrs propagated
        ds["level_1"].attrs["foo"] = "bar"
        expected["level_1"].attrs["foo"] = "bar"

        reindexed = ds.reorder_levels(x=["level_2", "level_1"])
        assert_identical(reindexed, expected)

        ds = Dataset({}, coords={"x": [1, 2]})
        with pytest.raises(ValueError, match=r"has no MultiIndex"):
            ds.reorder_levels(x=["level_1", "level_2"])

    def test_set_xindex(self) -> None:
        ds = Dataset(
            coords={"foo": ("x", ["a", "a", "b", "b"]), "bar": ("x", [0, 1, 2, 3])}
        )

        actual = ds.set_xindex("foo")
        expected = ds.set_index(x="foo").rename_vars(x="foo")
        assert_identical(actual, expected, check_default_indexes=False)

        actual_mindex = ds.set_xindex(["foo", "bar"])
        expected_mindex = ds.set_index(x=["foo", "bar"])
        assert_identical(actual_mindex, expected_mindex)

        class NotAnIndex: ...

        with pytest.raises(TypeError, match=".*not a subclass of xarray.Index"):
            ds.set_xindex("foo", NotAnIndex)  # type: ignore

        with pytest.raises(ValueError, match="those variables don't exist"):
            ds.set_xindex("not_a_coordinate", PandasIndex)

        ds["data_var"] = ("x", [1, 2, 3, 4])

        with pytest.raises(ValueError, match="those variables are data variables"):
            ds.set_xindex("data_var", PandasIndex)

        ds2 = Dataset(coords={"x": ("x", [0, 1, 2, 3])})

        with pytest.raises(ValueError, match="those coordinates already have an index"):
            ds2.set_xindex("x", PandasIndex)

    def test_set_xindex_options(self) -> None:
        ds = Dataset(coords={"foo": ("x", ["a", "a", "b", "b"])})

        class IndexWithOptions(Index):
            def __init__(self, opt):
                self.opt = opt

            @classmethod
            def from_variables(cls, variables, options):
                return cls(options["opt"])

        indexed = ds.set_xindex("foo", IndexWithOptions, opt=1)
        assert getattr(indexed.xindexes["foo"], "opt") == 1

    def test_stack(self) -> None:
        ds = Dataset(
            data_vars={"b": (("x", "y"), [[0, 1], [2, 3]])},
            coords={"x": ("x", [0, 1]), "y": ["a", "b"]},
        )

        midx_expected = pd.MultiIndex.from_product(
            [[0, 1], ["a", "b"]], names=["x", "y"]
        )
        midx_coords_expected = Coordinates.from_pandas_multiindex(midx_expected, "z")
        expected = Dataset(
            data_vars={"b": ("z", [0, 1, 2, 3])}, coords=midx_coords_expected
        )
        # check attrs propagated
        ds["x"].attrs["foo"] = "bar"
        expected["x"].attrs["foo"] = "bar"

        actual = ds.stack(z=["x", "y"])
        assert_identical(expected, actual)
        assert list(actual.xindexes) == ["z", "x", "y"]

        actual = ds.stack(z=[...])
        assert_identical(expected, actual)

        # non list dims with ellipsis
        actual = ds.stack(z=(...,))
        assert_identical(expected, actual)

        # ellipsis with given dim
        actual = ds.stack(z=[..., "y"])
        assert_identical(expected, actual)

        midx_expected = pd.MultiIndex.from_product(
            [["a", "b"], [0, 1]], names=["y", "x"]
        )
        midx_coords_expected = Coordinates.from_pandas_multiindex(midx_expected, "z")
        expected = Dataset(
            data_vars={"b": ("z", [0, 2, 1, 3])}, coords=midx_coords_expected
        )
        expected["x"].attrs["foo"] = "bar"

        actual = ds.stack(z=["y", "x"])
        assert_identical(expected, actual)
        assert list(actual.xindexes) == ["z", "y", "x"]

    @pytest.mark.parametrize(
        "create_index,expected_keys",
        [
            (True, ["z", "x", "y"]),
            (False, []),
            (None, ["z", "x", "y"]),
        ],
    )
    def test_stack_create_index(self, create_index, expected_keys) -> None:
        ds = Dataset(
            data_vars={"b": (("x", "y"), [[0, 1], [2, 3]])},
            coords={"x": ("x", [0, 1]), "y": ["a", "b"]},
        )

        actual = ds.stack(z=["x", "y"], create_index=create_index)
        assert list(actual.xindexes) == expected_keys

        # TODO: benbovy (flexible indexes) - test error multiple indexes found
        # along dimension + create_index=True

    def test_stack_multi_index(self) -> None:
        # multi-index on a dimension to stack is discarded too
        midx = pd.MultiIndex.from_product([["a", "b"], [0, 1]], names=("lvl1", "lvl2"))
        coords = Coordinates.from_pandas_multiindex(midx, "x")
        coords["y"] = [0, 1]
        ds = xr.Dataset(
            data_vars={"b": (("x", "y"), [[0, 1], [2, 3], [4, 5], [6, 7]])},
            coords=coords,
        )
        expected = Dataset(
            data_vars={"b": ("z", [0, 1, 2, 3, 4, 5, 6, 7])},
            coords={
                "x": ("z", np.repeat(midx.values, 2)),
                "lvl1": ("z", np.repeat(midx.get_level_values("lvl1"), 2)),
                "lvl2": ("z", np.repeat(midx.get_level_values("lvl2"), 2)),
                "y": ("z", [0, 1, 0, 1] * 2),
            },
        )
        actual = ds.stack(z=["x", "y"], create_index=False)
        assert_identical(expected, actual)
        assert len(actual.xindexes) == 0

        with pytest.raises(ValueError, match=r"cannot create.*wraps a multi-index"):
            ds.stack(z=["x", "y"], create_index=True)

    def test_stack_non_dim_coords(self) -> None:
        ds = Dataset(
            data_vars={"b": (("x", "y"), [[0, 1], [2, 3]])},
            coords={"x": ("x", [0, 1]), "y": ["a", "b"]},
        ).rename_vars(x="xx")

        exp_index = pd.MultiIndex.from_product([[0, 1], ["a", "b"]], names=["xx", "y"])
        exp_coords = Coordinates.from_pandas_multiindex(exp_index, "z")
        expected = Dataset(data_vars={"b": ("z", [0, 1, 2, 3])}, coords=exp_coords)

        actual = ds.stack(z=["x", "y"])
        assert_identical(expected, actual)
        assert list(actual.xindexes) == ["z", "xx", "y"]

    def test_unstack(self) -> None:
        index = pd.MultiIndex.from_product([[0, 1], ["a", "b"]], names=["x", "y"])
        coords = Coordinates.from_pandas_multiindex(index, "z")
        ds = Dataset(data_vars={"b": ("z", [0, 1, 2, 3])}, coords=coords)
        expected = Dataset(
            {"b": (("x", "y"), [[0, 1], [2, 3]]), "x": [0, 1], "y": ["a", "b"]}
        )

        # check attrs propagated
        ds["x"].attrs["foo"] = "bar"
        expected["x"].attrs["foo"] = "bar"

        for dim in ["z", ["z"], None]:
            actual = ds.unstack(dim)
            assert_identical(actual, expected)

    def test_unstack_errors(self) -> None:
        ds = Dataset({"x": [1, 2, 3]})
        with pytest.raises(
            ValueError,
            match=re.escape("Dimensions ('foo',) not found in data dimensions ('x',)"),
        ):
            ds.unstack("foo")
        with pytest.raises(ValueError, match=r".*do not have exactly one multi-index"):
            ds.unstack("x")

        ds = Dataset({"da": [1, 2]}, coords={"y": ("x", [1, 1]), "z": ("x", [0, 0])})
        ds = ds.set_index(x=("y", "z"))

        with pytest.raises(
            ValueError, match="Cannot unstack MultiIndex containing duplicates"
        ):
            ds.unstack("x")

    def test_unstack_fill_value(self) -> None:
        ds = xr.Dataset(
            {"var": (("x",), np.arange(6)), "other_var": (("x",), np.arange(3, 9))},
            coords={"x": [0, 1, 2] * 2, "y": (("x",), ["a"] * 3 + ["b"] * 3)},
        )
        # make ds incomplete
        ds = ds.isel(x=[0, 2, 3, 4]).set_index(index=["x", "y"])
        # test fill_value
        actual1 = ds.unstack("index", fill_value=-1)
        expected1 = ds.unstack("index").fillna(-1).astype(int)
        assert actual1["var"].dtype == int
        assert_equal(actual1, expected1)

        actual2 = ds["var"].unstack("index", fill_value=-1)
        expected2 = ds["var"].unstack("index").fillna(-1).astype(int)
        assert_equal(actual2, expected2)

        actual3 = ds.unstack("index", fill_value={"var": -1, "other_var": 1})
        expected3 = ds.unstack("index").fillna({"var": -1, "other_var": 1}).astype(int)
        assert_equal(actual3, expected3)

    @requires_sparse
    def test_unstack_sparse(self) -> None:
        ds = xr.Dataset(
            {"var": (("x",), np.arange(6))},
            coords={"x": [0, 1, 2] * 2, "y": (("x",), ["a"] * 3 + ["b"] * 3)},
        )
        # make ds incomplete
        ds = ds.isel(x=[0, 2, 3, 4]).set_index(index=["x", "y"])
        # test fill_value
        actual1 = ds.unstack("index", sparse=True)
        expected1 = ds.unstack("index")
        assert isinstance(actual1["var"].data, sparse_array_type)
        assert actual1["var"].variable._to_dense().equals(expected1["var"].variable)
        assert actual1["var"].data.density < 1.0

        actual2 = ds["var"].unstack("index", sparse=True)
        expected2 = ds["var"].unstack("index")
        assert isinstance(actual2.data, sparse_array_type)
        assert actual2.variable._to_dense().equals(expected2.variable)
        assert actual2.data.density < 1.0

        midx = pd.MultiIndex.from_arrays([np.arange(3), np.arange(3)], names=["a", "b"])
        coords = Coordinates.from_pandas_multiindex(midx, "z")
        coords["foo"] = np.arange(4)
        coords["bar"] = np.arange(5)
        ds_eye = Dataset(
            {"var": (("z", "foo", "bar"), np.ones((3, 4, 5)))}, coords=coords
        )
        actual3 = ds_eye.unstack(sparse=True, fill_value=0)
        assert isinstance(actual3["var"].data, sparse_array_type)
        expected3 = xr.Dataset(
            {
                "var": (
                    ("foo", "bar", "a", "b"),
                    np.broadcast_to(np.eye(3, 3), (4, 5, 3, 3)),
                )
            },
            coords={
                "foo": np.arange(4),
                "bar": np.arange(5),
                "a": np.arange(3),
                "b": np.arange(3),
            },
        )
        actual3["var"].data = actual3["var"].data.todense()
        assert_equal(expected3, actual3)

    def test_stack_unstack_fast(self) -> None:
        ds = Dataset(
            {
                "a": ("x", [0, 1]),
                "b": (("x", "y"), [[0, 1], [2, 3]]),
                "x": [0, 1],
                "y": ["a", "b"],
            }
        )
        actual = ds.stack(z=["x", "y"]).unstack("z")
        assert actual.broadcast_equals(ds)

        actual = ds[["b"]].stack(z=["x", "y"]).unstack("z")
        assert actual.identical(ds[["b"]])

    def test_stack_unstack_slow(self) -> None:
        ds = Dataset(
            data_vars={
                "a": ("x", [0, 1]),
                "b": (("x", "y"), [[0, 1], [2, 3]]),
            },
            coords={"x": [0, 1], "y": ["a", "b"]},
        )
        stacked = ds.stack(z=["x", "y"])
        actual = stacked.isel(z=slice(None, None, -1)).unstack("z")
        assert actual.broadcast_equals(ds)

        stacked = ds[["b"]].stack(z=["x", "y"])
        actual = stacked.isel(z=slice(None, None, -1)).unstack("z")
        assert actual.identical(ds[["b"]])

    def test_to_stacked_array_invalid_sample_dims(self) -> None:
        data = xr.Dataset(
            data_vars={"a": (("x", "y"), [[0, 1, 2], [3, 4, 5]]), "b": ("x", [6, 7])},
            coords={"y": ["u", "v", "w"]},
        )
        with pytest.raises(
            ValueError,
            match=r"Variables in the dataset must contain all ``sample_dims`` \(\['y'\]\) but 'b' misses \['y'\]",
        ):
            data.to_stacked_array("features", sample_dims=["y"])

    def test_to_stacked_array_name(self) -> None:
        name = "adf9d"

        # make a two dimensional dataset
        a, b = create_test_stacked_array()
        D = xr.Dataset({"a": a, "b": b})
        sample_dims = ["x"]

        y = D.to_stacked_array("features", sample_dims, name=name)
        assert y.name == name

    def test_to_stacked_array_dtype_dims(self) -> None:
        # make a two dimensional dataset
        a, b = create_test_stacked_array()
        D = xr.Dataset({"a": a, "b": b})
        sample_dims = ["x"]
        y = D.to_stacked_array("features", sample_dims)
        assert y.xindexes["features"].to_pandas_index().levels[1].dtype == D.y.dtype
        assert y.dims == ("x", "features")

    def test_to_stacked_array_to_unstacked_dataset(self) -> None:
        # single dimension: regression test for GH4049
        arr = xr.DataArray(np.arange(3), coords=[("x", [0, 1, 2])])
        data = xr.Dataset({"a": arr, "b": arr})
        stacked = data.to_stacked_array("y", sample_dims=["x"])
        unstacked = stacked.to_unstacked_dataset("y")
        assert_identical(unstacked, data)

        # make a two dimensional dataset
        a, b = create_test_stacked_array()
        D = xr.Dataset({"a": a, "b": b})
        sample_dims = ["x"]
        y = D.to_stacked_array("features", sample_dims).transpose("x", "features")

        x = y.to_unstacked_dataset("features")
        assert_identical(D, x)

        # test on just one sample
        x0 = y[0].to_unstacked_dataset("features")
        d0 = D.isel(x=0)
        assert_identical(d0, x0)

    def test_to_stacked_array_to_unstacked_dataset_different_dimension(self) -> None:
        # test when variables have different dimensionality
        a, b = create_test_stacked_array()
        sample_dims = ["x"]
        D = xr.Dataset({"a": a, "b": b.isel(y=0)})

        y = D.to_stacked_array("features", sample_dims)
        x = y.to_unstacked_dataset("features")
        assert_identical(D, x)

    def test_update(self) -> None:
        data = create_test_data(seed=0)
        expected = data.copy()
        var2 = Variable("dim1", np.arange(8))
        actual = data
        actual.update({"var2": var2})
        expected["var2"] = var2
        assert_identical(expected, actual)

        actual = data.copy()
        actual.update(data)
        assert_identical(expected, actual)

        other = Dataset(attrs={"new": "attr"})
        actual = data.copy()
        actual.update(other)
        assert_identical(expected, actual)

    def test_update_overwrite_coords(self) -> None:
        data = Dataset({"a": ("x", [1, 2])}, {"b": 3})
        data.update(Dataset(coords={"b": 4}))
        expected = Dataset({"a": ("x", [1, 2])}, {"b": 4})
        assert_identical(data, expected)

        data = Dataset({"a": ("x", [1, 2])}, {"b": 3})
        data.update(Dataset({"c": 5}, coords={"b": 4}))
        expected = Dataset({"a": ("x", [1, 2]), "c": 5}, {"b": 4})
        assert_identical(data, expected)

        data = Dataset({"a": ("x", [1, 2])}, {"b": 3})
        data.update({"c": DataArray(5, coords={"b": 4})})
        expected = Dataset({"a": ("x", [1, 2]), "c": 5}, {"b": 3})
        assert_identical(data, expected)

    def test_update_multiindex_level(self) -> None:
        data = create_test_multiindex()

        with pytest.raises(
            ValueError, match=r"cannot set or update variable.*corrupt.*index "
        ):
            data.update({"level_1": range(4)})

    def test_update_auto_align(self) -> None:
        ds = Dataset({"x": ("t", [3, 4])}, {"t": [0, 1]})

        expected1 = Dataset(
            {"x": ("t", [3, 4]), "y": ("t", [np.nan, 5])}, {"t": [0, 1]}
        )
        actual1 = ds.copy()
        other1 = {"y": ("t", [5]), "t": [1]}
        with pytest.raises(ValueError, match=r"conflicting sizes"):
            actual1.update(other1)
        actual1.update(Dataset(other1))
        assert_identical(expected1, actual1)

        actual2 = ds.copy()
        other2 = Dataset({"y": ("t", [5]), "t": [100]})
        actual2.update(other2)
        expected2 = Dataset(
            {"x": ("t", [3, 4]), "y": ("t", [np.nan] * 2)}, {"t": [0, 1]}
        )
        assert_identical(expected2, actual2)

    def test_getitem(self) -> None:
        data = create_test_data()
        assert isinstance(data["var1"], DataArray)
        assert_equal(data["var1"].variable, data.variables["var1"])
        with pytest.raises(KeyError):
            data["notfound"]
        with pytest.raises(KeyError):
            data[["var1", "notfound"]]

        actual1 = data[["var1", "var2"]]
        expected1 = Dataset({"var1": data["var1"], "var2": data["var2"]})
        assert_equal(expected1, actual1)

        actual2 = data["numbers"]
        expected2 = DataArray(
            data["numbers"].variable,
            {"dim3": data["dim3"], "numbers": data["numbers"]},
            dims="dim3",
            name="numbers",
        )
        assert_identical(expected2, actual2)

        actual3 = data[dict(dim1=0)]
        expected3 = data.isel(dim1=0)
        assert_identical(expected3, actual3)

    def test_getitem_hashable(self) -> None:
        data = create_test_data()
        data[(3, 4)] = data["var1"] + 1
        expected = data["var1"] + 1
        expected.name = (3, 4)
        assert_identical(expected, data[(3, 4)])
        with pytest.raises(KeyError, match=r"('var1', 'var2')"):
            data[("var1", "var2")]

    def test_getitem_multiple_dtype(self) -> None:
        keys = ["foo", 1]
        dataset = Dataset({key: ("dim0", range(1)) for key in keys})
        assert_identical(dataset, dataset[keys])

    def test_virtual_variables_default_coords(self) -> None:
        dataset = Dataset({"foo": ("x", range(10))})
        expected1 = DataArray(range(10), dims="x", name="x")
        actual1 = dataset["x"]
        assert_identical(expected1, actual1)
        assert isinstance(actual1.variable, IndexVariable)

        actual2 = dataset[["x", "foo"]]
        expected2 = dataset.assign_coords(x=range(10))
        assert_identical(expected2, actual2)

    def test_virtual_variables_time(self) -> None:
        # access virtual variables
        data = create_test_data()
        assert_array_equal(
            data["time.month"].values, data.variables["time"].to_index().month
        )
        assert_array_equal(data["time.season"].values, "DJF")
        # test virtual variable math
        assert_array_equal(data["time.dayofyear"] + 1, 2 + np.arange(20))
        assert_array_equal(np.sin(data["time.dayofyear"]), np.sin(1 + np.arange(20)))
        # ensure they become coordinates
        expected = Dataset({}, {"dayofyear": data["time.dayofyear"]})
        actual = data[["time.dayofyear"]]
        assert_equal(expected, actual)
        # non-coordinate variables
        ds = Dataset({"t": ("x", pd.date_range("2000-01-01", periods=3))})
        assert (ds["t.year"] == 2000).all()

    def test_virtual_variable_same_name(self) -> None:
        # regression test for GH367
        times = pd.date_range("2000-01-01", freq="h", periods=5)
        data = Dataset({"time": times})
        actual = data["time.time"]
        expected = DataArray(times.time, [("time", times)], name="time")
        assert_identical(actual, expected)

    def test_time_season(self) -> None:
        time = xr.date_range("2000-01-01", periods=12, freq="ME", use_cftime=False)
        ds = Dataset({"t": time})
        seas = ["DJF"] * 2 + ["MAM"] * 3 + ["JJA"] * 3 + ["SON"] * 3 + ["DJF"]
        assert_array_equal(seas, ds["t.season"])

    def test_slice_virtual_variable(self) -> None:
        data = create_test_data()
        assert_equal(
            data["time.dayofyear"][:10].variable, Variable(["time"], 1 + np.arange(10))
        )
        assert_equal(data["time.dayofyear"][0].variable, Variable([], 1))

    def test_setitem(self) -> None:
        # assign a variable
        var = Variable(["dim1"], np.random.randn(8))
        data1 = create_test_data()
        data1["A"] = var
        data2 = data1.copy()
        data2["A"] = var
        assert_identical(data1, data2)
        # assign a dataset array
        dv = 2 * data2["A"]
        data1["B"] = dv.variable
        data2["B"] = dv
        assert_identical(data1, data2)
        # can't assign an ND array without dimensions
        with pytest.raises(ValueError, match=r"without explicit dimension names"):
            data2["C"] = var.values.reshape(2, 4)
        # but can assign a 1D array
        data1["C"] = var.values
        data2["C"] = ("C", var.values)
        assert_identical(data1, data2)
        # can assign a scalar
        data1["scalar"] = 0
        data2["scalar"] = ([], 0)
        assert_identical(data1, data2)
        # can't use the same dimension name as a scalar var
        with pytest.raises(ValueError, match=r"already exists as a scalar"):
            data1["newvar"] = ("scalar", [3, 4, 5])
        # can't resize a used dimension
        with pytest.raises(ValueError, match=r"conflicting dimension sizes"):
            data1["dim1"] = data1["dim1"][:5]
        # override an existing value
        data1["A"] = 3 * data2["A"]
        assert_equal(data1["A"], 3 * data2["A"])
        # can't assign a dataset to a single key
        with pytest.raises(TypeError, match="Cannot assign a Dataset to a single key"):
            data1["D"] = xr.Dataset()

        # test assignment with positional and label-based indexing
        data3 = data1[["var1", "var2"]]
        data3["var3"] = data3.var1.isel(dim1=0)
        data4 = data3.copy()
        err_msg = (
            "can only set locations defined by dictionaries from Dataset.loc. Got: a"
        )
        with pytest.raises(TypeError, match=err_msg):
            data1.loc["a"] = 0
        err_msg = r"Variables \['A', 'B', 'scalar'\] in new values not available in original dataset:"
        with pytest.raises(ValueError, match=err_msg):
            data4[{"dim2": 1}] = data1[{"dim2": 2}]
        err_msg = "Variable 'var3': indexer {'dim2': 0} not available"
        with pytest.raises(ValueError, match=err_msg):
            data1[{"dim2": 0}] = 0.0
        err_msg = "Variable 'var1': indexer {'dim2': 10} not available"
        with pytest.raises(ValueError, match=err_msg):
            data4[{"dim2": 10}] = data3[{"dim2": 2}]
        err_msg = "Variable 'var1': dimension 'dim2' appears in new values"
        with pytest.raises(KeyError, match=err_msg):
            data4[{"dim2": 2}] = data3[{"dim2": [2]}]
        err_msg = (
            "Variable 'var2': dimension order differs between original and new data"
        )
        data3["var2"] = data3["var2"].T
        with pytest.raises(ValueError, match=err_msg):
            data4[{"dim2": [2, 3]}] = data3[{"dim2": [2, 3]}]
        data3["var2"] = data3["var2"].T
        err_msg = r"cannot align objects.*not equal along these coordinates.*"
        with pytest.raises(ValueError, match=err_msg):
            data4[{"dim2": [2, 3]}] = data3[{"dim2": [2, 3, 4]}]
        err_msg = "Dataset assignment only accepts DataArrays, Datasets, and scalars."
        with pytest.raises(TypeError, match=err_msg):
            data4[{"dim2": [2, 3]}] = data3["var1"][{"dim2": [3, 4]}].values
        data5 = data4.astype(str)
        data5["var4"] = data4["var1"]
        # convert to `np.str_('a')` once `numpy<2.0` has been dropped
        err_msg = "could not convert string to float: .*'a'.*"
        with pytest.raises(ValueError, match=err_msg):
            data5[{"dim2": 1}] = "a"

        data4[{"dim2": 0}] = 0.0
        data4[{"dim2": 1}] = data3[{"dim2": 2}]
        data4.loc[{"dim2": 1.5}] = 1.0
        data4.loc[{"dim2": 2.0}] = data3.loc[{"dim2": 2.5}]
        for v, dat3 in data3.items():
            dat4 = data4[v]
            assert_array_equal(dat4[{"dim2": 0}], 0.0)
            assert_array_equal(dat4[{"dim2": 1}], dat3[{"dim2": 2}])
            assert_array_equal(dat4.loc[{"dim2": 1.5}], 1.0)
            assert_array_equal(dat4.loc[{"dim2": 2.0}], dat3.loc[{"dim2": 2.5}])
            unchanged = [1.0, 2.5, 3.0, 3.5, 4.0]
            assert_identical(
                dat4.loc[{"dim2": unchanged}], dat3.loc[{"dim2": unchanged}]
            )

    def test_setitem_pandas(self) -> None:
        ds = self.make_example_math_dataset()
        ds["x"] = np.arange(3)
        ds_copy = ds.copy()
        ds_copy["bar"] = ds["bar"].to_pandas()

        assert_equal(ds, ds_copy)

    def test_setitem_auto_align(self) -> None:
        ds = Dataset()
        ds["x"] = ("y", range(3))
        ds["y"] = 1 + np.arange(3)
        expected = Dataset({"x": ("y", range(3)), "y": 1 + np.arange(3)})
        assert_identical(ds, expected)

        ds["y"] = DataArray(range(3), dims="y")
        expected = Dataset({"x": ("y", range(3))}, {"y": range(3)})
        assert_identical(ds, expected)

        ds["x"] = DataArray([1, 2], coords=[("y", [0, 1])])
        expected = Dataset({"x": ("y", [1, 2, np.nan])}, {"y": range(3)})
        assert_identical(ds, expected)

        ds["x"] = 42
        expected = Dataset({"x": 42, "y": range(3)})
        assert_identical(ds, expected)

        ds["x"] = DataArray([4, 5, 6, 7], coords=[("y", [0, 1, 2, 3])])
        expected = Dataset({"x": ("y", [4, 5, 6])}, {"y": range(3)})
        assert_identical(ds, expected)

    def test_setitem_dimension_override(self) -> None:
        # regression test for GH-3377
        ds = xr.Dataset({"x": [0, 1, 2]})
        ds["x"] = ds["x"][:2]
        expected = Dataset({"x": [0, 1]})
        assert_identical(ds, expected)

        ds = xr.Dataset({"x": [0, 1, 2]})
        ds["x"] = np.array([0, 1])
        assert_identical(ds, expected)

        ds = xr.Dataset({"x": [0, 1, 2]})
        ds.coords["x"] = [0, 1]
        assert_identical(ds, expected)

    def test_setitem_with_coords(self) -> None:
        # Regression test for GH:2068
        ds = create_test_data()

        other = DataArray(
            np.arange(10), dims="dim3", coords={"numbers": ("dim3", np.arange(10))}
        )
        expected = ds.copy()
        expected["var3"] = other.drop_vars("numbers")
        actual = ds.copy()
        actual["var3"] = other
        assert_identical(expected, actual)
        assert "numbers" in other.coords  # should not change other

        # with alignment
        other = ds["var3"].isel(dim3=slice(1, -1))
        other["numbers"] = ("dim3", np.arange(8))
        actual = ds.copy()
        actual["var3"] = other
        assert "numbers" in other.coords  # should not change other
        expected = ds.copy()
        expected["var3"] = ds["var3"].isel(dim3=slice(1, -1))
        assert_identical(expected, actual)

        # with non-duplicate coords
        other = ds["var3"].isel(dim3=slice(1, -1))
        other["numbers"] = ("dim3", np.arange(8))
        other["position"] = ("dim3", np.arange(8))
        actual = ds.copy()
        actual["var3"] = other
        assert "position" in actual
        assert "position" in other.coords

        # assigning a coordinate-only dataarray
        actual = ds.copy()
        other = actual["numbers"]
        other[0] = 10
        actual["numbers"] = other
        assert actual["numbers"][0] == 10

        # GH: 2099
        ds = Dataset(
            {"var": ("x", [1, 2, 3])},
            coords={"x": [0, 1, 2], "z1": ("x", [1, 2, 3]), "z2": ("x", [1, 2, 3])},
        )
        ds["var"] = ds["var"] * 2
        assert np.allclose(ds["var"], [2, 4, 6])

    def test_setitem_align_new_indexes(self) -> None:
        ds = Dataset({"foo": ("x", [1, 2, 3])}, {"x": [0, 1, 2]})
        ds["bar"] = DataArray([2, 3, 4], [("x", [1, 2, 3])])
        expected = Dataset(
            {"foo": ("x", [1, 2, 3]), "bar": ("x", [np.nan, 2, 3])}, {"x": [0, 1, 2]}
        )
        assert_identical(ds, expected)

    def test_setitem_vectorized(self) -> None:
        # Regression test for GH:7030
        # Positional indexing
        da = xr.DataArray(np.r_[:120].reshape(2, 3, 4, 5), dims=["a", "b", "c", "d"])
        ds = xr.Dataset({"da": da})
        b = xr.DataArray([[0, 0], [1, 0]], dims=["u", "v"])
        c = xr.DataArray([[0, 1], [2, 3]], dims=["u", "v"])
        w = xr.DataArray([-1, -2], dims=["u"])
        index = dict(b=b, c=c)
        ds[index] = xr.Dataset({"da": w})
        assert (ds[index]["da"] == w).all()

        # Indexing with coordinates
        da = xr.DataArray(np.r_[:120].reshape(2, 3, 4, 5), dims=["a", "b", "c", "d"])
        ds = xr.Dataset({"da": da})
        ds.coords["b"] = [2, 4, 6]
        b = xr.DataArray([[2, 2], [4, 2]], dims=["u", "v"])
        c = xr.DataArray([[0, 1], [2, 3]], dims=["u", "v"])
        w = xr.DataArray([-1, -2], dims=["u"])
        index = dict(b=b, c=c)
        ds.loc[index] = xr.Dataset({"da": w}, coords={"b": ds.coords["b"]})
        assert (ds.loc[index]["da"] == w).all()

    @pytest.mark.parametrize("dtype", [str, bytes])
    def test_setitem_str_dtype(self, dtype) -> None:
        ds = xr.Dataset(coords={"x": np.array(["x", "y"], dtype=dtype)})
        # test Dataset update
        ds["foo"] = xr.DataArray(np.array([0, 0]), dims=["x"])

        assert np.issubdtype(ds.x.dtype, dtype)

    def test_setitem_using_list(self) -> None:
        # assign a list of variables
        var1 = Variable(["dim1"], np.random.randn(8))
        var2 = Variable(["dim1"], np.random.randn(8))
        actual = create_test_data()
        expected = actual.copy()
        expected["A"] = var1
        expected["B"] = var2
        actual[["A", "B"]] = [var1, var2]
        assert_identical(actual, expected)
        # assign a list of dataset arrays
        dv = 2 * expected[["A", "B"]]
        actual[["C", "D"]] = [d.variable for d in dv.data_vars.values()]
        expected[["C", "D"]] = dv
        assert_identical(actual, expected)

    @pytest.mark.parametrize(
        "var_list, data, error_regex",
        [
            (
                ["A", "B"],
                [Variable(["dim1"], np.random.randn(8))],
                r"Different lengths",
            ),
            ([], [Variable(["dim1"], np.random.randn(8))], r"Empty list of variables"),
            (["A", "B"], xr.DataArray([1, 2]), r"assign single DataArray"),
        ],
    )
    def test_setitem_using_list_errors(self, var_list, data, error_regex) -> None:
        actual = create_test_data()
        with pytest.raises(ValueError, match=error_regex):
            actual[var_list] = data

    def test_assign(self) -> None:
        ds = Dataset()
        actual = ds.assign(x=[0, 1, 2], y=2)
        expected = Dataset({"x": [0, 1, 2], "y": 2})
        assert_identical(actual, expected)
        assert list(actual.variables) == ["x", "y"]
        assert_identical(ds, Dataset())

        actual = actual.assign(y=lambda ds: ds.x**2)
        expected = Dataset({"y": ("x", [0, 1, 4]), "x": [0, 1, 2]})
        assert_identical(actual, expected)

        actual = actual.assign_coords(z=2)
        expected = Dataset({"y": ("x", [0, 1, 4])}, {"z": 2, "x": [0, 1, 2]})
        assert_identical(actual, expected)

    def test_assign_coords(self) -> None:
        ds = Dataset()

        actual = ds.assign(x=[0, 1, 2], y=2)
        actual = actual.assign_coords(x=list("abc"))
        expected = Dataset({"x": list("abc"), "y": 2})
        assert_identical(actual, expected)

        actual = ds.assign(x=[0, 1, 2], y=[2, 3])
        actual = actual.assign_coords({"y": [2.0, 3.0]})
        expected = ds.assign(x=[0, 1, 2], y=[2.0, 3.0])
        assert_identical(actual, expected)

    def test_assign_attrs(self) -> None:
        expected = Dataset(attrs=dict(a=1, b=2))
        new = Dataset()
        actual = new.assign_attrs(a=1, b=2)
        assert_identical(actual, expected)
        assert new.attrs == {}

        expected.attrs["c"] = 3
        new_actual = actual.assign_attrs({"c": 3})
        assert_identical(new_actual, expected)
        assert actual.attrs == dict(a=1, b=2)

    def test_assign_multiindex_level(self) -> None:
        data = create_test_multiindex()
        with pytest.raises(ValueError, match=r"cannot drop or update.*corrupt.*index "):
            data.assign(level_1=range(4))
            data.assign_coords(level_1=range(4))

    def test_assign_new_multiindex(self) -> None:
        midx = pd.MultiIndex.from_arrays([["a", "a", "b", "b"], [0, 1, 0, 1]])
        midx_coords = Coordinates.from_pandas_multiindex(midx, "x")

        ds = Dataset(coords={"x": [1, 2]})
        expected = Dataset(coords=midx_coords)

        with pytest.warns(
            FutureWarning,
            match=".*`pandas.MultiIndex`.*no longer be implicitly promoted.*",
        ):
            actual = ds.assign(x=midx)
        assert_identical(actual, expected)

    @pytest.mark.parametrize("orig_coords", [{}, {"x": range(4)}])
    def test_assign_coords_new_multiindex(self, orig_coords) -> None:
        ds = Dataset(coords=orig_coords)
        midx = pd.MultiIndex.from_arrays(
            [["a", "a", "b", "b"], [0, 1, 0, 1]], names=("one", "two")
        )
        midx_coords = Coordinates.from_pandas_multiindex(midx, "x")

        expected = Dataset(coords=midx_coords)

        with pytest.warns(
            FutureWarning,
            match=".*`pandas.MultiIndex`.*no longer be implicitly promoted.*",
        ):
            actual = ds.assign_coords({"x": midx})
        assert_identical(actual, expected)

        actual = ds.assign_coords(midx_coords)
        assert_identical(actual, expected)

    def test_assign_coords_existing_multiindex(self) -> None:
        data = create_test_multiindex()
        with pytest.warns(
            FutureWarning, match=r"updating coordinate.*MultiIndex.*inconsistent"
        ):
            updated = data.assign_coords(x=range(4))
        # https://github.com/pydata/xarray/issues/7097 (coord names updated)
        assert len(updated.coords) == 1

        with pytest.warns(
            FutureWarning, match=r"updating coordinate.*MultiIndex.*inconsistent"
        ):
            updated = data.assign(x=range(4))
        # https://github.com/pydata/xarray/issues/7097 (coord names updated)
        assert len(updated.coords) == 1

    def test_assign_all_multiindex_coords(self) -> None:
        data = create_test_multiindex()
        actual = data.assign(x=range(4), level_1=range(4), level_2=range(4))
        # no error but multi-index dropped in favor of single indexes for each level
        assert (
            actual.xindexes["x"]
            is not actual.xindexes["level_1"]
            is not actual.xindexes["level_2"]
        )

    def test_assign_coords_custom_index_side_effect(self) -> None:
        # test that assigning new coordinates do not reset other dimension coord indexes
        # to default (pandas) index (https://github.com/pydata/xarray/issues/7346)
        class CustomIndex(PandasIndex):
            pass

        ds = (
            Dataset(coords={"x": [1, 2, 3]})
            .drop_indexes("x")
            .set_xindex("x", CustomIndex)
        )
        actual = ds.assign_coords(y=[4, 5, 6])
        assert isinstance(actual.xindexes["x"], CustomIndex)

    def test_assign_coords_custom_index(self) -> None:
        class CustomIndex(Index):
            pass

        coords = Coordinates(
            coords={"x": ("x", [1, 2, 3])}, indexes={"x": CustomIndex()}
        )
        ds = Dataset()
        actual = ds.assign_coords(coords)
        assert isinstance(actual.xindexes["x"], CustomIndex)

    def test_assign_coords_no_default_index(self) -> None:
        coords = Coordinates({"y": [1, 2, 3]}, indexes={})
        ds = Dataset()
        actual = ds.assign_coords(coords)
        expected = coords.to_dataset()
        assert_identical(expected, actual, check_default_indexes=False)
        assert "y" not in actual.xindexes

    def test_merge_multiindex_level(self) -> None:
        data = create_test_multiindex()

        other = Dataset({"level_1": ("x", [0, 1])})
        with pytest.raises(ValueError, match=r".*conflicting dimension sizes.*"):
            data.merge(other)

        other = Dataset({"level_1": ("x", range(4))})
        with pytest.raises(
            ValueError, match=r"unable to determine.*coordinates or not.*"
        ):
            data.merge(other)

        # `other` Dataset coordinates are ignored (bug or feature?)
        other = Dataset(coords={"level_1": ("x", range(4))})
        assert_identical(data.merge(other), data)

    def test_setitem_original_non_unique_index(self) -> None:
        # regression test for GH943
        original = Dataset({"data": ("x", np.arange(5))}, coords={"x": [0, 1, 2, 0, 1]})
        expected = Dataset({"data": ("x", np.arange(5))}, {"x": range(5)})

        actual = original.copy()
        actual["x"] = list(range(5))
        assert_identical(actual, expected)

        actual = original.copy()
        actual["x"] = ("x", list(range(5)))
        assert_identical(actual, expected)

        actual = original.copy()
        actual.coords["x"] = list(range(5))
        assert_identical(actual, expected)

    def test_setitem_both_non_unique_index(self) -> None:
        # regression test for GH956
        names = ["joaquin", "manolo", "joaquin"]
        values = np.random.randint(0, 256, (3, 4, 4))
        array = DataArray(
            values, dims=["name", "row", "column"], coords=[names, range(4), range(4)]
        )
        expected = Dataset({"first": array, "second": array})
        actual = array.rename("first").to_dataset()
        actual["second"] = array
        assert_identical(expected, actual)

    def test_setitem_multiindex_level(self) -> None:
        data = create_test_multiindex()
        with pytest.raises(
            ValueError, match=r"cannot set or update variable.*corrupt.*index "
        ):
            data["level_1"] = range(4)

    def test_delitem(self) -> None:
        data = create_test_data()
        all_items = set(data.variables)
        assert set(data.variables) == all_items
        del data["var1"]
        assert set(data.variables) == all_items - {"var1"}
        del data["numbers"]
        assert set(data.variables) == all_items - {"var1", "numbers"}
        assert "numbers" not in data.coords

        expected = Dataset()
        actual = Dataset({"y": ("x", [1, 2])})
        del actual["y"]
        assert_identical(expected, actual)

    def test_delitem_multiindex_level(self) -> None:
        data = create_test_multiindex()
        with pytest.raises(
            ValueError, match=r"cannot remove coordinate.*corrupt.*index "
        ):
            del data["level_1"]

    def test_squeeze(self) -> None:
        data = Dataset({"foo": (["x", "y", "z"], [[[1], [2]]])})
        test_args: list[list] = [[], [["x"]], [["x", "z"]]]
        for args in test_args:

            def get_args(v):
                return [set(args[0]) & set(v.dims)] if args else []

            expected = Dataset(
                {k: v.squeeze(*get_args(v)) for k, v in data.variables.items()}
            )
            expected = expected.set_coords(data.coords)
            assert_identical(expected, data.squeeze(*args))
        # invalid squeeze
        with pytest.raises(ValueError, match=r"cannot select a dimension"):
            data.squeeze("y")

    def test_squeeze_drop(self) -> None:
        data = Dataset({"foo": ("x", [1])}, {"x": [0]})
        expected = Dataset({"foo": 1})
        selected = data.squeeze(drop=True)
        assert_identical(expected, selected)

        expected = Dataset({"foo": 1}, {"x": 0})
        selected = data.squeeze(drop=False)
        assert_identical(expected, selected)

        data = Dataset({"foo": (("x", "y"), [[1]])}, {"x": [0], "y": [0]})
        expected = Dataset({"foo": 1})
        selected = data.squeeze(drop=True)
        assert_identical(expected, selected)

        expected = Dataset({"foo": ("x", [1])}, {"x": [0]})
        selected = data.squeeze(dim="y", drop=True)
        assert_identical(expected, selected)

        data = Dataset({"foo": (("x",), [])}, {"x": []})
        selected = data.squeeze(drop=True)
        assert_identical(data, selected)

    def test_to_dataarray(self) -> None:
        ds = Dataset(
            {"a": 1, "b": ("x", [1, 2, 3])},
            coords={"c": 42},
            attrs={"Conventions": "None"},
        )
        data = [[1, 1, 1], [1, 2, 3]]
        coords = {"c": 42, "variable": ["a", "b"]}
        dims = ("variable", "x")
        expected = DataArray(data, coords, dims, attrs=ds.attrs)
        actual = ds.to_dataarray()
        assert_identical(expected, actual)

        actual = ds.to_dataarray("abc", name="foo")
        expected = expected.rename({"variable": "abc"}).rename("foo")
        assert_identical(expected, actual)

    def test_to_and_from_dataframe(self) -> None:
        x = np.random.randn(10)
        y = np.random.randn(10)
        t = list("abcdefghij")
        cat = pd.Categorical(["a", "b"] * 5)
        ds = Dataset({"a": ("t", x), "b": ("t", y), "t": ("t", t), "cat": ("t", cat)})
        expected = pd.DataFrame(
            np.array([x, y]).T, columns=["a", "b"], index=pd.Index(t, name="t")
        )
        expected["cat"] = cat
        actual = ds.to_dataframe()
        # use the .equals method to check all DataFrame metadata
        assert expected.equals(actual), (expected, actual)

        # verify coords are included
        actual = ds.set_coords("b").to_dataframe()
        assert expected.equals(actual), (expected, actual)

        # check roundtrip
        assert_identical(ds, Dataset.from_dataframe(actual))
        assert isinstance(ds["cat"].variable.data.dtype, pd.CategoricalDtype)
        # test a case with a MultiIndex
        w = np.random.randn(2, 3)
        cat = pd.Categorical(["a", "a", "c"])
        ds = Dataset({"w": (("x", "y"), w), "cat": ("y", cat)})
        ds["y"] = ("y", list("abc"))
        exp_index = pd.MultiIndex.from_arrays(
            [[0, 0, 0, 1, 1, 1], ["a", "b", "c", "a", "b", "c"]], names=["x", "y"]
        )
        expected = pd.DataFrame(
            {"w": w.reshape(-1), "cat": pd.Categorical(["a", "a", "c", "a", "a", "c"])},
            index=exp_index,
        )
        actual = ds.to_dataframe()
        assert expected.equals(actual)

        # check roundtrip
        # from_dataframe attempts to broadcast across because it doesn't know better, so cat must be converted
        ds["cat"] = (("x", "y"), np.stack((ds["cat"].to_numpy(), ds["cat"].to_numpy())))
        assert_identical(ds.assign_coords(x=[0, 1]), Dataset.from_dataframe(actual))

        # Check multiindex reordering
        new_order = ["x", "y"]
        # revert broadcasting fix above for 1d arrays
        ds["cat"] = ("y", cat)
        actual = ds.to_dataframe(dim_order=new_order)
        assert expected.equals(actual)

        new_order = ["y", "x"]
        exp_index = pd.MultiIndex.from_arrays(
            [["a", "a", "b", "b", "c", "c"], [0, 1, 0, 1, 0, 1]], names=["y", "x"]
        )
        expected = pd.DataFrame(
            {
                "w": w.transpose().reshape(-1),
                "cat": pd.Categorical(["a", "a", "a", "a", "c", "c"]),
            },
            index=exp_index,
        )
        actual = ds.to_dataframe(dim_order=new_order)
        assert expected.equals(actual)

        invalid_order = ["x"]
        with pytest.raises(
            ValueError, match="does not match the set of dimensions of this"
        ):
            ds.to_dataframe(dim_order=invalid_order)

        invalid_order = ["x", "z"]
        with pytest.raises(
            ValueError, match="does not match the set of dimensions of this"
        ):
            ds.to_dataframe(dim_order=invalid_order)

        # check pathological cases
        df = pd.DataFrame([1])
        actual = Dataset.from_dataframe(df)
        expected = Dataset({0: ("index", [1])}, {"index": [0]})
        assert_identical(expected, actual)

        df = pd.DataFrame()
        actual = Dataset.from_dataframe(df)
        expected = Dataset(coords={"index": []})
        assert_identical(expected, actual)

        # GH697
        df = pd.DataFrame({"A": []})
        actual = Dataset.from_dataframe(df)
        expected = Dataset({"A": DataArray([], dims=("index",))}, {"index": []})
        assert_identical(expected, actual)

        # regression test for GH278
        # use int64 to ensure consistent results for the pandas .equals method
        # on windows (which requires the same dtype)
        ds = Dataset({"x": pd.Index(["bar"]), "a": ("y", np.array([1], "int64"))}).isel(
            x=0
        )
        # use .loc to ensure consistent results on Python 3
        actual = ds.to_dataframe().loc[:, ["a", "x"]]
        expected = pd.DataFrame(
            [[1, "bar"]], index=pd.Index([0], name="y"), columns=["a", "x"]
        )
        assert expected.equals(actual), (expected, actual)

        ds = Dataset({"x": np.array([0], "int64"), "y": np.array([1], "int64")})
        actual = ds.to_dataframe()
        idx = pd.MultiIndex.from_arrays([[0], [1]], names=["x", "y"])
        expected = pd.DataFrame([[]], index=idx)
        assert expected.equals(actual), (expected, actual)

    def test_from_dataframe_categorical_index(self) -> None:
        cat = pd.CategoricalDtype(
            categories=["foo", "bar", "baz", "qux", "quux", "corge"]
        )
        i1 = pd.Series(["foo", "bar", "foo"], dtype=cat)
        i2 = pd.Series(["bar", "bar", "baz"], dtype=cat)

        df = pd.DataFrame({"i1": i1, "i2": i2, "values": [1, 2, 3]})
        ds = df.set_index("i1").to_xarray()
        assert len(ds["i1"]) == 3

        ds = df.set_index(["i1", "i2"]).to_xarray()
        assert len(ds["i1"]) == 2
        assert len(ds["i2"]) == 2

    def test_from_dataframe_categorical_index_string_categories(self) -> None:
        cat = pd.CategoricalIndex(
            pd.Categorical.from_codes(
                np.array([1, 1, 0, 2]),
                categories=pd.Index(["foo", "bar", "baz"], dtype="string"),
            )
        )
        ser = pd.Series(1, index=cat)
        ds = ser.to_xarray()
        assert ds.coords.dtypes["index"] == np.dtype("O")

    @requires_sparse
    def test_from_dataframe_sparse(self) -> None:
        import sparse

        df_base = pd.DataFrame(
            {"x": range(10), "y": list("abcdefghij"), "z": np.arange(0, 100, 10)}
        )

        ds_sparse = Dataset.from_dataframe(df_base.set_index("x"), sparse=True)
        ds_dense = Dataset.from_dataframe(df_base.set_index("x"), sparse=False)
        assert isinstance(ds_sparse["y"].data, sparse.COO)
        assert isinstance(ds_sparse["z"].data, sparse.COO)
        ds_sparse["y"].data = ds_sparse["y"].data.todense()
        ds_sparse["z"].data = ds_sparse["z"].data.todense()
        assert_identical(ds_dense, ds_sparse)

        ds_sparse = Dataset.from_dataframe(df_base.set_index(["x", "y"]), sparse=True)
        ds_dense = Dataset.from_dataframe(df_base.set_index(["x", "y"]), sparse=False)
        assert isinstance(ds_sparse["z"].data, sparse.COO)
        ds_sparse["z"].data = ds_sparse["z"].data.todense()
        assert_identical(ds_dense, ds_sparse)

    def test_to_and_from_empty_dataframe(self) -> None:
        # GH697
        expected = pd.DataFrame({"foo": []})
        ds = Dataset.from_dataframe(expected)
        assert len(ds["foo"]) == 0
        actual = ds.to_dataframe()
        assert len(actual) == 0
        assert expected.equals(actual)

    def test_from_dataframe_multiindex(self) -> None:
        index = pd.MultiIndex.from_product([["a", "b"], [1, 2, 3]], names=["x", "y"])
        df = pd.DataFrame({"z": np.arange(6)}, index=index)

        expected = Dataset(
            {"z": (("x", "y"), [[0, 1, 2], [3, 4, 5]])},
            coords={"x": ["a", "b"], "y": [1, 2, 3]},
        )
        actual = Dataset.from_dataframe(df)
        assert_identical(actual, expected)

        df2 = df.iloc[[3, 2, 1, 0, 4, 5], :]
        actual = Dataset.from_dataframe(df2)
        assert_identical(actual, expected)

        df3 = df.iloc[:4, :]
        expected3 = Dataset(
            {"z": (("x", "y"), [[0, 1, 2], [3, np.nan, np.nan]])},
            coords={"x": ["a", "b"], "y": [1, 2, 3]},
        )
        actual = Dataset.from_dataframe(df3)
        assert_identical(actual, expected3)

        df_nonunique = df.iloc[[0, 0], :]
        with pytest.raises(ValueError, match=r"non-unique MultiIndex"):
            Dataset.from_dataframe(df_nonunique)

    def test_from_dataframe_unsorted_levels(self) -> None:
        # regression test for GH-4186
        index = pd.MultiIndex(
            levels=[["b", "a"], ["foo"]], codes=[[0, 1], [0, 0]], names=["lev1", "lev2"]
        )
        df = pd.DataFrame({"c1": [0, 2], "c2": [1, 3]}, index=index)
        expected = Dataset(
            {
                "c1": (("lev1", "lev2"), [[0], [2]]),
                "c2": (("lev1", "lev2"), [[1], [3]]),
            },
            coords={"lev1": ["b", "a"], "lev2": ["foo"]},
        )
        actual = Dataset.from_dataframe(df)
        assert_identical(actual, expected)

    def test_from_dataframe_non_unique_columns(self) -> None:
        # regression test for GH449
        df = pd.DataFrame(np.zeros((2, 2)))
        df.columns = ["foo", "foo"]
        with pytest.raises(ValueError, match=r"non-unique columns"):
            Dataset.from_dataframe(df)

    def test_convert_dataframe_with_many_types_and_multiindex(self) -> None:
        # regression test for GH737
        df = pd.DataFrame(
            {
                "a": list("abc"),
                "b": list(range(1, 4)),
                "c": np.arange(3, 6).astype("u1"),
                "d": np.arange(4.0, 7.0, dtype="float64"),
                "e": [True, False, True],
                "f": pd.Categorical(list("abc")),
                "g": pd.date_range("20130101", periods=3),
                "h": pd.date_range("20130101", periods=3, tz="America/New_York"),
            }
        )
        df.index = pd.MultiIndex.from_product([["a"], range(3)], names=["one", "two"])
        roundtripped = Dataset.from_dataframe(df).to_dataframe()
        # we can't do perfectly, but we should be at least as faithful as
        # np.asarray
        expected = df.apply(np.asarray)
        assert roundtripped.equals(expected)

    @pytest.mark.parametrize("encoding", [True, False])
    @pytest.mark.parametrize("data", [True, "list", "array"])
    def test_to_and_from_dict(
        self, encoding: bool, data: bool | Literal["list", "array"]
    ) -> None:
        # <xarray.Dataset>
        # Dimensions:  (t: 10)
        # Coordinates:
        #   * t        (t) <U1 'a' 'b' 'c' 'd' 'e' 'f' 'g' 'h' 'i' 'j'
        # Data variables:
        #     a        (t) float64 0.6916 -1.056 -1.163 0.9792 -0.7865 ...
        #     b        (t) float64 1.32 0.1954 1.91 1.39 0.519 -0.2772 ...
        x = np.random.randn(10)
        y = np.random.randn(10)
        t = list("abcdefghij")
        ds = Dataset({"a": ("t", x), "b": ("t", y), "t": ("t", t)})
        expected: dict[str, dict[str, Any]] = {
            "coords": {"t": {"dims": ("t",), "data": t, "attrs": {}}},
            "attrs": {},
            "dims": {"t": 10},
            "data_vars": {
                "a": {"dims": ("t",), "data": x.tolist(), "attrs": {}},
                "b": {"dims": ("t",), "data": y.tolist(), "attrs": {}},
            },
        }
        if encoding:
            ds.t.encoding.update({"foo": "bar"})
            expected["encoding"] = {}
            expected["coords"]["t"]["encoding"] = ds.t.encoding
            for vvs in ["a", "b"]:
                expected["data_vars"][vvs]["encoding"] = {}

        actual = ds.to_dict(data=data, encoding=encoding)

        # check that they are identical
        np.testing.assert_equal(expected, actual)

        # check roundtrip
        ds_rt = Dataset.from_dict(actual)
        assert_identical(ds, ds_rt)
        if encoding:
            assert set(ds_rt.variables) == set(ds.variables)
            for vv in ds.variables:
                np.testing.assert_equal(ds_rt[vv].encoding, ds[vv].encoding)

        # check the data=False option
        expected_no_data = expected.copy()
        del expected_no_data["coords"]["t"]["data"]
        del expected_no_data["data_vars"]["a"]["data"]
        del expected_no_data["data_vars"]["b"]["data"]
        endiantype = "<U1" if sys.byteorder == "little" else ">U1"
        expected_no_data["coords"]["t"].update({"dtype": endiantype, "shape": (10,)})
        expected_no_data["data_vars"]["a"].update({"dtype": "float64", "shape": (10,)})
        expected_no_data["data_vars"]["b"].update({"dtype": "float64", "shape": (10,)})
        actual_no_data = ds.to_dict(data=False, encoding=encoding)
        assert expected_no_data == actual_no_data

        # verify coords are included roundtrip
        expected_ds = ds.set_coords("b")
        actual2 = Dataset.from_dict(expected_ds.to_dict(data=data, encoding=encoding))

        assert_identical(expected_ds, actual2)
        if encoding:
            assert set(expected_ds.variables) == set(actual2.variables)
            for vv in ds.variables:
                np.testing.assert_equal(expected_ds[vv].encoding, actual2[vv].encoding)

        # test some incomplete dicts:
        # this one has no attrs field, the dims are strings, and x, y are
        # np.arrays

        d = {
            "coords": {"t": {"dims": "t", "data": t}},
            "dims": "t",
            "data_vars": {"a": {"dims": "t", "data": x}, "b": {"dims": "t", "data": y}},
        }
        assert_identical(ds, Dataset.from_dict(d))

        # this is kind of a flattened version with no coords, or data_vars
        d = {
            "a": {"dims": "t", "data": x},
            "t": {"data": t, "dims": "t"},
            "b": {"dims": "t", "data": y},
        }
        assert_identical(ds, Dataset.from_dict(d))

        # this one is missing some necessary information
        d = {
            "a": {"data": x},
            "t": {"data": t, "dims": "t"},
            "b": {"dims": "t", "data": y},
        }
        with pytest.raises(
            ValueError, match=r"cannot convert dict without the key 'dims'"
        ):
            Dataset.from_dict(d)

    def test_to_and_from_dict_with_time_dim(self) -> None:
        x = np.random.randn(10, 3)
        y = np.random.randn(10, 3)
        t = pd.date_range("20130101", periods=10)
        lat = [77.7, 83.2, 76]
        ds = Dataset(
            {
                "a": (["t", "lat"], x),
                "b": (["t", "lat"], y),
                "t": ("t", t),
                "lat": ("lat", lat),
            }
        )
        roundtripped = Dataset.from_dict(ds.to_dict())
        assert_identical(ds, roundtripped)

    @pytest.mark.parametrize("data", [True, "list", "array"])
    def test_to_and_from_dict_with_nan_nat(
        self, data: bool | Literal["list", "array"]
    ) -> None:
        x = np.random.randn(10, 3)
        y = np.random.randn(10, 3)
        y[2] = np.nan
        t = pd.Series(pd.date_range("20130101", periods=10))
        t[2] = np.nan

        lat = [77.7, 83.2, 76]
        ds = Dataset(
            {
                "a": (["t", "lat"], x),
                "b": (["t", "lat"], y),
                "t": ("t", t),
                "lat": ("lat", lat),
            }
        )
        roundtripped = Dataset.from_dict(ds.to_dict(data=data))
        assert_identical(ds, roundtripped)

    def test_to_dict_with_numpy_attrs(self) -> None:
        # this doesn't need to roundtrip
        x = np.random.randn(10)
        y = np.random.randn(10)
        t = list("abcdefghij")
        attrs = {
            "created": np.float64(1998),
            "coords": np.array([37, -110.1, 100]),
            "maintainer": "bar",
        }
        ds = Dataset({"a": ("t", x, attrs), "b": ("t", y, attrs), "t": ("t", t)})
        expected_attrs = {
            "created": attrs["created"].item(),  # type: ignore[attr-defined]
            "coords": attrs["coords"].tolist(),  # type: ignore[attr-defined]
            "maintainer": "bar",
        }
        actual = ds.to_dict()

        # check that they are identical
        assert expected_attrs == actual["data_vars"]["a"]["attrs"]

    def test_pickle(self) -> None:
        data = create_test_data()
        roundtripped = pickle.loads(pickle.dumps(data))
        assert_identical(data, roundtripped)
        # regression test for #167:
        assert data.sizes == roundtripped.sizes

    def test_lazy_load(self) -> None:
        store = InaccessibleVariableDataStore()
        create_test_data().dump_to_store(store)

        for decode_cf in [True, False]:
            ds = open_dataset(store, decode_cf=decode_cf)
            with pytest.raises(UnexpectedDataAccess):
                ds.load()
            with pytest.raises(UnexpectedDataAccess):
                ds["var1"].values

            # these should not raise UnexpectedDataAccess:
            ds.isel(time=10)
            ds.isel(time=slice(10), dim1=[0]).isel(dim1=0, dim2=-1)

    def test_lazy_load_duck_array(self) -> None:
        store = AccessibleAsDuckArrayDataStore()
        create_test_data().dump_to_store(store)

        for decode_cf in [True, False]:
            ds = open_dataset(store, decode_cf=decode_cf)
            with pytest.raises(UnexpectedDataAccess):
                ds["var1"].values

            # these should not raise UnexpectedDataAccess:
            ds.var1.data
            ds.isel(time=10)
            ds.isel(time=slice(10), dim1=[0]).isel(dim1=0, dim2=-1)
            repr(ds)

            # preserve the duck array type and don't cast to array
            assert isinstance(ds["var1"].load().data, DuckArrayWrapper)
            assert isinstance(
                ds["var1"].isel(dim2=0, dim1=0).load().data, DuckArrayWrapper
            )

            ds.close()

    def test_dropna(self) -> None:
        x = np.random.randn(4, 4)
        x[::2, 0] = np.nan
        y = np.random.randn(4)
        y[-1] = np.nan
        ds = Dataset({"foo": (("a", "b"), x), "bar": (("b", y))})

        expected = ds.isel(a=slice(1, None, 2))
        actual = ds.dropna("a")
        assert_identical(actual, expected)

        expected = ds.isel(b=slice(1, 3))
        actual = ds.dropna("b")
        assert_identical(actual, expected)

        actual = ds.dropna("b", subset=["foo", "bar"])
        assert_identical(actual, expected)

        expected = ds.isel(b=slice(1, None))
        actual = ds.dropna("b", subset=["foo"])
        assert_identical(actual, expected)

        expected = ds.isel(b=slice(3))
        actual = ds.dropna("b", subset=["bar"])
        assert_identical(actual, expected)

        actual = ds.dropna("a", subset=[])
        assert_identical(actual, ds)

        actual = ds.dropna("a", subset=["bar"])
        assert_identical(actual, ds)

        actual = ds.dropna("a", how="all")
        assert_identical(actual, ds)

        actual = ds.dropna("b", how="all", subset=["bar"])
        expected = ds.isel(b=[0, 1, 2])
        assert_identical(actual, expected)

        actual = ds.dropna("b", thresh=1, subset=["bar"])
        assert_identical(actual, expected)

        actual = ds.dropna("b", thresh=2)
        assert_identical(actual, ds)

        actual = ds.dropna("b", thresh=4)
        expected = ds.isel(b=[1, 2, 3])
        assert_identical(actual, expected)

        actual = ds.dropna("a", thresh=3)
        expected = ds.isel(a=[1, 3])
        assert_identical(actual, ds)

        with pytest.raises(
            ValueError,
            match=r"'foo' not found in data dimensions \('a', 'b'\)",
        ):
            ds.dropna("foo")
        with pytest.raises(ValueError, match=r"invalid how"):
            ds.dropna("a", how="somehow")  # type: ignore[arg-type]
        with pytest.raises(TypeError, match=r"must specify how or thresh"):
            ds.dropna("a", how=None)  # type: ignore[arg-type]

    def test_fillna(self) -> None:
        ds = Dataset({"a": ("x", [np.nan, 1, np.nan, 3])}, {"x": [0, 1, 2, 3]})

        # fill with -1
        actual1 = ds.fillna(-1)
        expected = Dataset({"a": ("x", [-1, 1, -1, 3])}, {"x": [0, 1, 2, 3]})
        assert_identical(expected, actual1)

        actual2 = ds.fillna({"a": -1})
        assert_identical(expected, actual2)

        other = Dataset({"a": -1})
        actual3 = ds.fillna(other)
        assert_identical(expected, actual3)

        actual4 = ds.fillna({"a": other.a})
        assert_identical(expected, actual4)

        # fill with range(4)
        b = DataArray(range(4), coords=[("x", range(4))])
        actual5 = ds.fillna(b)
        expected = b.rename("a").to_dataset()
        assert_identical(expected, actual5)

        actual6 = ds.fillna(expected)
        assert_identical(expected, actual6)

        actual7 = ds.fillna(range(4))
        assert_identical(expected, actual7)

        actual8 = ds.fillna(b[:3])
        assert_identical(expected, actual8)

        # okay to only include some data variables
        ds["b"] = np.nan
        actual9 = ds.fillna({"a": -1})
        expected = Dataset(
            {"a": ("x", [-1, 1, -1, 3]), "b": np.nan}, {"x": [0, 1, 2, 3]}
        )
        assert_identical(expected, actual9)

        # but new data variables is not okay
        with pytest.raises(ValueError, match=r"must be contained"):
            ds.fillna({"x": 0})

        # empty argument should be OK
        result1 = ds.fillna({})
        assert_identical(ds, result1)

        result2 = ds.fillna(Dataset(coords={"c": 42}))
        expected = ds.assign_coords(c=42)
        assert_identical(expected, result2)

        da = DataArray(range(5), name="a", attrs={"attr": "da"})
        actual10 = da.fillna(1)
        assert actual10.name == "a"
        assert actual10.attrs == da.attrs

        ds = Dataset({"a": da}, attrs={"attr": "ds"})
        actual11 = ds.fillna({"a": 1})
        assert actual11.attrs == ds.attrs
        assert actual11.a.name == "a"
        assert actual11.a.attrs == ds.a.attrs

    @pytest.mark.parametrize(
        "func", [lambda x: x.clip(0, 1), lambda x: np.float64(1.0) * x, np.abs, abs]
    )
    def test_propagate_attrs(self, func) -> None:
        da = DataArray(range(5), name="a", attrs={"attr": "da"})
        ds = Dataset({"a": da}, attrs={"attr": "ds"})

        # test defaults
        assert func(ds).attrs == ds.attrs
        with set_options(keep_attrs=False):
            assert func(ds).attrs != ds.attrs
            assert func(ds).a.attrs != ds.a.attrs

        with set_options(keep_attrs=False):
            assert func(ds).attrs != ds.attrs
            assert func(ds).a.attrs != ds.a.attrs

        with set_options(keep_attrs=True):
            assert func(ds).attrs == ds.attrs
            assert func(ds).a.attrs == ds.a.attrs

    def test_where(self) -> None:
        ds = Dataset({"a": ("x", range(5))})
        expected1 = Dataset({"a": ("x", [np.nan, np.nan, 2, 3, 4])})
        actual1 = ds.where(ds > 1)
        assert_identical(expected1, actual1)

        actual2 = ds.where(ds.a > 1)
        assert_identical(expected1, actual2)

        actual3 = ds.where(ds.a.values > 1)
        assert_identical(expected1, actual3)

        actual4 = ds.where(True)
        assert_identical(ds, actual4)

        expected5 = ds.copy(deep=True)
        expected5["a"].values = np.array([np.nan] * 5)
        actual5 = ds.where(False)
        assert_identical(expected5, actual5)

        # 2d
        ds = Dataset({"a": (("x", "y"), [[0, 1], [2, 3]])})
        expected6 = Dataset({"a": (("x", "y"), [[np.nan, 1], [2, 3]])})
        actual6 = ds.where(ds > 0)
        assert_identical(expected6, actual6)

        # attrs
        da = DataArray(range(5), name="a", attrs={"attr": "da"})
        actual7 = da.where(da.values > 1)
        assert actual7.name == "a"
        assert actual7.attrs == da.attrs

        ds = Dataset({"a": da}, attrs={"attr": "ds"})
        actual8 = ds.where(ds > 0)
        assert actual8.attrs == ds.attrs
        assert actual8.a.name == "a"
        assert actual8.a.attrs == ds.a.attrs

        # lambda
        ds = Dataset({"a": ("x", range(5))})
        expected9 = Dataset({"a": ("x", [np.nan, np.nan, 2, 3, 4])})
        actual9 = ds.where(lambda x: x > 1)
        assert_identical(expected9, actual9)

    def test_where_other(self) -> None:
        ds = Dataset({"a": ("x", range(5))}, {"x": range(5)})
        expected = Dataset({"a": ("x", [-1, -1, 2, 3, 4])}, {"x": range(5)})
        actual = ds.where(ds > 1, -1)
        assert_equal(expected, actual)
        assert actual.a.dtype == int

        actual = ds.where(lambda x: x > 1, -1)
        assert_equal(expected, actual)

        actual = ds.where(ds > 1, other=-1, drop=True)
        expected_nodrop = ds.where(ds > 1, -1)
        _, expected = xr.align(actual, expected_nodrop, join="left")
        assert_equal(actual, expected)
        assert actual.a.dtype == int

        with pytest.raises(ValueError, match=r"cannot align .* are not equal"):
            ds.where(ds > 1, ds.isel(x=slice(3)))

        with pytest.raises(ValueError, match=r"exact match required"):
            ds.where(ds > 1, ds.assign(b=2))

    def test_where_drop(self) -> None:
        # if drop=True

        # 1d
        # data array case
        array = DataArray(range(5), coords=[range(5)], dims=["x"])
        expected1 = DataArray(range(5)[2:], coords=[range(5)[2:]], dims=["x"])
        actual1 = array.where(array > 1, drop=True)
        assert_identical(expected1, actual1)

        # dataset case
        ds = Dataset({"a": array})
        expected2 = Dataset({"a": expected1})

        actual2 = ds.where(ds > 1, drop=True)
        assert_identical(expected2, actual2)

        actual3 = ds.where(ds.a > 1, drop=True)
        assert_identical(expected2, actual3)

        with pytest.raises(TypeError, match=r"must be a"):
            ds.where(np.arange(5) > 1, drop=True)

        # 1d with odd coordinates
        array = DataArray(
            np.array([2, 7, 1, 8, 3]), coords=[np.array([3, 1, 4, 5, 9])], dims=["x"]
        )
        expected4 = DataArray(
            np.array([7, 8, 3]), coords=[np.array([1, 5, 9])], dims=["x"]
        )
        actual4 = array.where(array > 2, drop=True)
        assert_identical(expected4, actual4)

        # 1d multiple variables
        ds = Dataset({"a": (("x"), [0, 1, 2, 3]), "b": (("x"), [4, 5, 6, 7])})
        expected5 = Dataset(
            {"a": (("x"), [np.nan, 1, 2, 3]), "b": (("x"), [4, 5, 6, np.nan])}
        )
        actual5 = ds.where((ds > 0) & (ds < 7), drop=True)
        assert_identical(expected5, actual5)

        # 2d
        ds = Dataset({"a": (("x", "y"), [[0, 1], [2, 3]])})
        expected6 = Dataset({"a": (("x", "y"), [[np.nan, 1], [2, 3]])})
        actual6 = ds.where(ds > 0, drop=True)
        assert_identical(expected6, actual6)

        # 2d with odd coordinates
        ds = Dataset(
            {"a": (("x", "y"), [[0, 1], [2, 3]])},
            coords={
                "x": [4, 3],
                "y": [1, 2],
                "z": (["x", "y"], [[np.e, np.pi], [np.pi * np.e, np.pi * 3]]),
            },
        )
        expected7 = Dataset(
            {"a": (("x", "y"), [[3]])},
            coords={"x": [3], "y": [2], "z": (["x", "y"], [[np.pi * 3]])},
        )
        actual7 = ds.where(ds > 2, drop=True)
        assert_identical(expected7, actual7)

        # 2d multiple variables
        ds = Dataset(
            {"a": (("x", "y"), [[0, 1], [2, 3]]), "b": (("x", "y"), [[4, 5], [6, 7]])}
        )
        expected8 = Dataset(
            {
                "a": (("x", "y"), [[np.nan, 1], [2, 3]]),
                "b": (("x", "y"), [[4, 5], [6, 7]]),
            }
        )
        actual8 = ds.where(ds > 0, drop=True)
        assert_identical(expected8, actual8)

        # mixed dimensions: PR#6690, Issue#6227
        ds = xr.Dataset(
            {
                "a": ("x", [1, 2, 3]),
                "b": ("y", [2, 3, 4]),
                "c": (("x", "y"), np.arange(9).reshape((3, 3))),
            }
        )
        expected9 = xr.Dataset(
            {
                "a": ("x", [np.nan, 3]),
                "b": ("y", [np.nan, 3, 4]),
                "c": (("x", "y"), np.arange(3.0, 9.0).reshape((2, 3))),
            }
        )
        actual9 = ds.where(ds > 2, drop=True)
        assert actual9.sizes["x"] == 2
        assert_identical(expected9, actual9)

    def test_where_drop_empty(self) -> None:
        # regression test for GH1341
        array = DataArray(np.random.rand(100, 10), dims=["nCells", "nVertLevels"])
        mask = DataArray(np.zeros((100,), dtype="bool"), dims="nCells")
        actual = array.where(mask, drop=True)
        expected = DataArray(np.zeros((0, 10)), dims=["nCells", "nVertLevels"])
        assert_identical(expected, actual)

    def test_where_drop_no_indexes(self) -> None:
        ds = Dataset({"foo": ("x", [0.0, 1.0])})
        expected = Dataset({"foo": ("x", [1.0])})
        actual = ds.where(ds == 1, drop=True)
        assert_identical(expected, actual)

    def test_reduce(self) -> None:
        data = create_test_data()

        assert len(data.mean().coords) == 0

        actual = data.max()
        expected = Dataset({k: v.max() for k, v in data.data_vars.items()})
        assert_equal(expected, actual)

        assert_equal(data.min(dim=["dim1"]), data.min(dim="dim1"))

        for reduct, expected_dims in [
            ("dim2", ["dim3", "time", "dim1"]),
            (["dim2", "time"], ["dim3", "dim1"]),
            (("dim2", "time"), ["dim3", "dim1"]),
            ((), ["dim2", "dim3", "time", "dim1"]),
        ]:
            actual_dims = list(data.min(dim=reduct).dims)
            assert actual_dims == expected_dims

        assert_equal(data.mean(dim=[]), data)

        with pytest.raises(ValueError):
            data.mean(axis=0)

    def test_reduce_coords(self) -> None:
        # regression test for GH1470
        data = xr.Dataset({"a": ("x", [1, 2, 3])}, coords={"b": 4})
        expected = xr.Dataset({"a": 2}, coords={"b": 4})
        actual = data.mean("x")
        assert_identical(actual, expected)

        # should be consistent
        actual = data["a"].mean("x").to_dataset()
        assert_identical(actual, expected)

    def test_mean_uint_dtype(self) -> None:
        data = xr.Dataset(
            {
                "a": (("x", "y"), np.arange(6).reshape(3, 2).astype("uint")),
                "b": (("x",), np.array([0.1, 0.2, np.nan])),
            }
        )
        actual = data.mean("x", skipna=True)
        expected = xr.Dataset(
            {"a": data["a"].mean("x"), "b": data["b"].mean("x", skipna=True)}
        )
        assert_identical(actual, expected)

    def test_reduce_bad_dim(self) -> None:
        data = create_test_data()
        with pytest.raises(
            ValueError,
            match=r"Dimensions \('bad_dim',\) not found in data dimensions",
        ):
            data.mean(dim="bad_dim")

    def test_reduce_cumsum(self) -> None:
        data = xr.Dataset(
            {"a": 1, "b": ("x", [1, 2]), "c": (("x", "y"), [[np.nan, 3], [0, 4]])}
        )
        assert_identical(data.fillna(0), data.cumsum("y"))

        expected = xr.Dataset(
            {"a": 1, "b": ("x", [1, 3]), "c": (("x", "y"), [[0, 3], [0, 7]])}
        )
        assert_identical(expected, data.cumsum())

    @pytest.mark.parametrize(
        "reduct, expected",
        [
            ("dim1", ["dim2", "dim3", "time", "dim1"]),
            ("dim2", ["dim3", "time", "dim1", "dim2"]),
            ("dim3", ["dim2", "time", "dim1", "dim3"]),
            ("time", ["dim2", "dim3", "dim1"]),
        ],
    )
    @pytest.mark.parametrize("func", ["cumsum", "cumprod"])
    def test_reduce_cumsum_test_dims(self, reduct, expected, func) -> None:
        data = create_test_data()
        with pytest.raises(
            ValueError,
            match=r"Dimensions \('bad_dim',\) not found in data dimensions",
        ):
            getattr(data, func)(dim="bad_dim")

        # ensure dimensions are correct
        actual = getattr(data, func)(dim=reduct).dims
        assert list(actual) == expected

    def test_reduce_non_numeric(self) -> None:
        data1 = create_test_data(seed=44, use_extension_array=True)
        data2 = create_test_data(seed=44)
        add_vars = {"var5": ["dim1", "dim2"], "var6": ["dim1"]}
        for v, dims in sorted(add_vars.items()):
            size = tuple(data1.sizes[d] for d in dims)
            data = np.random.randint(0, 100, size=size).astype(np.str_)
            data1[v] = (dims, data, {"foo": "variable"})
        # var4 is extension array categorical and should be dropped
        assert (
            "var4" not in data1.mean()
            and "var5" not in data1.mean()
            and "var6" not in data1.mean()
        )
        assert_equal(data1.mean(), data2.mean())
        assert_equal(data1.mean(dim="dim1"), data2.mean(dim="dim1"))
        assert "var5" not in data1.mean(dim="dim2") and "var6" in data1.mean(dim="dim2")

    @pytest.mark.filterwarnings(
        "ignore:Once the behaviour of DataArray:DeprecationWarning"
    )
    def test_reduce_strings(self) -> None:
        expected = Dataset({"x": "a"})
        ds = Dataset({"x": ("y", ["a", "b"])})
        ds.coords["y"] = [-10, 10]
        actual = ds.min()
        assert_identical(expected, actual)

        expected = Dataset({"x": "b"})
        actual = ds.max()
        assert_identical(expected, actual)

        expected = Dataset({"x": 0})
        actual = ds.argmin()
        assert_identical(expected, actual)

        expected = Dataset({"x": 1})
        actual = ds.argmax()
        assert_identical(expected, actual)

        expected = Dataset({"x": -10})
        actual = ds.idxmin()
        assert_identical(expected, actual)

        expected = Dataset({"x": 10})
        actual = ds.idxmax()
        assert_identical(expected, actual)

        expected = Dataset({"x": b"a"})
        ds = Dataset({"x": ("y", np.array(["a", "b"], "S1"))})
        actual = ds.min()
        assert_identical(expected, actual)

        expected = Dataset({"x": "a"})
        ds = Dataset({"x": ("y", np.array(["a", "b"], "U1"))})
        actual = ds.min()
        assert_identical(expected, actual)

    def test_reduce_dtypes(self) -> None:
        # regression test for GH342
        expected = Dataset({"x": 1})
        actual = Dataset({"x": True}).sum()
        assert_identical(expected, actual)

        # regression test for GH505
        expected = Dataset({"x": 3})
        actual = Dataset({"x": ("y", np.array([1, 2], "uint16"))}).sum()
        assert_identical(expected, actual)

        expected = Dataset({"x": 1 + 1j})
        actual = Dataset({"x": ("y", [1, 1j])}).sum()
        assert_identical(expected, actual)

    def test_reduce_keep_attrs(self) -> None:
        data = create_test_data()
        _attrs = {"attr1": "value1", "attr2": 2929}

        attrs = dict(_attrs)
        data.attrs = attrs

        # Test dropped attrs
        ds = data.mean()
        assert ds.attrs == {}
        for v in ds.data_vars.values():
            assert v.attrs == {}

        # Test kept attrs
        ds = data.mean(keep_attrs=True)
        assert ds.attrs == attrs
        for k, v in ds.data_vars.items():
            assert v.attrs == data[k].attrs

    @pytest.mark.filterwarnings(
        "ignore:Once the behaviour of DataArray:DeprecationWarning"
    )
    def test_reduce_argmin(self) -> None:
        # regression test for #205
        ds = Dataset({"a": ("x", [0, 1])})
        expected = Dataset({"a": ([], 0)})
        actual = ds.argmin()
        assert_identical(expected, actual)

        actual = ds.argmin("x")
        assert_identical(expected, actual)

    def test_reduce_scalars(self) -> None:
        ds = Dataset({"x": ("a", [2, 2]), "y": 2, "z": ("b", [2])})
        expected = Dataset({"x": 0, "y": 0, "z": 0})
        actual = ds.var()
        assert_identical(expected, actual)

        expected = Dataset({"x": 0, "y": 0, "z": ("b", [0])})
        actual = ds.var("a")
        assert_identical(expected, actual)

    def test_reduce_only_one_axis(self) -> None:
        def mean_only_one_axis(x, axis):
            if not isinstance(axis, integer_types):
                raise TypeError("non-integer axis")
            return x.mean(axis)

        ds = Dataset({"a": (["x", "y"], [[0, 1, 2, 3, 4]])})
        expected = Dataset({"a": ("x", [2])})
        actual = ds.reduce(mean_only_one_axis, "y")
        assert_identical(expected, actual)

        with pytest.raises(
            TypeError, match=r"missing 1 required positional argument: 'axis'"
        ):
            ds.reduce(mean_only_one_axis)

    def test_reduce_no_axis(self) -> None:
        def total_sum(x):
            return np.sum(x.flatten())

        ds = Dataset({"a": (["x", "y"], [[0, 1, 2, 3, 4]])})
        expected = Dataset({"a": ((), 10)})
        actual = ds.reduce(total_sum)
        assert_identical(expected, actual)

        with pytest.raises(TypeError, match=r"unexpected keyword argument 'axis'"):
            ds.reduce(total_sum, dim="x")

    def test_reduce_keepdims(self) -> None:
        ds = Dataset(
            {"a": (["x", "y"], [[0, 1, 2, 3, 4]])},
            coords={
                "y": [0, 1, 2, 3, 4],
                "x": [0],
                "lat": (["x", "y"], [[0, 1, 2, 3, 4]]),
                "c": -999.0,
            },
        )

        # Shape should match behaviour of numpy reductions with keepdims=True
        # Coordinates involved in the reduction should be removed
        actual = ds.mean(keepdims=True)
        expected = Dataset(
            {"a": (["x", "y"], np.mean(ds.a, keepdims=True).data)}, coords={"c": ds.c}
        )
        assert_identical(expected, actual)

        actual = ds.mean("x", keepdims=True)
        expected = Dataset(
            {"a": (["x", "y"], np.mean(ds.a, axis=0, keepdims=True).data)},
            coords={"y": ds.y, "c": ds.c},
        )
        assert_identical(expected, actual)

    @pytest.mark.parametrize("compute_backend", ["numbagg", None], indirect=True)
    @pytest.mark.parametrize("skipna", [True, False, None])
    @pytest.mark.parametrize("q", [0.25, [0.50], [0.25, 0.75]])
    def test_quantile(self, q, skipna, compute_backend) -> None:
        ds = create_test_data(seed=123)
        ds.var1.data[0, 0] = np.nan

        for dim in [None, "dim1", ["dim1"]]:
            ds_quantile = ds.quantile(q, dim=dim, skipna=skipna)
            if is_scalar(q):
                assert "quantile" not in ds_quantile.dims
            else:
                assert "quantile" in ds_quantile.dims

            for var, dar in ds.data_vars.items():
                assert var in ds_quantile
                assert_identical(
                    ds_quantile[var], dar.quantile(q, dim=dim, skipna=skipna)
                )
        dim = ["dim1", "dim2"]
        ds_quantile = ds.quantile(q, dim=dim, skipna=skipna)
        assert "dim3" in ds_quantile.dims
        assert all(d not in ds_quantile.dims for d in dim)

    @pytest.mark.parametrize("compute_backend", ["numbagg", None], indirect=True)
    @pytest.mark.parametrize("skipna", [True, False])
    def test_quantile_skipna(self, skipna, compute_backend) -> None:
        q = 0.1
        dim = "time"
        ds = Dataset({"a": ([dim], np.arange(0, 11))})
        ds = ds.where(ds >= 1)

        result = ds.quantile(q=q, dim=dim, skipna=skipna)

        value = 1.9 if skipna else np.nan
        expected = Dataset({"a": value}, coords={"quantile": q})
        assert_identical(result, expected)

    @pytest.mark.parametrize("method", ["midpoint", "lower"])
    def test_quantile_method(self, method) -> None:
        ds = create_test_data(seed=123)
        q = [0.25, 0.5, 0.75]

        result = ds.quantile(q, method=method)

        assert_identical(result.var1, ds.var1.quantile(q, method=method))
        assert_identical(result.var2, ds.var2.quantile(q, method=method))
        assert_identical(result.var3, ds.var3.quantile(q, method=method))

    @pytest.mark.parametrize("method", ["midpoint", "lower"])
    def test_quantile_interpolation_deprecated(self, method) -> None:
        ds = create_test_data(seed=123)
        q = [0.25, 0.5, 0.75]

        with warnings.catch_warnings(record=True) as w:
            ds.quantile(q, interpolation=method)

            # ensure the warning is only raised once
            assert len(w) == 1

        with warnings.catch_warnings(record=True):
            with pytest.raises(TypeError, match="interpolation and method keywords"):
                ds.quantile(q, method=method, interpolation=method)

    @requires_bottleneck
    def test_rank(self) -> None:
        ds = create_test_data(seed=1234)
        # only ds.var3 depends on dim3
        z = ds.rank("dim3")
        assert ["var3"] == list(z.data_vars)
        # same as dataarray version
        x = z.var3
        y = ds.var3.rank("dim3")
        assert_equal(x, y)
        # coordinates stick
        assert list(z.coords) == list(ds.coords)
        assert list(x.coords) == list(y.coords)
        # invalid dim
        with pytest.raises(
            ValueError,
            match=re.escape(
                "Dimension 'invalid_dim' not found in data dimensions ('dim3', 'dim1')"
            ),
        ):
            x.rank("invalid_dim")

    def test_rank_use_bottleneck(self) -> None:
        ds = Dataset({"a": ("x", [0, np.nan, 2]), "b": ("y", [4, 6, 3, 4])})
        with xr.set_options(use_bottleneck=False):
            with pytest.raises(RuntimeError):
                ds.rank("x")

    def test_count(self) -> None:
        ds = Dataset({"x": ("a", [np.nan, 1]), "y": 0, "z": np.nan})
        expected = Dataset({"x": 1, "y": 1, "z": 0})
        actual = ds.count()
        assert_identical(expected, actual)

    def test_map(self) -> None:
        data = create_test_data()
        data.attrs["foo"] = "bar"

        assert_identical(data.map(np.mean), data.mean())

        expected = data.mean(keep_attrs=True)
        actual = data.map(lambda x: x.mean(keep_attrs=True), keep_attrs=True)
        assert_identical(expected, actual)

        assert_identical(data.map(lambda x: x, keep_attrs=True), data.drop_vars("time"))

        def scale(x, multiple=1):
            return multiple * x

        actual = data.map(scale, multiple=2)
        assert_equal(actual["var1"], 2 * data["var1"])
        assert_identical(actual["numbers"], data["numbers"])

        actual = data.map(np.asarray)
        expected = data.drop_vars("time")  # time is not used on a data var
        assert_equal(expected, actual)

    def test_apply_pending_deprecated_map(self) -> None:
        data = create_test_data()
        data.attrs["foo"] = "bar"

        with pytest.warns(PendingDeprecationWarning):
            assert_identical(data.apply(np.mean), data.mean())

    def make_example_math_dataset(self):
        variables = {
            "bar": ("x", np.arange(100, 400, 100)),
            "foo": (("x", "y"), 1.0 * np.arange(12).reshape(3, 4)),
        }
        coords = {"abc": ("x", ["a", "b", "c"]), "y": 10 * np.arange(4)}
        ds = Dataset(variables, coords)
        ds["foo"][0, 0] = np.nan
        return ds

    def test_dataset_number_math(self) -> None:
        ds = self.make_example_math_dataset()

        assert_identical(ds, +ds)
        assert_identical(ds, ds + 0)
        assert_identical(ds, 0 + ds)
        assert_identical(ds, ds + np.array(0))
        assert_identical(ds, np.array(0) + ds)

        actual = ds.copy(deep=True)
        actual += 0
        assert_identical(ds, actual)

    def test_unary_ops(self) -> None:
        ds = self.make_example_math_dataset()

        assert_identical(ds.map(abs), abs(ds))
        assert_identical(ds.map(lambda x: x + 4), ds + 4)

        for func in [
            lambda x: x.isnull(),
            lambda x: x.round(),
            lambda x: x.astype(int),
        ]:
            assert_identical(ds.map(func), func(ds))

        assert_identical(ds.isnull(), ~ds.notnull())

        # don't actually patch these methods in
        with pytest.raises(AttributeError):
            ds.item
        with pytest.raises(AttributeError):
            ds.searchsorted

    def test_dataset_array_math(self) -> None:
        ds = self.make_example_math_dataset()

        expected = ds.map(lambda x: x - ds["foo"])
        assert_identical(expected, ds - ds["foo"])
        assert_identical(expected, -ds["foo"] + ds)
        assert_identical(expected, ds - ds["foo"].variable)
        assert_identical(expected, -ds["foo"].variable + ds)
        actual = ds.copy(deep=True)
        actual -= ds["foo"]
        assert_identical(expected, actual)

        expected = ds.map(lambda x: x + ds["bar"])
        assert_identical(expected, ds + ds["bar"])
        actual = ds.copy(deep=True)
        actual += ds["bar"]
        assert_identical(expected, actual)

        expected = Dataset({"bar": ds["bar"] + np.arange(3)})
        assert_identical(expected, ds[["bar"]] + np.arange(3))
        assert_identical(expected, np.arange(3) + ds[["bar"]])

    def test_dataset_dataset_math(self) -> None:
        ds = self.make_example_math_dataset()

        assert_identical(ds, ds + 0 * ds)
        assert_identical(ds, ds + {"foo": 0, "bar": 0})

        expected = ds.map(lambda x: 2 * x)
        assert_identical(expected, 2 * ds)
        assert_identical(expected, ds + ds)
        assert_identical(expected, ds + ds.data_vars)
        assert_identical(expected, ds + dict(ds.data_vars))

        actual = ds.copy(deep=True)
        expected_id = id(actual)
        actual += ds
        assert_identical(expected, actual)
        assert expected_id == id(actual)

        assert_identical(ds == ds, ds.notnull())

        subsampled = ds.isel(y=slice(2))
        expected = 2 * subsampled
        assert_identical(expected, subsampled + ds)
        assert_identical(expected, ds + subsampled)

    def test_dataset_math_auto_align(self) -> None:
        ds = self.make_example_math_dataset()
        subset = ds.isel(y=[1, 3])
        expected = 2 * subset
        actual = ds + subset
        assert_identical(expected, actual)

        actual = ds.isel(y=slice(1)) + ds.isel(y=slice(1, None))
        expected = 2 * ds.drop_sel(y=ds.y)
        assert_equal(actual, expected)

        actual = ds + ds[["bar"]]
        expected = (2 * ds[["bar"]]).merge(ds.coords)
        assert_identical(expected, actual)

        assert_identical(ds + Dataset(), ds.coords.to_dataset())
        assert_identical(Dataset() + Dataset(), Dataset())

        ds2 = Dataset(coords={"bar": 42})
        assert_identical(ds + ds2, ds.coords.merge(ds2))

        # maybe unary arithmetic with empty datasets should raise instead?
        assert_identical(Dataset() + 1, Dataset())

        actual = ds.copy(deep=True)
        other = ds.isel(y=slice(2))
        actual += other
        expected = ds + other.reindex_like(ds)
        assert_identical(expected, actual)

    @pytest.mark.filterwarnings("ignore:Converting non-nanosecond")
    def test_dataset_math_errors(self) -> None:
        ds = self.make_example_math_dataset()

        with pytest.raises(TypeError):
            ds["foo"] += ds
        with pytest.raises(TypeError):
            ds["foo"].variable += ds
        with pytest.raises(ValueError, match=r"must have the same"):
            ds += ds[["bar"]]

        # verify we can rollback in-place operations if something goes wrong
        # nb. inplace datetime64 math actually will work with an integer array
        # but not floats thanks to numpy's inconsistent handling
        other = DataArray(np.datetime64("2000-01-01"), coords={"c": 2})
        actual = ds.copy(deep=True)
        with pytest.raises(TypeError):
            actual += other
        assert_identical(actual, ds)

    def test_dataset_transpose(self) -> None:
        ds = Dataset(
            {
                "a": (("x", "y"), np.random.randn(3, 4)),
                "b": (("y", "x"), np.random.randn(4, 3)),
            },
            coords={
                "x": range(3),
                "y": range(4),
                "xy": (("x", "y"), np.random.randn(3, 4)),
            },
        )

        actual = ds.transpose()
        expected = Dataset(
            {"a": (("y", "x"), ds.a.values.T), "b": (("x", "y"), ds.b.values.T)},
            coords={
                "x": ds.x.values,
                "y": ds.y.values,
                "xy": (("y", "x"), ds.xy.values.T),
            },
        )
        assert_identical(expected, actual)

        actual = ds.transpose(...)
        expected = ds
        assert_identical(expected, actual)

        actual = ds.transpose("x", "y")
        expected = ds.map(lambda x: x.transpose("x", "y", transpose_coords=True))
        assert_identical(expected, actual)

        ds = create_test_data()
        actual = ds.transpose()
        for k in ds.variables:
            assert actual[k].dims[::-1] == ds[k].dims

        new_order = ("dim2", "dim3", "dim1", "time")
        actual = ds.transpose(*new_order)
        for k in ds.variables:
            expected_dims = tuple(d for d in new_order if d in ds[k].dims)
            assert actual[k].dims == expected_dims

        # same as above but with ellipsis
        new_order = ("dim2", "dim3", "dim1", "time")
        actual = ds.transpose("dim2", "dim3", ...)
        for k in ds.variables:
            expected_dims = tuple(d for d in new_order if d in ds[k].dims)
            assert actual[k].dims == expected_dims

        # test missing dimension, raise error
        with pytest.raises(ValueError):
            ds.transpose(..., "not_a_dim")

        # test missing dimension, ignore error
        actual = ds.transpose(..., "not_a_dim", missing_dims="ignore")
        expected_ell = ds.transpose(...)
        assert_identical(expected_ell, actual)

        # test missing dimension, raise warning
        with pytest.warns(UserWarning):
            actual = ds.transpose(..., "not_a_dim", missing_dims="warn")
            assert_identical(expected_ell, actual)

        assert "T" not in dir(ds)

    def test_dataset_ellipsis_transpose_different_ordered_vars(self) -> None:
        # https://github.com/pydata/xarray/issues/1081#issuecomment-544350457
        ds = Dataset(
            dict(
                a=(("w", "x", "y", "z"), np.ones((2, 3, 4, 5))),
                b=(("x", "w", "y", "z"), np.zeros((3, 2, 4, 5))),
            )
        )
        result = ds.transpose(..., "z", "y")
        assert list(result["a"].dims) == list("wxzy")
        assert list(result["b"].dims) == list("xwzy")

    def test_dataset_retains_period_index_on_transpose(self) -> None:
        ds = create_test_data()
        ds["time"] = pd.period_range("2000-01-01", periods=20)

        transposed = ds.transpose()

        assert isinstance(transposed.time.to_index(), pd.PeriodIndex)

    def test_dataset_diff_n1_simple(self) -> None:
        ds = Dataset({"foo": ("x", [5, 5, 6, 6])})
        actual = ds.diff("x")
        expected = Dataset({"foo": ("x", [0, 1, 0])})
        assert_equal(expected, actual)

    def test_dataset_diff_n1_label(self) -> None:
        ds = Dataset({"foo": ("x", [5, 5, 6, 6])}, {"x": [0, 1, 2, 3]})
        actual = ds.diff("x", label="lower")
        expected = Dataset({"foo": ("x", [0, 1, 0])}, {"x": [0, 1, 2]})
        assert_equal(expected, actual)

        actual = ds.diff("x", label="upper")
        expected = Dataset({"foo": ("x", [0, 1, 0])}, {"x": [1, 2, 3]})
        assert_equal(expected, actual)

    def test_dataset_diff_n1(self) -> None:
        ds = create_test_data(seed=1)
        actual = ds.diff("dim2")
        expected_dict = {}
        expected_dict["var1"] = DataArray(
            np.diff(ds["var1"].values, axis=1),
            {"dim2": ds["dim2"].values[1:]},
            ["dim1", "dim2"],
        )
        expected_dict["var2"] = DataArray(
            np.diff(ds["var2"].values, axis=1),
            {"dim2": ds["dim2"].values[1:]},
            ["dim1", "dim2"],
        )
        expected_dict["var3"] = ds["var3"]
        expected = Dataset(expected_dict, coords={"time": ds["time"].values})
        expected.coords["numbers"] = ("dim3", ds["numbers"].values)
        assert_equal(expected, actual)

    def test_dataset_diff_n2(self) -> None:
        ds = create_test_data(seed=1)
        actual = ds.diff("dim2", n=2)
        expected_dict = {}
        expected_dict["var1"] = DataArray(
            np.diff(ds["var1"].values, axis=1, n=2),
            {"dim2": ds["dim2"].values[2:]},
            ["dim1", "dim2"],
        )
        expected_dict["var2"] = DataArray(
            np.diff(ds["var2"].values, axis=1, n=2),
            {"dim2": ds["dim2"].values[2:]},
            ["dim1", "dim2"],
        )
        expected_dict["var3"] = ds["var3"]
        expected = Dataset(expected_dict, coords={"time": ds["time"].values})
        expected.coords["numbers"] = ("dim3", ds["numbers"].values)
        assert_equal(expected, actual)

    def test_dataset_diff_exception_n_neg(self) -> None:
        ds = create_test_data(seed=1)
        with pytest.raises(ValueError, match=r"must be non-negative"):
            ds.diff("dim2", n=-1)

    def test_dataset_diff_exception_label_str(self) -> None:
        ds = create_test_data(seed=1)
        with pytest.raises(ValueError, match=r"'label' argument has to"):
            ds.diff("dim2", label="raise_me")  # type: ignore[arg-type]

    @pytest.mark.parametrize("fill_value", [dtypes.NA, 2, 2.0, {"foo": -10}])
    def test_shift(self, fill_value) -> None:
        coords = {"bar": ("x", list("abc")), "x": [-4, 3, 2]}
        attrs = {"meta": "data"}
        ds = Dataset({"foo": ("x", [1, 2, 3])}, coords, attrs)
        actual = ds.shift(x=1, fill_value=fill_value)
        if fill_value == dtypes.NA:
            # if we supply the default, we expect the missing value for a
            # float array
            fill_value = np.nan
        elif isinstance(fill_value, dict):
            fill_value = fill_value.get("foo", np.nan)
        expected = Dataset({"foo": ("x", [fill_value, 1, 2])}, coords, attrs)
        assert_identical(expected, actual)

        with pytest.raises(ValueError, match=r"dimensions"):
            ds.shift(foo=123)

    def test_roll_coords(self) -> None:
        coords = {"bar": ("x", list("abc")), "x": [-4, 3, 2]}
        attrs = {"meta": "data"}
        ds = Dataset({"foo": ("x", [1, 2, 3])}, coords, attrs)
        actual = ds.roll(x=1, roll_coords=True)

        ex_coords = {"bar": ("x", list("cab")), "x": [2, -4, 3]}
        expected = Dataset({"foo": ("x", [3, 1, 2])}, ex_coords, attrs)
        assert_identical(expected, actual)

        with pytest.raises(ValueError, match=r"dimensions"):
            ds.roll(foo=123, roll_coords=True)

    def test_roll_no_coords(self) -> None:
        coords = {"bar": ("x", list("abc")), "x": [-4, 3, 2]}
        attrs = {"meta": "data"}
        ds = Dataset({"foo": ("x", [1, 2, 3])}, coords, attrs)
        actual = ds.roll(x=1)

        expected = Dataset({"foo": ("x", [3, 1, 2])}, coords, attrs)
        assert_identical(expected, actual)

        with pytest.raises(ValueError, match=r"dimensions"):
            ds.roll(abc=321)

    def test_roll_multidim(self) -> None:
        # regression test for 2445
        arr = xr.DataArray(
            [[1, 2, 3], [4, 5, 6]],
            coords={"x": range(3), "y": range(2)},
            dims=("y", "x"),
        )
        actual = arr.roll(x=1, roll_coords=True)
        expected = xr.DataArray(
            [[3, 1, 2], [6, 4, 5]], coords=[("y", [0, 1]), ("x", [2, 0, 1])]
        )
        assert_identical(expected, actual)

    def test_real_and_imag(self) -> None:
        attrs = {"foo": "bar"}
        ds = Dataset({"x": ((), 1 + 2j, attrs)}, attrs=attrs)

        expected_re = Dataset({"x": ((), 1, attrs)}, attrs=attrs)
        assert_identical(ds.real, expected_re)

        expected_im = Dataset({"x": ((), 2, attrs)}, attrs=attrs)
        assert_identical(ds.imag, expected_im)

    def test_setattr_raises(self) -> None:
        ds = Dataset({}, coords={"scalar": 1}, attrs={"foo": "bar"})
        with pytest.raises(AttributeError, match=r"cannot set attr"):
            ds.scalar = 2
        with pytest.raises(AttributeError, match=r"cannot set attr"):
            ds.foo = 2
        with pytest.raises(AttributeError, match=r"cannot set attr"):
            ds.other = 2

    def test_filter_by_attrs(self) -> None:
        precip = dict(standard_name="convective_precipitation_flux")
        temp0 = dict(standard_name="air_potential_temperature", height="0 m")
        temp10 = dict(standard_name="air_potential_temperature", height="10 m")
        ds = Dataset(
            {
                "temperature_0": (["t"], [0], temp0),
                "temperature_10": (["t"], [0], temp10),
                "precipitation": (["t"], [0], precip),
            },
            coords={"time": (["t"], [0], dict(axis="T", long_name="time_in_seconds"))},
        )

        # Test return empty Dataset.
        ds.filter_by_attrs(standard_name="invalid_standard_name")
        new_ds = ds.filter_by_attrs(standard_name="invalid_standard_name")
        assert not bool(new_ds.data_vars)

        # Test return one DataArray.
        new_ds = ds.filter_by_attrs(standard_name="convective_precipitation_flux")
        assert new_ds["precipitation"].standard_name == "convective_precipitation_flux"

        assert_equal(new_ds["precipitation"], ds["precipitation"])

        # Test filter coordinates
        new_ds = ds.filter_by_attrs(long_name="time_in_seconds")
        assert new_ds["time"].long_name == "time_in_seconds"
        assert not bool(new_ds.data_vars)

        # Test return more than one DataArray.
        new_ds = ds.filter_by_attrs(standard_name="air_potential_temperature")
        assert len(new_ds.data_vars) == 2
        for var in new_ds.data_vars:
            assert new_ds[var].standard_name == "air_potential_temperature"

        # Test callable.
        new_ds = ds.filter_by_attrs(height=lambda v: v is not None)
        assert len(new_ds.data_vars) == 2
        for var in new_ds.data_vars:
            assert new_ds[var].standard_name == "air_potential_temperature"

        new_ds = ds.filter_by_attrs(height="10 m")
        assert len(new_ds.data_vars) == 1
        for var in new_ds.data_vars:
            assert new_ds[var].height == "10 m"

        # Test return empty Dataset due to conflicting filters
        new_ds = ds.filter_by_attrs(
            standard_name="convective_precipitation_flux", height="0 m"
        )
        assert not bool(new_ds.data_vars)

        # Test return one DataArray with two filter conditions
        new_ds = ds.filter_by_attrs(
            standard_name="air_potential_temperature", height="0 m"
        )
        for var in new_ds.data_vars:
            assert new_ds[var].standard_name == "air_potential_temperature"
            assert new_ds[var].height == "0 m"
            assert new_ds[var].height != "10 m"

        # Test return empty Dataset due to conflicting callables
        new_ds = ds.filter_by_attrs(
            standard_name=lambda v: False, height=lambda v: True
        )
        assert not bool(new_ds.data_vars)

    def test_binary_op_propagate_indexes(self) -> None:
        ds = Dataset(
            {"d1": DataArray([1, 2, 3], dims=["x"], coords={"x": [10, 20, 30]})}
        )
        expected = ds.xindexes["x"]
        actual = (ds * 2).xindexes["x"]
        assert expected is actual

    def test_binary_op_join_setting(self) -> None:
        # arithmetic_join applies to data array coordinates
        missing_2 = xr.Dataset({"x": [0, 1]})
        missing_0 = xr.Dataset({"x": [1, 2]})
        with xr.set_options(arithmetic_join="outer"):
            actual = missing_2 + missing_0
        expected = xr.Dataset({"x": [0, 1, 2]})
        assert_equal(actual, expected)

        # arithmetic join also applies to data_vars
        ds1 = xr.Dataset({"foo": 1, "bar": 2})
        ds2 = xr.Dataset({"bar": 2, "baz": 3})
        expected = xr.Dataset({"bar": 4})  # default is inner joining
        actual = ds1 + ds2
        assert_equal(actual, expected)

        with xr.set_options(arithmetic_join="outer"):
            expected = xr.Dataset({"foo": np.nan, "bar": 4, "baz": np.nan})
            actual = ds1 + ds2
            assert_equal(actual, expected)

        with xr.set_options(arithmetic_join="left"):
            expected = xr.Dataset({"foo": np.nan, "bar": 4})
            actual = ds1 + ds2
            assert_equal(actual, expected)

        with xr.set_options(arithmetic_join="right"):
            expected = xr.Dataset({"bar": 4, "baz": np.nan})
            actual = ds1 + ds2
            assert_equal(actual, expected)

    @pytest.mark.parametrize(
        ["keep_attrs", "expected"],
        (
            pytest.param(False, {}, id="False"),
            pytest.param(True, {"foo": "a", "bar": "b"}, id="True"),
        ),
    )
    def test_binary_ops_keep_attrs(self, keep_attrs, expected) -> None:
        ds1 = xr.Dataset({"a": 1}, attrs={"foo": "a", "bar": "b"})
        ds2 = xr.Dataset({"a": 1}, attrs={"foo": "a", "baz": "c"})
        with xr.set_options(keep_attrs=keep_attrs):
            ds_result = ds1 + ds2

        assert ds_result.attrs == expected

    def test_full_like(self) -> None:
        # For more thorough tests, see test_variable.py
        # Note: testing data_vars with mismatched dtypes
        ds = Dataset(
            {
                "d1": DataArray([1, 2, 3], dims=["x"], coords={"x": [10, 20, 30]}),
                "d2": DataArray([1.1, 2.2, 3.3], dims=["y"]),
            },
            attrs={"foo": "bar"},
        )
        actual = full_like(ds, 2)

        expected = ds.copy(deep=True)
        # https://github.com/python/mypy/issues/3004
        expected["d1"].values = [2, 2, 2]  # type: ignore
        expected["d2"].values = [2.0, 2.0, 2.0]  # type: ignore
        assert expected["d1"].dtype == int
        assert expected["d2"].dtype == float
        assert_identical(expected, actual)

        # override dtype
        actual = full_like(ds, fill_value=True, dtype=bool)
        expected = ds.copy(deep=True)
        expected["d1"].values = [True, True, True]  # type: ignore
        expected["d2"].values = [True, True, True]  # type: ignore
        assert expected["d1"].dtype == bool
        assert expected["d2"].dtype == bool
        assert_identical(expected, actual)

        # with multiple fill values
        actual = full_like(ds, {"d1": 1, "d2": 2.3})
        expected = ds.assign(d1=("x", [1, 1, 1]), d2=("y", [2.3, 2.3, 2.3]))
        assert expected["d1"].dtype == int
        assert expected["d2"].dtype == float
        assert_identical(expected, actual)

        # override multiple dtypes
        actual = full_like(ds, fill_value={"d1": 1, "d2": 2.3}, dtype={"d1": bool})
        expected = ds.assign(d1=("x", [True, True, True]), d2=("y", [2.3, 2.3, 2.3]))
        assert expected["d1"].dtype == bool
        assert expected["d2"].dtype == float
        assert_identical(expected, actual)

    def test_combine_first(self) -> None:
        dsx0 = DataArray([0, 0], [("x", ["a", "b"])]).to_dataset(name="dsx0")
        dsx1 = DataArray([1, 1], [("x", ["b", "c"])]).to_dataset(name="dsx1")

        actual = dsx0.combine_first(dsx1)
        expected = Dataset(
            {"dsx0": ("x", [0, 0, np.nan]), "dsx1": ("x", [np.nan, 1, 1])},
            coords={"x": ["a", "b", "c"]},
        )
        assert_equal(actual, expected)
        assert_equal(actual, xr.merge([dsx0, dsx1]))

        # works just like xr.merge([self, other])
        dsy2 = DataArray([2, 2, 2], [("x", ["b", "c", "d"])]).to_dataset(name="dsy2")
        actual = dsx0.combine_first(dsy2)
        expected = xr.merge([dsy2, dsx0])
        assert_equal(actual, expected)

    def test_sortby(self) -> None:
        ds = Dataset(
            {
                "A": DataArray(
                    [[1, 2], [3, 4], [5, 6]], [("x", ["c", "b", "a"]), ("y", [1, 0])]
                ),
                "B": DataArray([[5, 6], [7, 8], [9, 10]], dims=["x", "y"]),
            }
        )

        sorted1d = Dataset(
            {
                "A": DataArray(
                    [[5, 6], [3, 4], [1, 2]], [("x", ["a", "b", "c"]), ("y", [1, 0])]
                ),
                "B": DataArray([[9, 10], [7, 8], [5, 6]], dims=["x", "y"]),
            }
        )

        sorted2d = Dataset(
            {
                "A": DataArray(
                    [[6, 5], [4, 3], [2, 1]], [("x", ["a", "b", "c"]), ("y", [0, 1])]
                ),
                "B": DataArray([[10, 9], [8, 7], [6, 5]], dims=["x", "y"]),
            }
        )

        expected = sorted1d
        dax = DataArray([100, 99, 98], [("x", ["c", "b", "a"])])
        actual = ds.sortby(dax)
        assert_equal(actual, expected)

        # test descending order sort
        actual = ds.sortby(dax, ascending=False)
        assert_equal(actual, ds)

        # test alignment (fills in nan for 'c')
        dax_short = DataArray([98, 97], [("x", ["b", "a"])])
        actual = ds.sortby(dax_short)
        assert_equal(actual, expected)

        # test 1-D lexsort
        # dax0 is sorted first to give indices of [1, 2, 0]
        # and then dax1 would be used to move index 2 ahead of 1
        dax0 = DataArray([100, 95, 95], [("x", ["c", "b", "a"])])
        dax1 = DataArray([0, 1, 0], [("x", ["c", "b", "a"])])
        actual = ds.sortby([dax0, dax1])  # lexsort underneath gives [2, 1, 0]
        assert_equal(actual, expected)

        expected = sorted2d
        # test multi-dim sort by 1D dataarray values
        day = DataArray([90, 80], [("y", [1, 0])])
        actual = ds.sortby([day, dax])
        assert_equal(actual, expected)

        # test exception-raising
        with pytest.raises(KeyError):
            actual = ds.sortby("z")

        with pytest.raises(ValueError) as excinfo:
            actual = ds.sortby(ds["A"])
        assert "DataArray is not 1-D" in str(excinfo.value)

        expected = sorted1d
        actual = ds.sortby("x")
        assert_equal(actual, expected)

        # test pandas.MultiIndex
        indices = (("b", 1), ("b", 0), ("a", 1), ("a", 0))
        midx = pd.MultiIndex.from_tuples(indices, names=["one", "two"])
        ds_midx = Dataset(
            {
                "A": DataArray(
                    [[1, 2], [3, 4], [5, 6], [7, 8]], [("x", midx), ("y", [1, 0])]
                ),
                "B": DataArray([[5, 6], [7, 8], [9, 10], [11, 12]], dims=["x", "y"]),
            }
        )
        actual = ds_midx.sortby("x")
        midx_reversed = pd.MultiIndex.from_tuples(
            tuple(reversed(indices)), names=["one", "two"]
        )
        expected = Dataset(
            {
                "A": DataArray(
                    [[7, 8], [5, 6], [3, 4], [1, 2]],
                    [("x", midx_reversed), ("y", [1, 0])],
                ),
                "B": DataArray([[11, 12], [9, 10], [7, 8], [5, 6]], dims=["x", "y"]),
            }
        )
        assert_equal(actual, expected)

        # multi-dim sort by coordinate objects
        expected = sorted2d
        actual = ds.sortby(["x", "y"])
        assert_equal(actual, expected)

        # test descending order sort
        actual = ds.sortby(["x", "y"], ascending=False)
        assert_equal(actual, ds)

    def test_attribute_access(self) -> None:
        ds = create_test_data(seed=1)
        for key in ["var1", "var2", "var3", "time", "dim1", "dim2", "dim3", "numbers"]:
            assert_equal(ds[key], getattr(ds, key))
            assert key in dir(ds)

        for key in ["dim3", "dim1", "numbers"]:
            assert_equal(ds["var3"][key], getattr(ds.var3, key))
            assert key in dir(ds["var3"])
        # attrs
        assert ds["var3"].attrs["foo"] == ds.var3.foo
        assert "foo" in dir(ds["var3"])

    def test_ipython_key_completion(self) -> None:
        ds = create_test_data(seed=1)
        actual = ds._ipython_key_completions_()
        expected = ["var1", "var2", "var3", "time", "dim1", "dim2", "dim3", "numbers"]
        for item in actual:
            ds[item]  # should not raise
        assert sorted(actual) == sorted(expected)

        # for dataarray
        actual = ds["var3"]._ipython_key_completions_()
        expected = ["dim3", "dim1", "numbers"]
        for item in actual:
            ds["var3"][item]  # should not raise
        assert sorted(actual) == sorted(expected)

        # MultiIndex
        ds_midx = ds.stack(dim12=["dim2", "dim3"])
        actual = ds_midx._ipython_key_completions_()
        expected = [
            "var1",
            "var2",
            "var3",
            "time",
            "dim1",
            "dim2",
            "dim3",
            "numbers",
            "dim12",
        ]
        for item in actual:
            ds_midx[item]  # should not raise
        assert sorted(actual) == sorted(expected)

        # coords
        actual = ds.coords._ipython_key_completions_()
        expected = ["time", "dim1", "dim2", "dim3", "numbers"]
        for item in actual:
            ds.coords[item]  # should not raise
        assert sorted(actual) == sorted(expected)

        actual = ds["var3"].coords._ipython_key_completions_()
        expected = ["dim1", "dim3", "numbers"]
        for item in actual:
            ds["var3"].coords[item]  # should not raise
        assert sorted(actual) == sorted(expected)

        coords = Coordinates(ds.coords)
        actual = coords._ipython_key_completions_()
        expected = ["time", "dim2", "dim3", "numbers"]
        for item in actual:
            coords[item]  # should not raise
        assert sorted(actual) == sorted(expected)

        # data_vars
        actual = ds.data_vars._ipython_key_completions_()
        expected = ["var1", "var2", "var3", "dim1"]
        for item in actual:
            ds.data_vars[item]  # should not raise
        assert sorted(actual) == sorted(expected)

    def test_polyfit_output(self) -> None:
        ds = create_test_data(seed=1)

        out = ds.polyfit("dim2", 2, full=False)
        assert "var1_polyfit_coefficients" in out

        out = ds.polyfit("dim1", 2, full=True)
        assert "var1_polyfit_coefficients" in out
        assert "dim1_matrix_rank" in out

        out = ds.polyfit("time", 2)
        assert len(out.data_vars) == 0

    def test_polyfit_weighted(self) -> None:
        # Make sure weighted polyfit does not change the original object (issue #5644)
        ds = create_test_data(seed=1)
        ds_copy = ds.copy(deep=True)

        ds.polyfit("dim2", 2, w=np.arange(ds.sizes["dim2"]))
        xr.testing.assert_identical(ds, ds_copy)

    def test_polyfit_warnings(self) -> None:
        ds = create_test_data(seed=1)

        with warnings.catch_warnings(record=True) as ws:
            ds.var1.polyfit("dim2", 10, full=False)
            assert len(ws) == 1
            assert ws[0].category == RankWarning
            ds.var1.polyfit("dim2", 10, full=True)
            assert len(ws) == 1

    def test_pad(self) -> None:
        ds = create_test_data(seed=1)
        padded = ds.pad(dim2=(1, 1), constant_values=42)

        assert padded["dim2"].shape == (11,)
        assert padded["var1"].shape == (8, 11)
        assert padded["var2"].shape == (8, 11)
        assert padded["var3"].shape == (10, 8)
        assert dict(padded.sizes) == {"dim1": 8, "dim2": 11, "dim3": 10, "time": 20}

        np.testing.assert_equal(padded["var1"].isel(dim2=[0, -1]).data, 42)
        np.testing.assert_equal(padded["dim2"][[0, -1]].data, np.nan)

    @pytest.mark.parametrize(
        ["keep_attrs", "attrs", "expected"],
        [
            pytest.param(None, {"a": 1, "b": 2}, {"a": 1, "b": 2}, id="default"),
            pytest.param(False, {"a": 1, "b": 2}, {}, id="False"),
            pytest.param(True, {"a": 1, "b": 2}, {"a": 1, "b": 2}, id="True"),
        ],
    )
    def test_pad_keep_attrs(self, keep_attrs, attrs, expected) -> None:
        ds = xr.Dataset(
            {"a": ("x", [1, 2], attrs), "b": ("y", [1, 2], attrs)},
            coords={"c": ("x", [-1, 1], attrs), "d": ("y", [-1, 1], attrs)},
            attrs=attrs,
        )
        expected = xr.Dataset(
            {"a": ("x", [0, 1, 2, 0], expected), "b": ("y", [1, 2], attrs)},
            coords={
                "c": ("x", [np.nan, -1, 1, np.nan], expected),
                "d": ("y", [-1, 1], attrs),
            },
            attrs=expected,
        )

        keep_attrs_ = "default" if keep_attrs is None else keep_attrs

        with set_options(keep_attrs=keep_attrs_):
            actual = ds.pad({"x": (1, 1)}, mode="constant", constant_values=0)
            xr.testing.assert_identical(actual, expected)

        actual = ds.pad(
            {"x": (1, 1)}, mode="constant", constant_values=0, keep_attrs=keep_attrs
        )
        xr.testing.assert_identical(actual, expected)

    def test_astype_attrs(self) -> None:
        data = create_test_data(seed=123)
        data.attrs["foo"] = "bar"

        assert data.attrs == data.astype(float).attrs
        assert data.var1.attrs == data.astype(float).var1.attrs
        assert not data.astype(float, keep_attrs=False).attrs
        assert not data.astype(float, keep_attrs=False).var1.attrs

    @pytest.mark.parametrize("parser", ["pandas", "python"])
    @pytest.mark.parametrize(
        "engine", ["python", None, pytest.param("numexpr", marks=[requires_numexpr])]
    )
    @pytest.mark.parametrize(
        "backend", ["numpy", pytest.param("dask", marks=[requires_dask])]
    )
    def test_query(self, backend, engine, parser) -> None:
        """Test querying a dataset."""

        # setup test data
        np.random.seed(42)
        a = np.arange(0, 10, 1)
        b = np.random.randint(0, 100, size=10)
        c = np.linspace(0, 1, 20)
        d = np.random.choice(["foo", "bar", "baz"], size=30, replace=True).astype(
            object
        )
        e = np.arange(0, 10 * 20).reshape(10, 20)
        f = np.random.normal(0, 1, size=(10, 20, 30))
        if backend == "numpy":
            ds = Dataset(
                {
                    "a": ("x", a),
                    "b": ("x", b),
                    "c": ("y", c),
                    "d": ("z", d),
                    "e": (("x", "y"), e),
                    "f": (("x", "y", "z"), f),
                },
                coords={
                    "a2": ("x", a),
                    "b2": ("x", b),
                    "c2": ("y", c),
                    "d2": ("z", d),
                    "e2": (("x", "y"), e),
                    "f2": (("x", "y", "z"), f),
                },
            )
        elif backend == "dask":
            ds = Dataset(
                {
                    "a": ("x", da.from_array(a, chunks=3)),
                    "b": ("x", da.from_array(b, chunks=3)),
                    "c": ("y", da.from_array(c, chunks=7)),
                    "d": ("z", da.from_array(d, chunks=12)),
                    "e": (("x", "y"), da.from_array(e, chunks=(3, 7))),
                    "f": (("x", "y", "z"), da.from_array(f, chunks=(3, 7, 12))),
                },
                coords={
                    "a2": ("x", a),
                    "b2": ("x", b),
                    "c2": ("y", c),
                    "d2": ("z", d),
                    "e2": (("x", "y"), e),
                    "f2": (("x", "y", "z"), f),
                },
            )

        # query single dim, single variable
        with raise_if_dask_computes():
            actual = ds.query(x="a2 > 5", engine=engine, parser=parser)
        expect = ds.isel(x=(a > 5))
        assert_identical(expect, actual)

        # query single dim, single variable, via dict
        with raise_if_dask_computes():
            actual = ds.query(dict(x="a2 > 5"), engine=engine, parser=parser)
        expect = ds.isel(dict(x=(a > 5)))
        assert_identical(expect, actual)

        # query single dim, single variable
        with raise_if_dask_computes():
            actual = ds.query(x="b2 > 50", engine=engine, parser=parser)
        expect = ds.isel(x=(b > 50))
        assert_identical(expect, actual)

        # query single dim, single variable
        with raise_if_dask_computes():
            actual = ds.query(y="c2 < .5", engine=engine, parser=parser)
        expect = ds.isel(y=(c < 0.5))
        assert_identical(expect, actual)

        # query single dim, single string variable
        if parser == "pandas":
            # N.B., this query currently only works with the pandas parser
            # xref https://github.com/pandas-dev/pandas/issues/40436
            with raise_if_dask_computes():
                actual = ds.query(z='d2 == "bar"', engine=engine, parser=parser)
            expect = ds.isel(z=(d == "bar"))
            assert_identical(expect, actual)

        # query single dim, multiple variables
        with raise_if_dask_computes():
            actual = ds.query(x="(a2 > 5) & (b2 > 50)", engine=engine, parser=parser)
        expect = ds.isel(x=((a > 5) & (b > 50)))
        assert_identical(expect, actual)

        # query single dim, multiple variables with computation
        with raise_if_dask_computes():
            actual = ds.query(x="(a2 * b2) > 250", engine=engine, parser=parser)
        expect = ds.isel(x=(a * b) > 250)
        assert_identical(expect, actual)

        # check pandas query syntax is supported
        if parser == "pandas":
            with raise_if_dask_computes():
                actual = ds.query(
                    x="(a2 > 5) and (b2 > 50)", engine=engine, parser=parser
                )
            expect = ds.isel(x=((a > 5) & (b > 50)))
            assert_identical(expect, actual)

        # query multiple dims via kwargs
        with raise_if_dask_computes():
            actual = ds.query(x="a2 > 5", y="c2 < .5", engine=engine, parser=parser)
        expect = ds.isel(x=(a > 5), y=(c < 0.5))
        assert_identical(expect, actual)

        # query multiple dims via kwargs
        if parser == "pandas":
            with raise_if_dask_computes():
                actual = ds.query(
                    x="a2 > 5",
                    y="c2 < .5",
                    z="d2 == 'bar'",
                    engine=engine,
                    parser=parser,
                )
            expect = ds.isel(x=(a > 5), y=(c < 0.5), z=(d == "bar"))
            assert_identical(expect, actual)

        # query multiple dims via dict
        with raise_if_dask_computes():
            actual = ds.query(
                dict(x="a2 > 5", y="c2 < .5"), engine=engine, parser=parser
            )
        expect = ds.isel(dict(x=(a > 5), y=(c < 0.5)))
        assert_identical(expect, actual)

        # query multiple dims via dict
        if parser == "pandas":
            with raise_if_dask_computes():
                actual = ds.query(
                    dict(x="a2 > 5", y="c2 < .5", z="d2 == 'bar'"),
                    engine=engine,
                    parser=parser,
                )
            expect = ds.isel(dict(x=(a > 5), y=(c < 0.5), z=(d == "bar")))
            assert_identical(expect, actual)

        # test error handling
        with pytest.raises(ValueError):
            ds.query("a > 5")  # type: ignore # must be dict or kwargs
        with pytest.raises(ValueError):
            ds.query(x=(a > 5))
        with pytest.raises(IndexError):
            ds.query(y="a > 5")  # wrong length dimension
        with pytest.raises(IndexError):
            ds.query(x="c < .5")  # wrong length dimension
        with pytest.raises(IndexError):
            ds.query(x="e > 100")  # wrong number of dimensions
        with pytest.raises(UndefinedVariableError):
            ds.query(x="spam > 50")  # name not present


# pytest tests — new tests should go here, rather than in the class.


@pytest.mark.parametrize("parser", ["pandas", "python"])
def test_eval(ds, parser) -> None:
    """Currently much more minimal testing that `query` above, and much of the setup
    isn't used. But the risks are fairly low — `query` shares much of the code, and
    the method is currently experimental."""

    actual = ds.eval("z1 + 5", parser=parser)
    expect = ds["z1"] + 5
    assert_identical(expect, actual)

    # check pandas query syntax is supported
    if parser == "pandas":
        actual = ds.eval("(z1 > 5) and (z2 > 0)", parser=parser)
        expect = (ds["z1"] > 5) & (ds["z2"] > 0)
        assert_identical(expect, actual)


@pytest.mark.parametrize("test_elements", ([1, 2], np.array([1, 2]), DataArray([1, 2])))
def test_isin(test_elements, backend) -> None:
    expected = Dataset(
        data_vars={
            "var1": (("dim1",), [0, 1]),
            "var2": (("dim1",), [1, 1]),
            "var3": (("dim1",), [0, 1]),
        }
    ).astype("bool")

    if backend == "dask":
        expected = expected.chunk()

    result = Dataset(
        data_vars={
            "var1": (("dim1",), [0, 1]),
            "var2": (("dim1",), [1, 2]),
            "var3": (("dim1",), [0, 1]),
        }
    ).isin(test_elements)

    assert_equal(result, expected)


def test_isin_dataset() -> None:
    ds = Dataset({"x": [1, 2]})
    with pytest.raises(TypeError):
        ds.isin(ds)


@pytest.mark.parametrize(
    "unaligned_coords",
    (
        {"x": [2, 1, 0]},
        {"x": (["x"], np.asarray([2, 1, 0]))},
        {"x": (["x"], np.asarray([1, 2, 0]))},
        {"x": pd.Index([2, 1, 0])},
        {"x": Variable(dims="x", data=[0, 2, 1])},
        {"x": IndexVariable(dims="x", data=[0, 1, 2])},
        {"y": 42},
        {"y": ("x", [2, 1, 0])},
        {"y": ("x", np.asarray([2, 1, 0]))},
        {"y": (["x"], np.asarray([2, 1, 0]))},
    ),
)
@pytest.mark.parametrize("coords", ({"x": ("x", [0, 1, 2])}, {"x": [0, 1, 2]}))
def test_dataset_constructor_aligns_to_explicit_coords(
    unaligned_coords, coords
) -> None:
    a = xr.DataArray([1, 2, 3], dims=["x"], coords=unaligned_coords)

    expected = xr.Dataset(coords=coords)
    expected["a"] = a

    result = xr.Dataset({"a": a}, coords=coords)

    assert_equal(expected, result)


def test_error_message_on_set_supplied() -> None:
    with pytest.raises(TypeError, match="has invalid type <class 'set'>"):
        xr.Dataset(dict(date=[1, 2, 3], sec={4}))


@pytest.mark.parametrize("unaligned_coords", ({"y": ("b", np.asarray([2, 1, 0]))},))
def test_constructor_raises_with_invalid_coords(unaligned_coords) -> None:
    with pytest.raises(ValueError, match="not a subset of the DataArray dimensions"):
        xr.DataArray([1, 2, 3], dims=["x"], coords=unaligned_coords)


@pytest.mark.parametrize("ds", [3], indirect=True)
def test_dir_expected_attrs(ds) -> None:
    some_expected_attrs = {"pipe", "mean", "isnull", "var1", "dim2", "numbers"}
    result = dir(ds)
    assert set(result) >= some_expected_attrs


def test_dir_non_string(ds) -> None:
    # add a numbered key to ensure this doesn't break dir
    ds[5] = "foo"
    result = dir(ds)
    assert 5 not in result

    # GH2172
    sample_data = np.random.uniform(size=[2, 2000, 10000])
    x = xr.Dataset({"sample_data": (sample_data.shape, sample_data)})
    x2 = x["sample_data"]
    dir(x2)


def test_dir_unicode(ds) -> None:
    ds["unicode"] = "uni"
    result = dir(ds)
    assert "unicode" in result


def test_raise_no_warning_for_nan_in_binary_ops() -> None:
    with assert_no_warnings():
        Dataset(data_vars={"x": ("y", [1, 2, np.nan])}) > 0


@pytest.mark.filterwarnings("error")
@pytest.mark.parametrize("ds", (2,), indirect=True)
def test_raise_no_warning_assert_close(ds) -> None:
    assert_allclose(ds, ds)


@pytest.mark.parametrize("dask", [True, False])
@pytest.mark.parametrize("edge_order", [1, 2])
def test_differentiate(dask, edge_order) -> None:
    rs = np.random.RandomState(42)
    coord = [0.2, 0.35, 0.4, 0.6, 0.7, 0.75, 0.76, 0.8]

    da = xr.DataArray(
        rs.randn(8, 6),
        dims=["x", "y"],
        coords={"x": coord, "z": 3, "x2d": (("x", "y"), rs.randn(8, 6))},
    )
    if dask and has_dask:
        da = da.chunk({"x": 4})

    ds = xr.Dataset({"var": da})

    # along x
    actual = da.differentiate("x", edge_order)
    expected_x = xr.DataArray(
        np.gradient(da, da["x"], axis=0, edge_order=edge_order),
        dims=da.dims,
        coords=da.coords,
    )
    assert_equal(expected_x, actual)
    assert_equal(
        ds["var"].differentiate("x", edge_order=edge_order),
        ds.differentiate("x", edge_order=edge_order)["var"],
    )
    # coordinate should not change
    assert_equal(da["x"], actual["x"])

    # along y
    actual = da.differentiate("y", edge_order)
    expected_y = xr.DataArray(
        np.gradient(da, da["y"], axis=1, edge_order=edge_order),
        dims=da.dims,
        coords=da.coords,
    )
    assert_equal(expected_y, actual)
    assert_equal(actual, ds.differentiate("y", edge_order=edge_order)["var"])
    assert_equal(
        ds["var"].differentiate("y", edge_order=edge_order),
        ds.differentiate("y", edge_order=edge_order)["var"],
    )

    with pytest.raises(ValueError):
        da.differentiate("x2d")


@pytest.mark.filterwarnings("ignore:Converting non-nanosecond")
@pytest.mark.parametrize("dask", [True, False])
def test_differentiate_datetime(dask) -> None:
    rs = np.random.RandomState(42)
    coord = np.array(
        [
            "2004-07-13",
            "2006-01-13",
            "2010-08-13",
            "2010-09-13",
            "2010-10-11",
            "2010-12-13",
            "2011-02-13",
            "2012-08-13",
        ],
        dtype="datetime64",
    )

    da = xr.DataArray(
        rs.randn(8, 6),
        dims=["x", "y"],
        coords={"x": coord, "z": 3, "x2d": (("x", "y"), rs.randn(8, 6))},
    )
    if dask and has_dask:
        da = da.chunk({"x": 4})

    # along x
    actual = da.differentiate("x", edge_order=1, datetime_unit="D")
    expected_x = xr.DataArray(
        np.gradient(
            da, da["x"].variable._to_numeric(datetime_unit="D"), axis=0, edge_order=1
        ),
        dims=da.dims,
        coords=da.coords,
    )
    assert_equal(expected_x, actual)

    actual2 = da.differentiate("x", edge_order=1, datetime_unit="h")
    assert np.allclose(actual, actual2 * 24)

    # for datetime variable
    actual = da["x"].differentiate("x", edge_order=1, datetime_unit="D")
    assert np.allclose(actual, 1.0)

    # with different date unit
    da = xr.DataArray(coord.astype("datetime64[ms]"), dims=["x"], coords={"x": coord})
    actual = da.differentiate("x", edge_order=1)
    assert np.allclose(actual, 1.0)


@pytest.mark.skipif(not has_cftime, reason="Test requires cftime.")
@pytest.mark.parametrize("dask", [True, False])
def test_differentiate_cftime(dask) -> None:
    rs = np.random.RandomState(42)
    coord = xr.cftime_range("2000", periods=8, freq="2ME")

    da = xr.DataArray(
        rs.randn(8, 6),
        coords={"time": coord, "z": 3, "t2d": (("time", "y"), rs.randn(8, 6))},
        dims=["time", "y"],
    )

    if dask and has_dask:
        da = da.chunk({"time": 4})

    actual = da.differentiate("time", edge_order=1, datetime_unit="D")
    expected_data = np.gradient(
        da, da["time"].variable._to_numeric(datetime_unit="D"), axis=0, edge_order=1
    )
    expected = xr.DataArray(expected_data, coords=da.coords, dims=da.dims)
    assert_equal(expected, actual)

    actual2 = da.differentiate("time", edge_order=1, datetime_unit="h")
    assert_allclose(actual, actual2 * 24)

    # Test the differentiation of datetimes themselves
    actual = da["time"].differentiate("time", edge_order=1, datetime_unit="D")
    assert_allclose(actual, xr.ones_like(da["time"]).astype(float))


@pytest.mark.parametrize("dask", [True, False])
def test_integrate(dask) -> None:
    rs = np.random.RandomState(42)
    coord = [0.2, 0.35, 0.4, 0.6, 0.7, 0.75, 0.76, 0.8]

    da = xr.DataArray(
        rs.randn(8, 6),
        dims=["x", "y"],
        coords={
            "x": coord,
            "x2": (("x",), rs.randn(8)),
            "z": 3,
            "x2d": (("x", "y"), rs.randn(8, 6)),
        },
    )
    if dask and has_dask:
        da = da.chunk({"x": 4})

    ds = xr.Dataset({"var": da})

    # along x
    actual = da.integrate("x")
    # coordinate that contains x should be dropped.
    expected_x = xr.DataArray(
        trapezoid(da.compute(), da["x"], axis=0),
        dims=["y"],
        coords={k: v for k, v in da.coords.items() if "x" not in v.dims},
    )
    assert_allclose(expected_x, actual.compute())
    assert_equal(ds["var"].integrate("x"), ds.integrate("x")["var"])

    # make sure result is also a dask array (if the source is dask array)
    assert isinstance(actual.data, type(da.data))

    # along y
    actual = da.integrate("y")
    expected_y = xr.DataArray(
        trapezoid(da, da["y"], axis=1),
        dims=["x"],
        coords={k: v for k, v in da.coords.items() if "y" not in v.dims},
    )
    assert_allclose(expected_y, actual.compute())
    assert_equal(actual, ds.integrate("y")["var"])
    assert_equal(ds["var"].integrate("y"), ds.integrate("y")["var"])

    # along x and y
    actual = da.integrate(("y", "x"))
    assert actual.ndim == 0

    with pytest.raises(ValueError):
        da.integrate("x2d")


@requires_scipy
@pytest.mark.parametrize("dask", [True, False])
def test_cumulative_integrate(dask) -> None:
    rs = np.random.RandomState(43)
    coord = [0.2, 0.35, 0.4, 0.6, 0.7, 0.75, 0.76, 0.8]

    da = xr.DataArray(
        rs.randn(8, 6),
        dims=["x", "y"],
        coords={
            "x": coord,
            "x2": (("x",), rs.randn(8)),
            "z": 3,
            "x2d": (("x", "y"), rs.randn(8, 6)),
        },
    )
    if dask and has_dask:
        da = da.chunk({"x": 4})

    ds = xr.Dataset({"var": da})

    # along x
    actual = da.cumulative_integrate("x")

    from scipy.integrate import cumulative_trapezoid

    expected_x = xr.DataArray(
        cumulative_trapezoid(da.compute(), da["x"], axis=0, initial=0.0),
        dims=["x", "y"],
        coords=da.coords,
    )
    assert_allclose(expected_x, actual.compute())
    assert_equal(
        ds["var"].cumulative_integrate("x"),
        ds.cumulative_integrate("x")["var"],
    )

    # make sure result is also a dask array (if the source is dask array)
    assert isinstance(actual.data, type(da.data))

    # along y
    actual = da.cumulative_integrate("y")
    expected_y = xr.DataArray(
        cumulative_trapezoid(da, da["y"], axis=1, initial=0.0),
        dims=["x", "y"],
        coords=da.coords,
    )
    assert_allclose(expected_y, actual.compute())
    assert_equal(actual, ds.cumulative_integrate("y")["var"])
    assert_equal(
        ds["var"].cumulative_integrate("y"),
        ds.cumulative_integrate("y")["var"],
    )

    # along x and y
    actual = da.cumulative_integrate(("y", "x"))
    assert actual.ndim == 2

    with pytest.raises(ValueError):
        da.cumulative_integrate("x2d")


@pytest.mark.filterwarnings("ignore:Converting non-nanosecond")
@pytest.mark.parametrize("dask", [True, False])
@pytest.mark.parametrize("which_datetime", ["np", "cftime"])
def test_trapezoid_datetime(dask, which_datetime) -> None:
    rs = np.random.RandomState(42)
    if which_datetime == "np":
        coord = np.array(
            [
                "2004-07-13",
                "2006-01-13",
                "2010-08-13",
                "2010-09-13",
                "2010-10-11",
                "2010-12-13",
                "2011-02-13",
                "2012-08-13",
            ],
            dtype="datetime64",
        )
    else:
        if not has_cftime:
            pytest.skip("Test requires cftime.")
        coord = xr.cftime_range("2000", periods=8, freq="2D")

    da = xr.DataArray(
        rs.randn(8, 6),
        coords={"time": coord, "z": 3, "t2d": (("time", "y"), rs.randn(8, 6))},
        dims=["time", "y"],
    )

    if dask and has_dask:
        da = da.chunk({"time": 4})

    actual = da.integrate("time", datetime_unit="D")
    expected_data = trapezoid(
        da.compute().data,
        duck_array_ops.datetime_to_numeric(da["time"].data, datetime_unit="D"),
        axis=0,
    )
    expected = xr.DataArray(
        expected_data,
        dims=["y"],
        coords={k: v for k, v in da.coords.items() if "time" not in v.dims},
    )
    assert_allclose(expected, actual.compute())

    # make sure result is also a dask array (if the source is dask array)
    assert isinstance(actual.data, type(da.data))

    actual2 = da.integrate("time", datetime_unit="h")
    assert_allclose(actual, actual2 / 24.0)


def test_no_dict() -> None:
    d = Dataset()
    with pytest.raises(AttributeError):
        d.__dict__


def test_subclass_slots() -> None:
    """Test that Dataset subclasses must explicitly define ``__slots__``.

    .. note::
       As of 0.13.0, this is actually mitigated into a FutureWarning for any class
       defined outside of the xarray package.
    """
    with pytest.raises(AttributeError) as e:

        class MyDS(Dataset):
            pass

    assert str(e.value) == "MyDS must explicitly define __slots__"


def test_weakref() -> None:
    """Classes with __slots__ are incompatible with the weakref module unless they
    explicitly state __weakref__ among their slots
    """
    from weakref import ref

    ds = Dataset()
    r = ref(ds)
    assert r() is ds


def test_deepcopy_obj_array() -> None:
    x0 = Dataset(dict(foo=DataArray(np.array([object()]))))
    x1 = deepcopy(x0)
    assert x0["foo"].values[0] is not x1["foo"].values[0]


def test_deepcopy_recursive() -> None:
    # GH:issue:7111

    # direct recursion
    ds = xr.Dataset({"a": (["x"], [1, 2])})
    ds.attrs["other"] = ds

    # TODO: cannot use assert_identical on recursive Vars yet...
    # lets just ensure that deep copy works without RecursionError
    ds.copy(deep=True)

    # indirect recursion
    ds2 = xr.Dataset({"b": (["y"], [3, 4])})
    ds.attrs["other"] = ds2
    ds2.attrs["other"] = ds

    # TODO: cannot use assert_identical on recursive Vars yet...
    # lets just ensure that deep copy works without RecursionError
    ds.copy(deep=True)
    ds2.copy(deep=True)


def test_clip(ds) -> None:
    result = ds.clip(min=0.5)
    assert all((result.min(...) >= 0.5).values())

    result = ds.clip(max=0.5)
    assert all((result.max(...) <= 0.5).values())

    result = ds.clip(min=0.25, max=0.75)
    assert all((result.min(...) >= 0.25).values())
    assert all((result.max(...) <= 0.75).values())

    result = ds.clip(min=ds.mean("y"), max=ds.mean("y"))
    assert result.sizes == ds.sizes


class TestDropDuplicates:
    @pytest.mark.parametrize("keep", ["first", "last", False])
    def test_drop_duplicates_1d(self, keep) -> None:
        ds = xr.Dataset(
            {"a": ("time", [0, 5, 6, 7]), "b": ("time", [9, 3, 8, 2])},
            coords={"time": [0, 0, 1, 2]},
        )

        if keep == "first":
            a = [0, 6, 7]
            b = [9, 8, 2]
            time = [0, 1, 2]
        elif keep == "last":
            a = [5, 6, 7]
            b = [3, 8, 2]
            time = [0, 1, 2]
        else:
            a = [6, 7]
            b = [8, 2]
            time = [1, 2]

        expected = xr.Dataset(
            {"a": ("time", a), "b": ("time", b)}, coords={"time": time}
        )
        result = ds.drop_duplicates("time", keep=keep)
        assert_equal(expected, result)

        with pytest.raises(
            ValueError,
            match=re.escape(
                "Dimensions ('space',) not found in data dimensions ('time',)"
            ),
        ):
            ds.drop_duplicates("space", keep=keep)


class TestNumpyCoercion:
    def test_from_numpy(self) -> None:
        ds = xr.Dataset({"a": ("x", [1, 2, 3])}, coords={"lat": ("x", [4, 5, 6])})

        assert_identical(ds.as_numpy(), ds)

    @requires_dask
    def test_from_dask(self) -> None:
        ds = xr.Dataset({"a": ("x", [1, 2, 3])}, coords={"lat": ("x", [4, 5, 6])})
        ds_chunked = ds.chunk(1)

        assert_identical(ds_chunked.as_numpy(), ds.compute())

    @requires_pint
    def test_from_pint(self) -> None:
        from pint import Quantity

        arr = np.array([1, 2, 3])
        ds = xr.Dataset(
            {"a": ("x", Quantity(arr, units="Pa"))},
            coords={"lat": ("x", Quantity(arr + 3, units="m"))},
        )

        expected = xr.Dataset({"a": ("x", [1, 2, 3])}, coords={"lat": ("x", arr + 3)})
        assert_identical(ds.as_numpy(), expected)

    @requires_sparse
    def test_from_sparse(self) -> None:
        import sparse

        arr = np.diagflat([1, 2, 3])
        sparr = sparse.COO.from_numpy(arr)
        ds = xr.Dataset(
            {"a": (["x", "y"], sparr)}, coords={"elev": (("x", "y"), sparr + 3)}
        )

        expected = xr.Dataset(
            {"a": (["x", "y"], arr)}, coords={"elev": (("x", "y"), arr + 3)}
        )
        assert_identical(ds.as_numpy(), expected)

    @requires_cupy
    def test_from_cupy(self) -> None:
        import cupy as cp

        arr = np.array([1, 2, 3])
        ds = xr.Dataset(
            {"a": ("x", cp.array(arr))}, coords={"lat": ("x", cp.array(arr + 3))}
        )

        expected = xr.Dataset({"a": ("x", [1, 2, 3])}, coords={"lat": ("x", arr + 3)})
        assert_identical(ds.as_numpy(), expected)

    @requires_dask
    @requires_pint
    def test_from_pint_wrapping_dask(self) -> None:
        import dask
        from pint import Quantity

        arr = np.array([1, 2, 3])
        d = dask.array.from_array(arr)
        ds = xr.Dataset(
            {"a": ("x", Quantity(d, units="Pa"))},
            coords={"lat": ("x", Quantity(d, units="m") * 2)},
        )

        result = ds.as_numpy()
        expected = xr.Dataset({"a": ("x", arr)}, coords={"lat": ("x", arr * 2)})
        assert_identical(result, expected)


def test_string_keys_typing() -> None:
    """Tests that string keys to `variables` are permitted by mypy"""

    da = xr.DataArray(np.arange(10), dims=["x"])
    ds = xr.Dataset(dict(x=da))
    mapping = {"y": da}
    ds.assign(variables=mapping)


def test_transpose_error() -> None:
    # Transpose dataset with list as argument
    # Should raise error
    ds = xr.Dataset({"foo": (("x", "y"), [[21]]), "bar": (("x", "y"), [[12]])})

    with pytest.raises(
        TypeError,
        match=re.escape(
            "transpose requires dims to be passed as multiple arguments. Expected `'y', 'x'`. Received `['y', 'x']` instead"
        ),
    ):
        ds.transpose(["y", "x"])  # type: ignore<|MERGE_RESOLUTION|>--- conflicted
+++ resolved
@@ -3430,7 +3430,6 @@
         )
         assert_identical(other_way_expected, other_way)
 
-<<<<<<< HEAD
     @pytest.mark.parametrize("create_index_flag", [True, False])
     def test_expand_dims_create_index_data_variable(self, create_index_flag):
         # data variables should not gain an index ever
@@ -3478,8 +3477,6 @@
         assert expanded_no_index.indexes == {}
 
     @requires_pandas_version_two
-=======
->>>>>>> d7edbd75
     def test_expand_dims_non_nanosecond_conversion(self) -> None:
         # Regression test for https://github.com/pydata/xarray/issues/7493#issuecomment-1953091000
         with pytest.warns(UserWarning, match="non-nanosecond precision"):
