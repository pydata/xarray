--- conflicted
+++ resolved
@@ -3476,10 +3476,6 @@
         assert_identical(expanded, expected, check_default_indexes=False)
         assert expanded_no_index.indexes == {}
 
-<<<<<<< HEAD
-    @requires_pandas_version_two
-=======
->>>>>>> 214d9417
     def test_expand_dims_non_nanosecond_conversion(self) -> None:
         # Regression test for https://github.com/pydata/xarray/issues/7493#issuecomment-1953091000
         with pytest.warns(UserWarning, match="non-nanosecond precision"):
