# -*- coding: utf-8 -*-
from __future__ import absolute_import, division, print_function

import warnings
from copy import copy, deepcopy
from io import StringIO
from textwrap import dedent
<<<<<<< HEAD
=======
import warnings
import sys
>>>>>>> 56381ef4

import numpy as np
import pandas as pd
import pytest

import xarray as xr
from xarray import (
    DataArray, Dataset, IndexVariable, MergeError, Variable, align, backends,
    broadcast, open_dataset, set_options)
from xarray.core import indexing, utils
from xarray.core.common import full_like
from xarray.core.pycompat import (
    OrderedDict, integer_types, iteritems, unicode_type)

from . import (
    InaccessibleArray, TestCase, UnexpectedDataAccess, assert_allclose,
    assert_array_equal, assert_equal, assert_identical, has_dask, raises_regex,
    requires_bottleneck, requires_dask, requires_scipy, source_ndarray)

try:
    import cPickle as pickle
except ImportError:
    import pickle
try:
    import dask.array as da
except ImportError:
    pass


def create_test_data(seed=None):
    rs = np.random.RandomState(seed)
    _vars = {'var1': ['dim1', 'dim2'],
             'var2': ['dim1', 'dim2'],
             'var3': ['dim3', 'dim1']}
    _dims = {'dim1': 8, 'dim2': 9, 'dim3': 10}

    obj = Dataset()
    obj['time'] = ('time', pd.date_range('2000-01-01', periods=20))
    obj['dim2'] = ('dim2', 0.5 * np.arange(_dims['dim2']))
    obj['dim3'] = ('dim3', list('abcdefghij'))
    for v, dims in sorted(_vars.items()):
        data = rs.normal(size=tuple(_dims[d] for d in dims))
        obj[v] = (dims, data, {'foo': 'variable'})
    obj.coords['numbers'] = ('dim3', np.array([0, 1, 2, 0, 0, 1, 1, 2, 2, 3],
                                              dtype='int64'))
    obj.encoding = {'foo': 'bar'}
    assert all(obj.data.flags.writeable for obj in obj.variables.values())
    return obj


def create_test_multiindex():
    mindex = pd.MultiIndex.from_product([['a', 'b'], [1, 2]],
                                        names=('level_1', 'level_2'))
    return Dataset({}, {'x': mindex})


class InaccessibleVariableDataStore(backends.InMemoryDataStore):
    def __init__(self, writer=None):
        super(InaccessibleVariableDataStore, self).__init__(writer)
        self._indexvars = set()

    def store(self, variables, *args, **kwargs):
        super(InaccessibleVariableDataStore, self).store(
            variables, *args, **kwargs)
        for k, v in variables.items():
            if isinstance(v, IndexVariable):
                self._indexvars.add(k)

    def get_variables(self):
        def lazy_inaccessible(k, v):
            if k in self._indexvars:
                return v
            data = indexing.LazilyOuterIndexedArray(
                InaccessibleArray(v.values))
            return Variable(v.dims, data, v.attrs)
        return dict((k, lazy_inaccessible(k, v)) for
                    k, v in iteritems(self._variables))


class TestDataset(TestCase):
    def test_repr(self):
        data = create_test_data(seed=123)
        data.attrs['foo'] = 'bar'
        # need to insert str dtype at runtime to handle both Python 2 & 3
        expected = dedent("""\
        <xarray.Dataset>
        Dimensions:  (dim1: 8, dim2: 9, dim3: 10, time: 20)
        Coordinates:
          * time     (time) datetime64[ns] 2000-01-01 2000-01-02 ... 2000-01-20
          * dim2     (dim2) float64 0.0 0.5 1.0 1.5 2.0 2.5 3.0 3.5 4.0
          * dim3     (dim3) %s 'a' 'b' 'c' 'd' 'e' 'f' 'g' 'h' 'i' 'j'
            numbers  (dim3) int64 0 1 2 0 0 1 1 2 2 3
        Dimensions without coordinates: dim1
        Data variables:
            var1     (dim1, dim2) float64 -1.086 0.9973 0.283 ... 0.1995 0.4684 -0.8312
            var2     (dim1, dim2) float64 1.162 -1.097 -2.123 ... 0.1302 1.267 0.3328
            var3     (dim3, dim1) float64 0.5565 -0.2121 0.4563 ... -0.2452 -0.3616
        Attributes:
            foo:      bar""") % data['dim3'].dtype  # noqa: E501
        actual = '\n'.join(x.rstrip() for x in repr(data).split('\n'))
        print(actual)
        assert expected == actual

        with set_options(display_width=100):
            max_len = max(map(len, repr(data).split('\n')))
            assert 90 < max_len < 100

        expected = dedent("""\
        <xarray.Dataset>
        Dimensions:  ()
        Data variables:
            *empty*""")
        actual = '\n'.join(x.rstrip() for x in repr(Dataset()).split('\n'))
        print(actual)
        assert expected == actual

        # verify that ... doesn't appear for scalar coordinates
        data = Dataset({'foo': ('x', np.ones(10))}).mean()
        expected = dedent("""\
        <xarray.Dataset>
        Dimensions:  ()
        Data variables:
            foo      float64 1.0""")
        actual = '\n'.join(x.rstrip() for x in repr(data).split('\n'))
        print(actual)
        assert expected == actual

        # verify long attributes are truncated
        data = Dataset(attrs={'foo': 'bar' * 1000})
        assert len(repr(data)) < 1000

    def test_repr_multiindex(self):
        data = create_test_multiindex()
        expected = dedent("""\
        <xarray.Dataset>
        Dimensions:  (x: 4)
        Coordinates:
          * x        (x) MultiIndex
          - level_1  (x) object 'a' 'a' 'b' 'b'
          - level_2  (x) int64 1 2 1 2
        Data variables:
            *empty*""")
        actual = '\n'.join(x.rstrip() for x in repr(data).split('\n'))
        print(actual)
        assert expected == actual

        # verify that long level names are not truncated
        mindex = pd.MultiIndex.from_product(
            [['a', 'b'], [1, 2]],
            names=('a_quite_long_level_name', 'level_2'))
        data = Dataset({}, {'x': mindex})
        expected = dedent("""\
        <xarray.Dataset>
        Dimensions:                  (x: 4)
        Coordinates:
          * x                        (x) MultiIndex
          - a_quite_long_level_name  (x) object 'a' 'a' 'b' 'b'
          - level_2                  (x) int64 1 2 1 2
        Data variables:
            *empty*""")
        actual = '\n'.join(x.rstrip() for x in repr(data).split('\n'))
        print(actual)
        assert expected == actual

    def test_repr_period_index(self):
        data = create_test_data(seed=456)
        data.coords['time'] = pd.period_range(
            '2000-01-01', periods=20, freq='B')

        # check that creating the repr doesn't raise an error #GH645
        repr(data)

    def test_unicode_data(self):
        # regression test for GH834
        data = Dataset({u'foø': [u'ba®']}, attrs={u'å': u'∑'})
        repr(data)  # should not raise

        byteorder = '<' if sys.byteorder == 'little' else '>'
        expected = dedent(u"""\
        <xarray.Dataset>
        Dimensions:  (foø: 1)
        Coordinates:
          * foø      (foø) %cU3 %r
        Data variables:
            *empty*
        Attributes:
            å:        ∑""" % (byteorder, u'ba®'))
        actual = unicode_type(data)
        assert expected == actual

    def test_info(self):
        ds = create_test_data(seed=123)
        ds = ds.drop('dim3')  # string type prints differently in PY2 vs PY3
        ds.attrs['unicode_attr'] = u'ba®'
        ds.attrs['string_attr'] = 'bar'

        buf = StringIO()
        ds.info(buf=buf)

        expected = dedent(u'''\
        xarray.Dataset {
        dimensions:
        \tdim1 = 8 ;
        \tdim2 = 9 ;
        \tdim3 = 10 ;
        \ttime = 20 ;

        variables:
        \tdatetime64[ns] time(time) ;
        \tfloat64 dim2(dim2) ;
        \tfloat64 var1(dim1, dim2) ;
        \t\tvar1:foo = variable ;
        \tfloat64 var2(dim1, dim2) ;
        \t\tvar2:foo = variable ;
        \tfloat64 var3(dim3, dim1) ;
        \t\tvar3:foo = variable ;
        \tint64 numbers(dim3) ;

        // global attributes:
        \t:unicode_attr = ba® ;
        \t:string_attr = bar ;
        }''')
        actual = buf.getvalue()
        assert expected == actual
        buf.close()

    def test_constructor(self):
        x1 = ('x', 2 * np.arange(100))
        x2 = ('x', np.arange(1000))
        z = (['x', 'y'], np.arange(1000).reshape(100, 10))

        with raises_regex(ValueError, 'conflicting sizes'):
            Dataset({'a': x1, 'b': x2})
        with raises_regex(ValueError, "disallows such variables"):
            Dataset({'a': x1, 'x': z})
        with raises_regex(TypeError, 'tuples to convert'):
            Dataset({'x': (1, 2, 3, 4, 5, 6, 7)})
        with raises_regex(ValueError, 'already exists as a scalar'):
            Dataset({'x': 0, 'y': ('x', [1, 2, 3])})

        # verify handling of DataArrays
        expected = Dataset({'x': x1, 'z': z})
        actual = Dataset({'z': expected['z']})
        assert_identical(expected, actual)

    def test_constructor_invalid_dims(self):
        # regression for GH1120
        with pytest.raises(MergeError):
            Dataset(data_vars=dict(v=('y', [1, 2, 3, 4])),
                    coords=dict(y=DataArray([.1, .2, .3, .4], dims='x')))

    def test_constructor_1d(self):
        expected = Dataset({'x': (['x'], 5.0 + np.arange(5))})
        actual = Dataset({'x': 5.0 + np.arange(5)})
        assert_identical(expected, actual)

        actual = Dataset({'x': [5, 6, 7, 8, 9]})
        assert_identical(expected, actual)

    def test_constructor_0d(self):
        expected = Dataset({'x': ([], 1)})
        for arg in [1, np.array(1), expected['x']]:
            actual = Dataset({'x': arg})
            assert_identical(expected, actual)

        class Arbitrary(object):
            pass

        d = pd.Timestamp('2000-01-01T12')
        args = [True, None, 3.4, np.nan, 'hello', u'uni', b'raw',
                np.datetime64('2000-01-01'), d, d.to_pydatetime(),
                Arbitrary()]
        for arg in args:
            print(arg)
            expected = Dataset({'x': ([], arg)})
            actual = Dataset({'x': arg})
            assert_identical(expected, actual)

    def test_constructor_deprecated(self):
        with raises_regex(ValueError, 'DataArray dimensions'):
            DataArray([1, 2, 3], coords={'x': [0, 1, 2]})

    def test_constructor_auto_align(self):
        a = DataArray([1, 2], [('x', [0, 1])])
        b = DataArray([3, 4], [('x', [1, 2])])

        # verify align uses outer join
        expected = Dataset({'a': ('x', [1, 2, np.nan]),
                            'b': ('x', [np.nan, 3, 4])},
                           {'x': [0, 1, 2]})
        actual = Dataset({'a': a, 'b': b})
        assert_identical(expected, actual)

        # regression test for GH346
        assert isinstance(actual.variables['x'], IndexVariable)

        # variable with different dimensions
        c = ('y', [3, 4])
        expected2 = expected.merge({'c': c})
        actual = Dataset({'a': a, 'b': b, 'c': c})
        assert_identical(expected2, actual)

        # variable that is only aligned against the aligned variables
        d = ('x', [3, 2, 1])
        expected3 = expected.merge({'d': d})
        actual = Dataset({'a': a, 'b': b, 'd': d})
        assert_identical(expected3, actual)

        e = ('x', [0, 0])
        with raises_regex(ValueError, 'conflicting sizes'):
            Dataset({'a': a, 'b': b, 'e': e})

    def test_constructor_pandas_sequence(self):

        ds = self.make_example_math_dataset()
        pandas_objs = OrderedDict(
            (var_name, ds[var_name].to_pandas()) for var_name in ['foo', 'bar']
        )
        ds_based_on_pandas = Dataset(pandas_objs, ds.coords, attrs=ds.attrs)
        del ds_based_on_pandas['x']
        assert_equal(ds, ds_based_on_pandas)

        # reindex pandas obj, check align works
        rearranged_index = reversed(pandas_objs['foo'].index)
        pandas_objs['foo'] = pandas_objs['foo'].reindex(rearranged_index)
        ds_based_on_pandas = Dataset(pandas_objs, ds.coords, attrs=ds.attrs)
        del ds_based_on_pandas['x']
        assert_equal(ds, ds_based_on_pandas)

    def test_constructor_pandas_single(self):

        das = [
            DataArray(np.random.rand(4), dims=['a']),  # series
            DataArray(np.random.rand(4, 3), dims=['a', 'b']),  # df
        ]

        if hasattr(pd, 'Panel'):
            das.append(
                DataArray(np.random.rand(4, 3, 2), dims=['a', 'b', 'c']))

        with warnings.catch_warnings():
            warnings.filterwarnings('ignore', r'\W*Panel is deprecated')
            for a in das:
                pandas_obj = a.to_pandas()
                ds_based_on_pandas = Dataset(pandas_obj)
                for dim in ds_based_on_pandas.data_vars:
                    assert_array_equal(
                        ds_based_on_pandas[dim], pandas_obj[dim])

    def test_constructor_compat(self):
        data = OrderedDict([('x', DataArray(0, coords={'y': 1})),
                            ('y', ('z', [1, 1, 1]))])
        with pytest.raises(MergeError):
            Dataset(data, compat='equals')
        expected = Dataset({'x': 0}, {'y': ('z', [1, 1, 1])})
        actual = Dataset(data)
        assert_identical(expected, actual)
        actual = Dataset(data, compat='broadcast_equals')
        assert_identical(expected, actual)

        data = OrderedDict([('y', ('z', [1, 1, 1])),
                            ('x', DataArray(0, coords={'y': 1}))])
        actual = Dataset(data)
        assert_identical(expected, actual)

        original = Dataset({'a': (('x', 'y'), np.ones((2, 3)))},
                           {'c': (('x', 'y'), np.zeros((2, 3))), 'x': [0, 1]})
        expected = Dataset({'a': ('x', np.ones(2)),
                            'b': ('y', np.ones(3))},
                           {'c': (('x', 'y'), np.zeros((2, 3))), 'x': [0, 1]})
        # use an OrderedDict to ensure test results are reproducible; otherwise
        # the order of appearance of x and y matters for the order of
        # dimensions in 'c'
        actual = Dataset(OrderedDict([('a', original['a'][:, 0]),
                                      ('b', original['a'][0].drop('x'))]))
        assert_identical(expected, actual)

        data = {'x': DataArray(0, coords={'y': 3}), 'y': ('z', [1, 1, 1])}
        with pytest.raises(MergeError):
            Dataset(data)

        data = {'x': DataArray(0, coords={'y': 1}), 'y': [1, 1]}
        actual = Dataset(data)
        expected = Dataset({'x': 0}, {'y': [1, 1]})
        assert_identical(expected, actual)

    def test_constructor_with_coords(self):
        with raises_regex(ValueError, 'found in both data_vars and'):
            Dataset({'a': ('x', [1])}, {'a': ('x', [1])})

        ds = Dataset({}, {'a': ('x', [1])})
        assert not ds.data_vars
        self.assertItemsEqual(ds.coords.keys(), ['a'])

        mindex = pd.MultiIndex.from_product([['a', 'b'], [1, 2]],
                                            names=('level_1', 'level_2'))
        with raises_regex(ValueError, 'conflicting MultiIndex'):
            Dataset({}, {'x': mindex, 'y': mindex})
            Dataset({}, {'x': mindex, 'level_1': range(4)})

    def test_properties(self):
        ds = create_test_data()
        assert ds.dims == \
            {'dim1': 8, 'dim2': 9, 'dim3': 10, 'time': 20}
        assert list(ds.dims) == sorted(ds.dims)
        assert ds.sizes == ds.dims

        # These exact types aren't public API, but this makes sure we don't
        # change them inadvertently:
        assert isinstance(ds.dims, utils.Frozen)
        assert isinstance(ds.dims.mapping, utils.SortedKeysDict)
        assert type(ds.dims.mapping.mapping) is dict  # noqa

        with pytest.warns(FutureWarning):
            self.assertItemsEqual(ds, list(ds.variables))
        with pytest.warns(FutureWarning):
            self.assertItemsEqual(ds.keys(), list(ds.variables))
        assert 'aasldfjalskdfj' not in ds.variables
        assert 'dim1' in repr(ds.variables)
        with pytest.warns(FutureWarning):
            assert len(ds) == 7
        with pytest.warns(FutureWarning):
            assert bool(ds)

        self.assertItemsEqual(ds.data_vars, ['var1', 'var2', 'var3'])
        self.assertItemsEqual(ds.data_vars.keys(), ['var1', 'var2', 'var3'])
        assert 'var1' in ds.data_vars
        assert 'dim1' not in ds.data_vars
        assert 'numbers' not in ds.data_vars
        assert len(ds.data_vars) == 3

        self.assertItemsEqual(ds.indexes, ['dim2', 'dim3', 'time'])
        assert len(ds.indexes) == 3
        assert 'dim2' in repr(ds.indexes)

        self.assertItemsEqual(ds.coords, ['time', 'dim2', 'dim3', 'numbers'])
        assert 'dim2' in ds.coords
        assert 'numbers' in ds.coords
        assert 'var1' not in ds.coords
        assert 'dim1' not in ds.coords
        assert len(ds.coords) == 4

        assert Dataset({'x': np.int64(1),
                        'y': np.float32([1, 2])}).nbytes == 16

    def test_asarray(self):
        ds = Dataset({'x': 0})
        with raises_regex(TypeError, 'cannot directly convert'):
            np.asarray(ds)

    def test_get_index(self):
        ds = Dataset({'foo': (('x', 'y'), np.zeros((2, 3)))},
                     coords={'x': ['a', 'b']})
        assert ds.get_index('x').equals(pd.Index(['a', 'b']))
        assert ds.get_index('y').equals(pd.Index([0, 1, 2]))
        with pytest.raises(KeyError):
            ds.get_index('z')

    def test_attr_access(self):
        ds = Dataset({'tmin': ('x', [42], {'units': 'Celcius'})},
                     attrs={'title': 'My test data'})
        assert_identical(ds.tmin, ds['tmin'])
        assert_identical(ds.tmin.x, ds.x)

        assert ds.title == ds.attrs['title']
        assert ds.tmin.units == ds['tmin'].attrs['units']

        assert set(['tmin', 'title']) <= set(dir(ds))
        assert 'units' in set(dir(ds.tmin))

        # should defer to variable of same name
        ds.attrs['tmin'] = -999
        assert ds.attrs['tmin'] == -999
        assert_identical(ds.tmin, ds['tmin'])

    def test_variable(self):
        a = Dataset()
        d = np.random.random((10, 3))
        a['foo'] = (('time', 'x',), d)
        assert 'foo' in a.variables
        assert 'foo' in a
        a['bar'] = (('time', 'x',), d)
        # order of creation is preserved
        assert list(a.variables) == ['foo', 'bar']
        assert_array_equal(a['foo'].values, d)
        # try to add variable with dim (10,3) with data that's (3,10)
        with pytest.raises(ValueError):
            a['qux'] = (('time', 'x'), d.T)

    def test_modify_inplace(self):
        a = Dataset()
        vec = np.random.random((10,))
        attributes = {'foo': 'bar'}
        a['x'] = ('x', vec, attributes)
        assert 'x' in a.coords
        assert isinstance(a.coords['x'].to_index(), pd.Index)
        assert_identical(a.coords['x'].variable, a.variables['x'])
        b = Dataset()
        b['x'] = ('x', vec, attributes)
        assert_identical(a['x'], b['x'])
        assert a.dims == b.dims
        # this should work
        a['x'] = ('x', vec[:5])
        a['z'] = ('x', np.arange(5))
        with pytest.raises(ValueError):
            # now it shouldn't, since there is a conflicting length
            a['x'] = ('x', vec[:4])
        arr = np.random.random((10, 1,))
        scal = np.array(0)
        with pytest.raises(ValueError):
            a['y'] = ('y', arr)
        with pytest.raises(ValueError):
            a['y'] = ('y', scal)
        assert 'y' not in a.dims

    def test_coords_properties(self):
        # use an OrderedDict for coordinates to ensure order across python
        # versions
        # use int64 for repr consistency on windows
        data = Dataset(OrderedDict([('x', ('x', np.array([-1, -2], 'int64'))),
                                    ('y', ('y', np.array([0, 1, 2], 'int64'))),
                                    ('foo', (['x', 'y'],
                                             np.random.randn(2, 3)))]),
                       OrderedDict([('a', ('x', np.array([4, 5], 'int64'))),
                                    ('b', np.int64(-10))]))

        assert 4 == len(data.coords)

        self.assertItemsEqual(['x', 'y', 'a', 'b'], list(data.coords))

        assert_identical(data.coords['x'].variable, data['x'].variable)
        assert_identical(data.coords['y'].variable, data['y'].variable)

        assert 'x' in data.coords
        assert 'a' in data.coords
        assert 0 not in data.coords
        assert 'foo' not in data.coords

        with pytest.raises(KeyError):
            data.coords['foo']
        with pytest.raises(KeyError):
            data.coords[0]

        expected = dedent("""\
        Coordinates:
          * x        (x) int64 -1 -2
          * y        (y) int64 0 1 2
            a        (x) int64 4 5
            b        int64 -10""")
        actual = repr(data.coords)
        assert expected == actual

        assert {'x': 2, 'y': 3} == data.coords.dims

    def test_coords_modify(self):
        data = Dataset({'x': ('x', [-1, -2]),
                        'y': ('y', [0, 1, 2]),
                        'foo': (['x', 'y'], np.random.randn(2, 3))},
                       {'a': ('x', [4, 5]), 'b': -10})

        actual = data.copy(deep=True)
        actual.coords['x'] = ('x', ['a', 'b'])
        assert_array_equal(actual['x'], ['a', 'b'])

        actual = data.copy(deep=True)
        actual.coords['z'] = ('z', ['a', 'b'])
        assert_array_equal(actual['z'], ['a', 'b'])

        actual = data.copy(deep=True)
        with raises_regex(ValueError, 'conflicting sizes'):
            actual.coords['x'] = ('x', [-1])
        assert_identical(actual, data)  # should not be modified

        actual = data.copy()
        del actual.coords['b']
        expected = data.reset_coords('b', drop=True)
        assert_identical(expected, actual)

        with pytest.raises(KeyError):
            del data.coords['not_found']

        with pytest.raises(KeyError):
            del data.coords['foo']

        actual = data.copy(deep=True)
        actual.coords.update({'c': 11})
        expected = data.merge({'c': 11}).set_coords('c')
        assert_identical(expected, actual)

    def test_coords_setitem_with_new_dimension(self):
        actual = Dataset()
        actual.coords['foo'] = ('x', [1, 2, 3])
        expected = Dataset(coords={'foo': ('x', [1, 2, 3])})
        assert_identical(expected, actual)

    def test_coords_setitem_multiindex(self):
        data = create_test_multiindex()
        with raises_regex(ValueError, 'conflicting MultiIndex'):
            data.coords['level_1'] = range(4)

    def test_coords_set(self):
        one_coord = Dataset({'x': ('x', [0]),
                             'yy': ('x', [1]),
                             'zzz': ('x', [2])})
        two_coords = Dataset({'zzz': ('x', [2])},
                             {'x': ('x', [0]),
                              'yy': ('x', [1])})
        all_coords = Dataset(coords={'x': ('x', [0]),
                                     'yy': ('x', [1]),
                                     'zzz': ('x', [2])})

        actual = one_coord.set_coords('x')
        assert_identical(one_coord, actual)
        actual = one_coord.set_coords(['x'])
        assert_identical(one_coord, actual)

        actual = one_coord.set_coords('yy')
        assert_identical(two_coords, actual)

        actual = one_coord.set_coords(['yy', 'zzz'])
        assert_identical(all_coords, actual)

        actual = one_coord.reset_coords()
        assert_identical(one_coord, actual)
        actual = two_coords.reset_coords()
        assert_identical(one_coord, actual)
        actual = all_coords.reset_coords()
        assert_identical(one_coord, actual)

        actual = all_coords.reset_coords(['yy', 'zzz'])
        assert_identical(one_coord, actual)
        actual = all_coords.reset_coords('zzz')
        assert_identical(two_coords, actual)

        with raises_regex(ValueError, 'cannot remove index'):
            one_coord.reset_coords('x')

        actual = all_coords.reset_coords('zzz', drop=True)
        expected = all_coords.drop('zzz')
        assert_identical(expected, actual)
        expected = two_coords.drop('zzz')
        assert_identical(expected, actual)

    def test_coords_to_dataset(self):
        orig = Dataset({'foo': ('y', [-1, 0, 1])}, {'x': 10, 'y': [2, 3, 4]})
        expected = Dataset(coords={'x': 10, 'y': [2, 3, 4]})
        actual = orig.coords.to_dataset()
        assert_identical(expected, actual)

    def test_coords_merge(self):
        orig_coords = Dataset(coords={'a': ('x', [1, 2]), 'x': [0, 1]}).coords
        other_coords = Dataset(coords={'b': ('x', ['a', 'b']),
                                       'x': [0, 1]}).coords
        expected = Dataset(coords={'a': ('x', [1, 2]),
                                   'b': ('x', ['a', 'b']),
                                   'x': [0, 1]})
        actual = orig_coords.merge(other_coords)
        assert_identical(expected, actual)
        actual = other_coords.merge(orig_coords)
        assert_identical(expected, actual)

        other_coords = Dataset(coords={'x': ('x', ['a'])}).coords
        with pytest.raises(MergeError):
            orig_coords.merge(other_coords)
        other_coords = Dataset(coords={'x': ('x', ['a', 'b'])}).coords
        with pytest.raises(MergeError):
            orig_coords.merge(other_coords)
        other_coords = Dataset(coords={'x': ('x', ['a', 'b', 'c'])}).coords
        with pytest.raises(MergeError):
            orig_coords.merge(other_coords)

        other_coords = Dataset(coords={'a': ('x', [8, 9])}).coords
        expected = Dataset(coords={'x': range(2)})
        actual = orig_coords.merge(other_coords)
        assert_identical(expected, actual)
        actual = other_coords.merge(orig_coords)
        assert_identical(expected, actual)

        other_coords = Dataset(coords={'x': np.nan}).coords
        actual = orig_coords.merge(other_coords)
        assert_identical(orig_coords.to_dataset(), actual)
        actual = other_coords.merge(orig_coords)
        assert_identical(orig_coords.to_dataset(), actual)

    def test_coords_merge_mismatched_shape(self):
        orig_coords = Dataset(coords={'a': ('x', [1, 1])}).coords
        other_coords = Dataset(coords={'a': 1}).coords
        expected = orig_coords.to_dataset()
        actual = orig_coords.merge(other_coords)
        assert_identical(expected, actual)

        other_coords = Dataset(coords={'a': ('y', [1])}).coords
        expected = Dataset(coords={'a': (['x', 'y'], [[1], [1]])})
        actual = orig_coords.merge(other_coords)
        assert_identical(expected, actual)

        actual = other_coords.merge(orig_coords)
        assert_identical(expected.transpose(), actual)

        orig_coords = Dataset(coords={'a': ('x', [np.nan])}).coords
        other_coords = Dataset(coords={'a': np.nan}).coords
        expected = orig_coords.to_dataset()
        actual = orig_coords.merge(other_coords)
        assert_identical(expected, actual)

    def test_data_vars_properties(self):
        ds = Dataset()
        ds['foo'] = (('x',), [1.0])
        ds['bar'] = 2.0

        assert set(ds.data_vars) == {'foo', 'bar'}
        assert 'foo' in ds.data_vars
        assert 'x' not in ds.data_vars
        assert_identical(ds['foo'], ds.data_vars['foo'])

        expected = dedent("""\
        Data variables:
            foo      (x) float64 1.0
            bar      float64 2.0""")
        actual = repr(ds.data_vars)
        assert expected == actual

    def test_equals_and_identical(self):
        data = create_test_data(seed=42)
        assert data.equals(data)
        assert data.identical(data)

        data2 = create_test_data(seed=42)
        data2.attrs['foobar'] = 'baz'
        assert data.equals(data2)
        assert not data.identical(data2)

        del data2['time']
        assert not data.equals(data2)

        data = create_test_data(seed=42).rename({'var1': None})
        assert data.equals(data)
        assert data.identical(data)

        data2 = data.reset_coords()
        assert not data2.equals(data)
        assert not data2.identical(data)

    def test_equals_failures(self):
        data = create_test_data()
        assert not data.equals('foo')
        assert not data.identical(123)
        assert not data.broadcast_equals({1: 2})

    def test_broadcast_equals(self):
        data1 = Dataset(coords={'x': 0})
        data2 = Dataset(coords={'x': [0]})
        assert data1.broadcast_equals(data2)
        assert not data1.equals(data2)
        assert not data1.identical(data2)

    def test_attrs(self):
        data = create_test_data(seed=42)
        data.attrs = {'foobar': 'baz'}
        assert data.attrs['foobar'], 'baz'
        assert isinstance(data.attrs, OrderedDict)

    @requires_dask
    def test_chunk(self):
        data = create_test_data()
        for v in data.variables.values():
            assert isinstance(v.data, np.ndarray)
        assert data.chunks == {}

        reblocked = data.chunk()
        for k, v in reblocked.variables.items():
            if k in reblocked.dims:
                assert isinstance(v.data, np.ndarray)
            else:
                assert isinstance(v.data, da.Array)

        expected_chunks = {'dim1': (8,), 'dim2': (9,), 'dim3': (10,)}
        assert reblocked.chunks == expected_chunks

        reblocked = data.chunk({'time': 5, 'dim1': 5, 'dim2': 5, 'dim3': 5})
        # time is not a dim in any of the data_vars, so it
        # doesn't get chunked
        expected_chunks = {'dim1': (5, 3), 'dim2': (5, 4), 'dim3': (5, 5)}
        assert reblocked.chunks == expected_chunks

        reblocked = data.chunk(expected_chunks)
        assert reblocked.chunks == expected_chunks

        # reblock on already blocked data
        reblocked = reblocked.chunk(expected_chunks)
        assert reblocked.chunks == expected_chunks
        assert_identical(reblocked, data)

        with raises_regex(ValueError, 'some chunks'):
            data.chunk({'foo': 10})

    @requires_dask
    def test_dask_is_lazy(self):
        store = InaccessibleVariableDataStore()
        create_test_data().dump_to_store(store)
        ds = open_dataset(store).chunk()

        with pytest.raises(UnexpectedDataAccess):
            ds.load()
        with pytest.raises(UnexpectedDataAccess):
            ds['var1'].values

        # these should not raise UnexpectedDataAccess:
        ds.var1.data
        ds.isel(time=10)
        ds.isel(time=slice(10), dim1=[0]).isel(dim1=0, dim2=-1)
        ds.transpose()
        ds.mean()
        ds.fillna(0)
        ds.rename({'dim1': 'foobar'})
        ds.set_coords('var1')
        ds.drop('var1')

    def test_isel(self):
        data = create_test_data()
        slicers = {'dim1': slice(None, None, 2), 'dim2': slice(0, 2)}
        ret = data.isel(**slicers)

        # Verify that only the specified dimension was altered
        self.assertItemsEqual(data.dims, ret.dims)
        for d in data.dims:
            if d in slicers:
                assert ret.dims[d] == \
                    np.arange(data.dims[d])[slicers[d]].size
            else:
                assert data.dims[d] == ret.dims[d]
        # Verify that the data is what we expect
        for v in data.variables:
            assert data[v].dims == ret[v].dims
            assert data[v].attrs == ret[v].attrs
            slice_list = [slice(None)] * data[v].values.ndim
            for d, s in iteritems(slicers):
                if d in data[v].dims:
                    inds = np.nonzero(np.array(data[v].dims) == d)[0]
                    for ind in inds:
                        slice_list[ind] = s
            expected = data[v].values[tuple(slice_list)]
            actual = ret[v].values
            np.testing.assert_array_equal(expected, actual)

        with pytest.raises(ValueError):
            data.isel(not_a_dim=slice(0, 2))

        ret = data.isel(dim1=0)
        assert {'time': 20, 'dim2': 9, 'dim3': 10} == ret.dims
        self.assertItemsEqual(data.data_vars, ret.data_vars)
        self.assertItemsEqual(data.coords, ret.coords)
        self.assertItemsEqual(data.indexes, ret.indexes)

        ret = data.isel(time=slice(2), dim1=0, dim2=slice(5))
        assert {'time': 2, 'dim2': 5, 'dim3': 10} == ret.dims
        self.assertItemsEqual(data.data_vars, ret.data_vars)
        self.assertItemsEqual(data.coords, ret.coords)
        self.assertItemsEqual(data.indexes, ret.indexes)

        ret = data.isel(time=0, dim1=0, dim2=slice(5))
        self.assertItemsEqual({'dim2': 5, 'dim3': 10}, ret.dims)
        self.assertItemsEqual(data.data_vars, ret.data_vars)
        self.assertItemsEqual(data.coords, ret.coords)
        self.assertItemsEqual(data.indexes, list(ret.indexes) + ['time'])

    def test_isel_fancy(self):
        # isel with fancy indexing.
        data = create_test_data()

        pdim1 = [1, 2, 3]
        pdim2 = [4, 5, 1]
        pdim3 = [1, 2, 3]
        actual = data.isel(dim1=(('test_coord', ), pdim1),
                           dim2=(('test_coord', ), pdim2),
                           dim3=(('test_coord', ), pdim3))
        assert 'test_coord' in actual.dims
        assert actual.coords['test_coord'].shape == (len(pdim1), )

        # Should work with DataArray
        actual = data.isel(dim1=DataArray(pdim1, dims='test_coord'),
                           dim2=(('test_coord', ), pdim2),
                           dim3=(('test_coord', ), pdim3))
        assert 'test_coord' in actual.dims
        assert actual.coords['test_coord'].shape == (len(pdim1), )
        expected = data.isel(dim1=(('test_coord', ), pdim1),
                             dim2=(('test_coord', ), pdim2),
                             dim3=(('test_coord', ), pdim3))
        assert_identical(actual, expected)

        # DataArray with coordinate
        idx1 = DataArray(pdim1, dims=['a'], coords={'a': np.random.randn(3)})
        idx2 = DataArray(pdim2, dims=['b'], coords={'b': np.random.randn(3)})
        idx3 = DataArray(pdim3, dims=['c'], coords={'c': np.random.randn(3)})
        # Should work with DataArray
        actual = data.isel(dim1=idx1, dim2=idx2, dim3=idx3)
        assert 'a' in actual.dims
        assert 'b' in actual.dims
        assert 'c' in actual.dims
        assert 'time' in actual.coords
        assert 'dim2' in actual.coords
        assert 'dim3' in actual.coords
        expected = data.isel(dim1=(('a', ), pdim1),
                             dim2=(('b', ), pdim2),
                             dim3=(('c', ), pdim3))
        expected = expected.assign_coords(a=idx1['a'], b=idx2['b'],
                                          c=idx3['c'])
        assert_identical(actual, expected)

        idx1 = DataArray(pdim1, dims=['a'], coords={'a': np.random.randn(3)})
        idx2 = DataArray(pdim2, dims=['a'])
        idx3 = DataArray(pdim3, dims=['a'])
        # Should work with DataArray
        actual = data.isel(dim1=idx1, dim2=idx2, dim3=idx3)
        assert 'a' in actual.dims
        assert 'time' in actual.coords
        assert 'dim2' in actual.coords
        assert 'dim3' in actual.coords
        expected = data.isel(dim1=(('a', ), pdim1),
                             dim2=(('a', ), pdim2),
                             dim3=(('a', ), pdim3))
        expected = expected.assign_coords(a=idx1['a'])
        assert_identical(actual, expected)

        actual = data.isel(dim1=(('points', ), pdim1),
                           dim2=(('points', ), pdim2))
        assert 'points' in actual.dims
        assert 'dim3' in actual.dims
        assert 'dim3' not in actual.data_vars
        np.testing.assert_array_equal(data['dim2'][pdim2], actual['dim2'])

        # test that the order of the indexers doesn't matter
        assert_identical(data.isel(dim1=(('points', ), pdim1),
                                   dim2=(('points', ), pdim2)),
                         data.isel(dim2=(('points', ), pdim2),
                                   dim1=(('points', ), pdim1)))
        # make sure we're raising errors in the right places
        with raises_regex(IndexError,
                          'Dimensions of indexers mismatch'):
            data.isel(dim1=(('points', ), [1, 2]),
                      dim2=(('points', ), [1, 2, 3]))
        with raises_regex(TypeError, 'cannot use a Dataset'):
            data.isel(dim1=Dataset({'points': [1, 2]}))

        # test to be sure we keep around variables that were not indexed
        ds = Dataset({'x': [1, 2, 3, 4], 'y': 0})
        actual = ds.isel(x=(('points', ), [0, 1, 2]))
        assert_identical(ds['y'], actual['y'])

        # tests using index or DataArray as indexers
        stations = Dataset()
        stations['station'] = (('station', ), ['A', 'B', 'C'])
        stations['dim1s'] = (('station', ), [1, 2, 3])
        stations['dim2s'] = (('station', ), [4, 5, 1])

        actual = data.isel(dim1=stations['dim1s'],
                           dim2=stations['dim2s'])
        assert 'station' in actual.coords
        assert 'station' in actual.dims
        assert_identical(actual['station'].drop(['dim2']),
                         stations['station'])

        with raises_regex(ValueError, 'conflicting values for '):
            data.isel(dim1=DataArray([0, 1, 2], dims='station',
                                     coords={'station': [0, 1, 2]}),
                      dim2=DataArray([0, 1, 2], dims='station',
                                     coords={'station': [0, 1, 3]}))

        # multi-dimensional selection
        stations = Dataset()
        stations['a'] = (('a', ), ['A', 'B', 'C'])
        stations['b'] = (('b', ), [0, 1])
        stations['dim1s'] = (('a', 'b'), [[1, 2], [2, 3], [3, 4]])
        stations['dim2s'] = (('a', ), [4, 5, 1])
        actual = data.isel(dim1=stations['dim1s'], dim2=stations['dim2s'])
        assert 'a' in actual.coords
        assert 'a' in actual.dims
        assert 'b' in actual.coords
        assert 'b' in actual.dims
        assert 'dim2' in actual.coords
        assert 'a' in actual['dim2'].dims

        assert_identical(actual['a'].drop(['dim2']),
                         stations['a'])
        assert_identical(actual['b'], stations['b'])
        expected_var1 = data['var1'].variable[stations['dim1s'].variable,
                                              stations['dim2s'].variable]
        expected_var2 = data['var2'].variable[stations['dim1s'].variable,
                                              stations['dim2s'].variable]
        expected_var3 = data['var3'].variable[slice(None),
                                              stations['dim1s'].variable]
        assert_equal(actual['a'].drop('dim2'), stations['a'])
        assert_array_equal(actual['var1'], expected_var1)
        assert_array_equal(actual['var2'], expected_var2)
        assert_array_equal(actual['var3'], expected_var3)

    def test_isel_dataarray(self):
        """ Test for indexing by DataArray """
        data = create_test_data()
        # indexing with DataArray with same-name coordinates.
        indexing_da = DataArray(np.arange(1, 4), dims=['dim1'],
                                coords={'dim1': np.random.randn(3)})
        actual = data.isel(dim1=indexing_da)
        assert_identical(indexing_da['dim1'], actual['dim1'])
        assert_identical(data['dim2'], actual['dim2'])

        # Conflict in the dimension coordinate
        indexing_da = DataArray(np.arange(1, 4), dims=['dim2'],
                                coords={'dim2': np.random.randn(3)})
        with raises_regex(IndexError, "dimension coordinate 'dim2'"):
            actual = data.isel(dim2=indexing_da)
        # Also the case for DataArray
        with raises_regex(IndexError, "dimension coordinate 'dim2'"):
            actual = data['var2'].isel(dim2=indexing_da)
        with raises_regex(IndexError, "dimension coordinate 'dim2'"):
            data['dim2'].isel(dim2=indexing_da)

        # same name coordinate which does not conflict
        indexing_da = DataArray(np.arange(1, 4), dims=['dim2'],
                                coords={'dim2': data['dim2'].values[1:4]})
        actual = data.isel(dim2=indexing_da)
        assert_identical(actual['dim2'], indexing_da['dim2'])

        # Silently drop conflicted (non-dimensional) coordinate of indexer
        indexing_da = DataArray(np.arange(1, 4), dims=['dim2'],
                                coords={'dim2': data['dim2'].values[1:4],
                                        'numbers': ('dim2', np.arange(2, 5))})
        actual = data.isel(dim2=indexing_da)
        assert_identical(actual['numbers'], data['numbers'])

        # boolean data array with coordinate with the same name
        indexing_da = DataArray(np.arange(1, 10), dims=['dim2'],
                                coords={'dim2': data['dim2'].values})
        indexing_da = (indexing_da < 3)
        actual = data.isel(dim2=indexing_da)
        assert_identical(actual['dim2'], data['dim2'][:2])

        # boolean data array with non-dimensioncoordinate
        indexing_da = DataArray(np.arange(1, 10), dims=['dim2'],
                                coords={'dim2': data['dim2'].values,
                                        'non_dim': (('dim2', ),
                                                    np.random.randn(9)),
                                        'non_dim2': 0})
        indexing_da = (indexing_da < 3)
        actual = data.isel(dim2=indexing_da)
        assert_identical(
            actual['dim2'].drop('non_dim').drop('non_dim2'), data['dim2'][:2])
        assert_identical(
            actual['non_dim'], indexing_da['non_dim'][:2])
        assert_identical(
            actual['non_dim2'], indexing_da['non_dim2'])

        # non-dimension coordinate will be also attached
        indexing_da = DataArray(np.arange(1, 4), dims=['dim2'],
                                coords={'non_dim': (('dim2', ),
                                                    np.random.randn(3))})
        actual = data.isel(dim2=indexing_da)
        assert 'non_dim' in actual
        assert 'non_dim' in actual.coords

        # Index by a scalar DataArray
        indexing_da = DataArray(3, dims=[], coords={'station': 2})
        actual = data.isel(dim2=indexing_da)
        assert 'station' in actual
        actual = data.isel(dim2=indexing_da['station'])
        assert 'station' in actual

        # indexer generated from coordinates
        indexing_ds = Dataset({}, coords={'dim2': [0, 1, 2]})
        with raises_regex(
                IndexError, "dimension coordinate 'dim2'"):
            actual = data.isel(dim2=indexing_ds['dim2'])

    def test_sel(self):
        data = create_test_data()
        int_slicers = {'dim1': slice(None, None, 2),
                       'dim2': slice(2),
                       'dim3': slice(3)}
        loc_slicers = {'dim1': slice(None, None, 2),
                       'dim2': slice(0, 0.5),
                       'dim3': slice('a', 'c')}
        assert_equal(data.isel(**int_slicers),
                     data.sel(**loc_slicers))
        data['time'] = ('time', pd.date_range('2000-01-01', periods=20))
        assert_equal(data.isel(time=0),
                     data.sel(time='2000-01-01'))
        assert_equal(data.isel(time=slice(10)),
                     data.sel(time=slice('2000-01-01',
                                         '2000-01-10')))
        assert_equal(data, data.sel(time=slice('1999', '2005')))
        times = pd.date_range('2000-01-01', periods=3)
        assert_equal(data.isel(time=slice(3)),
                     data.sel(time=times))
        assert_equal(data.isel(time=slice(3)),
                     data.sel(time=(data['time.dayofyear'] <= 3)))

        td = pd.to_timedelta(np.arange(3), unit='days')
        data = Dataset({'x': ('td', np.arange(3)), 'td': td})
        assert_equal(data, data.sel(td=td))
        assert_equal(data, data.sel(td=slice('3 days')))
        assert_equal(data.isel(td=0),
                     data.sel(td=pd.Timedelta('0 days')))
        assert_equal(data.isel(td=0),
                     data.sel(td=pd.Timedelta('0h')))
        assert_equal(data.isel(td=slice(1, 3)),
                     data.sel(td=slice('1 days', '2 days')))

    def test_sel_dataarray(self):
        data = create_test_data()

        ind = DataArray([0.0, 0.5, 1.0], dims=['dim2'])
        actual = data.sel(dim2=ind)
        assert_equal(actual, data.isel(dim2=[0, 1, 2]))

        # with different dimension
        ind = DataArray([0.0, 0.5, 1.0], dims=['new_dim'])
        actual = data.sel(dim2=ind)
        expected = data.isel(dim2=Variable('new_dim', [0, 1, 2]))
        assert 'new_dim' in actual.dims
        assert_equal(actual, expected)

        # Multi-dimensional
        ind = DataArray([[0.0], [0.5], [1.0]], dims=['new_dim', 'new_dim2'])
        actual = data.sel(dim2=ind)
        expected = data.isel(dim2=Variable(('new_dim', 'new_dim2'),
                                           [[0], [1], [2]]))
        assert 'new_dim' in actual.dims
        assert 'new_dim2' in actual.dims
        assert_equal(actual, expected)

        # with coordinate
        ind = DataArray([0.0, 0.5, 1.0], dims=['new_dim'],
                        coords={'new_dim': ['a', 'b', 'c']})
        actual = data.sel(dim2=ind)
        expected = data.isel(dim2=[0, 1, 2]).rename({'dim2': 'new_dim'})
        assert 'new_dim' in actual.dims
        assert 'new_dim' in actual.coords
        assert_equal(actual.drop('new_dim').drop('dim2'),
                     expected.drop('new_dim'))
        assert_equal(actual['new_dim'].drop('dim2'),
                     ind['new_dim'])

        # with conflicted coordinate (silently ignored)
        ind = DataArray([0.0, 0.5, 1.0], dims=['dim2'],
                        coords={'dim2': ['a', 'b', 'c']})
        actual = data.sel(dim2=ind)
        expected = data.isel(dim2=[0, 1, 2])
        assert_equal(actual, expected)

        # with conflicted coordinate (silently ignored)
        ind = DataArray([0.0, 0.5, 1.0], dims=['new_dim'],
                        coords={'new_dim': ['a', 'b', 'c'],
                                'dim2': 3})
        actual = data.sel(dim2=ind)
        assert_equal(actual['new_dim'].drop('dim2'),
                     ind['new_dim'].drop('dim2'))
        expected = data.isel(dim2=[0, 1, 2])
        expected['dim2'] = (('new_dim'), expected['dim2'].values)
        assert_equal(actual['dim2'].drop('new_dim'),
                     expected['dim2'])
        assert actual['var1'].dims == ('dim1', 'new_dim')

        # with non-dimensional coordinate
        ind = DataArray([0.0, 0.5, 1.0], dims=['dim2'],
                        coords={'dim2': ['a', 'b', 'c'],
                                'numbers': ('dim2', [0, 1, 2]),
                                'new_dim': ('dim2', [1.1, 1.2, 1.3])})
        actual = data.sel(dim2=ind)
        expected = data.isel(dim2=[0, 1, 2])
        assert_equal(actual.drop('new_dim'), expected)
        assert np.allclose(actual['new_dim'].values, ind['new_dim'].values)

    def test_sel_dataarray_mindex(self):
        midx = pd.MultiIndex.from_product([list('abc'), [0, 1]],
                                          names=('one', 'two'))
        mds = xr.Dataset({'var': (('x', 'y'), np.random.rand(6, 3))},
                         coords={'x': midx, 'y': range(3)})

        actual_isel = mds.isel(x=xr.DataArray(np.arange(3), dims='x'))
        actual_sel = mds.sel(x=DataArray(mds.indexes['x'][:3], dims='x'))
        assert actual_isel['x'].dims == ('x', )
        assert actual_sel['x'].dims == ('x', )
        assert_identical(actual_isel, actual_sel)

        actual_isel = mds.isel(x=xr.DataArray(np.arange(3), dims='z'))
        actual_sel = mds.sel(x=Variable('z', mds.indexes['x'][:3]))
        assert actual_isel['x'].dims == ('z', )
        assert actual_sel['x'].dims == ('z', )
        assert_identical(actual_isel, actual_sel)

        # with coordinate
        actual_isel = mds.isel(x=xr.DataArray(np.arange(3), dims='z',
                                              coords={'z': [0, 1, 2]}))
        actual_sel = mds.sel(x=xr.DataArray(mds.indexes['x'][:3], dims='z',
                                            coords={'z': [0, 1, 2]}))
        assert actual_isel['x'].dims == ('z', )
        assert actual_sel['x'].dims == ('z', )
        assert_identical(actual_isel, actual_sel)

        # Vectorized indexing with level-variables raises an error
        with raises_regex(ValueError, 'Vectorized selection is '):
            mds.sel(one=['a', 'b'])

        with raises_regex(ValueError, 'Vectorized selection is '
                          'not available along MultiIndex variable:'
                          ' x'):
            mds.sel(x=xr.DataArray([np.array(midx[:2]), np.array(midx[-2:])],
                                   dims=['a', 'b']))

    def test_sel_drop(self):
        data = Dataset({'foo': ('x', [1, 2, 3])}, {'x': [0, 1, 2]})
        expected = Dataset({'foo': 1})
        selected = data.sel(x=0, drop=True)
        assert_identical(expected, selected)

        expected = Dataset({'foo': 1}, {'x': 0})
        selected = data.sel(x=0, drop=False)
        assert_identical(expected, selected)

        data = Dataset({'foo': ('x', [1, 2, 3])})
        expected = Dataset({'foo': 1})
        selected = data.sel(x=0, drop=True)
        assert_identical(expected, selected)

    def test_isel_drop(self):
        data = Dataset({'foo': ('x', [1, 2, 3])}, {'x': [0, 1, 2]})
        expected = Dataset({'foo': 1})
        selected = data.isel(x=0, drop=True)
        assert_identical(expected, selected)

        expected = Dataset({'foo': 1}, {'x': 0})
        selected = data.isel(x=0, drop=False)
        assert_identical(expected, selected)

    def test_isel_points(self):
        data = create_test_data()

        pdim1 = [1, 2, 3]
        pdim2 = [4, 5, 1]
        pdim3 = [1, 2, 3]
        actual = data.isel_points(dim1=pdim1, dim2=pdim2, dim3=pdim3,
                                  dim='test_coord')
        assert 'test_coord' in actual.dims
        assert actual.coords['test_coord'].shape == (len(pdim1), )

        actual = data.isel_points(dim1=pdim1, dim2=pdim2)
        assert 'points' in actual.dims
        assert 'dim3' in actual.dims
        assert 'dim3' not in actual.data_vars
        np.testing.assert_array_equal(data['dim2'][pdim2], actual['dim2'])

        # test that the order of the indexers doesn't matter
        assert_identical(data.isel_points(dim1=pdim1, dim2=pdim2),
                         data.isel_points(dim2=pdim2, dim1=pdim1))

        # make sure we're raising errors in the right places
        with raises_regex(ValueError,
                          'All indexers must be the same length'):
            data.isel_points(dim1=[1, 2], dim2=[1, 2, 3])
        with raises_regex(ValueError,
                          'dimension bad_key does not exist'):
            data.isel_points(bad_key=[1, 2])
        with raises_regex(TypeError, 'Indexers must be integers'):
            data.isel_points(dim1=[1.5, 2.2])
        with raises_regex(TypeError, 'Indexers must be integers'):
            data.isel_points(dim1=[1, 2, 3], dim2=slice(3))
        with raises_regex(ValueError,
                          'Indexers must be 1 dimensional'):
            data.isel_points(dim1=1, dim2=2)
        with raises_regex(ValueError,
                          'Existing dimension names are not valid'):
            data.isel_points(dim1=[1, 2], dim2=[1, 2], dim='dim2')

        # test to be sure we keep around variables that were not indexed
        ds = Dataset({'x': [1, 2, 3, 4], 'y': 0})
        actual = ds.isel_points(x=[0, 1, 2])
        assert_identical(ds['y'], actual['y'])

        # tests using index or DataArray as a dim
        stations = Dataset()
        stations['station'] = ('station', ['A', 'B', 'C'])
        stations['dim1s'] = ('station', [1, 2, 3])
        stations['dim2s'] = ('station', [4, 5, 1])

        actual = data.isel_points(dim1=stations['dim1s'],
                                  dim2=stations['dim2s'],
                                  dim=stations['station'])
        assert 'station' in actual.coords
        assert 'station' in actual.dims
        assert_identical(actual['station'].drop(['dim2']),
                         stations['station'])

        # make sure we get the default 'points' coordinate when passed a list
        actual = data.isel_points(dim1=stations['dim1s'],
                                  dim2=stations['dim2s'],
                                  dim=['A', 'B', 'C'])
        assert 'points' in actual.coords
        assert actual.coords['points'].values.tolist() == ['A', 'B', 'C']

        # test index
        actual = data.isel_points(dim1=stations['dim1s'].values,
                                  dim2=stations['dim2s'].values,
                                  dim=pd.Index(['A', 'B', 'C'],
                                               name='letters'))
        assert 'letters' in actual.coords

        # can pass a numpy array
        data.isel_points(dim1=stations['dim1s'],
                         dim2=stations['dim2s'],
                         dim=np.array([4, 5, 6]))

    def test_sel_points(self):
        data = create_test_data()

        # add in a range() index
        data['dim1'] = data.dim1

        pdim1 = [1, 2, 3]
        pdim2 = [4, 5, 1]
        pdim3 = [1, 2, 3]
        expected = data.isel_points(dim1=pdim1, dim2=pdim2, dim3=pdim3,
                                    dim='test_coord')
        actual = data.sel_points(dim1=data.dim1[pdim1], dim2=data.dim2[pdim2],
                                 dim3=data.dim3[pdim3], dim='test_coord')
        assert_identical(expected, actual)

        data = Dataset({'foo': (('x', 'y'), np.arange(9).reshape(3, 3))})
        expected = Dataset({'foo': ('points', [0, 4, 8])})
        actual = data.sel_points(x=[0, 1, 2], y=[0, 1, 2])
        assert_identical(expected, actual)

        data.coords.update({'x': [0, 1, 2], 'y': [0, 1, 2]})
        expected.coords.update({'x': ('points', [0, 1, 2]),
                                'y': ('points', [0, 1, 2])})
        actual = data.sel_points(x=[0.1, 1.1, 2.5], y=[0, 1.2, 2.0],
                                 method='pad')
        assert_identical(expected, actual)

        with pytest.raises(KeyError):
            data.sel_points(x=[2.5], y=[2.0], method='pad', tolerance=1e-3)

    def test_sel_fancy(self):
        data = create_test_data()

        # add in a range() index
        data['dim1'] = data.dim1

        pdim1 = [1, 2, 3]
        pdim2 = [4, 5, 1]
        pdim3 = [1, 2, 3]
        expected = data.isel(dim1=Variable(('test_coord', ), pdim1),
                             dim2=Variable(('test_coord', ), pdim2),
                             dim3=Variable(('test_coord'), pdim3))
        actual = data.sel(dim1=Variable(('test_coord', ), data.dim1[pdim1]),
                          dim2=Variable(('test_coord', ), data.dim2[pdim2]),
                          dim3=Variable(('test_coord', ), data.dim3[pdim3]))
        assert_identical(expected, actual)

        # DataArray Indexer
        idx_t = DataArray(data['time'][[3, 2, 1]].values, dims=['a'],
                          coords={'a': ['a', 'b', 'c']})
        idx_2 = DataArray(data['dim2'][[3, 2, 1]].values, dims=['a'],
                          coords={'a': ['a', 'b', 'c']})
        idx_3 = DataArray(data['dim3'][[3, 2, 1]].values, dims=['a'],
                          coords={'a': ['a', 'b', 'c']})
        actual = data.sel(time=idx_t, dim2=idx_2, dim3=idx_3)
        expected = data.isel(time=Variable(('a', ), [3, 2, 1]),
                             dim2=Variable(('a', ), [3, 2, 1]),
                             dim3=Variable(('a', ), [3, 2, 1]))
        expected = expected.assign_coords(a=idx_t['a'])
        assert_identical(expected, actual)

        idx_t = DataArray(data['time'][[3, 2, 1]].values, dims=['a'],
                          coords={'a': ['a', 'b', 'c']})
        idx_2 = DataArray(data['dim2'][[2, 1, 3]].values, dims=['b'],
                          coords={'b': [0, 1, 2]})
        idx_3 = DataArray(data['dim3'][[1, 2, 1]].values, dims=['c'],
                          coords={'c': [0.0, 1.1, 2.2]})
        actual = data.sel(time=idx_t, dim2=idx_2, dim3=idx_3)
        expected = data.isel(time=Variable(('a', ), [3, 2, 1]),
                             dim2=Variable(('b', ), [2, 1, 3]),
                             dim3=Variable(('c', ), [1, 2, 1]))
        expected = expected.assign_coords(a=idx_t['a'], b=idx_2['b'],
                                          c=idx_3['c'])
        assert_identical(expected, actual)

        # test from sel_points
        data = Dataset({'foo': (('x', 'y'), np.arange(9).reshape(3, 3))})
        data.coords.update({'x': [0, 1, 2], 'y': [0, 1, 2]})

        expected = Dataset({'foo': ('points', [0, 4, 8])},
                           coords={'x': Variable(('points', ), [0, 1, 2]),
                                   'y': Variable(('points', ), [0, 1, 2])})
        actual = data.sel(x=Variable(('points', ), [0, 1, 2]),
                          y=Variable(('points', ), [0, 1, 2]))
        assert_identical(expected, actual)

        expected.coords.update({'x': ('points', [0, 1, 2]),
                                'y': ('points', [0, 1, 2])})
        actual = data.sel(x=Variable(('points', ), [0.1, 1.1, 2.5]),
                          y=Variable(('points', ), [0, 1.2, 2.0]),
                          method='pad')
        assert_identical(expected, actual)

        idx_x = DataArray([0, 1, 2], dims=['a'], coords={'a': ['a', 'b', 'c']})
        idx_y = DataArray([0, 2, 1], dims=['b'], coords={'b': [0, 3, 6]})
        expected_ary = data['foo'][[0, 1, 2], [0, 2, 1]]
        actual = data.sel(x=idx_x, y=idx_y)
        assert_array_equal(expected_ary, actual['foo'])
        assert_identical(actual['a'].drop('x'), idx_x['a'])
        assert_identical(actual['b'].drop('y'), idx_y['b'])

        with pytest.raises(KeyError):
            data.sel_points(x=[2.5], y=[2.0], method='pad', tolerance=1e-3)

    def test_sel_method(self):
        data = create_test_data()

        expected = data.sel(dim2=1)
        actual = data.sel(dim2=0.95, method='nearest')
        assert_identical(expected, actual)

        actual = data.sel(dim2=0.95, method='nearest', tolerance=1)
        assert_identical(expected, actual)

        with pytest.raises(KeyError):
            actual = data.sel(dim2=np.pi, method='nearest', tolerance=0)

        expected = data.sel(dim2=[1.5])
        actual = data.sel(dim2=[1.45], method='backfill')
        assert_identical(expected, actual)

        with raises_regex(NotImplementedError, 'slice objects'):
            data.sel(dim2=slice(1, 3), method='ffill')

        with raises_regex(TypeError, '``method``'):
            # this should not pass silently
            data.sel(method=data)

        # cannot pass method if there is no associated coordinate
        with raises_regex(ValueError, 'cannot supply'):
            data.sel(dim1=0, method='nearest')

    def test_loc(self):
        data = create_test_data()
        expected = data.sel(dim3='a')
        actual = data.loc[dict(dim3='a')]
        assert_identical(expected, actual)
        with raises_regex(TypeError, 'can only lookup dict'):
            data.loc['a']
        with pytest.raises(TypeError):
            data.loc[dict(dim3='a')] = 0

    def test_selection_multiindex(self):
        mindex = pd.MultiIndex.from_product([['a', 'b'], [1, 2], [-1, -2]],
                                            names=('one', 'two', 'three'))
        mdata = Dataset(data_vars={'var': ('x', range(8))},
                        coords={'x': mindex})

        def test_sel(lab_indexer, pos_indexer, replaced_idx=False,
                     renamed_dim=None):
            ds = mdata.sel(x=lab_indexer)
            expected_ds = mdata.isel(x=pos_indexer)
            if not replaced_idx:
                assert_identical(ds, expected_ds)
            else:
                if renamed_dim:
                    assert ds['var'].dims[0] == renamed_dim
                    ds = ds.rename({renamed_dim: 'x'})
                assert_identical(ds['var'].variable,
                                 expected_ds['var'].variable)
                self.assertVariableNotEqual(ds['x'], expected_ds['x'])

        test_sel(('a', 1, -1), 0)
        test_sel(('b', 2, -2), -1)
        test_sel(('a', 1), [0, 1], replaced_idx=True, renamed_dim='three')
        test_sel(('a',), range(4), replaced_idx=True)
        test_sel('a', range(4), replaced_idx=True)
        test_sel([('a', 1, -1), ('b', 2, -2)], [0, 7])
        test_sel(slice('a', 'b'), range(8))
        test_sel(slice(('a', 1), ('b', 1)), range(6))
        test_sel({'one': 'a', 'two': 1, 'three': -1}, 0)
        test_sel({'one': 'a', 'two': 1}, [0, 1], replaced_idx=True,
                 renamed_dim='three')
        test_sel({'one': 'a'}, range(4), replaced_idx=True)

        assert_identical(mdata.loc[{'x': {'one': 'a'}}],
                         mdata.sel(x={'one': 'a'}))
        assert_identical(mdata.loc[{'x': 'a'}],
                         mdata.sel(x='a'))
        assert_identical(mdata.loc[{'x': ('a', 1)}],
                         mdata.sel(x=('a', 1)))
        assert_identical(mdata.loc[{'x': ('a', 1, -1)}],
                         mdata.sel(x=('a', 1, -1)))

        assert_identical(mdata.sel(x={'one': 'a', 'two': 1}),
                         mdata.sel(one='a', two=1))

    def test_reindex_like(self):
        data = create_test_data()
        data['letters'] = ('dim3', 10 * ['a'])

        expected = data.isel(dim1=slice(10), time=slice(13))
        actual = data.reindex_like(expected)
        assert_identical(actual, expected)

        expected = data.copy(deep=True)
        expected['dim3'] = ('dim3', list('cdefghijkl'))
        expected['var3'][:-2] = expected['var3'][2:].values
        expected['var3'][-2:] = np.nan
        expected['letters'] = expected['letters'].astype(object)
        expected['letters'][-2:] = np.nan
        expected['numbers'] = expected['numbers'].astype(float)
        expected['numbers'][:-2] = expected['numbers'][2:].values
        expected['numbers'][-2:] = np.nan
        actual = data.reindex_like(expected)
        assert_identical(actual, expected)

    def test_reindex(self):
        data = create_test_data()
        assert_identical(data, data.reindex())

        expected = data.assign_coords(dim1=data['dim1'])
        actual = data.reindex(dim1=data['dim1'])
        assert_identical(actual, expected)

        actual = data.reindex(dim1=data['dim1'].values)
        assert_identical(actual, expected)

        actual = data.reindex(dim1=data['dim1'].to_index())
        assert_identical(actual, expected)

        with raises_regex(
                ValueError, 'cannot reindex or align along dimension'):
            data.reindex(dim1=data['dim1'][:5])

        expected = data.isel(dim2=slice(5))
        actual = data.reindex(dim2=data['dim2'][:5])
        assert_identical(actual, expected)

        # test dict-like argument
        actual = data.reindex({'dim2': data['dim2']})
        expected = data
        assert_identical(actual, expected)
        with raises_regex(ValueError, 'cannot specify both'):
            data.reindex({'x': 0}, x=0)
        with raises_regex(ValueError, 'dictionary'):
            data.reindex('foo')

        # invalid dimension
        with raises_regex(ValueError, 'invalid reindex dim'):
            data.reindex(invalid=0)

        # out of order
        expected = data.sel(dim2=data['dim2'][:5:-1])
        actual = data.reindex(dim2=data['dim2'][:5:-1])
        assert_identical(actual, expected)

        # regression test for #279
        expected = Dataset({'x': ('time', np.random.randn(5))},
                           {'time': range(5)})
        time2 = DataArray(np.arange(5), dims="time2")
        with pytest.warns(FutureWarning):
            actual = expected.reindex(time=time2)
        assert_identical(actual, expected)

        # another regression test
        ds = Dataset({'foo': (['x', 'y'], np.zeros((3, 4)))},
                     {'x': range(3), 'y': range(4)})
        expected = Dataset({'foo': (['x', 'y'], np.zeros((3, 2)))},
                           {'x': [0, 1, 3], 'y': [0, 1]})
        expected['foo'][-1] = np.nan
        actual = ds.reindex(x=[0, 1, 3], y=[0, 1])
        assert_identical(expected, actual)

    def test_reindex_warning(self):
        data = create_test_data()

        with pytest.warns(FutureWarning) as ws:
            # DataArray with different dimension raises Future warning
            ind = xr.DataArray([0.0, 1.0], dims=['new_dim'], name='ind')
            data.reindex(dim2=ind)
            assert any(["Indexer has dimensions " in
                        str(w.message) for w in ws])

        # Should not warn
        ind = xr.DataArray([0.0, 1.0], dims=['dim2'], name='ind')
        with pytest.warns(None) as ws:
            data.reindex(dim2=ind)
            assert len(ws) == 0

    def test_reindex_variables_copied(self):
        data = create_test_data()
        reindexed_data = data.reindex(copy=False)
        for k in data.variables:
            assert reindexed_data.variables[k] is not data.variables[k]

    def test_reindex_method(self):
        ds = Dataset({'x': ('y', [10, 20]), 'y': [0, 1]})
        y = [-0.5, 0.5, 1.5]
        actual = ds.reindex(y=y, method='backfill')
        expected = Dataset({'x': ('y', [10, 20, np.nan]), 'y': y})
        assert_identical(expected, actual)

        actual = ds.reindex(y=y, method='backfill', tolerance=0.1)
        expected = Dataset({'x': ('y', 3 * [np.nan]), 'y': y})
        assert_identical(expected, actual)

        actual = ds.reindex(y=y, method='pad')
        expected = Dataset({'x': ('y', [np.nan, 10, 20]), 'y': y})
        assert_identical(expected, actual)

        alt = Dataset({'y': y})
        actual = ds.reindex_like(alt, method='pad')
        assert_identical(expected, actual)

    def test_align(self):
        left = create_test_data()
        right = left.copy(deep=True)
        right['dim3'] = ('dim3', list('cdefghijkl'))
        right['var3'][:-2] = right['var3'][2:].values
        right['var3'][-2:] = np.random.randn(*right['var3'][-2:].shape)
        right['numbers'][:-2] = right['numbers'][2:].values
        right['numbers'][-2:] = -10

        intersection = list('cdefghij')
        union = list('abcdefghijkl')

        left2, right2 = align(left, right, join='inner')
        assert_array_equal(left2['dim3'], intersection)
        assert_identical(left2, right2)

        left2, right2 = align(left, right, join='outer')

        assert_array_equal(left2['dim3'], union)
        assert_equal(left2['dim3'].variable, right2['dim3'].variable)

        assert_identical(left2.sel(dim3=intersection),
                         right2.sel(dim3=intersection))
        assert np.isnan(left2['var3'][-2:]).all()
        assert np.isnan(right2['var3'][:2]).all()

        left2, right2 = align(left, right, join='left')
        assert_equal(left2['dim3'].variable, right2['dim3'].variable)
        assert_equal(left2['dim3'].variable, left['dim3'].variable)

        assert_identical(left2.sel(dim3=intersection),
                         right2.sel(dim3=intersection))
        assert np.isnan(right2['var3'][:2]).all()

        left2, right2 = align(left, right, join='right')
        assert_equal(left2['dim3'].variable, right2['dim3'].variable)
        assert_equal(left2['dim3'].variable, right['dim3'].variable)

        assert_identical(left2.sel(dim3=intersection),
                         right2.sel(dim3=intersection))

        assert np.isnan(left2['var3'][-2:]).all()

        with raises_regex(ValueError, 'invalid value for join'):
            align(left, right, join='foobar')
        with pytest.raises(TypeError):
            align(left, right, foo='bar')

    def test_align_exact(self):
        left = xr.Dataset(coords={'x': [0, 1]})
        right = xr.Dataset(coords={'x': [1, 2]})

        left1, left2 = xr.align(left, left, join='exact')
        assert_identical(left1, left)
        assert_identical(left2, left)

        with raises_regex(ValueError, 'indexes .* not equal'):
            xr.align(left, right, join='exact')

    def test_align_exclude(self):
        x = Dataset({'foo': DataArray([[1, 2], [3, 4]], dims=['x', 'y'],
                                      coords={'x': [1, 2], 'y': [3, 4]})})
        y = Dataset({'bar': DataArray([[1, 2], [3, 4]], dims=['x', 'y'],
                                      coords={'x': [1, 3], 'y': [5, 6]})})
        x2, y2 = align(x, y, exclude=['y'], join='outer')

        expected_x2 = Dataset(
            {'foo': DataArray([[1, 2], [3, 4], [np.nan, np.nan]],
                              dims=['x', 'y'],
                              coords={'x': [1, 2, 3], 'y': [3, 4]})})
        expected_y2 = Dataset(
            {'bar': DataArray([[1, 2], [np.nan, np.nan], [3, 4]],
                              dims=['x', 'y'],
                              coords={'x': [1, 2, 3], 'y': [5, 6]})})
        assert_identical(expected_x2, x2)
        assert_identical(expected_y2, y2)

    def test_align_nocopy(self):
        x = Dataset({'foo': DataArray([1, 2, 3], coords=[('x', [1, 2, 3])])})
        y = Dataset({'foo': DataArray([1, 2], coords=[('x', [1, 2])])})
        expected_x2 = x
        expected_y2 = Dataset({'foo': DataArray([1, 2, np.nan],
                                                coords=[('x', [1, 2, 3])])})

        x2, y2 = align(x, y, copy=False, join='outer')
        assert_identical(expected_x2, x2)
        assert_identical(expected_y2, y2)
        assert source_ndarray(x['foo'].data) is source_ndarray(x2['foo'].data)

        x2, y2 = align(x, y, copy=True, join='outer')
        assert source_ndarray(x['foo'].data) is not \
            source_ndarray(x2['foo'].data)
        assert_identical(expected_x2, x2)
        assert_identical(expected_y2, y2)

    def test_align_indexes(self):
        x = Dataset({'foo': DataArray([1, 2, 3], dims='x',
                                      coords=[('x', [1, 2, 3])])})
        x2, = align(x, indexes={'x': [2, 3, 1]})
        expected_x2 = Dataset({'foo': DataArray([2, 3, 1], dims='x',
                                                coords={'x': [2, 3, 1]})})

        assert_identical(expected_x2, x2)

    def test_align_non_unique(self):
        x = Dataset({'foo': ('x', [3, 4, 5]), 'x': [0, 0, 1]})
        x1, x2 = align(x, x)
        assert x1.identical(x) and x2.identical(x)

        y = Dataset({'bar': ('x', [6, 7]), 'x': [0, 1]})
        with raises_regex(ValueError, 'cannot reindex or align'):
            align(x, y)

    def test_broadcast(self):
        ds = Dataset({'foo': 0, 'bar': ('x', [1]), 'baz': ('y', [2, 3])},
                     {'c': ('x', [4])})
        expected = Dataset({'foo': (('x', 'y'), [[0, 0]]),
                            'bar': (('x', 'y'), [[1, 1]]),
                            'baz': (('x', 'y'), [[2, 3]])},
                           {'c': ('x', [4])})
        actual, = broadcast(ds)
        assert_identical(expected, actual)

        ds_x = Dataset({'foo': ('x', [1])})
        ds_y = Dataset({'bar': ('y', [2, 3])})
        expected_x = Dataset({'foo': (('x', 'y'), [[1, 1]])})
        expected_y = Dataset({'bar': (('x', 'y'), [[2, 3]])})
        actual_x, actual_y = broadcast(ds_x, ds_y)
        assert_identical(expected_x, actual_x)
        assert_identical(expected_y, actual_y)

        array_y = ds_y['bar']
        expected_y = expected_y['bar']
        actual_x, actual_y = broadcast(ds_x, array_y)
        assert_identical(expected_x, actual_x)
        assert_identical(expected_y, actual_y)

    def test_broadcast_nocopy(self):
        # Test that data is not copied if not needed
        x = Dataset({'foo': (('x', 'y'), [[1, 1]])})
        y = Dataset({'bar': ('y', [2, 3])})

        actual_x, = broadcast(x)
        assert_identical(x, actual_x)
        assert source_ndarray(actual_x['foo'].data) is source_ndarray(
            x['foo'].data)

        actual_x, actual_y = broadcast(x, y)
        assert_identical(x, actual_x)
        assert source_ndarray(actual_x['foo'].data) is source_ndarray(
            x['foo'].data)

    def test_broadcast_exclude(self):
        x = Dataset({
            'foo': DataArray([[1, 2], [3, 4]], dims=['x', 'y'],
                             coords={'x': [1, 2], 'y': [3, 4]}),
            'bar': DataArray(5),
        })
        y = Dataset({
            'foo': DataArray([[1, 2]], dims=['z', 'y'],
                             coords={'z': [1], 'y': [5, 6]}),
        })
        x2, y2 = broadcast(x, y, exclude=['y'])

        expected_x2 = Dataset({
            'foo': DataArray([[[1, 2]], [[3, 4]]], dims=['x', 'z', 'y'],
                             coords={'z': [1], 'x': [1, 2], 'y': [3, 4]}),
            'bar': DataArray([[5], [5]], dims=['x', 'z'],
                             coords={'x': [1, 2], 'z': [1]}),
        })
        expected_y2 = Dataset({
            'foo': DataArray([[[1, 2]], [[1, 2]]], dims=['x', 'z', 'y'],
                             coords={'z': [1], 'x': [1, 2], 'y': [5, 6]}),
        })
        assert_identical(expected_x2, x2)
        assert_identical(expected_y2, y2)

    def test_broadcast_misaligned(self):
        x = Dataset({'foo': DataArray([1, 2, 3],
                                      coords=[('x', [-1, -2, -3])])})
        y = Dataset({'bar': DataArray([[1, 2], [3, 4]], dims=['y', 'x'],
                                      coords={'y': [1, 2], 'x': [10, -3]})})
        x2, y2 = broadcast(x, y)
        expected_x2 = Dataset(
            {'foo': DataArray([[3, 3], [2, 2], [1, 1], [np.nan, np.nan]],
                              dims=['x', 'y'],
                              coords={'y': [1, 2], 'x': [-3, -2, -1, 10]})})
        expected_y2 = Dataset(
            {'bar': DataArray(
                [[2, 4], [np.nan, np.nan], [np.nan, np.nan], [1, 3]],
                dims=['x', 'y'], coords={'y': [1, 2], 'x': [-3, -2, -1, 10]})})
        assert_identical(expected_x2, x2)
        assert_identical(expected_y2, y2)

    def test_variable_indexing(self):
        data = create_test_data()
        v = data['var1']
        d1 = data['dim1']
        d2 = data['dim2']
        assert_equal(v, v[d1.values])
        assert_equal(v, v[d1])
        assert_equal(v[:3], v[d1 < 3])
        assert_equal(v[:, 3:], v[:, d2 >= 1.5])
        assert_equal(v[:3, 3:], v[d1 < 3, d2 >= 1.5])
        assert_equal(v[:3, :2], v[range(3), range(2)])
        assert_equal(v[:3, :2], v.loc[d1[:3], d2[:2]])

    def test_drop_variables(self):
        data = create_test_data()

        assert_identical(data, data.drop([]))

        expected = Dataset(dict((k, data[k]) for k in data.variables
                                if k != 'time'))
        actual = data.drop('time')
        assert_identical(expected, actual)
        actual = data.drop(['time'])
        assert_identical(expected, actual)

        with raises_regex(ValueError, 'cannot be found'):
            data.drop('not_found_here')

    def test_drop_index_labels(self):
        data = Dataset({'A': (['x', 'y'], np.random.randn(2, 3)),
                        'x': ['a', 'b']})

        actual = data.drop(['a'], 'x')
        expected = data.isel(x=[1])
        assert_identical(expected, actual)

        actual = data.drop(['a', 'b'], 'x')
        expected = data.isel(x=slice(0, 0))
        assert_identical(expected, actual)

        # This exception raised by pandas changed from ValueError -> KeyError
        # in pandas 0.23.
        with pytest.raises((ValueError, KeyError)):
            # not contained in axis
            data.drop(['c'], dim='x')

        with raises_regex(
                ValueError, 'does not have coordinate labels'):
            data.drop(1, 'y')

    def test_copy(self):
        data = create_test_data()

        for copied in [data.copy(deep=False), copy(data)]:
            assert_identical(data, copied)
            assert data.encoding == copied.encoding
            # Note: IndexVariable objects with string dtype are always
            # copied because of xarray.core.util.safe_cast_to_index.
            # Limiting the test to data variables.
            for k in data.data_vars:
                v0 = data.variables[k]
                v1 = copied.variables[k]
                assert source_ndarray(v0.data) is source_ndarray(v1.data)
            copied['foo'] = ('z', np.arange(5))
            assert 'foo' not in data

        for copied in [data.copy(deep=True), deepcopy(data)]:
            assert_identical(data, copied)
            for k, v0 in data.variables.items():
                v1 = copied.variables[k]
                assert v0 is not v1

    def test_rename(self):
        data = create_test_data()
        newnames = {'var1': 'renamed_var1', 'dim2': 'renamed_dim2'}
        renamed = data.rename(newnames)

        variables = OrderedDict(data.variables)
        for k, v in iteritems(newnames):
            variables[v] = variables.pop(k)

        for k, v in iteritems(variables):
            dims = list(v.dims)
            for name, newname in iteritems(newnames):
                if name in dims:
                    dims[dims.index(name)] = newname

            assert_equal(Variable(dims, v.values, v.attrs),
                         renamed[k].variable.to_base_variable())
            assert v.encoding == renamed[k].encoding
            assert type(v) == type(renamed.variables[k])  # noqa: E721

        assert 'var1' not in renamed
        assert 'dim2' not in renamed

        with raises_regex(ValueError, "cannot rename 'not_a_var'"):
            data.rename({'not_a_var': 'nada'})

        with raises_regex(ValueError, "'var1' conflicts"):
            data.rename({'var2': 'var1'})

        # verify that we can rename a variable without accessing the data
        var1 = data['var1']
        data['var1'] = (var1.dims, InaccessibleArray(var1.values))
        renamed = data.rename(newnames)
        with pytest.raises(UnexpectedDataAccess):
            renamed['renamed_var1'].values

        renamed_kwargs = data.rename(**newnames)
        assert_identical(renamed, renamed_kwargs)

    def test_rename_old_name(self):
        # regtest for GH1477
        data = create_test_data()

        with raises_regex(ValueError, "'samecol' conflicts"):
            data.rename({'var1': 'samecol', 'var2': 'samecol'})

        # This shouldn't cause any problems.
        data.rename({'var1': 'var2', 'var2': 'var1'})

    def test_rename_same_name(self):
        data = create_test_data()
        newnames = {'var1': 'var1', 'dim2': 'dim2'}
        renamed = data.rename(newnames)
        assert_identical(renamed, data)

    def test_rename_inplace(self):
        times = pd.date_range('2000-01-01', periods=3)
        data = Dataset({'z': ('x', [2, 3, 4]), 't': ('t', times)})
        copied = data.copy()
        renamed = data.rename({'x': 'y'})
        data.rename({'x': 'y'}, inplace=True)
        assert_identical(data, renamed)
        assert not data.equals(copied)
        assert data.dims == {'y': 3, 't': 3}
        # check virtual variables
        assert_array_equal(data['t.dayofyear'], [1, 2, 3])

    def test_swap_dims(self):
        original = Dataset({'x': [1, 2, 3], 'y': ('x', list('abc')), 'z': 42})
        expected = Dataset({'z': 42},
                           {'x': ('y', [1, 2, 3]), 'y': list('abc')})
        actual = original.swap_dims({'x': 'y'})
        assert_identical(expected, actual)
        assert isinstance(actual.variables['y'], IndexVariable)
        assert isinstance(actual.variables['x'], Variable)

        roundtripped = actual.swap_dims({'y': 'x'})
        assert_identical(original.set_coords('y'), roundtripped)

        actual = original.copy()
        actual.swap_dims({'x': 'y'}, inplace=True)
        assert_identical(expected, actual)

        with raises_regex(ValueError, 'cannot swap'):
            original.swap_dims({'y': 'x'})
        with raises_regex(ValueError, 'replacement dimension'):
            original.swap_dims({'x': 'z'})

    def test_expand_dims_error(self):
        original = Dataset({'x': ('a', np.random.randn(3)),
                            'y': (['b', 'a'], np.random.randn(4, 3)),
                            'z': ('a', np.random.randn(3))},
                           coords={'a': np.linspace(0, 1, 3),
                                   'b': np.linspace(0, 1, 4),
                                   'c': np.linspace(0, 1, 5)},
                           attrs={'key': 'entry'})

        with raises_regex(ValueError, 'already exists'):
            original.expand_dims(dim=['x'])

        # Make sure it raises true error also for non-dimensional coordinates
        # which has dimension.
        original.set_coords('z', inplace=True)
        with raises_regex(ValueError, 'already exists'):
            original.expand_dims(dim=['z'])

    def test_expand_dims(self):
        original = Dataset({'x': ('a', np.random.randn(3)),
                            'y': (['b', 'a'], np.random.randn(4, 3))},
                           coords={'a': np.linspace(0, 1, 3),
                                   'b': np.linspace(0, 1, 4),
                                   'c': np.linspace(0, 1, 5)},
                           attrs={'key': 'entry'})

        actual = original.expand_dims(['z'], [1])
        expected = Dataset({'x': original['x'].expand_dims('z', 1),
                            'y': original['y'].expand_dims('z', 1)},
                           coords={'a': np.linspace(0, 1, 3),
                                   'b': np.linspace(0, 1, 4),
                                   'c': np.linspace(0, 1, 5)},
                           attrs={'key': 'entry'})
        assert_identical(expected, actual)
        # make sure squeeze restores the original data set.
        roundtripped = actual.squeeze('z')
        assert_identical(original, roundtripped)

        # another test with a negative axis
        actual = original.expand_dims(['z'], [-1])
        expected = Dataset({'x': original['x'].expand_dims('z', -1),
                            'y': original['y'].expand_dims('z', -1)},
                           coords={'a': np.linspace(0, 1, 3),
                                   'b': np.linspace(0, 1, 4),
                                   'c': np.linspace(0, 1, 5)},
                           attrs={'key': 'entry'})
        assert_identical(expected, actual)
        # make sure squeeze restores the original data set.
        roundtripped = actual.squeeze('z')
        assert_identical(original, roundtripped)

    def test_set_index(self):
        expected = create_test_multiindex()
        mindex = expected['x'].to_index()
        indexes = [mindex.get_level_values(n) for n in mindex.names]
        coords = {idx.name: ('x', idx) for idx in indexes}
        ds = Dataset({}, coords=coords)

        obj = ds.set_index(x=mindex.names)
        assert_identical(obj, expected)

        ds.set_index(x=mindex.names, inplace=True)
        assert_identical(ds, expected)

        # ensure set_index with no existing index and a single data var given
        # doesn't return multi-index
        ds = Dataset(data_vars={'x_var': ('x', [0, 1, 2])})
        expected = Dataset(coords={'x': [0, 1, 2]})
        assert_identical(ds.set_index(x='x_var'), expected)

    def test_reset_index(self):
        ds = create_test_multiindex()
        mindex = ds['x'].to_index()
        indexes = [mindex.get_level_values(n) for n in mindex.names]
        coords = {idx.name: ('x', idx) for idx in indexes}
        expected = Dataset({}, coords=coords)

        obj = ds.reset_index('x')
        assert_identical(obj, expected)

        ds.reset_index('x', inplace=True)
        assert_identical(ds, expected)

    def test_reorder_levels(self):
        ds = create_test_multiindex()
        mindex = ds['x'].to_index()
        midx = mindex.reorder_levels(['level_2', 'level_1'])
        expected = Dataset({}, coords={'x': midx})

        reindexed = ds.reorder_levels(x=['level_2', 'level_1'])
        assert_identical(reindexed, expected)

        ds.reorder_levels(x=['level_2', 'level_1'], inplace=True)
        assert_identical(ds, expected)

        ds = Dataset({}, coords={'x': [1, 2]})
        with raises_regex(ValueError, 'has no MultiIndex'):
            ds.reorder_levels(x=['level_1', 'level_2'])

    def test_stack(self):
        ds = Dataset({'a': ('x', [0, 1]),
                      'b': (('x', 'y'), [[0, 1], [2, 3]]),
                      'y': ['a', 'b']})

        exp_index = pd.MultiIndex.from_product([[0, 1], ['a', 'b']],
                                               names=['x', 'y'])
        expected = Dataset({'a': ('z', [0, 0, 1, 1]),
                            'b': ('z', [0, 1, 2, 3]),
                            'z': exp_index})
        actual = ds.stack(z=['x', 'y'])
        assert_identical(expected, actual)

        exp_index = pd.MultiIndex.from_product([['a', 'b'], [0, 1]],
                                               names=['y', 'x'])
        expected = Dataset({'a': ('z', [0, 1, 0, 1]),
                            'b': ('z', [0, 2, 1, 3]),
                            'z': exp_index})
        actual = ds.stack(z=['y', 'x'])
        assert_identical(expected, actual)

    def test_unstack(self):
        index = pd.MultiIndex.from_product([[0, 1], ['a', 'b']],
                                           names=['x', 'y'])
        ds = Dataset({'b': ('z', [0, 1, 2, 3]), 'z': index})
        expected = Dataset({'b': (('x', 'y'), [[0, 1], [2, 3]]),
                            'x': [0, 1],
                            'y': ['a', 'b']})
        actual = ds.unstack('z')
        assert_identical(actual, expected)

    def test_unstack_errors(self):
        ds = Dataset({'x': [1, 2, 3]})
        with raises_regex(ValueError, 'invalid dimension'):
            ds.unstack('foo')
        with raises_regex(ValueError, 'does not have a MultiIndex'):
            ds.unstack('x')

    def test_stack_unstack(self):
        ds = Dataset({'a': ('x', [0, 1]),
                      'b': (('x', 'y'), [[0, 1], [2, 3]]),
                      'x': [0, 1],
                      'y': ['a', 'b']})
        actual = ds.stack(z=['x', 'y']).unstack('z')
        assert actual.broadcast_equals(ds)

        actual = ds[['b']].stack(z=['x', 'y']).unstack('z')
        assert actual.identical(ds[['b']])

    def test_update(self):
        data = create_test_data(seed=0)
        expected = data.copy()
        var2 = Variable('dim1', np.arange(8))
        actual = data.update({'var2': var2})
        expected['var2'] = var2
        assert_identical(expected, actual)

        actual = data.copy()
        actual_result = actual.update(data, inplace=True)
        assert actual_result is actual
        assert_identical(expected, actual)

        actual = data.update(data, inplace=False)
        expected = data
        assert actual is not expected
        assert_identical(expected, actual)

        other = Dataset(attrs={'new': 'attr'})
        actual = data.copy()
        actual.update(other)
        assert_identical(expected, actual)

    def test_update_overwrite_coords(self):
        data = Dataset({'a': ('x', [1, 2])}, {'b': 3})
        data.update(Dataset(coords={'b': 4}))
        expected = Dataset({'a': ('x', [1, 2])}, {'b': 4})
        assert_identical(data, expected)

        data = Dataset({'a': ('x', [1, 2])}, {'b': 3})
        data.update(Dataset({'c': 5}, coords={'b': 4}))
        expected = Dataset({'a': ('x', [1, 2]), 'c': 5}, {'b': 4})
        assert_identical(data, expected)

        data = Dataset({'a': ('x', [1, 2])}, {'b': 3})
        data.update({'c': DataArray(5, coords={'b': 4})})
        expected = Dataset({'a': ('x', [1, 2]), 'c': 5}, {'b': 3})
        assert_identical(data, expected)

    def test_update_auto_align(self):
        ds = Dataset({'x': ('t', [3, 4])}, {'t': [0, 1]})

        expected = Dataset({'x': ('t', [3, 4]), 'y': ('t', [np.nan, 5])},
                           {'t': [0, 1]})
        actual = ds.copy()
        other = {'y': ('t', [5]), 't': [1]}
        with raises_regex(ValueError, 'conflicting sizes'):
            actual.update(other)
        actual.update(Dataset(other))
        assert_identical(expected, actual)

        actual = ds.copy()
        other = Dataset({'y': ('t', [5]), 't': [100]})
        actual.update(other)
        expected = Dataset({'x': ('t', [3, 4]), 'y': ('t', [np.nan] * 2)},
                           {'t': [0, 1]})
        assert_identical(expected, actual)

    def test_getitem(self):
        data = create_test_data()
        assert isinstance(data['var1'], DataArray)
        assert_equal(data['var1'].variable, data.variables['var1'])
        with pytest.raises(KeyError):
            data['notfound']
        with pytest.raises(KeyError):
            data[['var1', 'notfound']]

        actual = data[['var1', 'var2']]
        expected = Dataset({'var1': data['var1'], 'var2': data['var2']})
        assert_equal(expected, actual)

        actual = data['numbers']
        expected = DataArray(data['numbers'].variable,
                             {'dim3': data['dim3'],
                              'numbers': data['numbers']},
                             dims='dim3', name='numbers')
        assert_identical(expected, actual)

        actual = data[dict(dim1=0)]
        expected = data.isel(dim1=0)
        assert_identical(expected, actual)

    def test_getitem_hashable(self):
        data = create_test_data()
        data[(3, 4)] = data['var1'] + 1
        expected = data['var1'] + 1
        expected.name = (3, 4)
        assert_identical(expected, data[(3, 4)])
        with raises_regex(KeyError, "('var1', 'var2')"):
            data[('var1', 'var2')]

    def test_virtual_variables_default_coords(self):
        dataset = Dataset({'foo': ('x', range(10))})
        expected = DataArray(range(10), dims='x', name='x')
        actual = dataset['x']
        assert_identical(expected, actual)
        assert isinstance(actual.variable, IndexVariable)

        actual = dataset[['x', 'foo']]
        expected = dataset.assign_coords(x=range(10))
        assert_identical(expected, actual)

    def test_virtual_variables_time(self):
        # access virtual variables
        data = create_test_data()
        expected = DataArray(1 + np.arange(20), coords=[data['time']],
                             dims='time', name='dayofyear')

        assert_array_equal(data['time.month'].values,
                           data.variables['time'].to_index().month)
        assert_array_equal(data['time.season'].values, 'DJF')
        # test virtual variable math
        assert_array_equal(data['time.dayofyear'] + 1, 2 + np.arange(20))
        assert_array_equal(np.sin(data['time.dayofyear']),
                           np.sin(1 + np.arange(20)))
        # ensure they become coordinates
        expected = Dataset({}, {'dayofyear': data['time.dayofyear']})
        actual = data[['time.dayofyear']]
        assert_equal(expected, actual)
        # non-coordinate variables
        ds = Dataset({'t': ('x', pd.date_range('2000-01-01', periods=3))})
        assert (ds['t.year'] == 2000).all()

    def test_virtual_variable_same_name(self):
        # regression test for GH367
        times = pd.date_range('2000-01-01', freq='H', periods=5)
        data = Dataset({'time': times})
        actual = data['time.time']
        expected = DataArray(times.time, [('time', times)], name='time')
        assert_identical(actual, expected)

    def test_virtual_variable_multiindex(self):
        # access multi-index levels as virtual variables
        data = create_test_multiindex()
        expected = DataArray(['a', 'a', 'b', 'b'], name='level_1',
                             coords=[data['x'].to_index()], dims='x')
        assert_identical(expected, data['level_1'])

        # combine multi-index level and datetime
        dr_index = pd.date_range('1/1/2011', periods=4, freq='H')
        mindex = pd.MultiIndex.from_arrays([['a', 'a', 'b', 'b'], dr_index],
                                           names=('level_str', 'level_date'))
        data = Dataset({}, {'x': mindex})
        expected = DataArray(mindex.get_level_values('level_date').hour,
                             name='hour', coords=[mindex], dims='x')
        assert_identical(expected, data['level_date.hour'])

        # attribute style access
        assert_identical(data.level_str, data['level_str'])

    def test_time_season(self):
        ds = Dataset({'t': pd.date_range('2000-01-01', periods=12, freq='M')})
        seas = ['DJF'] * 2 + ['MAM'] * 3 + ['JJA'] * 3 + ['SON'] * 3 + ['DJF']
        assert_array_equal(seas, ds['t.season'])

    def test_slice_virtual_variable(self):
        data = create_test_data()
        assert_equal(data['time.dayofyear'][:10].variable,
                     Variable(['time'], 1 + np.arange(10)))
        assert_equal(
            data['time.dayofyear'][0].variable, Variable([], 1))

    def test_setitem(self):
        # assign a variable
        var = Variable(['dim1'], np.random.randn(8))
        data1 = create_test_data()
        data1['A'] = var
        data2 = data1.copy()
        data2['A'] = var
        assert_identical(data1, data2)
        # assign a dataset array
        dv = 2 * data2['A']
        data1['B'] = dv.variable
        data2['B'] = dv
        assert_identical(data1, data2)
        # can't assign an ND array without dimensions
        with raises_regex(ValueError,
                          'without explicit dimension names'):
            data2['C'] = var.values.reshape(2, 4)
        # but can assign a 1D array
        data1['C'] = var.values
        data2['C'] = ('C', var.values)
        assert_identical(data1, data2)
        # can assign a scalar
        data1['scalar'] = 0
        data2['scalar'] = ([], 0)
        assert_identical(data1, data2)
        # can't use the same dimension name as a scalar var
        with raises_regex(ValueError, 'already exists as a scalar'):
            data1['newvar'] = ('scalar', [3, 4, 5])
        # can't resize a used dimension
        with raises_regex(ValueError, 'arguments without labels'):
            data1['dim1'] = data1['dim1'][:5]
        # override an existing value
        data1['A'] = 3 * data2['A']
        assert_equal(data1['A'], 3 * data2['A'])

        with pytest.raises(NotImplementedError):
            data1[{'x': 0}] = 0

    def test_setitem_pandas(self):

        ds = self.make_example_math_dataset()
        ds['x'] = np.arange(3)
        ds_copy = ds.copy()
        ds_copy['bar'] = ds['bar'].to_pandas()

        assert_equal(ds, ds_copy)

    def test_setitem_auto_align(self):
        ds = Dataset()
        ds['x'] = ('y', range(3))
        ds['y'] = 1 + np.arange(3)
        expected = Dataset({'x': ('y', range(3)), 'y': 1 + np.arange(3)})
        assert_identical(ds, expected)

        ds['y'] = DataArray(range(3), dims='y')
        expected = Dataset({'x': ('y', range(3))}, {'y': range(3)})
        assert_identical(ds, expected)

        ds['x'] = DataArray([1, 2], coords=[('y', [0, 1])])
        expected = Dataset({'x': ('y', [1, 2, np.nan])}, {'y': range(3)})
        assert_identical(ds, expected)

        ds['x'] = 42
        expected = Dataset({'x': 42, 'y': range(3)})
        assert_identical(ds, expected)

        ds['x'] = DataArray([4, 5, 6, 7], coords=[('y', [0, 1, 2, 3])])
        expected = Dataset({'x': ('y', [4, 5, 6])}, {'y': range(3)})
        assert_identical(ds, expected)

    def test_setitem_with_coords(self):
        # Regression test for GH:2068
        ds = create_test_data()

        other = DataArray(np.arange(10), dims='dim3',
                          coords={'numbers': ('dim3', np.arange(10))})
        expected = ds.copy()
        expected['var3'] = other.drop('numbers')
        actual = ds.copy()
        actual['var3'] = other
        assert_identical(expected, actual)
        assert 'numbers' in other.coords  # should not change other

        # with alignment
        other = ds['var3'].isel(dim3=slice(1, -1))
        other['numbers'] = ('dim3', np.arange(8))
        actual = ds.copy()
        actual['var3'] = other
        assert 'numbers' in other.coords  # should not change other
        expected = ds.copy()
        expected['var3'] = ds['var3'].isel(dim3=slice(1, -1))
        assert_identical(expected, actual)

        # with non-duplicate coords
        other = ds['var3'].isel(dim3=slice(1, -1))
        other['numbers'] = ('dim3', np.arange(8))
        other['position'] = ('dim3', np.arange(8))
        actual = ds.copy()
        actual['var3'] = other
        assert 'position' in actual
        assert 'position' in other.coords

        # assigning a coordinate-only dataarray
        actual = ds.copy()
        other = actual['numbers']
        other[0] = 10
        actual['numbers'] = other
        assert actual['numbers'][0] == 10

        # GH: 2099
        ds = Dataset({'var': ('x', [1, 2, 3])},
                     coords={'x': [0, 1, 2], 'z1': ('x', [1, 2, 3]),
                             'z2': ('x', [1, 2, 3])})
        ds['var'] = ds['var'] * 2
        assert np.allclose(ds['var'], [2, 4, 6])

    def test_setitem_align_new_indexes(self):
        ds = Dataset({'foo': ('x', [1, 2, 3])}, {'x': [0, 1, 2]})
        ds['bar'] = DataArray([2, 3, 4], [('x', [1, 2, 3])])
        expected = Dataset({'foo': ('x', [1, 2, 3]),
                            'bar': ('x', [np.nan, 2, 3])},
                           {'x': [0, 1, 2]})
        assert_identical(ds, expected)

    def test_assign(self):
        ds = Dataset()
        actual = ds.assign(x=[0, 1, 2], y=2)
        expected = Dataset({'x': [0, 1, 2], 'y': 2})
        assert_identical(actual, expected)
        assert list(actual.variables) == ['x', 'y']
        assert_identical(ds, Dataset())

        actual = actual.assign(y=lambda ds: ds.x ** 2)
        expected = Dataset({'y': ('x', [0, 1, 4]), 'x': [0, 1, 2]})
        assert_identical(actual, expected)

        actual = actual.assign_coords(z=2)
        expected = Dataset({'y': ('x', [0, 1, 4])}, {'z': 2, 'x': [0, 1, 2]})
        assert_identical(actual, expected)

        ds = Dataset({'a': ('x', range(3))}, {'b': ('x', ['A'] * 2 + ['B'])})
        actual = ds.groupby('b').assign(c=lambda ds: 2 * ds.a)
        expected = ds.merge({'c': ('x', [0, 2, 4])})
        assert_identical(actual, expected)

        actual = ds.groupby('b').assign(c=lambda ds: ds.a.sum())
        expected = ds.merge({'c': ('x', [1, 1, 2])})
        assert_identical(actual, expected)

        actual = ds.groupby('b').assign_coords(c=lambda ds: ds.a.sum())
        expected = expected.set_coords('c')
        assert_identical(actual, expected)

    def test_assign_attrs(self):
        expected = Dataset(attrs=dict(a=1, b=2))
        new = Dataset()
        actual = new.assign_attrs(a=1, b=2)
        assert_identical(actual, expected)
        assert new.attrs == {}

        expected.attrs['c'] = 3
        new_actual = actual.assign_attrs({'c': 3})
        assert_identical(new_actual, expected)
        assert actual.attrs == dict(a=1, b=2)

    def test_assign_multiindex_level(self):
        data = create_test_multiindex()
        with raises_regex(ValueError, 'conflicting MultiIndex'):
            data.assign(level_1=range(4))
            data.assign_coords(level_1=range(4))

    def test_setitem_original_non_unique_index(self):
        # regression test for GH943
        original = Dataset({'data': ('x', np.arange(5))},
                           coords={'x': [0, 1, 2, 0, 1]})
        expected = Dataset({'data': ('x', np.arange(5))}, {'x': range(5)})

        actual = original.copy()
        actual['x'] = list(range(5))
        assert_identical(actual, expected)

        actual = original.copy()
        actual['x'] = ('x', list(range(5)))
        assert_identical(actual, expected)

        actual = original.copy()
        actual.coords['x'] = list(range(5))
        assert_identical(actual, expected)

    def test_setitem_both_non_unique_index(self):
        # regression test for GH956
        names = ['joaquin', 'manolo', 'joaquin']
        values = np.random.randint(0, 256, (3, 4, 4))
        array = DataArray(values, dims=['name', 'row', 'column'],
                          coords=[names, range(4), range(4)])
        expected = Dataset({'first': array, 'second': array})
        actual = array.rename('first').to_dataset()
        actual['second'] = array
        assert_identical(expected, actual)

    def test_setitem_multiindex_level(self):
        data = create_test_multiindex()
        with raises_regex(ValueError, 'conflicting MultiIndex'):
            data['level_1'] = range(4)

    def test_delitem(self):
        data = create_test_data()
        all_items = set(data.variables)
        self.assertItemsEqual(data.variables, all_items)
        del data['var1']
        self.assertItemsEqual(data.variables, all_items - set(['var1']))
        del data['numbers']
        self.assertItemsEqual(data.variables,
                              all_items - set(['var1', 'numbers']))
        assert 'numbers' not in data.coords

    def test_squeeze(self):
        data = Dataset({'foo': (['x', 'y', 'z'], [[[1], [2]]])})
        for args in [[], [['x']], [['x', 'z']]]:
            def get_args(v):
                return [set(args[0]) & set(v.dims)] if args else []
            expected = Dataset(dict((k, v.squeeze(*get_args(v)))
                                    for k, v in iteritems(data.variables)))
            expected.set_coords(data.coords, inplace=True)
            assert_identical(expected, data.squeeze(*args))
        # invalid squeeze
        with raises_regex(ValueError, 'cannot select a dimension'):
            data.squeeze('y')

    def test_squeeze_drop(self):
        data = Dataset({'foo': ('x', [1])}, {'x': [0]})
        expected = Dataset({'foo': 1})
        selected = data.squeeze(drop=True)
        assert_identical(expected, selected)

        expected = Dataset({'foo': 1}, {'x': 0})
        selected = data.squeeze(drop=False)
        assert_identical(expected, selected)

        data = Dataset({'foo': (('x', 'y'), [[1]])}, {'x': [0], 'y': [0]})
        expected = Dataset({'foo': 1})
        selected = data.squeeze(drop=True)
        assert_identical(expected, selected)

        expected = Dataset({'foo': ('x', [1])}, {'x': [0]})
        selected = data.squeeze(dim='y', drop=True)
        assert_identical(expected, selected)

        data = Dataset({'foo': (('x',), [])}, {'x': []})
        selected = data.squeeze(drop=True)
        assert_identical(data, selected)

    def test_groupby(self):
        data = Dataset({'z': (['x', 'y'], np.random.randn(3, 5))},
                       {'x': ('x', list('abc')),
                        'c': ('x', [0, 1, 0]),
                        'y': range(5)})
        groupby = data.groupby('x')
        assert len(groupby) == 3
        expected_groups = {'a': 0, 'b': 1, 'c': 2}
        assert groupby.groups == expected_groups
        expected_items = [('a', data.isel(x=0)),
                          ('b', data.isel(x=1)),
                          ('c', data.isel(x=2))]
        for actual, expected in zip(groupby, expected_items):
            assert actual[0] == expected[0]
            assert_equal(actual[1], expected[1])

        def identity(x):
            return x

        for k in ['x', 'c', 'y']:
            actual = data.groupby(k, squeeze=False).apply(identity)
            assert_equal(data, actual)

    def test_groupby_returns_new_type(self):
        data = Dataset({'z': (['x', 'y'], np.random.randn(3, 5))})

        actual = data.groupby('x').apply(lambda ds: ds['z'])
        expected = data['z']
        assert_identical(expected, actual)

        actual = data['z'].groupby('x').apply(lambda x: x.to_dataset())
        expected = data
        assert_identical(expected, actual)

    def test_groupby_iter(self):
        data = create_test_data()
        for n, (t, sub) in enumerate(list(data.groupby('dim1'))[:3]):
            assert data['dim1'][n] == t
            assert_equal(data['var1'][n], sub['var1'])
            assert_equal(data['var2'][n], sub['var2'])
            assert_equal(data['var3'][:, n], sub['var3'])

    def test_groupby_errors(self):
        data = create_test_data()
        with raises_regex(TypeError, '`group` must be'):
            data.groupby(np.arange(10))
        with raises_regex(ValueError, 'length does not match'):
            data.groupby(data['dim1'][:3])
        with raises_regex(TypeError, "`group` must be"):
            data.groupby(data.coords['dim1'].to_index())

    def test_groupby_reduce(self):
        data = Dataset({'xy': (['x', 'y'], np.random.randn(3, 4)),
                        'xonly': ('x', np.random.randn(3)),
                        'yonly': ('y', np.random.randn(4)),
                        'letters': ('y', ['a', 'a', 'b', 'b'])})

        expected = data.mean('y')
        expected['yonly'] = expected['yonly'].variable.set_dims({'x': 3})
        actual = data.groupby('x').mean()
        assert_allclose(expected, actual)

        actual = data.groupby('x').mean('y')
        assert_allclose(expected, actual)

        letters = data['letters']
        expected = Dataset({'xy': data['xy'].groupby(letters).mean(),
                            'xonly': (data['xonly'].mean().variable
                                      .set_dims({'letters': 2})),
                            'yonly': data['yonly'].groupby(letters).mean()})
        actual = data.groupby('letters').mean()
        assert_allclose(expected, actual)

    def test_groupby_math(self):
        def reorder_dims(x):
            return x.transpose('dim1', 'dim2', 'dim3', 'time')

        ds = create_test_data()
        ds['dim1'] = ds['dim1']
        for squeeze in [True, False]:
            grouped = ds.groupby('dim1', squeeze=squeeze)

            expected = reorder_dims(ds + ds.coords['dim1'])
            actual = grouped + ds.coords['dim1']
            assert_identical(expected, reorder_dims(actual))

            actual = ds.coords['dim1'] + grouped
            assert_identical(expected, reorder_dims(actual))

            ds2 = 2 * ds
            expected = reorder_dims(ds + ds2)
            actual = grouped + ds2
            assert_identical(expected, reorder_dims(actual))

            actual = ds2 + grouped
            assert_identical(expected, reorder_dims(actual))

        grouped = ds.groupby('numbers')
        zeros = DataArray([0, 0, 0, 0], [('numbers', range(4))])
        expected = ((ds + Variable('dim3', np.zeros(10)))
                    .transpose('dim3', 'dim1', 'dim2', 'time'))
        actual = grouped + zeros
        assert_equal(expected, actual)

        actual = zeros + grouped
        assert_equal(expected, actual)

        with raises_regex(ValueError, 'incompat.* grouped binary'):
            grouped + ds
        with raises_regex(ValueError, 'incompat.* grouped binary'):
            ds + grouped
        with raises_regex(TypeError, 'only support binary ops'):
            grouped + 1
        with raises_regex(TypeError, 'only support binary ops'):
            grouped + grouped
        with raises_regex(TypeError, 'in-place operations'):
            ds += grouped

        ds = Dataset({'x': ('time', np.arange(100)),
                      'time': pd.date_range('2000-01-01', periods=100)})
        with raises_regex(ValueError, 'incompat.* grouped binary'):
            ds + ds.groupby('time.month')

    def test_groupby_math_virtual(self):
        ds = Dataset({'x': ('t', [1, 2, 3])},
                     {'t': pd.date_range('20100101', periods=3)})
        grouped = ds.groupby('t.day')
        actual = grouped - grouped.mean()
        expected = Dataset({'x': ('t', [0, 0, 0])},
                           ds[['t', 't.day']])
        assert_identical(actual, expected)

    def test_groupby_nan(self):
        # nan should be excluded from groupby
        ds = Dataset({'foo': ('x', [1, 2, 3, 4])},
                     {'bar': ('x', [1, 1, 2, np.nan])})
        actual = ds.groupby('bar').mean()
        expected = Dataset({'foo': ('bar', [1.5, 3]), 'bar': [1, 2]})
        assert_identical(actual, expected)

    def test_groupby_order(self):
        # groupby should preserve variables order

        ds = Dataset()
        for vn in ['a', 'b', 'c']:
            ds[vn] = DataArray(np.arange(10), dims=['t'])
        data_vars_ref = list(ds.data_vars.keys())
        ds = ds.groupby('t').mean()
        data_vars = list(ds.data_vars.keys())
        assert data_vars == data_vars_ref
        # coords are now at the end of the list, so the test below fails
        # all_vars = list(ds.variables.keys())
        # all_vars_ref = list(ds.variables.keys())
        # self.assertEqual(all_vars, all_vars_ref)

    def test_resample_and_first(self):
        times = pd.date_range('2000-01-01', freq='6H', periods=10)
        ds = Dataset({'foo': (['time', 'x', 'y'], np.random.randn(10, 5, 3)),
                      'bar': ('time', np.random.randn(10), {'meta': 'data'}),
                      'time': times})

        actual = ds.resample(time='1D').first(keep_attrs=True)
        expected = ds.isel(time=[0, 4, 8])
        assert_identical(expected, actual)

        # upsampling
        expected_time = pd.date_range('2000-01-01', freq='3H', periods=19)
        expected = ds.reindex(time=expected_time)
        actual = ds.resample(time='3H')
        for how in ['mean', 'sum', 'first', 'last', ]:
            method = getattr(actual, how)
            result = method()
            assert_equal(expected, result)
        for method in [np.mean, ]:
            result = actual.reduce(method)
            assert_equal(expected, result)

    def test_resample_by_mean_with_keep_attrs(self):
        times = pd.date_range('2000-01-01', freq='6H', periods=10)
        ds = Dataset({'foo': (['time', 'x', 'y'], np.random.randn(10, 5, 3)),
                      'bar': ('time', np.random.randn(10), {'meta': 'data'}),
                      'time': times})
        ds.attrs['dsmeta'] = 'dsdata'

        resampled_ds = ds.resample(time='1D').mean(keep_attrs=True)
        actual = resampled_ds['bar'].attrs
        expected = ds['bar'].attrs
        assert expected == actual

        actual = resampled_ds.attrs
        expected = ds.attrs
        assert expected == actual

    def test_resample_by_mean_discarding_attrs(self):
        times = pd.date_range('2000-01-01', freq='6H', periods=10)
        ds = Dataset({'foo': (['time', 'x', 'y'], np.random.randn(10, 5, 3)),
                      'bar': ('time', np.random.randn(10), {'meta': 'data'}),
                      'time': times})
        ds.attrs['dsmeta'] = 'dsdata'

        resampled_ds = ds.resample(time='1D').mean(keep_attrs=False)

        assert resampled_ds['bar'].attrs == {}
        assert resampled_ds.attrs == {}

    def test_resample_by_last_discarding_attrs(self):
        times = pd.date_range('2000-01-01', freq='6H', periods=10)
        ds = Dataset({'foo': (['time', 'x', 'y'], np.random.randn(10, 5, 3)),
                      'bar': ('time', np.random.randn(10), {'meta': 'data'}),
                      'time': times})
        ds.attrs['dsmeta'] = 'dsdata'

        resampled_ds = ds.resample(time='1D').last(keep_attrs=False)

        assert resampled_ds['bar'].attrs == {}
        assert resampled_ds.attrs == {}

    @requires_scipy
    def test_resample_drop_nondim_coords(self):
        xs = np.arange(6)
        ys = np.arange(3)
        times = pd.date_range('2000-01-01', freq='6H', periods=5)
        data = np.tile(np.arange(5), (6, 3, 1))
        xx, yy = np.meshgrid(xs * 5, ys * 2.5)
        tt = np.arange(len(times), dtype=int)
        array = DataArray(data,
                          {'time': times, 'x': xs, 'y': ys},
                          ('x', 'y', 'time'))
        xcoord = DataArray(xx.T, {'x': xs, 'y': ys}, ('x', 'y'))
        ycoord = DataArray(yy.T, {'x': xs, 'y': ys}, ('x', 'y'))
        tcoord = DataArray(tt, {'time': times}, ('time', ))
        ds = Dataset({'data': array, 'xc': xcoord,
                      'yc': ycoord, 'tc': tcoord})
        ds = ds.set_coords(['xc', 'yc', 'tc'])

        # Re-sample
        actual = ds.resample(time="12H").mean('time')
        assert 'tc' not in actual.coords

        # Up-sample - filling
        actual = ds.resample(time="1H").ffill()
        assert 'tc' not in actual.coords

        # Up-sample - interpolation
        actual = ds.resample(time="1H").interpolate('linear')
        assert 'tc' not in actual.coords

    def test_resample_old_vs_new_api(self):

        times = pd.date_range('2000-01-01', freq='6H', periods=10)
        ds = Dataset({'foo': (['time', 'x', 'y'], np.random.randn(10, 5, 3)),
                      'bar': ('time', np.random.randn(10), {'meta': 'data'}),
                      'time': times})
        ds.attrs['dsmeta'] = 'dsdata'

        for method in ['mean', 'sum', 'count', 'first', 'last']:
            resampler = ds.resample(time='1D')
            # Discard attributes on the call using the new api to match
            # convention from old api
            new_api = getattr(resampler, method)(keep_attrs=False)
            with pytest.warns(FutureWarning):
                old_api = ds.resample('1D', dim='time', how=method)
            assert_identical(new_api, old_api)

    def test_to_array(self):
        ds = Dataset(OrderedDict([('a', 1), ('b', ('x', [1, 2, 3]))]),
                     coords={'c': 42}, attrs={'Conventions': 'None'})
        data = [[1, 1, 1], [1, 2, 3]]
        coords = {'c': 42, 'variable': ['a', 'b']}
        dims = ('variable', 'x')
        expected = DataArray(data, coords, dims, attrs=ds.attrs)
        actual = ds.to_array()
        assert_identical(expected, actual)

        actual = ds.to_array('abc', name='foo')
        expected = expected.rename({'variable': 'abc'}).rename('foo')
        assert_identical(expected, actual)

    def test_to_and_from_dataframe(self):
        x = np.random.randn(10)
        y = np.random.randn(10)
        t = list('abcdefghij')
        ds = Dataset(OrderedDict([('a', ('t', x)),
                                  ('b', ('t', y)),
                                  ('t', ('t', t))]))
        expected = pd.DataFrame(np.array([x, y]).T, columns=['a', 'b'],
                                index=pd.Index(t, name='t'))
        actual = ds.to_dataframe()
        # use the .equals method to check all DataFrame metadata
        assert expected.equals(actual), (expected, actual)

        # verify coords are included
        actual = ds.set_coords('b').to_dataframe()
        assert expected.equals(actual), (expected, actual)

        # check roundtrip
        assert_identical(ds, Dataset.from_dataframe(actual))

        # test a case with a MultiIndex
        w = np.random.randn(2, 3)
        ds = Dataset({'w': (('x', 'y'), w)})
        ds['y'] = ('y', list('abc'))
        exp_index = pd.MultiIndex.from_arrays(
            [[0, 0, 0, 1, 1, 1], ['a', 'b', 'c', 'a', 'b', 'c']],
            names=['x', 'y'])
        expected = pd.DataFrame(w.reshape(-1), columns=['w'], index=exp_index)
        actual = ds.to_dataframe()
        assert expected.equals(actual)

        # check roundtrip
        assert_identical(ds.assign_coords(x=[0, 1]),
                         Dataset.from_dataframe(actual))

        # check pathological cases
        df = pd.DataFrame([1])
        actual = Dataset.from_dataframe(df)
        expected = Dataset({0: ('index', [1])}, {'index': [0]})
        assert_identical(expected, actual)

        df = pd.DataFrame()
        actual = Dataset.from_dataframe(df)
        expected = Dataset(coords={'index': []})
        assert_identical(expected, actual)

        # GH697
        df = pd.DataFrame({'A': []})
        actual = Dataset.from_dataframe(df)
        expected = Dataset({'A': DataArray([], dims=('index',))},
                           {'index': []})
        assert_identical(expected, actual)

        # regression test for GH278
        # use int64 to ensure consistent results for the pandas .equals method
        # on windows (which requires the same dtype)
        ds = Dataset({'x': pd.Index(['bar']),
                      'a': ('y', np.array([1], 'int64'))}).isel(x=0)
        # use .loc to ensure consistent results on Python 3
        actual = ds.to_dataframe().loc[:, ['a', 'x']]
        expected = pd.DataFrame([[1, 'bar']], index=pd.Index([0], name='y'),
                                columns=['a', 'x'])
        assert expected.equals(actual), (expected, actual)

        ds = Dataset({'x': np.array([0], 'int64'),
                      'y': np.array([1], 'int64')})
        actual = ds.to_dataframe()
        idx = pd.MultiIndex.from_arrays([[0], [1]], names=['x', 'y'])
        expected = pd.DataFrame([[]], index=idx)
        assert expected.equals(actual), (expected, actual)

    def test_from_dataframe_non_unique_columns(self):
        # regression test for GH449
        df = pd.DataFrame(np.zeros((2, 2)))
        df.columns = ['foo', 'foo']
        with raises_regex(ValueError, 'non-unique columns'):
            Dataset.from_dataframe(df)

    def test_convert_dataframe_with_many_types_and_multiindex(self):
        # regression test for GH737
        df = pd.DataFrame({'a': list('abc'),
                           'b': list(range(1, 4)),
                           'c': np.arange(3, 6).astype('u1'),
                           'd': np.arange(4.0, 7.0, dtype='float64'),
                           'e': [True, False, True],
                           'f': pd.Categorical(list('abc')),
                           'g': pd.date_range('20130101', periods=3),
                           'h': pd.date_range('20130101',
                                              periods=3,
                                              tz='US/Eastern')})
        df.index = pd.MultiIndex.from_product([['a'], range(3)],
                                              names=['one', 'two'])
        roundtripped = Dataset.from_dataframe(df).to_dataframe()
        # we can't do perfectly, but we should be at least as faithful as
        # np.asarray
        expected = df.apply(np.asarray)
        assert roundtripped.equals(expected)

    def test_to_and_from_dict(self):
        # <xarray.Dataset>
        # Dimensions:  (t: 10)
        # Coordinates:
        #   * t        (t) <U1 'a' 'b' 'c' 'd' 'e' 'f' 'g' 'h' 'i' 'j'
        # Data variables:
        #     a        (t) float64 0.6916 -1.056 -1.163 0.9792 -0.7865 ...
        #     b        (t) float64 1.32 0.1954 1.91 1.39 0.519 -0.2772 ...
        x = np.random.randn(10)
        y = np.random.randn(10)
        t = list('abcdefghij')
        ds = Dataset(OrderedDict([('a', ('t', x)),
                                  ('b', ('t', y)),
                                  ('t', ('t', t))]))
        expected = {'coords': {'t': {'dims': ('t',),
                                     'data': t,
                                     'attrs': {}}},
                    'attrs': {},
                    'dims': {'t': 10},
                    'data_vars': {'a': {'dims': ('t',),
                                        'data': x.tolist(),
                                        'attrs': {}},
                                  'b': {'dims': ('t',),
                                        'data': y.tolist(),
                                        'attrs': {}}}}

        actual = ds.to_dict()

        # check that they are identical
        assert expected == actual

        # check roundtrip
        assert_identical(ds, Dataset.from_dict(actual))

        # verify coords are included roundtrip
        expected = ds.set_coords('b')
        actual = Dataset.from_dict(expected.to_dict())

        assert_identical(expected, actual)

        # test some incomplete dicts:
        # this one has no attrs field, the dims are strings, and x, y are
        # np.arrays

        d = {'coords': {'t': {'dims': 't', 'data': t}},
             'dims': 't',
             'data_vars': {'a': {'dims': 't', 'data': x},
                           'b': {'dims': 't', 'data': y}}}
        assert_identical(ds, Dataset.from_dict(d))

        # this is kind of a flattened version with no coords, or data_vars
        d = {'a': {'dims': 't', 'data': x},
             't': {'data': t, 'dims': 't'},
             'b': {'dims': 't', 'data': y}}
        assert_identical(ds, Dataset.from_dict(d))

        # this one is missing some necessary information
        d = {'a': {'data': x},
             't': {'data': t, 'dims': 't'},
             'b': {'dims': 't', 'data': y}}
        with raises_regex(ValueError, "cannot convert dict "
                          "without the key 'dims'"):
            Dataset.from_dict(d)

    def test_to_and_from_dict_with_time_dim(self):
        x = np.random.randn(10, 3)
        y = np.random.randn(10, 3)
        t = pd.date_range('20130101', periods=10)
        lat = [77.7, 83.2, 76]
        ds = Dataset(OrderedDict([('a', (['t', 'lat'], x)),
                                  ('b', (['t', 'lat'], y)),
                                  ('t', ('t', t)),
                                  ('lat', ('lat', lat))]))
        roundtripped = Dataset.from_dict(ds.to_dict())
        assert_identical(ds, roundtripped)

    def test_to_and_from_dict_with_nan_nat(self):
        x = np.random.randn(10, 3)
        y = np.random.randn(10, 3)
        y[2] = np.nan
        t = pd.Series(pd.date_range('20130101', periods=10))
        t[2] = np.nan

        lat = [77.7, 83.2, 76]
        ds = Dataset(OrderedDict([('a', (['t', 'lat'], x)),
                                  ('b', (['t', 'lat'], y)),
                                  ('t', ('t', t)),
                                  ('lat', ('lat', lat))]))
        roundtripped = Dataset.from_dict(ds.to_dict())
        assert_identical(ds, roundtripped)

    def test_to_dict_with_numpy_attrs(self):
        # this doesn't need to roundtrip
        x = np.random.randn(10)
        y = np.random.randn(10)
        t = list('abcdefghij')
        attrs = {'created': np.float64(1998),
                 'coords': np.array([37, -110.1, 100]),
                 'maintainer': 'bar'}
        ds = Dataset(OrderedDict([('a', ('t', x, attrs)),
                                  ('b', ('t', y, attrs)),
                                  ('t', ('t', t))]))
        expected_attrs = {'created': np.asscalar(attrs['created']),
                          'coords': attrs['coords'].tolist(),
                          'maintainer': 'bar'}
        actual = ds.to_dict()

        # check that they are identical
        assert expected_attrs == actual['data_vars']['a']['attrs']

    def test_pickle(self):
        data = create_test_data()
        roundtripped = pickle.loads(pickle.dumps(data))
        assert_identical(data, roundtripped)
        # regression test for #167:
        assert data.dims == roundtripped.dims

    def test_lazy_load(self):
        store = InaccessibleVariableDataStore()
        create_test_data().dump_to_store(store)

        for decode_cf in [True, False]:
            ds = open_dataset(store, decode_cf=decode_cf)
            with pytest.raises(UnexpectedDataAccess):
                ds.load()
            with pytest.raises(UnexpectedDataAccess):
                ds['var1'].values

            # these should not raise UnexpectedDataAccess:
            ds.isel(time=10)
            ds.isel(time=slice(10), dim1=[0]).isel(dim1=0, dim2=-1)

    def test_dropna(self):
        x = np.random.randn(4, 4)
        x[::2, 0] = np.nan
        y = np.random.randn(4)
        y[-1] = np.nan
        ds = Dataset({'foo': (('a', 'b'), x), 'bar': (('b', y))})

        expected = ds.isel(a=slice(1, None, 2))
        actual = ds.dropna('a')
        assert_identical(actual, expected)

        expected = ds.isel(b=slice(1, 3))
        actual = ds.dropna('b')
        assert_identical(actual, expected)

        actual = ds.dropna('b', subset=['foo', 'bar'])
        assert_identical(actual, expected)

        expected = ds.isel(b=slice(1, None))
        actual = ds.dropna('b', subset=['foo'])
        assert_identical(actual, expected)

        expected = ds.isel(b=slice(3))
        actual = ds.dropna('b', subset=['bar'])
        assert_identical(actual, expected)

        actual = ds.dropna('a', subset=[])
        assert_identical(actual, ds)

        actual = ds.dropna('a', subset=['bar'])
        assert_identical(actual, ds)

        actual = ds.dropna('a', how='all')
        assert_identical(actual, ds)

        actual = ds.dropna('b', how='all', subset=['bar'])
        expected = ds.isel(b=[0, 1, 2])
        assert_identical(actual, expected)

        actual = ds.dropna('b', thresh=1, subset=['bar'])
        assert_identical(actual, expected)

        actual = ds.dropna('b', thresh=2)
        assert_identical(actual, ds)

        actual = ds.dropna('b', thresh=4)
        expected = ds.isel(b=[1, 2, 3])
        assert_identical(actual, expected)

        actual = ds.dropna('a', thresh=3)
        expected = ds.isel(a=[1, 3])
        assert_identical(actual, ds)

        with raises_regex(ValueError, 'a single dataset dimension'):
            ds.dropna('foo')
        with raises_regex(ValueError, 'invalid how'):
            ds.dropna('a', how='somehow')
        with raises_regex(TypeError, 'must specify how or thresh'):
            ds.dropna('a', how=None)

    def test_fillna(self):
        ds = Dataset({'a': ('x', [np.nan, 1, np.nan, 3])},
                     {'x': [0, 1, 2, 3]})

        # fill with -1
        actual = ds.fillna(-1)
        expected = Dataset({'a': ('x', [-1, 1, -1, 3])}, {'x': [0, 1, 2, 3]})
        assert_identical(expected, actual)

        actual = ds.fillna({'a': -1})
        assert_identical(expected, actual)

        other = Dataset({'a': -1})
        actual = ds.fillna(other)
        assert_identical(expected, actual)

        actual = ds.fillna({'a': other.a})
        assert_identical(expected, actual)

        # fill with range(4)
        b = DataArray(range(4), coords=[('x', range(4))])
        actual = ds.fillna(b)
        expected = b.rename('a').to_dataset()
        assert_identical(expected, actual)

        actual = ds.fillna(expected)
        assert_identical(expected, actual)

        actual = ds.fillna(range(4))
        assert_identical(expected, actual)

        actual = ds.fillna(b[:3])
        assert_identical(expected, actual)

        # okay to only include some data variables
        ds['b'] = np.nan
        actual = ds.fillna({'a': -1})
        expected = Dataset({'a': ('x', [-1, 1, -1, 3]), 'b': np.nan},
                           {'x': [0, 1, 2, 3]})
        assert_identical(expected, actual)

        # but new data variables is not okay
        with raises_regex(ValueError, 'must be contained'):
            ds.fillna({'x': 0})

        # empty argument should be OK
        result = ds.fillna({})
        assert_identical(ds, result)

        result = ds.fillna(Dataset(coords={'c': 42}))
        expected = ds.assign_coords(c=42)
        assert_identical(expected, result)

        # groupby
        expected = Dataset({'a': ('x', range(4))}, {'x': [0, 1, 2, 3]})
        for target in [ds, expected]:
            target.coords['b'] = ('x', [0, 0, 1, 1])
        actual = ds.groupby('b').fillna(DataArray([0, 2], dims='b'))
        assert_identical(expected, actual)

        actual = ds.groupby('b').fillna(Dataset({'a': ('b', [0, 2])}))
        assert_identical(expected, actual)

        # attrs with groupby
        ds.attrs['attr'] = 'ds'
        ds.a.attrs['attr'] = 'da'
        actual = ds.groupby('b').fillna(Dataset({'a': ('b', [0, 2])}))
        assert actual.attrs == ds.attrs
        assert actual.a.name == 'a'
        assert actual.a.attrs == ds.a.attrs

        da = DataArray(range(5), name='a', attrs={'attr': 'da'})
        actual = da.fillna(1)
        assert actual.name == 'a'
        assert actual.attrs == da.attrs

        ds = Dataset({'a': da}, attrs={'attr': 'ds'})
        actual = ds.fillna({'a': 1})
        assert actual.attrs == ds.attrs
        assert actual.a.name == 'a'
        assert actual.a.attrs == ds.a.attrs

    def test_where(self):
        ds = Dataset({'a': ('x', range(5))})
        expected = Dataset({'a': ('x', [np.nan, np.nan, 2, 3, 4])})
        actual = ds.where(ds > 1)
        assert_identical(expected, actual)

        actual = ds.where(ds.a > 1)
        assert_identical(expected, actual)

        actual = ds.where(ds.a.values > 1)
        assert_identical(expected, actual)

        actual = ds.where(True)
        assert_identical(ds, actual)

        expected = ds.copy(deep=True)
        expected['a'].values = [np.nan] * 5
        actual = ds.where(False)
        assert_identical(expected, actual)

        # 2d
        ds = Dataset({'a': (('x', 'y'), [[0, 1], [2, 3]])})
        expected = Dataset({'a': (('x', 'y'), [[np.nan, 1], [2, 3]])})
        actual = ds.where(ds > 0)
        assert_identical(expected, actual)

        # groupby
        ds = Dataset({'a': ('x', range(5))}, {'c': ('x', [0, 0, 1, 1, 1])})
        cond = Dataset({'a': ('c', [True, False])})
        expected = ds.copy(deep=True)
        expected['a'].values = [0, 1] + [np.nan] * 3
        actual = ds.groupby('c').where(cond)
        assert_identical(expected, actual)

        # attrs with groupby
        ds.attrs['attr'] = 'ds'
        ds.a.attrs['attr'] = 'da'
        actual = ds.groupby('c').where(cond)
        assert actual.attrs == ds.attrs
        assert actual.a.name == 'a'
        assert actual.a.attrs == ds.a.attrs

        # attrs
        da = DataArray(range(5), name='a', attrs={'attr': 'da'})
        actual = da.where(da.values > 1)
        assert actual.name == 'a'
        assert actual.attrs == da.attrs

        ds = Dataset({'a': da}, attrs={'attr': 'ds'})
        actual = ds.where(ds > 0)
        assert actual.attrs == ds.attrs
        assert actual.a.name == 'a'
        assert actual.a.attrs == ds.a.attrs

    def test_where_other(self):
        ds = Dataset({'a': ('x', range(5))}, {'x': range(5)})
        expected = Dataset({'a': ('x', [-1, -1, 2, 3, 4])}, {'x': range(5)})
        actual = ds.where(ds > 1, -1)
        assert_equal(expected, actual)
        assert actual.a.dtype == int

        with raises_regex(ValueError, "cannot set"):
            ds.where(ds > 1, other=0, drop=True)

        with raises_regex(ValueError, "indexes .* are not equal"):
            ds.where(ds > 1, ds.isel(x=slice(3)))

        with raises_regex(ValueError, "exact match required"):
            ds.where(ds > 1, ds.assign(b=2))

    def test_where_drop(self):
        # if drop=True

        # 1d
        # data array case
        array = DataArray(range(5), coords=[range(5)], dims=['x'])
        expected = DataArray(range(5)[2:], coords=[range(5)[2:]], dims=['x'])
        actual = array.where(array > 1, drop=True)
        assert_identical(expected, actual)

        # dataset case
        ds = Dataset({'a': array})
        expected = Dataset({'a': expected})

        actual = ds.where(ds > 1, drop=True)
        assert_identical(expected, actual)

        actual = ds.where(ds.a > 1, drop=True)
        assert_identical(expected, actual)

        with raises_regex(TypeError, 'must be a'):
            ds.where(np.arange(5) > 1, drop=True)

        # 1d with odd coordinates
        array = DataArray(np.array([2, 7, 1, 8, 3]),
                          coords=[np.array([3, 1, 4, 5, 9])], dims=['x'])
        expected = DataArray(np.array([7, 8, 3]), coords=[np.array([1, 5, 9])],
                             dims=['x'])
        actual = array.where(array > 2, drop=True)
        assert_identical(expected, actual)

        # 1d multiple variables
        ds = Dataset({'a': (('x'), [0, 1, 2, 3]), 'b': (('x'), [4, 5, 6, 7])})
        expected = Dataset({'a': (('x'), [np.nan, 1, 2, 3]),
                            'b': (('x'), [4, 5, 6, np.nan])})
        actual = ds.where((ds > 0) & (ds < 7), drop=True)
        assert_identical(expected, actual)

        # 2d
        ds = Dataset({'a': (('x', 'y'), [[0, 1], [2, 3]])})
        expected = Dataset({'a': (('x', 'y'), [[np.nan, 1], [2, 3]])})
        actual = ds.where(ds > 0, drop=True)
        assert_identical(expected, actual)

        # 2d with odd coordinates
        ds = Dataset({'a': (('x', 'y'), [[0, 1], [2, 3]])}, coords={
            'x': [4, 3], 'y': [1, 2],
            'z': (['x', 'y'], [[np.e, np.pi], [np.pi * np.e, np.pi * 3]])})
        expected = Dataset({'a': (('x', 'y'), [[3]])},
                           coords={'x': [3], 'y': [2],
                                   'z': (['x', 'y'], [[np.pi * 3]])})
        actual = ds.where(ds > 2, drop=True)
        assert_identical(expected, actual)

        # 2d multiple variables
        ds = Dataset({'a': (('x', 'y'), [[0, 1], [2, 3]]),
                      'b': (('x', 'y'), [[4, 5], [6, 7]])})
        expected = Dataset({'a': (('x', 'y'), [[np.nan, 1], [2, 3]]),
                            'b': (('x', 'y'), [[4, 5], [6, 7]])})
        actual = ds.where(ds > 0, drop=True)
        assert_identical(expected, actual)

    def test_where_drop_empty(self):
        # regression test for GH1341
        array = DataArray(np.random.rand(100, 10),
                          dims=['nCells', 'nVertLevels'])
        mask = DataArray(np.zeros((100,), dtype='bool'), dims='nCells')
        actual = array.where(mask, drop=True)
        expected = DataArray(np.zeros((0, 10)), dims=['nCells', 'nVertLevels'])
        assert_identical(expected, actual)

    def test_where_drop_no_indexes(self):
        ds = Dataset({'foo': ('x', [0.0, 1.0])})
        expected = Dataset({'foo': ('x', [1.0])})
        actual = ds.where(ds == 1, drop=True)
        assert_identical(expected, actual)

    def test_reduce(self):
        data = create_test_data()

        assert len(data.mean().coords) == 0

        actual = data.max()
        expected = Dataset(dict((k, v.max())
                                for k, v in iteritems(data.data_vars)))
        assert_equal(expected, actual)

        assert_equal(data.min(dim=['dim1']),
                     data.min(dim='dim1'))

        for reduct, expected in [('dim2', ['dim1', 'dim3', 'time']),
                                 (['dim2', 'time'], ['dim1', 'dim3']),
                                 (('dim2', 'time'), ['dim1', 'dim3']),
                                 ((), ['dim1', 'dim2', 'dim3', 'time'])]:
            actual = data.min(dim=reduct).dims
            print(reduct, actual, expected)
            self.assertItemsEqual(actual, expected)

        assert_equal(data.mean(dim=[]), data)

    def test_reduce_coords(self):
        # regression test for GH1470
        data = xr.Dataset({'a': ('x', [1, 2, 3])}, coords={'b': 4})
        expected = xr.Dataset({'a': 2}, coords={'b': 4})
        actual = data.mean('x')
        assert_identical(actual, expected)

        # should be consistent
        actual = data['a'].mean('x').to_dataset()
        assert_identical(actual, expected)

    def test_mean_uint_dtype(self):
        data = xr.Dataset({'a': (('x', 'y'),
                                 np.arange(6).reshape(3, 2).astype('uint')),
                           'b': (('x', ), np.array([0.1, 0.2, np.nan]))})
        actual = data.mean('x', skipna=True)
        expected = xr.Dataset({'a': data['a'].mean('x'),
                               'b': data['b'].mean('x', skipna=True)})
        assert_identical(actual, expected)

    def test_reduce_bad_dim(self):
        data = create_test_data()
        with raises_regex(ValueError, 'Dataset does not contain'):
            data.mean(dim='bad_dim')

    def test_reduce_cumsum(self):
        data = xr.Dataset({'a': 1,
                           'b': ('x', [1, 2]),
                           'c': (('x', 'y'), [[np.nan, 3], [0, 4]])})
        assert_identical(data.fillna(0), data.cumsum('y'))

        expected = xr.Dataset({'a': 1,
                               'b': ('x', [1, 3]),
                               'c': (('x', 'y'), [[0, 3], [0, 7]])})
        assert_identical(expected, data.cumsum())

    def test_reduce_cumsum_test_dims(self):
        data = create_test_data()
        for cumfunc in ['cumsum', 'cumprod']:
            with raises_regex(ValueError, 'Dataset does not contain'):
                getattr(data, cumfunc)(dim='bad_dim')

            # ensure dimensions are correct
            for reduct, expected in [
                ('dim1', ['dim1', 'dim2', 'dim3', 'time']),
                ('dim2', ['dim1', 'dim2', 'dim3', 'time']),
                ('dim3', ['dim1', 'dim2', 'dim3', 'time']),
                ('time', ['dim1', 'dim2', 'dim3'])
            ]:
                actual = getattr(data, cumfunc)(dim=reduct).dims
                print(reduct, actual, expected)
                self.assertItemsEqual(actual, expected)

    def test_reduce_non_numeric(self):
        data1 = create_test_data(seed=44)
        data2 = create_test_data(seed=44)
        add_vars = {'var4': ['dim1', 'dim2']}
        for v, dims in sorted(add_vars.items()):
            size = tuple(data1.dims[d] for d in dims)
            data = np.random.randint(0, 100, size=size).astype(np.str_)
            data1[v] = (dims, data, {'foo': 'variable'})

        assert 'var4' not in data1.mean()
        assert_equal(data1.mean(), data2.mean())
        assert_equal(data1.mean(dim='dim1'),
                     data2.mean(dim='dim1'))

    def test_reduce_strings(self):
        expected = Dataset({'x': 'a'})
        ds = Dataset({'x': ('y', ['a', 'b'])})
        actual = ds.min()
        assert_identical(expected, actual)

        expected = Dataset({'x': 'b'})
        actual = ds.max()
        assert_identical(expected, actual)

        expected = Dataset({'x': 0})
        actual = ds.argmin()
        assert_identical(expected, actual)

        expected = Dataset({'x': 1})
        actual = ds.argmax()
        assert_identical(expected, actual)

        expected = Dataset({'x': b'a'})
        ds = Dataset({'x': ('y', np.array(['a', 'b'], 'S1'))})
        actual = ds.min()
        assert_identical(expected, actual)

        expected = Dataset({'x': u'a'})
        ds = Dataset({'x': ('y', np.array(['a', 'b'], 'U1'))})
        actual = ds.min()
        assert_identical(expected, actual)

    def test_reduce_dtypes(self):
        # regression test for GH342
        expected = Dataset({'x': 1})
        actual = Dataset({'x': True}).sum()
        assert_identical(expected, actual)

        # regression test for GH505
        expected = Dataset({'x': 3})
        actual = Dataset({'x': ('y', np.array([1, 2], 'uint16'))}).sum()
        assert_identical(expected, actual)

        expected = Dataset({'x': 1 + 1j})
        actual = Dataset({'x': ('y', [1, 1j])}).sum()
        assert_identical(expected, actual)

    def test_reduce_keep_attrs(self):
        data = create_test_data()
        _attrs = {'attr1': 'value1', 'attr2': 2929}

        attrs = OrderedDict(_attrs)
        data.attrs = attrs

        # Test dropped attrs
        ds = data.mean()
        assert ds.attrs == {}
        for v in ds.data_vars.values():
            assert v.attrs == {}

        # Test kept attrs
        ds = data.mean(keep_attrs=True)
        assert ds.attrs == attrs
        for k, v in ds.data_vars.items():
            assert v.attrs == data[k].attrs

    def test_reduce_argmin(self):
        # regression test for #205
        ds = Dataset({'a': ('x', [0, 1])})
        expected = Dataset({'a': ([], 0)})
        actual = ds.argmin()
        assert_identical(expected, actual)

        actual = ds.argmin('x')
        assert_identical(expected, actual)

    def test_reduce_scalars(self):
        ds = Dataset({'x': ('a', [2, 2]), 'y': 2, 'z': ('b', [2])})
        expected = Dataset({'x': 0, 'y': 0, 'z': 0})
        actual = ds.var()
        assert_identical(expected, actual)

        expected = Dataset({'x': 0, 'y': 0, 'z': ('b', [0])})
        actual = ds.var('a')
        assert_identical(expected, actual)

    def test_reduce_only_one_axis(self):

        def mean_only_one_axis(x, axis):
            if not isinstance(axis, integer_types):
                raise TypeError('non-integer axis')
            return x.mean(axis)

        ds = Dataset({'a': (['x', 'y'], [[0, 1, 2, 3, 4]])})
        expected = Dataset({'a': ('x', [2])})
        actual = ds.reduce(mean_only_one_axis, 'y')
        assert_identical(expected, actual)

        with raises_regex(TypeError, 'non-integer axis'):
            ds.reduce(mean_only_one_axis)

        with raises_regex(TypeError, 'non-integer axis'):
            ds.reduce(mean_only_one_axis, ['x', 'y'])

    def test_quantile(self):

        ds = create_test_data(seed=123)

        for q in [0.25, [0.50], [0.25, 0.75]]:
            for dim in [None, 'dim1', ['dim1']]:
                ds_quantile = ds.quantile(q, dim=dim)
                assert 'quantile' in ds_quantile
                for var, dar in ds.data_vars.items():
                    assert var in ds_quantile
                    assert_identical(
                        ds_quantile[var], dar.quantile(q, dim=dim))
            dim = ['dim1', 'dim2']
            ds_quantile = ds.quantile(q, dim=dim)
            assert 'dim3' in ds_quantile.dims
            assert all(d not in ds_quantile.dims for d in dim)

    @requires_bottleneck
    def test_rank(self):
        ds = create_test_data(seed=1234)
        # only ds.var3 depends on dim3
        z = ds.rank('dim3')
        self.assertItemsEqual(['var3'], list(z.data_vars))
        # same as dataarray version
        x = z.var3
        y = ds.var3.rank('dim3')
        assert_equal(x, y)
        # coordinates stick
        self.assertItemsEqual(list(z.coords), list(ds.coords))
        self.assertItemsEqual(list(x.coords), list(y.coords))
        # invalid dim
        with raises_regex(ValueError, 'does not contain'):
            x.rank('invalid_dim')

    def test_count(self):
        ds = Dataset({'x': ('a', [np.nan, 1]), 'y': 0, 'z': np.nan})
        expected = Dataset({'x': 1, 'y': 1, 'z': 0})
        actual = ds.count()
        assert_identical(expected, actual)

    def test_apply(self):
        data = create_test_data()
        data.attrs['foo'] = 'bar'

        assert_identical(data.apply(np.mean), data.mean())

        expected = data.mean(keep_attrs=True)
        actual = data.apply(lambda x: x.mean(keep_attrs=True), keep_attrs=True)
        assert_identical(expected, actual)

        assert_identical(data.apply(lambda x: x, keep_attrs=True),
                         data.drop('time'))

        def scale(x, multiple=1):
            return multiple * x

        actual = data.apply(scale, multiple=2)
        assert_equal(actual['var1'], 2 * data['var1'])
        assert_identical(actual['numbers'], data['numbers'])

        actual = data.apply(np.asarray)
        expected = data.drop('time')  # time is not used on a data var
        assert_equal(expected, actual)

    def make_example_math_dataset(self):
        variables = OrderedDict(
            [('bar', ('x', np.arange(100, 400, 100))),
             ('foo', (('x', 'y'), 1.0 * np.arange(12).reshape(3, 4)))])
        coords = {'abc': ('x', ['a', 'b', 'c']),
                  'y': 10 * np.arange(4)}
        ds = Dataset(variables, coords)
        ds['foo'][0, 0] = np.nan
        return ds

    def test_dataset_number_math(self):
        ds = self.make_example_math_dataset()

        assert_identical(ds, +ds)
        assert_identical(ds, ds + 0)
        assert_identical(ds, 0 + ds)
        assert_identical(ds, ds + np.array(0))
        assert_identical(ds, np.array(0) + ds)

        actual = ds.copy(deep=True)
        actual += 0
        assert_identical(ds, actual)

    def test_unary_ops(self):
        ds = self.make_example_math_dataset()

        assert_identical(ds.apply(abs), abs(ds))
        assert_identical(ds.apply(lambda x: x + 4), ds + 4)

        for func in [lambda x: x.isnull(),
                     lambda x: x.round(),
                     lambda x: x.astype(int)]:
            assert_identical(ds.apply(func), func(ds))

        assert_identical(ds.isnull(), ~ds.notnull())

        # don't actually patch these methods in
        with pytest.raises(AttributeError):
            ds.item
        with pytest.raises(AttributeError):
            ds.searchsorted

    def test_dataset_array_math(self):
        ds = self.make_example_math_dataset()

        expected = ds.apply(lambda x: x - ds['foo'])
        assert_identical(expected, ds - ds['foo'])
        assert_identical(expected, -ds['foo'] + ds)
        assert_identical(expected, ds - ds['foo'].variable)
        assert_identical(expected, -ds['foo'].variable + ds)
        actual = ds.copy(deep=True)
        actual -= ds['foo']
        assert_identical(expected, actual)

        expected = ds.apply(lambda x: x + ds['bar'])
        assert_identical(expected, ds + ds['bar'])
        actual = ds.copy(deep=True)
        actual += ds['bar']
        assert_identical(expected, actual)

        expected = Dataset({'bar': ds['bar'] + np.arange(3)})
        assert_identical(expected, ds[['bar']] + np.arange(3))
        assert_identical(expected, np.arange(3) + ds[['bar']])

    def test_dataset_dataset_math(self):
        ds = self.make_example_math_dataset()

        assert_identical(ds, ds + 0 * ds)
        assert_identical(ds, ds + {'foo': 0, 'bar': 0})

        expected = ds.apply(lambda x: 2 * x)
        assert_identical(expected, 2 * ds)
        assert_identical(expected, ds + ds)
        assert_identical(expected, ds + ds.data_vars)
        assert_identical(expected, ds + dict(ds.data_vars))

        actual = ds.copy(deep=True)
        expected_id = id(actual)
        actual += ds
        assert_identical(expected, actual)
        assert expected_id == id(actual)

        assert_identical(ds == ds, ds.notnull())

        subsampled = ds.isel(y=slice(2))
        expected = 2 * subsampled
        assert_identical(expected, subsampled + ds)
        assert_identical(expected, ds + subsampled)

    def test_dataset_math_auto_align(self):
        ds = self.make_example_math_dataset()
        subset = ds.isel(y=[1, 3])
        expected = 2 * subset
        actual = ds + subset
        assert_identical(expected, actual)

        actual = ds.isel(y=slice(1)) + ds.isel(y=slice(1, None))
        expected = 2 * ds.drop(ds.y, dim='y')
        assert_equal(actual, expected)

        actual = ds + ds[['bar']]
        expected = (2 * ds[['bar']]).merge(ds.coords)
        assert_identical(expected, actual)

        assert_identical(ds + Dataset(), ds.coords.to_dataset())
        assert_identical(Dataset() + Dataset(), Dataset())

        ds2 = Dataset(coords={'bar': 42})
        assert_identical(ds + ds2, ds.coords.merge(ds2))

        # maybe unary arithmetic with empty datasets should raise instead?
        assert_identical(Dataset() + 1, Dataset())

        actual = ds.copy(deep=True)
        other = ds.isel(y=slice(2))
        actual += other
        expected = ds + other.reindex_like(ds)
        assert_identical(expected, actual)

    def test_dataset_math_errors(self):
        ds = self.make_example_math_dataset()

        with pytest.raises(TypeError):
            ds['foo'] += ds
        with pytest.raises(TypeError):
            ds['foo'].variable += ds
        with raises_regex(ValueError, 'must have the same'):
            ds += ds[['bar']]

        # verify we can rollback in-place operations if something goes wrong
        # nb. inplace datetime64 math actually will work with an integer array
        # but not floats thanks to numpy's inconsistent handling
        other = DataArray(np.datetime64('2000-01-01'), coords={'c': 2})
        actual = ds.copy(deep=True)
        with pytest.raises(TypeError):
            actual += other
        assert_identical(actual, ds)

    def test_dataset_transpose(self):
        ds = Dataset({'a': (('x', 'y'), np.random.randn(3, 4)),
                      'b': (('y', 'x'), np.random.randn(4, 3))})

        actual = ds.transpose()
        expected = ds.apply(lambda x: x.transpose())
        assert_identical(expected, actual)

        with pytest.warns(FutureWarning):
            actual = ds.T
        assert_identical(expected, actual)

        actual = ds.transpose('x', 'y')
        expected = ds.apply(lambda x: x.transpose('x', 'y'))
        assert_identical(expected, actual)

        ds = create_test_data()
        actual = ds.transpose()
        for k in ds.variables:
            assert actual[k].dims[::-1] == ds[k].dims

        new_order = ('dim2', 'dim3', 'dim1', 'time')
        actual = ds.transpose(*new_order)
        for k in ds.variables:
            expected_dims = tuple(d for d in new_order if d in ds[k].dims)
            assert actual[k].dims == expected_dims

        with raises_regex(ValueError, 'arguments to transpose'):
            ds.transpose('dim1', 'dim2', 'dim3')
        with raises_regex(ValueError, 'arguments to transpose'):
            ds.transpose('dim1', 'dim2', 'dim3', 'time', 'extra_dim')

        assert 'T' not in dir(ds)

    def test_dataset_retains_period_index_on_transpose(self):

        ds = create_test_data()
        ds['time'] = pd.period_range('2000-01-01', periods=20)

        transposed = ds.transpose()

        assert isinstance(transposed.time.to_index(), pd.PeriodIndex)

    def test_dataset_diff_n1_simple(self):
        ds = Dataset({'foo': ('x', [5, 5, 6, 6])})
        actual = ds.diff('x')
        expected = Dataset({'foo': ('x', [0, 1, 0])})
        assert_equal(expected, actual)

    def test_dataset_diff_n1_label(self):
        ds = Dataset({'foo': ('x', [5, 5, 6, 6])}, {'x': [0, 1, 2, 3]})
        actual = ds.diff('x', label='lower')
        expected = Dataset({'foo': ('x', [0, 1, 0])}, {'x': [0, 1, 2]})
        assert_equal(expected, actual)

        actual = ds.diff('x', label='upper')
        expected = Dataset({'foo': ('x', [0, 1, 0])}, {'x': [1, 2, 3]})
        assert_equal(expected, actual)

    def test_dataset_diff_n1(self):
        ds = create_test_data(seed=1)
        actual = ds.diff('dim2')
        expected = dict()
        expected['var1'] = DataArray(np.diff(ds['var1'].values, axis=1),
                                     {'dim2': ds['dim2'].values[1:]},
                                     ['dim1', 'dim2'])
        expected['var2'] = DataArray(np.diff(ds['var2'].values, axis=1),
                                     {'dim2': ds['dim2'].values[1:]},
                                     ['dim1', 'dim2'])
        expected['var3'] = ds['var3']
        expected = Dataset(expected, coords={'time': ds['time'].values})
        expected.coords['numbers'] = ('dim3', ds['numbers'].values)
        assert_equal(expected, actual)

    def test_dataset_diff_n2(self):
        ds = create_test_data(seed=1)
        actual = ds.diff('dim2', n=2)
        expected = dict()
        expected['var1'] = DataArray(np.diff(ds['var1'].values, axis=1, n=2),
                                     {'dim2': ds['dim2'].values[2:]},
                                     ['dim1', 'dim2'])
        expected['var2'] = DataArray(np.diff(ds['var2'].values, axis=1, n=2),
                                     {'dim2': ds['dim2'].values[2:]},
                                     ['dim1', 'dim2'])
        expected['var3'] = ds['var3']
        expected = Dataset(expected, coords={'time': ds['time'].values})
        expected.coords['numbers'] = ('dim3', ds['numbers'].values)
        assert_equal(expected, actual)

    def test_dataset_diff_exception_n_neg(self):
        ds = create_test_data(seed=1)
        with raises_regex(ValueError, 'must be non-negative'):
            ds.diff('dim2', n=-1)

    def test_dataset_diff_exception_label_str(self):
        ds = create_test_data(seed=1)
        with raises_regex(ValueError, '\'label\' argument has to'):
            ds.diff('dim2', label='raise_me')

    def test_shift(self):
        coords = {'bar': ('x', list('abc')), 'x': [-4, 3, 2]}
        attrs = {'meta': 'data'}
        ds = Dataset({'foo': ('x', [1, 2, 3])}, coords, attrs)
        actual = ds.shift(x=1)
        expected = Dataset({'foo': ('x', [np.nan, 1, 2])}, coords, attrs)
        assert_identical(expected, actual)

        with raises_regex(ValueError, 'dimensions'):
            ds.shift(foo=123)

    def test_roll(self):
        coords = {'bar': ('x', list('abc')), 'x': [-4, 3, 2]}
        attrs = {'meta': 'data'}
        ds = Dataset({'foo': ('x', [1, 2, 3])}, coords, attrs)
        actual = ds.roll(x=1)

        ex_coords = {'bar': ('x', list('cab')), 'x': [2, -4, 3]}
        expected = Dataset({'foo': ('x', [3, 1, 2])}, ex_coords, attrs)
        assert_identical(expected, actual)

        with raises_regex(ValueError, 'dimensions'):
            ds.roll(foo=123)

    def test_real_and_imag(self):
        attrs = {'foo': 'bar'}
        ds = Dataset({'x': ((), 1 + 2j, attrs)}, attrs=attrs)

        expected_re = Dataset({'x': ((), 1, attrs)}, attrs=attrs)
        assert_identical(ds.real, expected_re)

        expected_im = Dataset({'x': ((), 2, attrs)}, attrs=attrs)
        assert_identical(ds.imag, expected_im)

    def test_setattr_raises(self):
        ds = Dataset({}, coords={'scalar': 1}, attrs={'foo': 'bar'})
        with raises_regex(AttributeError, 'cannot set attr'):
            ds.scalar = 2
        with raises_regex(AttributeError, 'cannot set attr'):
            ds.foo = 2
        with raises_regex(AttributeError, 'cannot set attr'):
            ds.other = 2

    def test_filter_by_attrs(self):
        precip = dict(standard_name='convective_precipitation_flux')
        temp0 = dict(standard_name='air_potential_temperature', height='0 m')
        temp10 = dict(standard_name='air_potential_temperature', height='10 m')
        ds = Dataset({'temperature_0': (['t'], [0], temp0),
                      'temperature_10': (['t'], [0], temp10),
                      'precipitation': (['t'], [0], precip)},
                     coords={'time': (['t'], [0], dict(axis='T'))})

        # Test return empty Dataset.
        ds.filter_by_attrs(standard_name='invalid_standard_name')
        new_ds = ds.filter_by_attrs(standard_name='invalid_standard_name')
        assert not bool(new_ds.data_vars)

        # Test return one DataArray.
        new_ds = ds.filter_by_attrs(
            standard_name='convective_precipitation_flux')
        assert (new_ds['precipitation'].standard_name ==
                'convective_precipitation_flux')

        assert_equal(new_ds['precipitation'], ds['precipitation'])

        # Test return more than one DataArray.
        new_ds = ds.filter_by_attrs(standard_name='air_potential_temperature')
        assert len(new_ds.data_vars) == 2
        for var in new_ds.data_vars:
            assert new_ds[var].standard_name == 'air_potential_temperature'

        # Test callable.
        new_ds = ds.filter_by_attrs(height=lambda v: v is not None)
        assert len(new_ds.data_vars) == 2
        for var in new_ds.data_vars:
            assert new_ds[var].standard_name == 'air_potential_temperature'

        new_ds = ds.filter_by_attrs(height='10 m')
        assert len(new_ds.data_vars) == 1
        for var in new_ds.data_vars:
            assert new_ds[var].height == '10 m'

    def test_binary_op_join_setting(self):
        # arithmetic_join applies to data array coordinates
        missing_2 = xr.Dataset({'x': [0, 1]})
        missing_0 = xr.Dataset({'x': [1, 2]})
        with xr.set_options(arithmetic_join='outer'):
            actual = missing_2 + missing_0
        expected = xr.Dataset({'x': [0, 1, 2]})
        assert_equal(actual, expected)

        # arithmetic join also applies to data_vars
        ds1 = xr.Dataset({'foo': 1, 'bar': 2})
        ds2 = xr.Dataset({'bar': 2, 'baz': 3})
        expected = xr.Dataset({'bar': 4})  # default is inner joining
        actual = ds1 + ds2
        assert_equal(actual, expected)

        with xr.set_options(arithmetic_join='outer'):
            expected = xr.Dataset({'foo': np.nan, 'bar': 4, 'baz': np.nan})
            actual = ds1 + ds2
            assert_equal(actual, expected)

        with xr.set_options(arithmetic_join='left'):
            expected = xr.Dataset({'foo': np.nan, 'bar': 4})
            actual = ds1 + ds2
            assert_equal(actual, expected)

        with xr.set_options(arithmetic_join='right'):
            expected = xr.Dataset({'bar': 4, 'baz': np.nan})
            actual = ds1 + ds2
            assert_equal(actual, expected)

    def test_full_like(self):
        # For more thorough tests, see test_variable.py
        # Note: testing data_vars with mismatched dtypes
        ds = Dataset({
            'd1': DataArray([1, 2, 3], dims=['x'], coords={'x': [10, 20, 30]}),
            'd2': DataArray([1.1, 2.2, 3.3], dims=['y'])
        }, attrs={'foo': 'bar'})
        actual = full_like(ds, 2)

        expect = ds.copy(deep=True)
        expect['d1'].values = [2, 2, 2]
        expect['d2'].values = [2.0, 2.0, 2.0]
        assert expect['d1'].dtype == int
        assert expect['d2'].dtype == float
        assert_identical(expect, actual)

        # override dtype
        actual = full_like(ds, fill_value=True, dtype=bool)
        expect = ds.copy(deep=True)
        expect['d1'].values = [True, True, True]
        expect['d2'].values = [True, True, True]
        assert expect['d1'].dtype == bool
        assert expect['d2'].dtype == bool
        assert_identical(expect, actual)

    def test_combine_first(self):
        dsx0 = DataArray([0, 0], [('x', ['a', 'b'])]).to_dataset(name='dsx0')
        dsx1 = DataArray([1, 1], [('x', ['b', 'c'])]).to_dataset(name='dsx1')

        actual = dsx0.combine_first(dsx1)
        expected = Dataset({'dsx0': ('x', [0, 0, np.nan]),
                            'dsx1': ('x', [np.nan, 1, 1])},
                           coords={'x': ['a', 'b', 'c']})
        assert_equal(actual, expected)
        assert_equal(actual, xr.merge([dsx0, dsx1]))

        # works just like xr.merge([self, other])
        dsy2 = DataArray([2, 2, 2],
                         [('x', ['b', 'c', 'd'])]).to_dataset(name='dsy2')
        actual = dsx0.combine_first(dsy2)
        expected = xr.merge([dsy2, dsx0])
        assert_equal(actual, expected)

    def test_sortby(self):
        ds = Dataset({'A': DataArray([[1, 2], [3, 4], [5, 6]],
                                     [('x', ['c', 'b', 'a']),
                                      ('y', [1, 0])]),
                      'B': DataArray([[5, 6], [7, 8], [9, 10]],
                                     dims=['x', 'y'])})

        sorted1d = Dataset({'A': DataArray([[5, 6], [3, 4], [1, 2]],
                                           [('x', ['a', 'b', 'c']),
                                            ('y', [1, 0])]),
                            'B': DataArray([[9, 10], [7, 8], [5, 6]],
                                           dims=['x', 'y'])})

        sorted2d = Dataset({'A': DataArray([[6, 5], [4, 3], [2, 1]],
                                           [('x', ['a', 'b', 'c']),
                                            ('y', [0, 1])]),
                            'B': DataArray([[10, 9], [8, 7], [6, 5]],
                                           dims=['x', 'y'])})

        expected = sorted1d
        dax = DataArray([100, 99, 98], [('x', ['c', 'b', 'a'])])
        actual = ds.sortby(dax)
        assert_equal(actual, expected)

        # test descending order sort
        actual = ds.sortby(dax, ascending=False)
        assert_equal(actual, ds)

        # test alignment (fills in nan for 'c')
        dax_short = DataArray([98, 97], [('x', ['b', 'a'])])
        actual = ds.sortby(dax_short)
        assert_equal(actual, expected)

        # test 1-D lexsort
        # dax0 is sorted first to give indices of [1, 2, 0]
        # and then dax1 would be used to move index 2 ahead of 1
        dax0 = DataArray([100, 95, 95], [('x', ['c', 'b', 'a'])])
        dax1 = DataArray([0, 1, 0], [('x', ['c', 'b', 'a'])])
        actual = ds.sortby([dax0, dax1])  # lexsort underneath gives [2, 1, 0]
        assert_equal(actual, expected)

        expected = sorted2d
        # test multi-dim sort by 1D dataarray values
        day = DataArray([90, 80], [('y', [1, 0])])
        actual = ds.sortby([day, dax])
        assert_equal(actual, expected)

        # test exception-raising
        with pytest.raises(KeyError) as excinfo:
            actual = ds.sortby('z')

        with pytest.raises(ValueError) as excinfo:
            actual = ds.sortby(ds['A'])
        assert "DataArray is not 1-D" in str(excinfo.value)

        expected = sorted1d
        actual = ds.sortby('x')
        assert_equal(actual, expected)

        # test pandas.MultiIndex
        indices = (('b', 1), ('b', 0), ('a', 1), ('a', 0))
        midx = pd.MultiIndex.from_tuples(indices, names=['one', 'two'])
        ds_midx = Dataset({'A': DataArray([[1, 2], [3, 4], [5, 6], [7, 8]],
                                          [('x', midx), ('y', [1, 0])]),
                           'B': DataArray([[5, 6], [7, 8], [9, 10], [11, 12]],
                                          dims=['x', 'y'])})
        actual = ds_midx.sortby('x')
        midx_reversed = pd.MultiIndex.from_tuples(tuple(reversed(indices)),
                                                  names=['one', 'two'])
        expected = Dataset({'A': DataArray([[7, 8], [5, 6], [3, 4], [1, 2]],
                                           [('x', midx_reversed),
                                            ('y', [1, 0])]),
                            'B': DataArray([[11, 12], [9, 10], [7, 8], [5, 6]],
                                           dims=['x', 'y'])})
        assert_equal(actual, expected)

        # multi-dim sort by coordinate objects
        expected = sorted2d
        actual = ds.sortby(['x', 'y'])
        assert_equal(actual, expected)

        # test descending order sort
        actual = ds.sortby(['x', 'y'], ascending=False)
        assert_equal(actual, ds)

    def test_attribute_access(self):
        ds = create_test_data(seed=1)
        for key in ['var1', 'var2', 'var3', 'time', 'dim1',
                    'dim2', 'dim3', 'numbers']:
            assert_equal(ds[key], getattr(ds, key))
            assert key in dir(ds)

        for key in ['dim3', 'dim1', 'numbers']:
            assert_equal(ds['var3'][key], getattr(ds.var3, key))
            assert key in dir(ds['var3'])
        # attrs
        assert ds['var3'].attrs['foo'] == ds.var3.foo
        assert 'foo' in dir(ds['var3'])

    def test_ipython_key_completion(self):
        ds = create_test_data(seed=1)
        actual = ds._ipython_key_completions_()
        expected = ['var1', 'var2', 'var3', 'time', 'dim1',
                    'dim2', 'dim3', 'numbers']
        for item in actual:
            ds[item]  # should not raise
        assert sorted(actual) == sorted(expected)

        # for dataarray
        actual = ds['var3']._ipython_key_completions_()
        expected = ['dim3', 'dim1', 'numbers']
        for item in actual:
            ds['var3'][item]  # should not raise
        assert sorted(actual) == sorted(expected)

        # MultiIndex
        ds_midx = ds.stack(dim12=['dim1', 'dim2'])
        actual = ds_midx._ipython_key_completions_()
        expected = ['var1', 'var2', 'var3', 'time', 'dim1',
                    'dim2', 'dim3', 'numbers', 'dim12']
        for item in actual:
            ds_midx[item]  # should not raise
        assert sorted(actual) == sorted(expected)

        # coords
        actual = ds.coords._ipython_key_completions_()
        expected = ['time', 'dim1', 'dim2', 'dim3', 'numbers']
        for item in actual:
            ds.coords[item]  # should not raise
        assert sorted(actual) == sorted(expected)

        actual = ds['var3'].coords._ipython_key_completions_()
        expected = ['dim1', 'dim3', 'numbers']
        for item in actual:
            ds['var3'].coords[item]  # should not raise
        assert sorted(actual) == sorted(expected)

        # data_vars
        actual = ds.data_vars._ipython_key_completions_()
        expected = ['var1', 'var2', 'var3', 'dim1']
        for item in actual:
            ds.data_vars[item]  # should not raise
        assert sorted(actual) == sorted(expected)

# Py.test tests


@pytest.fixture(params=[None])
def data_set(request):
    return create_test_data(request.param)


@pytest.mark.parametrize('test_elements', (
    [1, 2],
    np.array([1, 2]),
    DataArray([1, 2]),
))
def test_isin(test_elements):
    expected = Dataset(
        data_vars={
            'var1': (('dim1',), [0, 1]),
            'var2': (('dim1',), [1, 1]),
            'var3': (('dim1',), [0, 1]),
        }
    ).astype('bool')

    result = Dataset(
        data_vars={
            'var1': (('dim1',), [0, 1]),
            'var2': (('dim1',), [1, 2]),
            'var3': (('dim1',), [0, 1]),
        }
    ).isin(test_elements)

    assert_equal(result, expected)


@pytest.mark.skipif(not has_dask, reason='requires dask')
@pytest.mark.parametrize('test_elements', (
    [1, 2],
    np.array([1, 2]),
    DataArray([1, 2]),
))
def test_isin_dask(test_elements):
    expected = Dataset(
        data_vars={
            'var1': (('dim1',), [0, 1]),
            'var2': (('dim1',), [1, 1]),
            'var3': (('dim1',), [0, 1]),
        }
    ).astype('bool')

    result = Dataset(
        data_vars={
            'var1': (('dim1',), [0, 1]),
            'var2': (('dim1',), [1, 2]),
            'var3': (('dim1',), [0, 1]),
        }
    ).chunk(1).isin(test_elements).compute()

    assert_equal(result, expected)


def test_isin_dataset():
    ds = Dataset({'x': [1, 2]})
    with pytest.raises(TypeError):
        ds.isin(ds)


@pytest.mark.parametrize('unaligned_coords', (
    {'x': [2, 1, 0]},
    {'x': (['x'], np.asarray([2, 1, 0]))},
    {'x': (['x'], np.asarray([1, 2, 0]))},
    {'x': pd.Index([2, 1, 0])},
    {'x': Variable(dims='x', data=[0, 2, 1])},
    {'x': IndexVariable(dims='x', data=[0, 1, 2])},
    {'y': 42},
    {'y': ('x', [2, 1, 0])},
    {'y': ('x', np.asarray([2, 1, 0]))},
    {'y': (['x'], np.asarray([2, 1, 0]))},
))
@pytest.mark.parametrize('coords', (
    {'x': ('x', [0, 1, 2])},
    {'x': [0, 1, 2]},
))
def test_dataset_constructor_aligns_to_explicit_coords(
        unaligned_coords, coords):

    a = xr.DataArray([1, 2, 3], dims=['x'], coords=unaligned_coords)

    expected = xr.Dataset(coords=coords)
    expected['a'] = a

    result = xr.Dataset({'a': a}, coords=coords)

    assert_equal(expected, result)


<<<<<<< HEAD
def test_constructor_with_dataset(data_set):
    result = xr.Dataset(data_set)
    assert_identical(result, data_set)


def test_constructor_raises_with_dataset_and_others(data_set):
    with pytest.raises(ValueError):
        xr.Dataset(data_set, coords=data_set.attrs)
    with pytest.raises(ValueError):
        xr.Dataset(data_set, coords=data_set.coords)
=======
def test_error_message_on_set_supplied():
    with pytest.raises(TypeError, message='has invalid type set'):
        xr.Dataset(dict(date=[1, 2, 3], sec={4}))
>>>>>>> 56381ef4


@pytest.mark.parametrize('unaligned_coords', (
    {'y': ('b', np.asarray([2, 1, 0]))},
))
def test_constructor_raises_with_invalid_coords(unaligned_coords):

    with pytest.raises(ValueError,
                       message='not a subset of the DataArray dimensions'):
        xr.DataArray([1, 2, 3], dims=['x'], coords=unaligned_coords)


def test_dir_expected_attrs(data_set):

    some_expected_attrs = {'pipe', 'mean', 'isnull', 'var1',
                           'dim2', 'numbers'}
    result = dir(data_set)
    assert set(result) >= some_expected_attrs


def test_dir_non_string(data_set):
    # add a numbered key to ensure this doesn't break dir
    data_set[5] = 'foo'
    result = dir(data_set)
    assert 5 not in result

    # GH2172
    sample_data = np.random.uniform(size=[2, 2000, 10000])
    x = xr.Dataset({"sample_data": (sample_data.shape, sample_data)})
    x2 = x["sample_data"]
    dir(x2)


def test_dir_unicode(data_set):
    data_set[u'unicode'] = 'uni'
    result = dir(data_set)
    assert u'unicode' in result


@pytest.fixture(params=[1])
def ds(request):
    if request.param == 1:
        return Dataset({'z1': (['y', 'x'], np.random.randn(2, 8)),
                        'z2': (['time', 'y'], np.random.randn(10, 2))},
                       {'x': ('x', np.linspace(0, 1.0, 8)),
                        'time': ('time', np.linspace(0, 1.0, 10)),
                        'c': ('y', ['a', 'b']),
                        'y': range(2)})

    if request.param == 2:
        return Dataset({'z1': (['time', 'y'], np.random.randn(10, 2)),
                        'z2': (['time'], np.random.randn(10)),
                        'z3': (['x', 'time'], np.random.randn(8, 10))},
                       {'x': ('x', np.linspace(0, 1.0, 8)),
                        'time': ('time', np.linspace(0, 1.0, 10)),
                        'c': ('y', ['a', 'b']),
                        'y': range(2)})


def test_rolling_properties(ds):
    # catching invalid args
    with pytest.raises(ValueError) as exception:
        ds.rolling(time=7, x=2)
    assert 'exactly one dim/window should' in str(exception)
    with pytest.raises(ValueError) as exception:
        ds.rolling(time=-2)
    assert 'window must be > 0' in str(exception)
    with pytest.raises(ValueError) as exception:
        ds.rolling(time=2, min_periods=0)
    assert 'min_periods must be greater than zero' in str(exception)
    with pytest.raises(KeyError) as exception:
        ds.rolling(time2=2)
    assert 'time2' in str(exception)


@pytest.mark.parametrize('name',
                         ('sum', 'mean', 'std', 'var', 'min', 'max', 'median'))
@pytest.mark.parametrize('center', (True, False, None))
@pytest.mark.parametrize('min_periods', (1, None))
@pytest.mark.parametrize('key', ('z1', 'z2'))
def test_rolling_wrapped_bottleneck(ds, name, center, min_periods, key):
    bn = pytest.importorskip('bottleneck', minversion='1.1')

    # Test all bottleneck functions
    rolling_obj = ds.rolling(time=7, min_periods=min_periods)

    func_name = 'move_{0}'.format(name)
    actual = getattr(rolling_obj, name)()
    if key is 'z1':  # z1 does not depend on 'Time' axis. Stored as it is.
        expected = ds[key]
    elif key is 'z2':
        expected = getattr(bn, func_name)(ds[key].values, window=7, axis=0,
                                          min_count=min_periods)
    assert_array_equal(actual[key].values, expected)

    # Test center
    rolling_obj = ds.rolling(time=7, center=center)
    actual = getattr(rolling_obj, name)()['time']
    assert_equal(actual, ds['time'])


@pytest.mark.parametrize('center', (True, False))
@pytest.mark.parametrize('min_periods', (None, 1, 2, 3))
@pytest.mark.parametrize('window', (1, 2, 3, 4))
def test_rolling_pandas_compat(center, window, min_periods):
    df = pd.DataFrame({'x': np.random.randn(20), 'y': np.random.randn(20),
                       'time': np.linspace(0, 1, 20)})
    ds = Dataset.from_dataframe(df)

    if min_periods is not None and window < min_periods:
        min_periods = window

    df_rolling = df.rolling(window, center=center,
                            min_periods=min_periods).mean()
    ds_rolling = ds.rolling(index=window, center=center,
                            min_periods=min_periods).mean()

    np.testing.assert_allclose(df_rolling['x'].values, ds_rolling['x'].values)
    np.testing.assert_allclose(df_rolling.index, ds_rolling['index'])


@pytest.mark.parametrize('center', (True, False))
@pytest.mark.parametrize('window', (1, 2, 3, 4))
def test_rolling_construct(center, window):
    df = pd.DataFrame({'x': np.random.randn(20), 'y': np.random.randn(20),
                       'time': np.linspace(0, 1, 20)})

    ds = Dataset.from_dataframe(df)
    df_rolling = df.rolling(window, center=center, min_periods=1).mean()
    ds_rolling = ds.rolling(index=window, center=center)

    ds_rolling_mean = ds_rolling.construct('window').mean('window')
    np.testing.assert_allclose(df_rolling['x'].values,
                               ds_rolling_mean['x'].values)
    np.testing.assert_allclose(df_rolling.index, ds_rolling_mean['index'])

    # with stride
    ds_rolling_mean = ds_rolling.construct('window', stride=2).mean('window')
    np.testing.assert_allclose(df_rolling['x'][::2].values,
                               ds_rolling_mean['x'].values)
    np.testing.assert_allclose(df_rolling.index[::2], ds_rolling_mean['index'])
    # with fill_value
    ds_rolling_mean = ds_rolling.construct(
        'window', stride=2, fill_value=0.0).mean('window')
    assert (ds_rolling_mean.isnull().sum() == 0).to_array(dim='vars').all()
    assert (ds_rolling_mean['x'] == 0.0).sum() >= 0


@pytest.mark.slow
@pytest.mark.parametrize('ds', (1, 2), indirect=True)
@pytest.mark.parametrize('center', (True, False))
@pytest.mark.parametrize('min_periods', (None, 1, 2, 3))
@pytest.mark.parametrize('window', (1, 2, 3, 4))
@pytest.mark.parametrize('name',
                         ('sum', 'mean', 'std', 'var', 'min', 'max', 'median'))
def test_rolling_reduce(ds, center, min_periods, window, name):

    if min_periods is not None and window < min_periods:
        min_periods = window

    if name == 'std' and window == 1:
        pytest.skip('std with window == 1 is unstable in bottleneck')

    rolling_obj = ds.rolling(time=window, center=center,
                             min_periods=min_periods)

    # add nan prefix to numpy methods to get similar behavior as bottleneck
    actual = rolling_obj.reduce(getattr(np, 'nan%s' % name))
    expected = getattr(rolling_obj, name)()
    assert_allclose(actual, expected)
    assert ds.dims == actual.dims
    # make sure the order of data_var are not changed.
    assert list(ds.data_vars.keys()) == list(actual.data_vars.keys())

    # Make sure the dimension order is restored
    for key, src_var in ds.data_vars.items():
        assert src_var.dims == actual[key].dims


def test_raise_no_warning_for_nan_in_binary_ops():
    with pytest.warns(None) as record:
        Dataset(data_vars={'x': ('y', [1, 2, np.NaN])}) > 0
    assert len(record) == 0<|MERGE_RESOLUTION|>--- conflicted
+++ resolved
@@ -1,15 +1,11 @@
 # -*- coding: utf-8 -*-
 from __future__ import absolute_import, division, print_function
 
+import sys
 import warnings
 from copy import copy, deepcopy
 from io import StringIO
 from textwrap import dedent
-<<<<<<< HEAD
-=======
-import warnings
-import sys
->>>>>>> 56381ef4
 
 import numpy as np
 import pandas as pd
@@ -4224,7 +4220,6 @@
     assert_equal(expected, result)
 
 
-<<<<<<< HEAD
 def test_constructor_with_dataset(data_set):
     result = xr.Dataset(data_set)
     assert_identical(result, data_set)
@@ -4235,11 +4230,11 @@
         xr.Dataset(data_set, coords=data_set.attrs)
     with pytest.raises(ValueError):
         xr.Dataset(data_set, coords=data_set.coords)
-=======
+
+
 def test_error_message_on_set_supplied():
     with pytest.raises(TypeError, message='has invalid type set'):
         xr.Dataset(dict(date=[1, 2, 3], sec={4}))
->>>>>>> 56381ef4
 
 
 @pytest.mark.parametrize('unaligned_coords', (
