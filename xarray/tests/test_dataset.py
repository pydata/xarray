--- conflicted
+++ resolved
@@ -300,21 +300,9 @@
                 var1     (dim1, dim2) float64 576B -0.9891 -0.3678 1.288 ... -0.2116 0.364
                 var2     (dim1, dim2) float64 576B 0.953 1.52 1.704 ... 0.1347 -0.6423
                 var3     (dim3, dim1) float64 640B 0.4107 0.9941 0.1665 ... 0.716 1.555
-<<<<<<< HEAD
-                var4     (dim1) category 32B b c b a c a c a{}
-            Attributes:
-                foo:      bar"""
-        ).format(
-            data["dim3"].dtype,
-            "ns",
-            "\n    var5     (dim1) int64[pyarrow] 64B 5 9 7 2 6 2 8 1"
-            if has_pyarrow
-            else "",
-=======
                 var4     (dim1) category 32B b c b a c a c a{var5}
             Attributes:
                 foo:      bar"""
->>>>>>> 5c396407
         )
         actual = "\n".join(x.rstrip() for x in repr(data).split("\n"))
 
