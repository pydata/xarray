from __future__ import annotations

import pickle
import re
import sys
import warnings
from collections.abc import Hashable
from copy import copy, deepcopy
from io import StringIO
from textwrap import dedent
from typing import Any

import numpy as np
import pandas as pd
import pytest
from pandas.core.indexes.datetimes import DatetimeIndex

import xarray as xr
from xarray import (
    DataArray,
    Dataset,
    IndexVariable,
    MergeError,
    Variable,
    align,
    backends,
    broadcast,
    open_dataset,
    set_options,
)
from xarray.coding.cftimeindex import CFTimeIndex
from xarray.core import dtypes, indexing, utils
from xarray.core.common import duck_array_ops, full_like
from xarray.core.coordinates import DatasetCoordinates
from xarray.core.indexes import Index, PandasIndex
from xarray.core.pycompat import array_type, integer_types
from xarray.core.utils import is_scalar
from xarray.tests import (
    InaccessibleArray,
    UnexpectedDataAccess,
    assert_allclose,
    assert_array_equal,
    assert_equal,
    assert_identical,
    assert_no_warnings,
    create_test_data,
    get_expected_rolling_indices,
    has_cftime,
    has_dask,
    raise_if_dask_computes,
    requires_bottleneck,
    requires_cftime,
    requires_cupy,
    requires_dask,
    requires_numexpr,
    requires_pint,
    requires_scipy,
    requires_sparse,
    source_ndarray,
)

try:
    from pandas.errors import UndefinedVariableError
except ImportError:
    # TODO: remove once we stop supporting pandas<1.4.3
    from pandas.core.computation.ops import UndefinedVariableError


try:
    import dask.array as da
except ImportError:
    pass

sparse_array_type = array_type("sparse")

pytestmark = [
    pytest.mark.filterwarnings("error:Mean of empty slice"),
    pytest.mark.filterwarnings("error:All-NaN (slice|axis) encountered"),
]


def create_append_test_data(seed=None) -> tuple[Dataset, Dataset, Dataset]:
    rs = np.random.RandomState(seed)

    lat = [2, 1, 0]
    lon = [0, 1, 2]
    nt1 = 3
    nt2 = 2
    time1 = pd.date_range("2000-01-01", periods=nt1)
    time2 = pd.date_range("2000-02-01", periods=nt2)
    string_var = np.array(["ae", "bc", "df"], dtype=object)
    string_var_to_append = np.array(["asdf", "asdfg"], dtype=object)
    string_var_fixed_length = np.array(["aa", "bb", "cc"], dtype="|S2")
    string_var_fixed_length_to_append = np.array(["dd", "ee"], dtype="|S2")
    unicode_var = ["áó", "áó", "áó"]
    datetime_var = np.array(
        ["2019-01-01", "2019-01-02", "2019-01-03"], dtype="datetime64[s]"
    )
    datetime_var_to_append = np.array(
        ["2019-01-04", "2019-01-05"], dtype="datetime64[s]"
    )
    bool_var = np.array([True, False, True], dtype=bool)
    bool_var_to_append = np.array([False, True], dtype=bool)

    ds = xr.Dataset(
        data_vars={
            "da": xr.DataArray(
                rs.rand(3, 3, nt1),
                coords=[lat, lon, time1],
                dims=["lat", "lon", "time"],
            ),
            "string_var": xr.DataArray(string_var, coords=[time1], dims=["time"]),
            "string_var_fixed_length": xr.DataArray(
                string_var_fixed_length, coords=[time1], dims=["time"]
            ),
            "unicode_var": xr.DataArray(
                unicode_var, coords=[time1], dims=["time"]
            ).astype(np.unicode_),
            "datetime_var": xr.DataArray(datetime_var, coords=[time1], dims=["time"]),
            "bool_var": xr.DataArray(bool_var, coords=[time1], dims=["time"]),
        }
    )

    ds_to_append = xr.Dataset(
        data_vars={
            "da": xr.DataArray(
                rs.rand(3, 3, nt2),
                coords=[lat, lon, time2],
                dims=["lat", "lon", "time"],
            ),
            "string_var": xr.DataArray(
                string_var_to_append, coords=[time2], dims=["time"]
            ),
            "string_var_fixed_length": xr.DataArray(
                string_var_fixed_length_to_append, coords=[time2], dims=["time"]
            ),
            "unicode_var": xr.DataArray(
                unicode_var[:nt2], coords=[time2], dims=["time"]
            ).astype(np.unicode_),
            "datetime_var": xr.DataArray(
                datetime_var_to_append, coords=[time2], dims=["time"]
            ),
            "bool_var": xr.DataArray(bool_var_to_append, coords=[time2], dims=["time"]),
        }
    )

    ds_with_new_var = xr.Dataset(
        data_vars={
            "new_var": xr.DataArray(
                rs.rand(3, 3, nt1 + nt2),
                coords=[lat, lon, time1.append(time2)],
                dims=["lat", "lon", "time"],
            )
        }
    )

    assert all(objp.data.flags.writeable for objp in ds.variables.values())
    assert all(objp.data.flags.writeable for objp in ds_to_append.variables.values())
    return ds, ds_to_append, ds_with_new_var


def create_append_string_length_mismatch_test_data(dtype) -> tuple[Dataset, Dataset]:
    def make_datasets(data, data_to_append) -> tuple[Dataset, Dataset]:
        ds = xr.Dataset(
            {"temperature": (["time"], data)},
            coords={"time": [0, 1, 2]},
        )
        ds_to_append = xr.Dataset(
            {"temperature": (["time"], data_to_append)}, coords={"time": [0, 1, 2]}
        )
        assert all(objp.data.flags.writeable for objp in ds.variables.values())
        assert all(
            objp.data.flags.writeable for objp in ds_to_append.variables.values()
        )
        return ds, ds_to_append

    u2_strings = ["ab", "cd", "ef"]
    u5_strings = ["abc", "def", "ghijk"]

    s2_strings = np.array(["aa", "bb", "cc"], dtype="|S2")
    s3_strings = np.array(["aaa", "bbb", "ccc"], dtype="|S3")

    if dtype == "U":
        return make_datasets(u2_strings, u5_strings)
    elif dtype == "S":
        return make_datasets(s2_strings, s3_strings)
    else:
        raise ValueError(f"unsupported dtype {dtype}.")


def create_test_multiindex() -> Dataset:
    mindex = pd.MultiIndex.from_product(
        [["a", "b"], [1, 2]], names=("level_1", "level_2")
    )
    return Dataset({}, {"x": mindex})


def create_test_stacked_array() -> tuple[DataArray, DataArray]:
    x = DataArray(pd.Index(np.r_[:10], name="x"))
    y = DataArray(pd.Index(np.r_[:20], name="y"))
    a = x * y
    b = x * y * y
    return a, b


class InaccessibleVariableDataStore(backends.InMemoryDataStore):
    def __init__(self):
        super().__init__()
        self._indexvars = set()

    def store(self, variables, *args, **kwargs) -> None:
        super().store(variables, *args, **kwargs)
        for k, v in variables.items():
            if isinstance(v, IndexVariable):
                self._indexvars.add(k)

    def get_variables(self):
        def lazy_inaccessible(k, v):
            if k in self._indexvars:
                return v
            data = indexing.LazilyIndexedArray(InaccessibleArray(v.values))
            return Variable(v.dims, data, v.attrs)

        return {k: lazy_inaccessible(k, v) for k, v in self._variables.items()}


class TestDataset:
    def test_repr(self) -> None:
        data = create_test_data(seed=123)
        data.attrs["foo"] = "bar"
        # need to insert str dtype at runtime to handle different endianness
        expected = dedent(
            """\
            <xarray.Dataset>
            Dimensions:  (dim2: 9, dim3: 10, time: 20, dim1: 8)
            Coordinates:
              * dim2     (dim2) float64 0.0 0.5 1.0 1.5 2.0 2.5 3.0 3.5 4.0
              * dim3     (dim3) %s 'a' 'b' 'c' 'd' 'e' 'f' 'g' 'h' 'i' 'j'
              * time     (time) datetime64[ns] 2000-01-01 2000-01-02 ... 2000-01-20
                numbers  (dim3) int64 0 1 2 0 0 1 1 2 2 3
            Dimensions without coordinates: dim1
            Data variables:
                var1     (dim1, dim2) float64 -1.086 0.9973 0.283 ... 0.1995 0.4684 -0.8312
                var2     (dim1, dim2) float64 1.162 -1.097 -2.123 ... 0.1302 1.267 0.3328
                var3     (dim3, dim1) float64 0.5565 -0.2121 0.4563 ... -0.2452 -0.3616
            Attributes:
                foo:      bar"""
            % data["dim3"].dtype
        )
        actual = "\n".join(x.rstrip() for x in repr(data).split("\n"))
        print(actual)
        assert expected == actual

        with set_options(display_width=100):
            max_len = max(map(len, repr(data).split("\n")))
            assert 90 < max_len < 100

        expected = dedent(
            """\
            <xarray.Dataset>
            Dimensions:  ()
            Data variables:
                *empty*"""
        )
        actual = "\n".join(x.rstrip() for x in repr(Dataset()).split("\n"))
        print(actual)
        assert expected == actual

        # verify that ... doesn't appear for scalar coordinates
        data = Dataset({"foo": ("x", np.ones(10))}).mean()
        expected = dedent(
            """\
            <xarray.Dataset>
            Dimensions:  ()
            Data variables:
                foo      float64 1.0"""
        )
        actual = "\n".join(x.rstrip() for x in repr(data).split("\n"))
        print(actual)
        assert expected == actual

        # verify long attributes are truncated
        data = Dataset(attrs={"foo": "bar" * 1000})
        assert len(repr(data)) < 1000

    def test_repr_multiindex(self) -> None:
        data = create_test_multiindex()
        expected = dedent(
            """\
            <xarray.Dataset>
            Dimensions:  (x: 4)
            Coordinates:
              * x        (x) object MultiIndex
              * level_1  (x) object 'a' 'a' 'b' 'b'
              * level_2  (x) int64 1 2 1 2
            Data variables:
                *empty*"""
        )
        actual = "\n".join(x.rstrip() for x in repr(data).split("\n"))
        print(actual)
        assert expected == actual

        # verify that long level names are not truncated
        mindex = pd.MultiIndex.from_product(
            [["a", "b"], [1, 2]], names=("a_quite_long_level_name", "level_2")
        )
        data = Dataset({}, {"x": mindex})
        expected = dedent(
            """\
            <xarray.Dataset>
            Dimensions:                  (x: 4)
            Coordinates:
              * x                        (x) object MultiIndex
              * a_quite_long_level_name  (x) object 'a' 'a' 'b' 'b'
              * level_2                  (x) int64 1 2 1 2
            Data variables:
                *empty*"""
        )
        actual = "\n".join(x.rstrip() for x in repr(data).split("\n"))
        print(actual)
        assert expected == actual

    def test_repr_period_index(self) -> None:
        data = create_test_data(seed=456)
        data.coords["time"] = pd.period_range("2000-01-01", periods=20, freq="B")

        # check that creating the repr doesn't raise an error #GH645
        repr(data)

    def test_unicode_data(self) -> None:
        # regression test for GH834
        data = Dataset({"foø": ["ba®"]}, attrs={"å": "∑"})
        repr(data)  # should not raise

        byteorder = "<" if sys.byteorder == "little" else ">"
        expected = dedent(
            """\
            <xarray.Dataset>
            Dimensions:  (foø: 1)
            Coordinates:
              * foø      (foø) %cU3 %r
            Data variables:
                *empty*
            Attributes:
                å:        ∑"""
            % (byteorder, "ba®")
        )
        actual = str(data)
        assert expected == actual

    def test_repr_nep18(self) -> None:
        class Array:
            def __init__(self):
                self.shape = (2,)
                self.dtype = np.dtype(np.float64)

            def __array_function__(self, *args, **kwargs):
                pass

            def __repr__(self):
                return "Custom\nArray"

        dataset = Dataset({"foo": ("x", Array())})
        expected = dedent(
            """\
            <xarray.Dataset>
            Dimensions:  (x: 2)
            Dimensions without coordinates: x
            Data variables:
                foo      (x) float64 Custom Array"""
        )
        assert expected == repr(dataset)

    def test_info(self) -> None:
        ds = create_test_data(seed=123)
        ds = ds.drop_vars("dim3")  # string type prints differently in PY2 vs PY3
        ds.attrs["unicode_attr"] = "ba®"
        ds.attrs["string_attr"] = "bar"

        buf = StringIO()
        ds.info(buf=buf)

        expected = dedent(
            """\
        xarray.Dataset {
        dimensions:
        \tdim2 = 9 ;
        \ttime = 20 ;
        \tdim1 = 8 ;
        \tdim3 = 10 ;

        variables:
        \tfloat64 dim2(dim2) ;
        \tdatetime64[ns] time(time) ;
        \tfloat64 var1(dim1, dim2) ;
        \t\tvar1:foo = variable ;
        \tfloat64 var2(dim1, dim2) ;
        \t\tvar2:foo = variable ;
        \tfloat64 var3(dim3, dim1) ;
        \t\tvar3:foo = variable ;
        \tint64 numbers(dim3) ;

        // global attributes:
        \t:unicode_attr = ba® ;
        \t:string_attr = bar ;
        }"""
        )
        actual = buf.getvalue()
        assert expected == actual
        buf.close()

    def test_constructor(self) -> None:
        x1 = ("x", 2 * np.arange(100))
        x2 = ("x", np.arange(1000))
        z = (["x", "y"], np.arange(1000).reshape(100, 10))

        with pytest.raises(ValueError, match=r"conflicting sizes"):
            Dataset({"a": x1, "b": x2})
        with pytest.raises(ValueError, match=r"disallows such variables"):
            Dataset({"a": x1, "x": z})
        with pytest.raises(TypeError, match=r"tuple of form"):
            Dataset({"x": (1, 2, 3, 4, 5, 6, 7)})
        with pytest.raises(ValueError, match=r"already exists as a scalar"):
            Dataset({"x": 0, "y": ("x", [1, 2, 3])})

        # verify handling of DataArrays
        expected = Dataset({"x": x1, "z": z})
        actual = Dataset({"z": expected["z"]})
        assert_identical(expected, actual)

    def test_constructor_invalid_dims(self) -> None:
        # regression for GH1120
        with pytest.raises(MergeError):
            Dataset(
                data_vars=dict(v=("y", [1, 2, 3, 4])),
                coords=dict(y=DataArray([0.1, 0.2, 0.3, 0.4], dims="x")),
            )

    def test_constructor_1d(self) -> None:
        expected = Dataset({"x": (["x"], 5.0 + np.arange(5))})
        actual = Dataset({"x": 5.0 + np.arange(5)})
        assert_identical(expected, actual)

        actual = Dataset({"x": [5, 6, 7, 8, 9]})
        assert_identical(expected, actual)

    def test_constructor_0d(self) -> None:
        expected = Dataset({"x": ([], 1)})
        for arg in [1, np.array(1), expected["x"]]:
            actual = Dataset({"x": arg})
            assert_identical(expected, actual)

        class Arbitrary:
            pass

        d = pd.Timestamp("2000-01-01T12")
        args = [
            True,
            None,
            3.4,
            np.nan,
            "hello",
            b"raw",
            np.datetime64("2000-01-01"),
            d,
            d.to_pydatetime(),
            Arbitrary(),
        ]
        for arg in args:
            print(arg)
            expected = Dataset({"x": ([], arg)})
            actual = Dataset({"x": arg})
            assert_identical(expected, actual)

    def test_constructor_auto_align(self) -> None:
        a = DataArray([1, 2], [("x", [0, 1])])
        b = DataArray([3, 4], [("x", [1, 2])])

        # verify align uses outer join
        expected = Dataset(
            {"a": ("x", [1, 2, np.nan]), "b": ("x", [np.nan, 3, 4])}, {"x": [0, 1, 2]}
        )
        actual = Dataset({"a": a, "b": b})
        assert_identical(expected, actual)

        # regression test for GH346
        assert isinstance(actual.variables["x"], IndexVariable)

        # variable with different dimensions
        c = ("y", [3, 4])
        expected2 = expected.merge({"c": c})
        actual = Dataset({"a": a, "b": b, "c": c})
        assert_identical(expected2, actual)

        # variable that is only aligned against the aligned variables
        d = ("x", [3, 2, 1])
        expected3 = expected.merge({"d": d})
        actual = Dataset({"a": a, "b": b, "d": d})
        assert_identical(expected3, actual)

        e = ("x", [0, 0])
        with pytest.raises(ValueError, match=r"conflicting sizes"):
            Dataset({"a": a, "b": b, "e": e})

    def test_constructor_pandas_sequence(self) -> None:
        ds = self.make_example_math_dataset()
        pandas_objs = {
            var_name: ds[var_name].to_pandas() for var_name in ["foo", "bar"]
        }
        ds_based_on_pandas = Dataset(pandas_objs, ds.coords, attrs=ds.attrs)
        del ds_based_on_pandas["x"]
        assert_equal(ds, ds_based_on_pandas)

        # reindex pandas obj, check align works
        rearranged_index = reversed(pandas_objs["foo"].index)
        pandas_objs["foo"] = pandas_objs["foo"].reindex(rearranged_index)
        ds_based_on_pandas = Dataset(pandas_objs, ds.coords, attrs=ds.attrs)
        del ds_based_on_pandas["x"]
        assert_equal(ds, ds_based_on_pandas)

    def test_constructor_pandas_single(self) -> None:
        das = [
            DataArray(np.random.rand(4), dims=["a"]),  # series
            DataArray(np.random.rand(4, 3), dims=["a", "b"]),  # df
        ]

        for a in das:
            pandas_obj = a.to_pandas()
            ds_based_on_pandas = Dataset(pandas_obj)  # type: ignore  # TODO: improve typing of __init__
            for dim in ds_based_on_pandas.data_vars:
                assert_array_equal(ds_based_on_pandas[dim], pandas_obj[dim])

    def test_constructor_compat(self) -> None:
        data = {"x": DataArray(0, coords={"y": 1}), "y": ("z", [1, 1, 1])}
        expected = Dataset({"x": 0}, {"y": ("z", [1, 1, 1])})
        actual = Dataset(data)
        assert_identical(expected, actual)

        data = {"y": ("z", [1, 1, 1]), "x": DataArray(0, coords={"y": 1})}
        actual = Dataset(data)
        assert_identical(expected, actual)

        original = Dataset(
            {"a": (("x", "y"), np.ones((2, 3)))},
            {"c": (("x", "y"), np.zeros((2, 3))), "x": [0, 1]},
        )
        expected = Dataset(
            {"a": ("x", np.ones(2)), "b": ("y", np.ones(3))},
            {"c": (("x", "y"), np.zeros((2, 3))), "x": [0, 1]},
        )

        actual = Dataset(
            {"a": original["a"][:, 0], "b": original["a"][0].drop_vars("x")}
        )
        assert_identical(expected, actual)

        data = {"x": DataArray(0, coords={"y": 3}), "y": ("z", [1, 1, 1])}
        with pytest.raises(MergeError):
            Dataset(data)

        data = {"x": DataArray(0, coords={"y": 1}), "y": [1, 1]}
        actual = Dataset(data)
        expected = Dataset({"x": 0}, {"y": [1, 1]})
        assert_identical(expected, actual)

    def test_constructor_with_coords(self) -> None:
        with pytest.raises(ValueError, match=r"found in both data_vars and"):
            Dataset({"a": ("x", [1])}, {"a": ("x", [1])})

        ds = Dataset({}, {"a": ("x", [1])})
        assert not ds.data_vars
        assert list(ds.coords.keys()) == ["a"]

        mindex = pd.MultiIndex.from_product(
            [["a", "b"], [1, 2]], names=("level_1", "level_2")
        )
        with pytest.raises(ValueError, match=r"conflicting MultiIndex"):
            Dataset({}, {"x": mindex, "y": mindex})
            Dataset({}, {"x": mindex, "level_1": range(4)})

    def test_properties(self) -> None:
        ds = create_test_data()

        # dims / sizes
        # These exact types aren't public API, but this makes sure we don't
        # change them inadvertently:
        assert isinstance(ds.dims, utils.Frozen)
        assert isinstance(ds.dims.mapping, dict)
        assert type(ds.dims.mapping) is dict
        assert ds.dims == {"dim1": 8, "dim2": 9, "dim3": 10, "time": 20}
        assert ds.sizes == ds.dims

        # dtypes
        assert isinstance(ds.dtypes, utils.Frozen)
        assert isinstance(ds.dtypes.mapping, dict)
        assert ds.dtypes == {
            "var1": np.dtype("float64"),
            "var2": np.dtype("float64"),
            "var3": np.dtype("float64"),
        }

        # data_vars
        assert list(ds) == list(ds.data_vars)
        assert list(ds.keys()) == list(ds.data_vars)
        assert "aasldfjalskdfj" not in ds.variables
        assert "dim1" in repr(ds.variables)
        assert len(ds) == 3
        assert bool(ds)

        assert list(ds.data_vars) == ["var1", "var2", "var3"]
        assert list(ds.data_vars.keys()) == ["var1", "var2", "var3"]
        assert "var1" in ds.data_vars
        assert "dim1" not in ds.data_vars
        assert "numbers" not in ds.data_vars
        assert len(ds.data_vars) == 3

        # xindexes
        assert set(ds.xindexes) == {"dim2", "dim3", "time"}
        assert len(ds.xindexes) == 3
        assert "dim2" in repr(ds.xindexes)
        assert all([isinstance(idx, Index) for idx in ds.xindexes.values()])

        # indexes
        assert set(ds.indexes) == {"dim2", "dim3", "time"}
        assert len(ds.indexes) == 3
        assert "dim2" in repr(ds.indexes)
        assert all([isinstance(idx, pd.Index) for idx in ds.indexes.values()])

        # coords
        assert list(ds.coords) == ["dim2", "dim3", "time", "numbers"]
        assert "dim2" in ds.coords
        assert "numbers" in ds.coords
        assert "var1" not in ds.coords
        assert "dim1" not in ds.coords
        assert len(ds.coords) == 4

        # nbytes
        assert (
            Dataset({"x": np.int64(1), "y": np.array([1, 2], dtype=np.float32)}).nbytes
            == 16
        )

    def test_asarray(self) -> None:
        ds = Dataset({"x": 0})
        with pytest.raises(TypeError, match=r"cannot directly convert"):
            np.asarray(ds)

    def test_get_index(self) -> None:
        ds = Dataset({"foo": (("x", "y"), np.zeros((2, 3)))}, coords={"x": ["a", "b"]})
        assert ds.get_index("x").equals(pd.Index(["a", "b"]))
        assert ds.get_index("y").equals(pd.Index([0, 1, 2]))
        with pytest.raises(KeyError):
            ds.get_index("z")

    def test_attr_access(self) -> None:
        ds = Dataset(
            {"tmin": ("x", [42], {"units": "Celsius"})}, attrs={"title": "My test data"}
        )
        assert_identical(ds.tmin, ds["tmin"])
        assert_identical(ds.tmin.x, ds.x)

        assert ds.title == ds.attrs["title"]
        assert ds.tmin.units == ds["tmin"].attrs["units"]

        assert {"tmin", "title"} <= set(dir(ds))
        assert "units" in set(dir(ds.tmin))

        # should defer to variable of same name
        ds.attrs["tmin"] = -999
        assert ds.attrs["tmin"] == -999
        assert_identical(ds.tmin, ds["tmin"])

    def test_variable(self) -> None:
        a = Dataset()
        d = np.random.random((10, 3))
        a["foo"] = (("time", "x"), d)
        assert "foo" in a.variables
        assert "foo" in a
        a["bar"] = (("time", "x"), d)
        # order of creation is preserved
        assert list(a.variables) == ["foo", "bar"]
        assert_array_equal(a["foo"].values, d)
        # try to add variable with dim (10,3) with data that's (3,10)
        with pytest.raises(ValueError):
            a["qux"] = (("time", "x"), d.T)

    def test_modify_inplace(self) -> None:
        a = Dataset()
        vec = np.random.random((10,))
        attributes = {"foo": "bar"}
        a["x"] = ("x", vec, attributes)
        assert "x" in a.coords
        assert isinstance(a.coords["x"].to_index(), pd.Index)
        assert_identical(a.coords["x"].variable, a.variables["x"])
        b = Dataset()
        b["x"] = ("x", vec, attributes)
        assert_identical(a["x"], b["x"])
        assert a.dims == b.dims
        # this should work
        a["x"] = ("x", vec[:5])
        a["z"] = ("x", np.arange(5))
        with pytest.raises(ValueError):
            # now it shouldn't, since there is a conflicting length
            a["x"] = ("x", vec[:4])
        arr = np.random.random((10, 1))
        scal = np.array(0)
        with pytest.raises(ValueError):
            a["y"] = ("y", arr)
        with pytest.raises(ValueError):
            a["y"] = ("y", scal)
        assert "y" not in a.dims

    def test_coords_properties(self) -> None:
        # use int64 for repr consistency on windows
        data = Dataset(
            {
                "x": ("x", np.array([-1, -2], "int64")),
                "y": ("y", np.array([0, 1, 2], "int64")),
                "foo": (["x", "y"], np.random.randn(2, 3)),
            },
            {"a": ("x", np.array([4, 5], "int64")), "b": np.int64(-10)},
        )

        coords = data.coords
        assert isinstance(coords, DatasetCoordinates)

        # len
        assert len(coords) == 4

        # iter
        assert list(coords) == ["x", "y", "a", "b"]

        assert_identical(coords["x"].variable, data["x"].variable)
        assert_identical(coords["y"].variable, data["y"].variable)

        assert "x" in coords
        assert "a" in coords
        assert 0 not in coords
        assert "foo" not in coords

        with pytest.raises(KeyError):
            coords["foo"]
        with pytest.raises(KeyError):
            coords[0]

        # repr
        expected = dedent(
            """\
        Coordinates:
          * x        (x) int64 -1 -2
          * y        (y) int64 0 1 2
            a        (x) int64 4 5
            b        int64 -10"""
        )
        actual = repr(coords)
        assert expected == actual

        # dims
        assert coords.dims == {"x": 2, "y": 3}

        # dtypes
        assert coords.dtypes == {
            "x": np.dtype("int64"),
            "y": np.dtype("int64"),
            "a": np.dtype("int64"),
            "b": np.dtype("int64"),
        }

    def test_coords_modify(self) -> None:
        data = Dataset(
            {
                "x": ("x", [-1, -2]),
                "y": ("y", [0, 1, 2]),
                "foo": (["x", "y"], np.random.randn(2, 3)),
            },
            {"a": ("x", [4, 5]), "b": -10},
        )

        actual = data.copy(deep=True)
        actual.coords["x"] = ("x", ["a", "b"])
        assert_array_equal(actual["x"], ["a", "b"])

        actual = data.copy(deep=True)
        actual.coords["z"] = ("z", ["a", "b"])
        assert_array_equal(actual["z"], ["a", "b"])

        actual = data.copy(deep=True)
        with pytest.raises(ValueError, match=r"conflicting sizes"):
            actual.coords["x"] = ("x", [-1])
        assert_identical(actual, data)  # should not be modified

        actual = data.copy()
        del actual.coords["b"]
        expected = data.reset_coords("b", drop=True)
        assert_identical(expected, actual)

        with pytest.raises(KeyError):
            del data.coords["not_found"]

        with pytest.raises(KeyError):
            del data.coords["foo"]

        actual = data.copy(deep=True)
        actual.coords.update({"c": 11})
        expected = data.merge({"c": 11}).set_coords("c")
        assert_identical(expected, actual)

        # regression test for GH3746
        del actual.coords["x"]
        assert "x" not in actual.xindexes

    def test_update_index(self) -> None:
        actual = Dataset(coords={"x": [1, 2, 3]})
        actual["x"] = ["a", "b", "c"]
        assert actual.xindexes["x"].to_pandas_index().equals(pd.Index(["a", "b", "c"]))

    def test_coords_setitem_with_new_dimension(self) -> None:
        actual = Dataset()
        actual.coords["foo"] = ("x", [1, 2, 3])
        expected = Dataset(coords={"foo": ("x", [1, 2, 3])})
        assert_identical(expected, actual)

    def test_coords_setitem_multiindex(self) -> None:
        data = create_test_multiindex()
        with pytest.raises(
            ValueError, match=r"cannot set or update variable.*corrupt.*index "
        ):
            data.coords["level_1"] = range(4)

    def test_coords_set(self) -> None:
        one_coord = Dataset({"x": ("x", [0]), "yy": ("x", [1]), "zzz": ("x", [2])})
        two_coords = Dataset({"zzz": ("x", [2])}, {"x": ("x", [0]), "yy": ("x", [1])})
        all_coords = Dataset(
            coords={"x": ("x", [0]), "yy": ("x", [1]), "zzz": ("x", [2])}
        )

        actual = one_coord.set_coords("x")
        assert_identical(one_coord, actual)
        actual = one_coord.set_coords(["x"])
        assert_identical(one_coord, actual)

        actual = one_coord.set_coords("yy")
        assert_identical(two_coords, actual)

        actual = one_coord.set_coords(["yy", "zzz"])
        assert_identical(all_coords, actual)

        actual = one_coord.reset_coords()
        assert_identical(one_coord, actual)
        actual = two_coords.reset_coords()
        assert_identical(one_coord, actual)
        actual = all_coords.reset_coords()
        assert_identical(one_coord, actual)

        actual = all_coords.reset_coords(["yy", "zzz"])
        assert_identical(one_coord, actual)
        actual = all_coords.reset_coords("zzz")
        assert_identical(two_coords, actual)

        with pytest.raises(ValueError, match=r"cannot remove index"):
            one_coord.reset_coords("x")

        actual = all_coords.reset_coords("zzz", drop=True)
        expected = all_coords.drop_vars("zzz")
        assert_identical(expected, actual)
        expected = two_coords.drop_vars("zzz")
        assert_identical(expected, actual)

    def test_coords_to_dataset(self) -> None:
        orig = Dataset({"foo": ("y", [-1, 0, 1])}, {"x": 10, "y": [2, 3, 4]})
        expected = Dataset(coords={"x": 10, "y": [2, 3, 4]})
        actual = orig.coords.to_dataset()
        assert_identical(expected, actual)

    def test_coords_merge(self) -> None:
        orig_coords = Dataset(coords={"a": ("x", [1, 2]), "x": [0, 1]}).coords
        other_coords = Dataset(coords={"b": ("x", ["a", "b"]), "x": [0, 1]}).coords
        expected = Dataset(
            coords={"a": ("x", [1, 2]), "b": ("x", ["a", "b"]), "x": [0, 1]}
        )
        actual = orig_coords.merge(other_coords)
        assert_identical(expected, actual)
        actual = other_coords.merge(orig_coords)
        assert_identical(expected, actual)

        other_coords = Dataset(coords={"x": ("x", ["a"])}).coords
        with pytest.raises(MergeError):
            orig_coords.merge(other_coords)
        other_coords = Dataset(coords={"x": ("x", ["a", "b"])}).coords
        with pytest.raises(MergeError):
            orig_coords.merge(other_coords)
        other_coords = Dataset(coords={"x": ("x", ["a", "b", "c"])}).coords
        with pytest.raises(MergeError):
            orig_coords.merge(other_coords)

        other_coords = Dataset(coords={"a": ("x", [8, 9])}).coords
        expected = Dataset(coords={"x": range(2)})
        actual = orig_coords.merge(other_coords)
        assert_identical(expected, actual)
        actual = other_coords.merge(orig_coords)
        assert_identical(expected, actual)

        other_coords = Dataset(coords={"x": np.nan}).coords
        actual = orig_coords.merge(other_coords)
        assert_identical(orig_coords.to_dataset(), actual)
        actual = other_coords.merge(orig_coords)
        assert_identical(orig_coords.to_dataset(), actual)

    def test_coords_merge_mismatched_shape(self) -> None:
        orig_coords = Dataset(coords={"a": ("x", [1, 1])}).coords
        other_coords = Dataset(coords={"a": 1}).coords
        expected = orig_coords.to_dataset()
        actual = orig_coords.merge(other_coords)
        assert_identical(expected, actual)

        other_coords = Dataset(coords={"a": ("y", [1])}).coords
        expected = Dataset(coords={"a": (["x", "y"], [[1], [1]])})
        actual = orig_coords.merge(other_coords)
        assert_identical(expected, actual)

        actual = other_coords.merge(orig_coords)
        assert_identical(expected.transpose(), actual)

        orig_coords = Dataset(coords={"a": ("x", [np.nan])}).coords
        other_coords = Dataset(coords={"a": np.nan}).coords
        expected = orig_coords.to_dataset()
        actual = orig_coords.merge(other_coords)
        assert_identical(expected, actual)

    def test_data_vars_properties(self) -> None:
        ds = Dataset()
        ds["foo"] = (("x",), [1.0])
        ds["bar"] = 2.0

        # iter
        assert set(ds.data_vars) == {"foo", "bar"}
        assert "foo" in ds.data_vars
        assert "x" not in ds.data_vars
        assert_identical(ds["foo"], ds.data_vars["foo"])

        # repr
        expected = dedent(
            """\
        Data variables:
            foo      (x) float64 1.0
            bar      float64 2.0"""
        )
        actual = repr(ds.data_vars)
        assert expected == actual

        # dtypes
        assert ds.data_vars.dtypes == {
            "foo": np.dtype("float64"),
            "bar": np.dtype("float64"),
        }

    def test_equals_and_identical(self) -> None:
        data = create_test_data(seed=42)
        assert data.equals(data)
        assert data.identical(data)

        data2 = create_test_data(seed=42)
        data2.attrs["foobar"] = "baz"
        assert data.equals(data2)
        assert not data.identical(data2)

        del data2["time"]
        assert not data.equals(data2)

        data = create_test_data(seed=42).rename({"var1": None})
        assert data.equals(data)
        assert data.identical(data)

        data2 = data.reset_coords()
        assert not data2.equals(data)
        assert not data2.identical(data)

    def test_equals_failures(self) -> None:
        data = create_test_data()
        assert not data.equals("foo")  # type: ignore[arg-type]
        assert not data.identical(123)  # type: ignore[arg-type]
        assert not data.broadcast_equals({1: 2})  # type: ignore[arg-type]

    def test_broadcast_equals(self) -> None:
        data1 = Dataset(coords={"x": 0})
        data2 = Dataset(coords={"x": [0]})
        assert data1.broadcast_equals(data2)
        assert not data1.equals(data2)
        assert not data1.identical(data2)

    def test_attrs(self) -> None:
        data = create_test_data(seed=42)
        data.attrs = {"foobar": "baz"}
        assert data.attrs["foobar"], "baz"
        assert isinstance(data.attrs, dict)

    def test_chunks_does_not_load_data(self) -> None:
        # regression test for GH6538
        store = InaccessibleVariableDataStore()
        create_test_data().dump_to_store(store)
        ds = open_dataset(store)
        assert ds.chunks == {}

    @requires_dask
    def test_chunk(self) -> None:
        data = create_test_data()
        for v in data.variables.values():
            assert isinstance(v.data, np.ndarray)
        assert data.chunks == {}

        reblocked = data.chunk()
        for k, v in reblocked.variables.items():
            if k in reblocked.dims:
                assert isinstance(v.data, np.ndarray)
            else:
                assert isinstance(v.data, da.Array)

        expected_chunks: dict[Hashable, tuple[int, ...]] = {
            "dim1": (8,),
            "dim2": (9,),
            "dim3": (10,),
        }
        assert reblocked.chunks == expected_chunks

        # test kwargs form of chunks
        assert data.chunk(expected_chunks).chunks == expected_chunks

        def get_dask_names(ds):
            return {k: v.data.name for k, v in ds.items()}

        orig_dask_names = get_dask_names(reblocked)

        reblocked = data.chunk({"time": 5, "dim1": 5, "dim2": 5, "dim3": 5})
        # time is not a dim in any of the data_vars, so it
        # doesn't get chunked
        expected_chunks = {"dim1": (5, 3), "dim2": (5, 4), "dim3": (5, 5)}
        assert reblocked.chunks == expected_chunks

        # make sure dask names change when rechunking by different amounts
        # regression test for GH3350
        new_dask_names = get_dask_names(reblocked)
        for k, v in new_dask_names.items():
            assert v != orig_dask_names[k]

        reblocked = data.chunk(expected_chunks)
        assert reblocked.chunks == expected_chunks

        # reblock on already blocked data
        orig_dask_names = get_dask_names(reblocked)
        reblocked = reblocked.chunk(expected_chunks)
        new_dask_names = get_dask_names(reblocked)
        assert reblocked.chunks == expected_chunks
        assert_identical(reblocked, data)
        # rechunking with same chunk sizes should not change names
        for k, v in new_dask_names.items():
            assert v == orig_dask_names[k]

        with pytest.raises(ValueError, match=r"some chunks"):
            data.chunk({"foo": 10})

    @requires_dask
    def test_dask_is_lazy(self) -> None:
        store = InaccessibleVariableDataStore()
        create_test_data().dump_to_store(store)
        ds = open_dataset(store).chunk()

        with pytest.raises(UnexpectedDataAccess):
            ds.load()
        with pytest.raises(UnexpectedDataAccess):
            ds["var1"].values

        # these should not raise UnexpectedDataAccess:
        ds.var1.data
        ds.isel(time=10)
        ds.isel(time=slice(10), dim1=[0]).isel(dim1=0, dim2=-1)
        ds.transpose()
        ds.mean()
        ds.fillna(0)
        ds.rename({"dim1": "foobar"})
        ds.set_coords("var1")
        ds.drop_vars("var1")

    def test_isel(self) -> None:
        data = create_test_data()
        slicers: dict[Hashable, slice] = {
            "dim1": slice(None, None, 2),
            "dim2": slice(0, 2),
        }
        ret = data.isel(slicers)

        # Verify that only the specified dimension was altered
        assert list(data.dims) == list(ret.dims)
        for d in data.dims:
            if d in slicers:
                assert ret.dims[d] == np.arange(data.dims[d])[slicers[d]].size
            else:
                assert data.dims[d] == ret.dims[d]
        # Verify that the data is what we expect
        for v in data.variables:
            assert data[v].dims == ret[v].dims
            assert data[v].attrs == ret[v].attrs
            slice_list = [slice(None)] * data[v].values.ndim
            for d, s in slicers.items():
                if d in data[v].dims:
                    inds = np.nonzero(np.array(data[v].dims) == d)[0]
                    for ind in inds:
                        slice_list[ind] = s
            expected = data[v].values[tuple(slice_list)]
            actual = ret[v].values
            np.testing.assert_array_equal(expected, actual)

        with pytest.raises(ValueError):
            data.isel(not_a_dim=slice(0, 2))
        with pytest.raises(
            ValueError,
            match=r"Dimensions {'not_a_dim'} do not exist. Expected "
            r"one or more of "
            r"[\w\W]*'dim\d'[\w\W]*'dim\d'[\w\W]*'time'[\w\W]*'dim\d'[\w\W]*",
        ):
            data.isel(not_a_dim=slice(0, 2))
        with pytest.warns(
            UserWarning,
            match=r"Dimensions {'not_a_dim'} do not exist. "
            r"Expected one or more of "
            r"[\w\W]*'dim\d'[\w\W]*'dim\d'[\w\W]*'time'[\w\W]*'dim\d'[\w\W]*",
        ):
            data.isel(not_a_dim=slice(0, 2), missing_dims="warn")
        assert_identical(data, data.isel(not_a_dim=slice(0, 2), missing_dims="ignore"))

        ret = data.isel(dim1=0)
        assert {"time": 20, "dim2": 9, "dim3": 10} == ret.dims
        assert set(data.data_vars) == set(ret.data_vars)
        assert set(data.coords) == set(ret.coords)
        assert set(data.xindexes) == set(ret.xindexes)

        ret = data.isel(time=slice(2), dim1=0, dim2=slice(5))
        assert {"time": 2, "dim2": 5, "dim3": 10} == ret.dims
        assert set(data.data_vars) == set(ret.data_vars)
        assert set(data.coords) == set(ret.coords)
        assert set(data.xindexes) == set(ret.xindexes)

        ret = data.isel(time=0, dim1=0, dim2=slice(5))
        assert {"dim2": 5, "dim3": 10} == ret.dims
        assert set(data.data_vars) == set(ret.data_vars)
        assert set(data.coords) == set(ret.coords)
        assert set(data.xindexes) == set(list(ret.xindexes) + ["time"])

    def test_isel_fancy(self) -> None:
        # isel with fancy indexing.
        data = create_test_data()

        pdim1 = [1, 2, 3]
        pdim2 = [4, 5, 1]
        pdim3 = [1, 2, 3]
        actual = data.isel(
            dim1=(("test_coord",), pdim1),
            dim2=(("test_coord",), pdim2),
            dim3=(("test_coord",), pdim3),
        )
        assert "test_coord" in actual.dims
        assert actual.coords["test_coord"].shape == (len(pdim1),)

        # Should work with DataArray
        actual = data.isel(
            dim1=DataArray(pdim1, dims="test_coord"),
            dim2=(("test_coord",), pdim2),
            dim3=(("test_coord",), pdim3),
        )
        assert "test_coord" in actual.dims
        assert actual.coords["test_coord"].shape == (len(pdim1),)
        expected = data.isel(
            dim1=(("test_coord",), pdim1),
            dim2=(("test_coord",), pdim2),
            dim3=(("test_coord",), pdim3),
        )
        assert_identical(actual, expected)

        # DataArray with coordinate
        idx1 = DataArray(pdim1, dims=["a"], coords={"a": np.random.randn(3)})
        idx2 = DataArray(pdim2, dims=["b"], coords={"b": np.random.randn(3)})
        idx3 = DataArray(pdim3, dims=["c"], coords={"c": np.random.randn(3)})
        # Should work with DataArray
        actual = data.isel(dim1=idx1, dim2=idx2, dim3=idx3)
        assert "a" in actual.dims
        assert "b" in actual.dims
        assert "c" in actual.dims
        assert "time" in actual.coords
        assert "dim2" in actual.coords
        assert "dim3" in actual.coords
        expected = data.isel(
            dim1=(("a",), pdim1), dim2=(("b",), pdim2), dim3=(("c",), pdim3)
        )
        expected = expected.assign_coords(a=idx1["a"], b=idx2["b"], c=idx3["c"])
        assert_identical(actual, expected)

        idx1 = DataArray(pdim1, dims=["a"], coords={"a": np.random.randn(3)})
        idx2 = DataArray(pdim2, dims=["a"])
        idx3 = DataArray(pdim3, dims=["a"])
        # Should work with DataArray
        actual = data.isel(dim1=idx1, dim2=idx2, dim3=idx3)
        assert "a" in actual.dims
        assert "time" in actual.coords
        assert "dim2" in actual.coords
        assert "dim3" in actual.coords
        expected = data.isel(
            dim1=(("a",), pdim1), dim2=(("a",), pdim2), dim3=(("a",), pdim3)
        )
        expected = expected.assign_coords(a=idx1["a"])
        assert_identical(actual, expected)

        actual = data.isel(dim1=(("points",), pdim1), dim2=(("points",), pdim2))
        assert "points" in actual.dims
        assert "dim3" in actual.dims
        assert "dim3" not in actual.data_vars
        np.testing.assert_array_equal(data["dim2"][pdim2], actual["dim2"])

        # test that the order of the indexers doesn't matter
        assert_identical(
            data.isel(dim1=(("points",), pdim1), dim2=(("points",), pdim2)),
            data.isel(dim2=(("points",), pdim2), dim1=(("points",), pdim1)),
        )
        # make sure we're raising errors in the right places
        with pytest.raises(IndexError, match=r"Dimensions of indexers mismatch"):
            data.isel(dim1=(("points",), [1, 2]), dim2=(("points",), [1, 2, 3]))
        with pytest.raises(TypeError, match=r"cannot use a Dataset"):
            data.isel(dim1=Dataset({"points": [1, 2]}))

        # test to be sure we keep around variables that were not indexed
        ds = Dataset({"x": [1, 2, 3, 4], "y": 0})
        actual = ds.isel(x=(("points",), [0, 1, 2]))
        assert_identical(ds["y"], actual["y"])

        # tests using index or DataArray as indexers
        stations = Dataset()
        stations["station"] = (("station",), ["A", "B", "C"])
        stations["dim1s"] = (("station",), [1, 2, 3])
        stations["dim2s"] = (("station",), [4, 5, 1])

        actual = data.isel(dim1=stations["dim1s"], dim2=stations["dim2s"])
        assert "station" in actual.coords
        assert "station" in actual.dims
        assert_identical(actual["station"].drop_vars(["dim2"]), stations["station"])

        with pytest.raises(ValueError, match=r"conflicting values/indexes on "):
            data.isel(
                dim1=DataArray(
                    [0, 1, 2], dims="station", coords={"station": [0, 1, 2]}
                ),
                dim2=DataArray(
                    [0, 1, 2], dims="station", coords={"station": [0, 1, 3]}
                ),
            )

        # multi-dimensional selection
        stations = Dataset()
        stations["a"] = (("a",), ["A", "B", "C"])
        stations["b"] = (("b",), [0, 1])
        stations["dim1s"] = (("a", "b"), [[1, 2], [2, 3], [3, 4]])
        stations["dim2s"] = (("a",), [4, 5, 1])
        actual = data.isel(dim1=stations["dim1s"], dim2=stations["dim2s"])
        assert "a" in actual.coords
        assert "a" in actual.dims
        assert "b" in actual.coords
        assert "b" in actual.dims
        assert "dim2" in actual.coords
        assert "a" in actual["dim2"].dims

        assert_identical(actual["a"].drop_vars(["dim2"]), stations["a"])
        assert_identical(actual["b"], stations["b"])
        expected_var1 = data["var1"].variable[
            stations["dim1s"].variable, stations["dim2s"].variable
        ]
        expected_var2 = data["var2"].variable[
            stations["dim1s"].variable, stations["dim2s"].variable
        ]
        expected_var3 = data["var3"].variable[slice(None), stations["dim1s"].variable]
        assert_equal(actual["a"].drop_vars("dim2"), stations["a"])
        assert_array_equal(actual["var1"], expected_var1)
        assert_array_equal(actual["var2"], expected_var2)
        assert_array_equal(actual["var3"], expected_var3)

        # test that drop works
        ds = xr.Dataset({"a": (("x",), [1, 2, 3])}, coords={"b": (("x",), [5, 6, 7])})

        actual = ds.isel({"x": 1}, drop=False)
        expected = xr.Dataset({"a": 2}, coords={"b": 6})
        assert_identical(actual, expected)

        actual = ds.isel({"x": 1}, drop=True)
        expected = xr.Dataset({"a": 2})
        assert_identical(actual, expected)

        actual = ds.isel({"x": DataArray(1)}, drop=False)
        expected = xr.Dataset({"a": 2}, coords={"b": 6})
        assert_identical(actual, expected)

        actual = ds.isel({"x": DataArray(1)}, drop=True)
        expected = xr.Dataset({"a": 2})
        assert_identical(actual, expected)

    def test_isel_dataarray(self) -> None:
        """Test for indexing by DataArray"""
        data = create_test_data()
        # indexing with DataArray with same-name coordinates.
        indexing_da = DataArray(
            np.arange(1, 4), dims=["dim1"], coords={"dim1": np.random.randn(3)}
        )
        actual = data.isel(dim1=indexing_da)
        assert_identical(indexing_da["dim1"], actual["dim1"])
        assert_identical(data["dim2"], actual["dim2"])

        # Conflict in the dimension coordinate
        indexing_da = DataArray(
            np.arange(1, 4), dims=["dim2"], coords={"dim2": np.random.randn(3)}
        )
        with pytest.raises(IndexError, match=r"dimension coordinate 'dim2'"):
            data.isel(dim2=indexing_da)
        # Also the case for DataArray
        with pytest.raises(IndexError, match=r"dimension coordinate 'dim2'"):
            data["var2"].isel(dim2=indexing_da)
        with pytest.raises(IndexError, match=r"dimension coordinate 'dim2'"):
            data["dim2"].isel(dim2=indexing_da)

        # same name coordinate which does not conflict
        indexing_da = DataArray(
            np.arange(1, 4), dims=["dim2"], coords={"dim2": data["dim2"].values[1:4]}
        )
        actual = data.isel(dim2=indexing_da)
        assert_identical(actual["dim2"], indexing_da["dim2"])

        # Silently drop conflicted (non-dimensional) coordinate of indexer
        indexing_da = DataArray(
            np.arange(1, 4),
            dims=["dim2"],
            coords={
                "dim2": data["dim2"].values[1:4],
                "numbers": ("dim2", np.arange(2, 5)),
            },
        )
        actual = data.isel(dim2=indexing_da)
        assert_identical(actual["numbers"], data["numbers"])

        # boolean data array with coordinate with the same name
        indexing_da = DataArray(
            np.arange(1, 10), dims=["dim2"], coords={"dim2": data["dim2"].values}
        )
        indexing_da = indexing_da < 3
        actual = data.isel(dim2=indexing_da)
        assert_identical(actual["dim2"], data["dim2"][:2])

        # boolean data array with non-dimensioncoordinate
        indexing_da = DataArray(
            np.arange(1, 10),
            dims=["dim2"],
            coords={
                "dim2": data["dim2"].values,
                "non_dim": (("dim2",), np.random.randn(9)),
                "non_dim2": 0,
            },
        )
        indexing_da = indexing_da < 3
        actual = data.isel(dim2=indexing_da)
        assert_identical(
            actual["dim2"].drop_vars("non_dim").drop_vars("non_dim2"), data["dim2"][:2]
        )
        assert_identical(actual["non_dim"], indexing_da["non_dim"][:2])
        assert_identical(actual["non_dim2"], indexing_da["non_dim2"])

        # non-dimension coordinate will be also attached
        indexing_da = DataArray(
            np.arange(1, 4),
            dims=["dim2"],
            coords={"non_dim": (("dim2",), np.random.randn(3))},
        )
        actual = data.isel(dim2=indexing_da)
        assert "non_dim" in actual
        assert "non_dim" in actual.coords

        # Index by a scalar DataArray
        indexing_da = DataArray(3, dims=[], coords={"station": 2})
        actual = data.isel(dim2=indexing_da)
        assert "station" in actual
        actual = data.isel(dim2=indexing_da["station"])
        assert "station" in actual

        # indexer generated from coordinates
        indexing_ds = Dataset({}, coords={"dim2": [0, 1, 2]})
        with pytest.raises(IndexError, match=r"dimension coordinate 'dim2'"):
            actual = data.isel(dim2=indexing_ds["dim2"])

    def test_isel_fancy_convert_index_variable(self) -> None:
        # select index variable "x" with a DataArray of dim "z"
        # -> drop index and convert index variable to base variable
        ds = xr.Dataset({"foo": ("x", [1, 2, 3])}, coords={"x": [0, 1, 2]})
        idxr = xr.DataArray([1], dims="z", name="x")
        actual = ds.isel(x=idxr)
        assert "x" not in actual.xindexes
        assert not isinstance(actual.x.variable, IndexVariable)

    def test_sel(self) -> None:
        data = create_test_data()
        int_slicers = {"dim1": slice(None, None, 2), "dim2": slice(2), "dim3": slice(3)}
        loc_slicers = {
            "dim1": slice(None, None, 2),
            "dim2": slice(0, 0.5),
            "dim3": slice("a", "c"),
        }
        assert_equal(data.isel(int_slicers), data.sel(loc_slicers))
        data["time"] = ("time", pd.date_range("2000-01-01", periods=20))
        assert_equal(data.isel(time=0), data.sel(time="2000-01-01"))
        assert_equal(
            data.isel(time=slice(10)), data.sel(time=slice("2000-01-01", "2000-01-10"))
        )
        assert_equal(data, data.sel(time=slice("1999", "2005")))
        times = pd.date_range("2000-01-01", periods=3)
        assert_equal(data.isel(time=slice(3)), data.sel(time=times))
        assert_equal(
            data.isel(time=slice(3)), data.sel(time=(data["time.dayofyear"] <= 3))
        )

        td = pd.to_timedelta(np.arange(3), unit="days")
        data = Dataset({"x": ("td", np.arange(3)), "td": td})
        assert_equal(data, data.sel(td=td))
        assert_equal(data, data.sel(td=slice("3 days")))
        assert_equal(data.isel(td=0), data.sel(td=pd.Timedelta("0 days")))
        assert_equal(data.isel(td=0), data.sel(td=pd.Timedelta("0h")))
        assert_equal(data.isel(td=slice(1, 3)), data.sel(td=slice("1 days", "2 days")))

    def test_sel_dataarray(self) -> None:
        data = create_test_data()

        ind = DataArray([0.0, 0.5, 1.0], dims=["dim2"])
        actual = data.sel(dim2=ind)
        assert_equal(actual, data.isel(dim2=[0, 1, 2]))

        # with different dimension
        ind = DataArray([0.0, 0.5, 1.0], dims=["new_dim"])
        actual = data.sel(dim2=ind)
        expected = data.isel(dim2=Variable("new_dim", [0, 1, 2]))
        assert "new_dim" in actual.dims
        assert_equal(actual, expected)

        # Multi-dimensional
        ind = DataArray([[0.0], [0.5], [1.0]], dims=["new_dim", "new_dim2"])
        actual = data.sel(dim2=ind)
        expected = data.isel(dim2=Variable(("new_dim", "new_dim2"), [[0], [1], [2]]))
        assert "new_dim" in actual.dims
        assert "new_dim2" in actual.dims
        assert_equal(actual, expected)

        # with coordinate
        ind = DataArray(
            [0.0, 0.5, 1.0], dims=["new_dim"], coords={"new_dim": ["a", "b", "c"]}
        )
        actual = data.sel(dim2=ind)
        expected = data.isel(dim2=[0, 1, 2]).rename({"dim2": "new_dim"})
        assert "new_dim" in actual.dims
        assert "new_dim" in actual.coords
        assert_equal(
            actual.drop_vars("new_dim").drop_vars("dim2"), expected.drop_vars("new_dim")
        )
        assert_equal(actual["new_dim"].drop_vars("dim2"), ind["new_dim"])

        # with conflicted coordinate (silently ignored)
        ind = DataArray(
            [0.0, 0.5, 1.0], dims=["dim2"], coords={"dim2": ["a", "b", "c"]}
        )
        actual = data.sel(dim2=ind)
        expected = data.isel(dim2=[0, 1, 2])
        assert_equal(actual, expected)

        # with conflicted coordinate (silently ignored)
        ind = DataArray(
            [0.0, 0.5, 1.0],
            dims=["new_dim"],
            coords={"new_dim": ["a", "b", "c"], "dim2": 3},
        )
        actual = data.sel(dim2=ind)
        assert_equal(
            actual["new_dim"].drop_vars("dim2"), ind["new_dim"].drop_vars("dim2")
        )
        expected = data.isel(dim2=[0, 1, 2])
        expected["dim2"] = (("new_dim"), expected["dim2"].values)
        assert_equal(actual["dim2"].drop_vars("new_dim"), expected["dim2"])
        assert actual["var1"].dims == ("dim1", "new_dim")

        # with non-dimensional coordinate
        ind = DataArray(
            [0.0, 0.5, 1.0],
            dims=["dim2"],
            coords={
                "dim2": ["a", "b", "c"],
                "numbers": ("dim2", [0, 1, 2]),
                "new_dim": ("dim2", [1.1, 1.2, 1.3]),
            },
        )
        actual = data.sel(dim2=ind)
        expected = data.isel(dim2=[0, 1, 2])
        assert_equal(actual.drop_vars("new_dim"), expected)
        assert np.allclose(actual["new_dim"].values, ind["new_dim"].values)

    def test_sel_dataarray_mindex(self) -> None:
        midx = pd.MultiIndex.from_product([list("abc"), [0, 1]], names=("one", "two"))
        mds = xr.Dataset(
            {"var": (("x", "y"), np.random.rand(6, 3))},
            coords={"x": midx, "y": range(3)},
        )

        actual_isel = mds.isel(x=xr.DataArray(np.arange(3), dims="x"))
        actual_sel = mds.sel(x=DataArray(midx[:3], dims="x"))
        assert actual_isel["x"].dims == ("x",)
        assert actual_sel["x"].dims == ("x",)
        assert_identical(actual_isel, actual_sel)

        actual_isel = mds.isel(x=xr.DataArray(np.arange(3), dims="z"))
        actual_sel = mds.sel(x=Variable("z", midx[:3]))
        assert actual_isel["x"].dims == ("z",)
        assert actual_sel["x"].dims == ("z",)
        assert_identical(actual_isel, actual_sel)

        # with coordinate
        actual_isel = mds.isel(
            x=xr.DataArray(np.arange(3), dims="z", coords={"z": [0, 1, 2]})
        )
        actual_sel = mds.sel(
            x=xr.DataArray(midx[:3], dims="z", coords={"z": [0, 1, 2]})
        )
        assert actual_isel["x"].dims == ("z",)
        assert actual_sel["x"].dims == ("z",)
        assert_identical(actual_isel, actual_sel)

        # Vectorized indexing with level-variables raises an error
        with pytest.raises(ValueError, match=r"Vectorized selection is "):
            mds.sel(one=["a", "b"])

        with pytest.raises(
            ValueError,
            match=r"Vectorized selection is not available along coordinate 'x' with a multi-index",
        ):
            mds.sel(
                x=xr.DataArray(
                    [np.array(midx[:2]), np.array(midx[-2:])], dims=["a", "b"]
                )
            )

    def test_sel_categorical(self) -> None:
        ind = pd.Series(["foo", "bar"], dtype="category")
        df = pd.DataFrame({"ind": ind, "values": [1, 2]})
        ds = df.set_index("ind").to_xarray()
        actual = ds.sel(ind="bar")
        expected = ds.isel(ind=1)
        assert_identical(expected, actual)

    def test_sel_categorical_error(self) -> None:
        ind = pd.Series(["foo", "bar"], dtype="category")
        df = pd.DataFrame({"ind": ind, "values": [1, 2]})
        ds = df.set_index("ind").to_xarray()
        with pytest.raises(ValueError):
            ds.sel(ind="bar", method="nearest")
        with pytest.raises(ValueError):
            ds.sel(ind="bar", tolerance="nearest")

    def test_categorical_index(self) -> None:
        cat = pd.CategoricalIndex(
            ["foo", "bar", "foo"],
            categories=["foo", "bar", "baz", "qux", "quux", "corge"],
        )
        ds = xr.Dataset(
            {"var": ("cat", np.arange(3))},
            coords={"cat": ("cat", cat), "c": ("cat", [0, 1, 1])},
        )
        # test slice
        actual1 = ds.sel(cat="foo")
        expected1 = ds.isel(cat=[0, 2])
        assert_identical(expected1, actual1)
        # make sure the conversion to the array works
        actual2 = ds.sel(cat="foo")["cat"].values
        assert (actual2 == np.array(["foo", "foo"])).all()

        ds = ds.set_index(index=["cat", "c"])
        actual3 = ds.unstack("index")
        assert actual3["var"].shape == (2, 2)

    def test_categorical_reindex(self) -> None:
        cat = pd.CategoricalIndex(
            ["foo", "bar", "baz"],
            categories=["foo", "bar", "baz", "qux", "quux", "corge"],
        )
        ds = xr.Dataset(
            {"var": ("cat", np.arange(3))},
            coords={"cat": ("cat", cat), "c": ("cat", [0, 1, 2])},
        )
        actual = ds.reindex(cat=["foo"])["cat"].values
        assert (actual == np.array(["foo"])).all()

    def test_categorical_multiindex(self) -> None:
        i1 = pd.Series([0, 0])
        cat = pd.CategoricalDtype(categories=["foo", "baz", "bar"])
        i2 = pd.Series(["baz", "bar"], dtype=cat)

        df = pd.DataFrame({"i1": i1, "i2": i2, "values": [1, 2]}).set_index(
            ["i1", "i2"]
        )
        actual = df.to_xarray()
        assert actual["values"].shape == (1, 2)

    def test_sel_drop(self) -> None:
        data = Dataset({"foo": ("x", [1, 2, 3])}, {"x": [0, 1, 2]})
        expected = Dataset({"foo": 1})
        selected = data.sel(x=0, drop=True)
        assert_identical(expected, selected)

        expected = Dataset({"foo": 1}, {"x": 0})
        selected = data.sel(x=0, drop=False)
        assert_identical(expected, selected)

        data = Dataset({"foo": ("x", [1, 2, 3])})
        expected = Dataset({"foo": 1})
        selected = data.sel(x=0, drop=True)
        assert_identical(expected, selected)

    def test_sel_drop_mindex(self) -> None:
        midx = pd.MultiIndex.from_arrays([["a", "a"], [1, 2]], names=("foo", "bar"))
        data = Dataset(coords={"x": midx})

        actual = data.sel(foo="a", drop=True)
        assert "foo" not in actual.coords

        actual = data.sel(foo="a", drop=False)
        assert_equal(actual.foo, DataArray("a", coords={"foo": "a"}))

    def test_isel_drop(self) -> None:
        data = Dataset({"foo": ("x", [1, 2, 3])}, {"x": [0, 1, 2]})
        expected = Dataset({"foo": 1})
        selected = data.isel(x=0, drop=True)
        assert_identical(expected, selected)

        expected = Dataset({"foo": 1}, {"x": 0})
        selected = data.isel(x=0, drop=False)
        assert_identical(expected, selected)

    def test_head(self) -> None:
        data = create_test_data()

        expected = data.isel(time=slice(5), dim2=slice(6))
        actual = data.head(time=5, dim2=6)
        assert_equal(expected, actual)

        expected = data.isel(time=slice(0))
        actual = data.head(time=0)
        assert_equal(expected, actual)

        expected = data.isel({dim: slice(6) for dim in data.dims})
        actual = data.head(6)
        assert_equal(expected, actual)

        expected = data.isel({dim: slice(5) for dim in data.dims})
        actual = data.head()
        assert_equal(expected, actual)

        with pytest.raises(TypeError, match=r"either dict-like or a single int"):
            data.head([3])  # type: ignore[arg-type]
        with pytest.raises(TypeError, match=r"expected integer type"):
            data.head(dim2=3.1)
        with pytest.raises(ValueError, match=r"expected positive int"):
            data.head(time=-3)

    def test_tail(self) -> None:
        data = create_test_data()

        expected = data.isel(time=slice(-5, None), dim2=slice(-6, None))
        actual = data.tail(time=5, dim2=6)
        assert_equal(expected, actual)

        expected = data.isel(dim1=slice(0))
        actual = data.tail(dim1=0)
        assert_equal(expected, actual)

        expected = data.isel({dim: slice(-6, None) for dim in data.dims})
        actual = data.tail(6)
        assert_equal(expected, actual)

        expected = data.isel({dim: slice(-5, None) for dim in data.dims})
        actual = data.tail()
        assert_equal(expected, actual)

        with pytest.raises(TypeError, match=r"either dict-like or a single int"):
            data.tail([3])  # type: ignore[arg-type]
        with pytest.raises(TypeError, match=r"expected integer type"):
            data.tail(dim2=3.1)
        with pytest.raises(ValueError, match=r"expected positive int"):
            data.tail(time=-3)

    def test_thin(self) -> None:
        data = create_test_data()

        expected = data.isel(time=slice(None, None, 5), dim2=slice(None, None, 6))
        actual = data.thin(time=5, dim2=6)
        assert_equal(expected, actual)

        expected = data.isel({dim: slice(None, None, 6) for dim in data.dims})
        actual = data.thin(6)
        assert_equal(expected, actual)

        with pytest.raises(TypeError, match=r"either dict-like or a single int"):
            data.thin([3])  # type: ignore[arg-type]
        with pytest.raises(TypeError, match=r"expected integer type"):
            data.thin(dim2=3.1)
        with pytest.raises(ValueError, match=r"cannot be zero"):
            data.thin(time=0)
        with pytest.raises(ValueError, match=r"expected positive int"):
            data.thin(time=-3)

    @pytest.mark.filterwarnings("ignore::DeprecationWarning")
    def test_sel_fancy(self) -> None:
        data = create_test_data()

        # add in a range() index
        data["dim1"] = data.dim1

        pdim1 = [1, 2, 3]
        pdim2 = [4, 5, 1]
        pdim3 = [1, 2, 3]
        expected = data.isel(
            dim1=Variable(("test_coord",), pdim1),
            dim2=Variable(("test_coord",), pdim2),
            dim3=Variable(("test_coord"), pdim3),
        )
        actual = data.sel(
            dim1=Variable(("test_coord",), data.dim1[pdim1]),
            dim2=Variable(("test_coord",), data.dim2[pdim2]),
            dim3=Variable(("test_coord",), data.dim3[pdim3]),
        )
        assert_identical(expected, actual)

        # DataArray Indexer
        idx_t = DataArray(
            data["time"][[3, 2, 1]].values, dims=["a"], coords={"a": ["a", "b", "c"]}
        )
        idx_2 = DataArray(
            data["dim2"][[3, 2, 1]].values, dims=["a"], coords={"a": ["a", "b", "c"]}
        )
        idx_3 = DataArray(
            data["dim3"][[3, 2, 1]].values, dims=["a"], coords={"a": ["a", "b", "c"]}
        )
        actual = data.sel(time=idx_t, dim2=idx_2, dim3=idx_3)
        expected = data.isel(
            time=Variable(("a",), [3, 2, 1]),
            dim2=Variable(("a",), [3, 2, 1]),
            dim3=Variable(("a",), [3, 2, 1]),
        )
        expected = expected.assign_coords(a=idx_t["a"])
        assert_identical(expected, actual)

        idx_t = DataArray(
            data["time"][[3, 2, 1]].values, dims=["a"], coords={"a": ["a", "b", "c"]}
        )
        idx_2 = DataArray(
            data["dim2"][[2, 1, 3]].values, dims=["b"], coords={"b": [0, 1, 2]}
        )
        idx_3 = DataArray(
            data["dim3"][[1, 2, 1]].values, dims=["c"], coords={"c": [0.0, 1.1, 2.2]}
        )
        actual = data.sel(time=idx_t, dim2=idx_2, dim3=idx_3)
        expected = data.isel(
            time=Variable(("a",), [3, 2, 1]),
            dim2=Variable(("b",), [2, 1, 3]),
            dim3=Variable(("c",), [1, 2, 1]),
        )
        expected = expected.assign_coords(a=idx_t["a"], b=idx_2["b"], c=idx_3["c"])
        assert_identical(expected, actual)

        # test from sel_points
        data = Dataset({"foo": (("x", "y"), np.arange(9).reshape(3, 3))})
        data.coords.update({"x": [0, 1, 2], "y": [0, 1, 2]})

        expected = Dataset(
            {"foo": ("points", [0, 4, 8])},
            coords={
                "x": Variable(("points",), [0, 1, 2]),
                "y": Variable(("points",), [0, 1, 2]),
            },
        )
        actual = data.sel(
            x=Variable(("points",), [0, 1, 2]), y=Variable(("points",), [0, 1, 2])
        )
        assert_identical(expected, actual)

        expected.coords.update({"x": ("points", [0, 1, 2]), "y": ("points", [0, 1, 2])})
        actual = data.sel(
            x=Variable(("points",), [0.1, 1.1, 2.5]),
            y=Variable(("points",), [0, 1.2, 2.0]),
            method="pad",
        )
        assert_identical(expected, actual)

        idx_x = DataArray([0, 1, 2], dims=["a"], coords={"a": ["a", "b", "c"]})
        idx_y = DataArray([0, 2, 1], dims=["b"], coords={"b": [0, 3, 6]})
        expected_ary = data["foo"][[0, 1, 2], [0, 2, 1]]
        actual = data.sel(x=idx_x, y=idx_y)
        assert_array_equal(expected_ary, actual["foo"])
        assert_identical(actual["a"].drop_vars("x"), idx_x["a"])
        assert_identical(actual["b"].drop_vars("y"), idx_y["b"])

        with pytest.raises(KeyError):
            data.sel(x=[2.5], y=[2.0], method="pad", tolerance=1e-3)

    def test_sel_method(self) -> None:
        data = create_test_data()

        expected = data.sel(dim2=1)
        actual = data.sel(dim2=0.95, method="nearest")
        assert_identical(expected, actual)

        actual = data.sel(dim2=0.95, method="nearest", tolerance=1)
        assert_identical(expected, actual)

        with pytest.raises(KeyError):
            actual = data.sel(dim2=np.pi, method="nearest", tolerance=0)

        expected = data.sel(dim2=[1.5])
        actual = data.sel(dim2=[1.45], method="backfill")
        assert_identical(expected, actual)

        with pytest.raises(NotImplementedError, match=r"slice objects"):
            data.sel(dim2=slice(1, 3), method="ffill")

        with pytest.raises(TypeError, match=r"``method``"):
            # this should not pass silently
            data.sel(dim2=1, method=data)  # type: ignore[arg-type]

        # cannot pass method if there is no associated coordinate
        with pytest.raises(ValueError, match=r"cannot supply"):
            data.sel(dim1=0, method="nearest")

    def test_loc(self) -> None:
        data = create_test_data()
        expected = data.sel(dim3="a")
        actual = data.loc[dict(dim3="a")]
        assert_identical(expected, actual)
        with pytest.raises(TypeError, match=r"can only lookup dict"):
            data.loc["a"]  # type: ignore[index]

    def test_selection_multiindex(self) -> None:
        mindex = pd.MultiIndex.from_product(
            [["a", "b"], [1, 2], [-1, -2]], names=("one", "two", "three")
        )
        mdata = Dataset(data_vars={"var": ("x", range(8))}, coords={"x": mindex})

        def test_sel(
            lab_indexer, pos_indexer, replaced_idx=False, renamed_dim=None
        ) -> None:
            ds = mdata.sel(x=lab_indexer)
            expected_ds = mdata.isel(x=pos_indexer)
            if not replaced_idx:
                assert_identical(ds, expected_ds)
            else:
                if renamed_dim:
                    assert ds["var"].dims[0] == renamed_dim
                    ds = ds.rename({renamed_dim: "x"})
                assert_identical(ds["var"].variable, expected_ds["var"].variable)
                assert not ds["x"].equals(expected_ds["x"])

        test_sel(("a", 1, -1), 0)
        test_sel(("b", 2, -2), -1)
        test_sel(("a", 1), [0, 1], replaced_idx=True, renamed_dim="three")
        test_sel(("a",), range(4), replaced_idx=True)
        test_sel("a", range(4), replaced_idx=True)
        test_sel([("a", 1, -1), ("b", 2, -2)], [0, 7])
        test_sel(slice("a", "b"), range(8))
        test_sel(slice(("a", 1), ("b", 1)), range(6))
        test_sel({"one": "a", "two": 1, "three": -1}, 0)
        test_sel({"one": "a", "two": 1}, [0, 1], replaced_idx=True, renamed_dim="three")
        test_sel({"one": "a"}, range(4), replaced_idx=True)

        assert_identical(mdata.loc[{"x": {"one": "a"}}], mdata.sel(x={"one": "a"}))
        assert_identical(mdata.loc[{"x": "a"}], mdata.sel(x="a"))
        assert_identical(mdata.loc[{"x": ("a", 1)}], mdata.sel(x=("a", 1)))
        assert_identical(mdata.loc[{"x": ("a", 1, -1)}], mdata.sel(x=("a", 1, -1)))

        assert_identical(mdata.sel(x={"one": "a", "two": 1}), mdata.sel(one="a", two=1))

    def test_broadcast_like(self) -> None:
        original1 = DataArray(
            np.random.randn(5), [("x", range(5))], name="a"
        ).to_dataset()

        original2 = DataArray(np.random.randn(6), [("y", range(6))], name="b")

        expected1, expected2 = broadcast(original1, original2)

        assert_identical(
            original1.broadcast_like(original2), expected1.transpose("y", "x")
        )

        assert_identical(original2.broadcast_like(original1), expected2)

    def test_to_pandas(self) -> None:
        # 0D -> series
        actual = Dataset({"a": 1, "b": 2}).to_pandas()
        expected = pd.Series([1, 2], ["a", "b"])
        assert_array_equal(actual, expected)

        # 1D -> dataframe
        x = np.random.randn(10)
        y = np.random.randn(10)
        t = list("abcdefghij")
        ds = Dataset({"a": ("t", x), "b": ("t", y), "t": ("t", t)})
        actual = ds.to_pandas()
        expected = ds.to_dataframe()
        assert expected.equals(actual), (expected, actual)

        # 2D -> error
        x2d = np.random.randn(10, 10)
        y2d = np.random.randn(10, 10)
        with pytest.raises(ValueError, match=r"cannot convert Datasets"):
            Dataset({"a": (["t", "r"], x2d), "b": (["t", "r"], y2d)}).to_pandas()

    def test_reindex_like(self) -> None:
        data = create_test_data()
        data["letters"] = ("dim3", 10 * ["a"])

        expected = data.isel(dim1=slice(10), time=slice(13))
        actual = data.reindex_like(expected)
        assert_identical(actual, expected)

        expected = data.copy(deep=True)
        expected["dim3"] = ("dim3", list("cdefghijkl"))
        expected["var3"][:-2] = expected["var3"][2:].values
        expected["var3"][-2:] = np.nan
        expected["letters"] = expected["letters"].astype(object)
        expected["letters"][-2:] = np.nan
        expected["numbers"] = expected["numbers"].astype(float)
        expected["numbers"][:-2] = expected["numbers"][2:].values
        expected["numbers"][-2:] = np.nan
        actual = data.reindex_like(expected)
        assert_identical(actual, expected)

    def test_reindex(self) -> None:
        data = create_test_data()
        assert_identical(data, data.reindex())

        expected = data.assign_coords(dim1=data["dim1"])
        actual = data.reindex(dim1=data["dim1"])
        assert_identical(actual, expected)

        actual = data.reindex(dim1=data["dim1"].values)
        assert_identical(actual, expected)

        actual = data.reindex(dim1=data["dim1"].to_index())
        assert_identical(actual, expected)

        with pytest.raises(
            ValueError, match=r"cannot reindex or align along dimension"
        ):
            data.reindex(dim1=data["dim1"][:5])

        expected = data.isel(dim2=slice(5))
        actual = data.reindex(dim2=data["dim2"][:5])
        assert_identical(actual, expected)

        # test dict-like argument
        actual = data.reindex({"dim2": data["dim2"]})
        expected = data
        assert_identical(actual, expected)
        with pytest.raises(ValueError, match=r"cannot specify both"):
            data.reindex({"x": 0}, x=0)
        with pytest.raises(ValueError, match=r"dictionary"):
            data.reindex("foo")  # type: ignore[arg-type]

        # invalid dimension
        # TODO: (benbovy - explicit indexes): uncomment?
        # --> from reindex docstrings: "any mis-matched dimension is simply ignored"
        # with pytest.raises(ValueError, match=r"indexer keys.*not correspond.*"):
        #     data.reindex(invalid=0)

        # out of order
        expected = data.sel(dim2=data["dim2"][:5:-1])
        actual = data.reindex(dim2=data["dim2"][:5:-1])
        assert_identical(actual, expected)

        # multiple fill values
        expected = data.reindex(dim2=[0.1, 2.1, 3.1, 4.1]).assign(
            var1=lambda ds: ds.var1.copy(data=[[-10, -10, -10, -10]] * len(ds.dim1)),
            var2=lambda ds: ds.var2.copy(data=[[-20, -20, -20, -20]] * len(ds.dim1)),
        )
        actual = data.reindex(
            dim2=[0.1, 2.1, 3.1, 4.1], fill_value={"var1": -10, "var2": -20}
        )
        assert_identical(actual, expected)
        # use the default value
        expected = data.reindex(dim2=[0.1, 2.1, 3.1, 4.1]).assign(
            var1=lambda ds: ds.var1.copy(data=[[-10, -10, -10, -10]] * len(ds.dim1)),
            var2=lambda ds: ds.var2.copy(
                data=[[np.nan, np.nan, np.nan, np.nan]] * len(ds.dim1)
            ),
        )
        actual = data.reindex(dim2=[0.1, 2.1, 3.1, 4.1], fill_value={"var1": -10})
        assert_identical(actual, expected)

        # regression test for #279
        expected = Dataset({"x": ("time", np.random.randn(5))}, {"time": range(5)})
        time2 = DataArray(np.arange(5), dims="time2")
        with pytest.raises(ValueError):
            actual = expected.reindex(time=time2)

        # another regression test
        ds = Dataset(
            {"foo": (["x", "y"], np.zeros((3, 4)))}, {"x": range(3), "y": range(4)}
        )
        expected = Dataset(
            {"foo": (["x", "y"], np.zeros((3, 2)))}, {"x": [0, 1, 3], "y": [0, 1]}
        )
        expected["foo"][-1] = np.nan
        actual = ds.reindex(x=[0, 1, 3], y=[0, 1])
        assert_identical(expected, actual)

    def test_reindex_attrs_encoding(self) -> None:
        ds = Dataset(
            {"data": ("x", [1, 2, 3])},
            {"x": ("x", [0, 1, 2], {"foo": "bar"}, {"bar": "baz"})},
        )
        actual = ds.reindex(x=[0, 1])
        expected = Dataset(
            {"data": ("x", [1, 2])},
            {"x": ("x", [0, 1], {"foo": "bar"}, {"bar": "baz"})},
        )
        assert_identical(actual, expected)
        assert actual.x.encoding == expected.x.encoding

    def test_reindex_warning(self) -> None:
        data = create_test_data()

        with pytest.raises(ValueError):
            # DataArray with different dimension raises Future warning
            ind = xr.DataArray([0.0, 1.0], dims=["new_dim"], name="ind")
            data.reindex(dim2=ind)

        # Should not warn
        ind = xr.DataArray([0.0, 1.0], dims=["dim2"], name="ind")
        with warnings.catch_warnings(record=True) as ws:
            data.reindex(dim2=ind)
            assert len(ws) == 0

    def test_reindex_variables_copied(self) -> None:
        data = create_test_data()
        reindexed_data = data.reindex(copy=False)
        for k in data.variables:
            assert reindexed_data.variables[k] is not data.variables[k]

    def test_reindex_method(self) -> None:
        ds = Dataset({"x": ("y", [10, 20]), "y": [0, 1]})
        y = [-0.5, 0.5, 1.5]
        actual = ds.reindex(y=y, method="backfill")
        expected = Dataset({"x": ("y", [10, 20, np.nan]), "y": y})
        assert_identical(expected, actual)

        actual = ds.reindex(y=y, method="backfill", tolerance=0.1)
        expected = Dataset({"x": ("y", 3 * [np.nan]), "y": y})
        assert_identical(expected, actual)

        actual = ds.reindex(y=y, method="backfill", tolerance=[0.1, 0.5, 0.1])
        expected = Dataset({"x": ("y", [np.nan, 20, np.nan]), "y": y})
        assert_identical(expected, actual)

        actual = ds.reindex(y=[0.1, 0.1, 1], tolerance=[0, 0.1, 0], method="nearest")
        expected = Dataset({"x": ("y", [np.nan, 10, 20]), "y": [0.1, 0.1, 1]})
        assert_identical(expected, actual)

        actual = ds.reindex(y=y, method="pad")
        expected = Dataset({"x": ("y", [np.nan, 10, 20]), "y": y})
        assert_identical(expected, actual)

        alt = Dataset({"y": y})
        actual = ds.reindex_like(alt, method="pad")
        assert_identical(expected, actual)

    @pytest.mark.parametrize("fill_value", [dtypes.NA, 2, 2.0, {"x": 2, "z": 1}])
    def test_reindex_fill_value(self, fill_value) -> None:
        ds = Dataset({"x": ("y", [10, 20]), "z": ("y", [-20, -10]), "y": [0, 1]})
        y = [0, 1, 2]
        actual = ds.reindex(y=y, fill_value=fill_value)
        if fill_value == dtypes.NA:
            # if we supply the default, we expect the missing value for a
            # float array
            fill_value_x = fill_value_z = np.nan
        elif isinstance(fill_value, dict):
            fill_value_x = fill_value["x"]
            fill_value_z = fill_value["z"]
        else:
            fill_value_x = fill_value_z = fill_value
        expected = Dataset(
            {
                "x": ("y", [10, 20, fill_value_x]),
                "z": ("y", [-20, -10, fill_value_z]),
                "y": y,
            }
        )
        assert_identical(expected, actual)

    @pytest.mark.parametrize("fill_value", [dtypes.NA, 2, 2.0, {"x": 2, "z": 1}])
    def test_reindex_like_fill_value(self, fill_value) -> None:
        ds = Dataset({"x": ("y", [10, 20]), "z": ("y", [-20, -10]), "y": [0, 1]})
        y = [0, 1, 2]
        alt = Dataset({"y": y})
        actual = ds.reindex_like(alt, fill_value=fill_value)
        if fill_value == dtypes.NA:
            # if we supply the default, we expect the missing value for a
            # float array
            fill_value_x = fill_value_z = np.nan
        elif isinstance(fill_value, dict):
            fill_value_x = fill_value["x"]
            fill_value_z = fill_value["z"]
        else:
            fill_value_x = fill_value_z = fill_value
        expected = Dataset(
            {
                "x": ("y", [10, 20, fill_value_x]),
                "z": ("y", [-20, -10, fill_value_z]),
                "y": y,
            }
        )
        assert_identical(expected, actual)

    @pytest.mark.parametrize("dtype", [str, bytes])
    def test_reindex_str_dtype(self, dtype) -> None:
        data = Dataset({"data": ("x", [1, 2]), "x": np.array(["a", "b"], dtype=dtype)})

        actual = data.reindex(x=data.x)
        expected = data

        assert_identical(expected, actual)
        assert actual.x.dtype == expected.x.dtype

    @pytest.mark.parametrize("fill_value", [dtypes.NA, 2, 2.0, {"foo": 2, "bar": 1}])
    def test_align_fill_value(self, fill_value) -> None:
        x = Dataset({"foo": DataArray([1, 2], dims=["x"], coords={"x": [1, 2]})})
        y = Dataset({"bar": DataArray([1, 2], dims=["x"], coords={"x": [1, 3]})})
        x2, y2 = align(x, y, join="outer", fill_value=fill_value)
        if fill_value == dtypes.NA:
            # if we supply the default, we expect the missing value for a
            # float array
            fill_value_foo = fill_value_bar = np.nan
        elif isinstance(fill_value, dict):
            fill_value_foo = fill_value["foo"]
            fill_value_bar = fill_value["bar"]
        else:
            fill_value_foo = fill_value_bar = fill_value

        expected_x2 = Dataset(
            {
                "foo": DataArray(
                    [1, 2, fill_value_foo], dims=["x"], coords={"x": [1, 2, 3]}
                )
            }
        )
        expected_y2 = Dataset(
            {
                "bar": DataArray(
                    [1, fill_value_bar, 2], dims=["x"], coords={"x": [1, 2, 3]}
                )
            }
        )
        assert_identical(expected_x2, x2)
        assert_identical(expected_y2, y2)

    def test_align(self) -> None:
        left = create_test_data()
        right = left.copy(deep=True)
        right["dim3"] = ("dim3", list("cdefghijkl"))
        right["var3"][:-2] = right["var3"][2:].values
        right["var3"][-2:] = np.random.randn(*right["var3"][-2:].shape)
        right["numbers"][:-2] = right["numbers"][2:].values
        right["numbers"][-2:] = -10

        intersection = list("cdefghij")
        union = list("abcdefghijkl")

        left2, right2 = align(left, right, join="inner")
        assert_array_equal(left2["dim3"], intersection)
        assert_identical(left2, right2)

        left2, right2 = align(left, right, join="outer")

        assert_array_equal(left2["dim3"], union)
        assert_equal(left2["dim3"].variable, right2["dim3"].variable)

        assert_identical(left2.sel(dim3=intersection), right2.sel(dim3=intersection))
        assert np.isnan(left2["var3"][-2:]).all()
        assert np.isnan(right2["var3"][:2]).all()

        left2, right2 = align(left, right, join="left")
        assert_equal(left2["dim3"].variable, right2["dim3"].variable)
        assert_equal(left2["dim3"].variable, left["dim3"].variable)

        assert_identical(left2.sel(dim3=intersection), right2.sel(dim3=intersection))
        assert np.isnan(right2["var3"][:2]).all()

        left2, right2 = align(left, right, join="right")
        assert_equal(left2["dim3"].variable, right2["dim3"].variable)
        assert_equal(left2["dim3"].variable, right["dim3"].variable)

        assert_identical(left2.sel(dim3=intersection), right2.sel(dim3=intersection))

        assert np.isnan(left2["var3"][-2:]).all()

        with pytest.raises(ValueError, match=r"invalid value for join"):
            align(left, right, join="foobar")  # type: ignore[arg-type]
        with pytest.raises(TypeError):
            align(left, right, foo="bar")  # type: ignore[call-arg]

    def test_align_exact(self) -> None:
        left = xr.Dataset(coords={"x": [0, 1]})
        right = xr.Dataset(coords={"x": [1, 2]})

        left1, left2 = xr.align(left, left, join="exact")
        assert_identical(left1, left)
        assert_identical(left2, left)

        with pytest.raises(ValueError, match=r"cannot align.*join.*exact.*not equal.*"):
            xr.align(left, right, join="exact")

    def test_align_override(self) -> None:
        left = xr.Dataset(coords={"x": [0, 1, 2]})
        right = xr.Dataset(coords={"x": [0.1, 1.1, 2.1], "y": [1, 2, 3]})
        expected_right = xr.Dataset(coords={"x": [0, 1, 2], "y": [1, 2, 3]})

        new_left, new_right = xr.align(left, right, join="override")
        assert_identical(left, new_left)
        assert_identical(new_right, expected_right)

        new_left, new_right = xr.align(left, right, exclude="x", join="override")
        assert_identical(left, new_left)
        assert_identical(right, new_right)

        new_left, new_right = xr.align(
            left.isel(x=0, drop=True), right, exclude="x", join="override"
        )
        assert_identical(left.isel(x=0, drop=True), new_left)
        assert_identical(right, new_right)

        with pytest.raises(
            ValueError, match=r"cannot align.*join.*override.*same size"
        ):
            xr.align(left.isel(x=0).expand_dims("x"), right, join="override")

    def test_align_exclude(self) -> None:
        x = Dataset(
            {
                "foo": DataArray(
                    [[1, 2], [3, 4]], dims=["x", "y"], coords={"x": [1, 2], "y": [3, 4]}
                )
            }
        )
        y = Dataset(
            {
                "bar": DataArray(
                    [[1, 2], [3, 4]], dims=["x", "y"], coords={"x": [1, 3], "y": [5, 6]}
                )
            }
        )
        x2, y2 = align(x, y, exclude=["y"], join="outer")

        expected_x2 = Dataset(
            {
                "foo": DataArray(
                    [[1, 2], [3, 4], [np.nan, np.nan]],
                    dims=["x", "y"],
                    coords={"x": [1, 2, 3], "y": [3, 4]},
                )
            }
        )
        expected_y2 = Dataset(
            {
                "bar": DataArray(
                    [[1, 2], [np.nan, np.nan], [3, 4]],
                    dims=["x", "y"],
                    coords={"x": [1, 2, 3], "y": [5, 6]},
                )
            }
        )
        assert_identical(expected_x2, x2)
        assert_identical(expected_y2, y2)

    def test_align_nocopy(self) -> None:
        x = Dataset({"foo": DataArray([1, 2, 3], coords=[("x", [1, 2, 3])])})
        y = Dataset({"foo": DataArray([1, 2], coords=[("x", [1, 2])])})
        expected_x2 = x
        expected_y2 = Dataset(
            {"foo": DataArray([1, 2, np.nan], coords=[("x", [1, 2, 3])])}
        )

        x2, y2 = align(x, y, copy=False, join="outer")
        assert_identical(expected_x2, x2)
        assert_identical(expected_y2, y2)
        assert source_ndarray(x["foo"].data) is source_ndarray(x2["foo"].data)

        x2, y2 = align(x, y, copy=True, join="outer")
        assert source_ndarray(x["foo"].data) is not source_ndarray(x2["foo"].data)
        assert_identical(expected_x2, x2)
        assert_identical(expected_y2, y2)

    def test_align_indexes(self) -> None:
        x = Dataset({"foo": DataArray([1, 2, 3], dims="x", coords=[("x", [1, 2, 3])])})
        (x2,) = align(x, indexes={"x": [2, 3, 1]})
        expected_x2 = Dataset(
            {"foo": DataArray([2, 3, 1], dims="x", coords={"x": [2, 3, 1]})}
        )

        assert_identical(expected_x2, x2)

    def test_align_non_unique(self) -> None:
        x = Dataset({"foo": ("x", [3, 4, 5]), "x": [0, 0, 1]})
        x1, x2 = align(x, x)
        assert_identical(x1, x)
        assert_identical(x2, x)

        y = Dataset({"bar": ("x", [6, 7]), "x": [0, 1]})
        with pytest.raises(ValueError, match=r"cannot reindex or align"):
            align(x, y)

    def test_align_str_dtype(self) -> None:
        a = Dataset({"foo": ("x", [0, 1])}, coords={"x": ["a", "b"]})
        b = Dataset({"foo": ("x", [1, 2])}, coords={"x": ["b", "c"]})

        expected_a = Dataset(
            {"foo": ("x", [0, 1, np.NaN])}, coords={"x": ["a", "b", "c"]}
        )
        expected_b = Dataset(
            {"foo": ("x", [np.NaN, 1, 2])}, coords={"x": ["a", "b", "c"]}
        )

        actual_a, actual_b = xr.align(a, b, join="outer")

        assert_identical(expected_a, actual_a)
        assert expected_a.x.dtype == actual_a.x.dtype

        assert_identical(expected_b, actual_b)
        assert expected_b.x.dtype == actual_b.x.dtype

    @pytest.mark.parametrize("join", ["left", "override"])
    def test_align_index_var_attrs(self, join) -> None:
        # regression test https://github.com/pydata/xarray/issues/6852
        # aligning two objects should have no side effect on their index variable
        # metadata.

        ds = Dataset(coords={"x": ("x", [1, 2, 3], {"units": "m"})})
        ds_noattr = Dataset(coords={"x": ("x", [1, 2, 3])})

        xr.align(ds_noattr, ds, join=join)

        assert ds.x.attrs == {"units": "m"}
        assert ds_noattr.x.attrs == {}

    def test_broadcast(self) -> None:
        ds = Dataset(
            {"foo": 0, "bar": ("x", [1]), "baz": ("y", [2, 3])}, {"c": ("x", [4])}
        )
        expected = Dataset(
            {
                "foo": (("x", "y"), [[0, 0]]),
                "bar": (("x", "y"), [[1, 1]]),
                "baz": (("x", "y"), [[2, 3]]),
            },
            {"c": ("x", [4])},
        )
        (actual,) = broadcast(ds)
        assert_identical(expected, actual)

        ds_x = Dataset({"foo": ("x", [1])})
        ds_y = Dataset({"bar": ("y", [2, 3])})
        expected_x = Dataset({"foo": (("x", "y"), [[1, 1]])})
        expected_y = Dataset({"bar": (("x", "y"), [[2, 3]])})
        actual_x, actual_y = broadcast(ds_x, ds_y)
        assert_identical(expected_x, actual_x)
        assert_identical(expected_y, actual_y)

        array_y = ds_y["bar"]
        expected_y2 = expected_y["bar"]
        actual_x2, actual_y2 = broadcast(ds_x, array_y)
        assert_identical(expected_x, actual_x2)
        assert_identical(expected_y2, actual_y2)

    def test_broadcast_nocopy(self) -> None:
        # Test that data is not copied if not needed
        x = Dataset({"foo": (("x", "y"), [[1, 1]])})
        y = Dataset({"bar": ("y", [2, 3])})

        (actual_x,) = broadcast(x)
        assert_identical(x, actual_x)
        assert source_ndarray(actual_x["foo"].data) is source_ndarray(x["foo"].data)

        actual_x, actual_y = broadcast(x, y)
        assert_identical(x, actual_x)
        assert source_ndarray(actual_x["foo"].data) is source_ndarray(x["foo"].data)

    def test_broadcast_exclude(self) -> None:
        x = Dataset(
            {
                "foo": DataArray(
                    [[1, 2], [3, 4]], dims=["x", "y"], coords={"x": [1, 2], "y": [3, 4]}
                ),
                "bar": DataArray(5),
            }
        )
        y = Dataset(
            {
                "foo": DataArray(
                    [[1, 2]], dims=["z", "y"], coords={"z": [1], "y": [5, 6]}
                )
            }
        )
        x2, y2 = broadcast(x, y, exclude=["y"])

        expected_x2 = Dataset(
            {
                "foo": DataArray(
                    [[[1, 2]], [[3, 4]]],
                    dims=["x", "z", "y"],
                    coords={"z": [1], "x": [1, 2], "y": [3, 4]},
                ),
                "bar": DataArray(
                    [[5], [5]], dims=["x", "z"], coords={"x": [1, 2], "z": [1]}
                ),
            }
        )
        expected_y2 = Dataset(
            {
                "foo": DataArray(
                    [[[1, 2]], [[1, 2]]],
                    dims=["x", "z", "y"],
                    coords={"z": [1], "x": [1, 2], "y": [5, 6]},
                )
            }
        )
        assert_identical(expected_x2, x2)
        assert_identical(expected_y2, y2)

    def test_broadcast_misaligned(self) -> None:
        x = Dataset({"foo": DataArray([1, 2, 3], coords=[("x", [-1, -2, -3])])})
        y = Dataset(
            {
                "bar": DataArray(
                    [[1, 2], [3, 4]],
                    dims=["y", "x"],
                    coords={"y": [1, 2], "x": [10, -3]},
                )
            }
        )
        x2, y2 = broadcast(x, y)
        expected_x2 = Dataset(
            {
                "foo": DataArray(
                    [[3, 3], [2, 2], [1, 1], [np.nan, np.nan]],
                    dims=["x", "y"],
                    coords={"y": [1, 2], "x": [-3, -2, -1, 10]},
                )
            }
        )
        expected_y2 = Dataset(
            {
                "bar": DataArray(
                    [[2, 4], [np.nan, np.nan], [np.nan, np.nan], [1, 3]],
                    dims=["x", "y"],
                    coords={"y": [1, 2], "x": [-3, -2, -1, 10]},
                )
            }
        )
        assert_identical(expected_x2, x2)
        assert_identical(expected_y2, y2)

    def test_broadcast_multi_index(self) -> None:
        # GH6430
        ds = Dataset(
            {"foo": (("x", "y", "z"), np.ones((3, 4, 2)))},
            {"x": ["a", "b", "c"], "y": [1, 2, 3, 4]},
        )
        stacked = ds.stack(space=["x", "y"])
        broadcasted, _ = broadcast(stacked, stacked.space)

        assert broadcasted.xindexes["x"] is broadcasted.xindexes["space"]
        assert broadcasted.xindexes["y"] is broadcasted.xindexes["space"]

    def test_variable_indexing(self) -> None:
        data = create_test_data()
        v = data["var1"]
        d1 = data["dim1"]
        d2 = data["dim2"]
        assert_equal(v, v[d1.values])
        assert_equal(v, v[d1])
        assert_equal(v[:3], v[d1 < 3])
        assert_equal(v[:, 3:], v[:, d2 >= 1.5])
        assert_equal(v[:3, 3:], v[d1 < 3, d2 >= 1.5])
        assert_equal(v[:3, :2], v[range(3), range(2)])
        assert_equal(v[:3, :2], v.loc[d1[:3], d2[:2]])

    def test_drop_variables(self) -> None:
        data = create_test_data()

        assert_identical(data, data.drop_vars([]))

        expected = Dataset({k: data[k] for k in data.variables if k != "time"})
        actual = data.drop_vars("time")
        assert_identical(expected, actual)
        actual = data.drop_vars(["time"])
        assert_identical(expected, actual)

        with pytest.raises(
            ValueError,
            match=re.escape(
                "These variables cannot be found in this dataset: ['not_found_here']"
            ),
        ):
            data.drop_vars("not_found_here")

        actual = data.drop_vars("not_found_here", errors="ignore")
        assert_identical(data, actual)

        actual = data.drop_vars(["not_found_here"], errors="ignore")
        assert_identical(data, actual)

        actual = data.drop_vars(["time", "not_found_here"], errors="ignore")
        assert_identical(expected, actual)

        # deprecated approach with `drop` works (straight copy paste from above)

        with pytest.warns(PendingDeprecationWarning):
            actual = data.drop("not_found_here", errors="ignore")
        assert_identical(data, actual)

        with pytest.warns(PendingDeprecationWarning):
            actual = data.drop(["not_found_here"], errors="ignore")
        assert_identical(data, actual)

        with pytest.warns(PendingDeprecationWarning):
            actual = data.drop(["time", "not_found_here"], errors="ignore")
        assert_identical(expected, actual)

        with pytest.warns(PendingDeprecationWarning):
            actual = data.drop({"time", "not_found_here"}, errors="ignore")
        assert_identical(expected, actual)

    def test_drop_multiindex_level(self) -> None:
        data = create_test_multiindex()
        expected = data.drop_vars(["x", "level_1", "level_2"])
        with pytest.warns(DeprecationWarning):
            actual = data.drop_vars("level_1")
        assert_identical(expected, actual)

    def test_drop_index_labels(self) -> None:
        data = Dataset({"A": (["x", "y"], np.random.randn(2, 3)), "x": ["a", "b"]})

        with pytest.warns(DeprecationWarning):
            actual = data.drop(["a"], dim="x")
        expected = data.isel(x=[1])
        assert_identical(expected, actual)

        with pytest.warns(DeprecationWarning):
            actual = data.drop(["a", "b"], dim="x")
        expected = data.isel(x=slice(0, 0))
        assert_identical(expected, actual)

        with pytest.raises(KeyError):
            # not contained in axis
            with pytest.warns(DeprecationWarning):
                data.drop(["c"], dim="x")

        with pytest.warns(DeprecationWarning):
            actual = data.drop(["c"], dim="x", errors="ignore")
        assert_identical(data, actual)

        with pytest.raises(ValueError):
            with pytest.warns(DeprecationWarning):
                data.drop(["c"], dim="x", errors="wrong_value")  # type: ignore[arg-type]

        with pytest.warns(DeprecationWarning):
            actual = data.drop(["a", "b", "c"], "x", errors="ignore")
        expected = data.isel(x=slice(0, 0))
        assert_identical(expected, actual)

        # DataArrays as labels are a nasty corner case as they are not
        # Iterable[Hashable] - DataArray.__iter__ yields scalar DataArrays.
        actual = data.drop_sel(x=DataArray(["a", "b", "c"]), errors="ignore")
        expected = data.isel(x=slice(0, 0))
        assert_identical(expected, actual)
        with pytest.warns(DeprecationWarning):
            data.drop(DataArray(["a", "b", "c"]), dim="x", errors="ignore")
        assert_identical(expected, actual)

        actual = data.drop_sel(y=[1])
        expected = data.isel(y=[0, 2])
        assert_identical(expected, actual)

        with pytest.raises(KeyError, match=r"not found in axis"):
            data.drop_sel(x=0)

    def test_drop_labels_by_keyword(self) -> None:
        data = Dataset(
            {"A": (["x", "y"], np.random.randn(2, 6)), "x": ["a", "b"], "y": range(6)}
        )
        # Basic functionality.
        assert len(data.coords["x"]) == 2

        with pytest.warns(DeprecationWarning):
            ds1 = data.drop(["a"], dim="x")
        ds2 = data.drop_sel(x="a")
        ds3 = data.drop_sel(x=["a"])
        ds4 = data.drop_sel(x=["a", "b"])
        ds5 = data.drop_sel(x=["a", "b"], y=range(0, 6, 2))

        arr = DataArray(range(3), dims=["c"])
        with pytest.warns(FutureWarning):
            data.drop(arr.coords)
        with pytest.warns(FutureWarning):
            data.drop(arr.xindexes)

        assert_array_equal(ds1.coords["x"], ["b"])
        assert_array_equal(ds2.coords["x"], ["b"])
        assert_array_equal(ds3.coords["x"], ["b"])
        assert ds4.coords["x"].size == 0
        assert ds5.coords["x"].size == 0
        assert_array_equal(ds5.coords["y"], [1, 3, 5])

        # Error handling if user tries both approaches.
        with pytest.raises(ValueError):
            data.drop(labels=["a"], x="a")
        with pytest.raises(ValueError):
            data.drop(labels=["a"], dim="x", x="a")
        warnings.filterwarnings("ignore", r"\W*drop")
        with pytest.raises(ValueError):
            data.drop(dim="x", x="a")

    def test_drop_labels_by_position(self) -> None:
        data = Dataset(
            {"A": (["x", "y"], np.random.randn(2, 6)), "x": ["a", "b"], "y": range(6)}
        )
        # Basic functionality.
        assert len(data.coords["x"]) == 2

        actual = data.drop_isel(x=0)
        expected = data.drop_sel(x="a")
        assert_identical(expected, actual)

        actual = data.drop_isel(x=[0])
        expected = data.drop_sel(x=["a"])
        assert_identical(expected, actual)

        actual = data.drop_isel(x=[0, 1])
        expected = data.drop_sel(x=["a", "b"])
        assert_identical(expected, actual)
        assert actual.coords["x"].size == 0

        actual = data.drop_isel(x=[0, 1], y=range(0, 6, 2))
        expected = data.drop_sel(x=["a", "b"], y=range(0, 6, 2))
        assert_identical(expected, actual)
        assert actual.coords["x"].size == 0

        with pytest.raises(KeyError):
            data.drop_isel(z=1)

    def test_drop_indexes(self) -> None:
        ds = Dataset(
            coords={
                "x": ("x", [0, 1, 2]),
                "y": ("y", [3, 4, 5]),
                "foo": ("x", ["a", "a", "b"]),
            }
        )

        actual = ds.drop_indexes("x")
        assert "x" not in actual.xindexes
        assert type(actual.x.variable) is Variable

        actual = ds.drop_indexes(["x", "y"])
        assert "x" not in actual.xindexes
        assert "y" not in actual.xindexes
        assert type(actual.x.variable) is Variable
        assert type(actual.y.variable) is Variable

        with pytest.raises(ValueError, match="those coordinates don't exist"):
            ds.drop_indexes("not_a_coord")

        with pytest.raises(ValueError, match="those coordinates do not have an index"):
            ds.drop_indexes("foo")

        actual = ds.drop_indexes(["foo", "not_a_coord"], errors="ignore")
        assert_identical(actual, ds)

        # test index corrupted
        mindex = pd.MultiIndex.from_tuples([([1, 2]), ([3, 4])], names=["a", "b"])
        ds = Dataset(coords={"x": mindex})

        with pytest.raises(ValueError, match=".*would corrupt the following index.*"):
            ds.drop_indexes("a")

    def test_drop_dims(self) -> None:
        data = xr.Dataset(
            {
                "A": (["x", "y"], np.random.randn(2, 3)),
                "B": ("x", np.random.randn(2)),
                "x": ["a", "b"],
                "z": np.pi,
            }
        )

        actual = data.drop_dims("x")
        expected = data.drop_vars(["A", "B", "x"])
        assert_identical(expected, actual)

        actual = data.drop_dims("y")
        expected = data.drop_vars("A")
        assert_identical(expected, actual)

        actual = data.drop_dims(["x", "y"])
        expected = data.drop_vars(["A", "B", "x"])
        assert_identical(expected, actual)

        with pytest.raises((ValueError, KeyError)):
            data.drop_dims("z")  # not a dimension

        with pytest.raises((ValueError, KeyError)):
            data.drop_dims(None)  # type:ignore[arg-type]

        actual = data.drop_dims("z", errors="ignore")
        assert_identical(data, actual)

        # should this be allowed?
        actual = data.drop_dims(None, errors="ignore")  # type:ignore[arg-type]
        assert_identical(data, actual)

        with pytest.raises(ValueError):
            actual = data.drop_dims("z", errors="wrong_value")  # type: ignore[arg-type]

        actual = data.drop_dims(["x", "y", "z"], errors="ignore")
        expected = data.drop_vars(["A", "B", "x"])
        assert_identical(expected, actual)

    def test_copy(self) -> None:
        data = create_test_data()
        data.attrs["Test"] = [1, 2, 3]

        for copied in [data.copy(deep=False), copy(data)]:
            assert_identical(data, copied)
            assert data.encoding == copied.encoding
            # Note: IndexVariable objects with string dtype are always
            # copied because of xarray.core.indexes.safe_cast_to_index.
            # Limiting the test to data variables.
            for k in data.data_vars:
                v0 = data.variables[k]
                v1 = copied.variables[k]
                assert source_ndarray(v0.data) is source_ndarray(v1.data)
            copied["foo"] = ("z", np.arange(5))
            assert "foo" not in data

            copied.attrs["foo"] = "bar"
            assert "foo" not in data.attrs
            assert data.attrs["Test"] is copied.attrs["Test"]

        for copied in [data.copy(deep=True), deepcopy(data)]:
            assert_identical(data, copied)
            for k, v0 in data.variables.items():
                v1 = copied.variables[k]
                assert v0 is not v1

            assert data.attrs["Test"] is not copied.attrs["Test"]

    def test_copy_with_data(self) -> None:
        orig = create_test_data()
        new_data = {k: np.random.randn(*v.shape) for k, v in orig.data_vars.items()}
        actual = orig.copy(data=new_data)

        expected = orig.copy()
        for k, v in new_data.items():
            expected[k].data = v
        assert_identical(expected, actual)

    @pytest.mark.xfail(raises=AssertionError)
    @pytest.mark.parametrize(
        "deep, expected_orig",
        [
            [
                True,
                xr.DataArray(
                    xr.IndexVariable("a", np.array([1, 2])),
                    coords={"a": [1, 2]},
                    dims=["a"],
                ),
            ],
            [
                False,
                xr.DataArray(
                    xr.IndexVariable("a", np.array([999, 2])),
                    coords={"a": [999, 2]},
                    dims=["a"],
                ),
            ],
        ],
    )
    def test_copy_coords(self, deep, expected_orig) -> None:
        """The test fails for the shallow copy, and apparently only on Windows
        for some reason. In windows coords seem to be immutable unless it's one
        dataset deep copied from another."""
        ds = xr.DataArray(
            np.ones([2, 2, 2]),
            coords={"a": [1, 2], "b": ["x", "y"], "c": [0, 1]},
            dims=["a", "b", "c"],
            name="value",
        ).to_dataset()
        ds_cp = ds.copy(deep=deep)
        ds_cp.coords["a"].data[0] = 999

        expected_cp = xr.DataArray(
            xr.IndexVariable("a", np.array([999, 2])),
            coords={"a": [999, 2]},
            dims=["a"],
        )
        assert_identical(ds_cp.coords["a"], expected_cp)

        assert_identical(ds.coords["a"], expected_orig)

    def test_copy_with_data_errors(self) -> None:
        orig = create_test_data()
        new_var1 = np.arange(orig["var1"].size).reshape(orig["var1"].shape)
        with pytest.raises(ValueError, match=r"Data must be dict-like"):
            orig.copy(data=new_var1)  # type: ignore[arg-type]
        with pytest.raises(ValueError, match=r"only contain variables in original"):
            orig.copy(data={"not_in_original": new_var1})
        with pytest.raises(ValueError, match=r"contain all variables in original"):
            orig.copy(data={"var1": new_var1})

    def test_rename(self) -> None:
        data = create_test_data()
        newnames = {
            "var1": "renamed_var1",
            "dim2": "renamed_dim2",
        }
        renamed = data.rename(newnames)

        variables = dict(data.variables)
        for nk, nv in newnames.items():
            variables[nv] = variables.pop(nk)

        for k, v in variables.items():
            dims = list(v.dims)
            for name, newname in newnames.items():
                if name in dims:
                    dims[dims.index(name)] = newname

            assert_equal(
                Variable(dims, v.values, v.attrs),
                renamed[k].variable.to_base_variable(),
            )
            assert v.encoding == renamed[k].encoding
            assert type(v) is type(renamed.variables[k])  # noqa: E721

        assert "var1" not in renamed
        assert "dim2" not in renamed

        with pytest.raises(ValueError, match=r"cannot rename 'not_a_var'"):
            data.rename({"not_a_var": "nada"})

        with pytest.raises(ValueError, match=r"'var1' conflicts"):
            data.rename({"var2": "var1"})

        # verify that we can rename a variable without accessing the data
        var1 = data["var1"]
        data["var1"] = (var1.dims, InaccessibleArray(var1.values))
        renamed = data.rename(newnames)
        with pytest.raises(UnexpectedDataAccess):
            renamed["renamed_var1"].values

        # https://github.com/python/mypy/issues/10008
        renamed_kwargs = data.rename(**newnames)  # type: ignore[arg-type]
        assert_identical(renamed, renamed_kwargs)

    def test_rename_old_name(self) -> None:
        # regtest for GH1477
        data = create_test_data()

        with pytest.raises(ValueError, match=r"'samecol' conflicts"):
            data.rename({"var1": "samecol", "var2": "samecol"})

        # This shouldn't cause any problems.
        data.rename({"var1": "var2", "var2": "var1"})

    def test_rename_same_name(self) -> None:
        data = create_test_data()
        newnames = {"var1": "var1", "dim2": "dim2"}
        with pytest.warns(UserWarning, match="does not create an index anymore"):
            renamed = data.rename(newnames)
        assert_identical(renamed, data)

    def test_rename_dims(self) -> None:
        original = Dataset({"x": ("x", [0, 1, 2]), "y": ("x", [10, 11, 12]), "z": 42})
        expected = Dataset(
            {"x": ("x_new", [0, 1, 2]), "y": ("x_new", [10, 11, 12]), "z": 42}
        )
        # TODO: (benbovy - explicit indexes) update when set_index supports
        # setting index for non-dimension variables
        expected = expected.set_coords("x")
        actual = original.rename_dims({"x": "x_new"})
        assert_identical(expected, actual, check_default_indexes=False)
        actual_2 = original.rename_dims(x="x_new")
        assert_identical(expected, actual_2, check_default_indexes=False)

        # Test to raise ValueError
        dims_dict_bad = {"x_bad": "x_new"}
        with pytest.raises(ValueError):
            original.rename_dims(dims_dict_bad)

        with pytest.raises(ValueError):
            original.rename_dims({"x": "z"})

    def test_rename_vars(self) -> None:
        original = Dataset({"x": ("x", [0, 1, 2]), "y": ("x", [10, 11, 12]), "z": 42})
        expected = Dataset(
            {"x_new": ("x", [0, 1, 2]), "y": ("x", [10, 11, 12]), "z": 42}
        )
        # TODO: (benbovy - explicit indexes) update when set_index supports
        # setting index for non-dimension variables
        expected = expected.set_coords("x_new")
        actual = original.rename_vars({"x": "x_new"})
        assert_identical(expected, actual, check_default_indexes=False)
        actual_2 = original.rename_vars(x="x_new")
        assert_identical(expected, actual_2, check_default_indexes=False)

        # Test to raise ValueError
        names_dict_bad = {"x_bad": "x_new"}
        with pytest.raises(ValueError):
            original.rename_vars(names_dict_bad)

    def test_rename_dimension_coord(self) -> None:
        # rename a dimension corodinate to a non-dimension coordinate
        # should preserve index
        original = Dataset(coords={"x": ("x", [0, 1, 2])})

        actual = original.rename_vars({"x": "x_new"})
        assert "x_new" in actual.xindexes

        actual_2 = original.rename_dims({"x": "x_new"})
        assert "x" in actual_2.xindexes

    def test_rename_dimension_coord_warnings(self) -> None:
        # create a dimension coordinate by renaming a dimension or coordinate
        # should raise a warning (no index created)
        ds = Dataset(coords={"x": ("y", [0, 1])})

        with pytest.warns(
            UserWarning, match="rename 'x' to 'y' does not create an index.*"
        ):
            ds.rename(x="y")

        ds = Dataset(coords={"y": ("x", [0, 1])})

        with pytest.warns(
            UserWarning, match="rename 'x' to 'y' does not create an index.*"
        ):
            ds.rename(x="y")

    def test_rename_multiindex(self) -> None:
        mindex = pd.MultiIndex.from_tuples([([1, 2]), ([3, 4])], names=["a", "b"])
        original = Dataset({}, {"x": mindex})
        expected = Dataset({}, {"x": mindex.rename(["a", "c"])})

        actual = original.rename({"b": "c"})
        assert_identical(expected, actual)

        with pytest.raises(ValueError, match=r"'a' conflicts"):
            with pytest.warns(UserWarning, match="does not create an index anymore"):
                original.rename({"x": "a"})

        with pytest.raises(ValueError, match=r"'x' conflicts"):
            with pytest.warns(UserWarning, match="does not create an index anymore"):
                original.rename({"a": "x"})

        with pytest.raises(ValueError, match=r"'b' conflicts"):
            with pytest.warns(UserWarning, match="does not create an index anymore"):
                original.rename({"a": "b"})

    def test_rename_perserve_attrs_encoding(self) -> None:
        # test propagate attrs/encoding to new variable(s) created from Index object
        original = Dataset(coords={"x": ("x", [0, 1, 2])})
        expected = Dataset(coords={"y": ("y", [0, 1, 2])})
        for ds, dim in zip([original, expected], ["x", "y"]):
            ds[dim].attrs = {"foo": "bar"}
            ds[dim].encoding = {"foo": "bar"}

        actual = original.rename({"x": "y"})
        assert_identical(actual, expected)

    @requires_cftime
    def test_rename_does_not_change_CFTimeIndex_type(self) -> None:
        # make sure CFTimeIndex is not converted to DatetimeIndex #3522

        time = xr.cftime_range(start="2000", periods=6, freq="2MS", calendar="noleap")
        orig = Dataset(coords={"time": time})

        renamed = orig.rename(time="time_new")
        assert "time_new" in renamed.xindexes
        # TODO: benbovy - flexible indexes: update when CFTimeIndex
        # inherits from xarray.Index
        assert isinstance(renamed.xindexes["time_new"].to_pandas_index(), CFTimeIndex)
        assert renamed.xindexes["time_new"].to_pandas_index().name == "time_new"

        # check original has not changed
        assert "time" in orig.xindexes
        assert isinstance(orig.xindexes["time"].to_pandas_index(), CFTimeIndex)
        assert orig.xindexes["time"].to_pandas_index().name == "time"

        # note: rename_dims(time="time_new") drops "ds.indexes"
        renamed = orig.rename_dims()
        assert isinstance(renamed.xindexes["time"].to_pandas_index(), CFTimeIndex)

        renamed = orig.rename_vars()
        assert isinstance(renamed.xindexes["time"].to_pandas_index(), CFTimeIndex)

    def test_rename_does_not_change_DatetimeIndex_type(self) -> None:
        # make sure DatetimeIndex is conderved on rename

        time = pd.date_range(start="2000", periods=6, freq="2MS")
        orig = Dataset(coords={"time": time})

        renamed = orig.rename(time="time_new")
        assert "time_new" in renamed.xindexes
        # TODO: benbovy - flexible indexes: update when DatetimeIndex
        # inherits from xarray.Index?
        assert isinstance(renamed.xindexes["time_new"].to_pandas_index(), DatetimeIndex)
        assert renamed.xindexes["time_new"].to_pandas_index().name == "time_new"

        # check original has not changed
        assert "time" in orig.xindexes
        assert isinstance(orig.xindexes["time"].to_pandas_index(), DatetimeIndex)
        assert orig.xindexes["time"].to_pandas_index().name == "time"

        # note: rename_dims(time="time_new") drops "ds.indexes"
        renamed = orig.rename_dims()
        assert isinstance(renamed.xindexes["time"].to_pandas_index(), DatetimeIndex)

        renamed = orig.rename_vars()
        assert isinstance(renamed.xindexes["time"].to_pandas_index(), DatetimeIndex)

    def test_swap_dims(self) -> None:
        original = Dataset({"x": [1, 2, 3], "y": ("x", list("abc")), "z": 42})
        expected = Dataset({"z": 42}, {"x": ("y", [1, 2, 3]), "y": list("abc")})
        actual = original.swap_dims({"x": "y"})
        assert_identical(expected, actual)
        assert isinstance(actual.variables["y"], IndexVariable)
        assert isinstance(actual.variables["x"], Variable)
        assert actual.xindexes["y"].equals(expected.xindexes["y"])

        roundtripped = actual.swap_dims({"y": "x"})
        assert_identical(original.set_coords("y"), roundtripped)

        with pytest.raises(ValueError, match=r"cannot swap"):
            original.swap_dims({"y": "x"})
        with pytest.raises(ValueError, match=r"replacement dimension"):
            original.swap_dims({"x": "z"})

        expected = Dataset(
            {"y": ("u", list("abc")), "z": 42}, coords={"x": ("u", [1, 2, 3])}
        )
        actual = original.swap_dims({"x": "u"})
        assert_identical(expected, actual)

        # as kwargs
        expected = Dataset(
            {"y": ("u", list("abc")), "z": 42}, coords={"x": ("u", [1, 2, 3])}
        )
        actual = original.swap_dims(x="u")
        assert_identical(expected, actual)

        # handle multiindex case
        idx = pd.MultiIndex.from_arrays([list("aab"), list("yzz")], names=["y1", "y2"])
        original = Dataset({"x": [1, 2, 3], "y": ("x", idx), "z": 42})
        expected = Dataset({"z": 42}, {"x": ("y", [1, 2, 3]), "y": idx})
        actual = original.swap_dims({"x": "y"})
        assert_identical(expected, actual)
        assert isinstance(actual.variables["y"], IndexVariable)
        assert isinstance(actual.variables["x"], Variable)
        assert actual.xindexes["y"].equals(expected.xindexes["y"])

    def test_expand_dims_error(self) -> None:
        original = Dataset(
            {
                "x": ("a", np.random.randn(3)),
                "y": (["b", "a"], np.random.randn(4, 3)),
                "z": ("a", np.random.randn(3)),
            },
            coords={
                "a": np.linspace(0, 1, 3),
                "b": np.linspace(0, 1, 4),
                "c": np.linspace(0, 1, 5),
            },
            attrs={"key": "entry"},
        )

        with pytest.raises(ValueError, match=r"already exists"):
            original.expand_dims(dim=["x"])

        # Make sure it raises true error also for non-dimensional coordinates
        # which has dimension.
        original = original.set_coords("z")
        with pytest.raises(ValueError, match=r"already exists"):
            original.expand_dims(dim=["z"])

        original = Dataset(
            {
                "x": ("a", np.random.randn(3)),
                "y": (["b", "a"], np.random.randn(4, 3)),
                "z": ("a", np.random.randn(3)),
            },
            coords={
                "a": np.linspace(0, 1, 3),
                "b": np.linspace(0, 1, 4),
                "c": np.linspace(0, 1, 5),
            },
            attrs={"key": "entry"},
        )
        with pytest.raises(TypeError, match=r"value of new dimension"):
            original.expand_dims({"d": 3.2})
        with pytest.raises(ValueError, match=r"both keyword and positional"):
            original.expand_dims({"d": 4}, e=4)

    def test_expand_dims_int(self) -> None:
        original = Dataset(
            {"x": ("a", np.random.randn(3)), "y": (["b", "a"], np.random.randn(4, 3))},
            coords={
                "a": np.linspace(0, 1, 3),
                "b": np.linspace(0, 1, 4),
                "c": np.linspace(0, 1, 5),
            },
            attrs={"key": "entry"},
        )

        actual = original.expand_dims(["z"], [1])
        expected = Dataset(
            {
                "x": original["x"].expand_dims("z", 1),
                "y": original["y"].expand_dims("z", 1),
            },
            coords={
                "a": np.linspace(0, 1, 3),
                "b": np.linspace(0, 1, 4),
                "c": np.linspace(0, 1, 5),
            },
            attrs={"key": "entry"},
        )
        assert_identical(expected, actual)
        # make sure squeeze restores the original data set.
        roundtripped = actual.squeeze("z")
        assert_identical(original, roundtripped)

        # another test with a negative axis
        actual = original.expand_dims(["z"], [-1])
        expected = Dataset(
            {
                "x": original["x"].expand_dims("z", -1),
                "y": original["y"].expand_dims("z", -1),
            },
            coords={
                "a": np.linspace(0, 1, 3),
                "b": np.linspace(0, 1, 4),
                "c": np.linspace(0, 1, 5),
            },
            attrs={"key": "entry"},
        )
        assert_identical(expected, actual)
        # make sure squeeze restores the original data set.
        roundtripped = actual.squeeze("z")
        assert_identical(original, roundtripped)

    def test_expand_dims_coords(self) -> None:
        original = Dataset({"x": ("a", np.array([1, 2, 3]))})
        expected = Dataset(
            {"x": (("b", "a"), np.array([[1, 2, 3], [1, 2, 3]]))}, coords={"b": [1, 2]}
        )
        actual = original.expand_dims(dict(b=[1, 2]))
        assert_identical(expected, actual)
        assert "b" not in original._coord_names

    def test_expand_dims_existing_scalar_coord(self) -> None:
        original = Dataset({"x": 1}, {"a": 2})
        expected = Dataset({"x": (("a",), [1])}, {"a": [2]})
        actual = original.expand_dims("a")
        assert_identical(expected, actual)

    def test_isel_expand_dims_roundtrip(self) -> None:
        original = Dataset({"x": (("a",), [1])}, {"a": [2]})
        actual = original.isel(a=0).expand_dims("a")
        assert_identical(actual, original)

    def test_expand_dims_mixed_int_and_coords(self) -> None:
        # Test expanding one dimension to have size > 1 that doesn't have
        # coordinates, and also expanding another dimension to have size > 1
        # that DOES have coordinates.
        original = Dataset(
            {"x": ("a", np.random.randn(3)), "y": (["b", "a"], np.random.randn(4, 3))},
            coords={
                "a": np.linspace(0, 1, 3),
                "b": np.linspace(0, 1, 4),
                "c": np.linspace(0, 1, 5),
            },
        )

        actual = original.expand_dims({"d": 4, "e": ["l", "m", "n"]})

        expected = Dataset(
            {
                "x": xr.DataArray(
                    original["x"].values * np.ones([4, 3, 3]),
                    coords=dict(d=range(4), e=["l", "m", "n"], a=np.linspace(0, 1, 3)),
                    dims=["d", "e", "a"],
                ).drop_vars("d"),
                "y": xr.DataArray(
                    original["y"].values * np.ones([4, 3, 4, 3]),
                    coords=dict(
                        d=range(4),
                        e=["l", "m", "n"],
                        b=np.linspace(0, 1, 4),
                        a=np.linspace(0, 1, 3),
                    ),
                    dims=["d", "e", "b", "a"],
                ).drop_vars("d"),
            },
            coords={"c": np.linspace(0, 1, 5)},
        )
        assert_identical(actual, expected)

    def test_expand_dims_kwargs_python36plus(self) -> None:
        original = Dataset(
            {"x": ("a", np.random.randn(3)), "y": (["b", "a"], np.random.randn(4, 3))},
            coords={
                "a": np.linspace(0, 1, 3),
                "b": np.linspace(0, 1, 4),
                "c": np.linspace(0, 1, 5),
            },
            attrs={"key": "entry"},
        )
        other_way = original.expand_dims(e=["l", "m", "n"])
        other_way_expected = Dataset(
            {
                "x": xr.DataArray(
                    original["x"].values * np.ones([3, 3]),
                    coords=dict(e=["l", "m", "n"], a=np.linspace(0, 1, 3)),
                    dims=["e", "a"],
                ),
                "y": xr.DataArray(
                    original["y"].values * np.ones([3, 4, 3]),
                    coords=dict(
                        e=["l", "m", "n"],
                        b=np.linspace(0, 1, 4),
                        a=np.linspace(0, 1, 3),
                    ),
                    dims=["e", "b", "a"],
                ),
            },
            coords={"c": np.linspace(0, 1, 5)},
            attrs={"key": "entry"},
        )
        assert_identical(other_way_expected, other_way)

    def test_set_index(self) -> None:
        expected = create_test_multiindex()
        mindex = expected["x"].to_index()
        indexes = [mindex.get_level_values(n) for n in mindex.names]
        coords = {idx.name: ("x", idx) for idx in indexes}
        ds = Dataset({}, coords=coords)

        obj = ds.set_index(x=mindex.names)
        assert_identical(obj, expected)

        # ensure pre-existing indexes involved are removed
        # (level_2 should be a coordinate with no index)
        ds = create_test_multiindex()
        coords = {"x": coords["level_1"], "level_2": coords["level_2"]}
        expected = Dataset({}, coords=coords)

        obj = ds.set_index(x="level_1")
        assert_identical(obj, expected)

        # ensure set_index with no existing index and a single data var given
        # doesn't return multi-index
        ds = Dataset(data_vars={"x_var": ("x", [0, 1, 2])})
        expected = Dataset(coords={"x": [0, 1, 2]})
        assert_identical(ds.set_index(x="x_var"), expected)

        with pytest.raises(ValueError, match=r"bar variable\(s\) do not exist"):
            ds.set_index(foo="bar")

        with pytest.raises(ValueError, match=r"dimension mismatch.*"):
            ds.set_index(y="x_var")

    def test_set_index_deindexed_coords(self) -> None:
        # test de-indexed coordinates are converted to base variable
        # https://github.com/pydata/xarray/issues/6969
        one = ["a", "a", "b", "b"]
        two = [1, 2, 1, 2]
        three = ["c", "c", "d", "d"]
        four = [3, 4, 3, 4]

        mindex_12 = pd.MultiIndex.from_arrays([one, two], names=["one", "two"])
        mindex_34 = pd.MultiIndex.from_arrays([three, four], names=["three", "four"])

        ds = xr.Dataset(
            coords={"x": mindex_12, "three": ("x", three), "four": ("x", four)}
        )
        actual = ds.set_index(x=["three", "four"])
        expected = xr.Dataset(
            coords={"x": mindex_34, "one": ("x", one), "two": ("x", two)}
        )
        assert_identical(actual, expected)

    def test_reset_index(self) -> None:
        ds = create_test_multiindex()
        mindex = ds["x"].to_index()
        indexes = [mindex.get_level_values(n) for n in mindex.names]
        coords = {idx.name: ("x", idx) for idx in indexes}
        expected = Dataset({}, coords=coords)

        obj = ds.reset_index("x")
        assert_identical(obj, expected, check_default_indexes=False)
        assert len(obj.xindexes) == 0

        ds = Dataset(coords={"y": ("x", [1, 2, 3])})
        with pytest.raises(ValueError, match=r".*not coordinates with an index"):
            ds.reset_index("y")

    def test_reset_index_keep_attrs(self) -> None:
        coord_1 = DataArray([1, 2], dims=["coord_1"], attrs={"attrs": True})
        ds = Dataset({}, {"coord_1": coord_1})
        obj = ds.reset_index("coord_1")
        assert ds.coord_1.attrs == obj.coord_1.attrs
        assert len(obj.xindexes) == 0

    def test_reset_index_drop_dims(self) -> None:
        ds = Dataset(coords={"x": [1, 2]})
        reset = ds.reset_index("x", drop=True)
        assert len(reset.dims) == 0

    @pytest.mark.parametrize(
        "arg,drop,dropped,converted,renamed",
        [
            ("foo", False, [], [], {"bar": "x"}),
            ("foo", True, ["foo"], [], {"bar": "x"}),
            ("x", False, ["x"], ["foo", "bar"], {}),
            ("x", True, ["x", "foo", "bar"], [], {}),
            (["foo", "bar"], False, ["x"], ["foo", "bar"], {}),
            (["foo", "bar"], True, ["x", "foo", "bar"], [], {}),
            (["x", "foo"], False, ["x"], ["foo", "bar"], {}),
            (["foo", "x"], True, ["x", "foo", "bar"], [], {}),
        ],
    )
    def test_reset_index_drop_convert(
        self, arg, drop, dropped, converted, renamed
    ) -> None:
        # regressions https://github.com/pydata/xarray/issues/6946 and
        # https://github.com/pydata/xarray/issues/6989
        # check that multi-index dimension or level coordinates are dropped, converted
        # from IndexVariable to Variable or renamed to dimension as expected
        midx = pd.MultiIndex.from_product([["a", "b"], [1, 2]], names=("foo", "bar"))
        ds = xr.Dataset(coords={"x": midx})
        reset = ds.reset_index(arg, drop=drop)

        for name in dropped:
            assert name not in reset.variables
        for name in converted:
            assert_identical(reset[name].variable, ds[name].variable.to_base_variable())
        for old_name, new_name in renamed.items():
            assert_identical(ds[old_name].variable, reset[new_name].variable)

    def test_reorder_levels(self) -> None:
        ds = create_test_multiindex()
        mindex = ds["x"].to_index()
        midx = mindex.reorder_levels(["level_2", "level_1"])
        expected = Dataset({}, coords={"x": midx})

        # check attrs propagated
        ds["level_1"].attrs["foo"] = "bar"
        expected["level_1"].attrs["foo"] = "bar"

        reindexed = ds.reorder_levels(x=["level_2", "level_1"])
        assert_identical(reindexed, expected)

        ds = Dataset({}, coords={"x": [1, 2]})
        with pytest.raises(ValueError, match=r"has no MultiIndex"):
            ds.reorder_levels(x=["level_1", "level_2"])

    def test_set_xindex(self) -> None:
        ds = Dataset(
            coords={"foo": ("x", ["a", "a", "b", "b"]), "bar": ("x", [0, 1, 2, 3])}
        )

        actual = ds.set_xindex("foo")
        expected = ds.set_index(x="foo").rename_vars(x="foo")
        assert_identical(actual, expected, check_default_indexes=False)

        actual_mindex = ds.set_xindex(["foo", "bar"])
        expected_mindex = ds.set_index(x=["foo", "bar"])
        assert_identical(actual_mindex, expected_mindex)

        class NotAnIndex:
            ...

        with pytest.raises(TypeError, match=".*not a subclass of xarray.Index"):
            ds.set_xindex("foo", NotAnIndex)  # type: ignore

        with pytest.raises(ValueError, match="those variables don't exist"):
            ds.set_xindex("not_a_coordinate", PandasIndex)

        ds["data_var"] = ("x", [1, 2, 3, 4])

        with pytest.raises(ValueError, match="those variables are data variables"):
            ds.set_xindex("data_var", PandasIndex)

        ds2 = Dataset(coords={"x": ("x", [0, 1, 2, 3])})

        with pytest.raises(ValueError, match="those coordinates already have an index"):
            ds2.set_xindex("x", PandasIndex)

    def test_set_xindex_options(self) -> None:
        ds = Dataset(coords={"foo": ("x", ["a", "a", "b", "b"])})

        class IndexWithOptions(Index):
            def __init__(self, opt):
                self.opt = opt

            @classmethod
            def from_variables(cls, variables, options):
                return cls(options["opt"])

        indexed = ds.set_xindex("foo", IndexWithOptions, opt=1)
        assert getattr(indexed.xindexes["foo"], "opt") == 1

    def test_stack(self) -> None:
        ds = Dataset(
            data_vars={"b": (("x", "y"), [[0, 1], [2, 3]])},
            coords={"x": ("x", [0, 1]), "y": ["a", "b"]},
        )

        exp_index = pd.MultiIndex.from_product([[0, 1], ["a", "b"]], names=["x", "y"])
        expected = Dataset(
            data_vars={"b": ("z", [0, 1, 2, 3])},
            coords={"z": exp_index},
        )
        # check attrs propagated
        ds["x"].attrs["foo"] = "bar"
        expected["x"].attrs["foo"] = "bar"

        actual = ds.stack(z=["x", "y"])
        assert_identical(expected, actual)
        assert list(actual.xindexes) == ["z", "x", "y"]

        actual = ds.stack(z=[...])
        assert_identical(expected, actual)

        # non list dims with ellipsis
        actual = ds.stack(z=(...,))
        assert_identical(expected, actual)

        # ellipsis with given dim
        actual = ds.stack(z=[..., "y"])
        assert_identical(expected, actual)

        exp_index = pd.MultiIndex.from_product([["a", "b"], [0, 1]], names=["y", "x"])
        expected = Dataset(
            data_vars={"b": ("z", [0, 2, 1, 3])},
            coords={"z": exp_index},
        )
        expected["x"].attrs["foo"] = "bar"

        actual = ds.stack(z=["y", "x"])
        assert_identical(expected, actual)
        assert list(actual.xindexes) == ["z", "y", "x"]

    @pytest.mark.parametrize(
        "create_index,expected_keys",
        [
            (True, ["z", "x", "y"]),
            (False, []),
            (None, ["z", "x", "y"]),
        ],
    )
    def test_stack_create_index(self, create_index, expected_keys) -> None:
        ds = Dataset(
            data_vars={"b": (("x", "y"), [[0, 1], [2, 3]])},
            coords={"x": ("x", [0, 1]), "y": ["a", "b"]},
        )

        actual = ds.stack(z=["x", "y"], create_index=create_index)
        assert list(actual.xindexes) == expected_keys

        # TODO: benbovy (flexible indexes) - test error multiple indexes found
        # along dimension + create_index=True

    def test_stack_multi_index(self) -> None:
        # multi-index on a dimension to stack is discarded too
        midx = pd.MultiIndex.from_product([["a", "b"], [0, 1]], names=("lvl1", "lvl2"))
        ds = xr.Dataset(
            data_vars={"b": (("x", "y"), [[0, 1], [2, 3], [4, 5], [6, 7]])},
            coords={"x": midx, "y": [0, 1]},
        )
        expected = Dataset(
            data_vars={"b": ("z", [0, 1, 2, 3, 4, 5, 6, 7])},
            coords={
                "x": ("z", np.repeat(midx.values, 2)),
                "lvl1": ("z", np.repeat(midx.get_level_values("lvl1"), 2)),
                "lvl2": ("z", np.repeat(midx.get_level_values("lvl2"), 2)),
                "y": ("z", [0, 1, 0, 1] * 2),
            },
        )
        actual = ds.stack(z=["x", "y"], create_index=False)
        assert_identical(expected, actual)
        assert len(actual.xindexes) == 0

        with pytest.raises(ValueError, match=r"cannot create.*wraps a multi-index"):
            ds.stack(z=["x", "y"], create_index=True)

    def test_stack_non_dim_coords(self) -> None:
        ds = Dataset(
            data_vars={"b": (("x", "y"), [[0, 1], [2, 3]])},
            coords={"x": ("x", [0, 1]), "y": ["a", "b"]},
        ).rename_vars(x="xx")

        exp_index = pd.MultiIndex.from_product([[0, 1], ["a", "b"]], names=["xx", "y"])
        expected = Dataset(
            data_vars={"b": ("z", [0, 1, 2, 3])},
            coords={"z": exp_index},
        )

        actual = ds.stack(z=["x", "y"])
        assert_identical(expected, actual)
        assert list(actual.xindexes) == ["z", "xx", "y"]

    def test_unstack(self) -> None:
        index = pd.MultiIndex.from_product([[0, 1], ["a", "b"]], names=["x", "y"])
        ds = Dataset(data_vars={"b": ("z", [0, 1, 2, 3])}, coords={"z": index})
        expected = Dataset(
            {"b": (("x", "y"), [[0, 1], [2, 3]]), "x": [0, 1], "y": ["a", "b"]}
        )

        # check attrs propagated
        ds["x"].attrs["foo"] = "bar"
        expected["x"].attrs["foo"] = "bar"

        for dim in ["z", ["z"], None]:
            actual = ds.unstack(dim)
            assert_identical(actual, expected)

    def test_unstack_errors(self) -> None:
        ds = Dataset({"x": [1, 2, 3]})
        with pytest.raises(ValueError, match=r"does not contain the dimensions"):
            ds.unstack("foo")
        with pytest.raises(ValueError, match=r".*do not have exactly one multi-index"):
            ds.unstack("x")

    def test_unstack_fill_value(self) -> None:
        ds = xr.Dataset(
            {"var": (("x",), np.arange(6)), "other_var": (("x",), np.arange(3, 9))},
            coords={"x": [0, 1, 2] * 2, "y": (("x",), ["a"] * 3 + ["b"] * 3)},
        )
        # make ds incomplete
        ds = ds.isel(x=[0, 2, 3, 4]).set_index(index=["x", "y"])
        # test fill_value
        actual1 = ds.unstack("index", fill_value=-1)
        expected1 = ds.unstack("index").fillna(-1).astype(int)
        assert actual1["var"].dtype == int
        assert_equal(actual1, expected1)

        actual2 = ds["var"].unstack("index", fill_value=-1)
        expected2 = ds["var"].unstack("index").fillna(-1).astype(int)
        assert_equal(actual2, expected2)

        actual3 = ds.unstack("index", fill_value={"var": -1, "other_var": 1})
        expected3 = ds.unstack("index").fillna({"var": -1, "other_var": 1}).astype(int)
        assert_equal(actual3, expected3)

    @requires_sparse
    def test_unstack_sparse(self) -> None:
        ds = xr.Dataset(
            {"var": (("x",), np.arange(6))},
            coords={"x": [0, 1, 2] * 2, "y": (("x",), ["a"] * 3 + ["b"] * 3)},
        )
        # make ds incomplete
        ds = ds.isel(x=[0, 2, 3, 4]).set_index(index=["x", "y"])
        # test fill_value
        actual1 = ds.unstack("index", sparse=True)
        expected1 = ds.unstack("index")
        assert isinstance(actual1["var"].data, sparse_array_type)
        assert actual1["var"].variable._to_dense().equals(expected1["var"].variable)
        assert actual1["var"].data.density < 1.0

        actual2 = ds["var"].unstack("index", sparse=True)
        expected2 = ds["var"].unstack("index")
        assert isinstance(actual2.data, sparse_array_type)
        assert actual2.variable._to_dense().equals(expected2.variable)
        assert actual2.data.density < 1.0

        mindex = pd.MultiIndex.from_arrays(
            [np.arange(3), np.arange(3)], names=["a", "b"]
        )
        ds_eye = Dataset(
            {"var": (("z", "foo", "bar"), np.ones((3, 4, 5)))},
            coords={"z": mindex, "foo": np.arange(4), "bar": np.arange(5)},
        )
        actual3 = ds_eye.unstack(sparse=True, fill_value=0)
        assert isinstance(actual3["var"].data, sparse_array_type)
        expected3 = xr.Dataset(
            {
                "var": (
                    ("foo", "bar", "a", "b"),
                    np.broadcast_to(np.eye(3, 3), (4, 5, 3, 3)),
                )
            },
            coords={
                "foo": np.arange(4),
                "bar": np.arange(5),
                "a": np.arange(3),
                "b": np.arange(3),
            },
        )
        actual3["var"].data = actual3["var"].data.todense()
        assert_equal(expected3, actual3)

    def test_stack_unstack_fast(self) -> None:
        ds = Dataset(
            {
                "a": ("x", [0, 1]),
                "b": (("x", "y"), [[0, 1], [2, 3]]),
                "x": [0, 1],
                "y": ["a", "b"],
            }
        )
        actual = ds.stack(z=["x", "y"]).unstack("z")
        assert actual.broadcast_equals(ds)

        actual = ds[["b"]].stack(z=["x", "y"]).unstack("z")
        assert actual.identical(ds[["b"]])

    def test_stack_unstack_slow(self) -> None:
        ds = Dataset(
            data_vars={
                "a": ("x", [0, 1]),
                "b": (("x", "y"), [[0, 1], [2, 3]]),
            },
            coords={"x": [0, 1], "y": ["a", "b"]},
        )
        stacked = ds.stack(z=["x", "y"])
        actual = stacked.isel(z=slice(None, None, -1)).unstack("z")
        assert actual.broadcast_equals(ds)

        stacked = ds[["b"]].stack(z=["x", "y"])
        actual = stacked.isel(z=slice(None, None, -1)).unstack("z")
        assert actual.identical(ds[["b"]])

    def test_to_stacked_array_invalid_sample_dims(self) -> None:
        data = xr.Dataset(
            data_vars={"a": (("x", "y"), [[0, 1, 2], [3, 4, 5]]), "b": ("x", [6, 7])},
            coords={"y": ["u", "v", "w"]},
        )
        with pytest.raises(ValueError):
            data.to_stacked_array("features", sample_dims=["y"])

    def test_to_stacked_array_name(self) -> None:
        name = "adf9d"

        # make a two dimensional dataset
        a, b = create_test_stacked_array()
        D = xr.Dataset({"a": a, "b": b})
        sample_dims = ["x"]

        y = D.to_stacked_array("features", sample_dims, name=name)
        assert y.name == name

    def test_to_stacked_array_dtype_dims(self) -> None:
        # make a two dimensional dataset
        a, b = create_test_stacked_array()
        D = xr.Dataset({"a": a, "b": b})
        sample_dims = ["x"]
        y = D.to_stacked_array("features", sample_dims)
        assert y.xindexes["features"].to_pandas_index().levels[1].dtype == D.y.dtype
        assert y.dims == ("x", "features")

    def test_to_stacked_array_to_unstacked_dataset(self) -> None:
        # single dimension: regression test for GH4049
        arr = xr.DataArray(np.arange(3), coords=[("x", [0, 1, 2])])
        data = xr.Dataset({"a": arr, "b": arr})
        stacked = data.to_stacked_array("y", sample_dims=["x"])
        unstacked = stacked.to_unstacked_dataset("y")
        assert_identical(unstacked, data)

        # make a two dimensional dataset
        a, b = create_test_stacked_array()
        D = xr.Dataset({"a": a, "b": b})
        sample_dims = ["x"]
        y = D.to_stacked_array("features", sample_dims).transpose("x", "features")

        x = y.to_unstacked_dataset("features")
        assert_identical(D, x)

        # test on just one sample
        x0 = y[0].to_unstacked_dataset("features")
        d0 = D.isel(x=0)
        assert_identical(d0, x0)

    def test_to_stacked_array_to_unstacked_dataset_different_dimension(self) -> None:
        # test when variables have different dimensionality
        a, b = create_test_stacked_array()
        sample_dims = ["x"]
        D = xr.Dataset({"a": a, "b": b.isel(y=0)})

        y = D.to_stacked_array("features", sample_dims)
        x = y.to_unstacked_dataset("features")
        assert_identical(D, x)

    def test_update(self) -> None:
        data = create_test_data(seed=0)
        expected = data.copy()
        var2 = Variable("dim1", np.arange(8))
        actual = data
        actual.update({"var2": var2})
        expected["var2"] = var2
        assert_identical(expected, actual)

        actual = data.copy()
        actual.update(data)
        assert_identical(expected, actual)

        other = Dataset(attrs={"new": "attr"})
        actual = data.copy()
        actual.update(other)
        assert_identical(expected, actual)

    def test_update_overwrite_coords(self) -> None:
        data = Dataset({"a": ("x", [1, 2])}, {"b": 3})
        data.update(Dataset(coords={"b": 4}))
        expected = Dataset({"a": ("x", [1, 2])}, {"b": 4})
        assert_identical(data, expected)

        data = Dataset({"a": ("x", [1, 2])}, {"b": 3})
        data.update(Dataset({"c": 5}, coords={"b": 4}))
        expected = Dataset({"a": ("x", [1, 2]), "c": 5}, {"b": 4})
        assert_identical(data, expected)

        data = Dataset({"a": ("x", [1, 2])}, {"b": 3})
        data.update({"c": DataArray(5, coords={"b": 4})})
        expected = Dataset({"a": ("x", [1, 2]), "c": 5}, {"b": 3})
        assert_identical(data, expected)

    def test_update_multiindex_level(self) -> None:
        data = create_test_multiindex()

        with pytest.raises(
            ValueError, match=r"cannot set or update variable.*corrupt.*index "
        ):
            data.update({"level_1": range(4)})

    def test_update_auto_align(self) -> None:
        ds = Dataset({"x": ("t", [3, 4])}, {"t": [0, 1]})

        expected1 = Dataset(
            {"x": ("t", [3, 4]), "y": ("t", [np.nan, 5])}, {"t": [0, 1]}
        )
        actual1 = ds.copy()
        other1 = {"y": ("t", [5]), "t": [1]}
        with pytest.raises(ValueError, match=r"conflicting sizes"):
            actual1.update(other1)
        actual1.update(Dataset(other1))
        assert_identical(expected1, actual1)

        actual2 = ds.copy()
        other2 = Dataset({"y": ("t", [5]), "t": [100]})
        actual2.update(other2)
        expected2 = Dataset(
            {"x": ("t", [3, 4]), "y": ("t", [np.nan] * 2)}, {"t": [0, 1]}
        )
        assert_identical(expected2, actual2)

    def test_getitem(self) -> None:
        data = create_test_data()
        assert isinstance(data["var1"], DataArray)
        assert_equal(data["var1"].variable, data.variables["var1"])
        with pytest.raises(KeyError):
            data["notfound"]
        with pytest.raises(KeyError):
            data[["var1", "notfound"]]

        actual1 = data[["var1", "var2"]]
        expected1 = Dataset({"var1": data["var1"], "var2": data["var2"]})
        assert_equal(expected1, actual1)

        actual2 = data["numbers"]
        expected2 = DataArray(
            data["numbers"].variable,
            {"dim3": data["dim3"], "numbers": data["numbers"]},
            dims="dim3",
            name="numbers",
        )
        assert_identical(expected2, actual2)

        actual3 = data[dict(dim1=0)]
        expected3 = data.isel(dim1=0)
        assert_identical(expected3, actual3)

    def test_getitem_hashable(self) -> None:
        data = create_test_data()
        data[(3, 4)] = data["var1"] + 1
        expected = data["var1"] + 1
        expected.name = (3, 4)
        assert_identical(expected, data[(3, 4)])
        with pytest.raises(KeyError, match=r"('var1', 'var2')"):
            data[("var1", "var2")]

    def test_getitem_multiple_dtype(self) -> None:
        keys = ["foo", 1]
        dataset = Dataset({key: ("dim0", range(1)) for key in keys})
        assert_identical(dataset, dataset[keys])

    def test_virtual_variables_default_coords(self) -> None:
        dataset = Dataset({"foo": ("x", range(10))})
        expected1 = DataArray(range(10), dims="x", name="x")
        actual1 = dataset["x"]
        assert_identical(expected1, actual1)
        assert isinstance(actual1.variable, IndexVariable)

        actual2 = dataset[["x", "foo"]]
        expected2 = dataset.assign_coords(x=range(10))
        assert_identical(expected2, actual2)

    def test_virtual_variables_time(self) -> None:
        # access virtual variables
        data = create_test_data()
        assert_array_equal(
            data["time.month"].values, data.variables["time"].to_index().month
        )
        assert_array_equal(data["time.season"].values, "DJF")
        # test virtual variable math
        assert_array_equal(data["time.dayofyear"] + 1, 2 + np.arange(20))
        assert_array_equal(np.sin(data["time.dayofyear"]), np.sin(1 + np.arange(20)))
        # ensure they become coordinates
        expected = Dataset({}, {"dayofyear": data["time.dayofyear"]})
        actual = data[["time.dayofyear"]]
        assert_equal(expected, actual)
        # non-coordinate variables
        ds = Dataset({"t": ("x", pd.date_range("2000-01-01", periods=3))})
        assert (ds["t.year"] == 2000).all()

    def test_virtual_variable_same_name(self) -> None:
        # regression test for GH367
        times = pd.date_range("2000-01-01", freq="H", periods=5)
        data = Dataset({"time": times})
        actual = data["time.time"]
        expected = DataArray(times.time, [("time", times)], name="time")
        assert_identical(actual, expected)

    def test_time_season(self) -> None:
        ds = Dataset({"t": pd.date_range("2000-01-01", periods=12, freq="M")})
        seas = ["DJF"] * 2 + ["MAM"] * 3 + ["JJA"] * 3 + ["SON"] * 3 + ["DJF"]
        assert_array_equal(seas, ds["t.season"])

    def test_slice_virtual_variable(self) -> None:
        data = create_test_data()
        assert_equal(
            data["time.dayofyear"][:10].variable, Variable(["time"], 1 + np.arange(10))
        )
        assert_equal(data["time.dayofyear"][0].variable, Variable([], 1))

    def test_setitem(self) -> None:
        # assign a variable
        var = Variable(["dim1"], np.random.randn(8))
        data1 = create_test_data()
        data1["A"] = var
        data2 = data1.copy()
        data2["A"] = var
        assert_identical(data1, data2)
        # assign a dataset array
        dv = 2 * data2["A"]
        data1["B"] = dv.variable
        data2["B"] = dv
        assert_identical(data1, data2)
        # can't assign an ND array without dimensions
        with pytest.raises(ValueError, match=r"without explicit dimension names"):
            data2["C"] = var.values.reshape(2, 4)
        # but can assign a 1D array
        data1["C"] = var.values
        data2["C"] = ("C", var.values)
        assert_identical(data1, data2)
        # can assign a scalar
        data1["scalar"] = 0
        data2["scalar"] = ([], 0)
        assert_identical(data1, data2)
        # can't use the same dimension name as a scalar var
        with pytest.raises(ValueError, match=r"already exists as a scalar"):
            data1["newvar"] = ("scalar", [3, 4, 5])
        # can't resize a used dimension
        with pytest.raises(ValueError, match=r"conflicting dimension sizes"):
            data1["dim1"] = data1["dim1"][:5]
        # override an existing value
        data1["A"] = 3 * data2["A"]
        assert_equal(data1["A"], 3 * data2["A"])
        # can't assign a dataset to a single key
        with pytest.raises(TypeError, match="Cannot assign a Dataset to a single key"):
            data1["D"] = xr.Dataset()

        # test assignment with positional and label-based indexing
        data3 = data1[["var1", "var2"]]
        data3["var3"] = data3.var1.isel(dim1=0)
        data4 = data3.copy()
        err_msg = (
            "can only set locations defined by dictionaries from Dataset.loc. Got: a"
        )
        with pytest.raises(TypeError, match=err_msg):
            data1.loc["a"] = 0
        err_msg = r"Variables \['A', 'B', 'scalar'\] in new values not available in original dataset:"
        with pytest.raises(ValueError, match=err_msg):
            data4[{"dim2": 1}] = data1[{"dim2": 2}]
        err_msg = "Variable 'var3': indexer {'dim2': 0} not available"
        with pytest.raises(ValueError, match=err_msg):
            data1[{"dim2": 0}] = 0.0
        err_msg = "Variable 'var1': indexer {'dim2': 10} not available"
        with pytest.raises(ValueError, match=err_msg):
            data4[{"dim2": 10}] = data3[{"dim2": 2}]
        err_msg = "Variable 'var1': dimension 'dim2' appears in new values"
        with pytest.raises(KeyError, match=err_msg):
            data4[{"dim2": 2}] = data3[{"dim2": [2]}]
        err_msg = (
            "Variable 'var2': dimension order differs between original and new data"
        )
        data3["var2"] = data3["var2"].T
        with pytest.raises(ValueError, match=err_msg):
            data4[{"dim2": [2, 3]}] = data3[{"dim2": [2, 3]}]
        data3["var2"] = data3["var2"].T
        err_msg = r"cannot align objects.*not equal along these coordinates.*"
        with pytest.raises(ValueError, match=err_msg):
            data4[{"dim2": [2, 3]}] = data3[{"dim2": [2, 3, 4]}]
        err_msg = "Dataset assignment only accepts DataArrays, Datasets, and scalars."
        with pytest.raises(TypeError, match=err_msg):
            data4[{"dim2": [2, 3]}] = data3["var1"][{"dim2": [3, 4]}].values
        data5 = data4.astype(str)
        data5["var4"] = data4["var1"]
        err_msg = "could not convert string to float: 'a'"
        with pytest.raises(ValueError, match=err_msg):
            data5[{"dim2": 1}] = "a"

        data4[{"dim2": 0}] = 0.0
        data4[{"dim2": 1}] = data3[{"dim2": 2}]
        data4.loc[{"dim2": 1.5}] = 1.0
        data4.loc[{"dim2": 2.0}] = data3.loc[{"dim2": 2.5}]
        for v, dat3 in data3.items():
            dat4 = data4[v]
            assert_array_equal(dat4[{"dim2": 0}], 0.0)
            assert_array_equal(dat4[{"dim2": 1}], dat3[{"dim2": 2}])
            assert_array_equal(dat4.loc[{"dim2": 1.5}], 1.0)
            assert_array_equal(dat4.loc[{"dim2": 2.0}], dat3.loc[{"dim2": 2.5}])
            unchanged = [1.0, 2.5, 3.0, 3.5, 4.0]
            assert_identical(
                dat4.loc[{"dim2": unchanged}], dat3.loc[{"dim2": unchanged}]
            )

    def test_setitem_pandas(self) -> None:
        ds = self.make_example_math_dataset()
        ds["x"] = np.arange(3)
        ds_copy = ds.copy()
        ds_copy["bar"] = ds["bar"].to_pandas()

        assert_equal(ds, ds_copy)

    def test_setitem_auto_align(self) -> None:
        ds = Dataset()
        ds["x"] = ("y", range(3))
        ds["y"] = 1 + np.arange(3)
        expected = Dataset({"x": ("y", range(3)), "y": 1 + np.arange(3)})
        assert_identical(ds, expected)

        ds["y"] = DataArray(range(3), dims="y")
        expected = Dataset({"x": ("y", range(3))}, {"y": range(3)})
        assert_identical(ds, expected)

        ds["x"] = DataArray([1, 2], coords=[("y", [0, 1])])
        expected = Dataset({"x": ("y", [1, 2, np.nan])}, {"y": range(3)})
        assert_identical(ds, expected)

        ds["x"] = 42
        expected = Dataset({"x": 42, "y": range(3)})
        assert_identical(ds, expected)

        ds["x"] = DataArray([4, 5, 6, 7], coords=[("y", [0, 1, 2, 3])])
        expected = Dataset({"x": ("y", [4, 5, 6])}, {"y": range(3)})
        assert_identical(ds, expected)

    def test_setitem_dimension_override(self) -> None:
        # regression test for GH-3377
        ds = xr.Dataset({"x": [0, 1, 2]})
        ds["x"] = ds["x"][:2]
        expected = Dataset({"x": [0, 1]})
        assert_identical(ds, expected)

        ds = xr.Dataset({"x": [0, 1, 2]})
        ds["x"] = np.array([0, 1])
        assert_identical(ds, expected)

        ds = xr.Dataset({"x": [0, 1, 2]})
        ds.coords["x"] = [0, 1]
        assert_identical(ds, expected)

    def test_setitem_with_coords(self) -> None:
        # Regression test for GH:2068
        ds = create_test_data()

        other = DataArray(
            np.arange(10), dims="dim3", coords={"numbers": ("dim3", np.arange(10))}
        )
        expected = ds.copy()
        expected["var3"] = other.drop_vars("numbers")
        actual = ds.copy()
        actual["var3"] = other
        assert_identical(expected, actual)
        assert "numbers" in other.coords  # should not change other

        # with alignment
        other = ds["var3"].isel(dim3=slice(1, -1))
        other["numbers"] = ("dim3", np.arange(8))
        actual = ds.copy()
        actual["var3"] = other
        assert "numbers" in other.coords  # should not change other
        expected = ds.copy()
        expected["var3"] = ds["var3"].isel(dim3=slice(1, -1))
        assert_identical(expected, actual)

        # with non-duplicate coords
        other = ds["var3"].isel(dim3=slice(1, -1))
        other["numbers"] = ("dim3", np.arange(8))
        other["position"] = ("dim3", np.arange(8))
        actual = ds.copy()
        actual["var3"] = other
        assert "position" in actual
        assert "position" in other.coords

        # assigning a coordinate-only dataarray
        actual = ds.copy()
        other = actual["numbers"]
        other[0] = 10
        actual["numbers"] = other
        assert actual["numbers"][0] == 10

        # GH: 2099
        ds = Dataset(
            {"var": ("x", [1, 2, 3])},
            coords={"x": [0, 1, 2], "z1": ("x", [1, 2, 3]), "z2": ("x", [1, 2, 3])},
        )
        ds["var"] = ds["var"] * 2
        assert np.allclose(ds["var"], [2, 4, 6])

    def test_setitem_align_new_indexes(self) -> None:
        ds = Dataset({"foo": ("x", [1, 2, 3])}, {"x": [0, 1, 2]})
        ds["bar"] = DataArray([2, 3, 4], [("x", [1, 2, 3])])
        expected = Dataset(
            {"foo": ("x", [1, 2, 3]), "bar": ("x", [np.nan, 2, 3])}, {"x": [0, 1, 2]}
        )
        assert_identical(ds, expected)

    @pytest.mark.parametrize("dtype", [str, bytes])
    def test_setitem_str_dtype(self, dtype) -> None:
        ds = xr.Dataset(coords={"x": np.array(["x", "y"], dtype=dtype)})
        # test Dataset update
        ds["foo"] = xr.DataArray(np.array([0, 0]), dims=["x"])

        assert np.issubdtype(ds.x.dtype, dtype)

    def test_setitem_using_list(self) -> None:
        # assign a list of variables
        var1 = Variable(["dim1"], np.random.randn(8))
        var2 = Variable(["dim1"], np.random.randn(8))
        actual = create_test_data()
        expected = actual.copy()
        expected["A"] = var1
        expected["B"] = var2
        actual[["A", "B"]] = [var1, var2]
        assert_identical(actual, expected)
        # assign a list of dataset arrays
        dv = 2 * expected[["A", "B"]]
        actual[["C", "D"]] = [d.variable for d in dv.data_vars.values()]
        expected[["C", "D"]] = dv
        assert_identical(actual, expected)

    @pytest.mark.parametrize(
        "var_list, data, error_regex",
        [
            (
                ["A", "B"],
                [Variable(["dim1"], np.random.randn(8))],
                r"Different lengths",
            ),
            ([], [Variable(["dim1"], np.random.randn(8))], r"Empty list of variables"),
            (["A", "B"], xr.DataArray([1, 2]), r"assign single DataArray"),
        ],
    )
    def test_setitem_using_list_errors(self, var_list, data, error_regex) -> None:
        actual = create_test_data()
        with pytest.raises(ValueError, match=error_regex):
            actual[var_list] = data

    def test_assign(self) -> None:
        ds = Dataset()
        actual = ds.assign(x=[0, 1, 2], y=2)
        expected = Dataset({"x": [0, 1, 2], "y": 2})
        assert_identical(actual, expected)
        assert list(actual.variables) == ["x", "y"]
        assert_identical(ds, Dataset())

        actual = actual.assign(y=lambda ds: ds.x**2)
        expected = Dataset({"y": ("x", [0, 1, 4]), "x": [0, 1, 2]})
        assert_identical(actual, expected)

        actual = actual.assign_coords(z=2)
        expected = Dataset({"y": ("x", [0, 1, 4])}, {"z": 2, "x": [0, 1, 2]})
        assert_identical(actual, expected)

    def test_assign_coords(self) -> None:
        ds = Dataset()

        actual = ds.assign(x=[0, 1, 2], y=2)
        actual = actual.assign_coords(x=list("abc"))
        expected = Dataset({"x": list("abc"), "y": 2})
        assert_identical(actual, expected)

        actual = ds.assign(x=[0, 1, 2], y=[2, 3])
        actual = actual.assign_coords({"y": [2.0, 3.0]})
        expected = ds.assign(x=[0, 1, 2], y=[2.0, 3.0])
        assert_identical(actual, expected)

    def test_assign_attrs(self) -> None:
        expected = Dataset(attrs=dict(a=1, b=2))
        new = Dataset()
        actual = new.assign_attrs(a=1, b=2)
        assert_identical(actual, expected)
        assert new.attrs == {}

        expected.attrs["c"] = 3
        new_actual = actual.assign_attrs({"c": 3})
        assert_identical(new_actual, expected)
        assert actual.attrs == dict(a=1, b=2)

    def test_assign_multiindex_level(self) -> None:
        data = create_test_multiindex()
        with pytest.raises(
            ValueError, match=r"cannot set or update variable.*corrupt.*index "
        ):
            data.assign(level_1=range(4))
            data.assign_coords(level_1=range(4))

    def test_assign_coords_existing_multiindex(self) -> None:
        data = create_test_multiindex()
        with pytest.warns(FutureWarning, match=r"Updating MultiIndexed coordinate"):
            data.assign_coords(x=range(4))

        with pytest.warns(FutureWarning, match=r"Updating MultiIndexed coordinate"):
            data.assign(x=range(4))

        # https://github.com/pydata/xarray/issues/7097 (coord names updated)
        updated = data.assign_coords(x=range(4))
        assert len(updated.coords) == 1

    def test_assign_all_multiindex_coords(self) -> None:
        data = create_test_multiindex()
        actual = data.assign(x=range(4), level_1=range(4), level_2=range(4))
        # no error but multi-index dropped in favor of single indexes for each level
        assert (
            actual.xindexes["x"]
            is not actual.xindexes["level_1"]
            is not actual.xindexes["level_2"]
        )

    def test_assign_coords_custom_index_side_effect(self) -> None:
        # test that assigning new coordinates do not reset other dimension coord indexes
        # to default (pandas) index (https://github.com/pydata/xarray/issues/7346)
        class CustomIndex(PandasIndex):
            pass

        ds = (
            Dataset(coords={"x": [1, 2, 3]})
            .drop_indexes("x")
            .set_xindex("x", CustomIndex)
        )
        actual = ds.assign_coords(y=[4, 5, 6])
        assert isinstance(actual.xindexes["x"], CustomIndex)

    def test_merge_multiindex_level(self) -> None:
        data = create_test_multiindex()

        other = Dataset({"level_1": ("x", [0, 1])})
        with pytest.raises(ValueError, match=r".*conflicting dimension sizes.*"):
            data.merge(other)

        other = Dataset({"level_1": ("x", range(4))})
        with pytest.raises(
            ValueError, match=r"unable to determine.*coordinates or not.*"
        ):
            data.merge(other)

        # `other` Dataset coordinates are ignored (bug or feature?)
        other = Dataset(coords={"level_1": ("x", range(4))})
        assert_identical(data.merge(other), data)

    def test_setitem_original_non_unique_index(self) -> None:
        # regression test for GH943
        original = Dataset({"data": ("x", np.arange(5))}, coords={"x": [0, 1, 2, 0, 1]})
        expected = Dataset({"data": ("x", np.arange(5))}, {"x": range(5)})

        actual = original.copy()
        actual["x"] = list(range(5))
        assert_identical(actual, expected)

        actual = original.copy()
        actual["x"] = ("x", list(range(5)))
        assert_identical(actual, expected)

        actual = original.copy()
        actual.coords["x"] = list(range(5))
        assert_identical(actual, expected)

    def test_setitem_both_non_unique_index(self) -> None:
        # regression test for GH956
        names = ["joaquin", "manolo", "joaquin"]
        values = np.random.randint(0, 256, (3, 4, 4))
        array = DataArray(
            values, dims=["name", "row", "column"], coords=[names, range(4), range(4)]
        )
        expected = Dataset({"first": array, "second": array})
        actual = array.rename("first").to_dataset()
        actual["second"] = array
        assert_identical(expected, actual)

    def test_setitem_multiindex_level(self) -> None:
        data = create_test_multiindex()
        with pytest.raises(
            ValueError, match=r"cannot set or update variable.*corrupt.*index "
        ):
            data["level_1"] = range(4)

    def test_delitem(self) -> None:
        data = create_test_data()
        all_items = set(data.variables)
        assert set(data.variables) == all_items
        del data["var1"]
        assert set(data.variables) == all_items - {"var1"}
        del data["numbers"]
        assert set(data.variables) == all_items - {"var1", "numbers"}
        assert "numbers" not in data.coords

        expected = Dataset()
        actual = Dataset({"y": ("x", [1, 2])})
        del actual["y"]
        assert_identical(expected, actual)

    def test_delitem_multiindex_level(self) -> None:
        data = create_test_multiindex()
        with pytest.raises(
            ValueError, match=r"cannot remove coordinate.*corrupt.*index "
        ):
            del data["level_1"]

    def test_squeeze(self) -> None:
        data = Dataset({"foo": (["x", "y", "z"], [[[1], [2]]])})
        test_args: list[list] = [[], [["x"]], [["x", "z"]]]
        for args in test_args:

            def get_args(v):
                return [set(args[0]) & set(v.dims)] if args else []

            expected = Dataset(
                {k: v.squeeze(*get_args(v)) for k, v in data.variables.items()}
            )
            expected = expected.set_coords(data.coords)
            assert_identical(expected, data.squeeze(*args))
        # invalid squeeze
        with pytest.raises(ValueError, match=r"cannot select a dimension"):
            data.squeeze("y")

    def test_squeeze_drop(self) -> None:
        data = Dataset({"foo": ("x", [1])}, {"x": [0]})
        expected = Dataset({"foo": 1})
        selected = data.squeeze(drop=True)
        assert_identical(expected, selected)

        expected = Dataset({"foo": 1}, {"x": 0})
        selected = data.squeeze(drop=False)
        assert_identical(expected, selected)

        data = Dataset({"foo": (("x", "y"), [[1]])}, {"x": [0], "y": [0]})
        expected = Dataset({"foo": 1})
        selected = data.squeeze(drop=True)
        assert_identical(expected, selected)

        expected = Dataset({"foo": ("x", [1])}, {"x": [0]})
        selected = data.squeeze(dim="y", drop=True)
        assert_identical(expected, selected)

        data = Dataset({"foo": (("x",), [])}, {"x": []})
        selected = data.squeeze(drop=True)
        assert_identical(data, selected)

    def test_to_array(self) -> None:
        ds = Dataset(
            {"a": 1, "b": ("x", [1, 2, 3])},
            coords={"c": 42},
            attrs={"Conventions": "None"},
        )
        data = [[1, 1, 1], [1, 2, 3]]
        coords = {"c": 42, "variable": ["a", "b"]}
        dims = ("variable", "x")
        expected = DataArray(data, coords, dims, attrs=ds.attrs)
        actual = ds.to_array()
        assert_identical(expected, actual)

        actual = ds.to_array("abc", name="foo")
        expected = expected.rename({"variable": "abc"}).rename("foo")
        assert_identical(expected, actual)

    def test_to_and_from_dataframe(self) -> None:
        x = np.random.randn(10)
        y = np.random.randn(10)
        t = list("abcdefghij")
        ds = Dataset({"a": ("t", x), "b": ("t", y), "t": ("t", t)})
        expected = pd.DataFrame(
            np.array([x, y]).T, columns=["a", "b"], index=pd.Index(t, name="t")
        )
        actual = ds.to_dataframe()
        # use the .equals method to check all DataFrame metadata
        assert expected.equals(actual), (expected, actual)

        # verify coords are included
        actual = ds.set_coords("b").to_dataframe()
        assert expected.equals(actual), (expected, actual)

        # check roundtrip
        assert_identical(ds, Dataset.from_dataframe(actual))

        # test a case with a MultiIndex
        w = np.random.randn(2, 3)
        ds = Dataset({"w": (("x", "y"), w)})
        ds["y"] = ("y", list("abc"))
        exp_index = pd.MultiIndex.from_arrays(
            [[0, 0, 0, 1, 1, 1], ["a", "b", "c", "a", "b", "c"]], names=["x", "y"]
        )
        expected = pd.DataFrame(w.reshape(-1), columns=["w"], index=exp_index)
        actual = ds.to_dataframe()
        assert expected.equals(actual)

        # check roundtrip
        assert_identical(ds.assign_coords(x=[0, 1]), Dataset.from_dataframe(actual))

        # Check multiindex reordering
        new_order = ["x", "y"]
        actual = ds.to_dataframe(dim_order=new_order)
        assert expected.equals(actual)

        new_order = ["y", "x"]
        exp_index = pd.MultiIndex.from_arrays(
            [["a", "a", "b", "b", "c", "c"], [0, 1, 0, 1, 0, 1]], names=["y", "x"]
        )
        expected = pd.DataFrame(
            w.transpose().reshape(-1), columns=["w"], index=exp_index
        )
        actual = ds.to_dataframe(dim_order=new_order)
        assert expected.equals(actual)

        invalid_order = ["x"]
        with pytest.raises(
            ValueError, match="does not match the set of dimensions of this"
        ):
            ds.to_dataframe(dim_order=invalid_order)

        invalid_order = ["x", "z"]
        with pytest.raises(
            ValueError, match="does not match the set of dimensions of this"
        ):
            ds.to_dataframe(dim_order=invalid_order)

        # check pathological cases
        df = pd.DataFrame([1])
        actual = Dataset.from_dataframe(df)
        expected = Dataset({0: ("index", [1])}, {"index": [0]})
        assert_identical(expected, actual)

        df = pd.DataFrame()
        actual = Dataset.from_dataframe(df)
        expected = Dataset(coords={"index": []})
        assert_identical(expected, actual)

        # GH697
        df = pd.DataFrame({"A": []})
        actual = Dataset.from_dataframe(df)
        expected = Dataset({"A": DataArray([], dims=("index",))}, {"index": []})
        assert_identical(expected, actual)

        # regression test for GH278
        # use int64 to ensure consistent results for the pandas .equals method
        # on windows (which requires the same dtype)
        ds = Dataset({"x": pd.Index(["bar"]), "a": ("y", np.array([1], "int64"))}).isel(
            x=0
        )
        # use .loc to ensure consistent results on Python 3
        actual = ds.to_dataframe().loc[:, ["a", "x"]]
        expected = pd.DataFrame(
            [[1, "bar"]], index=pd.Index([0], name="y"), columns=["a", "x"]
        )
        assert expected.equals(actual), (expected, actual)

        ds = Dataset({"x": np.array([0], "int64"), "y": np.array([1], "int64")})
        actual = ds.to_dataframe()
        idx = pd.MultiIndex.from_arrays([[0], [1]], names=["x", "y"])
        expected = pd.DataFrame([[]], index=idx)
        assert expected.equals(actual), (expected, actual)

    def test_from_dataframe_categorical(self) -> None:
        cat = pd.CategoricalDtype(
            categories=["foo", "bar", "baz", "qux", "quux", "corge"]
        )
        i1 = pd.Series(["foo", "bar", "foo"], dtype=cat)
        i2 = pd.Series(["bar", "bar", "baz"], dtype=cat)

        df = pd.DataFrame({"i1": i1, "i2": i2, "values": [1, 2, 3]})
        ds = df.set_index("i1").to_xarray()
        assert len(ds["i1"]) == 3

        ds = df.set_index(["i1", "i2"]).to_xarray()
        assert len(ds["i1"]) == 2
        assert len(ds["i2"]) == 2

    @requires_sparse
    def test_from_dataframe_sparse(self) -> None:
        import sparse

        df_base = pd.DataFrame(
            {"x": range(10), "y": list("abcdefghij"), "z": np.arange(0, 100, 10)}
        )

        ds_sparse = Dataset.from_dataframe(df_base.set_index("x"), sparse=True)
        ds_dense = Dataset.from_dataframe(df_base.set_index("x"), sparse=False)
        assert isinstance(ds_sparse["y"].data, sparse.COO)
        assert isinstance(ds_sparse["z"].data, sparse.COO)
        ds_sparse["y"].data = ds_sparse["y"].data.todense()
        ds_sparse["z"].data = ds_sparse["z"].data.todense()
        assert_identical(ds_dense, ds_sparse)

        ds_sparse = Dataset.from_dataframe(df_base.set_index(["x", "y"]), sparse=True)
        ds_dense = Dataset.from_dataframe(df_base.set_index(["x", "y"]), sparse=False)
        assert isinstance(ds_sparse["z"].data, sparse.COO)
        ds_sparse["z"].data = ds_sparse["z"].data.todense()
        assert_identical(ds_dense, ds_sparse)

    def test_to_and_from_empty_dataframe(self) -> None:
        # GH697
        expected = pd.DataFrame({"foo": []})
        ds = Dataset.from_dataframe(expected)
        assert len(ds["foo"]) == 0
        actual = ds.to_dataframe()
        assert len(actual) == 0
        assert expected.equals(actual)

    def test_from_dataframe_multiindex(self) -> None:
        index = pd.MultiIndex.from_product([["a", "b"], [1, 2, 3]], names=["x", "y"])
        df = pd.DataFrame({"z": np.arange(6)}, index=index)

        expected = Dataset(
            {"z": (("x", "y"), [[0, 1, 2], [3, 4, 5]])},
            coords={"x": ["a", "b"], "y": [1, 2, 3]},
        )
        actual = Dataset.from_dataframe(df)
        assert_identical(actual, expected)

        df2 = df.iloc[[3, 2, 1, 0, 4, 5], :]
        actual = Dataset.from_dataframe(df2)
        assert_identical(actual, expected)

        df3 = df.iloc[:4, :]
        expected3 = Dataset(
            {"z": (("x", "y"), [[0, 1, 2], [3, np.nan, np.nan]])},
            coords={"x": ["a", "b"], "y": [1, 2, 3]},
        )
        actual = Dataset.from_dataframe(df3)
        assert_identical(actual, expected3)

        df_nonunique = df.iloc[[0, 0], :]
        with pytest.raises(ValueError, match=r"non-unique MultiIndex"):
            Dataset.from_dataframe(df_nonunique)

    def test_from_dataframe_unsorted_levels(self) -> None:
        # regression test for GH-4186
        index = pd.MultiIndex(
            levels=[["b", "a"], ["foo"]], codes=[[0, 1], [0, 0]], names=["lev1", "lev2"]
        )
        df = pd.DataFrame({"c1": [0, 2], "c2": [1, 3]}, index=index)
        expected = Dataset(
            {
                "c1": (("lev1", "lev2"), [[0], [2]]),
                "c2": (("lev1", "lev2"), [[1], [3]]),
            },
            coords={"lev1": ["b", "a"], "lev2": ["foo"]},
        )
        actual = Dataset.from_dataframe(df)
        assert_identical(actual, expected)

    def test_from_dataframe_non_unique_columns(self) -> None:
        # regression test for GH449
        df = pd.DataFrame(np.zeros((2, 2)))
        df.columns = ["foo", "foo"]
        with pytest.raises(ValueError, match=r"non-unique columns"):
            Dataset.from_dataframe(df)

    def test_convert_dataframe_with_many_types_and_multiindex(self) -> None:
        # regression test for GH737
        df = pd.DataFrame(
            {
                "a": list("abc"),
                "b": list(range(1, 4)),
                "c": np.arange(3, 6).astype("u1"),
                "d": np.arange(4.0, 7.0, dtype="float64"),
                "e": [True, False, True],
                "f": pd.Categorical(list("abc")),
                "g": pd.date_range("20130101", periods=3),
                "h": pd.date_range("20130101", periods=3, tz="US/Eastern"),
            }
        )
        df.index = pd.MultiIndex.from_product([["a"], range(3)], names=["one", "two"])
        roundtripped = Dataset.from_dataframe(df).to_dataframe()
        # we can't do perfectly, but we should be at least as faithful as
        # np.asarray
        expected = df.apply(np.asarray)
        assert roundtripped.equals(expected)

    def test_to_and_from_dict(self) -> None:
        # <xarray.Dataset>
        # Dimensions:  (t: 10)
        # Coordinates:
        #   * t        (t) <U1 'a' 'b' 'c' 'd' 'e' 'f' 'g' 'h' 'i' 'j'
        # Data variables:
        #     a        (t) float64 0.6916 -1.056 -1.163 0.9792 -0.7865 ...
        #     b        (t) float64 1.32 0.1954 1.91 1.39 0.519 -0.2772 ...
        x = np.random.randn(10)
        y = np.random.randn(10)
        t = list("abcdefghij")
        ds = Dataset({"a": ("t", x), "b": ("t", y), "t": ("t", t)})
        expected: dict[str, dict[str, Any]] = {
            "coords": {"t": {"dims": ("t",), "data": t, "attrs": {}}},
            "attrs": {},
            "dims": {"t": 10},
            "data_vars": {
                "a": {"dims": ("t",), "data": x.tolist(), "attrs": {}},
                "b": {"dims": ("t",), "data": y.tolist(), "attrs": {}},
            },
        }

        actual = ds.to_dict()

        # check that they are identical
        assert expected == actual

        # check roundtrip
        assert_identical(ds, Dataset.from_dict(actual))

        # check the data=False option
        expected_no_data = expected.copy()
        del expected_no_data["coords"]["t"]["data"]
        del expected_no_data["data_vars"]["a"]["data"]
        del expected_no_data["data_vars"]["b"]["data"]
        endiantype = "<U1" if sys.byteorder == "little" else ">U1"
        expected_no_data["coords"]["t"].update({"dtype": endiantype, "shape": (10,)})
        expected_no_data["data_vars"]["a"].update({"dtype": "float64", "shape": (10,)})
        expected_no_data["data_vars"]["b"].update({"dtype": "float64", "shape": (10,)})
        actual_no_data = ds.to_dict(data=False)
        assert expected_no_data == actual_no_data

        # verify coords are included roundtrip
        expected_ds = ds.set_coords("b")
        actual2 = Dataset.from_dict(expected_ds.to_dict())

        assert_identical(expected_ds, actual2)

        # test some incomplete dicts:
        # this one has no attrs field, the dims are strings, and x, y are
        # np.arrays

        d = {
            "coords": {"t": {"dims": "t", "data": t}},
            "dims": "t",
            "data_vars": {"a": {"dims": "t", "data": x}, "b": {"dims": "t", "data": y}},
        }
        assert_identical(ds, Dataset.from_dict(d))

        # this is kind of a flattened version with no coords, or data_vars
        d = {
            "a": {"dims": "t", "data": x},
            "t": {"data": t, "dims": "t"},
            "b": {"dims": "t", "data": y},
        }
        assert_identical(ds, Dataset.from_dict(d))

        # this one is missing some necessary information
        d = {
            "a": {"data": x},
            "t": {"data": t, "dims": "t"},
            "b": {"dims": "t", "data": y},
        }
        with pytest.raises(
            ValueError, match=r"cannot convert dict without the key 'dims'"
        ):
            Dataset.from_dict(d)

    def test_to_and_from_dict_with_time_dim(self) -> None:
        x = np.random.randn(10, 3)
        y = np.random.randn(10, 3)
        t = pd.date_range("20130101", periods=10)
        lat = [77.7, 83.2, 76]
        ds = Dataset(
            {
                "a": (["t", "lat"], x),
                "b": (["t", "lat"], y),
                "t": ("t", t),
                "lat": ("lat", lat),
            }
        )
        roundtripped = Dataset.from_dict(ds.to_dict())
        assert_identical(ds, roundtripped)

    def test_to_and_from_dict_with_nan_nat(self) -> None:
        x = np.random.randn(10, 3)
        y = np.random.randn(10, 3)
        y[2] = np.nan
        t = pd.Series(pd.date_range("20130101", periods=10))
        t[2] = np.nan

        lat = [77.7, 83.2, 76]
        ds = Dataset(
            {
                "a": (["t", "lat"], x),
                "b": (["t", "lat"], y),
                "t": ("t", t),
                "lat": ("lat", lat),
            }
        )
        roundtripped = Dataset.from_dict(ds.to_dict())
        assert_identical(ds, roundtripped)

    def test_to_dict_with_numpy_attrs(self) -> None:
        # this doesn't need to roundtrip
        x = np.random.randn(10)
        y = np.random.randn(10)
        t = list("abcdefghij")
        attrs = {
            "created": np.float64(1998),
            "coords": np.array([37, -110.1, 100]),
            "maintainer": "bar",
        }
        ds = Dataset({"a": ("t", x, attrs), "b": ("t", y, attrs), "t": ("t", t)})
        expected_attrs = {
            "created": attrs["created"].item(),  # type: ignore[attr-defined]
            "coords": attrs["coords"].tolist(),  # type: ignore[attr-defined]
            "maintainer": "bar",
        }
        actual = ds.to_dict()

        # check that they are identical
        assert expected_attrs == actual["data_vars"]["a"]["attrs"]

    def test_pickle(self) -> None:
        data = create_test_data()
        roundtripped = pickle.loads(pickle.dumps(data))
        assert_identical(data, roundtripped)
        # regression test for #167:
        assert data.dims == roundtripped.dims

    def test_lazy_load(self) -> None:
        store = InaccessibleVariableDataStore()
        create_test_data().dump_to_store(store)

        for decode_cf in [True, False]:
            ds = open_dataset(store, decode_cf=decode_cf)
            with pytest.raises(UnexpectedDataAccess):
                ds.load()
            with pytest.raises(UnexpectedDataAccess):
                ds["var1"].values

            # these should not raise UnexpectedDataAccess:
            ds.isel(time=10)
            ds.isel(time=slice(10), dim1=[0]).isel(dim1=0, dim2=-1)

    def test_dropna(self) -> None:
        x = np.random.randn(4, 4)
        x[::2, 0] = np.nan
        y = np.random.randn(4)
        y[-1] = np.nan
        ds = Dataset({"foo": (("a", "b"), x), "bar": (("b", y))})

        expected = ds.isel(a=slice(1, None, 2))
        actual = ds.dropna("a")
        assert_identical(actual, expected)

        expected = ds.isel(b=slice(1, 3))
        actual = ds.dropna("b")
        assert_identical(actual, expected)

        actual = ds.dropna("b", subset=["foo", "bar"])
        assert_identical(actual, expected)

        expected = ds.isel(b=slice(1, None))
        actual = ds.dropna("b", subset=["foo"])
        assert_identical(actual, expected)

        expected = ds.isel(b=slice(3))
        actual = ds.dropna("b", subset=["bar"])
        assert_identical(actual, expected)

        actual = ds.dropna("a", subset=[])
        assert_identical(actual, ds)

        actual = ds.dropna("a", subset=["bar"])
        assert_identical(actual, ds)

        actual = ds.dropna("a", how="all")
        assert_identical(actual, ds)

        actual = ds.dropna("b", how="all", subset=["bar"])
        expected = ds.isel(b=[0, 1, 2])
        assert_identical(actual, expected)

        actual = ds.dropna("b", thresh=1, subset=["bar"])
        assert_identical(actual, expected)

        actual = ds.dropna("b", thresh=2)
        assert_identical(actual, ds)

        actual = ds.dropna("b", thresh=4)
        expected = ds.isel(b=[1, 2, 3])
        assert_identical(actual, expected)

        actual = ds.dropna("a", thresh=3)
        expected = ds.isel(a=[1, 3])
        assert_identical(actual, ds)

        with pytest.raises(ValueError, match=r"a single dataset dimension"):
            ds.dropna("foo")
        with pytest.raises(ValueError, match=r"invalid how"):
            ds.dropna("a", how="somehow")  # type: ignore
        with pytest.raises(TypeError, match=r"must specify how or thresh"):
            ds.dropna("a", how=None)  # type: ignore

    def test_fillna(self) -> None:
        ds = Dataset({"a": ("x", [np.nan, 1, np.nan, 3])}, {"x": [0, 1, 2, 3]})

        # fill with -1
        actual1 = ds.fillna(-1)
        expected = Dataset({"a": ("x", [-1, 1, -1, 3])}, {"x": [0, 1, 2, 3]})
        assert_identical(expected, actual1)

        actual2 = ds.fillna({"a": -1})
        assert_identical(expected, actual2)

        other = Dataset({"a": -1})
        actual3 = ds.fillna(other)
        assert_identical(expected, actual3)

        actual4 = ds.fillna({"a": other.a})
        assert_identical(expected, actual4)

        # fill with range(4)
        b = DataArray(range(4), coords=[("x", range(4))])
        actual5 = ds.fillna(b)
        expected = b.rename("a").to_dataset()
        assert_identical(expected, actual5)

        actual6 = ds.fillna(expected)
        assert_identical(expected, actual6)

        actual7 = ds.fillna(range(4))
        assert_identical(expected, actual7)

        actual8 = ds.fillna(b[:3])
        assert_identical(expected, actual8)

        # okay to only include some data variables
        ds["b"] = np.nan
        actual9 = ds.fillna({"a": -1})
        expected = Dataset(
            {"a": ("x", [-1, 1, -1, 3]), "b": np.nan}, {"x": [0, 1, 2, 3]}
        )
        assert_identical(expected, actual9)

        # but new data variables is not okay
        with pytest.raises(ValueError, match=r"must be contained"):
            ds.fillna({"x": 0})

        # empty argument should be OK
        result1 = ds.fillna({})
        assert_identical(ds, result1)

        result2 = ds.fillna(Dataset(coords={"c": 42}))
        expected = ds.assign_coords(c=42)
        assert_identical(expected, result2)

        da = DataArray(range(5), name="a", attrs={"attr": "da"})
        actual10 = da.fillna(1)
        assert actual10.name == "a"
        assert actual10.attrs == da.attrs

        ds = Dataset({"a": da}, attrs={"attr": "ds"})
        actual11 = ds.fillna({"a": 1})
        assert actual11.attrs == ds.attrs
        assert actual11.a.name == "a"
        assert actual11.a.attrs == ds.a.attrs

    @pytest.mark.parametrize(
        "func", [lambda x: x.clip(0, 1), lambda x: np.float64(1.0) * x, np.abs, abs]
    )
    def test_propagate_attrs(self, func) -> None:
        da = DataArray(range(5), name="a", attrs={"attr": "da"})
        ds = Dataset({"a": da}, attrs={"attr": "ds"})

        # test defaults
        assert func(ds).attrs == ds.attrs
        with set_options(keep_attrs=False):
            assert func(ds).attrs != ds.attrs
            assert func(ds).a.attrs != ds.a.attrs

        with set_options(keep_attrs=False):
            assert func(ds).attrs != ds.attrs
            assert func(ds).a.attrs != ds.a.attrs

        with set_options(keep_attrs=True):
            assert func(ds).attrs == ds.attrs
            assert func(ds).a.attrs == ds.a.attrs

    def test_where(self) -> None:
        ds = Dataset({"a": ("x", range(5))})
        expected1 = Dataset({"a": ("x", [np.nan, np.nan, 2, 3, 4])})
        actual1 = ds.where(ds > 1)
        assert_identical(expected1, actual1)

        actual2 = ds.where(ds.a > 1)
        assert_identical(expected1, actual2)

        actual3 = ds.where(ds.a.values > 1)
        assert_identical(expected1, actual3)

        actual4 = ds.where(True)
        assert_identical(ds, actual4)

        expected5 = ds.copy(deep=True)
        expected5["a"].values = np.array([np.nan] * 5)
        actual5 = ds.where(False)
        assert_identical(expected5, actual5)

        # 2d
        ds = Dataset({"a": (("x", "y"), [[0, 1], [2, 3]])})
        expected6 = Dataset({"a": (("x", "y"), [[np.nan, 1], [2, 3]])})
        actual6 = ds.where(ds > 0)
        assert_identical(expected6, actual6)

        # attrs
        da = DataArray(range(5), name="a", attrs={"attr": "da"})
        actual7 = da.where(da.values > 1)
        assert actual7.name == "a"
        assert actual7.attrs == da.attrs

        ds = Dataset({"a": da}, attrs={"attr": "ds"})
        actual8 = ds.where(ds > 0)
        assert actual8.attrs == ds.attrs
        assert actual8.a.name == "a"
        assert actual8.a.attrs == ds.a.attrs

        # lambda
        ds = Dataset({"a": ("x", range(5))})
        expected9 = Dataset({"a": ("x", [np.nan, np.nan, 2, 3, 4])})
        actual9 = ds.where(lambda x: x > 1)
        assert_identical(expected9, actual9)

    def test_where_other(self) -> None:
        ds = Dataset({"a": ("x", range(5))}, {"x": range(5)})
        expected = Dataset({"a": ("x", [-1, -1, 2, 3, 4])}, {"x": range(5)})
        actual = ds.where(ds > 1, -1)
        assert_equal(expected, actual)
        assert actual.a.dtype == int

        actual = ds.where(lambda x: x > 1, -1)
        assert_equal(expected, actual)

        actual = ds.where(ds > 1, other=-1, drop=True)
        expected_nodrop = ds.where(ds > 1, -1)
        _, expected = xr.align(actual, expected_nodrop, join="left")
        assert_equal(actual, expected)
        assert actual.a.dtype == int

        with pytest.raises(ValueError, match=r"cannot align .* are not equal"):
            ds.where(ds > 1, ds.isel(x=slice(3)))

        with pytest.raises(ValueError, match=r"exact match required"):
            ds.where(ds > 1, ds.assign(b=2))

    def test_where_drop(self) -> None:
        # if drop=True

        # 1d
        # data array case
        array = DataArray(range(5), coords=[range(5)], dims=["x"])
        expected1 = DataArray(range(5)[2:], coords=[range(5)[2:]], dims=["x"])
        actual1 = array.where(array > 1, drop=True)
        assert_identical(expected1, actual1)

        # dataset case
        ds = Dataset({"a": array})
        expected2 = Dataset({"a": expected1})

        actual2 = ds.where(ds > 1, drop=True)
        assert_identical(expected2, actual2)

        actual3 = ds.where(ds.a > 1, drop=True)
        assert_identical(expected2, actual3)

        with pytest.raises(TypeError, match=r"must be a"):
            ds.where(np.arange(5) > 1, drop=True)

        # 1d with odd coordinates
        array = DataArray(
            np.array([2, 7, 1, 8, 3]), coords=[np.array([3, 1, 4, 5, 9])], dims=["x"]
        )
        expected4 = DataArray(
            np.array([7, 8, 3]), coords=[np.array([1, 5, 9])], dims=["x"]
        )
        actual4 = array.where(array > 2, drop=True)
        assert_identical(expected4, actual4)

        # 1d multiple variables
        ds = Dataset({"a": (("x"), [0, 1, 2, 3]), "b": (("x"), [4, 5, 6, 7])})
        expected5 = Dataset(
            {"a": (("x"), [np.nan, 1, 2, 3]), "b": (("x"), [4, 5, 6, np.nan])}
        )
        actual5 = ds.where((ds > 0) & (ds < 7), drop=True)
        assert_identical(expected5, actual5)

        # 2d
        ds = Dataset({"a": (("x", "y"), [[0, 1], [2, 3]])})
        expected6 = Dataset({"a": (("x", "y"), [[np.nan, 1], [2, 3]])})
        actual6 = ds.where(ds > 0, drop=True)
        assert_identical(expected6, actual6)

        # 2d with odd coordinates
        ds = Dataset(
            {"a": (("x", "y"), [[0, 1], [2, 3]])},
            coords={
                "x": [4, 3],
                "y": [1, 2],
                "z": (["x", "y"], [[np.e, np.pi], [np.pi * np.e, np.pi * 3]]),
            },
        )
        expected7 = Dataset(
            {"a": (("x", "y"), [[3]])},
            coords={"x": [3], "y": [2], "z": (["x", "y"], [[np.pi * 3]])},
        )
        actual7 = ds.where(ds > 2, drop=True)
        assert_identical(expected7, actual7)

        # 2d multiple variables
        ds = Dataset(
            {"a": (("x", "y"), [[0, 1], [2, 3]]), "b": (("x", "y"), [[4, 5], [6, 7]])}
        )
        expected8 = Dataset(
            {
                "a": (("x", "y"), [[np.nan, 1], [2, 3]]),
                "b": (("x", "y"), [[4, 5], [6, 7]]),
            }
        )
        actual8 = ds.where(ds > 0, drop=True)
        assert_identical(expected8, actual8)

        # mixed dimensions: PR#6690, Issue#6227
        ds = xr.Dataset(
            {
                "a": ("x", [1, 2, 3]),
                "b": ("y", [2, 3, 4]),
                "c": (("x", "y"), np.arange(9).reshape((3, 3))),
            }
        )
        expected9 = xr.Dataset(
            {
                "a": ("x", [np.nan, 3]),
                "b": ("y", [np.nan, 3, 4]),
                "c": (("x", "y"), np.arange(3.0, 9.0).reshape((2, 3))),
            }
        )
        actual9 = ds.where(ds > 2, drop=True)
        assert actual9.sizes["x"] == 2
        assert_identical(expected9, actual9)

    def test_where_drop_empty(self) -> None:
        # regression test for GH1341
        array = DataArray(np.random.rand(100, 10), dims=["nCells", "nVertLevels"])
        mask = DataArray(np.zeros((100,), dtype="bool"), dims="nCells")
        actual = array.where(mask, drop=True)
        expected = DataArray(np.zeros((0, 10)), dims=["nCells", "nVertLevels"])
        assert_identical(expected, actual)

    def test_where_drop_no_indexes(self) -> None:
        ds = Dataset({"foo": ("x", [0.0, 1.0])})
        expected = Dataset({"foo": ("x", [1.0])})
        actual = ds.where(ds == 1, drop=True)
        assert_identical(expected, actual)

    def test_reduce(self) -> None:
        data = create_test_data()

        assert len(data.mean().coords) == 0

        actual = data.max()
        expected = Dataset({k: v.max() for k, v in data.data_vars.items()})
        assert_equal(expected, actual)

        assert_equal(data.min(dim=["dim1"]), data.min(dim="dim1"))

        for reduct, expected_dims in [
            ("dim2", ["dim3", "time", "dim1"]),
            (["dim2", "time"], ["dim3", "dim1"]),
            (("dim2", "time"), ["dim3", "dim1"]),
            ((), ["dim2", "dim3", "time", "dim1"]),
        ]:
            actual_dims = list(data.min(dim=reduct).dims)
            assert actual_dims == expected_dims

        assert_equal(data.mean(dim=[]), data)

        with pytest.raises(ValueError):
            data.mean(axis=0)

    def test_reduce_coords(self) -> None:
        # regression test for GH1470
        data = xr.Dataset({"a": ("x", [1, 2, 3])}, coords={"b": 4})
        expected = xr.Dataset({"a": 2}, coords={"b": 4})
        actual = data.mean("x")
        assert_identical(actual, expected)

        # should be consistent
        actual = data["a"].mean("x").to_dataset()
        assert_identical(actual, expected)

    def test_mean_uint_dtype(self) -> None:
        data = xr.Dataset(
            {
                "a": (("x", "y"), np.arange(6).reshape(3, 2).astype("uint")),
                "b": (("x",), np.array([0.1, 0.2, np.nan])),
            }
        )
        actual = data.mean("x", skipna=True)
        expected = xr.Dataset(
            {"a": data["a"].mean("x"), "b": data["b"].mean("x", skipna=True)}
        )
        assert_identical(actual, expected)

    def test_reduce_bad_dim(self) -> None:
        data = create_test_data()
        with pytest.raises(ValueError, match=r"Dataset does not contain"):
            data.mean(dim="bad_dim")

    def test_reduce_cumsum(self) -> None:
        data = xr.Dataset(
            {"a": 1, "b": ("x", [1, 2]), "c": (("x", "y"), [[np.nan, 3], [0, 4]])}
        )
        assert_identical(data.fillna(0), data.cumsum("y"))

        expected = xr.Dataset(
            {"a": 1, "b": ("x", [1, 3]), "c": (("x", "y"), [[0, 3], [0, 7]])}
        )
        assert_identical(expected, data.cumsum())

    @pytest.mark.parametrize(
        "reduct, expected",
        [
            ("dim1", ["dim2", "dim3", "time", "dim1"]),
            ("dim2", ["dim3", "time", "dim1", "dim2"]),
            ("dim3", ["dim2", "time", "dim1", "dim3"]),
            ("time", ["dim2", "dim3", "dim1"]),
        ],
    )
    @pytest.mark.parametrize("func", ["cumsum", "cumprod"])
    def test_reduce_cumsum_test_dims(self, reduct, expected, func) -> None:
        data = create_test_data()
        with pytest.raises(ValueError, match=r"Dataset does not contain"):
            getattr(data, func)(dim="bad_dim")

        # ensure dimensions are correct
        actual = getattr(data, func)(dim=reduct).dims
        assert list(actual) == expected

    def test_reduce_non_numeric(self) -> None:
        data1 = create_test_data(seed=44)
        data2 = create_test_data(seed=44)
        add_vars = {"var4": ["dim1", "dim2"], "var5": ["dim1"]}
        for v, dims in sorted(add_vars.items()):
            size = tuple(data1.dims[d] for d in dims)
            data = np.random.randint(0, 100, size=size).astype(np.str_)
            data1[v] = (dims, data, {"foo": "variable"})

        assert "var4" not in data1.mean() and "var5" not in data1.mean()
        assert_equal(data1.mean(), data2.mean())
        assert_equal(data1.mean(dim="dim1"), data2.mean(dim="dim1"))
        assert "var4" not in data1.mean(dim="dim2") and "var5" in data1.mean(dim="dim2")

    @pytest.mark.filterwarnings(
        "ignore:Once the behaviour of DataArray:DeprecationWarning"
    )
    def test_reduce_strings(self) -> None:
        expected = Dataset({"x": "a"})
        ds = Dataset({"x": ("y", ["a", "b"])})
        ds.coords["y"] = [-10, 10]
        actual = ds.min()
        assert_identical(expected, actual)

        expected = Dataset({"x": "b"})
        actual = ds.max()
        assert_identical(expected, actual)

        expected = Dataset({"x": 0})
        actual = ds.argmin()
        assert_identical(expected, actual)

        expected = Dataset({"x": 1})
        actual = ds.argmax()
        assert_identical(expected, actual)

        expected = Dataset({"x": -10})
        actual = ds.idxmin()
        assert_identical(expected, actual)

        expected = Dataset({"x": 10})
        actual = ds.idxmax()
        assert_identical(expected, actual)

        expected = Dataset({"x": b"a"})
        ds = Dataset({"x": ("y", np.array(["a", "b"], "S1"))})
        actual = ds.min()
        assert_identical(expected, actual)

        expected = Dataset({"x": "a"})
        ds = Dataset({"x": ("y", np.array(["a", "b"], "U1"))})
        actual = ds.min()
        assert_identical(expected, actual)

    def test_reduce_dtypes(self) -> None:
        # regression test for GH342
        expected = Dataset({"x": 1})
        actual = Dataset({"x": True}).sum()
        assert_identical(expected, actual)

        # regression test for GH505
        expected = Dataset({"x": 3})
        actual = Dataset({"x": ("y", np.array([1, 2], "uint16"))}).sum()
        assert_identical(expected, actual)

        expected = Dataset({"x": 1 + 1j})
        actual = Dataset({"x": ("y", [1, 1j])}).sum()
        assert_identical(expected, actual)

    def test_reduce_keep_attrs(self) -> None:
        data = create_test_data()
        _attrs = {"attr1": "value1", "attr2": 2929}

        attrs = dict(_attrs)
        data.attrs = attrs

        # Test dropped attrs
        ds = data.mean()
        assert ds.attrs == {}
        for v in ds.data_vars.values():
            assert v.attrs == {}

        # Test kept attrs
        ds = data.mean(keep_attrs=True)
        assert ds.attrs == attrs
        for k, v in ds.data_vars.items():
            assert v.attrs == data[k].attrs

    @pytest.mark.filterwarnings(
        "ignore:Once the behaviour of DataArray:DeprecationWarning"
    )
    def test_reduce_argmin(self) -> None:
        # regression test for #205
        ds = Dataset({"a": ("x", [0, 1])})
        expected = Dataset({"a": ([], 0)})
        actual = ds.argmin()
        assert_identical(expected, actual)

        actual = ds.argmin("x")
        assert_identical(expected, actual)

    def test_reduce_scalars(self) -> None:
        ds = Dataset({"x": ("a", [2, 2]), "y": 2, "z": ("b", [2])})
        expected = Dataset({"x": 0, "y": 0, "z": 0})
        actual = ds.var()
        assert_identical(expected, actual)

        expected = Dataset({"x": 0, "y": 0, "z": ("b", [0])})
        actual = ds.var("a")
        assert_identical(expected, actual)

    def test_reduce_only_one_axis(self) -> None:
        def mean_only_one_axis(x, axis):
            if not isinstance(axis, integer_types):
                raise TypeError("non-integer axis")
            return x.mean(axis)

        ds = Dataset({"a": (["x", "y"], [[0, 1, 2, 3, 4]])})
        expected = Dataset({"a": ("x", [2])})
        actual = ds.reduce(mean_only_one_axis, "y")
        assert_identical(expected, actual)

        with pytest.raises(
            TypeError, match=r"missing 1 required positional argument: 'axis'"
        ):
            ds.reduce(mean_only_one_axis)

    def test_reduce_no_axis(self) -> None:
        def total_sum(x):
            return np.sum(x.flatten())

        ds = Dataset({"a": (["x", "y"], [[0, 1, 2, 3, 4]])})
        expected = Dataset({"a": ((), 10)})
        actual = ds.reduce(total_sum)
        assert_identical(expected, actual)

        with pytest.raises(TypeError, match=r"unexpected keyword argument 'axis'"):
            ds.reduce(total_sum, dim="x")

    def test_reduce_keepdims(self) -> None:
        ds = Dataset(
            {"a": (["x", "y"], [[0, 1, 2, 3, 4]])},
            coords={
                "y": [0, 1, 2, 3, 4],
                "x": [0],
                "lat": (["x", "y"], [[0, 1, 2, 3, 4]]),
                "c": -999.0,
            },
        )

        # Shape should match behaviour of numpy reductions with keepdims=True
        # Coordinates involved in the reduction should be removed
        actual = ds.mean(keepdims=True)
        expected = Dataset(
            {"a": (["x", "y"], np.mean(ds.a, keepdims=True).data)}, coords={"c": ds.c}
        )
        assert_identical(expected, actual)

        actual = ds.mean("x", keepdims=True)
        expected = Dataset(
            {"a": (["x", "y"], np.mean(ds.a, axis=0, keepdims=True).data)},
            coords={"y": ds.y, "c": ds.c},
        )
        assert_identical(expected, actual)

    @pytest.mark.parametrize("skipna", [True, False, None])
    @pytest.mark.parametrize("q", [0.25, [0.50], [0.25, 0.75]])
    def test_quantile(self, q, skipna) -> None:
        ds = create_test_data(seed=123)
        ds.var1.data[0, 0] = np.NaN

        for dim in [None, "dim1", ["dim1"]]:
            ds_quantile = ds.quantile(q, dim=dim, skipna=skipna)
            if is_scalar(q):
                assert "quantile" not in ds_quantile.dims
            else:
                assert "quantile" in ds_quantile.dims

            for var, dar in ds.data_vars.items():
                assert var in ds_quantile
                assert_identical(
                    ds_quantile[var], dar.quantile(q, dim=dim, skipna=skipna)
                )
        dim = ["dim1", "dim2"]
        ds_quantile = ds.quantile(q, dim=dim, skipna=skipna)
        assert "dim3" in ds_quantile.dims
        assert all(d not in ds_quantile.dims for d in dim)

    @pytest.mark.parametrize("skipna", [True, False])
    def test_quantile_skipna(self, skipna) -> None:
        q = 0.1
        dim = "time"
        ds = Dataset({"a": ([dim], np.arange(0, 11))})
        ds = ds.where(ds >= 1)

        result = ds.quantile(q=q, dim=dim, skipna=skipna)

        value = 1.9 if skipna else np.nan
        expected = Dataset({"a": value}, coords={"quantile": q})
        assert_identical(result, expected)

    @pytest.mark.parametrize("method", ["midpoint", "lower"])
    def test_quantile_method(self, method) -> None:
        ds = create_test_data(seed=123)
        q = [0.25, 0.5, 0.75]

        result = ds.quantile(q, method=method)

        assert_identical(result.var1, ds.var1.quantile(q, method=method))
        assert_identical(result.var2, ds.var2.quantile(q, method=method))
        assert_identical(result.var3, ds.var3.quantile(q, method=method))

    @pytest.mark.parametrize("method", ["midpoint", "lower"])
    def test_quantile_interpolation_deprecated(self, method) -> None:
        ds = create_test_data(seed=123)
        q = [0.25, 0.5, 0.75]

        with warnings.catch_warnings(record=True) as w:
            ds.quantile(q, interpolation=method)

            # ensure the warning is only raised once
            assert len(w) == 1

        with warnings.catch_warnings(record=True):
            with pytest.raises(TypeError, match="interpolation and method keywords"):
                ds.quantile(q, method=method, interpolation=method)

    @requires_bottleneck
    def test_rank(self) -> None:
        ds = create_test_data(seed=1234)
        # only ds.var3 depends on dim3
        z = ds.rank("dim3")
        assert ["var3"] == list(z.data_vars)
        # same as dataarray version
        x = z.var3
        y = ds.var3.rank("dim3")
        assert_equal(x, y)
        # coordinates stick
        assert list(z.coords) == list(ds.coords)
        assert list(x.coords) == list(y.coords)
        # invalid dim
        with pytest.raises(ValueError, match=r"does not contain"):
            x.rank("invalid_dim")

    def test_rank_use_bottleneck(self) -> None:
        ds = Dataset({"a": ("x", [0, np.nan, 2]), "b": ("y", [4, 6, 3, 4])})
        with xr.set_options(use_bottleneck=False):
            with pytest.raises(RuntimeError):
                ds.rank("x")

    def test_count(self) -> None:
        ds = Dataset({"x": ("a", [np.nan, 1]), "y": 0, "z": np.nan})
        expected = Dataset({"x": 1, "y": 1, "z": 0})
        actual = ds.count()
        assert_identical(expected, actual)

    def test_map(self) -> None:
        data = create_test_data()
        data.attrs["foo"] = "bar"

        assert_identical(data.map(np.mean), data.mean())

        expected = data.mean(keep_attrs=True)
        actual = data.map(lambda x: x.mean(keep_attrs=True), keep_attrs=True)
        assert_identical(expected, actual)

        assert_identical(data.map(lambda x: x, keep_attrs=True), data.drop_vars("time"))

        def scale(x, multiple=1):
            return multiple * x

        actual = data.map(scale, multiple=2)
        assert_equal(actual["var1"], 2 * data["var1"])
        assert_identical(actual["numbers"], data["numbers"])

        actual = data.map(np.asarray)
        expected = data.drop_vars("time")  # time is not used on a data var
        assert_equal(expected, actual)

    def test_apply_pending_deprecated_map(self) -> None:
        data = create_test_data()
        data.attrs["foo"] = "bar"

        with pytest.warns(PendingDeprecationWarning):
            assert_identical(data.apply(np.mean), data.mean())

    def make_example_math_dataset(self):
        variables = {
            "bar": ("x", np.arange(100, 400, 100)),
            "foo": (("x", "y"), 1.0 * np.arange(12).reshape(3, 4)),
        }
        coords = {"abc": ("x", ["a", "b", "c"]), "y": 10 * np.arange(4)}
        ds = Dataset(variables, coords)
        ds["foo"][0, 0] = np.nan
        return ds

    def test_dataset_number_math(self) -> None:
        ds = self.make_example_math_dataset()

        assert_identical(ds, +ds)
        assert_identical(ds, ds + 0)
        assert_identical(ds, 0 + ds)
        assert_identical(ds, ds + np.array(0))
        assert_identical(ds, np.array(0) + ds)

        actual = ds.copy(deep=True)
        actual += 0
        assert_identical(ds, actual)

    def test_unary_ops(self) -> None:
        ds = self.make_example_math_dataset()

        assert_identical(ds.map(abs), abs(ds))
        assert_identical(ds.map(lambda x: x + 4), ds + 4)

        for func in [
            lambda x: x.isnull(),
            lambda x: x.round(),
            lambda x: x.astype(int),
        ]:
            assert_identical(ds.map(func), func(ds))

        assert_identical(ds.isnull(), ~ds.notnull())

        # don't actually patch these methods in
        with pytest.raises(AttributeError):
            ds.item
        with pytest.raises(AttributeError):
            ds.searchsorted

    def test_dataset_array_math(self) -> None:
        ds = self.make_example_math_dataset()

        expected = ds.map(lambda x: x - ds["foo"])
        assert_identical(expected, ds - ds["foo"])
        assert_identical(expected, -ds["foo"] + ds)
        assert_identical(expected, ds - ds["foo"].variable)
        assert_identical(expected, -ds["foo"].variable + ds)
        actual = ds.copy(deep=True)
        actual -= ds["foo"]
        assert_identical(expected, actual)

        expected = ds.map(lambda x: x + ds["bar"])
        assert_identical(expected, ds + ds["bar"])
        actual = ds.copy(deep=True)
        actual += ds["bar"]
        assert_identical(expected, actual)

        expected = Dataset({"bar": ds["bar"] + np.arange(3)})
        assert_identical(expected, ds[["bar"]] + np.arange(3))
        assert_identical(expected, np.arange(3) + ds[["bar"]])

    def test_dataset_dataset_math(self) -> None:
        ds = self.make_example_math_dataset()

        assert_identical(ds, ds + 0 * ds)
        assert_identical(ds, ds + {"foo": 0, "bar": 0})

        expected = ds.map(lambda x: 2 * x)
        assert_identical(expected, 2 * ds)
        assert_identical(expected, ds + ds)
        assert_identical(expected, ds + ds.data_vars)
        assert_identical(expected, ds + dict(ds.data_vars))

        actual = ds.copy(deep=True)
        expected_id = id(actual)
        actual += ds
        assert_identical(expected, actual)
        assert expected_id == id(actual)

        assert_identical(ds == ds, ds.notnull())

        subsampled = ds.isel(y=slice(2))
        expected = 2 * subsampled
        assert_identical(expected, subsampled + ds)
        assert_identical(expected, ds + subsampled)

    def test_dataset_math_auto_align(self) -> None:
        ds = self.make_example_math_dataset()
        subset = ds.isel(y=[1, 3])
        expected = 2 * subset
        actual = ds + subset
        assert_identical(expected, actual)

        actual = ds.isel(y=slice(1)) + ds.isel(y=slice(1, None))
        expected = 2 * ds.drop_sel(y=ds.y)
        assert_equal(actual, expected)

        actual = ds + ds[["bar"]]
        expected = (2 * ds[["bar"]]).merge(ds.coords)
        assert_identical(expected, actual)

        assert_identical(ds + Dataset(), ds.coords.to_dataset())
        assert_identical(Dataset() + Dataset(), Dataset())

        ds2 = Dataset(coords={"bar": 42})
        assert_identical(ds + ds2, ds.coords.merge(ds2))

        # maybe unary arithmetic with empty datasets should raise instead?
        assert_identical(Dataset() + 1, Dataset())

        actual = ds.copy(deep=True)
        other = ds.isel(y=slice(2))
        actual += other
        expected = ds + other.reindex_like(ds)
        assert_identical(expected, actual)

    def test_dataset_math_errors(self) -> None:
        ds = self.make_example_math_dataset()

        with pytest.raises(TypeError):
            ds["foo"] += ds
        with pytest.raises(TypeError):
            ds["foo"].variable += ds
        with pytest.raises(ValueError, match=r"must have the same"):
            ds += ds[["bar"]]

        # verify we can rollback in-place operations if something goes wrong
        # nb. inplace datetime64 math actually will work with an integer array
        # but not floats thanks to numpy's inconsistent handling
        other = DataArray(np.datetime64("2000-01-01"), coords={"c": 2})
        actual = ds.copy(deep=True)
        with pytest.raises(TypeError):
            actual += other
        assert_identical(actual, ds)

    def test_dataset_transpose(self) -> None:
        ds = Dataset(
            {
                "a": (("x", "y"), np.random.randn(3, 4)),
                "b": (("y", "x"), np.random.randn(4, 3)),
            },
            coords={
                "x": range(3),
                "y": range(4),
                "xy": (("x", "y"), np.random.randn(3, 4)),
            },
        )

        actual = ds.transpose()
        expected = Dataset(
            {"a": (("y", "x"), ds.a.values.T), "b": (("x", "y"), ds.b.values.T)},
            coords={
                "x": ds.x.values,
                "y": ds.y.values,
                "xy": (("y", "x"), ds.xy.values.T),
            },
        )
        assert_identical(expected, actual)

        actual = ds.transpose(...)
        expected = ds
        assert_identical(expected, actual)

        actual = ds.transpose("x", "y")
        expected = ds.map(lambda x: x.transpose("x", "y", transpose_coords=True))
        assert_identical(expected, actual)

        ds = create_test_data()
        actual = ds.transpose()
        for k in ds.variables:
            assert actual[k].dims[::-1] == ds[k].dims

        new_order = ("dim2", "dim3", "dim1", "time")
        actual = ds.transpose(*new_order)
        for k in ds.variables:
            expected_dims = tuple(d for d in new_order if d in ds[k].dims)
            assert actual[k].dims == expected_dims

        # same as above but with ellipsis
        new_order = ("dim2", "dim3", "dim1", "time")
        actual = ds.transpose("dim2", "dim3", ...)
        for k in ds.variables:
            expected_dims = tuple(d for d in new_order if d in ds[k].dims)
            assert actual[k].dims == expected_dims

        # test missing dimension, raise error
        with pytest.raises(ValueError):
            ds.transpose(..., "not_a_dim")

        # test missing dimension, ignore error
        actual = ds.transpose(..., "not_a_dim", missing_dims="ignore")
        expected_ell = ds.transpose(...)
        assert_identical(expected_ell, actual)

        # test missing dimension, raise warning
        with pytest.warns(UserWarning):
            actual = ds.transpose(..., "not_a_dim", missing_dims="warn")
            assert_identical(expected_ell, actual)

        assert "T" not in dir(ds)

    def test_dataset_ellipsis_transpose_different_ordered_vars(self) -> None:
        # https://github.com/pydata/xarray/issues/1081#issuecomment-544350457
        ds = Dataset(
            dict(
                a=(("w", "x", "y", "z"), np.ones((2, 3, 4, 5))),
                b=(("x", "w", "y", "z"), np.zeros((3, 2, 4, 5))),
            )
        )
        result = ds.transpose(..., "z", "y")
        assert list(result["a"].dims) == list("wxzy")
        assert list(result["b"].dims) == list("xwzy")

    def test_dataset_retains_period_index_on_transpose(self) -> None:
        ds = create_test_data()
        ds["time"] = pd.period_range("2000-01-01", periods=20)

        transposed = ds.transpose()

        assert isinstance(transposed.time.to_index(), pd.PeriodIndex)

    def test_dataset_diff_n1_simple(self) -> None:
        ds = Dataset({"foo": ("x", [5, 5, 6, 6])})
        actual = ds.diff("x")
        expected = Dataset({"foo": ("x", [0, 1, 0])})
        assert_equal(expected, actual)

    def test_dataset_diff_n1_label(self) -> None:
        ds = Dataset({"foo": ("x", [5, 5, 6, 6])}, {"x": [0, 1, 2, 3]})
        actual = ds.diff("x", label="lower")
        expected = Dataset({"foo": ("x", [0, 1, 0])}, {"x": [0, 1, 2]})
        assert_equal(expected, actual)

        actual = ds.diff("x", label="upper")
        expected = Dataset({"foo": ("x", [0, 1, 0])}, {"x": [1, 2, 3]})
        assert_equal(expected, actual)

    def test_dataset_diff_n1(self) -> None:
        ds = create_test_data(seed=1)
        actual = ds.diff("dim2")
        expected_dict = {}
        expected_dict["var1"] = DataArray(
            np.diff(ds["var1"].values, axis=1),
            {"dim2": ds["dim2"].values[1:]},
            ["dim1", "dim2"],
        )
        expected_dict["var2"] = DataArray(
            np.diff(ds["var2"].values, axis=1),
            {"dim2": ds["dim2"].values[1:]},
            ["dim1", "dim2"],
        )
        expected_dict["var3"] = ds["var3"]
        expected = Dataset(expected_dict, coords={"time": ds["time"].values})
        expected.coords["numbers"] = ("dim3", ds["numbers"].values)
        assert_equal(expected, actual)

    def test_dataset_diff_n2(self) -> None:
        ds = create_test_data(seed=1)
        actual = ds.diff("dim2", n=2)
        expected_dict = {}
        expected_dict["var1"] = DataArray(
            np.diff(ds["var1"].values, axis=1, n=2),
            {"dim2": ds["dim2"].values[2:]},
            ["dim1", "dim2"],
        )
        expected_dict["var2"] = DataArray(
            np.diff(ds["var2"].values, axis=1, n=2),
            {"dim2": ds["dim2"].values[2:]},
            ["dim1", "dim2"],
        )
        expected_dict["var3"] = ds["var3"]
        expected = Dataset(expected_dict, coords={"time": ds["time"].values})
        expected.coords["numbers"] = ("dim3", ds["numbers"].values)
        assert_equal(expected, actual)

    def test_dataset_diff_exception_n_neg(self) -> None:
        ds = create_test_data(seed=1)
        with pytest.raises(ValueError, match=r"must be non-negative"):
            ds.diff("dim2", n=-1)

    def test_dataset_diff_exception_label_str(self) -> None:
        ds = create_test_data(seed=1)
        with pytest.raises(ValueError, match=r"'label' argument has to"):
            ds.diff("dim2", label="raise_me")  # type: ignore[arg-type]

    @pytest.mark.parametrize("fill_value", [dtypes.NA, 2, 2.0, {"foo": -10}])
    def test_shift(self, fill_value) -> None:
        coords = {"bar": ("x", list("abc")), "x": [-4, 3, 2]}
        attrs = {"meta": "data"}
        ds = Dataset({"foo": ("x", [1, 2, 3])}, coords, attrs)
        actual = ds.shift(x=1, fill_value=fill_value)
        if fill_value == dtypes.NA:
            # if we supply the default, we expect the missing value for a
            # float array
            fill_value = np.nan
        elif isinstance(fill_value, dict):
            fill_value = fill_value.get("foo", np.nan)
        expected = Dataset({"foo": ("x", [fill_value, 1, 2])}, coords, attrs)
        assert_identical(expected, actual)

        with pytest.raises(ValueError, match=r"dimensions"):
            ds.shift(foo=123)

    def test_roll_coords(self) -> None:
        coords = {"bar": ("x", list("abc")), "x": [-4, 3, 2]}
        attrs = {"meta": "data"}
        ds = Dataset({"foo": ("x", [1, 2, 3])}, coords, attrs)
        actual = ds.roll(x=1, roll_coords=True)

        ex_coords = {"bar": ("x", list("cab")), "x": [2, -4, 3]}
        expected = Dataset({"foo": ("x", [3, 1, 2])}, ex_coords, attrs)
        assert_identical(expected, actual)

        with pytest.raises(ValueError, match=r"dimensions"):
            ds.roll(foo=123, roll_coords=True)

    def test_roll_no_coords(self) -> None:
        coords = {"bar": ("x", list("abc")), "x": [-4, 3, 2]}
        attrs = {"meta": "data"}
        ds = Dataset({"foo": ("x", [1, 2, 3])}, coords, attrs)
        actual = ds.roll(x=1)

        expected = Dataset({"foo": ("x", [3, 1, 2])}, coords, attrs)
        assert_identical(expected, actual)

        with pytest.raises(ValueError, match=r"dimensions"):
            ds.roll(abc=321)

    def test_roll_multidim(self) -> None:
        # regression test for 2445
        arr = xr.DataArray(
            [[1, 2, 3], [4, 5, 6]],
            coords={"x": range(3), "y": range(2)},
            dims=("y", "x"),
        )
        actual = arr.roll(x=1, roll_coords=True)
        expected = xr.DataArray(
            [[3, 1, 2], [6, 4, 5]], coords=[("y", [0, 1]), ("x", [2, 0, 1])]
        )
        assert_identical(expected, actual)

    def test_real_and_imag(self) -> None:
        attrs = {"foo": "bar"}
        ds = Dataset({"x": ((), 1 + 2j, attrs)}, attrs=attrs)

        expected_re = Dataset({"x": ((), 1, attrs)}, attrs=attrs)
        assert_identical(ds.real, expected_re)

        expected_im = Dataset({"x": ((), 2, attrs)}, attrs=attrs)
        assert_identical(ds.imag, expected_im)

    def test_setattr_raises(self) -> None:
        ds = Dataset({}, coords={"scalar": 1}, attrs={"foo": "bar"})
        with pytest.raises(AttributeError, match=r"cannot set attr"):
            ds.scalar = 2
        with pytest.raises(AttributeError, match=r"cannot set attr"):
            ds.foo = 2
        with pytest.raises(AttributeError, match=r"cannot set attr"):
            ds.other = 2

    def test_filter_by_attrs(self) -> None:
        precip = dict(standard_name="convective_precipitation_flux")
        temp0 = dict(standard_name="air_potential_temperature", height="0 m")
        temp10 = dict(standard_name="air_potential_temperature", height="10 m")
        ds = Dataset(
            {
                "temperature_0": (["t"], [0], temp0),
                "temperature_10": (["t"], [0], temp10),
                "precipitation": (["t"], [0], precip),
            },
            coords={"time": (["t"], [0], dict(axis="T", long_name="time_in_seconds"))},
        )

        # Test return empty Dataset.
        ds.filter_by_attrs(standard_name="invalid_standard_name")
        new_ds = ds.filter_by_attrs(standard_name="invalid_standard_name")
        assert not bool(new_ds.data_vars)

        # Test return one DataArray.
        new_ds = ds.filter_by_attrs(standard_name="convective_precipitation_flux")
        assert new_ds["precipitation"].standard_name == "convective_precipitation_flux"

        assert_equal(new_ds["precipitation"], ds["precipitation"])

        # Test filter coordinates
        new_ds = ds.filter_by_attrs(long_name="time_in_seconds")
        assert new_ds["time"].long_name == "time_in_seconds"
        assert not bool(new_ds.data_vars)

        # Test return more than one DataArray.
        new_ds = ds.filter_by_attrs(standard_name="air_potential_temperature")
        assert len(new_ds.data_vars) == 2
        for var in new_ds.data_vars:
            assert new_ds[var].standard_name == "air_potential_temperature"

        # Test callable.
        new_ds = ds.filter_by_attrs(height=lambda v: v is not None)
        assert len(new_ds.data_vars) == 2
        for var in new_ds.data_vars:
            assert new_ds[var].standard_name == "air_potential_temperature"

        new_ds = ds.filter_by_attrs(height="10 m")
        assert len(new_ds.data_vars) == 1
        for var in new_ds.data_vars:
            assert new_ds[var].height == "10 m"

        # Test return empty Dataset due to conflicting filters
        new_ds = ds.filter_by_attrs(
            standard_name="convective_precipitation_flux", height="0 m"
        )
        assert not bool(new_ds.data_vars)

        # Test return one DataArray with two filter conditions
        new_ds = ds.filter_by_attrs(
            standard_name="air_potential_temperature", height="0 m"
        )
        for var in new_ds.data_vars:
            assert new_ds[var].standard_name == "air_potential_temperature"
            assert new_ds[var].height == "0 m"
            assert new_ds[var].height != "10 m"

        # Test return empty Dataset due to conflicting callables
        new_ds = ds.filter_by_attrs(
            standard_name=lambda v: False, height=lambda v: True
        )
        assert not bool(new_ds.data_vars)

    def test_binary_op_propagate_indexes(self) -> None:
        ds = Dataset(
            {"d1": DataArray([1, 2, 3], dims=["x"], coords={"x": [10, 20, 30]})}
        )
        expected = ds.xindexes["x"]
        actual = (ds * 2).xindexes["x"]
        assert expected is actual

    def test_binary_op_join_setting(self) -> None:
        # arithmetic_join applies to data array coordinates
        missing_2 = xr.Dataset({"x": [0, 1]})
        missing_0 = xr.Dataset({"x": [1, 2]})
        with xr.set_options(arithmetic_join="outer"):
            actual = missing_2 + missing_0
        expected = xr.Dataset({"x": [0, 1, 2]})
        assert_equal(actual, expected)

        # arithmetic join also applies to data_vars
        ds1 = xr.Dataset({"foo": 1, "bar": 2})
        ds2 = xr.Dataset({"bar": 2, "baz": 3})
        expected = xr.Dataset({"bar": 4})  # default is inner joining
        actual = ds1 + ds2
        assert_equal(actual, expected)

        with xr.set_options(arithmetic_join="outer"):
            expected = xr.Dataset({"foo": np.nan, "bar": 4, "baz": np.nan})
            actual = ds1 + ds2
            assert_equal(actual, expected)

        with xr.set_options(arithmetic_join="left"):
            expected = xr.Dataset({"foo": np.nan, "bar": 4})
            actual = ds1 + ds2
            assert_equal(actual, expected)

        with xr.set_options(arithmetic_join="right"):
            expected = xr.Dataset({"bar": 4, "baz": np.nan})
            actual = ds1 + ds2
            assert_equal(actual, expected)

    @pytest.mark.parametrize(
        ["keep_attrs", "expected"],
        (
            pytest.param(False, {}, id="False"),
            pytest.param(True, {"foo": "a", "bar": "b"}, id="True"),
        ),
    )
    def test_binary_ops_keep_attrs(self, keep_attrs, expected) -> None:
        ds1 = xr.Dataset({"a": 1}, attrs={"foo": "a", "bar": "b"})
        ds2 = xr.Dataset({"a": 1}, attrs={"foo": "a", "baz": "c"})
        with xr.set_options(keep_attrs=keep_attrs):
            ds_result = ds1 + ds2

        assert ds_result.attrs == expected

    def test_full_like(self) -> None:
        # For more thorough tests, see test_variable.py
        # Note: testing data_vars with mismatched dtypes
        ds = Dataset(
            {
                "d1": DataArray([1, 2, 3], dims=["x"], coords={"x": [10, 20, 30]}),
                "d2": DataArray([1.1, 2.2, 3.3], dims=["y"]),
            },
            attrs={"foo": "bar"},
        )
        actual = full_like(ds, 2)

        expected = ds.copy(deep=True)
        # https://github.com/python/mypy/issues/3004
        expected["d1"].values = [2, 2, 2]  # type: ignore
        expected["d2"].values = [2.0, 2.0, 2.0]  # type: ignore
        assert expected["d1"].dtype == int
        assert expected["d2"].dtype == float
        assert_identical(expected, actual)

        # override dtype
        actual = full_like(ds, fill_value=True, dtype=bool)
        expected = ds.copy(deep=True)
        expected["d1"].values = [True, True, True]  # type: ignore
        expected["d2"].values = [True, True, True]  # type: ignore
        assert expected["d1"].dtype == bool
        assert expected["d2"].dtype == bool
        assert_identical(expected, actual)

        # with multiple fill values
        actual = full_like(ds, {"d1": 1, "d2": 2.3})
        expected = ds.assign(d1=("x", [1, 1, 1]), d2=("y", [2.3, 2.3, 2.3]))
        assert expected["d1"].dtype == int
        assert expected["d2"].dtype == float
        assert_identical(expected, actual)

        # override multiple dtypes
        actual = full_like(ds, fill_value={"d1": 1, "d2": 2.3}, dtype={"d1": bool})
        expected = ds.assign(d1=("x", [True, True, True]), d2=("y", [2.3, 2.3, 2.3]))
        assert expected["d1"].dtype == bool
        assert expected["d2"].dtype == float
        assert_identical(expected, actual)

    def test_combine_first(self) -> None:
        dsx0 = DataArray([0, 0], [("x", ["a", "b"])]).to_dataset(name="dsx0")
        dsx1 = DataArray([1, 1], [("x", ["b", "c"])]).to_dataset(name="dsx1")

        actual = dsx0.combine_first(dsx1)
        expected = Dataset(
            {"dsx0": ("x", [0, 0, np.nan]), "dsx1": ("x", [np.nan, 1, 1])},
            coords={"x": ["a", "b", "c"]},
        )
        assert_equal(actual, expected)
        assert_equal(actual, xr.merge([dsx0, dsx1]))

        # works just like xr.merge([self, other])
        dsy2 = DataArray([2, 2, 2], [("x", ["b", "c", "d"])]).to_dataset(name="dsy2")
        actual = dsx0.combine_first(dsy2)
        expected = xr.merge([dsy2, dsx0])
        assert_equal(actual, expected)

    def test_sortby(self) -> None:
        ds = Dataset(
            {
                "A": DataArray(
                    [[1, 2], [3, 4], [5, 6]], [("x", ["c", "b", "a"]), ("y", [1, 0])]
                ),
                "B": DataArray([[5, 6], [7, 8], [9, 10]], dims=["x", "y"]),
            }
        )

        sorted1d = Dataset(
            {
                "A": DataArray(
                    [[5, 6], [3, 4], [1, 2]], [("x", ["a", "b", "c"]), ("y", [1, 0])]
                ),
                "B": DataArray([[9, 10], [7, 8], [5, 6]], dims=["x", "y"]),
            }
        )

        sorted2d = Dataset(
            {
                "A": DataArray(
                    [[6, 5], [4, 3], [2, 1]], [("x", ["a", "b", "c"]), ("y", [0, 1])]
                ),
                "B": DataArray([[10, 9], [8, 7], [6, 5]], dims=["x", "y"]),
            }
        )

        expected = sorted1d
        dax = DataArray([100, 99, 98], [("x", ["c", "b", "a"])])
        actual = ds.sortby(dax)
        assert_equal(actual, expected)

        # test descending order sort
        actual = ds.sortby(dax, ascending=False)
        assert_equal(actual, ds)

        # test alignment (fills in nan for 'c')
        dax_short = DataArray([98, 97], [("x", ["b", "a"])])
        actual = ds.sortby(dax_short)
        assert_equal(actual, expected)

        # test 1-D lexsort
        # dax0 is sorted first to give indices of [1, 2, 0]
        # and then dax1 would be used to move index 2 ahead of 1
        dax0 = DataArray([100, 95, 95], [("x", ["c", "b", "a"])])
        dax1 = DataArray([0, 1, 0], [("x", ["c", "b", "a"])])
        actual = ds.sortby([dax0, dax1])  # lexsort underneath gives [2, 1, 0]
        assert_equal(actual, expected)

        expected = sorted2d
        # test multi-dim sort by 1D dataarray values
        day = DataArray([90, 80], [("y", [1, 0])])
        actual = ds.sortby([day, dax])
        assert_equal(actual, expected)

        # test exception-raising
        with pytest.raises(KeyError):
            actual = ds.sortby("z")

        with pytest.raises(ValueError) as excinfo:
            actual = ds.sortby(ds["A"])
        assert "DataArray is not 1-D" in str(excinfo.value)

        expected = sorted1d
        actual = ds.sortby("x")
        assert_equal(actual, expected)

        # test pandas.MultiIndex
        indices = (("b", 1), ("b", 0), ("a", 1), ("a", 0))
        midx = pd.MultiIndex.from_tuples(indices, names=["one", "two"])
        ds_midx = Dataset(
            {
                "A": DataArray(
                    [[1, 2], [3, 4], [5, 6], [7, 8]], [("x", midx), ("y", [1, 0])]
                ),
                "B": DataArray([[5, 6], [7, 8], [9, 10], [11, 12]], dims=["x", "y"]),
            }
        )
        actual = ds_midx.sortby("x")
        midx_reversed = pd.MultiIndex.from_tuples(
            tuple(reversed(indices)), names=["one", "two"]
        )
        expected = Dataset(
            {
                "A": DataArray(
                    [[7, 8], [5, 6], [3, 4], [1, 2]],
                    [("x", midx_reversed), ("y", [1, 0])],
                ),
                "B": DataArray([[11, 12], [9, 10], [7, 8], [5, 6]], dims=["x", "y"]),
            }
        )
        assert_equal(actual, expected)

        # multi-dim sort by coordinate objects
        expected = sorted2d
        actual = ds.sortby(["x", "y"])
        assert_equal(actual, expected)

        # test descending order sort
        actual = ds.sortby(["x", "y"], ascending=False)
        assert_equal(actual, ds)

    def test_attribute_access(self) -> None:
        ds = create_test_data(seed=1)
        for key in ["var1", "var2", "var3", "time", "dim1", "dim2", "dim3", "numbers"]:
            assert_equal(ds[key], getattr(ds, key))
            assert key in dir(ds)

        for key in ["dim3", "dim1", "numbers"]:
            assert_equal(ds["var3"][key], getattr(ds.var3, key))
            assert key in dir(ds["var3"])
        # attrs
        assert ds["var3"].attrs["foo"] == ds.var3.foo
        assert "foo" in dir(ds["var3"])

    def test_ipython_key_completion(self) -> None:
        ds = create_test_data(seed=1)
        actual = ds._ipython_key_completions_()
        expected = ["var1", "var2", "var3", "time", "dim1", "dim2", "dim3", "numbers"]
        for item in actual:
            ds[item]  # should not raise
        assert sorted(actual) == sorted(expected)

        # for dataarray
        actual = ds["var3"]._ipython_key_completions_()
        expected = ["dim3", "dim1", "numbers"]
        for item in actual:
            ds["var3"][item]  # should not raise
        assert sorted(actual) == sorted(expected)

        # MultiIndex
        ds_midx = ds.stack(dim12=["dim2", "dim3"])
        actual = ds_midx._ipython_key_completions_()
        expected = [
            "var1",
            "var2",
            "var3",
            "time",
            "dim1",
            "dim2",
            "dim3",
            "numbers",
            "dim12",
        ]
        for item in actual:
            ds_midx[item]  # should not raise
        assert sorted(actual) == sorted(expected)

        # coords
        actual = ds.coords._ipython_key_completions_()
        expected = ["time", "dim1", "dim2", "dim3", "numbers"]
        for item in actual:
            ds.coords[item]  # should not raise
        assert sorted(actual) == sorted(expected)

        actual = ds["var3"].coords._ipython_key_completions_()
        expected = ["dim1", "dim3", "numbers"]
        for item in actual:
            ds["var3"].coords[item]  # should not raise
        assert sorted(actual) == sorted(expected)

        # data_vars
        actual = ds.data_vars._ipython_key_completions_()
        expected = ["var1", "var2", "var3", "dim1"]
        for item in actual:
            ds.data_vars[item]  # should not raise
        assert sorted(actual) == sorted(expected)

    def test_polyfit_output(self) -> None:
        ds = create_test_data(seed=1)

        out = ds.polyfit("dim2", 2, full=False)
        assert "var1_polyfit_coefficients" in out

        out = ds.polyfit("dim1", 2, full=True)
        assert "var1_polyfit_coefficients" in out
        assert "dim1_matrix_rank" in out

        out = ds.polyfit("time", 2)
        assert len(out.data_vars) == 0

    def test_polyfit_warnings(self) -> None:
        ds = create_test_data(seed=1)

        with warnings.catch_warnings(record=True) as ws:
            ds.var1.polyfit("dim2", 10, full=False)
            assert len(ws) == 1
            assert ws[0].category == np.RankWarning
            ds.var1.polyfit("dim2", 10, full=True)
            assert len(ws) == 1

    def test_pad(self) -> None:
        ds = create_test_data(seed=1)
        padded = ds.pad(dim2=(1, 1), constant_values=42)

        assert padded["dim2"].shape == (11,)
        assert padded["var1"].shape == (8, 11)
        assert padded["var2"].shape == (8, 11)
        assert padded["var3"].shape == (10, 8)
        assert dict(padded.dims) == {"dim1": 8, "dim2": 11, "dim3": 10, "time": 20}

        np.testing.assert_equal(padded["var1"].isel(dim2=[0, -1]).data, 42)
        np.testing.assert_equal(padded["dim2"][[0, -1]].data, np.nan)

    @pytest.mark.parametrize(
        ["keep_attrs", "attrs", "expected"],
        [
            pytest.param(None, {"a": 1, "b": 2}, {"a": 1, "b": 2}, id="default"),
            pytest.param(False, {"a": 1, "b": 2}, {}, id="False"),
            pytest.param(True, {"a": 1, "b": 2}, {"a": 1, "b": 2}, id="True"),
        ],
    )
    def test_pad_keep_attrs(self, keep_attrs, attrs, expected) -> None:
        ds = xr.Dataset(
            {"a": ("x", [1, 2], attrs), "b": ("y", [1, 2], attrs)},
            coords={"c": ("x", [-1, 1], attrs), "d": ("y", [-1, 1], attrs)},
            attrs=attrs,
        )
        expected = xr.Dataset(
            {"a": ("x", [0, 1, 2, 0], expected), "b": ("y", [1, 2], attrs)},
            coords={
                "c": ("x", [np.nan, -1, 1, np.nan], expected),
                "d": ("y", [-1, 1], attrs),
            },
            attrs=expected,
        )

        keep_attrs_ = "default" if keep_attrs is None else keep_attrs

        with set_options(keep_attrs=keep_attrs_):
            actual = ds.pad({"x": (1, 1)}, mode="constant", constant_values=0)
            xr.testing.assert_identical(actual, expected)

        actual = ds.pad(
            {"x": (1, 1)}, mode="constant", constant_values=0, keep_attrs=keep_attrs
        )
        xr.testing.assert_identical(actual, expected)

    def test_astype_attrs(self) -> None:
        data = create_test_data(seed=123)
        data.attrs["foo"] = "bar"

        assert data.attrs == data.astype(float).attrs
        assert data.var1.attrs == data.astype(float).var1.attrs
        assert not data.astype(float, keep_attrs=False).attrs
        assert not data.astype(float, keep_attrs=False).var1.attrs

    @pytest.mark.parametrize("parser", ["pandas", "python"])
    @pytest.mark.parametrize(
        "engine", ["python", None, pytest.param("numexpr", marks=[requires_numexpr])]
    )
    @pytest.mark.parametrize(
        "backend", ["numpy", pytest.param("dask", marks=[requires_dask])]
    )
    def test_query(self, backend, engine, parser) -> None:
        """Test querying a dataset."""

        # setup test data
        np.random.seed(42)
        a = np.arange(0, 10, 1)
        b = np.random.randint(0, 100, size=10)
        c = np.linspace(0, 1, 20)
        d = np.random.choice(["foo", "bar", "baz"], size=30, replace=True).astype(
            object
        )
        e = np.arange(0, 10 * 20).reshape(10, 20)
        f = np.random.normal(0, 1, size=(10, 20, 30))
        if backend == "numpy":
            ds = Dataset(
                {
                    "a": ("x", a),
                    "b": ("x", b),
                    "c": ("y", c),
                    "d": ("z", d),
                    "e": (("x", "y"), e),
                    "f": (("x", "y", "z"), f),
                },
                coords={
                    "a2": ("x", a),
                    "b2": ("x", b),
                    "c2": ("y", c),
                    "d2": ("z", d),
                    "e2": (("x", "y"), e),
                    "f2": (("x", "y", "z"), f),
                },
            )
        elif backend == "dask":
            ds = Dataset(
                {
                    "a": ("x", da.from_array(a, chunks=3)),
                    "b": ("x", da.from_array(b, chunks=3)),
                    "c": ("y", da.from_array(c, chunks=7)),
                    "d": ("z", da.from_array(d, chunks=12)),
                    "e": (("x", "y"), da.from_array(e, chunks=(3, 7))),
                    "f": (("x", "y", "z"), da.from_array(f, chunks=(3, 7, 12))),
                },
                coords={
                    "a2": ("x", a),
                    "b2": ("x", b),
                    "c2": ("y", c),
                    "d2": ("z", d),
                    "e2": (("x", "y"), e),
                    "f2": (("x", "y", "z"), f),
                },
            )

        # query single dim, single variable
        with raise_if_dask_computes():
            actual = ds.query(x="a2 > 5", engine=engine, parser=parser)
        expect = ds.isel(x=(a > 5))
        assert_identical(expect, actual)

        # query single dim, single variable, via dict
        with raise_if_dask_computes():
            actual = ds.query(dict(x="a2 > 5"), engine=engine, parser=parser)
        expect = ds.isel(dict(x=(a > 5)))
        assert_identical(expect, actual)

        # query single dim, single variable
        with raise_if_dask_computes():
            actual = ds.query(x="b2 > 50", engine=engine, parser=parser)
        expect = ds.isel(x=(b > 50))
        assert_identical(expect, actual)

        # query single dim, single variable
        with raise_if_dask_computes():
            actual = ds.query(y="c2 < .5", engine=engine, parser=parser)
        expect = ds.isel(y=(c < 0.5))
        assert_identical(expect, actual)

        # query single dim, single string variable
        if parser == "pandas":
            # N.B., this query currently only works with the pandas parser
            # xref https://github.com/pandas-dev/pandas/issues/40436
            with raise_if_dask_computes():
                actual = ds.query(z='d2 == "bar"', engine=engine, parser=parser)
            expect = ds.isel(z=(d == "bar"))
            assert_identical(expect, actual)

        # query single dim, multiple variables
        with raise_if_dask_computes():
            actual = ds.query(x="(a2 > 5) & (b2 > 50)", engine=engine, parser=parser)
        expect = ds.isel(x=((a > 5) & (b > 50)))
        assert_identical(expect, actual)

        # query single dim, multiple variables with computation
        with raise_if_dask_computes():
            actual = ds.query(x="(a2 * b2) > 250", engine=engine, parser=parser)
        expect = ds.isel(x=(a * b) > 250)
        assert_identical(expect, actual)

        # check pandas query syntax is supported
        if parser == "pandas":
            with raise_if_dask_computes():
                actual = ds.query(
                    x="(a2 > 5) and (b2 > 50)", engine=engine, parser=parser
                )
            expect = ds.isel(x=((a > 5) & (b > 50)))
            assert_identical(expect, actual)

        # query multiple dims via kwargs
        with raise_if_dask_computes():
            actual = ds.query(x="a2 > 5", y="c2 < .5", engine=engine, parser=parser)
        expect = ds.isel(x=(a > 5), y=(c < 0.5))
        assert_identical(expect, actual)

        # query multiple dims via kwargs
        if parser == "pandas":
            with raise_if_dask_computes():
                actual = ds.query(
                    x="a2 > 5",
                    y="c2 < .5",
                    z="d2 == 'bar'",
                    engine=engine,
                    parser=parser,
                )
            expect = ds.isel(x=(a > 5), y=(c < 0.5), z=(d == "bar"))
            assert_identical(expect, actual)

        # query multiple dims via dict
        with raise_if_dask_computes():
            actual = ds.query(
                dict(x="a2 > 5", y="c2 < .5"), engine=engine, parser=parser
            )
        expect = ds.isel(dict(x=(a > 5), y=(c < 0.5)))
        assert_identical(expect, actual)

        # query multiple dims via dict
        if parser == "pandas":
            with raise_if_dask_computes():
                actual = ds.query(
                    dict(x="a2 > 5", y="c2 < .5", z="d2 == 'bar'"),
                    engine=engine,
                    parser=parser,
                )
            expect = ds.isel(dict(x=(a > 5), y=(c < 0.5), z=(d == "bar")))
            assert_identical(expect, actual)

        # test error handling
        with pytest.raises(ValueError):
            ds.query("a > 5")  # type: ignore # must be dict or kwargs
        with pytest.raises(ValueError):
            ds.query(x=(a > 5))
        with pytest.raises(IndexError):
            ds.query(y="a > 5")  # wrong length dimension
        with pytest.raises(IndexError):
            ds.query(x="c < .5")  # wrong length dimension
        with pytest.raises(IndexError):
            ds.query(x="e > 100")  # wrong number of dimensions
        with pytest.raises(UndefinedVariableError):
            ds.query(x="spam > 50")  # name not present


# pytest tests — new tests should go here, rather than in the class.


@pytest.mark.parametrize("test_elements", ([1, 2], np.array([1, 2]), DataArray([1, 2])))
def test_isin(test_elements, backend) -> None:
    expected = Dataset(
        data_vars={
            "var1": (("dim1",), [0, 1]),
            "var2": (("dim1",), [1, 1]),
            "var3": (("dim1",), [0, 1]),
        }
    ).astype("bool")

    if backend == "dask":
        expected = expected.chunk()

    result = Dataset(
        data_vars={
            "var1": (("dim1",), [0, 1]),
            "var2": (("dim1",), [1, 2]),
            "var3": (("dim1",), [0, 1]),
        }
    ).isin(test_elements)

    assert_equal(result, expected)


def test_isin_dataset() -> None:
    ds = Dataset({"x": [1, 2]})
    with pytest.raises(TypeError):
        ds.isin(ds)


@pytest.mark.parametrize(
    "unaligned_coords",
    (
        {"x": [2, 1, 0]},
        {"x": (["x"], np.asarray([2, 1, 0]))},
        {"x": (["x"], np.asarray([1, 2, 0]))},
        {"x": pd.Index([2, 1, 0])},
        {"x": Variable(dims="x", data=[0, 2, 1])},
        {"x": IndexVariable(dims="x", data=[0, 1, 2])},
        {"y": 42},
        {"y": ("x", [2, 1, 0])},
        {"y": ("x", np.asarray([2, 1, 0]))},
        {"y": (["x"], np.asarray([2, 1, 0]))},
    ),
)
@pytest.mark.parametrize("coords", ({"x": ("x", [0, 1, 2])}, {"x": [0, 1, 2]}))
def test_dataset_constructor_aligns_to_explicit_coords(
    unaligned_coords, coords
) -> None:
    a = xr.DataArray([1, 2, 3], dims=["x"], coords=unaligned_coords)

    expected = xr.Dataset(coords=coords)
    expected["a"] = a

    result = xr.Dataset({"a": a}, coords=coords)

    assert_equal(expected, result)


def test_error_message_on_set_supplied() -> None:
    with pytest.raises(TypeError, match="has invalid type <class 'set'>"):
        xr.Dataset(dict(date=[1, 2, 3], sec={4}))


@pytest.mark.parametrize("unaligned_coords", ({"y": ("b", np.asarray([2, 1, 0]))},))
def test_constructor_raises_with_invalid_coords(unaligned_coords) -> None:
    with pytest.raises(ValueError, match="not a subset of the DataArray dimensions"):
        xr.DataArray([1, 2, 3], dims=["x"], coords=unaligned_coords)


@pytest.mark.parametrize("ds", [3], indirect=True)
def test_dir_expected_attrs(ds) -> None:
    some_expected_attrs = {"pipe", "mean", "isnull", "var1", "dim2", "numbers"}
    result = dir(ds)
    assert set(result) >= some_expected_attrs


def test_dir_non_string(ds) -> None:
    # add a numbered key to ensure this doesn't break dir
    ds[5] = "foo"
    result = dir(ds)
    assert 5 not in result

    # GH2172
    sample_data = np.random.uniform(size=[2, 2000, 10000])
    x = xr.Dataset({"sample_data": (sample_data.shape, sample_data)})
    x2 = x["sample_data"]
    dir(x2)


def test_dir_unicode(ds) -> None:
    ds["unicode"] = "uni"
    result = dir(ds)
    assert "unicode" in result


<<<<<<< HEAD
@pytest.fixture(params=[1])
def ds(request, backend):
    if request.param == 1:
        ds = Dataset(
            dict(
                z1=(["y", "x"], np.random.randn(2, 8)),
                z2=(["time", "y"], np.random.randn(10, 2)),
            ),
            dict(
                x=("x", np.linspace(0, 1.0, 8)),
                time=("time", np.linspace(0, 1.0, 10)),
                c=("y", ["a", "b"]),
                y=range(2),
            ),
        )
    elif request.param == 2:
        ds = Dataset(
            dict(
                z1=(["time", "y"], np.random.randn(10, 2)),
                z2=(["time"], np.random.randn(10)),
                z3=(["x", "time"], np.random.randn(8, 10)),
            ),
            dict(
                x=("x", np.linspace(0, 1.0, 8)),
                time=("time", np.linspace(0, 1.0, 10)),
                c=("y", ["a", "b"]),
                y=range(2),
            ),
        )
    elif request.param == 3:
        ds = create_test_data()
    else:
        raise ValueError

    if backend == "dask":
        return ds.chunk()

    return ds


@pytest.mark.parametrize(
    "funcname, argument",
    [
        ("reduce", (np.mean,)),
        ("mean", ()),
        ("construct", ("window_dim",)),
        ("count", ()),
    ],
)
def test_rolling_keep_attrs(funcname, argument):
    global_attrs = {"units": "test", "long_name": "testing"}
    da_attrs = {"da_attr": "test"}
    da_not_rolled_attrs = {"da_not_rolled_attr": "test"}

    data = np.linspace(10, 15, 100)
    coords = np.linspace(1, 10, 100)

    ds = Dataset(
        data_vars={"da": ("coord", data), "da_not_rolled": ("no_coord", data)},
        coords={"coord": coords},
        attrs=global_attrs,
    )
    ds.da.attrs = da_attrs
    ds.da_not_rolled.attrs = da_not_rolled_attrs

    # attrs are now kept per default
    func = getattr(ds.rolling(dim={"coord": 5}), funcname)
    result = func(*argument)
    assert result.attrs == global_attrs
    assert result.da.attrs == da_attrs
    assert result.da_not_rolled.attrs == da_not_rolled_attrs
    assert result.da.name == "da"
    assert result.da_not_rolled.name == "da_not_rolled"

    # discard attrs
    func = getattr(ds.rolling(dim={"coord": 5}), funcname)
    result = func(*argument, keep_attrs=False)
    assert result.attrs == {}
    assert result.da.attrs == {}
    assert result.da_not_rolled.attrs == {}
    assert result.da.name == "da"
    assert result.da_not_rolled.name == "da_not_rolled"

    # test discard attrs using global option
    func = getattr(ds.rolling(dim={"coord": 5}), funcname)
    with set_options(keep_attrs=False):
        result = func(*argument)

    assert result.attrs == {}
    assert result.da.attrs == {}
    assert result.da_not_rolled.attrs == {}
    assert result.da.name == "da"
    assert result.da_not_rolled.name == "da_not_rolled"

    # keyword takes precedence over global option
    func = getattr(ds.rolling(dim={"coord": 5}), funcname)
    with set_options(keep_attrs=False):
        result = func(*argument, keep_attrs=True)

    assert result.attrs == global_attrs
    assert result.da.attrs == da_attrs
    assert result.da_not_rolled.attrs == da_not_rolled_attrs
    assert result.da.name == "da"
    assert result.da_not_rolled.name == "da_not_rolled"

    func = getattr(ds.rolling(dim={"coord": 5}), funcname)
    with set_options(keep_attrs=True):
        result = func(*argument, keep_attrs=False)

    assert result.attrs == {}
    assert result.da.attrs == {}
    assert result.da_not_rolled.attrs == {}
    assert result.da.name == "da"
    assert result.da_not_rolled.name == "da_not_rolled"


def test_rolling_properties(ds):
    # catching invalid args
    with pytest.raises(ValueError, match="window must be > 0"):
        ds.rolling(time=-2)
    with pytest.raises(ValueError, match="min_periods must be greater than zero"):
        ds.rolling(time=2, min_periods=0)
    with pytest.raises(KeyError, match="time2"):
        ds.rolling(time2=2)


@requires_bottleneck
@pytest.mark.parametrize("name", ("sum", "mean", "std", "var", "min", "max", "median"))
@pytest.mark.parametrize("min_periods", (1, None))
@pytest.mark.parametrize("key", ("z1", "z2"))
@pytest.mark.parametrize("center", (True, False, None))
@pytest.mark.parametrize("pad", (False,))
@pytest.mark.parametrize("backend", ["numpy"], indirect=True)
def test_rolling_wrapped_bottleneck(ds, name, min_periods, key, center, pad):
    import bottleneck as bn

    # Test all bottleneck functions
    window = 7
    rolling_obj = ds.rolling(
        time=window, min_periods=min_periods, center=center, pad=pad
    )

    func_name = f"move_{name}"
    actual = getattr(rolling_obj, name)()
    expected_indices = get_expected_rolling_indices(
        ds.sizes["time"], window, center, pad
    )
    if key == "z1":  # z1 does not depend on 'Time' axis. Stored as it is.
        expected = ds[key]
    elif key == "z2":
        expected = getattr(bn, func_name)(
            ds[key].values, window=7, axis=0, min_count=min_periods
        )
    else:
        raise ValueError
    assert_equal(actual[key], expected[key].isel(time=expected_indices))


@requires_numbagg
@pytest.mark.parametrize("backend", ["numpy"], indirect=True)
def test_rolling_exp(ds):

    result = ds.rolling_exp(time=10, window_type="span").mean()
    assert isinstance(result, Dataset)


@requires_numbagg
@pytest.mark.parametrize("backend", ["numpy"], indirect=True)
def test_rolling_exp_keep_attrs(ds):

    attrs_global = {"attrs": "global"}
    attrs_z1 = {"attr": "z1"}

    ds.attrs = attrs_global
    ds.z1.attrs = attrs_z1

    # attrs are kept per default
    result = ds.rolling_exp(time=10).mean()
    assert result.attrs == attrs_global
    assert result.z1.attrs == attrs_z1

    # discard attrs
    result = ds.rolling_exp(time=10).mean(keep_attrs=False)
    assert result.attrs == {}
    assert result.z1.attrs == {}

    # test discard attrs using global option
    with set_options(keep_attrs=False):
        result = ds.rolling_exp(time=10).mean()
    assert result.attrs == {}
    assert result.z1.attrs == {}

    # keyword takes precedence over global option
    with set_options(keep_attrs=False):
        result = ds.rolling_exp(time=10).mean(keep_attrs=True)
    assert result.attrs == attrs_global
    assert result.z1.attrs == attrs_z1

    with set_options(keep_attrs=True):
        result = ds.rolling_exp(time=10).mean(keep_attrs=False)
    assert result.attrs == {}
    assert result.z1.attrs == {}

    with pytest.warns(
        UserWarning, match="Passing ``keep_attrs`` to ``rolling_exp`` has no effect."
    ):
        ds.rolling_exp(time=10, keep_attrs=True)


@pytest.mark.parametrize("center", (True, False))
@pytest.mark.parametrize("min_periods", (None, 1, 2, 3))
@pytest.mark.parametrize("window", (1, 2, 3, 4))
def test_rolling_pandas_compat(center, window, min_periods):
    df = pd.DataFrame(
        {
            "x": np.random.randn(20),
            "y": np.random.randn(20),
            "time": np.linspace(0, 1, 20),
        }
    )
    ds = Dataset.from_dataframe(df)

    if min_periods is not None and window < min_periods:
        min_periods = window

    df_rolling = df.rolling(window, center=center, min_periods=min_periods).mean()
    ds_rolling = ds.rolling(index=window, center=center, min_periods=min_periods).mean()

    np.testing.assert_allclose(df_rolling["x"].values, ds_rolling["x"].values)
    np.testing.assert_allclose(df_rolling.index, ds_rolling["index"])


@pytest.mark.parametrize("center", (True, False))
@pytest.mark.parametrize("window", (1, 2, 3, 4))
def test_rolling_construct(center, window):
    count = 20
    df = pd.DataFrame(
        {
            "x": np.random.randn(20),
            "y": np.random.randn(20),
            "time": np.linspace(0, 1, 20),
        }
    )

    ds = Dataset.from_dataframe(df)
    df_rolling = df.rolling(window, center=center, min_periods=1).mean()
    ds_rolling = ds.rolling(index=window, center=center)

    ds_rolling_mean = ds_rolling.construct("window").mean("window")
    np.testing.assert_allclose(df_rolling["x"].values, ds_rolling_mean["x"].values)
    np.testing.assert_allclose(df_rolling.index, ds_rolling_mean["index"])

    # with stride
    ds_rolling_mean = ds_rolling.construct("window", stride=2).mean("window")
    np.testing.assert_allclose(df_rolling["x"][::2].values, ds_rolling_mean["x"].values)
    np.testing.assert_allclose(df_rolling.index[::2], ds_rolling_mean["index"])
    # with fill_value
    ds_rolling_mean = ds_rolling.construct("window", stride=2, fill_value=0.0).mean(
        "window"
    )
    assert (ds_rolling_mean.isnull().sum() == 0).to_array(dim="vars").all()
    assert (ds_rolling_mean["x"] == 0.0).sum() >= 0

    # with no padding
    ds_rolling = ds.rolling(index=window, center=center, pad=False)
    ds_rolling_mean = ds_rolling.construct("window", stride=2).mean("window")

    expected_index = get_expected_rolling_indices(
        count, window, center, pad=False, stride=2
    )

    assert ds_rolling_mean.sizes["index"] == len(expected_index)
    assert (ds_rolling_mean.index.values == expected_index).all()
    np.testing.assert_allclose(
        df_rolling["x"][expected_index].values, ds_rolling_mean["x"].values
    )
    np.testing.assert_allclose(
        df_rolling.index[expected_index], ds_rolling_mean["index"]
    )


@pytest.mark.slow
@pytest.mark.parametrize("ds", (1, 2), indirect=True)
@pytest.mark.parametrize("center", (True, False))
@pytest.mark.parametrize("min_periods", (None, 1, 2, 3))
@pytest.mark.parametrize("window", (1, 2, 3, 4))
@pytest.mark.parametrize("name", ("sum", "mean", "std", "var", "min", "max", "median"))
def test_rolling_reduce(ds, center, min_periods, window, name):

    if min_periods is not None and window < min_periods:
        min_periods = window

    if name == "std" and window == 1:
        pytest.skip("std with window == 1 is unstable in bottleneck")

    rolling_obj = ds.rolling(time=window, center=center, min_periods=min_periods)

    # add nan prefix to numpy methods to get similar behavior as bottleneck
    actual = rolling_obj.reduce(getattr(np, "nan%s" % name))
    expected = getattr(rolling_obj, name)()
    assert_allclose(actual, expected)
    assert ds.dims == actual.dims
    # make sure the order of data_var are not changed.
    assert list(ds.data_vars.keys()) == list(actual.data_vars.keys())

    # Make sure the dimension order is restored
    for key, src_var in ds.data_vars.items():
        assert src_var.dims == actual[key].dims


@pytest.mark.parametrize("ds", (2,), indirect=True)
@pytest.mark.parametrize("center", (True, False))
@pytest.mark.parametrize("min_periods", (None, 1))
@pytest.mark.parametrize("name", ("sum", "max"))
@pytest.mark.parametrize("dask", (True, False))
def test_ndrolling_reduce(ds, center, min_periods, name, dask):
    if dask and has_dask:
        ds = ds.chunk({"x": 4})

    rolling_obj = ds.rolling(time=4, x=3, center=center, min_periods=min_periods)

    actual = getattr(rolling_obj, name)()
    expected = getattr(
        getattr(
            ds.rolling(time=4, center=center, min_periods=min_periods), name
        )().rolling(x=3, center=center, min_periods=min_periods),
        name,
    )()
    assert_allclose(actual, expected)
    assert actual.dims == expected.dims

    # Do it in the opposite order
    expected = getattr(
        getattr(
            ds.rolling(x=3, center=center, min_periods=min_periods), name
        )().rolling(time=4, center=center, min_periods=min_periods),
        name,
    )()

    assert_allclose(actual, expected)
    assert actual.dims == expected.dims


@pytest.mark.parametrize("center", (True, False, (True, False)))
@pytest.mark.parametrize("fill_value", (np.nan, 0.0))
@pytest.mark.parametrize("dask", (True, False))
def test_ndrolling_construct(center, fill_value, dask):
    da = DataArray(
        np.arange(5 * 6 * 7).reshape(5, 6, 7).astype(float),
        dims=["x", "y", "z"],
        coords={"x": ["a", "b", "c", "d", "e"], "y": np.arange(6)},
    )
    ds = xr.Dataset({"da": da})
    if dask and has_dask:
        ds = ds.chunk({"x": 4})

    actual = ds.rolling(x=3, z=2, center=center).construct(
        x="x1", z="z1", fill_value=fill_value
    )
    if not isinstance(center, tuple):
        center = (center, center)
    expected = (
        ds.rolling(x=3, center=center[0])
        .construct(x="x1", fill_value=fill_value)
        .rolling(z=2, center=center[1])
        .construct(z="z1", fill_value=fill_value)
    )
    assert_allclose(actual, expected)


def test_raise_no_warning_for_nan_in_binary_ops():
    with pytest.warns(None) as record:
=======
def test_raise_no_warning_for_nan_in_binary_ops() -> None:
    with assert_no_warnings():
>>>>>>> a28e9b55
        Dataset(data_vars={"x": ("y", [1, 2, np.NaN])}) > 0


@pytest.mark.filterwarnings("error")
@pytest.mark.parametrize("ds", (2,), indirect=True)
def test_raise_no_warning_assert_close(ds) -> None:
    assert_allclose(ds, ds)


@pytest.mark.parametrize("dask", [True, False])
@pytest.mark.parametrize("edge_order", [1, 2])
def test_differentiate(dask, edge_order) -> None:
    rs = np.random.RandomState(42)
    coord = [0.2, 0.35, 0.4, 0.6, 0.7, 0.75, 0.76, 0.8]

    da = xr.DataArray(
        rs.randn(8, 6),
        dims=["x", "y"],
        coords={"x": coord, "z": 3, "x2d": (("x", "y"), rs.randn(8, 6))},
    )
    if dask and has_dask:
        da = da.chunk({"x": 4})

    ds = xr.Dataset({"var": da})

    # along x
    actual = da.differentiate("x", edge_order)
    expected_x = xr.DataArray(
        np.gradient(da, da["x"], axis=0, edge_order=edge_order),
        dims=da.dims,
        coords=da.coords,
    )
    assert_equal(expected_x, actual)
    assert_equal(
        ds["var"].differentiate("x", edge_order=edge_order),
        ds.differentiate("x", edge_order=edge_order)["var"],
    )
    # coordinate should not change
    assert_equal(da["x"], actual["x"])

    # along y
    actual = da.differentiate("y", edge_order)
    expected_y = xr.DataArray(
        np.gradient(da, da["y"], axis=1, edge_order=edge_order),
        dims=da.dims,
        coords=da.coords,
    )
    assert_equal(expected_y, actual)
    assert_equal(actual, ds.differentiate("y", edge_order=edge_order)["var"])
    assert_equal(
        ds["var"].differentiate("y", edge_order=edge_order),
        ds.differentiate("y", edge_order=edge_order)["var"],
    )

    with pytest.raises(ValueError):
        da.differentiate("x2d")


@pytest.mark.parametrize("dask", [True, False])
def test_differentiate_datetime(dask) -> None:
    rs = np.random.RandomState(42)
    coord = np.array(
        [
            "2004-07-13",
            "2006-01-13",
            "2010-08-13",
            "2010-09-13",
            "2010-10-11",
            "2010-12-13",
            "2011-02-13",
            "2012-08-13",
        ],
        dtype="datetime64",
    )

    da = xr.DataArray(
        rs.randn(8, 6),
        dims=["x", "y"],
        coords={"x": coord, "z": 3, "x2d": (("x", "y"), rs.randn(8, 6))},
    )
    if dask and has_dask:
        da = da.chunk({"x": 4})

    # along x
    actual = da.differentiate("x", edge_order=1, datetime_unit="D")
    expected_x = xr.DataArray(
        np.gradient(
            da, da["x"].variable._to_numeric(datetime_unit="D"), axis=0, edge_order=1
        ),
        dims=da.dims,
        coords=da.coords,
    )
    assert_equal(expected_x, actual)

    actual2 = da.differentiate("x", edge_order=1, datetime_unit="h")
    assert np.allclose(actual, actual2 * 24)

    # for datetime variable
    actual = da["x"].differentiate("x", edge_order=1, datetime_unit="D")
    assert np.allclose(actual, 1.0)

    # with different date unit
    da = xr.DataArray(coord.astype("datetime64[ms]"), dims=["x"], coords={"x": coord})
    actual = da.differentiate("x", edge_order=1)
    assert np.allclose(actual, 1.0)


@pytest.mark.skipif(not has_cftime, reason="Test requires cftime.")
@pytest.mark.parametrize("dask", [True, False])
def test_differentiate_cftime(dask) -> None:
    rs = np.random.RandomState(42)
    coord = xr.cftime_range("2000", periods=8, freq="2M")

    da = xr.DataArray(
        rs.randn(8, 6),
        coords={"time": coord, "z": 3, "t2d": (("time", "y"), rs.randn(8, 6))},
        dims=["time", "y"],
    )

    if dask and has_dask:
        da = da.chunk({"time": 4})

    actual = da.differentiate("time", edge_order=1, datetime_unit="D")
    expected_data = np.gradient(
        da, da["time"].variable._to_numeric(datetime_unit="D"), axis=0, edge_order=1
    )
    expected = xr.DataArray(expected_data, coords=da.coords, dims=da.dims)
    assert_equal(expected, actual)

    actual2 = da.differentiate("time", edge_order=1, datetime_unit="h")
    assert_allclose(actual, actual2 * 24)

    # Test the differentiation of datetimes themselves
    actual = da["time"].differentiate("time", edge_order=1, datetime_unit="D")
    assert_allclose(actual, xr.ones_like(da["time"]).astype(float))


@pytest.mark.parametrize("dask", [True, False])
def test_integrate(dask) -> None:
    rs = np.random.RandomState(42)
    coord = [0.2, 0.35, 0.4, 0.6, 0.7, 0.75, 0.76, 0.8]

    da = xr.DataArray(
        rs.randn(8, 6),
        dims=["x", "y"],
        coords={
            "x": coord,
            "x2": (("x",), rs.randn(8)),
            "z": 3,
            "x2d": (("x", "y"), rs.randn(8, 6)),
        },
    )
    if dask and has_dask:
        da = da.chunk({"x": 4})

    ds = xr.Dataset({"var": da})

    # along x
    actual = da.integrate("x")
    # coordinate that contains x should be dropped.
    expected_x = xr.DataArray(
        np.trapz(da.compute(), da["x"], axis=0),
        dims=["y"],
        coords={k: v for k, v in da.coords.items() if "x" not in v.dims},
    )
    assert_allclose(expected_x, actual.compute())
    assert_equal(ds["var"].integrate("x"), ds.integrate("x")["var"])

    # make sure result is also a dask array (if the source is dask array)
    assert isinstance(actual.data, type(da.data))

    # along y
    actual = da.integrate("y")
    expected_y = xr.DataArray(
        np.trapz(da, da["y"], axis=1),
        dims=["x"],
        coords={k: v for k, v in da.coords.items() if "y" not in v.dims},
    )
    assert_allclose(expected_y, actual.compute())
    assert_equal(actual, ds.integrate("y")["var"])
    assert_equal(ds["var"].integrate("y"), ds.integrate("y")["var"])

    # along x and y
    actual = da.integrate(("y", "x"))
    assert actual.ndim == 0

    with pytest.raises(ValueError):
        da.integrate("x2d")


@requires_scipy
@pytest.mark.parametrize("dask", [True, False])
def test_cumulative_integrate(dask) -> None:
    rs = np.random.RandomState(43)
    coord = [0.2, 0.35, 0.4, 0.6, 0.7, 0.75, 0.76, 0.8]

    da = xr.DataArray(
        rs.randn(8, 6),
        dims=["x", "y"],
        coords={
            "x": coord,
            "x2": (("x",), rs.randn(8)),
            "z": 3,
            "x2d": (("x", "y"), rs.randn(8, 6)),
        },
    )
    if dask and has_dask:
        da = da.chunk({"x": 4})

    ds = xr.Dataset({"var": da})

    # along x
    actual = da.cumulative_integrate("x")

    # From scipy-1.6.0 cumtrapz is renamed to cumulative_trapezoid, but cumtrapz is
    # still provided for backward compatibility
    from scipy.integrate import cumtrapz

    expected_x = xr.DataArray(
        cumtrapz(da.compute(), da["x"], axis=0, initial=0.0),
        dims=["x", "y"],
        coords=da.coords,
    )
    assert_allclose(expected_x, actual.compute())
    assert_equal(
        ds["var"].cumulative_integrate("x"),
        ds.cumulative_integrate("x")["var"],
    )

    # make sure result is also a dask array (if the source is dask array)
    assert isinstance(actual.data, type(da.data))

    # along y
    actual = da.cumulative_integrate("y")
    expected_y = xr.DataArray(
        cumtrapz(da, da["y"], axis=1, initial=0.0),
        dims=["x", "y"],
        coords=da.coords,
    )
    assert_allclose(expected_y, actual.compute())
    assert_equal(actual, ds.cumulative_integrate("y")["var"])
    assert_equal(
        ds["var"].cumulative_integrate("y"),
        ds.cumulative_integrate("y")["var"],
    )

    # along x and y
    actual = da.cumulative_integrate(("y", "x"))
    assert actual.ndim == 2

    with pytest.raises(ValueError):
        da.cumulative_integrate("x2d")


@pytest.mark.parametrize("dask", [True, False])
@pytest.mark.parametrize("which_datetime", ["np", "cftime"])
def test_trapz_datetime(dask, which_datetime) -> None:
    rs = np.random.RandomState(42)
    if which_datetime == "np":
        coord = np.array(
            [
                "2004-07-13",
                "2006-01-13",
                "2010-08-13",
                "2010-09-13",
                "2010-10-11",
                "2010-12-13",
                "2011-02-13",
                "2012-08-13",
            ],
            dtype="datetime64",
        )
    else:
        if not has_cftime:
            pytest.skip("Test requires cftime.")
        coord = xr.cftime_range("2000", periods=8, freq="2D")

    da = xr.DataArray(
        rs.randn(8, 6),
        coords={"time": coord, "z": 3, "t2d": (("time", "y"), rs.randn(8, 6))},
        dims=["time", "y"],
    )

    if dask and has_dask:
        da = da.chunk({"time": 4})

    actual = da.integrate("time", datetime_unit="D")
    expected_data = np.trapz(
        da.compute().data,
        duck_array_ops.datetime_to_numeric(da["time"].data, datetime_unit="D"),
        axis=0,
    )
    expected = xr.DataArray(
        expected_data,
        dims=["y"],
        coords={k: v for k, v in da.coords.items() if "time" not in v.dims},
    )
    assert_allclose(expected, actual.compute())

    # make sure result is also a dask array (if the source is dask array)
    assert isinstance(actual.data, type(da.data))

    actual2 = da.integrate("time", datetime_unit="h")
    assert_allclose(actual, actual2 / 24.0)


def test_no_dict() -> None:
    d = Dataset()
    with pytest.raises(AttributeError):
        d.__dict__


def test_subclass_slots() -> None:
    """Test that Dataset subclasses must explicitly define ``__slots__``.

    .. note::
       As of 0.13.0, this is actually mitigated into a FutureWarning for any class
       defined outside of the xarray package.
    """
    with pytest.raises(AttributeError) as e:

        class MyDS(Dataset):
            pass

    assert str(e.value) == "MyDS must explicitly define __slots__"


def test_weakref() -> None:
    """Classes with __slots__ are incompatible with the weakref module unless they
    explicitly state __weakref__ among their slots
    """
    from weakref import ref

    ds = Dataset()
    r = ref(ds)
    assert r() is ds


def test_deepcopy_obj_array() -> None:
    x0 = Dataset(dict(foo=DataArray(np.array([object()]))))
    x1 = deepcopy(x0)
    assert x0["foo"].values[0] is not x1["foo"].values[0]


def test_deepcopy_recursive() -> None:
    # GH:issue:7111

    # direct recursion
    ds = xr.Dataset({"a": (["x"], [1, 2])})
    ds.attrs["other"] = ds

    # TODO: cannot use assert_identical on recursive Vars yet...
    # lets just ensure that deep copy works without RecursionError
    ds.copy(deep=True)

    # indirect recursion
    ds2 = xr.Dataset({"b": (["y"], [3, 4])})
    ds.attrs["other"] = ds2
    ds2.attrs["other"] = ds

    # TODO: cannot use assert_identical on recursive Vars yet...
    # lets just ensure that deep copy works without RecursionError
    ds.copy(deep=True)
    ds2.copy(deep=True)


def test_clip(ds) -> None:
    result = ds.clip(min=0.5)
    assert all((result.min(...) >= 0.5).values())

    result = ds.clip(max=0.5)
    assert all((result.max(...) <= 0.5).values())

    result = ds.clip(min=0.25, max=0.75)
    assert all((result.min(...) >= 0.25).values())
    assert all((result.max(...) <= 0.75).values())

    result = ds.clip(min=ds.mean("y"), max=ds.mean("y"))
    assert result.dims == ds.dims


class TestDropDuplicates:
    @pytest.mark.parametrize("keep", ["first", "last", False])
    def test_drop_duplicates_1d(self, keep) -> None:
        ds = xr.Dataset(
            {"a": ("time", [0, 5, 6, 7]), "b": ("time", [9, 3, 8, 2])},
            coords={"time": [0, 0, 1, 2]},
        )

        if keep == "first":
            a = [0, 6, 7]
            b = [9, 8, 2]
            time = [0, 1, 2]
        elif keep == "last":
            a = [5, 6, 7]
            b = [3, 8, 2]
            time = [0, 1, 2]
        else:
            a = [6, 7]
            b = [8, 2]
            time = [1, 2]

        expected = xr.Dataset(
            {"a": ("time", a), "b": ("time", b)}, coords={"time": time}
        )
        result = ds.drop_duplicates("time", keep=keep)
        assert_equal(expected, result)

        with pytest.raises(ValueError, match="['space'] not found"):
            ds.drop_duplicates("space", keep=keep)


class TestNumpyCoercion:
    def test_from_numpy(self) -> None:
        ds = xr.Dataset({"a": ("x", [1, 2, 3])}, coords={"lat": ("x", [4, 5, 6])})

        assert_identical(ds.as_numpy(), ds)

    @requires_dask
    def test_from_dask(self) -> None:
        ds = xr.Dataset({"a": ("x", [1, 2, 3])}, coords={"lat": ("x", [4, 5, 6])})
        ds_chunked = ds.chunk(1)

        assert_identical(ds_chunked.as_numpy(), ds.compute())

    @requires_pint
    def test_from_pint(self) -> None:
        from pint import Quantity

        arr = np.array([1, 2, 3])
        ds = xr.Dataset(
            {"a": ("x", Quantity(arr, units="Pa"))},
            coords={"lat": ("x", Quantity(arr + 3, units="m"))},
        )

        expected = xr.Dataset({"a": ("x", [1, 2, 3])}, coords={"lat": ("x", arr + 3)})
        assert_identical(ds.as_numpy(), expected)

    @requires_sparse
    def test_from_sparse(self) -> None:
        import sparse

        arr = np.diagflat([1, 2, 3])
        sparr = sparse.COO.from_numpy(arr)
        ds = xr.Dataset(
            {"a": (["x", "y"], sparr)}, coords={"elev": (("x", "y"), sparr + 3)}
        )

        expected = xr.Dataset(
            {"a": (["x", "y"], arr)}, coords={"elev": (("x", "y"), arr + 3)}
        )
        assert_identical(ds.as_numpy(), expected)

    @requires_cupy
    def test_from_cupy(self) -> None:
        import cupy as cp

        arr = np.array([1, 2, 3])
        ds = xr.Dataset(
            {"a": ("x", cp.array(arr))}, coords={"lat": ("x", cp.array(arr + 3))}
        )

        expected = xr.Dataset({"a": ("x", [1, 2, 3])}, coords={"lat": ("x", arr + 3)})
        assert_identical(ds.as_numpy(), expected)

    @requires_dask
    @requires_pint
    def test_from_pint_wrapping_dask(self) -> None:
        import dask
        from pint import Quantity

        arr = np.array([1, 2, 3])
        d = dask.array.from_array(arr)
        ds = xr.Dataset(
            {"a": ("x", Quantity(d, units="Pa"))},
            coords={"lat": ("x", Quantity(d, units="m") * 2)},
        )

        result = ds.as_numpy()
        expected = xr.Dataset({"a": ("x", arr)}, coords={"lat": ("x", arr * 2)})
        assert_identical(result, expected)


def test_string_keys_typing() -> None:
    """Tests that string keys to `variables` are permitted by mypy"""

    da = xr.DataArray(np.arange(10), dims=["x"])
    ds = xr.Dataset(dict(x=da))
    mapping = {"y": da}
    ds.assign(variables=mapping)


def test_transpose_error() -> None:
    # Transpose dataset with list as argument
    # Should raise error
    ds = xr.Dataset({"foo": (("x", "y"), [[21]]), "bar": (("x", "y"), [[12]])})

    with pytest.raises(
        TypeError,
        match=re.escape(
            "transpose requires dims to be passed as multiple arguments. Expected `'y', 'x'`. Received `['y', 'x']` instead"
        ),
    ):
        ds.transpose(["y", "x"])  # type: ignore<|MERGE_RESOLUTION|>--- conflicted
+++ resolved
@@ -6435,7 +6435,6 @@
     assert "unicode" in result
 
 
-<<<<<<< HEAD
 @pytest.fixture(params=[1])
 def ds(request, backend):
     if request.param == 1:
@@ -6485,7 +6484,7 @@
         ("count", ()),
     ],
 )
-def test_rolling_keep_attrs(funcname, argument):
+def test_rolling_keep_attrs(funcname, argument) -> None:
     global_attrs = {"units": "test", "long_name": "testing"}
     da_attrs = {"da_attr": "test"}
     da_not_rolled_attrs = {"da_not_rolled_attr": "test"}
@@ -6552,7 +6551,7 @@
     assert result.da_not_rolled.name == "da_not_rolled"
 
 
-def test_rolling_properties(ds):
+def test_rolling_properties(ds) -> None:
     # catching invalid args
     with pytest.raises(ValueError, match="window must be > 0"):
         ds.rolling(time=-2)
@@ -6569,7 +6568,7 @@
 @pytest.mark.parametrize("center", (True, False, None))
 @pytest.mark.parametrize("pad", (False,))
 @pytest.mark.parametrize("backend", ["numpy"], indirect=True)
-def test_rolling_wrapped_bottleneck(ds, name, min_periods, key, center, pad):
+def test_rolling_wrapped_bottleneck(ds, name, min_periods, key, center, pad) -> None:
     import bottleneck as bn
 
     # Test all bottleneck functions
@@ -6594,61 +6593,10 @@
     assert_equal(actual[key], expected[key].isel(time=expected_indices))
 
 
-@requires_numbagg
-@pytest.mark.parametrize("backend", ["numpy"], indirect=True)
-def test_rolling_exp(ds):
-
-    result = ds.rolling_exp(time=10, window_type="span").mean()
-    assert isinstance(result, Dataset)
-
-
-@requires_numbagg
-@pytest.mark.parametrize("backend", ["numpy"], indirect=True)
-def test_rolling_exp_keep_attrs(ds):
-
-    attrs_global = {"attrs": "global"}
-    attrs_z1 = {"attr": "z1"}
-
-    ds.attrs = attrs_global
-    ds.z1.attrs = attrs_z1
-
-    # attrs are kept per default
-    result = ds.rolling_exp(time=10).mean()
-    assert result.attrs == attrs_global
-    assert result.z1.attrs == attrs_z1
-
-    # discard attrs
-    result = ds.rolling_exp(time=10).mean(keep_attrs=False)
-    assert result.attrs == {}
-    assert result.z1.attrs == {}
-
-    # test discard attrs using global option
-    with set_options(keep_attrs=False):
-        result = ds.rolling_exp(time=10).mean()
-    assert result.attrs == {}
-    assert result.z1.attrs == {}
-
-    # keyword takes precedence over global option
-    with set_options(keep_attrs=False):
-        result = ds.rolling_exp(time=10).mean(keep_attrs=True)
-    assert result.attrs == attrs_global
-    assert result.z1.attrs == attrs_z1
-
-    with set_options(keep_attrs=True):
-        result = ds.rolling_exp(time=10).mean(keep_attrs=False)
-    assert result.attrs == {}
-    assert result.z1.attrs == {}
-
-    with pytest.warns(
-        UserWarning, match="Passing ``keep_attrs`` to ``rolling_exp`` has no effect."
-    ):
-        ds.rolling_exp(time=10, keep_attrs=True)
-
-
 @pytest.mark.parametrize("center", (True, False))
 @pytest.mark.parametrize("min_periods", (None, 1, 2, 3))
 @pytest.mark.parametrize("window", (1, 2, 3, 4))
-def test_rolling_pandas_compat(center, window, min_periods):
+def test_rolling_pandas_compat(center, window, min_periods) -> None:
     df = pd.DataFrame(
         {
             "x": np.random.randn(20),
@@ -6670,7 +6618,7 @@
 
 @pytest.mark.parametrize("center", (True, False))
 @pytest.mark.parametrize("window", (1, 2, 3, 4))
-def test_rolling_construct(center, window):
+def test_rolling_construct(center, window) -> None:
     count = 20
     df = pd.DataFrame(
         {
@@ -6723,8 +6671,7 @@
 @pytest.mark.parametrize("min_periods", (None, 1, 2, 3))
 @pytest.mark.parametrize("window", (1, 2, 3, 4))
 @pytest.mark.parametrize("name", ("sum", "mean", "std", "var", "min", "max", "median"))
-def test_rolling_reduce(ds, center, min_periods, window, name):
-
+def test_rolling_reduce(ds, center, min_periods, window, name) -> None:
     if min_periods is not None and window < min_periods:
         min_periods = window
 
@@ -6751,7 +6698,7 @@
 @pytest.mark.parametrize("min_periods", (None, 1))
 @pytest.mark.parametrize("name", ("sum", "max"))
 @pytest.mark.parametrize("dask", (True, False))
-def test_ndrolling_reduce(ds, center, min_periods, name, dask):
+def test_ndrolling_reduce(ds, center, min_periods, name, dask) -> None:
     if dask and has_dask:
         ds = ds.chunk({"x": 4})
 
@@ -6782,7 +6729,7 @@
 @pytest.mark.parametrize("center", (True, False, (True, False)))
 @pytest.mark.parametrize("fill_value", (np.nan, 0.0))
 @pytest.mark.parametrize("dask", (True, False))
-def test_ndrolling_construct(center, fill_value, dask):
+def test_ndrolling_construct(center, fill_value, dask) -> None:
     da = DataArray(
         np.arange(5 * 6 * 7).reshape(5, 6, 7).astype(float),
         dims=["x", "y", "z"],
@@ -6806,12 +6753,8 @@
     assert_allclose(actual, expected)
 
 
-def test_raise_no_warning_for_nan_in_binary_ops():
-    with pytest.warns(None) as record:
-=======
 def test_raise_no_warning_for_nan_in_binary_ops() -> None:
     with assert_no_warnings():
->>>>>>> a28e9b55
         Dataset(data_vars={"x": ("y", [1, 2, np.NaN])}) > 0
 
 
