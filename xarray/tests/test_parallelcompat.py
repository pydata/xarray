--- conflicted
+++ resolved
@@ -6,7 +6,6 @@
 import numpy as np
 import pytest
 
-<<<<<<< HEAD
 from xarray.namedarray._typing import (
     _Chunks,
     _ChunksLike,
@@ -15,11 +14,7 @@
     chunkedduckarray,
     duckarray,
 )
-=======
 from xarray import set_options
-from xarray.core.types import T_Chunks, T_DuckArray, T_NormalizedChunks
-from xarray.namedarray._typing import _Chunks
->>>>>>> d5f84dd1
 from xarray.namedarray.daskmanager import DaskManager
 from xarray.namedarray.parallelcompat import (
     ChunkManagerEntrypoint,
