from collections import OrderedDict

import numpy as np
import pytest
from numpy.testing import assert_allclose

import xarray as xr

<<<<<<< HEAD
=======

@pytest.mark.xfail(reason="Bug in bottleneck : bottleneck#393")
>>>>>>> cf5485e2
def test_issue_6002():
    """Ref: https://github.com/pydata/xarray/issues/6002"""

    n_time = 1  # 1 : Fails, 2 : everything is fine

    from xarray.core.options import OPTIONS

    OPTIONS["use_bottleneck"] = True  # Set to False for work-around

    # Build some dataset
    dirs = np.linspace(0, 360, num=121)
    freqs = np.linspace(0, 4, num=192)
    spec_data = np.random.random(size=(n_time, 192, 121))

    dims = ("time", "freq", "dir")
    coords = OrderedDict()
    coords["time"] = range(n_time)
    coords["freq"] = freqs
    coords["dir"] = dirs

    xdata = xr.DataArray(
        data=spec_data,
        coords=coords,
        dims=dims,
        name="Spec name",
    ).to_dataset()

    expected = np.max(spec_data)

    xdata = xdata.transpose(..., "freq")  # remove this line and the script will run

    tm = xdata.max()

    assert_allclose(tm, expected)<|MERGE_RESOLUTION|>--- conflicted
+++ resolved
@@ -6,11 +6,8 @@
 
 import xarray as xr
 
-<<<<<<< HEAD
-=======
 
 @pytest.mark.xfail(reason="Bug in bottleneck : bottleneck#393")
->>>>>>> cf5485e2
 def test_issue_6002():
     """Ref: https://github.com/pydata/xarray/issues/6002"""
 
