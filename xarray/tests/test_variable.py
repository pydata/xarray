--- conflicted
+++ resolved
@@ -615,13 +615,8 @@
         self.assertVariableIdentical(expected, as_variable(expected))
 
         ds = Dataset({'x': expected})
-<<<<<<< HEAD
-        self.assertVariableIdentical(expected,
-                                     as_variable(ds['x']).to_base_variable())
-=======
         var = as_variable(ds['x']).to_base_variable()
         self.assertVariableIdentical(expected, var)
->>>>>>> 22ff955d
         self.assertNotIsInstance(ds['x'], Variable)
         self.assertIsInstance(as_variable(ds['x']), Variable)
 
