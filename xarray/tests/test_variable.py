from __future__ import annotations

import warnings
from abc import ABC
from copy import copy, deepcopy
from datetime import datetime, timedelta
from textwrap import dedent
from typing import Generic

import numpy as np
import pandas as pd
import pytest
import pytz

from xarray import DataArray, Dataset, IndexVariable, Variable, set_options
from xarray.core import dtypes, duck_array_ops, indexing
from xarray.core.common import full_like, ones_like, zeros_like
from xarray.core.indexing import (
    BasicIndexer,
    CopyOnWriteArray,
    DaskIndexingAdapter,
    LazilyIndexedArray,
    MemoryCachedArray,
    NumpyIndexingAdapter,
    OuterIndexer,
    PandasIndexingAdapter,
    VectorizedIndexer,
)
from xarray.core.types import T_DuckArray
from xarray.core.utils import NDArrayMixin
from xarray.core.variable import as_compatible_data, as_variable
from xarray.namedarray.pycompat import array_type
from xarray.tests import (
    assert_allclose,
    assert_array_equal,
    assert_equal,
    assert_identical,
    assert_no_warnings,
<<<<<<< HEAD
=======
    has_dask_ge_2024_11_0,
    has_pandas_3,
>>>>>>> d5f84dd1
    raise_if_dask_computes,
    requires_bottleneck,
    requires_cupy,
    requires_dask,
    requires_pint,
    requires_sparse,
    source_ndarray,
)
from xarray.tests.test_namedarray import NamedArraySubclassobjects

dask_array_type = array_type("dask")

_PAD_XR_NP_ARGS = [
    [{"x": (2, 1)}, ((2, 1), (0, 0), (0, 0))],
    [{"x": 1}, ((1, 1), (0, 0), (0, 0))],
    [{"y": (0, 3)}, ((0, 0), (0, 3), (0, 0))],
    [{"x": (3, 1), "z": (2, 0)}, ((3, 1), (0, 0), (2, 0))],
    [{"x": (3, 1), "z": 2}, ((3, 1), (0, 0), (2, 2))],
]


@pytest.fixture
def var():
    return Variable(dims=list("xyz"), data=np.random.rand(3, 4, 5))


@pytest.mark.parametrize(
    "data",
    [
        np.array(["a", "bc", "def"], dtype=object),
        np.array(["2019-01-01", "2019-01-02", "2019-01-03"], dtype="datetime64[ns]"),
    ],
)
def test_as_compatible_data_writeable(data):
    pd.set_option("mode.copy_on_write", True)
    # GH8843, ensure writeable arrays for data_vars even with
    # pandas copy-on-write mode
    assert as_compatible_data(data).flags.writeable
    pd.reset_option("mode.copy_on_write")


class VariableSubclassobjects(NamedArraySubclassobjects, ABC):
    @pytest.fixture
    def target(self, data):
        data = 0.5 * np.arange(10).reshape(2, 5)
        return Variable(["x", "y"], data)

    def test_getitem_dict(self):
        v = self.cls(["x"], np.random.randn(5))
        actual = v[{"x": 0}]
        expected = v[0]
        assert_identical(expected, actual)

    def test_getitem_1d(self):
        data = np.array([0, 1, 2])
        v = self.cls(["x"], data)

        v_new = v[dict(x=[0, 1])]
        assert v_new.dims == ("x",)
        assert_array_equal(v_new, data[[0, 1]])

        v_new = v[dict(x=slice(None))]
        assert v_new.dims == ("x",)
        assert_array_equal(v_new, data)

        v_new = v[dict(x=Variable("a", [0, 1]))]
        assert v_new.dims == ("a",)
        assert_array_equal(v_new, data[[0, 1]])

        v_new = v[dict(x=1)]
        assert v_new.dims == ()
        assert_array_equal(v_new, data[1])

        # tuple argument
        v_new = v[slice(None)]
        assert v_new.dims == ("x",)
        assert_array_equal(v_new, data)

    def test_getitem_1d_fancy(self):
        v = self.cls(["x"], [0, 1, 2])
        # 1d-variable should be indexable by multi-dimensional Variable
        ind = Variable(("a", "b"), [[0, 1], [0, 1]])
        v_new = v[ind]
        assert v_new.dims == ("a", "b")
        expected = np.array(v._data)[([0, 1], [0, 1]), ...]
        assert_array_equal(v_new, expected)

        # boolean indexing
        ind = Variable(("x",), [True, False, True])
        v_new = v[ind]
        assert_identical(v[[0, 2]], v_new)
        v_new = v[[True, False, True]]
        assert_identical(v[[0, 2]], v_new)

        with pytest.raises(IndexError, match=r"Boolean indexer should"):
            ind = Variable(("a",), [True, False, True])
            v[ind]

    def test_getitem_with_mask(self):
        v = self.cls(["x"], [0, 1, 2])
        assert_identical(v._getitem_with_mask(-1), Variable((), np.nan))
        assert_identical(
            v._getitem_with_mask([0, -1, 1]), self.cls(["x"], [0, np.nan, 1])
        )
        assert_identical(v._getitem_with_mask(slice(2)), self.cls(["x"], [0, 1]))
        assert_identical(
            v._getitem_with_mask([0, -1, 1], fill_value=-99),
            self.cls(["x"], [0, -99, 1]),
        )

    def test_getitem_with_mask_size_zero(self):
        v = self.cls(["x"], [])
        assert_identical(v._getitem_with_mask(-1), Variable((), np.nan))
        assert_identical(
            v._getitem_with_mask([-1, -1, -1]),
            self.cls(["x"], [np.nan, np.nan, np.nan]),
        )

    def test_getitem_with_mask_nd_indexer(self):
        v = self.cls(["x"], [0, 1, 2])
        indexer = Variable(("x", "y"), [[0, -1], [-1, 2]])
        assert_identical(v._getitem_with_mask(indexer, fill_value=-1), indexer)

    def _assertIndexedLikeNDArray(self, variable, expected_value0, expected_dtype=None):
        """Given a 1-dimensional variable, verify that the variable is indexed
        like a numpy.ndarray.
        """
        assert variable[0].shape == ()
        assert variable[0].ndim == 0
        assert variable[0].size == 1
        # test identity
        assert variable.equals(variable.copy())
        assert variable.identical(variable.copy())
        # check value is equal for both ndarray and Variable
        with warnings.catch_warnings():
            warnings.filterwarnings("ignore", "In the future, 'NAT == x'")
            np.testing.assert_equal(variable.values[0], expected_value0)
            np.testing.assert_equal(variable[0].values, expected_value0)
        # check type or dtype is consistent for both ndarray and Variable
        if expected_dtype is None:
            # check output type instead of array dtype
            assert type(variable.values[0]) is type(expected_value0)
            assert type(variable[0].values) is type(expected_value0)
        elif expected_dtype is not False:
            assert variable.values[0].dtype == expected_dtype
            assert variable[0].values.dtype == expected_dtype

    def test_index_0d_int(self):
        for value, dtype in [(0, np.int_), (np.int32(0), np.int32)]:
            x = self.cls(["x"], [value])
            self._assertIndexedLikeNDArray(x, value, dtype)

    def test_index_0d_float(self):
        for value, dtype in [(0.5, float), (np.float32(0.5), np.float32)]:
            x = self.cls(["x"], [value])
            self._assertIndexedLikeNDArray(x, value, dtype)

    def test_index_0d_string(self):
        value = "foo"
        dtype = np.dtype("U3")
        x = self.cls(["x"], [value])
        self._assertIndexedLikeNDArray(x, value, dtype)

    @pytest.mark.filterwarnings("ignore:Converting non-default")
    def test_index_0d_datetime(self):
        d = datetime(2000, 1, 1)
        x = self.cls(["x"], [d])
        self._assertIndexedLikeNDArray(x, np.datetime64(d))

        x = self.cls(["x"], [np.datetime64(d)])
        self._assertIndexedLikeNDArray(x, np.datetime64(d), "datetime64[us]")

        x = self.cls(["x"], pd.DatetimeIndex([d]))
        self._assertIndexedLikeNDArray(x, np.datetime64(d), "datetime64[ns]")

    @pytest.mark.filterwarnings("ignore:Converting non-default")
    def test_index_0d_timedelta64(self):
        td = timedelta(hours=1)
        # todo: discussion needed
        td64 = np.timedelta64(td, "ns")
        x = self.cls(["x"], [td64])
        self._assertIndexedLikeNDArray(x, td64, np.dtype("timedelta64[ns]"))

        x = self.cls(["x"], pd.to_timedelta([td]))
        self._assertIndexedLikeNDArray(x, np.timedelta64(td), "timedelta64[ns]")

    def test_index_0d_not_a_time(self):
        d = np.datetime64("NaT", "ns")
        x = self.cls(["x"], [d])
        self._assertIndexedLikeNDArray(x, d)

    def test_index_0d_object(self):
        class HashableItemWrapper:
            def __init__(self, item):
                self.item = item

            def __eq__(self, other):
                return self.item == other.item

            def __hash__(self):
                return hash(self.item)

            def __repr__(self):
                return f"{type(self).__name__}(item={self.item!r})"

        item = HashableItemWrapper((1, 2, 3))
        x = self.cls("x", [item])
        self._assertIndexedLikeNDArray(x, item, expected_dtype=False)

    def test_0d_object_array_with_list(self):
        listarray = np.empty((1,), dtype=object)
        listarray[0] = [1, 2, 3]
        x = self.cls("x", listarray)
        assert_array_equal(x.data, listarray)
        assert_array_equal(x[0].data, listarray.squeeze())
        assert_array_equal(x.squeeze().data, listarray.squeeze())

    @pytest.mark.filterwarnings("ignore:Converting non-default")
    def test_index_and_concat_datetime(self):
        # regression test for #125
        date_range = pd.date_range("2011-09-01", periods=10)
        for dates in [date_range, date_range.values, date_range.to_pydatetime()]:
            expected = self.cls("t", dates)
            for times in [
                [expected[i] for i in range(10)],
                [expected[i : (i + 1)] for i in range(10)],
                [expected[[i]] for i in range(10)],
            ]:
                actual = Variable.concat(times, "t")
                assert expected.dtype == actual.dtype
                assert_array_equal(expected, actual)

    def test_0d_time_data(self):
        # regression test for #105
        x = self.cls("time", pd.date_range("2000-01-01", periods=5))
        expected = np.datetime64("2000-01-01", "ns")
        assert x[0].values == expected

    dt64_data = pd.date_range("2000-01-01", periods=3)

    @pytest.mark.filterwarnings("ignore:Converting non-default")
    @pytest.mark.parametrize(
        "values, unit",
        [
            (dt64_data, "ns"),
            (dt64_data.values, "ns"),
            (dt64_data.values.astype("datetime64[s]"), "s"),
            (dt64_data.to_pydatetime(), "ns"),
        ],
    )
    def test_datetime64_conversion(self, values, unit):
        # todo: check, if this test is OK
        v = self.cls(["t"], values)
        assert v.dtype == np.dtype(f"datetime64[{unit}]")
        assert_array_equal(v.values, self.dt64_data.values)
        assert v.values.dtype == np.dtype(f"datetime64[{unit}]")

    td64_data = pd.timedelta_range(start=0, periods=3)

    @pytest.mark.filterwarnings("ignore:Converting non-default")
    @pytest.mark.parametrize(
        "values, unit",
        [
            (td64_data, "ns"),
            (td64_data.values, "ns"),
            (td64_data.values.astype("timedelta64[s]"), "s"),
            (td64_data.to_pytimedelta(), "ns"),
        ],
    )
    def test_timedelta64_conversion(self, values, unit):
        # todo: check, if this test is OK
        v = self.cls(["t"], values)
        assert v.dtype == np.dtype(f"timedelta64[{unit}]")
        assert_array_equal(v.values, self.td64_data.values)
        assert v.values.dtype == np.dtype(f"timedelta64[{unit}]")

    def test_object_conversion(self):
        data = np.arange(5).astype(str).astype(object)
        actual = self.cls("x", data)
        assert actual.dtype == data.dtype

    @pytest.mark.filterwarnings("ignore:Converting non-default")
    def test_datetime64_valid_range(self):
        # todo: test still needed?
        data = np.datetime64("1250-01-01", "us")
        self.cls(["t"], [data])

    @pytest.mark.filterwarnings("ignore:Converting non-default")
    def test_timedelta64_valid_range(self):
        # todo: test still needed?
        data = np.timedelta64("200000", "D")
        self.cls(["t"], [data])

    def test_pandas_data(self):
        v = self.cls(["x"], pd.Series([0, 1, 2], index=[3, 2, 1]))
        assert_identical(v, v[[0, 1, 2]])
        v = self.cls(["x"], pd.Index([0, 1, 2]))
        assert v[0].values == v.values[0]

    def test_pandas_period_index(self):
        v = self.cls(["x"], pd.period_range(start="2000", periods=20, freq="D"))
        v = v.load()  # for dask-based Variable
        assert v[0] == pd.Period("2000", freq="D")
        assert "Period('2000-01-01', 'D')" in repr(v)

    @pytest.mark.parametrize("dtype", [float, int])
    def test_1d_math(self, dtype: np.typing.DTypeLike) -> None:
        x = np.arange(5, dtype=dtype)
        y = np.ones(5, dtype=dtype)

        # should we need `.to_base_variable()`?
        # probably a break that `+v` changes type?
        v = self.cls(["x"], x)
        base_v = v.to_base_variable()
        # unary ops
        assert_identical(base_v, +v)
        assert_identical(base_v, abs(v))
        assert_array_equal((-v).values, -x)
        # binary ops with numbers
        assert_identical(base_v, v + 0)
        assert_identical(base_v, 0 + v)
        assert_identical(base_v, v * 1)
        if dtype is int:
            assert_identical(base_v, v << 0)
            assert_array_equal(v << 3, x << 3)
            assert_array_equal(v >> 2, x >> 2)
        # binary ops with numpy arrays
        assert_array_equal((v * x).values, x**2)
        assert_array_equal((x * v).values, x**2)
        assert_array_equal(v - y, v - 1)
        assert_array_equal(y - v, 1 - v)
        if dtype is int:
            assert_array_equal(v << x, x << x)
            assert_array_equal(v >> x, x >> x)
        # verify attributes are dropped
        v2 = self.cls(["x"], x, {"units": "meters"})
        with set_options(keep_attrs=False):
            assert_identical(base_v, +v2)
        # binary ops with all variables
        assert_array_equal(v + v, 2 * v)
        w = self.cls(["x"], y, {"foo": "bar"})
        assert_identical(v + w, self.cls(["x"], x + y).to_base_variable())
        assert_array_equal((v * w).values, x * y)

        # something complicated
        assert_array_equal((v**2 * w - 1 + x).values, x**2 * y - 1 + x)
        # make sure dtype is preserved (for Index objects)
        assert dtype == (+v).dtype
        assert dtype == (+v).values.dtype
        assert dtype == (0 + v).dtype
        assert dtype == (0 + v).values.dtype
        # check types of returned data
        assert isinstance(+v, Variable)
        assert not isinstance(+v, IndexVariable)
        assert isinstance(0 + v, Variable)
        assert not isinstance(0 + v, IndexVariable)

    def test_1d_reduce(self):
        x = np.arange(5)
        v = self.cls(["x"], x)
        actual = v.sum()
        expected = Variable((), 10)
        assert_identical(expected, actual)
        assert type(actual) is Variable

    def test_array_interface(self):
        x = np.arange(5)
        v = self.cls(["x"], x)
        assert_array_equal(np.asarray(v), x)
        # test patched in methods
        assert_array_equal(v.astype(float), x.astype(float))
        # think this is a break, that argsort changes the type
        assert_identical(v.argsort(), v.to_base_variable())
        assert_identical(v.clip(2, 3), self.cls("x", x.clip(2, 3)).to_base_variable())
        # test ufuncs
        assert_identical(np.sin(v), self.cls(["x"], np.sin(x)).to_base_variable())
        assert isinstance(np.sin(v), Variable)
        assert not isinstance(np.sin(v), IndexVariable)

    def example_1d_objects(self):
        for data in [
            range(3),
            0.5 * np.arange(3),
            0.5 * np.arange(3, dtype=np.float32),
            pd.date_range("2000-01-01", periods=3),
            np.array(["a", "b", "c"], dtype=object),
        ]:
            yield (self.cls("x", data), data)

    def test___array__(self):
        for v, data in self.example_1d_objects():
            assert_array_equal(v.values, np.asarray(data))
            assert_array_equal(np.asarray(v), np.asarray(data))
            assert v[0].values == np.asarray(data)[0]
            assert np.asarray(v[0]) == np.asarray(data)[0]

    def test_equals_all_dtypes(self):
        for v, _ in self.example_1d_objects():
            v2 = v.copy()
            assert v.equals(v2)
            assert v.identical(v2)
            assert v.no_conflicts(v2)
            assert v[0].equals(v2[0])
            assert v[0].identical(v2[0])
            assert v[0].no_conflicts(v2[0])
            assert v[:2].equals(v2[:2])
            assert v[:2].identical(v2[:2])
            assert v[:2].no_conflicts(v2[:2])

    def test_eq_all_dtypes(self):
        # ensure that we don't choke on comparisons for which numpy returns
        # scalars
        expected = Variable("x", 3 * [False])
        for v, _ in self.example_1d_objects():
            actual = "z" == v
            assert_identical(expected, actual)
            actual = ~("z" != v)
            assert_identical(expected, actual)

    def test_encoding_preserved(self):
        expected = self.cls("x", range(3), {"foo": 1}, {"bar": 2})
        for actual in [
            expected.T,
            expected[...],
            expected.squeeze(),
            expected.isel(x=slice(None)),
            expected.set_dims({"x": 3}),
            expected.copy(deep=True),
            expected.copy(deep=False),
        ]:
            assert_identical(expected.to_base_variable(), actual.to_base_variable())
            assert expected.encoding == actual.encoding

    def test_drop_encoding(self) -> None:
        encoding1 = {"scale_factor": 1}
        # encoding set via cls constructor
        v1 = self.cls(["a"], [0, 1, 2], encoding=encoding1)
        assert v1.encoding == encoding1
        v2 = v1.drop_encoding()
        assert v1.encoding == encoding1
        assert v2.encoding == {}

        # encoding set via setter
        encoding3 = {"scale_factor": 10}
        v3 = self.cls(["a"], [0, 1, 2], encoding=encoding3)
        assert v3.encoding == encoding3
        v4 = v3.drop_encoding()
        assert v3.encoding == encoding3
        assert v4.encoding == {}

    def test_concat(self):
        x = np.arange(5)
        y = np.arange(5, 10)
        v = self.cls(["a"], x)
        w = self.cls(["a"], y)
        assert_identical(
            Variable(["b", "a"], np.array([x, y])), Variable.concat([v, w], "b")
        )
        assert_identical(
            Variable(["b", "a"], np.array([x, y])), Variable.concat((v, w), "b")
        )
        assert_identical(
            Variable(["b", "a"], np.array([x, y])), Variable.concat((v, w), "b")
        )
        with pytest.raises(ValueError, match=r"Variable has dimensions"):
            Variable.concat([v, Variable(["c"], y)], "b")
        # test indexers
        actual = Variable.concat(
            [v, w], positions=[np.arange(0, 10, 2), np.arange(1, 10, 2)], dim="a"
        )
        expected = Variable("a", np.array([x, y]).ravel(order="F"))
        assert_identical(expected, actual)
        # test concatenating along a dimension
        v = Variable(["time", "x"], np.random.random((10, 8)))
        assert_identical(v, Variable.concat([v[:5], v[5:]], "time"))
        assert_identical(v, Variable.concat([v[:5], v[5:6], v[6:]], "time"))
        assert_identical(v, Variable.concat([v[:1], v[1:]], "time"))
        # test dimension order
        assert_identical(v, Variable.concat([v[:, :5], v[:, 5:]], "x"))
        with pytest.raises(ValueError, match=r"all input arrays must have"):
            Variable.concat([v[:, 0], v[:, 1:]], "x")

    def test_concat_attrs(self):
        # always keep attrs from first variable
        v = self.cls("a", np.arange(5), {"foo": "bar"})
        w = self.cls("a", np.ones(5))
        expected = self.cls(
            "a", np.concatenate([np.arange(5), np.ones(5)])
        ).to_base_variable()
        expected.attrs["foo"] = "bar"
        assert_identical(expected, Variable.concat([v, w], "a"))

    def test_concat_fixed_len_str(self):
        # regression test for #217
        for kind in ["S", "U"]:
            x = self.cls("animal", np.array(["horse"], dtype=kind))
            y = self.cls("animal", np.array(["aardvark"], dtype=kind))
            actual = Variable.concat([x, y], "animal")
            expected = Variable("animal", np.array(["horse", "aardvark"], dtype=kind))
            assert_equal(expected, actual)

    def test_concat_number_strings(self):
        # regression test for #305
        a = self.cls("x", ["0", "1", "2"])
        b = self.cls("x", ["3", "4"])
        actual = Variable.concat([a, b], dim="x")
        expected = Variable("x", np.arange(5).astype(str))
        assert_identical(expected, actual)
        assert actual.dtype.kind == expected.dtype.kind

    def test_concat_mixed_dtypes(self):
        a = self.cls("x", [0, 1])
        b = self.cls("x", ["two"])
        actual = Variable.concat([a, b], dim="x")
        expected = Variable("x", np.array([0, 1, "two"], dtype=object))
        assert_identical(expected, actual)
        assert actual.dtype == object

    @pytest.mark.parametrize("deep", [True, False])
    @pytest.mark.parametrize("astype", [float, int, str])
    def test_copy(self, deep: bool, astype: type[object]) -> None:
        v = self.cls("x", (0.5 * np.arange(10)).astype(astype), {"foo": "bar"})
        w = v.copy(deep=deep)
        assert type(v) is type(w)
        assert_identical(v, w)
        assert v.dtype == w.dtype
        if self.cls is Variable:
            if deep:
                assert source_ndarray(v.values) is not source_ndarray(w.values)
            else:
                assert source_ndarray(v.values) is source_ndarray(w.values)
        assert_identical(v, copy(v))

    def test_copy_deep_recursive(self) -> None:
        # GH:issue:7111

        # direct recursion
        v = self.cls("x", [0, 1])
        v.attrs["other"] = v

        # TODO: cannot use assert_identical on recursive Vars yet...
        # lets just ensure that deep copy works without RecursionError
        v.copy(deep=True)

        # indirect recursion
        v2 = self.cls("y", [2, 3])
        v.attrs["other"] = v2
        v2.attrs["other"] = v

        # TODO: cannot use assert_identical on recursive Vars yet...
        # lets just ensure that deep copy works without RecursionError
        v.copy(deep=True)
        v2.copy(deep=True)

    def test_copy_index(self):
        midx = pd.MultiIndex.from_product(
            [["a", "b"], [1, 2], [-1, -2]], names=("one", "two", "three")
        )
        v = self.cls("x", midx)
        for deep in [True, False]:
            w = v.copy(deep=deep)
            assert isinstance(w._data, PandasIndexingAdapter)
            assert isinstance(w.to_index(), pd.MultiIndex)
            assert_array_equal(v._data.array, w._data.array)

    def test_copy_with_data(self) -> None:
        orig = Variable(("x", "y"), [[1.5, 2.0], [3.1, 4.3]], {"foo": "bar"})
        new_data = np.array([[2.5, 5.0], [7.1, 43]])
        actual = orig.copy(data=new_data)
        expected = orig.copy()
        expected.data = new_data
        assert_identical(expected, actual)

    def test_copy_with_data_errors(self) -> None:
        orig = Variable(("x", "y"), [[1.5, 2.0], [3.1, 4.3]], {"foo": "bar"})
        new_data = [2.5, 5.0]
        with pytest.raises(ValueError, match=r"must match shape of object"):
            orig.copy(data=new_data)  # type: ignore[arg-type]

    def test_copy_index_with_data(self) -> None:
        orig = IndexVariable("x", np.arange(5))
        new_data = np.arange(5, 10)
        actual = orig.copy(data=new_data)
        expected = IndexVariable("x", np.arange(5, 10))
        assert_identical(expected, actual)

    def test_copy_index_with_data_errors(self) -> None:
        orig = IndexVariable("x", np.arange(5))
        new_data = np.arange(5, 20)
        with pytest.raises(ValueError, match=r"must match shape of object"):
            orig.copy(data=new_data)
        with pytest.raises(ValueError, match=r"Cannot assign to the .data"):
            orig.data = new_data
        with pytest.raises(ValueError, match=r"Cannot assign to the .values"):
            orig.values = new_data

    def test_replace(self):
        var = Variable(("x", "y"), [[1.5, 2.0], [3.1, 4.3]], {"foo": "bar"})
        result = var._replace()
        assert_identical(result, var)

        new_data = np.arange(4).reshape(2, 2)
        result = var._replace(data=new_data)
        assert_array_equal(result.data, new_data)

    def test_real_and_imag(self):
        v = self.cls("x", np.arange(3) - 1j * np.arange(3), {"foo": "bar"})
        expected_re = self.cls("x", np.arange(3), {"foo": "bar"})
        assert_identical(v.real, expected_re)

        expected_im = self.cls("x", -np.arange(3), {"foo": "bar"})
        assert_identical(v.imag, expected_im)

        expected_abs = self.cls("x", np.sqrt(2 * np.arange(3) ** 2)).to_base_variable()
        assert_allclose(abs(v), expected_abs)

    def test_aggregate_complex(self):
        # should skip NaNs
        v = self.cls("x", [1, 2j, np.nan])
        expected = Variable((), 0.5 + 1j)
        assert_allclose(v.mean(), expected)

    def test_pandas_categorical_dtype(self):
        data = pd.Categorical(np.arange(10, dtype="int64"))
        v = self.cls("x", data)
        print(v)  # should not error
        assert v.dtype == "int64"

    def test_pandas_datetime64_with_tz(self):
        data = pd.date_range(
            start="2000-01-01",
            tz=pytz.timezone("America/New_York"),
            periods=10,
            freq="1h",
        )
        v = self.cls("x", data)
        print(v)  # should not error
        if "America/New_York" in str(data.dtype):
            # pandas is new enough that it has datetime64 with timezone dtype
            assert v.dtype == "object"

    def test_multiindex(self):
        idx = pd.MultiIndex.from_product([list("abc"), [0, 1]])
        v = self.cls("x", idx)
        assert_identical(Variable((), ("a", 0)), v[0])
        assert_identical(v, v[:])

    def test_load(self):
        array = self.cls("x", np.arange(5))
        orig_data = array._data
        copied = array.copy(deep=True)
        if array.chunks is None:
            array.load()
            assert type(array._data) is type(orig_data)
            assert type(copied._data) is type(orig_data)
            assert_identical(array, copied)

    def test_getitem_advanced(self):
        v = self.cls(["x", "y"], [[0, 1, 2], [3, 4, 5]])
        v_data = v.compute().data

        # orthogonal indexing
        v_new = v[([0, 1], [1, 0])]
        assert v_new.dims == ("x", "y")
        assert_array_equal(v_new, v_data[[0, 1]][:, [1, 0]])

        v_new = v[[0, 1]]
        assert v_new.dims == ("x", "y")
        assert_array_equal(v_new, v_data[[0, 1]])

        # with mixed arguments
        ind = Variable(["a"], [0, 1])
        v_new = v[dict(x=[0, 1], y=ind)]
        assert v_new.dims == ("x", "a")
        assert_array_equal(v_new, v_data[[0, 1]][:, [0, 1]])

        # boolean indexing
        v_new = v[dict(x=[True, False], y=[False, True, False])]
        assert v_new.dims == ("x", "y")
        assert_array_equal(v_new, v_data[0][1])

        # with scalar variable
        ind = Variable((), 2)
        v_new = v[dict(y=ind)]
        expected = v[dict(y=2)]
        assert_array_equal(v_new, expected)

        # with boolean variable with wrong shape
        ind = np.array([True, False])
        with pytest.raises(IndexError, match=r"Boolean array size 2 is "):
            v[Variable(("a", "b"), [[0, 1]]), ind]

        # boolean indexing with different dimension
        ind = Variable(["a"], [True, False, False])
        with pytest.raises(IndexError, match=r"Boolean indexer should be"):
            v[dict(y=ind)]

    def test_getitem_uint_1d(self):
        # regression test for #1405
        v = self.cls(["x"], [0, 1, 2])
        v_data = v.compute().data

        v_new = v[np.array([0])]
        assert_array_equal(v_new, v_data[0])
        v_new = v[np.array([0], dtype="uint64")]
        assert_array_equal(v_new, v_data[0])

    def test_getitem_uint(self):
        # regression test for #1405
        v = self.cls(["x", "y"], [[0, 1, 2], [3, 4, 5]])
        v_data = v.compute().data

        v_new = v[np.array([0])]
        assert_array_equal(v_new, v_data[[0], :])
        v_new = v[np.array([0], dtype="uint64")]
        assert_array_equal(v_new, v_data[[0], :])

        v_new = v[np.uint64(0)]
        assert_array_equal(v_new, v_data[0, :])

    def test_getitem_0d_array(self):
        # make sure 0d-np.array can be used as an indexer
        v = self.cls(["x"], [0, 1, 2])
        v_data = v.compute().data

        v_new = v[np.array([0])[0]]
        assert_array_equal(v_new, v_data[0])

        v_new = v[np.array(0)]
        assert_array_equal(v_new, v_data[0])

        v_new = v[Variable((), np.array(0))]
        assert_array_equal(v_new, v_data[0])

    def test_getitem_fancy(self):
        v = self.cls(["x", "y"], [[0, 1, 2], [3, 4, 5]])
        v_data = v.compute().data

        ind = Variable(["a", "b"], [[0, 1, 1], [1, 1, 0]])
        v_new = v[ind]
        assert v_new.dims == ("a", "b", "y")
        assert_array_equal(v_new, v_data[[[0, 1, 1], [1, 1, 0]], :])

        # It would be ok if indexed with the multi-dimensional array including
        # the same name
        ind = Variable(["x", "b"], [[0, 1, 1], [1, 1, 0]])
        v_new = v[ind]
        assert v_new.dims == ("x", "b", "y")
        assert_array_equal(v_new, v_data[[[0, 1, 1], [1, 1, 0]], :])

        ind = Variable(["a", "b"], [[0, 1, 2], [2, 1, 0]])
        v_new = v[dict(y=ind)]
        assert v_new.dims == ("x", "a", "b")
        assert_array_equal(v_new, v_data[:, ([0, 1, 2], [2, 1, 0])])

        ind = Variable(["a", "b"], [[0, 0], [1, 1]])
        v_new = v[dict(x=[1, 0], y=ind)]
        assert v_new.dims == ("x", "a", "b")
        assert_array_equal(v_new, v_data[[1, 0]][:, ind])

        # along diagonal
        ind = Variable(["a"], [0, 1])
        v_new = v[ind, ind]
        assert v_new.dims == ("a",)
        assert_array_equal(v_new, v_data[[0, 1], [0, 1]])

        # with integer
        ind = Variable(["a", "b"], [[0, 0], [1, 1]])
        v_new = v[dict(x=0, y=ind)]
        assert v_new.dims == ("a", "b")
        assert_array_equal(v_new[0], v_data[0][[0, 0]])
        assert_array_equal(v_new[1], v_data[0][[1, 1]])

        # with slice
        ind = Variable(["a", "b"], [[0, 0], [1, 1]])
        v_new = v[dict(x=slice(None), y=ind)]
        assert v_new.dims == ("x", "a", "b")
        assert_array_equal(v_new, v_data[:, [[0, 0], [1, 1]]])

        ind = Variable(["a", "b"], [[0, 0], [1, 1]])
        v_new = v[dict(x=ind, y=slice(None))]
        assert v_new.dims == ("a", "b", "y")
        assert_array_equal(v_new, v_data[[[0, 0], [1, 1]], :])

        ind = Variable(["a", "b"], [[0, 0], [1, 1]])
        v_new = v[dict(x=ind, y=slice(None, 1))]
        assert v_new.dims == ("a", "b", "y")
        assert_array_equal(v_new, v_data[[[0, 0], [1, 1]], slice(None, 1)])

        # slice matches explicit dimension
        ind = Variable(["y"], [0, 1])
        v_new = v[ind, :2]
        assert v_new.dims == ("y",)
        assert_array_equal(v_new, v_data[[0, 1], [0, 1]])

        # with multiple slices
        v = self.cls(["x", "y", "z"], [[[1, 2, 3], [4, 5, 6]]])
        ind = Variable(["a", "b"], [[0]])
        v_new = v[ind, :, :]
        expected = Variable(["a", "b", "y", "z"], v.data[np.newaxis, ...])
        assert_identical(v_new, expected)

        v = Variable(["w", "x", "y", "z"], [[[[1, 2, 3], [4, 5, 6]]]])
        ind = Variable(["y"], [0])
        v_new = v[ind, :, 1:2, 2]
        expected = Variable(["y", "x"], [[6]])
        assert_identical(v_new, expected)

        # slice and vector mixed indexing resulting in the same dimension
        v = Variable(["x", "y", "z"], np.arange(60).reshape(3, 4, 5))
        ind = Variable(["x"], [0, 1, 2])
        v_new = v[:, ind]
        expected = Variable(("x", "z"), np.zeros((3, 5)))
        expected[0] = v.data[0, 0]
        expected[1] = v.data[1, 1]
        expected[2] = v.data[2, 2]
        assert_identical(v_new, expected)

        v_new = v[:, ind.data]
        assert v_new.shape == (3, 3, 5)

    def test_getitem_error(self):
        v = self.cls(["x", "y"], [[0, 1, 2], [3, 4, 5]])

        with pytest.raises(IndexError, match=r"labeled multi-"):
            v[[[0, 1], [1, 2]]]

        ind_x = Variable(["a"], [0, 1, 1])
        ind_y = Variable(["a"], [0, 1])
        with pytest.raises(IndexError, match=r"Dimensions of indexers "):
            v[ind_x, ind_y]

        ind = Variable(["a", "b"], [[True, False], [False, True]])
        with pytest.raises(IndexError, match=r"2-dimensional boolean"):
            v[dict(x=ind)]

        v = Variable(["x", "y", "z"], np.arange(60).reshape(3, 4, 5))
        ind = Variable(["x"], [0, 1])
        with pytest.raises(IndexError, match=r"Dimensions of indexers mis"):
            v[:, ind]

    @pytest.mark.parametrize(
        "mode",
        [
            "mean",
            "median",
            "reflect",
            "edge",
            "linear_ramp",
            "maximum",
            "minimum",
            "symmetric",
            "wrap",
        ],
    )
    @pytest.mark.parametrize("xr_arg, np_arg", _PAD_XR_NP_ARGS)
    @pytest.mark.filterwarnings(
        r"ignore:dask.array.pad.+? converts integers to floats."
    )
    def test_pad(self, mode, xr_arg, np_arg):
        data = np.arange(4 * 3 * 2).reshape(4, 3, 2)
        v = self.cls(["x", "y", "z"], data)

        actual = v.pad(mode=mode, **xr_arg)
        expected = np.pad(data, np_arg, mode=mode)

        assert_array_equal(actual, expected)
        assert isinstance(actual._data, type(v._data))

    @pytest.mark.parametrize("xr_arg, np_arg", _PAD_XR_NP_ARGS)
    def test_pad_constant_values(self, xr_arg, np_arg):
        data = np.arange(4 * 3 * 2).reshape(4, 3, 2)
        v = self.cls(["x", "y", "z"], data)

        actual = v.pad(**xr_arg)
        expected = np.pad(
            np.array(duck_array_ops.astype(v.data, float)),
            np_arg,
            mode="constant",
            constant_values=np.nan,
        )
        assert_array_equal(actual, expected)
        assert isinstance(actual._data, type(v._data))

        # for the boolean array, we pad False
        data = np.full_like(data, False, dtype=bool).reshape(4, 3, 2)
        v = self.cls(["x", "y", "z"], data)

        actual = v.pad(mode="constant", constant_values=False, **xr_arg)
        expected = np.pad(
            np.array(v.data), np_arg, mode="constant", constant_values=False
        )
        assert_array_equal(actual, expected)

    @pytest.mark.parametrize(
        ["keep_attrs", "attrs", "expected"],
        [
            pytest.param(None, {"a": 1, "b": 2}, {"a": 1, "b": 2}, id="default"),
            pytest.param(False, {"a": 1, "b": 2}, {}, id="False"),
            pytest.param(True, {"a": 1, "b": 2}, {"a": 1, "b": 2}, id="True"),
        ],
    )
    def test_pad_keep_attrs(self, keep_attrs, attrs, expected):
        data = np.arange(10, dtype=float)
        v = self.cls(["x"], data, attrs)

        keep_attrs_ = "default" if keep_attrs is None else keep_attrs

        with set_options(keep_attrs=keep_attrs_):
            actual = v.pad({"x": (1, 1)}, mode="constant", constant_values=np.nan)

            assert actual.attrs == expected

        actual = v.pad(
            {"x": (1, 1)},
            mode="constant",
            constant_values=np.nan,
            keep_attrs=keep_attrs,
        )
        assert actual.attrs == expected

    @pytest.mark.parametrize("d, w", (("x", 3), ("y", 5)))
    def test_rolling_window(self, d, w):
        # Just a working test. See test_nputils for the algorithm validation
        v = self.cls(["x", "y", "z"], np.arange(40 * 30 * 2).reshape(40, 30, 2))
        v_rolling = v.rolling_window(d, w, d + "_window")
        assert v_rolling.dims == ("x", "y", "z", d + "_window")
        assert v_rolling.shape == v.shape + (w,)

        v_rolling = v.rolling_window(d, w, d + "_window", center=True)
        assert v_rolling.dims == ("x", "y", "z", d + "_window")
        assert v_rolling.shape == v.shape + (w,)

        # dask and numpy result should be the same
        v_loaded = v.load().rolling_window(d, w, d + "_window", center=True)
        assert_array_equal(v_rolling, v_loaded)

        # numpy backend should not be over-written
        if isinstance(v._data, np.ndarray):
            with pytest.raises(ValueError):
                v_loaded[0] = 1.0

    def test_rolling_1d(self):
        x = self.cls("x", np.array([1, 2, 3, 4], dtype=float))

        kwargs = dict(dim="x", window=3, window_dim="xw")
        actual = x.rolling_window(**kwargs, center=True, fill_value=np.nan)
        expected = Variable(
            ("x", "xw"),
            np.array(
                [[np.nan, 1, 2], [1, 2, 3], [2, 3, 4], [3, 4, np.nan]], dtype=float
            ),
        )
        assert_equal(actual, expected)

        actual = x.rolling_window(**kwargs, center=False, fill_value=0.0)
        expected = self.cls(
            ("x", "xw"),
            np.array([[0, 0, 1], [0, 1, 2], [1, 2, 3], [2, 3, 4]], dtype=float),
        )
        assert_equal(actual, expected)

        x = self.cls(("y", "x"), np.stack([x, x * 1.1]))
        actual = x.rolling_window(**kwargs, center=False, fill_value=0.0)
        expected = self.cls(
            ("y", "x", "xw"), np.stack([expected.data, expected.data * 1.1], axis=0)
        )
        assert_equal(actual, expected)

    @pytest.mark.parametrize("center", [[True, True], [False, False]])
    @pytest.mark.parametrize("dims", [("x", "y"), ("y", "z"), ("z", "x")])
    def test_nd_rolling(self, center, dims):
        x = self.cls(
            ("x", "y", "z"),
            np.arange(7 * 6 * 8).reshape(7, 6, 8).astype(float),
        )
        window = [3, 3]
        actual = x.rolling_window(
            dim=dims,
            window=window,
            window_dim=[f"{k}w" for k in dims],
            center=center,
            fill_value=np.nan,
        )
        expected = x
        for dim, win, cent in zip(dims, window, center, strict=True):
            expected = expected.rolling_window(
                dim=dim,
                window=win,
                window_dim=f"{dim}w",
                center=cent,
                fill_value=np.nan,
            )
        assert_equal(actual, expected)

    @pytest.mark.parametrize(
        ("dim, window, window_dim, center"),
        [
            ("x", [3, 3], "x_w", True),
            ("x", 3, ("x_w", "x_w"), True),
            ("x", 3, "x_w", [True, True]),
        ],
    )
    def test_rolling_window_errors(self, dim, window, window_dim, center):
        x = self.cls(
            ("x", "y", "z"),
            np.arange(7 * 6 * 8).reshape(7, 6, 8).astype(float),
        )
        with pytest.raises(ValueError):
            x.rolling_window(
                dim=dim,
                window=window,
                window_dim=window_dim,
                center=center,
            )


class TestVariable(VariableSubclassobjects):
    def cls(self, *args, **kwargs) -> Variable:
        return Variable(*args, **kwargs)

    @pytest.fixture(autouse=True)
    def setup(self):
        self.d = np.random.random((10, 3)).astype(np.float64)

    def test_values(self):
        v = Variable(["time", "x"], self.d)
        assert_array_equal(v.values, self.d)
        assert source_ndarray(v.values) is self.d
        with pytest.raises(ValueError):
            # wrong size
            v.values = np.random.random(5)
        d2 = np.random.random((10, 3))
        v.values = d2
        assert source_ndarray(v.values) is d2

    def test_numpy_same_methods(self):
        v = Variable([], np.float32(0.0))
        assert v.item() == 0
        assert type(v.item()) is float

        v = IndexVariable("x", np.arange(5))
        assert 2 == v.searchsorted(2)

    @pytest.mark.filterwarnings("ignore:Converting non-default")
    @pytest.mark.parametrize(
        "values, unit",
        [
            (np.datetime64("2000-01-01"), "s"),
            (pd.Timestamp("2000-01-01T00"), "s"),
            (datetime(2000, 1, 1), "us"),
        ],
    )
    def test_datetime64_conversion_scalar(self, values, unit):
        # todo: check, if this test is OK
        v = Variable([], values)
        assert v.dtype == np.dtype(f"datetime64[{unit}]")
        assert np.issubdtype(v.values, "datetime64")
        assert v.values.dtype == np.dtype(f"datetime64[{unit}]")

    @pytest.mark.filterwarnings("ignore:Converting non-default")
    @pytest.mark.parametrize(
        "values, unit",
        [
            (np.timedelta64(1, "D"), "s"),
            (pd.Timedelta("1 day"), "us"),
            (timedelta(days=1), "us"),
        ],
    )
    def test_timedelta64_conversion_scalar(self, values, unit):
        # todo: discussion needed
        # todo: check, if this test is OK
        v = Variable([], values)
        assert v.dtype == np.dtype(f"timedelta64[{unit}]")
        assert np.issubdtype(v.values, "timedelta64")
        assert v.values.dtype == np.dtype(f"timedelta64[{unit}]")

    def test_0d_str(self):
        v = Variable([], "foo")
        assert v.dtype == np.dtype("U3")
        assert v.values == "foo"

        v = Variable([], np.bytes_("foo"))
        assert v.dtype == np.dtype("S3")
        assert v.values == "foo".encode("ascii")

    def test_0d_datetime(self):
        # todo: check, if this test is OK
        v = Variable([], pd.Timestamp("2000-01-01"))
        assert v.dtype == np.dtype("datetime64[s]")
        assert v.values == np.datetime64("2000-01-01", "s")

    @pytest.mark.filterwarnings("ignore:Converting non-default")
    @pytest.mark.parametrize(
        "values, unit", [(pd.to_timedelta("1s"), "us"), (np.timedelta64(1, "s"), "s")]
    )
    def test_0d_timedelta(self, values, unit):
        # todo: check, if this test is OK
        v = Variable([], values)
        assert v.dtype == np.dtype(f"timedelta64[{unit}]")
        assert v.values == np.timedelta64(10**9, "ns")

    def test_equals_and_identical(self):
        d = np.random.rand(10, 3)
        d[0, 0] = np.nan
        v1 = Variable(("dim1", "dim2"), data=d, attrs={"att1": 3, "att2": [1, 2, 3]})
        v2 = Variable(("dim1", "dim2"), data=d, attrs={"att1": 3, "att2": [1, 2, 3]})
        assert v1.equals(v2)
        assert v1.identical(v2)

        v3 = Variable(("dim1", "dim3"), data=d)
        assert not v1.equals(v3)

        v4 = Variable(("dim1", "dim2"), data=d)
        assert v1.equals(v4)
        assert not v1.identical(v4)

        v5 = deepcopy(v1)
        v5.values[:] = np.random.rand(10, 3)
        assert not v1.equals(v5)

        assert not v1.equals(None)
        assert not v1.equals(d)

        assert not v1.identical(None)
        assert not v1.identical(d)

    def test_broadcast_equals(self):
        v1 = Variable((), np.nan)
        v2 = Variable(("x"), [np.nan, np.nan])
        assert v1.broadcast_equals(v2)
        assert not v1.equals(v2)
        assert not v1.identical(v2)

        v3 = Variable(("x"), [np.nan])
        assert v1.broadcast_equals(v3)
        assert not v1.equals(v3)
        assert not v1.identical(v3)

        assert not v1.broadcast_equals(None)

        v4 = Variable(("x"), [np.nan] * 3)
        assert not v2.broadcast_equals(v4)

    def test_no_conflicts(self):
        v1 = Variable(("x"), [1, 2, np.nan, np.nan])
        v2 = Variable(("x"), [np.nan, 2, 3, np.nan])
        assert v1.no_conflicts(v2)
        assert not v1.equals(v2)
        assert not v1.broadcast_equals(v2)
        assert not v1.identical(v2)

        assert not v1.no_conflicts(None)

        v3 = Variable(("y"), [np.nan, 2, 3, np.nan])
        assert not v3.no_conflicts(v1)

        d = np.array([1, 2, np.nan, np.nan])
        assert not v1.no_conflicts(d)
        assert not v2.no_conflicts(d)

        v4 = Variable(("w", "x"), [d])
        assert v1.no_conflicts(v4)

    def test_as_variable(self):
        data = np.arange(10)
        expected = Variable("x", data)
        expected_extra = Variable(
            "x", data, attrs={"myattr": "val"}, encoding={"scale_factor": 1}
        )

        assert_identical(expected, as_variable(expected))

        ds = Dataset({"x": expected})
        var = as_variable(ds["x"]).to_base_variable()
        assert_identical(expected, var)
        assert not isinstance(ds["x"], Variable)
        assert isinstance(as_variable(ds["x"]), Variable)

        xarray_tuple = (
            expected_extra.dims,
            expected_extra.values,
            expected_extra.attrs,
            expected_extra.encoding,
        )
        assert_identical(expected_extra, as_variable(xarray_tuple))

        with pytest.raises(TypeError, match=r"tuple of form"):
            as_variable(tuple(data))
        with pytest.raises(ValueError, match=r"tuple of form"):  # GH1016
            as_variable(("five", "six", "seven"))
        with pytest.raises(TypeError, match=r"without an explicit list of dimensions"):
            as_variable(data)

        with pytest.warns(FutureWarning, match="IndexVariable"):
            actual = as_variable(data, name="x")
        assert_identical(expected.to_index_variable(), actual)

        actual = as_variable(0)
        expected = Variable([], 0)
        assert_identical(expected, actual)

        data = np.arange(9).reshape((3, 3))
        expected = Variable(("x", "y"), data)
        with pytest.raises(ValueError, match=r"without explicit dimension names"):
            as_variable(data, name="x")

        # name of nD variable matches dimension name
        actual = as_variable(expected, name="x")
        assert_identical(expected, actual)

        # test datetime, timedelta conversion
        dt = np.array([datetime(1999, 1, 1) + timedelta(days=x) for x in range(10)])
        with pytest.warns(FutureWarning, match="IndexVariable"):
            assert as_variable(dt, "time").dtype.kind == "M"
        td = np.array([timedelta(days=x) for x in range(10)])
        with pytest.warns(FutureWarning, match="IndexVariable"):
            assert as_variable(td, "time").dtype.kind == "m"

        with pytest.raises(TypeError):
            as_variable(("x", DataArray([])))

    def test_repr(self):
        v = Variable(["time", "x"], [[1, 2, 3], [4, 5, 6]], {"foo": "bar"})
        v = v.astype(np.uint64)
        expected = dedent(
            """
        <xarray.Variable (time: 2, x: 3)> Size: 48B
        array([[1, 2, 3],
               [4, 5, 6]], dtype=uint64)
        Attributes:
            foo:      bar
        """
        ).strip()
        assert expected == repr(v)

    def test_repr_lazy_data(self):
        v = Variable("x", LazilyIndexedArray(np.arange(2e5)))
        assert "200000 values with dtype" in repr(v)
        assert isinstance(v._data, LazilyIndexedArray)

    def test_detect_indexer_type(self):
        """Tests indexer type was correctly detected."""
        data = np.random.random((10, 11))
        v = Variable(["x", "y"], data)

        _, ind, _ = v._broadcast_indexes((0, 1))
        assert type(ind) is indexing.BasicIndexer

        _, ind, _ = v._broadcast_indexes((0, slice(0, 8, 2)))
        assert type(ind) is indexing.BasicIndexer

        _, ind, _ = v._broadcast_indexes((0, [0, 1]))
        assert type(ind) is indexing.OuterIndexer

        _, ind, _ = v._broadcast_indexes(([0, 1], 1))
        assert type(ind) is indexing.OuterIndexer

        _, ind, _ = v._broadcast_indexes(([0, 1], [1, 2]))
        assert type(ind) is indexing.OuterIndexer

        _, ind, _ = v._broadcast_indexes(([0, 1], slice(0, 8, 2)))
        assert type(ind) is indexing.OuterIndexer

        vind = Variable(("a",), [0, 1])
        _, ind, _ = v._broadcast_indexes((vind, slice(0, 8, 2)))
        assert type(ind) is indexing.OuterIndexer

        vind = Variable(("y",), [0, 1])
        _, ind, _ = v._broadcast_indexes((vind, 3))
        assert type(ind) is indexing.OuterIndexer

        vind = Variable(("a",), [0, 1])
        _, ind, _ = v._broadcast_indexes((vind, vind))
        assert type(ind) is indexing.VectorizedIndexer

        vind = Variable(("a", "b"), [[0, 2], [1, 3]])
        _, ind, _ = v._broadcast_indexes((vind, 3))
        assert type(ind) is indexing.VectorizedIndexer

    def test_indexer_type(self):
        # GH:issue:1688. Wrong indexer type induces NotImplementedError
        data = np.random.random((10, 11))
        v = Variable(["x", "y"], data)

        def assert_indexer_type(key, object_type):
            dims, index_tuple, new_order = v._broadcast_indexes(key)
            assert isinstance(index_tuple, object_type)

        # should return BasicIndexer
        assert_indexer_type((0, 1), BasicIndexer)
        assert_indexer_type((0, slice(None, None)), BasicIndexer)
        assert_indexer_type((Variable([], 3), slice(None, None)), BasicIndexer)
        assert_indexer_type((Variable([], 3), (Variable([], 6))), BasicIndexer)

        # should return OuterIndexer
        assert_indexer_type(([0, 1], 1), OuterIndexer)
        assert_indexer_type(([0, 1], [1, 2]), OuterIndexer)
        assert_indexer_type((Variable(("x"), [0, 1]), 1), OuterIndexer)
        assert_indexer_type((Variable(("x"), [0, 1]), slice(None, None)), OuterIndexer)
        assert_indexer_type(
            (Variable(("x"), [0, 1]), Variable(("y"), [0, 1])), OuterIndexer
        )

        # should return VectorizedIndexer
        assert_indexer_type((Variable(("y"), [0, 1]), [0, 1]), VectorizedIndexer)
        assert_indexer_type(
            (Variable(("z"), [0, 1]), Variable(("z"), [0, 1])), VectorizedIndexer
        )
        assert_indexer_type(
            (
                Variable(("a", "b"), [[0, 1], [1, 2]]),
                Variable(("a", "b"), [[0, 1], [1, 2]]),
            ),
            VectorizedIndexer,
        )

    def test_items(self):
        data = np.random.random((10, 11))
        v = Variable(["x", "y"], data)
        # test slicing
        assert_identical(v, v[:])
        assert_identical(v, v[...])
        assert_identical(Variable(["y"], data[0]), v[0])
        assert_identical(Variable(["x"], data[:, 0]), v[:, 0])
        assert_identical(Variable(["x", "y"], data[:3, :2]), v[:3, :2])
        # test array indexing
        x = Variable(["x"], np.arange(10))
        y = Variable(["y"], np.arange(11))
        assert_identical(v, v[x.values])
        assert_identical(v, v[x])
        assert_identical(v[:3], v[x < 3])
        assert_identical(v[:, 3:], v[:, y >= 3])
        assert_identical(v[:3, 3:], v[x < 3, y >= 3])
        assert_identical(v[:3, :2], v[x[:3], y[:2]])
        assert_identical(v[:3, :2], v[range(3), range(2)])
        # test iteration
        for n, item in enumerate(v):
            assert_identical(Variable(["y"], data[n]), item)
        with pytest.raises(TypeError, match=r"iteration over a 0-d"):
            iter(Variable([], 0))
        # test setting
        v.values[:] = 0
        assert np.all(v.values == 0)
        # test orthogonal setting
        v[range(10), range(11)] = 1
        assert_array_equal(v.values, np.ones((10, 11)))

    def test_getitem_basic(self):
        v = self.cls(["x", "y"], [[0, 1, 2], [3, 4, 5]])

        # int argument
        v_new = v[0]
        assert v_new.dims == ("y",)
        assert_array_equal(v_new, v._data[0])

        # slice argument
        v_new = v[:2]
        assert v_new.dims == ("x", "y")
        assert_array_equal(v_new, v._data[:2])

        # list arguments
        v_new = v[[0]]
        assert v_new.dims == ("x", "y")
        assert_array_equal(v_new, v._data[[0]])

        v_new = v[[]]
        assert v_new.dims == ("x", "y")
        assert_array_equal(v_new, v._data[[]])

        # dict arguments
        v_new = v[dict(x=0)]
        assert v_new.dims == ("y",)
        assert_array_equal(v_new, v._data[0])

        v_new = v[dict(x=0, y=slice(None))]
        assert v_new.dims == ("y",)
        assert_array_equal(v_new, v._data[0])

        v_new = v[dict(x=0, y=1)]
        assert v_new.dims == ()
        assert_array_equal(v_new, v._data[0, 1])

        v_new = v[dict(y=1)]
        assert v_new.dims == ("x",)
        assert_array_equal(v_new, v._data[:, 1])

        # tuple argument
        v_new = v[(slice(None), 1)]
        assert v_new.dims == ("x",)
        assert_array_equal(v_new, v._data[:, 1])

        # test that we obtain a modifiable view when taking a 0d slice
        v_new = v[0, 0]
        v_new[...] += 99
        assert_array_equal(v_new, v._data[0, 0])

    def test_getitem_with_mask_2d_input(self):
        v = Variable(("x", "y"), [[0, 1, 2], [3, 4, 5]])
        assert_identical(
            v._getitem_with_mask(([-1, 0], [1, -1])),
            Variable(("x", "y"), [[np.nan, np.nan], [1, np.nan]]),
        )
        assert_identical(v._getitem_with_mask((slice(2), [0, 1, 2])), v)

    def test_isel(self):
        v = Variable(["time", "x"], self.d)
        assert_identical(v.isel(time=slice(None)), v)
        assert_identical(v.isel(time=0), v[0])
        assert_identical(v.isel(time=slice(0, 3)), v[:3])
        assert_identical(v.isel(x=0), v[:, 0])
        assert_identical(v.isel(x=[0, 2]), v[:, [0, 2]])
        assert_identical(v.isel(time=[]), v[[]])
        with pytest.raises(
            ValueError,
            match=r"Dimensions {'not_a_dim'} do not exist. Expected one or more of "
            r"\('time', 'x'\)",
        ):
            v.isel(not_a_dim=0)
        with pytest.warns(
            UserWarning,
            match=r"Dimensions {'not_a_dim'} do not exist. Expected one or more of "
            r"\('time', 'x'\)",
        ):
            v.isel(not_a_dim=0, missing_dims="warn")
        assert_identical(v, v.isel(not_a_dim=0, missing_dims="ignore"))

    def test_index_0d_numpy_string(self):
        # regression test to verify our work around for indexing 0d strings
        v = Variable([], np.bytes_("asdf"))
        assert_identical(v[()], v)

        v = Variable([], np.str_("asdf"))
        assert_identical(v[()], v)

    def test_indexing_0d_unicode(self):
        # regression test for GH568
        actual = Variable(("x"), ["tmax"])[0][()]
        expected = Variable((), "tmax")
        assert_identical(actual, expected)

    @pytest.mark.parametrize("fill_value", [dtypes.NA, 2, 2.0])
    def test_shift(self, fill_value):
        v = Variable("x", [1, 2, 3, 4, 5])

        assert_identical(v, v.shift(x=0))
        assert v is not v.shift(x=0)

        expected = Variable("x", [np.nan, np.nan, 1, 2, 3])
        assert_identical(expected, v.shift(x=2))

        if fill_value == dtypes.NA:
            # if we supply the default, we expect the missing value for a
            # float array
            fill_value_exp = np.nan
        else:
            fill_value_exp = fill_value

        expected = Variable("x", [fill_value_exp, 1, 2, 3, 4])
        assert_identical(expected, v.shift(x=1, fill_value=fill_value))

        expected = Variable("x", [2, 3, 4, 5, fill_value_exp])
        assert_identical(expected, v.shift(x=-1, fill_value=fill_value))

        expected = Variable("x", [fill_value_exp] * 5)
        assert_identical(expected, v.shift(x=5, fill_value=fill_value))
        assert_identical(expected, v.shift(x=6, fill_value=fill_value))

        with pytest.raises(ValueError, match=r"dimension"):
            v.shift(z=0)

        v = Variable("x", [1, 2, 3, 4, 5], {"foo": "bar"})
        assert_identical(v, v.shift(x=0))

        expected = Variable("x", [fill_value_exp, 1, 2, 3, 4], {"foo": "bar"})
        assert_identical(expected, v.shift(x=1, fill_value=fill_value))

    def test_shift2d(self):
        v = Variable(("x", "y"), [[1, 2], [3, 4]])
        expected = Variable(("x", "y"), [[np.nan, np.nan], [np.nan, 1]])
        assert_identical(expected, v.shift(x=1, y=1))

    def test_roll(self):
        v = Variable("x", [1, 2, 3, 4, 5])

        assert_identical(v, v.roll(x=0))
        assert v is not v.roll(x=0)

        expected = Variable("x", [5, 1, 2, 3, 4])
        assert_identical(expected, v.roll(x=1))
        assert_identical(expected, v.roll(x=-4))
        assert_identical(expected, v.roll(x=6))

        expected = Variable("x", [4, 5, 1, 2, 3])
        assert_identical(expected, v.roll(x=2))
        assert_identical(expected, v.roll(x=-3))

        with pytest.raises(ValueError, match=r"dimension"):
            v.roll(z=0)

    def test_roll_consistency(self):
        v = Variable(("x", "y"), np.random.randn(5, 6))

        for axis, dim in [(0, "x"), (1, "y")]:
            for shift in [-3, 0, 1, 7, 11]:
                expected = np.roll(v.values, shift, axis=axis)
                actual = v.roll(**{dim: shift}).values
                assert_array_equal(expected, actual)

    def test_transpose(self):
        v = Variable(["time", "x"], self.d)
        v2 = Variable(["x", "time"], self.d.T)
        assert_identical(v, v2.transpose())
        assert_identical(v.transpose(), v.T)
        x = np.random.randn(2, 3, 4, 5)
        w = Variable(["a", "b", "c", "d"], x)
        w2 = Variable(["d", "b", "c", "a"], np.einsum("abcd->dbca", x))
        assert w2.shape == (5, 3, 4, 2)
        assert_identical(w2, w.transpose("d", "b", "c", "a"))
        assert_identical(w2, w.transpose("d", ..., "a"))
        assert_identical(w2, w.transpose("d", "b", "c", ...))
        assert_identical(w2, w.transpose(..., "b", "c", "a"))
        assert_identical(w, w2.transpose("a", "b", "c", "d"))
        w3 = Variable(["b", "c", "d", "a"], np.einsum("abcd->bcda", x))
        assert_identical(w, w3.transpose("a", "b", "c", "d"))

        # test missing dimension, raise error
        with pytest.raises(ValueError):
            v.transpose(..., "not_a_dim")

        # test missing dimension, ignore error
        actual = v.transpose(..., "not_a_dim", missing_dims="ignore")
        expected_ell = v.transpose(...)
        assert_identical(expected_ell, actual)

        # test missing dimension, raise warning
        with pytest.warns(UserWarning):
            v.transpose(..., "not_a_dim", missing_dims="warn")
            assert_identical(expected_ell, actual)

    @pytest.mark.filterwarnings("ignore:Converting non-default")
    def test_transpose_0d(self):
        for value in [
            3.5,
            ("a", 1),
            np.datetime64("2000-01-01"),
            np.timedelta64(1, "h"),
            None,
            object(),
        ]:
            variable = Variable([], value)
            actual = variable.transpose()
            assert_identical(actual, variable)

    def test_pandas_categorical_dtype(self):
        data = pd.Categorical(np.arange(10, dtype="int64"))
        v = self.cls("x", data)
        print(v)  # should not error
        assert pd.api.types.is_extension_array_dtype(v.dtype)

    def test_pandas_categorical_no_chunk(self):
        data = pd.Categorical(np.arange(10, dtype="int64"))
        v = self.cls("x", data)
        with pytest.raises(
            ValueError, match=r".*was found to be a Pandas ExtensionArray.*"
        ):
            v.chunk((5,))

    def test_squeeze(self):
        v = Variable(["x", "y"], [[1]])
        assert_identical(Variable([], 1), v.squeeze())
        assert_identical(Variable(["y"], [1]), v.squeeze("x"))
        assert_identical(Variable(["y"], [1]), v.squeeze(["x"]))
        assert_identical(Variable(["x"], [1]), v.squeeze("y"))
        assert_identical(Variable([], 1), v.squeeze(["x", "y"]))

        v = Variable(["x", "y"], [[1, 2]])
        assert_identical(Variable(["y"], [1, 2]), v.squeeze())
        assert_identical(Variable(["y"], [1, 2]), v.squeeze("x"))
        with pytest.raises(ValueError, match=r"cannot select a dimension"):
            v.squeeze("y")

    def test_get_axis_num(self):
        v = Variable(["x", "y", "z"], np.random.randn(2, 3, 4))
        assert v.get_axis_num("x") == 0
        assert v.get_axis_num(["x"]) == (0,)
        assert v.get_axis_num(["x", "y"]) == (0, 1)
        assert v.get_axis_num(["z", "y", "x"]) == (2, 1, 0)
        with pytest.raises(ValueError, match=r"not found in array dim"):
            v.get_axis_num("foobar")

    def test_set_dims(self):
        v = Variable(["x"], [0, 1])
        actual = v.set_dims(["x", "y"])
        expected = Variable(["x", "y"], [[0], [1]])
        assert_identical(actual, expected)

        actual = v.set_dims(["y", "x"])
        assert_identical(actual, expected.T)

        actual = v.set_dims({"x": 2, "y": 2})
        expected = Variable(["x", "y"], [[0, 0], [1, 1]])
        assert_identical(actual, expected)

        v = Variable(["foo"], [0, 1])
        actual = v.set_dims("foo")
        expected = v
        assert_identical(actual, expected)

        with pytest.raises(ValueError, match=r"must be a superset"):
            v.set_dims(["z"])

    def test_set_dims_object_dtype(self):
        v = Variable([], ("a", 1))
        actual = v.set_dims(("x",), (3,))
        exp_values = np.empty((3,), dtype=object)
        for i in range(3):
            exp_values[i] = ("a", 1)
        expected = Variable(["x"], exp_values)
        assert_identical(actual, expected)

    def test_stack(self):
        v = Variable(["x", "y"], [[0, 1], [2, 3]], {"foo": "bar"})
        actual = v.stack(z=("x", "y"))
        expected = Variable("z", [0, 1, 2, 3], v.attrs)
        assert_identical(actual, expected)

        actual = v.stack(z=("x",))
        expected = Variable(("y", "z"), v.data.T, v.attrs)
        assert_identical(actual, expected)

        actual = v.stack(z=())
        assert_identical(actual, v)

        actual = v.stack(X=("x",), Y=("y",)).transpose("X", "Y")
        expected = Variable(("X", "Y"), v.data, v.attrs)
        assert_identical(actual, expected)

    def test_stack_errors(self):
        v = Variable(["x", "y"], [[0, 1], [2, 3]], {"foo": "bar"})

        with pytest.raises(ValueError, match=r"invalid existing dim"):
            v.stack(z=("x1",))
        with pytest.raises(ValueError, match=r"cannot create a new dim"):
            v.stack(x=("x",))

    def test_unstack(self):
        v = Variable("z", [0, 1, 2, 3], {"foo": "bar"})
        actual = v.unstack(z={"x": 2, "y": 2})
        expected = Variable(("x", "y"), [[0, 1], [2, 3]], v.attrs)
        assert_identical(actual, expected)

        actual = v.unstack(z={"x": 4, "y": 1})
        expected = Variable(("x", "y"), [[0], [1], [2], [3]], v.attrs)
        assert_identical(actual, expected)

        actual = v.unstack(z={"x": 4})
        expected = Variable("x", [0, 1, 2, 3], v.attrs)
        assert_identical(actual, expected)

    def test_unstack_errors(self):
        v = Variable("z", [0, 1, 2, 3])
        with pytest.raises(ValueError, match=r"invalid existing dim"):
            v.unstack(foo={"x": 4})
        with pytest.raises(ValueError, match=r"cannot create a new dim"):
            v.stack(z=("z",))
        with pytest.raises(ValueError, match=r"the product of the new dim"):
            v.unstack(z={"x": 5})

    def test_unstack_2d(self):
        v = Variable(["x", "y"], [[0, 1], [2, 3]])
        actual = v.unstack(y={"z": 2})
        expected = Variable(["x", "z"], v.data)
        assert_identical(actual, expected)

        actual = v.unstack(x={"z": 2})
        expected = Variable(["y", "z"], v.data.T)
        assert_identical(actual, expected)

    def test_stack_unstack_consistency(self):
        v = Variable(["x", "y"], [[0, 1], [2, 3]])
        actual = v.stack(z=("x", "y")).unstack(z={"x": 2, "y": 2})
        assert_identical(actual, v)

    @pytest.mark.filterwarnings("error::RuntimeWarning")
    def test_unstack_without_missing(self):
        v = Variable(["z"], [0, 1, 2, 3])
        expected = Variable(["x", "y"], [[0, 1], [2, 3]])

        actual = v.unstack(z={"x": 2, "y": 2})

        assert_identical(actual, expected)

    def test_broadcasting_math(self):
        x = np.random.randn(2, 3)
        v = Variable(["a", "b"], x)
        # 1d to 2d broadcasting
        assert_identical(v * v, Variable(["a", "b"], np.einsum("ab,ab->ab", x, x)))
        assert_identical(v * v[0], Variable(["a", "b"], np.einsum("ab,b->ab", x, x[0])))
        assert_identical(v[0] * v, Variable(["b", "a"], np.einsum("b,ab->ba", x[0], x)))
        assert_identical(
            v[0] * v[:, 0], Variable(["b", "a"], np.einsum("b,a->ba", x[0], x[:, 0]))
        )
        # higher dim broadcasting
        y = np.random.randn(3, 4, 5)
        w = Variable(["b", "c", "d"], y)
        assert_identical(
            v * w, Variable(["a", "b", "c", "d"], np.einsum("ab,bcd->abcd", x, y))
        )
        assert_identical(
            w * v, Variable(["b", "c", "d", "a"], np.einsum("bcd,ab->bcda", y, x))
        )
        assert_identical(
            v * w[0], Variable(["a", "b", "c", "d"], np.einsum("ab,cd->abcd", x, y[0]))
        )

    @pytest.mark.filterwarnings("ignore:Duplicate dimension names")
    def test_broadcasting_failures(self):
        a = Variable(["x"], np.arange(10))
        b = Variable(["x"], np.arange(5))
        c = Variable(["x", "x"], np.arange(100).reshape(10, 10))
        with pytest.raises(ValueError, match=r"mismatched lengths"):
            a + b
        with pytest.raises(ValueError, match=r"duplicate dimensions"):
            a + c

    def test_inplace_math(self):
        x = np.arange(5)
        v = Variable(["x"], x)
        v2 = v
        v2 += 1
        assert v is v2
        # since we provided an ndarray for data, it is also modified in-place
        assert source_ndarray(v.values) is x
        assert_array_equal(v.values, np.arange(5) + 1)

        with pytest.raises(ValueError, match=r"dimensions cannot change"):
            v += Variable("y", np.arange(5))

    def test_inplace_math_error(self):
        x = np.arange(5)
        v = IndexVariable(["x"], x)
        with pytest.raises(
            TypeError, match=r"Values of an IndexVariable are immutable"
        ):
            v += 1

    def test_reduce(self):
        v = Variable(["x", "y"], self.d, {"ignored": "attributes"})
        assert_identical(v.reduce(np.std, "x"), Variable(["y"], self.d.std(axis=0)))
        assert_identical(v.reduce(np.std, axis=0), v.reduce(np.std, dim="x"))
        assert_identical(
            v.reduce(np.std, ["y", "x"]), Variable([], self.d.std(axis=(0, 1)))
        )
        assert_identical(v.reduce(np.std), Variable([], self.d.std()))
        assert_identical(
            v.reduce(np.mean, "x").reduce(np.std, "y"),
            Variable([], self.d.mean(axis=0).std()),
        )
        assert_allclose(v.mean("x"), v.reduce(np.mean, "x"))

        with pytest.raises(ValueError, match=r"cannot supply both"):
            v.mean(dim="x", axis=0)

    @requires_bottleneck
    @pytest.mark.parametrize("compute_backend", ["bottleneck"], indirect=True)
    def test_reduce_use_bottleneck(self, monkeypatch, compute_backend):
        def raise_if_called(*args, **kwargs):
            raise RuntimeError("should not have been called")

        import bottleneck as bn

        monkeypatch.setattr(bn, "nanmin", raise_if_called)

        v = Variable("x", [0.0, np.nan, 1.0])
        with pytest.raises(RuntimeError, match="should not have been called"):
            with set_options(use_bottleneck=True):
                v.min()

        with set_options(use_bottleneck=False):
            v.min()

    @pytest.mark.parametrize("skipna", [True, False, None])
    @pytest.mark.parametrize("q", [0.25, [0.50], [0.25, 0.75]])
    @pytest.mark.parametrize(
        "axis, dim",
        zip([None, 0, [0], [0, 1]], [None, "x", ["x"], ["x", "y"]], strict=True),
    )
    def test_quantile(self, q, axis, dim, skipna):
        d = self.d.copy()
        d[0, 0] = np.nan

        v = Variable(["x", "y"], d)
        actual = v.quantile(q, dim=dim, skipna=skipna)
        _percentile_func = np.nanpercentile if skipna in (True, None) else np.percentile
        expected = _percentile_func(d, np.array(q) * 100, axis=axis)
        np.testing.assert_allclose(actual.values, expected)

    @requires_dask
    @pytest.mark.parametrize("q", [0.25, [0.50], [0.25, 0.75]])
    @pytest.mark.parametrize("axis, dim", [[1, "y"], [[1], ["y"]]])
    def test_quantile_dask(self, q, axis, dim):
        v = Variable(["x", "y"], self.d).chunk({"x": 2})
        actual = v.quantile(q, dim=dim)
        assert isinstance(actual.data, dask_array_type)
        expected = np.nanpercentile(self.d, np.array(q) * 100, axis=axis)
        np.testing.assert_allclose(actual.values, expected)

    @pytest.mark.parametrize("method", ["midpoint", "lower"])
    @pytest.mark.parametrize(
        "use_dask", [pytest.param(True, marks=requires_dask), False]
    )
    def test_quantile_method(self, method, use_dask) -> None:
        v = Variable(["x", "y"], self.d)
        if use_dask:
            v = v.chunk({"x": 2})

        q = np.array([0.25, 0.5, 0.75])
        actual = v.quantile(q, dim="y", method=method)

        expected = np.nanquantile(self.d, q, axis=1, method=method)

        if use_dask:
            assert isinstance(actual.data, dask_array_type)

        np.testing.assert_allclose(actual.values, expected)

    @pytest.mark.parametrize("method", ["midpoint", "lower"])
    def test_quantile_interpolation_deprecation(self, method) -> None:
        v = Variable(["x", "y"], self.d)
        q = np.array([0.25, 0.5, 0.75])

        with pytest.warns(
            FutureWarning,
            match="`interpolation` argument to quantile was renamed to `method`",
        ):
            actual = v.quantile(q, dim="y", interpolation=method)

        expected = v.quantile(q, dim="y", method=method)

        np.testing.assert_allclose(actual.values, expected.values)

        with warnings.catch_warnings(record=True):
            with pytest.raises(TypeError, match="interpolation and method keywords"):
                v.quantile(q, dim="y", interpolation=method, method=method)

    @requires_dask
    def test_quantile_chunked_dim_error(self):
        v = Variable(["x", "y"], self.d).chunk({"x": 2})

        if has_dask_ge_2024_11_0:
            # Dask rechunks
            np.testing.assert_allclose(
                v.compute().quantile(0.5, dim="x"), v.quantile(0.5, dim="x")
            )

        else:
            # this checks for ValueError in dask.array.apply_gufunc
            with pytest.raises(ValueError, match=r"consists of multiple chunks"):
                v.quantile(0.5, dim="x")

    @pytest.mark.parametrize("compute_backend", ["numbagg", None], indirect=True)
    @pytest.mark.parametrize("q", [-0.1, 1.1, [2], [0.25, 2]])
    def test_quantile_out_of_bounds(self, q, compute_backend):
        v = Variable(["x", "y"], self.d)

        # escape special characters
        with pytest.raises(
            ValueError,
            match=r"(Q|q)uantiles must be in the range \[0, 1\]",
        ):
            v.quantile(q, dim="x")

    @requires_dask
    @requires_bottleneck
    def test_rank_dask(self):
        # Instead of a single test here, we could parameterize the other tests for both
        # arrays. But this is sufficient.
        v = Variable(
            ["x", "y"], [[30.0, 1.0, np.nan, 20.0, 4.0], [30.0, 1.0, np.nan, 20.0, 4.0]]
        ).chunk(x=1)
        expected = Variable(
            ["x", "y"], [[4.0, 1.0, np.nan, 3.0, 2.0], [4.0, 1.0, np.nan, 3.0, 2.0]]
        )
        assert_equal(v.rank("y").compute(), expected)

        with pytest.raises(
            ValueError, match=r" with dask='parallelized' consists of multiple chunks"
        ):
            v.rank("x")

    def test_rank_use_bottleneck(self):
        v = Variable(["x"], [3.0, 1.0, np.nan, 2.0, 4.0])
        with set_options(use_bottleneck=False):
            with pytest.raises(RuntimeError):
                v.rank("x")

    @requires_bottleneck
    def test_rank(self):
        import bottleneck as bn

        # floats
        v = Variable(["x", "y"], [[3, 4, np.nan, 1]])
        expect_0 = bn.nanrankdata(v.data, axis=0)
        expect_1 = bn.nanrankdata(v.data, axis=1)
        np.testing.assert_allclose(v.rank("x").values, expect_0)
        np.testing.assert_allclose(v.rank("y").values, expect_1)
        # int
        v = Variable(["x"], [3, 2, 1])
        expect = bn.rankdata(v.data, axis=0)
        np.testing.assert_allclose(v.rank("x").values, expect)
        # str
        v = Variable(["x"], ["c", "b", "a"])
        expect = bn.rankdata(v.data, axis=0)
        np.testing.assert_allclose(v.rank("x").values, expect)
        # pct
        v = Variable(["x"], [3.0, 1.0, np.nan, 2.0, 4.0])
        v_expect = Variable(["x"], [0.75, 0.25, np.nan, 0.5, 1.0])
        assert_equal(v.rank("x", pct=True), v_expect)
        # invalid dim
        with pytest.raises(ValueError):
            # apply_ufunc error message isn't great here — `ValueError: tuple.index(x): x not in tuple`
            v.rank("y")

    def test_big_endian_reduce(self):
        # regression test for GH489
        data = np.ones(5, dtype=">f4")
        v = Variable(["x"], data)
        expected = Variable([], 5)
        assert_identical(expected, v.sum())

    def test_reduce_funcs(self):
        v = Variable("x", np.array([1, np.nan, 2, 3]))
        assert_identical(v.mean(), Variable([], 2))
        assert_identical(v.mean(skipna=True), Variable([], 2))
        assert_identical(v.mean(skipna=False), Variable([], np.nan))
        assert_identical(np.mean(v), Variable([], 2))

        assert_identical(v.prod(), Variable([], 6))
        assert_identical(v.cumsum(axis=0), Variable("x", np.array([1, 1, 3, 6])))
        assert_identical(v.cumprod(axis=0), Variable("x", np.array([1, 1, 2, 6])))
        assert_identical(v.var(), Variable([], 2.0 / 3))
        assert_identical(v.median(), Variable([], 2))

        v = Variable("x", [True, False, False])
        assert_identical(v.any(), Variable([], True))
        assert_identical(v.all(dim="x"), Variable([], False))

        v = Variable("t", pd.date_range("2000-01-01", periods=3))
        assert v.argmax(skipna=True, dim="t") == 2

        assert_identical(v.max(), Variable([], pd.Timestamp("2000-01-03")))

    def test_reduce_keepdims(self):
        v = Variable(["x", "y"], self.d)

        assert_identical(
            v.mean(keepdims=True), Variable(v.dims, np.mean(self.d, keepdims=True))
        )
        assert_identical(
            v.mean(dim="x", keepdims=True),
            Variable(v.dims, np.mean(self.d, axis=0, keepdims=True)),
        )
        assert_identical(
            v.mean(dim="y", keepdims=True),
            Variable(v.dims, np.mean(self.d, axis=1, keepdims=True)),
        )
        assert_identical(
            v.mean(dim=["y", "x"], keepdims=True),
            Variable(v.dims, np.mean(self.d, axis=(1, 0), keepdims=True)),
        )

        v = Variable([], 1.0)
        assert_identical(
            v.mean(keepdims=True), Variable([], np.mean(v.data, keepdims=True))
        )

    @requires_dask
    def test_reduce_keepdims_dask(self):
        import dask.array

        v = Variable(["x", "y"], self.d).chunk()

        actual = v.mean(keepdims=True)
        assert isinstance(actual.data, dask.array.Array)

        expected = Variable(v.dims, np.mean(self.d, keepdims=True))
        assert_identical(actual, expected)

        actual = v.mean(dim="y", keepdims=True)
        assert isinstance(actual.data, dask.array.Array)

        expected = Variable(v.dims, np.mean(self.d, axis=1, keepdims=True))
        assert_identical(actual, expected)

    def test_reduce_keep_attrs(self):
        _attrs = {"units": "test", "long_name": "testing"}

        v = Variable(["x", "y"], self.d, _attrs)

        # Test dropped attrs
        vm = v.mean()
        assert len(vm.attrs) == 0
        assert vm.attrs == {}

        # Test kept attrs
        vm = v.mean(keep_attrs=True)
        assert len(vm.attrs) == len(_attrs)
        assert vm.attrs == _attrs

    def test_binary_ops_keep_attrs(self):
        _attrs = {"units": "test", "long_name": "testing"}
        a = Variable(["x", "y"], np.random.randn(3, 3), _attrs)
        b = Variable(["x", "y"], np.random.randn(3, 3), _attrs)
        # Test dropped attrs
        d = a - b  # just one operation
        assert d.attrs == {}
        # Test kept attrs
        with set_options(keep_attrs=True):
            d = a - b
        assert d.attrs == _attrs

    def test_count(self):
        expected = Variable([], 3)
        actual = Variable(["x"], [1, 2, 3, np.nan]).count()
        assert_identical(expected, actual)

        v = Variable(["x"], np.array(["1", "2", "3", np.nan], dtype=object))
        actual = v.count()
        assert_identical(expected, actual)

        actual = Variable(["x"], [True, False, True]).count()
        assert_identical(expected, actual)
        assert actual.dtype == int

        expected = Variable(["x"], [2, 3])
        actual = Variable(["x", "y"], [[1, 0, np.nan], [1, 1, 1]]).count("y")
        assert_identical(expected, actual)

    def test_setitem(self):
        v = Variable(["x", "y"], [[0, 3, 2], [3, 4, 5]])
        v[0, 1] = 1
        assert v[0, 1] == 1

        v = Variable(["x", "y"], [[0, 3, 2], [3, 4, 5]])
        v[dict(x=[0, 1])] = 1
        assert_array_equal(v[[0, 1]], np.ones_like(v[[0, 1]]))

        # boolean indexing
        v = Variable(["x", "y"], [[0, 3, 2], [3, 4, 5]])
        v[dict(x=[True, False])] = 1

        assert_array_equal(v[0], np.ones_like(v[0]))
        v = Variable(["x", "y"], [[0, 3, 2], [3, 4, 5]])
        v[dict(x=[True, False], y=[False, True, False])] = 1
        assert v[0, 1] == 1

    def test_setitem_fancy(self):
        # assignment which should work as np.ndarray does
        def assert_assigned_2d(array, key_x, key_y, values):
            expected = array.copy()
            expected[key_x, key_y] = values
            v = Variable(["x", "y"], array)
            v[dict(x=key_x, y=key_y)] = values
            assert_array_equal(expected, v)

        # 1d vectorized indexing
        assert_assigned_2d(
            np.random.randn(4, 3),
            key_x=Variable(["a"], [0, 1]),
            key_y=Variable(["a"], [0, 1]),
            values=0,
        )
        assert_assigned_2d(
            np.random.randn(4, 3),
            key_x=Variable(["a"], [0, 1]),
            key_y=Variable(["a"], [0, 1]),
            values=Variable((), 0),
        )
        assert_assigned_2d(
            np.random.randn(4, 3),
            key_x=Variable(["a"], [0, 1]),
            key_y=Variable(["a"], [0, 1]),
            values=Variable(("a"), [3, 2]),
        )
        assert_assigned_2d(
            np.random.randn(4, 3),
            key_x=slice(None),
            key_y=Variable(["a"], [0, 1]),
            values=Variable(("a"), [3, 2]),
        )

        # 2d-vectorized indexing
        assert_assigned_2d(
            np.random.randn(4, 3),
            key_x=Variable(["a", "b"], [[0, 1]]),
            key_y=Variable(["a", "b"], [[1, 0]]),
            values=0,
        )
        assert_assigned_2d(
            np.random.randn(4, 3),
            key_x=Variable(["a", "b"], [[0, 1]]),
            key_y=Variable(["a", "b"], [[1, 0]]),
            values=[0],
        )
        assert_assigned_2d(
            np.random.randn(5, 4),
            key_x=Variable(["a", "b"], [[0, 1], [2, 3]]),
            key_y=Variable(["a", "b"], [[1, 0], [3, 3]]),
            values=[2, 3],
        )

        # vindex with slice
        v = Variable(["x", "y", "z"], np.ones((4, 3, 2)))
        ind = Variable(["a"], [0, 1])
        v[dict(x=ind, z=ind)] = 0
        expected = Variable(["x", "y", "z"], np.ones((4, 3, 2)))
        expected[0, :, 0] = 0
        expected[1, :, 1] = 0
        assert_identical(expected, v)

        # dimension broadcast
        v = Variable(["x", "y"], np.ones((3, 2)))
        ind = Variable(["a", "b"], [[0, 1]])
        v[ind, :] = 0
        expected = Variable(["x", "y"], [[0, 0], [0, 0], [1, 1]])
        assert_identical(expected, v)

        with pytest.raises(ValueError, match=r"shape mismatch"):
            v[ind, ind] = np.zeros((1, 2, 1))

        v = Variable(["x", "y"], [[0, 3, 2], [3, 4, 5]])
        ind = Variable(["a"], [0, 1])
        v[dict(x=ind)] = Variable(["a", "y"], np.ones((2, 3), dtype=int) * 10)
        assert_array_equal(v[0], np.ones_like(v[0]) * 10)
        assert_array_equal(v[1], np.ones_like(v[1]) * 10)
        assert v.dims == ("x", "y")  # dimension should not change

        # increment
        v = Variable(["x", "y"], np.arange(6).reshape(3, 2))
        ind = Variable(["a"], [0, 1])
        v[dict(x=ind)] += 1
        expected = Variable(["x", "y"], [[1, 2], [3, 4], [4, 5]])
        assert_identical(v, expected)

        ind = Variable(["a"], [0, 0])
        v[dict(x=ind)] += 1
        expected = Variable(["x", "y"], [[2, 3], [3, 4], [4, 5]])
        assert_identical(v, expected)

    def test_coarsen(self):
        v = self.cls(["x"], [0, 1, 2, 3, 4])
        actual = v.coarsen({"x": 2}, boundary="pad", func="mean")
        expected = self.cls(["x"], [0.5, 2.5, 4])
        assert_identical(actual, expected)

        actual = v.coarsen({"x": 2}, func="mean", boundary="pad", side="right")
        expected = self.cls(["x"], [0, 1.5, 3.5])
        assert_identical(actual, expected)

        actual = v.coarsen({"x": 2}, func=np.mean, side="right", boundary="trim")
        expected = self.cls(["x"], [1.5, 3.5])
        assert_identical(actual, expected)

        # working test
        v = self.cls(["x", "y", "z"], np.arange(40 * 30 * 2).reshape(40, 30, 2))
        for windows, func, side, boundary in [
            ({"x": 2}, np.mean, "left", "trim"),
            ({"x": 2}, np.median, {"x": "left"}, "pad"),
            ({"x": 2, "y": 3}, np.max, "left", {"x": "pad", "y": "trim"}),
        ]:
            v.coarsen(windows, func, boundary, side)

    def test_coarsen_2d(self):
        # 2d-mean should be the same with the successive 1d-mean
        v = self.cls(["x", "y"], np.arange(6 * 12).reshape(6, 12))
        actual = v.coarsen({"x": 3, "y": 4}, func="mean")
        expected = v.coarsen({"x": 3}, func="mean").coarsen({"y": 4}, func="mean")
        assert_equal(actual, expected)

        v = self.cls(["x", "y"], np.arange(7 * 12).reshape(7, 12))
        actual = v.coarsen({"x": 3, "y": 4}, func="mean", boundary="trim")
        expected = v.coarsen({"x": 3}, func="mean", boundary="trim").coarsen(
            {"y": 4}, func="mean", boundary="trim"
        )
        assert_equal(actual, expected)

        # if there is nan, the two should be different
        v = self.cls(["x", "y"], 1.0 * np.arange(6 * 12).reshape(6, 12))
        v[2, 4] = np.nan
        v[3, 5] = np.nan
        actual = v.coarsen({"x": 3, "y": 4}, func="mean", boundary="trim")
        expected = (
            v.coarsen({"x": 3}, func="sum", boundary="trim").coarsen(
                {"y": 4}, func="sum", boundary="trim"
            )
            / 12
        )
        assert not actual.equals(expected)
        # adjusting the nan count
        expected[0, 1] *= 12 / 11
        expected[1, 1] *= 12 / 11
        assert_allclose(actual, expected)

        v = self.cls(("x", "y"), np.arange(4 * 4, dtype=np.float32).reshape(4, 4))
        actual = v.coarsen(dict(x=2, y=2), func="count", boundary="exact")
        expected = self.cls(("x", "y"), 4 * np.ones((2, 2)))
        assert_equal(actual, expected)

        v[0, 0] = np.nan
        v[-1, -1] = np.nan
        expected[0, 0] = 3
        expected[-1, -1] = 3
        actual = v.coarsen(dict(x=2, y=2), func="count", boundary="exact")
        assert_equal(actual, expected)

        actual = v.coarsen(dict(x=2, y=2), func="sum", boundary="exact", skipna=False)
        expected = self.cls(("x", "y"), [[np.nan, 18], [42, np.nan]])
        assert_equal(actual, expected)

        actual = v.coarsen(dict(x=2, y=2), func="sum", boundary="exact", skipna=True)
        expected = self.cls(("x", "y"), [[10, 18], [42, 35]])
        assert_equal(actual, expected)

    # perhaps @pytest.mark.parametrize("operation", [f for f in duck_array_ops])
    def test_coarsen_keep_attrs(self, operation="mean"):
        _attrs = {"units": "test", "long_name": "testing"}

        test_func = getattr(duck_array_ops, operation, None)

        # Test dropped attrs
        with set_options(keep_attrs=False):
            new = Variable(["coord"], np.linspace(1, 10, 100), attrs=_attrs).coarsen(
                windows={"coord": 1}, func=test_func, boundary="exact", side="left"
            )
        assert new.attrs == {}

        # Test kept attrs
        with set_options(keep_attrs=True):
            new = Variable(["coord"], np.linspace(1, 10, 100), attrs=_attrs).coarsen(
                windows={"coord": 1},
                func=test_func,
                boundary="exact",
                side="left",
            )
        assert new.attrs == _attrs


@requires_dask
class TestVariableWithDask(VariableSubclassobjects):
    def cls(self, *args, **kwargs) -> Variable:
        return Variable(*args, **kwargs).chunk()

    def test_chunk(self):
        unblocked = Variable(["dim_0", "dim_1"], np.ones((3, 4)))
        assert unblocked.chunks is None

        blocked = unblocked.chunk()
        assert blocked.chunks == ((3,), (4,))
        first_dask_name = blocked.data.name

        blocked = unblocked.chunk(chunks=((2, 1), (2, 2)))
        assert blocked.chunks == ((2, 1), (2, 2))
        assert blocked.data.name != first_dask_name

        blocked = unblocked.chunk(chunks=(3, 3))
        assert blocked.chunks == ((3,), (3, 1))
        assert blocked.data.name != first_dask_name

        # name doesn't change when rechunking by same amount
        # this fails if ReprObject doesn't have __dask_tokenize__ defined
        assert unblocked.chunk(2).data.name == unblocked.chunk(2).data.name

        assert blocked.load().chunks is None

        # Check that kwargs are passed
        import dask.array as da

        blocked = unblocked.chunk(name="testname_")
        assert isinstance(blocked.data, da.Array)
        assert "testname_" in blocked.data.name

        # test kwargs form of chunks
        blocked = unblocked.chunk(dim_0=3, dim_1=3)
        assert blocked.chunks == ((3,), (3, 1))
        assert blocked.data.name != first_dask_name

    @pytest.mark.skip
    def test_0d_object_array_with_list(self):
        super().test_0d_object_array_with_list()

    @pytest.mark.skip
    def test_array_interface(self):
        # dask array does not have `argsort`
        super().test_array_interface()

    @pytest.mark.skip
    def test_copy_index(self):
        super().test_copy_index()

    @pytest.mark.skip
    @pytest.mark.filterwarnings("ignore:elementwise comparison failed.*:FutureWarning")
    def test_eq_all_dtypes(self):
        super().test_eq_all_dtypes()

    def test_getitem_fancy(self):
        super().test_getitem_fancy()

    def test_getitem_1d_fancy(self):
        super().test_getitem_1d_fancy()

    def test_getitem_with_mask_nd_indexer(self):
        import dask.array as da

        v = Variable(["x"], da.arange(3, chunks=3))
        indexer = Variable(("x", "y"), [[0, -1], [-1, 2]])
        assert_identical(
            v._getitem_with_mask(indexer, fill_value=-1),
            self.cls(("x", "y"), [[0, -1], [-1, 2]]),
        )

    @pytest.mark.parametrize("dim", ["x", "y"])
    @pytest.mark.parametrize("window", [3, 8, 11])
    @pytest.mark.parametrize("center", [True, False])
    def test_dask_rolling(self, dim, window, center):
        import dask
        import dask.array as da

        dask.config.set(scheduler="single-threaded")

        x = Variable(("x", "y"), np.array(np.random.randn(100, 40), dtype=float))
        dx = Variable(("x", "y"), da.from_array(x, chunks=[(6, 30, 30, 20, 14), 8]))

        expected = x.rolling_window(
            dim, window, "window", center=center, fill_value=np.nan
        )
        with raise_if_dask_computes():
            actual = dx.rolling_window(
                dim, window, "window", center=center, fill_value=np.nan
            )
        assert isinstance(actual.data, da.Array)
        assert actual.shape == expected.shape
        assert_equal(actual, expected)

    def test_multiindex(self):
        super().test_multiindex()

    @pytest.mark.parametrize(
        "mode",
        [
            "mean",
            pytest.param(
                "median",
                marks=pytest.mark.xfail(reason="median is not implemented by Dask"),
            ),
            pytest.param(
                "reflect", marks=pytest.mark.xfail(reason="dask.array.pad bug")
            ),
            "edge",
            "linear_ramp",
            "maximum",
            "minimum",
            "symmetric",
            "wrap",
        ],
    )
    @pytest.mark.parametrize("xr_arg, np_arg", _PAD_XR_NP_ARGS)
    @pytest.mark.filterwarnings(
        r"ignore:dask.array.pad.+? converts integers to floats."
    )
    def test_pad(self, mode, xr_arg, np_arg):
        super().test_pad(mode, xr_arg, np_arg)

    def test_pandas_categorical_dtype(self):
        data = pd.Categorical(np.arange(10, dtype="int64"))
        with pytest.raises(ValueError, match="was found to be a Pandas ExtensionArray"):
            self.cls("x", data)


@requires_sparse
class TestVariableWithSparse:
    # TODO inherit VariableSubclassobjects to cover more tests

    def test_as_sparse(self):
        data = np.arange(12).reshape(3, 4)
        var = Variable(("x", "y"), data)._as_sparse(fill_value=-1)
        actual = var._to_dense()
        assert_identical(var, actual)


class TestIndexVariable(VariableSubclassobjects):
    def cls(self, *args, **kwargs) -> IndexVariable:
        return IndexVariable(*args, **kwargs)

    def test_init(self):
        with pytest.raises(ValueError, match=r"must be 1-dimensional"):
            IndexVariable((), 0)

    def test_to_index(self):
        data = 0.5 * np.arange(10)
        v = IndexVariable(["time"], data, {"foo": "bar"})
        assert pd.Index(data, name="time").identical(v.to_index())

    def test_to_index_multiindex_level(self):
        midx = pd.MultiIndex.from_product([["a", "b"], [1, 2]], names=("one", "two"))
        ds = Dataset(coords={"x": midx})
        assert ds.one.variable.to_index().equals(midx.get_level_values("one"))

    def test_multiindex_default_level_names(self):
        midx = pd.MultiIndex.from_product([["a", "b"], [1, 2]])
        v = IndexVariable(["x"], midx, {"foo": "bar"})
        assert v.to_index().names == ("x_level_0", "x_level_1")

    def test_data(self):
        x = IndexVariable("x", np.arange(3.0))
        assert isinstance(x._data, PandasIndexingAdapter)
        assert isinstance(x.data, np.ndarray)
        assert float == x.dtype
        assert_array_equal(np.arange(3), x)
        assert float == x.values.dtype
        with pytest.raises(TypeError, match=r"cannot be modified"):
            x[:] = 0

    def test_name(self):
        coord = IndexVariable("x", [10.0])
        assert coord.name == "x"

        with pytest.raises(AttributeError):
            coord.name = "y"

    def test_level_names(self):
        midx = pd.MultiIndex.from_product(
            [["a", "b"], [1, 2]], names=["level_1", "level_2"]
        )
        x = IndexVariable("x", midx)
        assert x.level_names == midx.names

        assert IndexVariable("y", [10.0]).level_names is None

    def test_get_level_variable(self):
        midx = pd.MultiIndex.from_product(
            [["a", "b"], [1, 2]], names=["level_1", "level_2"]
        )
        x = IndexVariable("x", midx)
        level_1 = IndexVariable("x", midx.get_level_values("level_1"))
        assert_identical(x.get_level_variable("level_1"), level_1)

        with pytest.raises(ValueError, match=r"has no MultiIndex"):
            IndexVariable("y", [10.0]).get_level_variable("level")

    def test_concat_periods(self):
        periods = pd.period_range("2000-01-01", periods=10)
        coords = [IndexVariable("t", periods[:5]), IndexVariable("t", periods[5:])]
        expected = IndexVariable("t", periods)
        actual = IndexVariable.concat(coords, dim="t")
        assert_identical(actual, expected)
        assert isinstance(actual.to_index(), pd.PeriodIndex)

        positions = [list(range(5)), list(range(5, 10))]
        actual = IndexVariable.concat(coords, dim="t", positions=positions)
        assert_identical(actual, expected)
        assert isinstance(actual.to_index(), pd.PeriodIndex)

    def test_concat_multiindex(self):
        idx = pd.MultiIndex.from_product([[0, 1, 2], ["a", "b"]])
        coords = [IndexVariable("x", idx[:2]), IndexVariable("x", idx[2:])]
        expected = IndexVariable("x", idx)
        actual = IndexVariable.concat(coords, dim="x")
        assert_identical(actual, expected)
        assert isinstance(actual.to_index(), pd.MultiIndex)

    @pytest.mark.parametrize("dtype", [str, bytes])
    def test_concat_str_dtype(self, dtype):
        a = IndexVariable("x", np.array(["a"], dtype=dtype))
        b = IndexVariable("x", np.array(["b"], dtype=dtype))
        expected = IndexVariable("x", np.array(["a", "b"], dtype=dtype))

        actual = IndexVariable.concat([a, b])
        assert actual.identical(expected)
        assert np.issubdtype(actual.dtype, dtype)

    def test_datetime64(self):
        # GH:1932  Make sure indexing keeps precision
        t = np.array([1518418799999986560, 1518418799999996560], dtype="datetime64[ns]")
        v = IndexVariable("t", t)
        assert v[0].data == t[0]

    # These tests make use of multi-dimensional variables, which are not valid
    # IndexVariable objects:
    @pytest.mark.skip
    def test_getitem_error(self):
        super().test_getitem_error()

    @pytest.mark.skip
    def test_getitem_advanced(self):
        super().test_getitem_advanced()

    @pytest.mark.skip
    def test_getitem_fancy(self):
        super().test_getitem_fancy()

    @pytest.mark.skip
    def test_getitem_uint(self):
        super().test_getitem_fancy()

    @pytest.mark.skip
    @pytest.mark.parametrize(
        "mode",
        [
            "mean",
            "median",
            "reflect",
            "edge",
            "linear_ramp",
            "maximum",
            "minimum",
            "symmetric",
            "wrap",
        ],
    )
    @pytest.mark.parametrize("xr_arg, np_arg", _PAD_XR_NP_ARGS)
    def test_pad(self, mode, xr_arg, np_arg):
        super().test_pad(mode, xr_arg, np_arg)

    @pytest.mark.skip
    def test_pad_constant_values(self, xr_arg, np_arg):
        super().test_pad_constant_values(xr_arg, np_arg)

    @pytest.mark.skip
    def test_rolling_window(self):
        super().test_rolling_window()

    @pytest.mark.skip
    def test_rolling_1d(self):
        super().test_rolling_1d()

    @pytest.mark.skip
    def test_nd_rolling(self):
        super().test_nd_rolling()

    @pytest.mark.skip
    def test_rolling_window_errors(self):
        super().test_rolling_window_errors()

    @pytest.mark.skip
    def test_coarsen_2d(self):
        super().test_coarsen_2d()

    def test_to_index_variable_copy(self) -> None:
        # to_index_variable should return a copy
        # https://github.com/pydata/xarray/issues/6931
        a = IndexVariable("x", ["a"])
        b = a.to_index_variable()
        assert a is not b
        b.dims = ("y",)
        assert a.dims == ("x",)


class TestAsCompatibleData(Generic[T_DuckArray]):
    def test_unchanged_types(self):
        types = (np.asarray, PandasIndexingAdapter, LazilyIndexedArray)
        for t in types:
            for data in [
                np.arange(3),
                pd.date_range("2000-01-01", periods=3),
                pd.date_range("2000-01-01", periods=3).values,
            ]:
                x = t(data)
                assert source_ndarray(x) is source_ndarray(as_compatible_data(x))

    def test_converted_types(self):
        for input_array in [
            [[0, 1, 2]],
            pd.DataFrame([[0, 1, 2]]),
            np.float64(1.4),
            np.str_("abc"),
        ]:
            actual = as_compatible_data(input_array)
            assert_array_equal(np.asarray(input_array), actual)
            assert np.ndarray is type(actual)
            assert np.asarray(input_array).dtype == actual.dtype

    def test_masked_array(self):
        original = np.ma.MaskedArray(np.arange(5))
        expected = np.arange(5)
        actual = as_compatible_data(original)
        assert_array_equal(expected, actual)
        assert np.dtype(int) == actual.dtype

        original = np.ma.MaskedArray(np.arange(5), mask=4 * [False] + [True])
        expected = np.arange(5.0)
        expected[-1] = np.nan
        actual = as_compatible_data(original)
        assert_array_equal(expected, actual)
        assert np.dtype(float) == actual.dtype

        original = np.ma.MaskedArray([1.0, 2.0], mask=[True, False])
        original.flags.writeable = False
        expected = [np.nan, 2.0]
        actual = as_compatible_data(original)
        assert_array_equal(expected, actual)
        assert np.dtype(float) == actual.dtype

        # GH2377
        actual = Variable(dims=tuple(), data=np.ma.masked)
        expected = Variable(dims=tuple(), data=np.nan)
        assert_array_equal(expected, actual)
        assert actual.dtype == expected.dtype

    @pytest.mark.filterwarnings("ignore:Converting non-default")
    def test_datetime(self):
        # todo: check, if this test is OK
        expected = np.datetime64("2000-01-01")
        actual = as_compatible_data(expected)
        assert expected == actual
        assert np.ndarray is type(actual)
        assert np.dtype("datetime64[s]") == actual.dtype

        expected = np.array([np.datetime64("2000-01-01")])
        actual = as_compatible_data(expected)
        assert np.asarray(expected) == actual
        assert np.ndarray is type(actual)
        assert np.dtype("datetime64[s]") == actual.dtype

        expected = np.array([np.datetime64("2000-01-01", "ns")])
        actual = as_compatible_data(expected)
        assert np.asarray(expected) == actual
        assert np.ndarray is type(actual)
        assert np.dtype("datetime64[ns]") == actual.dtype
        assert expected is source_ndarray(np.asarray(actual))

        expected = np.datetime64("2000-01-01", "us")
        actual = as_compatible_data(datetime(2000, 1, 1))
        assert np.asarray(expected) == actual
        assert np.ndarray is type(actual)
        assert np.dtype("datetime64[us]") == actual.dtype

    def test_tz_datetime(self) -> None:
        # todo: check, if this test is OK
        tz = pytz.timezone("America/New_York")
        times_ns = pd.date_range("2000", periods=1, tz=tz)

        times_s = times_ns.astype(pd.DatetimeTZDtype("s", tz))  # type: ignore[arg-type]
        with warnings.catch_warnings():
            warnings.simplefilter("ignore")
            actual: T_DuckArray = as_compatible_data(times_s)
        assert actual.array == times_s
        assert actual.array.dtype == pd.DatetimeTZDtype("s", tz)  # type: ignore[arg-type]

        series = pd.Series(times_s)
        with warnings.catch_warnings():
            warnings.simplefilter("ignore")
            actual2: T_DuckArray = as_compatible_data(series)

        np.testing.assert_array_equal(actual2, np.asarray(series.values))
        assert actual2.dtype == np.dtype("datetime64[s]")

    def test_full_like(self) -> None:
        # For more thorough tests, see test_variable.py
        orig = Variable(
            dims=("x", "y"), data=[[1.5, 2.0], [3.1, 4.3]], attrs={"foo": "bar"}
        )

        expect = orig.copy(deep=True)
        # see https://github.com/python/mypy/issues/3004 for why we need to ignore type
        expect.values = [[2.0, 2.0], [2.0, 2.0]]  # type: ignore[assignment]
        assert_identical(expect, full_like(orig, 2))

        # override dtype
        expect.values = [[True, True], [True, True]]  # type: ignore[assignment]
        assert expect.dtype == bool
        assert_identical(expect, full_like(orig, True, dtype=bool))

        # raise error on non-scalar fill_value
        with pytest.raises(ValueError, match=r"must be scalar"):
            full_like(orig, [1.0, 2.0])

        with pytest.raises(ValueError, match="'dtype' cannot be dict-like"):
            full_like(orig, True, dtype={"x": bool})

    @requires_dask
    def test_full_like_dask(self) -> None:
        orig = Variable(
            dims=("x", "y"), data=[[1.5, 2.0], [3.1, 4.3]], attrs={"foo": "bar"}
        ).chunk(dict(x=(1, 1), y=(2,)))

        def check(actual, expect_dtype, expect_values):
            assert actual.dtype == expect_dtype
            assert actual.shape == orig.shape
            assert actual.dims == orig.dims
            assert actual.attrs == orig.attrs
            assert actual.chunks == orig.chunks
            assert_array_equal(actual.values, expect_values)

        check(full_like(orig, 2), orig.dtype, np.full_like(orig.values, 2))
        # override dtype
        check(
            full_like(orig, True, dtype=bool),
            bool,
            np.full_like(orig.values, True, dtype=bool),
        )

        # Check that there's no array stored inside dask
        # (e.g. we didn't create a numpy array and then we chunked it!)
        dsk = full_like(orig, 1).data.dask
        for v in dsk.values():
            if isinstance(v, tuple):
                for vi in v:
                    assert not isinstance(vi, np.ndarray)
            else:
                assert not isinstance(v, np.ndarray)

    def test_zeros_like(self) -> None:
        orig = Variable(
            dims=("x", "y"), data=[[1.5, 2.0], [3.1, 4.3]], attrs={"foo": "bar"}
        )
        assert_identical(zeros_like(orig), full_like(orig, 0))
        assert_identical(zeros_like(orig, dtype=int), full_like(orig, 0, dtype=int))

    def test_ones_like(self) -> None:
        orig = Variable(
            dims=("x", "y"), data=[[1.5, 2.0], [3.1, 4.3]], attrs={"foo": "bar"}
        )
        assert_identical(ones_like(orig), full_like(orig, 1))
        assert_identical(ones_like(orig, dtype=int), full_like(orig, 1, dtype=int))

    def test_numpy_ndarray_subclass(self):
        class SubclassedArray(np.ndarray):
            def __new__(cls, array, foo):
                obj = np.asarray(array).view(cls)
                obj.foo = foo
                return obj

        data = SubclassedArray([1, 2, 3], foo="bar")
        actual = as_compatible_data(data)
        assert isinstance(actual, SubclassedArray)
        assert actual.foo == "bar"
        assert_array_equal(data, actual)

    def test_numpy_matrix(self):
        with pytest.warns(PendingDeprecationWarning):
            data = np.matrix([[1, 2], [3, 4]])
        actual = as_compatible_data(data)
        assert isinstance(actual, np.ndarray)
        assert_array_equal(data, actual)

    def test_unsupported_type(self):
        # Non indexable type
        class CustomArray(NDArrayMixin):
            def __init__(self, array):
                self.array = array

        class CustomIndexable(CustomArray, indexing.ExplicitlyIndexed):
            pass

        # Type with data stored in values attribute
        class CustomWithValuesAttr:
            def __init__(self, array):
                self.values = array

        array = CustomArray(np.arange(3))
        orig = Variable(dims=("x"), data=array, attrs={"foo": "bar"})
        assert isinstance(orig._data, np.ndarray)  # should not be CustomArray

        array = CustomIndexable(np.arange(3))
        orig = Variable(dims=("x"), data=array, attrs={"foo": "bar"})
        assert isinstance(orig._data, CustomIndexable)

        array = CustomWithValuesAttr(np.arange(3))
        orig = Variable(dims=(), data=array)
        assert isinstance(orig._data.item(), CustomWithValuesAttr)


def test_raise_no_warning_for_nan_in_binary_ops():
    with assert_no_warnings():
        _ = Variable("x", [1, 2, np.nan]) > 0


class TestBackendIndexing:
    """Make sure all the array wrappers can be indexed."""

    @pytest.fixture(autouse=True)
    def setUp(self):
        self.d = np.random.random((10, 3)).astype(np.float64)

    def check_orthogonal_indexing(self, v):
        assert np.allclose(v.isel(x=[8, 3], y=[2, 1]), self.d[[8, 3]][:, [2, 1]])

    def check_vectorized_indexing(self, v):
        ind_x = Variable("z", [0, 2])
        ind_y = Variable("z", [2, 1])
        assert np.allclose(v.isel(x=ind_x, y=ind_y), self.d[ind_x, ind_y])

    def test_NumpyIndexingAdapter(self):
        v = Variable(dims=("x", "y"), data=NumpyIndexingAdapter(self.d))
        self.check_orthogonal_indexing(v)
        self.check_vectorized_indexing(v)
        # could not doubly wrapping
        with pytest.raises(TypeError, match=r"NumpyIndexingAdapter only wraps "):
            v = Variable(
                dims=("x", "y"), data=NumpyIndexingAdapter(NumpyIndexingAdapter(self.d))
            )

    def test_LazilyIndexedArray(self):
        v = Variable(dims=("x", "y"), data=LazilyIndexedArray(self.d))
        self.check_orthogonal_indexing(v)
        self.check_vectorized_indexing(v)
        # doubly wrapping
        v = Variable(
            dims=("x", "y"),
            data=LazilyIndexedArray(LazilyIndexedArray(self.d)),
        )
        self.check_orthogonal_indexing(v)
        # hierarchical wrapping
        v = Variable(
            dims=("x", "y"), data=LazilyIndexedArray(NumpyIndexingAdapter(self.d))
        )
        self.check_orthogonal_indexing(v)

    def test_CopyOnWriteArray(self):
        v = Variable(dims=("x", "y"), data=CopyOnWriteArray(self.d))
        self.check_orthogonal_indexing(v)
        self.check_vectorized_indexing(v)
        # doubly wrapping
        v = Variable(dims=("x", "y"), data=CopyOnWriteArray(LazilyIndexedArray(self.d)))
        self.check_orthogonal_indexing(v)
        self.check_vectorized_indexing(v)

    def test_MemoryCachedArray(self):
        v = Variable(dims=("x", "y"), data=MemoryCachedArray(self.d))
        self.check_orthogonal_indexing(v)
        self.check_vectorized_indexing(v)
        # doubly wrapping
        v = Variable(dims=("x", "y"), data=CopyOnWriteArray(MemoryCachedArray(self.d)))
        self.check_orthogonal_indexing(v)
        self.check_vectorized_indexing(v)

    @requires_dask
    def test_DaskIndexingAdapter(self):
        import dask.array as da

        da = da.asarray(self.d)
        v = Variable(dims=("x", "y"), data=DaskIndexingAdapter(da))
        self.check_orthogonal_indexing(v)
        self.check_vectorized_indexing(v)
        # doubly wrapping
        v = Variable(dims=("x", "y"), data=CopyOnWriteArray(DaskIndexingAdapter(da)))
        self.check_orthogonal_indexing(v)
        self.check_vectorized_indexing(v)


def test_clip(var):
    # Copied from test_dataarray (would there be a way to combine the tests?)
    result = var.clip(min=0.5)
    assert result.min(...) >= 0.5

    result = var.clip(max=0.5)
    assert result.max(...) <= 0.5

    result = var.clip(min=0.25, max=0.75)
    assert result.min(...) >= 0.25
    assert result.max(...) <= 0.75

    result = var.clip(min=var.mean("x"), max=var.mean("z"))
    assert result.dims == var.dims
    assert_array_equal(
        result.data,
        np.clip(
            var.data,
            var.mean("x").data[np.newaxis, :, :],
            var.mean("z").data[:, :, np.newaxis],
        ),
    )


@pytest.mark.parametrize("Var", [Variable, IndexVariable])
class TestNumpyCoercion:
    def test_from_numpy(self, Var):
        v = Var("x", [1, 2, 3])

        assert_identical(v.as_numpy(), v)
        np.testing.assert_equal(v.to_numpy(), np.array([1, 2, 3]))

    @requires_dask
    def test_from_dask(self, Var):
        v = Var("x", [1, 2, 3])
        v_chunked = v.chunk(1)

        assert_identical(v_chunked.as_numpy(), v.compute())
        np.testing.assert_equal(v.to_numpy(), np.array([1, 2, 3]))

    @requires_pint
    def test_from_pint(self, Var):
        import pint

        arr = np.array([1, 2, 3])

        # IndexVariable strips the unit
        with warnings.catch_warnings():
            warnings.simplefilter("ignore", category=pint.UnitStrippedWarning)
            v = Var("x", pint.Quantity(arr, units="m"))

        assert_identical(v.as_numpy(), Var("x", arr))
        np.testing.assert_equal(v.to_numpy(), arr)

    @requires_sparse
    def test_from_sparse(self, Var):
        if Var is IndexVariable:
            pytest.skip("Can't have 2D IndexVariables")

        import sparse

        arr = np.diagflat([1, 2, 3])
        sparr = sparse.COO(coords=[[0, 1, 2], [0, 1, 2]], data=[1, 2, 3])
        v = Variable(["x", "y"], sparr)

        assert_identical(v.as_numpy(), Variable(["x", "y"], arr))
        np.testing.assert_equal(v.to_numpy(), arr)

    @requires_cupy
    def test_from_cupy(self, Var):
        if Var is IndexVariable:
            pytest.skip("cupy in default indexes is not supported at the moment")
        import cupy as cp

        arr = np.array([1, 2, 3])
        v = Var("x", cp.array(arr))

        assert_identical(v.as_numpy(), Var("x", arr))
        np.testing.assert_equal(v.to_numpy(), arr)

    @requires_dask
    @requires_pint
    def test_from_pint_wrapping_dask(self, Var):
        import dask
        import pint

        arr = np.array([1, 2, 3])
        d = dask.array.from_array(np.array([1, 2, 3]))

        # IndexVariable strips the unit
        with warnings.catch_warnings():
            warnings.simplefilter("ignore", category=pint.UnitStrippedWarning)
            v = Var("x", pint.Quantity(d, units="m"))

        result = v.as_numpy()
        assert_identical(result, Var("x", arr))
        np.testing.assert_equal(v.to_numpy(), arr)


@pytest.mark.parametrize(
    ("values", "unit"),
    [
        (np.datetime64("2000-01-01", "ns"), "ns"),
        (np.datetime64("2000-01-01", "s"), "s"),
        (np.array([np.datetime64("2000-01-01", "ns")]), "ns"),
        (np.array([np.datetime64("2000-01-01", "s")]), "s"),
        (pd.date_range("2000", periods=1), "ns"),
        (datetime(2000, 1, 1), "us"),
        (np.array([datetime(2000, 1, 1)]), "ns"),
        (pd.date_range("2000", periods=1, tz=pytz.timezone("America/New_York")), "ns"),
        (
            pd.Series(
                pd.date_range("2000", periods=1, tz=pytz.timezone("America/New_York"))
            ),
            "ns",
        ),
    ],
    ids=lambda x: f"{x}",
)
def test_datetime_conversion_warning(values, unit) -> None:
    # todo: needs discussion
    # todo: check, if this test is OK
    dims = ["time"] if isinstance(values, np.ndarray | pd.Index | pd.Series) else []
    var = Variable(dims, values)
    if var.dtype.kind == "M":
        assert var.dtype == np.dtype(f"datetime64[{unit}]")
    else:
        # The only case where a non-datetime64 dtype can occur currently is in
        # the case that the variable is backed by a timezone-aware
        # DatetimeIndex, and thus is hidden within the PandasIndexingAdapter class.
        assert isinstance(var._data, PandasIndexingAdapter)
        assert var._data.array.dtype == pd.DatetimeTZDtype(
            "ns", pytz.timezone("America/New_York")
        )


tz_ny = pytz.timezone("America/New_York")


@pytest.mark.parametrize(
    ["data", "dtype"],
    [
        pytest.param(pd.date_range("2000", periods=1), "datetime64[s]", id="index-sec"),
        pytest.param(
            pd.Series(pd.date_range("2000", periods=1)),
            "datetime64[s]",
            id="series-sec",
        ),
        pytest.param(
            pd.date_range("2000", periods=1, tz=tz_ny),
            pd.DatetimeTZDtype("s", tz_ny),  # type: ignore[arg-type]
            id="index-timezone",
        ),
        pytest.param(
            pd.Series(pd.date_range("2000", periods=1, tz=tz_ny)),
            pd.DatetimeTZDtype("s", tz_ny),  # type: ignore[arg-type]
            id="series-timezone",
        ),
    ],
)
def test_pandas_two_only_datetime_conversion_warnings(
    data: pd.DatetimeIndex | pd.Series, dtype: str | pd.DatetimeTZDtype
) -> None:
    # todo: check, if this test is OK
    var = Variable(["time"], data.astype(dtype))  # type: ignore[arg-type]

    if var.dtype.kind == "M":
        assert var.dtype == np.dtype("datetime64[s]")
    else:
        # The only case where a non-datetime64 dtype can occur currently is in
        # the case that the variable is backed by a timezone-aware
        # DatetimeIndex, and thus is hidden within the PandasIndexingAdapter class.
        assert isinstance(var._data, PandasIndexingAdapter)
        assert var._data.array.dtype == pd.DatetimeTZDtype("s", tz_ny)


@pytest.mark.parametrize(
    ("values", "unit"),
    [
        (np.timedelta64(10, "ns"), "ns"),
        (np.timedelta64(10, "s"), "s"),
        (np.array([np.timedelta64(10, "ns")]), "ns"),
        (np.array([np.timedelta64(10, "s")]), "s"),
        (pd.timedelta_range("1", periods=1), "ns"),
        (timedelta(days=1), "us"),
        (np.array([timedelta(days=1)]), "ns"),
    ],
    ids=lambda x: f"{x}",
)
def test_timedelta_conversion_warning(values, unit) -> None:
    # todo: needs discussion
    # todo: check, if this test is OK
    dims = ["time"] if isinstance(values, np.ndarray | pd.Index) else []
    var = Variable(dims, values)
    assert var.dtype == np.dtype(f"timedelta64[{unit}]")


def test_pandas_two_only_timedelta_conversion_warning() -> None:
    # todo: test still needed?
    # Note this test relies on a pandas feature that is only present in pandas
    # 2.0.0 and above, and so for now cannot be parametrized.
    data = pd.timedelta_range("1", periods=1).astype("timedelta64[s]")
    var = Variable(["time"], data)

    assert var.dtype == np.dtype("timedelta64[s]")


@pytest.mark.parametrize(
    ("index", "dtype"),
    [
        (pd.date_range("2000", periods=1), "datetime64"),
        (pd.timedelta_range("1", periods=1), "timedelta64"),
    ],
    ids=lambda x: f"{x}",
)
def test_pandas_indexing_adapter_non_nanosecond_conversion(index, dtype) -> None:
    # todo: test still needed?
    data = PandasIndexingAdapter(index.astype(f"{dtype}[s]"))
    var = Variable(["time"], data)
    assert var.dtype == np.dtype(f"{dtype}[s]")<|MERGE_RESOLUTION|>--- conflicted
+++ resolved
@@ -36,11 +36,8 @@
     assert_equal,
     assert_identical,
     assert_no_warnings,
-<<<<<<< HEAD
-=======
     has_dask_ge_2024_11_0,
     has_pandas_3,
->>>>>>> d5f84dd1
     raise_if_dask_computes,
     requires_bottleneck,
     requires_cupy,
