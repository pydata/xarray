--- conflicted
+++ resolved
@@ -1,27 +1,16 @@
-<<<<<<< HEAD
+""" isort:skip_file """
 from __future__ import absolute_import, division, print_function
 import os
-=======
-""" isort:skip_file """
-
->>>>>>> ecf50d21
 import sys
 import pickle
 import tempfile
 
 import pytest
 
-<<<<<<< HEAD
-distributed = pytest.importorskip('distributed')
-da = pytest.importorskip('dask.array')
-import dask
-from dask.distributed import Client, Lock
-=======
 dask = pytest.importorskip('dask')  # isort:skip
 distributed = pytest.importorskip('distributed')  # isort:skip
 
 from dask import array
->>>>>>> ecf50d21
 from distributed.utils_test import cluster, gen_cluster
 from distributed.utils_test import loop  # flake8: noqa
 from distributed.client import futures_of
@@ -31,10 +20,6 @@
 from xarray.tests.test_dataset import create_test_data
 from xarray.backends.common import HDF5_LOCK, CombinedLock
 
-<<<<<<< HEAD
-from . import (assert_allclose, has_scipy, has_netCDF4, has_h5netcdf,
-               requires_zarr, raises_regex)
-=======
 from . import (
     assert_allclose, has_h5netcdf, has_netCDF4, has_scipy, requires_zarr)
 
@@ -44,7 +29,6 @@
 
 da = pytest.importorskip('dask.array')
 
->>>>>>> ecf50d21
 
 ENGINES = []
 if has_scipy:
@@ -92,7 +76,6 @@
 @pytest.mark.xfail(sys.platform == 'win32',
                    reason='https://github.com/pydata/xarray/issues/1738')
 @pytest.mark.parametrize('engine', ENGINES)
-<<<<<<< HEAD
 @pytest.mark.parametrize('autoclose', [True, False])
 @pytest.mark.parametrize('nc_format', TEST_FORMATS)
 def test_dask_distributed_read_netcdf_integration_test(loop, engine, autoclose,
@@ -117,16 +100,6 @@
                                      chunks=chunks,
                                      engine=engine,
                                      autoclose=autoclose) as restored:
-=======
-def test_dask_distributed_netcdf_integration_test(loop, engine):
-    with cluster() as (s, _):
-        with distributed.Client(s['address'], loop=loop):
-            original = create_test_data()
-            with create_tmp_file(allow_cleanup_failure=ON_WINDOWS) as filename:
-                original.to_netcdf(filename, engine=engine)
-                with xr.open_dataset(
-                        filename, chunks=3, engine=engine) as restored:
->>>>>>> ecf50d21
                     assert isinstance(restored.var1.data, da.Array)
                     computed = restored.compute()
                     assert_allclose(original, computed)
