--- conflicted
+++ resolved
@@ -8,11 +8,7 @@
 import pytest
 
 import xarray as xr
-<<<<<<< HEAD
-from xarray.backends.api import _get_default_engine, get_default_engine_netcdf
-=======
 from xarray.backends.api import get_default_netcdf_write_engine
->>>>>>> 7893348b
 from xarray.tests import (
     assert_identical,
     assert_no_warnings,
@@ -56,9 +52,6 @@
     monkeypatch.delitem(sys.modules, "scipy", raising=False)
     monkeypatch.setattr(sys, "meta_path", [])
 
-<<<<<<< HEAD
-    assert get_default_engine_netcdf(format=None) == "h5netcdf"
-=======
     engine = get_default_netcdf_write_engine(
         format=None, to_fileobject_or_memoryview=False
     )
@@ -73,7 +66,6 @@
         get_default_netcdf_write_engine(
             format="NETCDF3_CLASSIC", to_fileobject_or_memoryview=False
         )
->>>>>>> 7893348b
 
 
 def test_custom_engine() -> None:
