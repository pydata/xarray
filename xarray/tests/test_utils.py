from datetime import datetime
from typing import Hashable

import numpy as np
import pandas as pd
import pytest

from xarray.coding.cftimeindex import CFTimeIndex
from xarray.core import duck_array_ops, utils
<<<<<<< HEAD
from xarray.core.indexes import PandasIndex
from xarray.core.utils import either_dict_or_kwargs, expand_args_to_dims, iterate_nested
=======
from xarray.core.utils import either_dict_or_kwargs, iterate_nested
>>>>>>> 4bb9d9c6

from . import assert_array_equal, requires_cftime, requires_dask
from .test_coding_times import _all_cftime_date_types


class TestAlias:
    def test(self):
        def new_method():
            pass

        old_method = utils.alias(new_method, "old_method")
        assert "deprecated" in old_method.__doc__
        with pytest.warns(Warning, match="deprecated"):
            old_method()


def test_safe_cast_to_index():
    dates = pd.date_range("2000-01-01", periods=10)
    x = np.arange(5)
    td = x * np.timedelta64(1, "D")
    for expected, array in [
        (dates, dates.values),
        (pd.Index(x, dtype=object), x.astype(object)),
        (pd.Index(td), td),
        (pd.Index(td, dtype=object), td.astype(object)),
    ]:
        actual = utils.safe_cast_to_index(array)
        assert_array_equal(expected, actual)
        assert expected.dtype == actual.dtype


@pytest.mark.parametrize(
    "a, b, expected", [["a", "b", np.array(["a", "b"])], [1, 2, pd.Index([1, 2])]]
)
def test_maybe_coerce_to_str(a, b, expected):

    a = np.array([a])
    b = np.array([b])
    index = pd.Index(a).append(pd.Index(b))

    actual = utils.maybe_coerce_to_str(index, [a, b])

    assert_array_equal(expected, actual)
    assert expected.dtype == actual.dtype


def test_maybe_coerce_to_str_minimal_str_dtype():

    a = np.array(["a", "a_long_string"])
    index = pd.Index(["a"])

    actual = utils.maybe_coerce_to_str(index, [a])
    expected = np.array("a")

    assert_array_equal(expected, actual)
    assert expected.dtype == actual.dtype


@requires_cftime
def test_safe_cast_to_index_cftimeindex():
    date_types = _all_cftime_date_types()
    for date_type in date_types.values():
        dates = [date_type(1, 1, day) for day in range(1, 20)]
        expected = CFTimeIndex(dates)
        actual = utils.safe_cast_to_index(np.array(dates))
        assert_array_equal(expected, actual)
        assert expected.dtype == actual.dtype
        assert isinstance(actual, type(expected))


# Test that datetime.datetime objects are never used in a CFTimeIndex
@requires_cftime
def test_safe_cast_to_index_datetime_datetime():
    dates = [datetime(1, 1, day) for day in range(1, 20)]

    expected = pd.Index(dates)
    actual = utils.safe_cast_to_index(np.array(dates))
    assert_array_equal(expected, actual)
    assert isinstance(actual, pd.Index)


def test_multiindex_from_product_levels():
    result = utils.multiindex_from_product_levels(
        [pd.Index(["b", "a"]), pd.Index([1, 3, 2])]
    )
    np.testing.assert_array_equal(
        result.codes, [[0, 0, 0, 1, 1, 1], [0, 1, 2, 0, 1, 2]]
    )
    np.testing.assert_array_equal(result.levels[0], ["b", "a"])
    np.testing.assert_array_equal(result.levels[1], [1, 3, 2])

    other = pd.MultiIndex.from_product([["b", "a"], [1, 3, 2]])
    np.testing.assert_array_equal(result.values, other.values)


def test_multiindex_from_product_levels_non_unique():
    result = utils.multiindex_from_product_levels(
        [pd.Index(["b", "a"]), pd.Index([1, 1, 2])]
    )
    np.testing.assert_array_equal(
        result.codes, [[0, 0, 0, 1, 1, 1], [0, 0, 1, 0, 0, 1]]
    )
    np.testing.assert_array_equal(result.levels[0], ["b", "a"])
    np.testing.assert_array_equal(result.levels[1], [1, 2])


class TestArrayEquiv:
    def test_0d(self):
        # verify our work around for pd.isnull not working for 0-dimensional
        # object arrays
        assert duck_array_ops.array_equiv(0, np.array(0, dtype=object))
        assert duck_array_ops.array_equiv(np.nan, np.array(np.nan, dtype=object))
        assert not duck_array_ops.array_equiv(0, np.array(1, dtype=object))


class TestDictionaries:
    @pytest.fixture(autouse=True)
    def setup(self):
        self.x = {"a": "A", "b": "B"}
        self.y = {"c": "C", "b": "B"}
        self.z = {"a": "Z"}

    def test_equivalent(self):
        assert utils.equivalent(0, 0)
        assert utils.equivalent(np.nan, np.nan)
        assert utils.equivalent(0, np.array(0.0))
        assert utils.equivalent([0], np.array([0]))
        assert utils.equivalent(np.array([0]), [0])
        assert utils.equivalent(np.arange(3), 1.0 * np.arange(3))
        assert not utils.equivalent(0, np.zeros(3))

    def test_safe(self):
        # should not raise exception:
        utils.update_safety_check(self.x, self.y)

    def test_unsafe(self):
        with pytest.raises(ValueError):
            utils.update_safety_check(self.x, self.z)

    def test_compat_dict_intersection(self):
        assert {"b": "B"} == utils.compat_dict_intersection(self.x, self.y)
        assert {} == utils.compat_dict_intersection(self.x, self.z)

    def test_compat_dict_union(self):
        assert {"a": "A", "b": "B", "c": "C"} == utils.compat_dict_union(self.x, self.y)
        with pytest.raises(
            ValueError,
            match=r"unsafe to merge dictionaries without "
            "overriding values; conflicting key",
        ):
            utils.compat_dict_union(self.x, self.z)

    def test_dict_equiv(self):
        x = {}
        x["a"] = 3
        x["b"] = np.array([1, 2, 3])
        y = {}
        y["b"] = np.array([1.0, 2.0, 3.0])
        y["a"] = 3
        assert utils.dict_equiv(x, y)  # two nparrays are equal
        y["b"] = [1, 2, 3]  # np.array not the same as a list
        assert utils.dict_equiv(x, y)  # nparray == list
        x["b"] = [1.0, 2.0, 3.0]
        assert utils.dict_equiv(x, y)  # list vs. list
        x["c"] = None
        assert not utils.dict_equiv(x, y)  # new key in x
        x["c"] = np.nan
        y["c"] = np.nan
        assert utils.dict_equiv(x, y)  # as intended, nan is nan
        x["c"] = np.inf
        y["c"] = np.inf
        assert utils.dict_equiv(x, y)  # inf == inf
        y = dict(y)
        assert utils.dict_equiv(x, y)  # different dictionary types are fine
        y["b"] = 3 * np.arange(3)
        assert not utils.dict_equiv(x, y)  # not equal when arrays differ

    def test_frozen(self):
        x = utils.Frozen(self.x)
        with pytest.raises(TypeError):
            x["foo"] = "bar"
        with pytest.raises(TypeError):
            del x["a"]
        with pytest.raises(AttributeError):
            x.update(self.y)
        assert x.mapping == self.x
        assert repr(x) in (
            "Frozen({'a': 'A', 'b': 'B'})",
            "Frozen({'b': 'B', 'a': 'A'})",
        )


def test_repr_object():
    obj = utils.ReprObject("foo")
    assert repr(obj) == "foo"
    assert isinstance(obj, Hashable)
    assert not isinstance(obj, str)


def test_repr_object_magic_methods():
    o1 = utils.ReprObject("foo")
    o2 = utils.ReprObject("foo")
    o3 = utils.ReprObject("bar")
    o4 = "foo"
    assert o1 == o2
    assert o1 != o3
    assert o1 != o4
    assert hash(o1) == hash(o2)
    assert hash(o1) != hash(o3)
    assert hash(o1) != hash(o4)


def test_is_remote_uri():
    assert utils.is_remote_uri("http://example.com")
    assert utils.is_remote_uri("https://example.com")
    assert not utils.is_remote_uri(" http://example.com")
    assert not utils.is_remote_uri("example.nc")


class Test_is_uniform_and_sorted:
    def test_sorted_uniform(self):
        assert utils.is_uniform_spaced(np.arange(5))

    def test_sorted_not_uniform(self):
        assert not utils.is_uniform_spaced([-2, 1, 89])

    def test_not_sorted_uniform(self):
        assert not utils.is_uniform_spaced([1, -1, 3])

    def test_not_sorted_not_uniform(self):
        assert not utils.is_uniform_spaced([4, 1, 89])

    def test_two_numbers(self):
        assert utils.is_uniform_spaced([0, 1.7])

    def test_relative_tolerance(self):
        assert utils.is_uniform_spaced([0, 0.97, 2], rtol=0.1)


class Test_hashable:
    def test_hashable(self):
        for v in [False, 1, (2,), (3, 4), "four"]:
            assert utils.hashable(v)
        for v in [[5, 6], ["seven", "8"], {9: "ten"}]:
            assert not utils.hashable(v)


@requires_dask
def test_dask_array_is_scalar():
    # regression test for GH1684
    import dask.array as da

    y = da.arange(8, chunks=4)
    assert not utils.is_scalar(y)


def test_hidden_key_dict():
    hidden_key = "_hidden_key"
    data = {"a": 1, "b": 2, hidden_key: 3}
    data_expected = {"a": 1, "b": 2}
    hkd = utils.HiddenKeyDict(data, [hidden_key])
    assert len(hkd) == 2
    assert hidden_key not in hkd
    for k, v in data_expected.items():
        assert hkd[k] == v
    with pytest.raises(KeyError):
        hkd[hidden_key]
    with pytest.raises(KeyError):
        del hkd[hidden_key]


def test_either_dict_or_kwargs():

    result = either_dict_or_kwargs(dict(a=1), None, "foo")
    expected = dict(a=1)
    assert result == expected

    result = either_dict_or_kwargs(None, dict(a=1), "foo")
    expected = dict(a=1)
    assert result == expected

    with pytest.raises(ValueError, match=r"foo"):
        result = either_dict_or_kwargs(dict(a=1), dict(a=1), "foo")


@pytest.mark.parametrize(
    ["supplied", "all_", "expected"],
    [
        (list("abc"), list("abc"), list("abc")),
        (["a", ..., "c"], list("abc"), list("abc")),
        (["a", ...], list("abc"), list("abc")),
        (["c", ...], list("abc"), list("cab")),
        ([..., "b"], list("abc"), list("acb")),
        ([...], list("abc"), list("abc")),
    ],
)
def test_infix_dims(supplied, all_, expected):
    result = list(utils.infix_dims(supplied, all_))
    assert result == expected


@pytest.mark.parametrize(
    ["supplied", "all_"], [([..., ...], list("abc")), ([...], list("aac"))]
)
def test_infix_dims_errors(supplied, all_):
    with pytest.raises(ValueError):
        list(utils.infix_dims(supplied, all_))


@pytest.mark.parametrize(
    "nested_list, expected",
    [
        ([], []),
        ([1], [1]),
        ([1, 2, 3], [1, 2, 3]),
        ([[1]], [1]),
        ([[1, 2], [3, 4]], [1, 2, 3, 4]),
        ([[[1, 2, 3], [4]], [5, 6]], [1, 2, 3, 4, 5, 6]),
    ],
)
def test_iterate_nested(nested_list, expected):
    assert list(iterate_nested(nested_list)) == expected


def test_expand_args_to_dims():
    dims, (arg1, arg2, arg3, arg4) = expanded_args = expand_args_to_dims(
        ["a", "b"],
        ["arg1", "arg2", "arg3", "arg4"],
        [1, ["val2.1", "val2.2"], False, [True, False]],
    )

    assert dims == ["a", "b"]
    assert arg1 == [1, 1]
    assert arg2 == ["val2.1", "val2.2"]
    assert arg3 == [False, False]
    assert arg4 == [True, False]

    with pytest.raises(ValueError, match="Expected all arguments"):
        expand_args_to_dims(
            ["a", "b"],
            ["arg1", "arg2", "arg3", "arg4"],
            ["asdf", ["arg2.1", "arg2.2"], ["arg3.1"], ["arg4.1", "arg4.2", "arg4.3"]],
        )<|MERGE_RESOLUTION|>--- conflicted
+++ resolved
@@ -7,12 +7,7 @@
 
 from xarray.coding.cftimeindex import CFTimeIndex
 from xarray.core import duck_array_ops, utils
-<<<<<<< HEAD
-from xarray.core.indexes import PandasIndex
 from xarray.core.utils import either_dict_or_kwargs, expand_args_to_dims, iterate_nested
-=======
-from xarray.core.utils import either_dict_or_kwargs, iterate_nested
->>>>>>> 4bb9d9c6
 
 from . import assert_array_equal, requires_cftime, requires_dask
 from .test_coding_times import _all_cftime_date_types
@@ -338,7 +333,7 @@
 
 
 def test_expand_args_to_dims():
-    dims, (arg1, arg2, arg3, arg4) = expanded_args = expand_args_to_dims(
+    dims, (arg1, arg2, arg3, arg4) = expand_args_to_dims(
         ["a", "b"],
         ["arg1", "arg2", "arg3", "arg4"],
         [1, ["val2.1", "val2.2"], False, [True, False]],
