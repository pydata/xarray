--- conflicted
+++ resolved
@@ -1718,18 +1718,14 @@
     else:
         with pytest.warns(UserWarning, match="Times can't be serialized"):
             encoded = conventions.encode_cf_variable(variable)
-<<<<<<< HEAD
         if use_cftime:
             expected_units = "hours since 2000-01-01 00:00:00.000000"
         else:
             expected_units = "hours since 2000-01-01"
         assert encoded.attrs["units"] == expected_units
-        decoded = conventions.decode_cf_variable("name", encoded, use_cftime=use_cftime)
-=======
-        assert encoded.attrs["units"] == "hours since 2000-01-01"
-
-        decoded = conventions.decode_cf_variable("name", encoded)
->>>>>>> 0caf0962
+        decoded = conventions.decode_cf_variable(
+            "name", encoded, decode_times=CFDatetimeCoder(use_cftime=use_cftime)
+        )
         assert_equal(variable, decoded)
 
 
@@ -1816,14 +1812,9 @@
     if use_dask:
         variable = variable.chunk({"time": 1})
 
-<<<<<<< HEAD
     encoded = conventions.encode_cf_variable(variable)
-    decoded = conventions.decode_cf_variable("name", encoded)
+    decoded = conventions.decode_cf_variable("name", encoded, decode_timedelta=True)
     assert_equal(variable, decoded)
-=======
-    with pytest.raises(OverflowError, match="Not possible"):
-        encoded = conventions.encode_cf_variable(variable)
-        encoded.compute()
 
 
 _DECODE_TIMEDELTA_TESTS = {
@@ -1908,5 +1899,4 @@
         "foo", encoded, decode_timedelta=CFTimedeltaCoder(time_unit="ms")
     )
     with pytest.raises(OutOfBoundsTimedelta, match="overflow"):
-        decoded.load()
->>>>>>> 0caf0962
+        decoded.load()