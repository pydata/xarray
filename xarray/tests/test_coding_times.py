--- conflicted
+++ resolved
@@ -1936,7 +1936,6 @@
         decoded.load()
 
 
-<<<<<<< HEAD
 @pytest.mark.parametrize(
     "calendar",
     [
@@ -1960,7 +1959,8 @@
         assert decoded.dtype == np.dtype("O")
     else:
         assert decoded.dtype == np.dtype("=M8[ns]")
-=======
+
+
 @pytest.mark.parametrize("decode_timedelta", [True, False])
 @pytest.mark.parametrize("mask_and_scale", [True, False])
 def test_decode_timedelta_mask_and_scale(
@@ -1981,5 +1981,4 @@
     encoded = Variable(["time"], [0, 0.1, 0.2], attrs=attrs)
     decoded = conventions.decode_cf_variable("foo", encoded, decode_timedelta=True)
     with assert_no_warnings():
-        decoded.load()
->>>>>>> 4c2540de
+        decoded.load()