from __future__ import absolute_import, division, print_function

import warnings

import numpy as np
import pandas as pd
import pytest

from xarray import Variable, coding
from xarray.coding.times import _import_netcdftime

from . import TestCase, assert_array_equal, requires_netcdftime


@np.vectorize
def _ensure_naive_tz(dt):
    if hasattr(dt, 'tzinfo'):
        return dt.replace(tzinfo=None)
    else:
        return dt


def _non_standard_netcdftime_date_types():
    from netcdftime import (
        DatetimeNoLeap, DatetimeJulian, DatetimeAllLeap, Datetime360Day)
    return {'noleap': DatetimeNoLeap,
            '365_day': DatetimeNoLeap,
            '360_day': Datetime360Day,
            'julian': DatetimeJulian,
            'all_leap': DatetimeAllLeap,
            '366_day': DatetimeAllLeap}


def _all_netcdftime_date_types():
    from netcdftime import (
        DatetimeNoLeap, DatetimeJulian, DatetimeAllLeap, Datetime360Day,
        DatetimeGregorian, DatetimeProlepticGregorian)
    return {'noleap': DatetimeNoLeap,
            '365_day': DatetimeNoLeap,
            '360_day': Datetime360Day,
            'julian': DatetimeJulian,
            'all_leap': DatetimeAllLeap,
            '366_day': DatetimeAllLeap,
            'gregorian': DatetimeGregorian,
            'proleptic_gregorian': DatetimeProlepticGregorian}


class TestDatetime(TestCase):
    @requires_netcdftime
    def test_cf_datetime(self):
        nctime = _import_netcdftime()
        for num_dates, units in [
            (np.arange(10), 'days since 2000-01-01'),
            (np.arange(10).astype('float64'), 'days since 2000-01-01'),
            (np.arange(10).astype('float32'), 'days since 2000-01-01'),
            (np.arange(10).reshape(2, 5), 'days since 2000-01-01'),
            (12300 + np.arange(5), 'hours since 1680-01-01 00:00:00'),
            # here we add a couple minor formatting errors to test
            # the robustness of the parsing algorithm.
            (12300 + np.arange(5), 'hour since 1680-01-01  00:00:00'),
            (12300 + np.arange(5), u'Hour  since 1680-01-01 00:00:00'),
            (12300 + np.arange(5), ' Hour  since  1680-01-01 00:00:00 '),
            (10, 'days since 2000-01-01'),
            ([10], 'daYs  since 2000-01-01'),
            ([[10]], 'days since 2000-01-01'),
            ([10, 10], 'days since 2000-01-01'),
            (np.array(10), 'days since 2000-01-01'),
            (0, 'days since 1000-01-01'),
            ([0], 'days since 1000-01-01'),
            ([[0]], 'days since 1000-01-01'),
            (np.arange(2), 'days since 1000-01-01'),
            (np.arange(0, 100000, 20000), 'days since 1900-01-01'),
            (17093352.0, 'hours since 1-1-1 00:00:0.0'),
            ([0.5, 1.5], 'hours since 1900-01-01T00:00:00'),
            (0, 'milliseconds since 2000-01-01T00:00:00'),
            (0, 'microseconds since 2000-01-01T00:00:00'),
        ]:
            for calendar in ['standard', 'gregorian', 'proleptic_gregorian']:
                expected = _ensure_naive_tz(
                    nctime.num2date(num_dates, units, calendar))
                print(num_dates, units, calendar)
                with warnings.catch_warnings():
                    warnings.filterwarnings('ignore',
                                            'Unable to decode time axis')
                    actual = coding.times.decode_cf_datetime(num_dates, units,
                                                             calendar)
                if (isinstance(actual, np.ndarray) and
                        np.issubdtype(actual.dtype, np.datetime64)):
                    # self.assertEqual(actual.dtype.kind, 'M')
                    # For some reason, numpy 1.8 does not compare ns precision
                    # datetime64 arrays as equal to arrays of datetime objects,
                    # but it works for us precision. Thus, convert to us
                    # precision for the actual array equal comparison...
                    actual_cmp = actual.astype('M8[us]')
                else:
                    actual_cmp = actual
                assert_array_equal(expected, actual_cmp)
                encoded, _, _ = coding.times.encode_cf_datetime(actual, units,
                                                                calendar)
                if '1-1-1' not in units:
                    # pandas parses this date very strangely, so the original
                    # units/encoding cannot be preserved in this case:
                    # (Pdb) pd.to_datetime('1-1-1 00:00:0.0')
                    # Timestamp('2001-01-01 00:00:00')
                    assert_array_equal(num_dates, np.around(encoded, 1))
                    if (hasattr(num_dates, 'ndim') and num_dates.ndim == 1 and
                            '1000' not in units):
                        # verify that wrapping with a pandas.Index works
                        # note that it *does not* currently work to even put
                        # non-datetime64 compatible dates into a pandas.Index
                        encoded, _, _ = coding.times.encode_cf_datetime(
                            pd.Index(actual), units, calendar)
                        assert_array_equal(num_dates, np.around(encoded, 1))

    @requires_netcdftime
    def test_decode_cf_datetime_overflow(self):
        # checks for
        # https://github.com/pydata/pandas/issues/14068
        # https://github.com/pydata/xarray/issues/975

        from datetime import datetime
        units = 'days since 2000-01-01 00:00:00'

        # date after 2262 and before 1678
        days = (-117608, 95795)
        expected = (datetime(1677, 12, 31), datetime(2262, 4, 12))

        for i, day in enumerate(days):
            result = coding.times.decode_cf_datetime(day, units)
            assert result == expected[i]

    def test_decode_cf_datetime_non_standard_units(self):
        expected = pd.date_range(periods=100, start='1970-01-01', freq='h')
        # netCDFs from madis.noaa.gov use this format for their time units
        # they cannot be parsed by netcdftime, but pd.Timestamp works
        units = 'hours since 1-1-1970'
        actual = coding.times.decode_cf_datetime(np.arange(100), units)
        assert_array_equal(actual, expected)

    @requires_netcdftime
    def test_decode_cf_datetime_non_iso_strings(self):
        # datetime strings that are _almost_ ISO compliant but not quite,
        # but which netCDF4.num2date can still parse correctly
        expected = pd.date_range(periods=100, start='2000-01-01', freq='h')
        cases = [(np.arange(100), 'hours since 2000-01-01 0'),
                 (np.arange(100), 'hours since 2000-1-1 0'),
                 (np.arange(100), 'hours since 2000-01-01 0:00')]
        for num_dates, units in cases:
            actual = coding.times.decode_cf_datetime(num_dates, units)
            assert_array_equal(actual, expected)

    @requires_netcdftime
    def test_decode_non_standard_calendar(self):
<<<<<<< HEAD
        from datetime import datetime
        import netCDF4 as nc4
=======
        nctime = _import_netcdftime()
>>>>>>> dc3eebf3

        date_types = _non_standard_netcdftime_date_types()
        for calendar, date_type in date_types.items():
            units = 'days since 0001-01-01'
<<<<<<< HEAD
            times = [datetime(1, 4, 1, h) for h in range(1, 5)]
            noleap_time = nc4.date2num(times, units, calendar=calendar)
=======
            times = pd.date_range('2001-04-01-00', end='2001-04-30-23',
                                  freq='H')
            noleap_time = nctime.date2num(times.to_pydatetime(), units,
                                          calendar=calendar)
            expected = times.values
>>>>>>> dc3eebf3
            with warnings.catch_warnings():
                warnings.filterwarnings('ignore', 'Unable to decode time axis')
                actual = coding.times.decode_cf_datetime(noleap_time, units,
                                                         calendar=calendar)
            assert all(isinstance(value, date_type) for value in actual)
            expected = np.array(
                [date_type(1, 4, 1, h) for h in range(1, 5)])
            abs_diff = abs(actual - expected)
            # once we no longer support versions of netCDF4 older than 1.1.5,
            # we could do this check with near microsecond accuracy:
            # https://github.com/Unidata/netcdf4-python/issues/355
            self.assertTrue((abs_diff <= np.timedelta64(1, 's')).all())

<<<<<<< HEAD
    @requires_netCDF4
    def test_decode_standard_calendar_single_element_ns_range(self):
=======
    @requires_netcdftime
    def test_decode_non_standard_calendar_single_element(self):
>>>>>>> dc3eebf3
        units = 'days since 0001-01-01'
        for calendar in coding.times._STANDARD_CALENDARS:
            for num_time in [735368, [735368], [[735368]]]:
                with warnings.catch_warnings():
                    warnings.filterwarnings('ignore',
                                            'Unable to decode time axis')
                    actual = coding.times.decode_cf_datetime(num_time, units,
                                                             calendar=calendar)
                assert actual.dtype == np.dtype('M8[ns]')

<<<<<<< HEAD
    @requires_netCDF4
    def test_decode_standard_calendar_single_element_non_ns_range(self):
        from datetime import datetime
        from netcdftime import DatetimeGregorian

        units = 'days since 0001-01-01'
        for days in [1, 1470376]:
            for calendar in coding.times._STANDARD_CALENDARS:
                for num_time in [days, [days], [[days]]]:
                    with warnings.catch_warnings():
                        warnings.filterwarnings('ignore',
                                                'Unable to decode time axis')
                        actual = coding.times.decode_cf_datetime(
                            num_time, units, calendar=calendar)
                    # Confusing, but this is how netCDF4.num2date behaves --
                    # According to the documentation this is supposed to have
                    # something to do with whether the date falls before or
                    # after the breakpoint between the Julian
                    # and Gregorian calendars (1582-10-15).
                    if calendar == 'standard' and days == 1:
                        assert isinstance(actual.item(), DatetimeGregorian)
                    else:
                        assert isinstance(actual.item(), datetime)

    @requires_netCDF4
    def test_decode_non_standard_calendar_single_element(self):
        date_types = _non_standard_netcdftime_date_types()
        units = 'days since 0001-01-01'
        for days in [1, 735368]:
            for calendar, date_type in date_types.items():
                for num_time in [days, [days], [[days]]]:
                    with warnings.catch_warnings():
                        warnings.filterwarnings('ignore',
                                                'Unable to decode time axis')
                        actual = coding.times.decode_cf_datetime(
                            num_time, units, calendar=calendar)
                    assert isinstance(actual.item(), date_type)

    @requires_netCDF4
    def test_decode_standard_calendar_multidim_time(self):
        import netCDF4 as nc4

        for calendar in coding.times._STANDARD_CALENDARS:
            units = 'days since 0001-01-01'
            times1 = pd.date_range('2001-04-01', end='2001-04-05', freq='D')
            times2 = pd.date_range('2001-05-01', end='2001-05-05', freq='D')
            noleap_time1 = nc4.date2num(times1.to_pydatetime(),
                                        units, calendar=calendar)
            noleap_time2 = nc4.date2num(times2.to_pydatetime(),
                                        units, calendar=calendar)
            mdim_time = np.empty((len(noleap_time1), 2), )
            mdim_time[:, 0] = noleap_time1
            mdim_time[:, 1] = noleap_time2

            expected1 = times1.values
            expected2 = times2.values
            actual = coding.times.decode_cf_datetime(mdim_time, units,
                                                     calendar=calendar)
            assert actual.dtype == np.dtype('M8[ns]')

            abs_diff1 = abs(actual[:, 0] - expected1)
            abs_diff2 = abs(actual[:, 1] - expected2)
            # once we no longer support versions of netCDF4 older than 1.1.5,
            # we could do this check with near microsecond accuracy:
            # https://github.com/Unidata/netcdf4-python/issues/355
            self.assertTrue((abs_diff1 <= np.timedelta64(1, 's')).all())
            self.assertTrue((abs_diff2 <= np.timedelta64(1, 's')).all())

    @requires_netCDF4
    def test_decode_non_standard_calendar_multidim_time(self):
        from datetime import datetime
        import netCDF4 as nc4

        date_types = _non_standard_netcdftime_date_types()
        for calendar, date_type in date_types.items():
            units = 'days since 0001-01-01'
            times1 = [datetime(1, 4, day) for day in range(1, 6)]
            times2 = [datetime(1, 5, day) for day in range(1, 6)]
            noleap_time1 = nc4.date2num(times1, units, calendar=calendar)
            noleap_time2 = nc4.date2num(times2, units, calendar=calendar)
            mdim_time = np.empty((len(noleap_time1), 2), )
            mdim_time[:, 0] = noleap_time1
            mdim_time[:, 1] = noleap_time2

            expected1 = np.array(
                [date_type(1, 4, day) for day in range(1, 6)])
            expected2 = np.array(
                [date_type(1, 5, day) for day in range(1, 6)])
            with warnings.catch_warnings():
                warnings.filterwarnings('ignore', 'Unable to decode time axis')
                actual = coding.times.decode_cf_datetime(mdim_time, units,
                                                         calendar=calendar)
            assert actual.dtype == np.dtype('O')

            abs_diff1 = abs(actual[:, 0] - expected1)
            abs_diff2 = abs(actual[:, 1] - expected2)
            # once we no longer support versions of netCDF4 older than 1.1.5,
            # we could do this check with near microsecond accuracy:
            # https://github.com/Unidata/netcdf4-python/issues/355
            self.assertTrue((abs_diff1 <= np.timedelta64(1, 's')).all())
            self.assertTrue((abs_diff2 <= np.timedelta64(1, 's')).all())

    @requires_netCDF4
=======
    @requires_netcdftime
>>>>>>> dc3eebf3
    def test_decode_non_standard_calendar_single_element_fallback(self):
        nctime = _import_netcdftime()

        units = 'days since 0001-01-01'
        try:
            dt = nctime.netcdftime.datetime(2001, 2, 29)
        except AttributeError:
            # Must be using standalone netcdftime library
            dt = nctime.datetime(2001, 2, 29)
        for calendar in ['360_day', 'all_leap', '366_day']:
<<<<<<< HEAD
            num_time = nc4.date2num(dt, units, calendar)
            with pytest.warns(DeprecationWarning,
                              match='Unable to decode time axis'):
                actual = coding.times.decode_cf_datetime(num_time, units,
                                                         calendar=calendar)
            expected = np.asarray(nc4.num2date(num_time, units, calendar))
            assert actual.dtype == np.dtype('O')
            assert expected == actual

    @requires_netCDF4
=======
            num_time = nctime.date2num(dt, units, calendar)
            with pytest.warns(Warning, match='Unable to decode time axis'):
                actual = coding.times.decode_cf_datetime(num_time, units,
                                                         calendar=calendar)
            expected = np.asarray(nctime.num2date(num_time, units, calendar))
            assert actual.dtype == np.dtype('O')
            assert expected == actual

    @requires_netcdftime
    def test_decode_non_standard_calendar_multidim_time(self):
        nctime = _import_netcdftime()

        calendar = 'noleap'
        units = 'days since 0001-01-01'
        times1 = pd.date_range('2001-04-01', end='2001-04-05', freq='D')
        times2 = pd.date_range('2001-05-01', end='2001-05-05', freq='D')
        noleap_time1 = nctime.date2num(times1.to_pydatetime(), units,
                                       calendar=calendar)
        noleap_time2 = nctime.date2num(times2.to_pydatetime(), units,
                                       calendar=calendar)
        mdim_time = np.empty((len(noleap_time1), 2), )
        mdim_time[:, 0] = noleap_time1
        mdim_time[:, 1] = noleap_time2

        expected1 = times1.values
        expected2 = times2.values
        with warnings.catch_warnings():
            warnings.filterwarnings('ignore', 'Unable to decode time axis')
            actual = coding.times.decode_cf_datetime(mdim_time, units,
                                                     calendar=calendar)
        assert actual.dtype == np.dtype('M8[ns]')
        assert_array_equal(actual[:, 0], expected1)
        assert_array_equal(actual[:, 1], expected2)

    @requires_netcdftime
>>>>>>> dc3eebf3
    def test_decode_non_standard_calendar_fallback(self):
        nctime = _import_netcdftime()
        # ensure leap year doesn't matter
        for year in [2010, 2011, 2012, 2013, 2014]:
            for calendar in ['360_day', '366_day', 'all_leap']:
                calendar = '360_day'
                units = 'days since {0}-01-01'.format(year)
                num_times = np.arange(100)
                expected = nctime.num2date(num_times, units, calendar)

                with warnings.catch_warnings(record=True) as w:
                    warnings.simplefilter('always')
                    actual = coding.times.decode_cf_datetime(num_times, units,
                                                             calendar=calendar)
                    assert len(w) == 1
                    assert 'Unable to decode time axis' in \
                        str(w[0].message)

                assert actual.dtype == np.dtype('O')
                assert_array_equal(actual, expected)

    @requires_netcdftime
    def test_cf_datetime_nan(self):
        for num_dates, units, expected_list in [
            ([np.nan], 'days since 2000-01-01', ['NaT']),
            ([np.nan, 0], 'days since 2000-01-01',
             ['NaT', '2000-01-01T00:00:00Z']),
            ([np.nan, 0, 1], 'days since 2000-01-01',
             ['NaT', '2000-01-01T00:00:00Z', '2000-01-02T00:00:00Z']),
        ]:
            with warnings.catch_warnings():
                warnings.filterwarnings('ignore', 'All-NaN')
                actual = coding.times.decode_cf_datetime(num_dates, units)
            expected = np.array(expected_list, dtype='datetime64[ns]')
            assert_array_equal(expected, actual)

    @requires_netcdftime
    def test_decoded_cf_datetime_array_2d(self):
        # regression test for GH1229
        variable = Variable(('x', 'y'), np.array([[0, 1], [2, 3]]),
                            {'units': 'days since 2000-01-01'})
        result = coding.times.CFDatetimeCoder().decode(variable)
        assert result.dtype == 'datetime64[ns]'
        expected = pd.date_range('2000-01-01', periods=4).values.reshape(2, 2)
        assert_array_equal(np.asarray(result), expected)

    def test_infer_datetime_units(self):
        for dates, expected in [(pd.date_range('1900-01-01', periods=5),
                                 'days since 1900-01-01 00:00:00'),
                                (pd.date_range('1900-01-01 12:00:00', freq='H',
                                               periods=2),
                                 'hours since 1900-01-01 12:00:00'),
                                (pd.to_datetime(
                                    ['1900-01-01', '1900-01-02', 'NaT']),
                                 'days since 1900-01-01 00:00:00'),
                                (pd.to_datetime(['1900-01-01',
                                                 '1900-01-02T00:00:00.005']),
                                 'seconds since 1900-01-01 00:00:00'),
                                (pd.to_datetime(['NaT', '1900-01-01']),
                                 'days since 1900-01-01 00:00:00'),
                                (pd.to_datetime(['NaT']),
                                 'days since 1970-01-01 00:00:00'),
                                ]:
            assert expected == coding.times.infer_datetime_units(dates)

    @requires_netCDF4
    def test_infer_netcdftime_datetime_units(self):
        date_types = _all_netcdftime_date_types()
        for date_type in date_types.values():
            for dates, expected in [([date_type(1900, 1, 1),
                                      date_type(1900, 1, 2)],
                                     'days since 1900-01-01 00:00:00'),
                                    ([date_type(1900, 1, 1, 12),
                                      date_type(1900, 1, 1, 13)],
                                     'seconds since 1900-01-01 12:00:00'),
                                    ([date_type(1900, 1, 1),
                                      date_type(1900, 1, 2),
                                      date_type(1900, 1, 2, 0, 0, 1)],
                                     'seconds since 1900-01-01 00:00:00'),
                                    ([date_type(1900, 1, 1),
                                      date_type(1900, 1, 2, 0, 0, 0, 5)],
                                     'days since 1900-01-01 00:00:00')]:
                assert expected == coding.times.infer_datetime_units(dates)

    def test_cf_timedelta(self):
        examples = [
            ('1D', 'days', np.int64(1)),
            (['1D', '2D', '3D'], 'days', np.array([1, 2, 3], 'int64')),
            ('1h', 'hours', np.int64(1)),
            ('1ms', 'milliseconds', np.int64(1)),
            ('1us', 'microseconds', np.int64(1)),
            (['NaT', '0s', '1s'], None, [np.nan, 0, 1]),
            (['30m', '60m'], 'hours', [0.5, 1.0]),
            (np.timedelta64('NaT', 'ns'), 'days', np.nan),
            (['NaT', 'NaT'], 'days', [np.nan, np.nan]),
        ]

        for timedeltas, units, numbers in examples:
            timedeltas = pd.to_timedelta(timedeltas, box=False)
            numbers = np.array(numbers)

            expected = numbers
            actual, _ = coding.times.encode_cf_timedelta(timedeltas, units)
            assert_array_equal(expected, actual)
            assert expected.dtype == actual.dtype

            if units is not None:
                expected = timedeltas
                actual = coding.times.decode_cf_timedelta(numbers, units)
                assert_array_equal(expected, actual)
                assert expected.dtype == actual.dtype

        expected = np.timedelta64('NaT', 'ns')
        actual = coding.times.decode_cf_timedelta(np.array(np.nan), 'days')
        assert_array_equal(expected, actual)

    def test_cf_timedelta_2d(self):
        timedeltas = ['1D', '2D', '3D']
        units = 'days'
        numbers = np.atleast_2d([1, 2, 3])

        timedeltas = np.atleast_2d(pd.to_timedelta(timedeltas, box=False))
        expected = timedeltas

        actual = coding.times.decode_cf_timedelta(numbers, units)
        assert_array_equal(expected, actual)
        assert expected.dtype == actual.dtype

    def test_infer_timedelta_units(self):
        for deltas, expected in [
                (pd.to_timedelta(['1 day', '2 days']), 'days'),
                (pd.to_timedelta(['1h', '1 day 1 hour']), 'hours'),
                (pd.to_timedelta(['1m', '2m', np.nan]), 'minutes'),
                (pd.to_timedelta(['1m3s', '1m4s']), 'seconds')]:
            assert expected == coding.times.infer_timedelta_units(deltas)<|MERGE_RESOLUTION|>--- conflicted
+++ resolved
@@ -151,26 +151,14 @@
 
     @requires_netcdftime
     def test_decode_non_standard_calendar(self):
-<<<<<<< HEAD
         from datetime import datetime
-        import netCDF4 as nc4
-=======
-        nctime = _import_netcdftime()
->>>>>>> dc3eebf3
+        nctime = _import_netcdftime()
 
         date_types = _non_standard_netcdftime_date_types()
         for calendar, date_type in date_types.items():
             units = 'days since 0001-01-01'
-<<<<<<< HEAD
             times = [datetime(1, 4, 1, h) for h in range(1, 5)]
-            noleap_time = nc4.date2num(times, units, calendar=calendar)
-=======
-            times = pd.date_range('2001-04-01-00', end='2001-04-30-23',
-                                  freq='H')
-            noleap_time = nctime.date2num(times.to_pydatetime(), units,
-                                          calendar=calendar)
-            expected = times.values
->>>>>>> dc3eebf3
+            noleap_time = nctime.date2num(times, units, calendar=calendar)
             with warnings.catch_warnings():
                 warnings.filterwarnings('ignore', 'Unable to decode time axis')
                 actual = coding.times.decode_cf_datetime(noleap_time, units,
@@ -184,13 +172,8 @@
             # https://github.com/Unidata/netcdf4-python/issues/355
             self.assertTrue((abs_diff <= np.timedelta64(1, 's')).all())
 
-<<<<<<< HEAD
-    @requires_netCDF4
+    @requires_netcdftime
     def test_decode_standard_calendar_single_element_ns_range(self):
-=======
-    @requires_netcdftime
-    def test_decode_non_standard_calendar_single_element(self):
->>>>>>> dc3eebf3
         units = 'days since 0001-01-01'
         for calendar in coding.times._STANDARD_CALENDARS:
             for num_time in [735368, [735368], [[735368]]]:
@@ -201,8 +184,7 @@
                                                              calendar=calendar)
                 assert actual.dtype == np.dtype('M8[ns]')
 
-<<<<<<< HEAD
-    @requires_netCDF4
+    @requires_netcdftime
     def test_decode_standard_calendar_single_element_non_ns_range(self):
         from datetime import datetime
         from netcdftime import DatetimeGregorian
@@ -226,7 +208,7 @@
                     else:
                         assert isinstance(actual.item(), datetime)
 
-    @requires_netCDF4
+    @requires_netcdftime
     def test_decode_non_standard_calendar_single_element(self):
         date_types = _non_standard_netcdftime_date_types()
         units = 'days since 0001-01-01'
@@ -240,18 +222,18 @@
                             num_time, units, calendar=calendar)
                     assert isinstance(actual.item(), date_type)
 
-    @requires_netCDF4
+    @requires_netcdftime
     def test_decode_standard_calendar_multidim_time(self):
-        import netCDF4 as nc4
+        nctime = _import_netcdftime()
 
         for calendar in coding.times._STANDARD_CALENDARS:
             units = 'days since 0001-01-01'
             times1 = pd.date_range('2001-04-01', end='2001-04-05', freq='D')
             times2 = pd.date_range('2001-05-01', end='2001-05-05', freq='D')
-            noleap_time1 = nc4.date2num(times1.to_pydatetime(),
-                                        units, calendar=calendar)
-            noleap_time2 = nc4.date2num(times2.to_pydatetime(),
-                                        units, calendar=calendar)
+            noleap_time1 = nctime.date2num(times1.to_pydatetime(),
+                                           units, calendar=calendar)
+            noleap_time2 = nctime.date2num(times2.to_pydatetime(),
+                                           units, calendar=calendar)
             mdim_time = np.empty((len(noleap_time1), 2), )
             mdim_time[:, 0] = noleap_time1
             mdim_time[:, 1] = noleap_time2
@@ -270,18 +252,18 @@
             self.assertTrue((abs_diff1 <= np.timedelta64(1, 's')).all())
             self.assertTrue((abs_diff2 <= np.timedelta64(1, 's')).all())
 
-    @requires_netCDF4
+    @requires_netcdftime
     def test_decode_non_standard_calendar_multidim_time(self):
         from datetime import datetime
-        import netCDF4 as nc4
+        nctime = _import_netcdftime()
 
         date_types = _non_standard_netcdftime_date_types()
         for calendar, date_type in date_types.items():
             units = 'days since 0001-01-01'
             times1 = [datetime(1, 4, day) for day in range(1, 6)]
             times2 = [datetime(1, 5, day) for day in range(1, 6)]
-            noleap_time1 = nc4.date2num(times1, units, calendar=calendar)
-            noleap_time2 = nc4.date2num(times2, units, calendar=calendar)
+            noleap_time1 = nctime.date2num(times1, units, calendar=calendar)
+            noleap_time2 = nctime.date2num(times2, units, calendar=calendar)
             mdim_time = np.empty((len(noleap_time1), 2), )
             mdim_time[:, 0] = noleap_time1
             mdim_time[:, 1] = noleap_time2
@@ -304,10 +286,7 @@
             self.assertTrue((abs_diff1 <= np.timedelta64(1, 's')).all())
             self.assertTrue((abs_diff2 <= np.timedelta64(1, 's')).all())
 
-    @requires_netCDF4
-=======
-    @requires_netcdftime
->>>>>>> dc3eebf3
+    @requires_netcdftime
     def test_decode_non_standard_calendar_single_element_fallback(self):
         nctime = _import_netcdftime()
 
@@ -318,20 +297,9 @@
             # Must be using standalone netcdftime library
             dt = nctime.datetime(2001, 2, 29)
         for calendar in ['360_day', 'all_leap', '366_day']:
-<<<<<<< HEAD
-            num_time = nc4.date2num(dt, units, calendar)
+            num_time = nctime.date2num(dt, units, calendar)
             with pytest.warns(DeprecationWarning,
                               match='Unable to decode time axis'):
-                actual = coding.times.decode_cf_datetime(num_time, units,
-                                                         calendar=calendar)
-            expected = np.asarray(nc4.num2date(num_time, units, calendar))
-            assert actual.dtype == np.dtype('O')
-            assert expected == actual
-
-    @requires_netCDF4
-=======
-            num_time = nctime.date2num(dt, units, calendar)
-            with pytest.warns(Warning, match='Unable to decode time axis'):
                 actual = coding.times.decode_cf_datetime(num_time, units,
                                                          calendar=calendar)
             expected = np.asarray(nctime.num2date(num_time, units, calendar))
@@ -339,33 +307,6 @@
             assert expected == actual
 
     @requires_netcdftime
-    def test_decode_non_standard_calendar_multidim_time(self):
-        nctime = _import_netcdftime()
-
-        calendar = 'noleap'
-        units = 'days since 0001-01-01'
-        times1 = pd.date_range('2001-04-01', end='2001-04-05', freq='D')
-        times2 = pd.date_range('2001-05-01', end='2001-05-05', freq='D')
-        noleap_time1 = nctime.date2num(times1.to_pydatetime(), units,
-                                       calendar=calendar)
-        noleap_time2 = nctime.date2num(times2.to_pydatetime(), units,
-                                       calendar=calendar)
-        mdim_time = np.empty((len(noleap_time1), 2), )
-        mdim_time[:, 0] = noleap_time1
-        mdim_time[:, 1] = noleap_time2
-
-        expected1 = times1.values
-        expected2 = times2.values
-        with warnings.catch_warnings():
-            warnings.filterwarnings('ignore', 'Unable to decode time axis')
-            actual = coding.times.decode_cf_datetime(mdim_time, units,
-                                                     calendar=calendar)
-        assert actual.dtype == np.dtype('M8[ns]')
-        assert_array_equal(actual[:, 0], expected1)
-        assert_array_equal(actual[:, 1], expected2)
-
-    @requires_netcdftime
->>>>>>> dc3eebf3
     def test_decode_non_standard_calendar_fallback(self):
         nctime = _import_netcdftime()
         # ensure leap year doesn't matter
@@ -431,7 +372,7 @@
                                 ]:
             assert expected == coding.times.infer_datetime_units(dates)
 
-    @requires_netCDF4
+    @requires_netcdftime
     def test_infer_netcdftime_datetime_units(self):
         date_types = _all_netcdftime_date_types()
         for date_type in date_types.values():
