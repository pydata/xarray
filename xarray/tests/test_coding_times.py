import warnings
from datetime import timedelta
from itertools import product

import numpy as np
import pandas as pd
import pytest
from pandas.errors import OutOfBoundsDatetime

from xarray import (
    DataArray,
    Dataset,
    Variable,
    cftime_range,
    coding,
    conventions,
    decode_cf,
)
from xarray.coding.times import (
    _encode_datetime_with_cftime,
    cftime_to_nptime,
    decode_cf_datetime,
    encode_cf_datetime,
    to_timedelta_unboxed,
)
from xarray.coding.variables import SerializationWarning
from xarray.conventions import _update_bounds_attributes, cf_encoder
from xarray.core.common import contains_cftime_datetimes
from xarray.testing import assert_equal

from . import (
    arm_xfail,
    assert_array_equal,
    has_cftime,
    has_cftime_1_4_1,
    requires_cftime,
    requires_dask,
)

_NON_STANDARD_CALENDARS_SET = {
    "noleap",
    "365_day",
    "360_day",
    "julian",
    "all_leap",
    "366_day",
}
_ALL_CALENDARS = sorted(
    _NON_STANDARD_CALENDARS_SET.union(coding.times._STANDARD_CALENDARS)
)
_NON_STANDARD_CALENDARS = sorted(_NON_STANDARD_CALENDARS_SET)
_STANDARD_CALENDARS = sorted(coding.times._STANDARD_CALENDARS)
_CF_DATETIME_NUM_DATES_UNITS = [
    (np.arange(10), "days since 2000-01-01"),
    (np.arange(10).astype("float64"), "days since 2000-01-01"),
    (np.arange(10).astype("float32"), "days since 2000-01-01"),
    (np.arange(10).reshape(2, 5), "days since 2000-01-01"),
    (12300 + np.arange(5), "hours since 1680-01-01 00:00:00"),
    # here we add a couple minor formatting errors to test
    # the robustness of the parsing algorithm.
    (12300 + np.arange(5), "hour since 1680-01-01  00:00:00"),
    (12300 + np.arange(5), "Hour  since 1680-01-01 00:00:00"),
    (12300 + np.arange(5), " Hour  since  1680-01-01 00:00:00 "),
    (10, "days since 2000-01-01"),
    ([10], "daYs  since 2000-01-01"),
    ([[10]], "days since 2000-01-01"),
    ([10, 10], "days since 2000-01-01"),
    (np.array(10), "days since 2000-01-01"),
    (0, "days since 1000-01-01"),
    ([0], "days since 1000-01-01"),
    ([[0]], "days since 1000-01-01"),
    (np.arange(2), "days since 1000-01-01"),
    (np.arange(0, 100000, 20000), "days since 1900-01-01"),
    (np.arange(0, 100000, 20000), "days since 1-01-01"),
    (17093352.0, "hours since 1-1-1 00:00:0.0"),
    ([0.5, 1.5], "hours since 1900-01-01T00:00:00"),
    (0, "milliseconds since 2000-01-01T00:00:00"),
    (0, "microseconds since 2000-01-01T00:00:00"),
    (np.int32(788961600), "seconds since 1981-01-01"),  # GH2002
    (12300 + np.arange(5), "hour since 1680-01-01 00:00:00.500000"),
]
_CF_DATETIME_TESTS = [
    num_dates_units + (calendar,)
    for num_dates_units, calendar in product(
        _CF_DATETIME_NUM_DATES_UNITS, _STANDARD_CALENDARS
    )
]


def _all_cftime_date_types():
    import cftime

    return {
        "noleap": cftime.DatetimeNoLeap,
        "365_day": cftime.DatetimeNoLeap,
        "360_day": cftime.Datetime360Day,
        "julian": cftime.DatetimeJulian,
        "all_leap": cftime.DatetimeAllLeap,
        "366_day": cftime.DatetimeAllLeap,
        "gregorian": cftime.DatetimeGregorian,
        "proleptic_gregorian": cftime.DatetimeProlepticGregorian,
    }


@requires_cftime
@pytest.mark.filterwarnings("ignore:Ambiguous reference date string")
@pytest.mark.parametrize(["num_dates", "units", "calendar"], _CF_DATETIME_TESTS)
def test_cf_datetime(num_dates, units, calendar):
    import cftime

    expected = cftime.num2date(
        num_dates, units, calendar, only_use_cftime_datetimes=True
    )
    min_y = np.ravel(np.atleast_1d(expected))[np.nanargmin(num_dates)].year
    max_y = np.ravel(np.atleast_1d(expected))[np.nanargmax(num_dates)].year
    if min_y >= 1678 and max_y < 2262:
        expected = cftime_to_nptime(expected)

    with warnings.catch_warnings():
        warnings.filterwarnings("ignore", "Unable to decode time axis")
        actual = coding.times.decode_cf_datetime(num_dates, units, calendar)

    abs_diff = np.asarray(abs(actual - expected)).ravel()
    abs_diff = pd.to_timedelta(abs_diff.tolist()).to_numpy()

    # once we no longer support versions of netCDF4 older than 1.1.5,
    # we could do this check with near microsecond accuracy:
    # https://github.com/Unidata/netcdf4-python/issues/355
    assert (abs_diff <= np.timedelta64(1, "s")).all()
    encoded, _, _ = coding.times.encode_cf_datetime(actual, units, calendar)

    assert_array_equal(num_dates, np.around(encoded, 1))
    if hasattr(num_dates, "ndim") and num_dates.ndim == 1 and "1000" not in units:
        # verify that wrapping with a pandas.Index works
        # note that it *does not* currently work to put
        # non-datetime64 compatible dates into a pandas.Index
        encoded, _, _ = coding.times.encode_cf_datetime(
            pd.Index(actual), units, calendar
        )
        assert_array_equal(num_dates, np.around(encoded, 1))


@requires_cftime
def test_decode_cf_datetime_overflow():
    # checks for
    # https://github.com/pydata/pandas/issues/14068
    # https://github.com/pydata/xarray/issues/975
    from cftime import DatetimeGregorian

    datetime = DatetimeGregorian
    units = "days since 2000-01-01 00:00:00"

    # date after 2262 and before 1678
    days = (-117608, 95795)
    expected = (datetime(1677, 12, 31), datetime(2262, 4, 12))

    for i, day in enumerate(days):
        with warnings.catch_warnings():
            warnings.filterwarnings("ignore", "Unable to decode time axis")
            result = coding.times.decode_cf_datetime(day, units)
        assert result == expected[i]


def test_decode_cf_datetime_non_standard_units():
    expected = pd.date_range(periods=100, start="1970-01-01", freq="h")
    # netCDFs from madis.noaa.gov use this format for their time units
    # they cannot be parsed by cftime, but pd.Timestamp works
    units = "hours since 1-1-1970"
    actual = coding.times.decode_cf_datetime(np.arange(100), units)
    assert_array_equal(actual, expected)


@requires_cftime
def test_decode_cf_datetime_non_iso_strings():
    # datetime strings that are _almost_ ISO compliant but not quite,
    # but which cftime.num2date can still parse correctly
    expected = pd.date_range(periods=100, start="2000-01-01", freq="h")
    cases = [
        (np.arange(100), "hours since 2000-01-01 0"),
        (np.arange(100), "hours since 2000-1-1 0"),
        (np.arange(100), "hours since 2000-01-01 0:00"),
    ]
    for num_dates, units in cases:
        actual = coding.times.decode_cf_datetime(num_dates, units)
        abs_diff = abs(actual - expected.values)
        # once we no longer support versions of netCDF4 older than 1.1.5,
        # we could do this check with near microsecond accuracy:
        # https://github.com/Unidata/netcdf4-python/issues/355
        assert (abs_diff <= np.timedelta64(1, "s")).all()


@requires_cftime
@pytest.mark.parametrize("calendar", _STANDARD_CALENDARS)
def test_decode_standard_calendar_inside_timestamp_range(calendar):
    import cftime

    units = "days since 0001-01-01"
    times = pd.date_range("2001-04-01-00", end="2001-04-30-23", freq="H")
    time = cftime.date2num(times.to_pydatetime(), units, calendar=calendar)
    expected = times.values
    expected_dtype = np.dtype("M8[ns]")

    actual = coding.times.decode_cf_datetime(time, units, calendar=calendar)
    assert actual.dtype == expected_dtype
    abs_diff = abs(actual - expected)
    # once we no longer support versions of netCDF4 older than 1.1.5,
    # we could do this check with near microsecond accuracy:
    # https://github.com/Unidata/netcdf4-python/issues/355
    assert (abs_diff <= np.timedelta64(1, "s")).all()


@requires_cftime
@pytest.mark.parametrize("calendar", _NON_STANDARD_CALENDARS)
def test_decode_non_standard_calendar_inside_timestamp_range(calendar):
    import cftime

    units = "days since 0001-01-01"
    times = pd.date_range("2001-04-01-00", end="2001-04-30-23", freq="H")
    non_standard_time = cftime.date2num(times.to_pydatetime(), units, calendar=calendar)

    expected = cftime.num2date(
        non_standard_time, units, calendar=calendar, only_use_cftime_datetimes=True
    )
    expected_dtype = np.dtype("O")

    actual = coding.times.decode_cf_datetime(
        non_standard_time, units, calendar=calendar
    )
    assert actual.dtype == expected_dtype
    abs_diff = abs(actual - expected)
    # once we no longer support versions of netCDF4 older than 1.1.5,
    # we could do this check with near microsecond accuracy:
    # https://github.com/Unidata/netcdf4-python/issues/355
    assert (abs_diff <= np.timedelta64(1, "s")).all()


@requires_cftime
@pytest.mark.parametrize("calendar", _ALL_CALENDARS)
def test_decode_dates_outside_timestamp_range(calendar):
    from datetime import datetime

    import cftime

    units = "days since 0001-01-01"
    times = [datetime(1, 4, 1, h) for h in range(1, 5)]
    time = cftime.date2num(times, units, calendar=calendar)

    expected = cftime.num2date(
        time, units, calendar=calendar, only_use_cftime_datetimes=True
    )
    expected_date_type = type(expected[0])

    with warnings.catch_warnings():
        warnings.filterwarnings("ignore", "Unable to decode time axis")
        actual = coding.times.decode_cf_datetime(time, units, calendar=calendar)
    assert all(isinstance(value, expected_date_type) for value in actual)
    abs_diff = abs(actual - expected)
    # once we no longer support versions of netCDF4 older than 1.1.5,
    # we could do this check with near microsecond accuracy:
    # https://github.com/Unidata/netcdf4-python/issues/355
    assert (abs_diff <= np.timedelta64(1, "s")).all()


@requires_cftime
@pytest.mark.parametrize("calendar", _STANDARD_CALENDARS)
def test_decode_standard_calendar_single_element_inside_timestamp_range(calendar):
    units = "days since 0001-01-01"
    for num_time in [735368, [735368], [[735368]]]:
        with warnings.catch_warnings():
            warnings.filterwarnings("ignore", "Unable to decode time axis")
            actual = coding.times.decode_cf_datetime(num_time, units, calendar=calendar)
        assert actual.dtype == np.dtype("M8[ns]")


@requires_cftime
@pytest.mark.parametrize("calendar", _NON_STANDARD_CALENDARS)
def test_decode_non_standard_calendar_single_element_inside_timestamp_range(calendar):
    units = "days since 0001-01-01"
    for num_time in [735368, [735368], [[735368]]]:
        with warnings.catch_warnings():
            warnings.filterwarnings("ignore", "Unable to decode time axis")
            actual = coding.times.decode_cf_datetime(num_time, units, calendar=calendar)
        assert actual.dtype == np.dtype("O")


@requires_cftime
@pytest.mark.parametrize("calendar", _NON_STANDARD_CALENDARS)
def test_decode_single_element_outside_timestamp_range(calendar):
    import cftime

    units = "days since 0001-01-01"
    for days in [1, 1470376]:
        for num_time in [days, [days], [[days]]]:
            with warnings.catch_warnings():
                warnings.filterwarnings("ignore", "Unable to decode time axis")
                actual = coding.times.decode_cf_datetime(
                    num_time, units, calendar=calendar
                )

            expected = cftime.num2date(
                days, units, calendar, only_use_cftime_datetimes=True
            )
            assert isinstance(actual.item(), type(expected))


@requires_cftime
@pytest.mark.parametrize("calendar", _STANDARD_CALENDARS)
def test_decode_standard_calendar_multidim_time_inside_timestamp_range(calendar):
    import cftime

    units = "days since 0001-01-01"
    times1 = pd.date_range("2001-04-01", end="2001-04-05", freq="D")
    times2 = pd.date_range("2001-05-01", end="2001-05-05", freq="D")
    time1 = cftime.date2num(times1.to_pydatetime(), units, calendar=calendar)
    time2 = cftime.date2num(times2.to_pydatetime(), units, calendar=calendar)
    mdim_time = np.empty((len(time1), 2))
    mdim_time[:, 0] = time1
    mdim_time[:, 1] = time2

    expected1 = times1.values
    expected2 = times2.values

    actual = coding.times.decode_cf_datetime(mdim_time, units, calendar=calendar)
    assert actual.dtype == np.dtype("M8[ns]")

    abs_diff1 = abs(actual[:, 0] - expected1)
    abs_diff2 = abs(actual[:, 1] - expected2)
    # once we no longer support versions of netCDF4 older than 1.1.5,
    # we could do this check with near microsecond accuracy:
    # https://github.com/Unidata/netcdf4-python/issues/355
    assert (abs_diff1 <= np.timedelta64(1, "s")).all()
    assert (abs_diff2 <= np.timedelta64(1, "s")).all()


@requires_cftime
@pytest.mark.parametrize("calendar", _NON_STANDARD_CALENDARS)
def test_decode_nonstandard_calendar_multidim_time_inside_timestamp_range(calendar):
    import cftime

    units = "days since 0001-01-01"
    times1 = pd.date_range("2001-04-01", end="2001-04-05", freq="D")
    times2 = pd.date_range("2001-05-01", end="2001-05-05", freq="D")
    time1 = cftime.date2num(times1.to_pydatetime(), units, calendar=calendar)
    time2 = cftime.date2num(times2.to_pydatetime(), units, calendar=calendar)
    mdim_time = np.empty((len(time1), 2))
    mdim_time[:, 0] = time1
    mdim_time[:, 1] = time2

    if cftime.__name__ == "cftime":
        expected1 = cftime.num2date(
            time1, units, calendar, only_use_cftime_datetimes=True
        )
        expected2 = cftime.num2date(
            time2, units, calendar, only_use_cftime_datetimes=True
        )
    else:
        expected1 = cftime.num2date(time1, units, calendar)
        expected2 = cftime.num2date(time2, units, calendar)

    expected_dtype = np.dtype("O")

    actual = coding.times.decode_cf_datetime(mdim_time, units, calendar=calendar)

    assert actual.dtype == expected_dtype
    abs_diff1 = abs(actual[:, 0] - expected1)
    abs_diff2 = abs(actual[:, 1] - expected2)
    # once we no longer support versions of netCDF4 older than 1.1.5,
    # we could do this check with near microsecond accuracy:
    # https://github.com/Unidata/netcdf4-python/issues/355
    assert (abs_diff1 <= np.timedelta64(1, "s")).all()
    assert (abs_diff2 <= np.timedelta64(1, "s")).all()


@requires_cftime
@pytest.mark.parametrize("calendar", _ALL_CALENDARS)
def test_decode_multidim_time_outside_timestamp_range(calendar):
    from datetime import datetime

    import cftime

    units = "days since 0001-01-01"
    times1 = [datetime(1, 4, day) for day in range(1, 6)]
    times2 = [datetime(1, 5, day) for day in range(1, 6)]
    time1 = cftime.date2num(times1, units, calendar=calendar)
    time2 = cftime.date2num(times2, units, calendar=calendar)
    mdim_time = np.empty((len(time1), 2))
    mdim_time[:, 0] = time1
    mdim_time[:, 1] = time2

    expected1 = cftime.num2date(time1, units, calendar, only_use_cftime_datetimes=True)
    expected2 = cftime.num2date(time2, units, calendar, only_use_cftime_datetimes=True)

    with warnings.catch_warnings():
        warnings.filterwarnings("ignore", "Unable to decode time axis")
        actual = coding.times.decode_cf_datetime(mdim_time, units, calendar=calendar)

    assert actual.dtype == np.dtype("O")

    abs_diff1 = abs(actual[:, 0] - expected1)
    abs_diff2 = abs(actual[:, 1] - expected2)
    # once we no longer support versions of netCDF4 older than 1.1.5,
    # we could do this check with near microsecond accuracy:
    # https://github.com/Unidata/netcdf4-python/issues/355
    assert (abs_diff1 <= np.timedelta64(1, "s")).all()
    assert (abs_diff2 <= np.timedelta64(1, "s")).all()


@requires_cftime
@pytest.mark.parametrize(
    ("calendar", "num_time"),
    [("360_day", 720058.0), ("all_leap", 732059.0), ("366_day", 732059.0)],
)
def test_decode_non_standard_calendar_single_element(calendar, num_time):
    import cftime

    units = "days since 0001-01-01"

    actual = coding.times.decode_cf_datetime(num_time, units, calendar=calendar)

    expected = np.asarray(
        cftime.num2date(num_time, units, calendar, only_use_cftime_datetimes=True)
    )
    assert actual.dtype == np.dtype("O")
    assert expected == actual


@requires_cftime
def test_decode_360_day_calendar():
    import cftime

    calendar = "360_day"
    # ensure leap year doesn't matter
    for year in [2010, 2011, 2012, 2013, 2014]:
        units = f"days since {year}-01-01"
        num_times = np.arange(100)

        expected = cftime.num2date(
            num_times, units, calendar, only_use_cftime_datetimes=True
        )

        with warnings.catch_warnings(record=True) as w:
            warnings.simplefilter("always")
            actual = coding.times.decode_cf_datetime(
                num_times, units, calendar=calendar
            )
            assert len(w) == 0

        assert actual.dtype == np.dtype("O")
        assert_array_equal(actual, expected)


@requires_cftime
def test_decode_abbreviation():
    """Test making sure we properly fall back to cftime on abbreviated units."""
    import cftime

    val = np.array([1586628000000.0])
    units = "msecs since 1970-01-01T00:00:00Z"
    actual = coding.times.decode_cf_datetime(val, units)
    expected = coding.times.cftime_to_nptime(cftime.num2date(val, units))
    assert_array_equal(actual, expected)


@arm_xfail
@requires_cftime
@pytest.mark.parametrize(
    ["num_dates", "units", "expected_list"],
    [
        ([np.nan], "days since 2000-01-01", ["NaT"]),
        ([np.nan, 0], "days since 2000-01-01", ["NaT", "2000-01-01T00:00:00Z"]),
        (
            [np.nan, 0, 1],
            "days since 2000-01-01",
            ["NaT", "2000-01-01T00:00:00Z", "2000-01-02T00:00:00Z"],
        ),
    ],
)
def test_cf_datetime_nan(num_dates, units, expected_list):
    with warnings.catch_warnings():
        warnings.filterwarnings("ignore", "All-NaN")
        actual = coding.times.decode_cf_datetime(num_dates, units)
    # use pandas because numpy will deprecate timezone-aware conversions
    expected = pd.to_datetime(expected_list).to_numpy(dtype="datetime64[ns]")
    assert_array_equal(expected, actual)


@requires_cftime
def test_decoded_cf_datetime_array_2d():
    # regression test for GH1229
    variable = Variable(
        ("x", "y"), np.array([[0, 1], [2, 3]]), {"units": "days since 2000-01-01"}
    )
    result = coding.times.CFDatetimeCoder().decode(variable)
    assert result.dtype == "datetime64[ns]"
    expected = pd.date_range("2000-01-01", periods=4).values.reshape(2, 2)
    assert_array_equal(np.asarray(result), expected)


FREQUENCIES_TO_ENCODING_UNITS = {
    "N": "nanoseconds",
    "U": "microseconds",
    "L": "milliseconds",
    "S": "seconds",
    "T": "minutes",
    "H": "hours",
    "D": "days",
}


@pytest.mark.parametrize(("freq", "units"), FREQUENCIES_TO_ENCODING_UNITS.items())
def test_infer_datetime_units(freq, units):
    dates = pd.date_range("2000", periods=2, freq=freq)
    expected = f"{units} since 2000-01-01 00:00:00"
    assert expected == coding.times.infer_datetime_units(dates)


@pytest.mark.parametrize(
    ["dates", "expected"],
    [
        (
            pd.to_datetime(["1900-01-01", "1900-01-02", "NaT"]),
            "days since 1900-01-01 00:00:00",
        ),
        (pd.to_datetime(["NaT", "1900-01-01"]), "days since 1900-01-01 00:00:00"),
        (pd.to_datetime(["NaT"]), "days since 1970-01-01 00:00:00"),
    ],
)
def test_infer_datetime_units_with_NaT(dates, expected):
    assert expected == coding.times.infer_datetime_units(dates)


_CFTIME_DATETIME_UNITS_TESTS = [
    ([(1900, 1, 1), (1900, 1, 1)], "days since 1900-01-01 00:00:00.000000"),
    (
        [(1900, 1, 1), (1900, 1, 2), (1900, 1, 2, 0, 0, 1)],
        "seconds since 1900-01-01 00:00:00.000000",
    ),
    (
        [(1900, 1, 1), (1900, 1, 8), (1900, 1, 16)],
        "days since 1900-01-01 00:00:00.000000",
    ),
]


@requires_cftime
@pytest.mark.parametrize(
    "calendar", _NON_STANDARD_CALENDARS + ["gregorian", "proleptic_gregorian"]
)
@pytest.mark.parametrize(("date_args", "expected"), _CFTIME_DATETIME_UNITS_TESTS)
def test_infer_cftime_datetime_units(calendar, date_args, expected):
    date_type = _all_cftime_date_types()[calendar]
    dates = [date_type(*args) for args in date_args]
    assert expected == coding.times.infer_datetime_units(dates)


@pytest.mark.parametrize(
    ["timedeltas", "units", "numbers"],
    [
        ("1D", "days", np.int64(1)),
        (["1D", "2D", "3D"], "days", np.array([1, 2, 3], "int64")),
        ("1h", "hours", np.int64(1)),
        ("1ms", "milliseconds", np.int64(1)),
        ("1us", "microseconds", np.int64(1)),
        ("1ns", "nanoseconds", np.int64(1)),
        (["NaT", "0s", "1s"], None, [np.nan, 0, 1]),
        (["30m", "60m"], "hours", [0.5, 1.0]),
        ("NaT", "days", np.nan),
        (["NaT", "NaT"], "days", [np.nan, np.nan]),
    ],
)
def test_cf_timedelta(timedeltas, units, numbers):
    if timedeltas == "NaT":
        timedeltas = np.timedelta64("NaT", "ns")
    else:
        timedeltas = to_timedelta_unboxed(timedeltas)
    numbers = np.array(numbers)

    expected = numbers
    actual, _ = coding.times.encode_cf_timedelta(timedeltas, units)
    assert_array_equal(expected, actual)
    assert expected.dtype == actual.dtype

    if units is not None:
        expected = timedeltas
        actual = coding.times.decode_cf_timedelta(numbers, units)
        assert_array_equal(expected, actual)
        assert expected.dtype == actual.dtype

    expected = np.timedelta64("NaT", "ns")
    actual = coding.times.decode_cf_timedelta(np.array(np.nan), "days")
    assert_array_equal(expected, actual)


def test_cf_timedelta_2d():
    timedeltas = ["1D", "2D", "3D"]
    units = "days"
    numbers = np.atleast_2d([1, 2, 3])

    timedeltas = np.atleast_2d(to_timedelta_unboxed(timedeltas))
    expected = timedeltas

    actual = coding.times.decode_cf_timedelta(numbers, units)
    assert_array_equal(expected, actual)
    assert expected.dtype == actual.dtype


@pytest.mark.parametrize(
    ["deltas", "expected"],
    [
        (pd.to_timedelta(["1 day", "2 days"]), "days"),
        (pd.to_timedelta(["1h", "1 day 1 hour"]), "hours"),
        (pd.to_timedelta(["1m", "2m", np.nan]), "minutes"),
        (pd.to_timedelta(["1m3s", "1m4s"]), "seconds"),
    ],
)
def test_infer_timedelta_units(deltas, expected):
    assert expected == coding.times.infer_timedelta_units(deltas)


@requires_cftime
@pytest.mark.parametrize(
    ["date_args", "expected"],
    [
        ((1, 2, 3, 4, 5, 6), "0001-02-03 04:05:06.000000"),
        ((10, 2, 3, 4, 5, 6), "0010-02-03 04:05:06.000000"),
        ((100, 2, 3, 4, 5, 6), "0100-02-03 04:05:06.000000"),
        ((1000, 2, 3, 4, 5, 6), "1000-02-03 04:05:06.000000"),
    ],
)
def test_format_cftime_datetime(date_args, expected):
    date_types = _all_cftime_date_types()
    for date_type in date_types.values():
        result = coding.times.format_cftime_datetime(date_type(*date_args))
        assert result == expected


@pytest.mark.parametrize("calendar", _ALL_CALENDARS)
def test_decode_cf(calendar):
    days = [1.0, 2.0, 3.0]
    da = DataArray(days, coords=[days], dims=["time"], name="test")
    ds = da.to_dataset()

    for v in ["test", "time"]:
        ds[v].attrs["units"] = "days since 2001-01-01"
        ds[v].attrs["calendar"] = calendar

    if not has_cftime and calendar not in _STANDARD_CALENDARS:
        with pytest.raises(ValueError):
            ds = decode_cf(ds)
    else:
        ds = decode_cf(ds)

        if calendar not in _STANDARD_CALENDARS:
            assert ds.test.dtype == np.dtype("O")
        else:
            assert ds.test.dtype == np.dtype("M8[ns]")


def test_decode_cf_time_bounds():

    da = DataArray(
        np.arange(6, dtype="int64").reshape((3, 2)),
        coords={"time": [1, 2, 3]},
        dims=("time", "nbnd"),
        name="time_bnds",
    )

    attrs = {
        "units": "days since 2001-01",
        "calendar": "standard",
        "bounds": "time_bnds",
    }

    ds = da.to_dataset()
    ds["time"].attrs.update(attrs)
    _update_bounds_attributes(ds.variables)
    assert ds.variables["time_bnds"].attrs == {
        "units": "days since 2001-01",
        "calendar": "standard",
    }
    dsc = decode_cf(ds)
    assert dsc.time_bnds.dtype == np.dtype("M8[ns]")
    dsc = decode_cf(ds, decode_times=False)
    assert dsc.time_bnds.dtype == np.dtype("int64")

    # Do not overwrite existing attrs
    ds = da.to_dataset()
    ds["time"].attrs.update(attrs)
    bnd_attr = {"units": "hours since 2001-01", "calendar": "noleap"}
    ds["time_bnds"].attrs.update(bnd_attr)
    _update_bounds_attributes(ds.variables)
    assert ds.variables["time_bnds"].attrs == bnd_attr

    # If bounds variable not available do not complain
    ds = da.to_dataset()
    ds["time"].attrs.update(attrs)
    ds["time"].attrs["bounds"] = "fake_var"
    _update_bounds_attributes(ds.variables)


@requires_cftime
def test_encode_time_bounds():

    time = pd.date_range("2000-01-16", periods=1)
    time_bounds = pd.date_range("2000-01-01", periods=2, freq="MS")
    ds = Dataset(dict(time=time, time_bounds=time_bounds))
    ds.time.attrs = {"bounds": "time_bounds"}
    ds.time.encoding = {"calendar": "noleap", "units": "days since 2000-01-01"}

    expected = {}
    # expected['time'] = Variable(data=np.array([15]), dims=['time'])
    expected["time_bounds"] = Variable(data=np.array([0, 31]), dims=["time_bounds"])

    encoded, _ = cf_encoder(ds.variables, ds.attrs)
    assert_equal(encoded["time_bounds"], expected["time_bounds"])
    assert "calendar" not in encoded["time_bounds"].attrs
    assert "units" not in encoded["time_bounds"].attrs

    # if time_bounds attrs are same as time attrs, it doesn't matter
    ds.time_bounds.encoding = {"calendar": "noleap", "units": "days since 2000-01-01"}
    encoded, _ = cf_encoder({k: ds[k] for k in ds.variables}, ds.attrs)
    assert_equal(encoded["time_bounds"], expected["time_bounds"])
    assert "calendar" not in encoded["time_bounds"].attrs
    assert "units" not in encoded["time_bounds"].attrs

    # for CF-noncompliant case of time_bounds attrs being different from
    # time attrs; preserve them for faithful roundtrip
    ds.time_bounds.encoding = {"calendar": "noleap", "units": "days since 1849-01-01"}
    encoded, _ = cf_encoder({k: ds[k] for k in ds.variables}, ds.attrs)
    with pytest.raises(AssertionError):
        assert_equal(encoded["time_bounds"], expected["time_bounds"])
    assert "calendar" not in encoded["time_bounds"].attrs
    assert encoded["time_bounds"].attrs["units"] == ds.time_bounds.encoding["units"]

    ds.time.encoding = {}
    with pytest.warns(UserWarning):
        cf_encoder(ds.variables, ds.attrs)


@pytest.fixture(params=_ALL_CALENDARS)
def calendar(request):
    return request.param


@pytest.fixture()
def times(calendar):
    import cftime

    return cftime.num2date(
        np.arange(4),
        units="hours since 2000-01-01",
        calendar=calendar,
        only_use_cftime_datetimes=True,
    )


@pytest.fixture()
def data(times):
    data = np.random.rand(2, 2, 4)
    lons = np.linspace(0, 11, 2)
    lats = np.linspace(0, 20, 2)
    return DataArray(
        data, coords=[lons, lats, times], dims=["lon", "lat", "time"], name="data"
    )


@pytest.fixture()
def times_3d(times):
    lons = np.linspace(0, 11, 2)
    lats = np.linspace(0, 20, 2)
    times_arr = np.random.choice(times, size=(2, 2, 4))
    return DataArray(
        times_arr, coords=[lons, lats, times], dims=["lon", "lat", "time"], name="data"
    )


@requires_cftime
def test_contains_cftime_datetimes_1d(data):
    assert contains_cftime_datetimes(data.time)


@requires_cftime
@requires_dask
def test_contains_cftime_datetimes_dask_1d(data):
    assert contains_cftime_datetimes(data.time.chunk())


@requires_cftime
def test_contains_cftime_datetimes_3d(times_3d):
    assert contains_cftime_datetimes(times_3d)


@requires_cftime
@requires_dask
def test_contains_cftime_datetimes_dask_3d(times_3d):
    assert contains_cftime_datetimes(times_3d.chunk())


@pytest.mark.parametrize("non_cftime_data", [DataArray([]), DataArray([1, 2])])
def test_contains_cftime_datetimes_non_cftimes(non_cftime_data):
    assert not contains_cftime_datetimes(non_cftime_data)


@requires_dask
@pytest.mark.parametrize("non_cftime_data", [DataArray([]), DataArray([1, 2])])
def test_contains_cftime_datetimes_non_cftimes_dask(non_cftime_data):
    assert not contains_cftime_datetimes(non_cftime_data.chunk())


@requires_cftime
@pytest.mark.parametrize("shape", [(24,), (8, 3), (2, 4, 3)])
def test_encode_cf_datetime_overflow(shape):
    # Test for fix to GH 2272
    dates = pd.date_range("2100", periods=24).values.reshape(shape)
    units = "days since 1800-01-01"
    calendar = "standard"

    num, _, _ = encode_cf_datetime(dates, units, calendar)
    roundtrip = decode_cf_datetime(num, units, calendar)
    np.testing.assert_array_equal(dates, roundtrip)


def test_encode_cf_datetime_pandas_min():
    # GH 2623
    dates = pd.date_range("2000", periods=3)
    num, units, calendar = encode_cf_datetime(dates)
    expected_num = np.array([0.0, 1.0, 2.0])
    expected_units = "days since 2000-01-01 00:00:00"
    expected_calendar = "proleptic_gregorian"
    np.testing.assert_array_equal(num, expected_num)
    assert units == expected_units
    assert calendar == expected_calendar


@requires_cftime
def test_time_units_with_timezone_roundtrip(calendar):
    # Regression test for GH 2649
    expected_units = "days since 2000-01-01T00:00:00-05:00"
    expected_num_dates = np.array([1, 2, 3])
    dates = decode_cf_datetime(expected_num_dates, expected_units, calendar)

    # Check that dates were decoded to UTC; here the hours should all
    # equal 5.
    result_hours = DataArray(dates).dt.hour
    expected_hours = DataArray([5, 5, 5])
    assert_equal(result_hours, expected_hours)

    # Check that the encoded values are accurately roundtripped.
    result_num_dates, result_units, result_calendar = encode_cf_datetime(
        dates, expected_units, calendar
    )

    if calendar in _STANDARD_CALENDARS:
        np.testing.assert_array_equal(result_num_dates, expected_num_dates)
    else:
        # cftime datetime arithmetic is not quite exact.
        np.testing.assert_allclose(result_num_dates, expected_num_dates)

    assert result_units == expected_units
    assert result_calendar == calendar


@pytest.mark.parametrize("calendar", _STANDARD_CALENDARS)
def test_use_cftime_default_standard_calendar_in_range(calendar):
    numerical_dates = [0, 1]
    units = "days since 2000-01-01"
    expected = pd.date_range("2000", periods=2)

    with pytest.warns(None) as record:
        result = decode_cf_datetime(numerical_dates, units, calendar)
        np.testing.assert_array_equal(result, expected)
        assert not record


@requires_cftime
@pytest.mark.parametrize("calendar", _STANDARD_CALENDARS)
@pytest.mark.parametrize("units_year", [1500, 2500])
def test_use_cftime_default_standard_calendar_out_of_range(calendar, units_year):
    from cftime import num2date

    numerical_dates = [0, 1]
    units = f"days since {units_year}-01-01"
    expected = num2date(
        numerical_dates, units, calendar, only_use_cftime_datetimes=True
    )

    with pytest.warns(SerializationWarning):
        result = decode_cf_datetime(numerical_dates, units, calendar)
        np.testing.assert_array_equal(result, expected)


@requires_cftime
@pytest.mark.parametrize("calendar", _NON_STANDARD_CALENDARS)
@pytest.mark.parametrize("units_year", [1500, 2000, 2500])
def test_use_cftime_default_non_standard_calendar(calendar, units_year):
    from cftime import num2date

    numerical_dates = [0, 1]
    units = f"days since {units_year}-01-01"
    expected = num2date(
        numerical_dates, units, calendar, only_use_cftime_datetimes=True
    )

    with pytest.warns(None) as record:
        result = decode_cf_datetime(numerical_dates, units, calendar)
        np.testing.assert_array_equal(result, expected)
        assert not record


@requires_cftime
@pytest.mark.parametrize("calendar", _ALL_CALENDARS)
@pytest.mark.parametrize("units_year", [1500, 2000, 2500])
def test_use_cftime_true(calendar, units_year):
    from cftime import num2date

    numerical_dates = [0, 1]
    units = f"days since {units_year}-01-01"
    expected = num2date(
        numerical_dates, units, calendar, only_use_cftime_datetimes=True
    )

    with pytest.warns(None) as record:
        result = decode_cf_datetime(numerical_dates, units, calendar, use_cftime=True)
        np.testing.assert_array_equal(result, expected)
        assert not record


@pytest.mark.parametrize("calendar", _STANDARD_CALENDARS)
def test_use_cftime_false_standard_calendar_in_range(calendar):
    numerical_dates = [0, 1]
    units = "days since 2000-01-01"
    expected = pd.date_range("2000", periods=2)

    with pytest.warns(None) as record:
        result = decode_cf_datetime(numerical_dates, units, calendar, use_cftime=False)
        np.testing.assert_array_equal(result, expected)
        assert not record


@pytest.mark.parametrize("calendar", _STANDARD_CALENDARS)
@pytest.mark.parametrize("units_year", [1500, 2500])
def test_use_cftime_false_standard_calendar_out_of_range(calendar, units_year):
    numerical_dates = [0, 1]
    units = f"days since {units_year}-01-01"
    with pytest.raises(OutOfBoundsDatetime):
        decode_cf_datetime(numerical_dates, units, calendar, use_cftime=False)


@pytest.mark.parametrize("calendar", _NON_STANDARD_CALENDARS)
@pytest.mark.parametrize("units_year", [1500, 2000, 2500])
def test_use_cftime_false_non_standard_calendar(calendar, units_year):
    numerical_dates = [0, 1]
    units = f"days since {units_year}-01-01"
    with pytest.raises(OutOfBoundsDatetime):
        decode_cf_datetime(numerical_dates, units, calendar, use_cftime=False)


@requires_cftime
@pytest.mark.parametrize("calendar", _ALL_CALENDARS)
def test_decode_ambiguous_time_warns(calendar):
    # GH 4422, 4506
    from cftime import num2date

    # we don't decode non-standard calendards with
    # pandas so expect no warning will be emitted
    is_standard_calendar = calendar in coding.times._STANDARD_CALENDARS

    dates = [1, 2, 3]
    units = "days since 1-1-1"
    expected = num2date(dates, units, calendar=calendar, only_use_cftime_datetimes=True)

    exp_warn_type = SerializationWarning if is_standard_calendar else None

    with pytest.warns(exp_warn_type) as record:
        result = decode_cf_datetime(dates, units, calendar=calendar)

    if is_standard_calendar:
        relevant_warnings = [
            r
            for r in record.list
            if str(r.message).startswith("Ambiguous reference date string: 1-1-1")
        ]
        assert len(relevant_warnings) == 1
    else:
        assert not record

    np.testing.assert_array_equal(result, expected)


@pytest.mark.parametrize("encoding_units", FREQUENCIES_TO_ENCODING_UNITS.values())
@pytest.mark.parametrize("freq", FREQUENCIES_TO_ENCODING_UNITS.keys())
@pytest.mark.parametrize("date_range", [pd.date_range, cftime_range])
def test_encode_cf_datetime_defaults_to_correct_dtype(encoding_units, freq, date_range):
    if not has_cftime and date_range == cftime_range:
        pytest.skip("Test requires cftime.")
    if (freq == "N" or encoding_units == "nanoseconds") and date_range == cftime_range:
        pytest.skip("Nanosecond frequency is not valid for cftime dates.")
    times = date_range("2000", periods=3, freq=freq)
    units = f"{encoding_units} since 2000-01-01"
    encoded, _, _ = coding.times.encode_cf_datetime(times, units)

    numpy_timeunit = coding.times._netcdf_to_numpy_timeunit(encoding_units)
    encoding_units_as_timedelta = np.timedelta64(1, numpy_timeunit)
    if pd.to_timedelta(1, freq) >= encoding_units_as_timedelta:
        assert encoded.dtype == np.int64
    else:
        assert encoded.dtype == np.float64


@pytest.mark.parametrize("freq", FREQUENCIES_TO_ENCODING_UNITS.keys())
def test_encode_decode_roundtrip_datetime64(freq):
    # See GH 4045. Prior to GH 4684 this test would fail for frequencies of
    # "S", "L", "U", and "N".
    initial_time = pd.date_range("1678-01-01", periods=1)
    times = initial_time.append(pd.date_range("1968", periods=2, freq=freq))
    variable = Variable(["time"], times)
    encoded = conventions.encode_cf_variable(variable)
    decoded = conventions.decode_cf_variable("time", encoded)
    assert_equal(variable, decoded)


<<<<<<< HEAD
@pytest.mark.parametrize("freq", ["U", "L", "S", "T", "H", "D"])
def test_encode_decode_roundtrip_cftime(freq):
    if not has_cftime_1_4_1:
        pytest.skip("Exact roundtripping requires at least cftime 1.4.1.")
    initial_time = cftime_range("0001", periods=1)
    times = initial_time.append(
        cftime_range("0001", periods=2, freq=freq) + timedelta(days=291000 * 365)
    )
    variable = Variable(["time"], times)
    encoded = conventions.encode_cf_variable(variable)
    decoded = conventions.decode_cf_variable("time", encoded, use_cftime=True)
    assert_equal(variable, decoded)
=======
@requires_cftime
def test__encode_datetime_with_cftime():
    # See GH 4870. cftime versions > 1.4.0 required us to adapt the
    # way _encode_datetime_with_cftime was written.
    import cftime

    calendar = "gregorian"
    times = cftime.num2date([0, 1], "hours since 2000-01-01", calendar)

    encoding_units = "days since 2000-01-01"
    expected = cftime.date2num(times, encoding_units, calendar)
    result = _encode_datetime_with_cftime(times, encoding_units, calendar)
    np.testing.assert_equal(result, expected)
>>>>>>> 46591d28
<|MERGE_RESOLUTION|>--- conflicted
+++ resolved
@@ -1019,7 +1019,6 @@
     assert_equal(variable, decoded)
 
 
-<<<<<<< HEAD
 @pytest.mark.parametrize("freq", ["U", "L", "S", "T", "H", "D"])
 def test_encode_decode_roundtrip_cftime(freq):
     if not has_cftime_1_4_1:
@@ -1032,7 +1031,8 @@
     encoded = conventions.encode_cf_variable(variable)
     decoded = conventions.decode_cf_variable("time", encoded, use_cftime=True)
     assert_equal(variable, decoded)
-=======
+
+
 @requires_cftime
 def test__encode_datetime_with_cftime():
     # See GH 4870. cftime versions > 1.4.0 required us to adapt the
@@ -1045,5 +1045,4 @@
     encoding_units = "days since 2000-01-01"
     expected = cftime.date2num(times, encoding_units, calendar)
     result = _encode_datetime_with_cftime(times, encoding_units, calendar)
-    np.testing.assert_equal(result, expected)
->>>>>>> 46591d28
+    np.testing.assert_equal(result, expected)