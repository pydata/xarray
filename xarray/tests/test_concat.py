from __future__ import annotations

from collections.abc import Callable
from contextlib import AbstractContextManager, nullcontext
from copy import deepcopy
from typing import TYPE_CHECKING, Any, Literal

import numpy as np
import pandas as pd
import pytest

<<<<<<< HEAD
from xarray import DataArray, Dataset, Variable, concat, set_options
from xarray.core import dtypes
=======
from xarray import AlignmentError, DataArray, Dataset, Variable, concat
from xarray.core import dtypes, types
>>>>>>> 4fde6997
from xarray.core.coordinates import Coordinates
from xarray.core.indexes import PandasIndex
from xarray.structure import merge
from xarray.tests import (
    ConcatenatableArray,
    InaccessibleArray,
    UnexpectedDataAccess,
    assert_array_equal,
    assert_equal,
    assert_identical,
    requires_dask,
    requires_pyarrow,
)
from xarray.tests.indexes import XYIndex
from xarray.tests.test_dataset import create_test_data

if TYPE_CHECKING:
    from xarray.core.types import CombineAttrsOptions, JoinOptions


# helper method to create multiple tests datasets to concat
def create_concat_datasets(
    num_datasets: int = 2, seed: int | None = None, include_day: bool = True
) -> list[Dataset]:
    rng = np.random.default_rng(seed)
    lat = rng.standard_normal(size=(1, 4))
    lon = rng.standard_normal(size=(1, 4))
    result = []
    variables = ["temperature", "pressure", "humidity", "precipitation", "cloud_cover"]
    for i in range(num_datasets):
        if include_day:
            data_tuple = (
                ["x", "y", "day"],
                rng.standard_normal(size=(1, 4, 2)),
            )
            data_vars = dict.fromkeys(variables, data_tuple)
            result.append(
                Dataset(
                    data_vars=data_vars,
                    coords={
                        "lat": (["x", "y"], lat),
                        "lon": (["x", "y"], lon),
                        "day": ["day" + str(i * 2 + 1), "day" + str(i * 2 + 2)],
                    },
                )
            )
        else:
            data_tuple = (
                ["x", "y"],
                rng.standard_normal(size=(1, 4)),
            )
            data_vars = dict.fromkeys(variables, data_tuple)
            result.append(
                Dataset(
                    data_vars=data_vars,
                    coords={"lat": (["x", "y"], lat), "lon": (["x", "y"], lon)},
                )
            )

    return result


# helper method to create multiple tests datasets to concat with specific types
def create_typed_datasets(
    num_datasets: int = 2, seed: int | None = None
) -> list[Dataset]:
    var_strings = ["a", "b", "c", "d", "e", "f", "g", "h"]
    rng = np.random.default_rng(seed)
    lat = rng.standard_normal(size=(1, 4))
    lon = rng.standard_normal(size=(1, 4))
    return [
        Dataset(
            data_vars={
                "float": (["x", "y", "day"], rng.standard_normal(size=(1, 4, 2))),
                "float2": (["x", "y", "day"], rng.standard_normal(size=(1, 4, 2))),
                "string": (
                    ["x", "y", "day"],
                    rng.choice(var_strings, size=(1, 4, 2)),
                ),
                "int": (["x", "y", "day"], rng.integers(0, 10, size=(1, 4, 2))),
                "datetime64": (
                    ["x", "y", "day"],
                    np.arange(
                        np.datetime64("2017-01-01"), np.datetime64("2017-01-09")
                    ).reshape(1, 4, 2),
                ),
                "timedelta64": (
                    ["x", "y", "day"],
                    np.reshape([pd.Timedelta(days=i) for i in range(8)], [1, 4, 2]),
                ),
            },
            coords={
                "lat": (["x", "y"], lat),
                "lon": (["x", "y"], lon),
                "day": ["day" + str(i * 2 + 1), "day" + str(i * 2 + 2)],
            },
        )
        for i in range(num_datasets)
    ]


def test_concat_compat() -> None:
    ds1 = Dataset(
        {
            "has_x_y": (("y", "x"), [[1, 2]]),
            "has_x": ("x", [1, 2]),
            "no_x_y": ("z", [1, 2]),
        },
        coords={"x": [0, 1], "y": [0], "z": [-1, -2]},
    )
    ds2 = Dataset(
        {
            "has_x_y": (("y", "x"), [[3, 4]]),
            "has_x": ("x", [1, 2]),
            "no_x_y": (("q", "z"), [[1, 2]]),
        },
        coords={"x": [0, 1], "y": [1], "z": [-1, -2], "q": [0]},
    )

    result = concat([ds1, ds2], dim="y", data_vars="minimal", compat="broadcast_equals")
    assert_equal(ds2.no_x_y, result.no_x_y.transpose())

    for var in ["has_x", "no_x_y"]:
        assert "y" not in result[var].dims and "y" not in result[var].coords
    with pytest.raises(ValueError, match=r"'q' not present in all datasets"):
        concat([ds1, ds2], dim="q", data_vars="all", join="outer")
    with pytest.raises(ValueError, match=r"'q' not present in all datasets"):
        concat([ds2, ds1], dim="q", data_vars="all", join="outer")


def test_concat_missing_var() -> None:
    datasets = create_concat_datasets(2, seed=123)
    expected = concat(datasets, dim="day")
    vars_to_drop = ["humidity", "precipitation", "cloud_cover"]

    expected = expected.drop_vars(vars_to_drop)
    expected["pressure"][..., 2:] = np.nan

    datasets[0] = datasets[0].drop_vars(vars_to_drop)
    datasets[1] = datasets[1].drop_vars(vars_to_drop + ["pressure"])
    actual = concat(datasets, dim="day")

    assert list(actual.data_vars.keys()) == ["temperature", "pressure"]
    assert_identical(actual, expected)


@pytest.mark.parametrize("var", ["var4", pytest.param("var5", marks=requires_pyarrow)])
def test_concat_extension_array(var) -> None:
    data1 = create_test_data(use_extension_array=True)
    data2 = create_test_data(use_extension_array=True)
    concatenated = concat([data1, data2], dim="dim1")
    assert pd.Series(
        concatenated[var]
        == type(data2[var].variable.data)._concat_same_type(
            [
                data1[var].variable.data,
                data2[var].variable.data,
            ]
        )
    ).all()  # need to wrap in series because pyarrow bool does not support `all`


def test_concat_missing_multiple_consecutive_var() -> None:
    datasets = create_concat_datasets(3, seed=123)
    expected = concat(datasets, dim="day")
    vars_to_drop = ["humidity", "pressure"]

    expected["pressure"][..., :4] = np.nan
    expected["humidity"][..., :4] = np.nan

    datasets[0] = datasets[0].drop_vars(vars_to_drop)
    datasets[1] = datasets[1].drop_vars(vars_to_drop)
    actual = concat(datasets, dim="day")

    assert list(actual.data_vars.keys()) == [
        "temperature",
        "precipitation",
        "cloud_cover",
        "pressure",
        "humidity",
    ]
    assert_identical(actual, expected)


def test_concat_all_empty() -> None:
    ds1 = Dataset()
    ds2 = Dataset()
    expected = Dataset()
    actual = concat([ds1, ds2], dim="new_dim")

    assert_identical(actual, expected)


def test_concat_second_empty() -> None:
    ds1 = Dataset(data_vars={"a": ("y", [0.1])}, coords={"x": 0.1})
    ds2 = Dataset(coords={"x": 0.1})

    expected = Dataset(data_vars={"a": ("y", [0.1, np.nan])}, coords={"x": 0.1})
    actual = concat([ds1, ds2], dim="y")
    assert_identical(actual, expected)

    expected = Dataset(
        data_vars={"a": ("y", [0.1, np.nan])}, coords={"x": ("y", [0.1, 0.1])}
    )
    actual = concat([ds1, ds2], dim="y", coords="all")
    assert_identical(actual, expected)


def test_concat_second_empty_with_scalar_data_var_only_on_first() -> None:
    # Check concatenating scalar data_var only present in ds1
    ds1 = Dataset(data_vars={"a": ("y", [0.1]), "b": 0.1}, coords={"x": 0.1})
    ds2 = Dataset(coords={"x": 0.1})

    expected = Dataset(
        data_vars={"a": ("y", [0.1, np.nan]), "b": ("y", [0.1, np.nan])},
        coords={"x": ("y", [0.1, 0.1])},
    )
    actual = concat([ds1, ds2], dim="y", coords="all", data_vars="all")
    assert_identical(actual, expected)

    expected = Dataset(
        data_vars={"a": ("y", [0.1, np.nan]), "b": 0.1}, coords={"x": 0.1}
    )
    actual = concat(
        [ds1, ds2], dim="y", coords="different", data_vars="different", compat="equals"
    )
    assert_identical(actual, expected)


def test_concat_multiple_missing_variables() -> None:
    datasets = create_concat_datasets(2, seed=123)
    expected = concat(datasets, dim="day")
    vars_to_drop = ["pressure", "cloud_cover"]

    expected["pressure"][..., 2:] = np.nan
    expected["cloud_cover"][..., 2:] = np.nan

    datasets[1] = datasets[1].drop_vars(vars_to_drop)
    actual = concat(datasets, dim="day")

    # check the variables orders are the same
    assert list(actual.data_vars.keys()) == [
        "temperature",
        "pressure",
        "humidity",
        "precipitation",
        "cloud_cover",
    ]

    assert_identical(actual, expected)


@pytest.mark.parametrize("include_day", [True, False])
def test_concat_multiple_datasets_missing_vars(include_day: bool) -> None:
    vars_to_drop = [
        "temperature",
        "pressure",
        "humidity",
        "precipitation",
        "cloud_cover",
    ]

    datasets = create_concat_datasets(
        len(vars_to_drop), seed=123, include_day=include_day
    )
    expected = concat(datasets, dim="day", data_vars="all")

    for i, name in enumerate(vars_to_drop):
        if include_day:
            expected[name][..., i * 2 : (i + 1) * 2] = np.nan
        else:
            expected[name][i : i + 1, ...] = np.nan

    # set up the test data
    datasets = [
        ds.drop_vars(varname)
        for ds, varname in zip(datasets, vars_to_drop, strict=True)
    ]

    actual = concat(datasets, dim="day", data_vars="all")

    assert list(actual.data_vars.keys()) == [
        "pressure",
        "humidity",
        "precipitation",
        "cloud_cover",
        "temperature",
    ]
    assert_identical(actual, expected)


def test_concat_multiple_datasets_with_multiple_missing_variables() -> None:
    vars_to_drop_in_first = ["temperature", "pressure"]
    vars_to_drop_in_second = ["humidity", "precipitation", "cloud_cover"]
    datasets = create_concat_datasets(2, seed=123)
    expected = concat(datasets, dim="day")
    for name in vars_to_drop_in_first:
        expected[name][..., :2] = np.nan
    for name in vars_to_drop_in_second:
        expected[name][..., 2:] = np.nan

    # set up the test data
    datasets[0] = datasets[0].drop_vars(vars_to_drop_in_first)
    datasets[1] = datasets[1].drop_vars(vars_to_drop_in_second)

    actual = concat(datasets, dim="day")

    assert list(actual.data_vars.keys()) == [
        "humidity",
        "precipitation",
        "cloud_cover",
        "temperature",
        "pressure",
    ]
    assert_identical(actual, expected)


def test_concat_type_of_missing_fill() -> None:
    datasets = create_typed_datasets(2, seed=123)
    expected1 = concat(datasets, dim="day", fill_value=dtypes.NA)
    expected2 = concat(datasets[::-1], dim="day", fill_value=dtypes.NA)
    vars = ["float", "float2", "string", "int", "datetime64", "timedelta64"]
    expected = [expected2, expected1]
    for i, exp in enumerate(expected):
        sl = slice(i * 2, (i + 1) * 2)
        exp["float2"][..., sl] = np.nan
        exp["datetime64"][..., sl] = np.nan
        exp["timedelta64"][..., sl] = np.nan
        var = exp["int"] * 1.0
        var[..., sl] = np.nan
        exp["int"] = var
        var = exp["string"].astype(object)
        var[..., sl] = np.nan
        exp["string"] = var

    # set up the test data
    datasets[1] = datasets[1].drop_vars(vars[1:])

    actual = concat(datasets, dim="day", fill_value=dtypes.NA)

    assert_identical(actual, expected[1])

    # reversed
    actual = concat(datasets[::-1], dim="day", fill_value=dtypes.NA)

    assert_identical(actual, expected[0])


def test_concat_order_when_filling_missing() -> None:
    vars_to_drop_in_first: list[str] = []
    # drop middle
    vars_to_drop_in_second = ["humidity"]
    datasets = create_concat_datasets(2, seed=123)
    expected1 = concat(datasets, dim="day")
    for name in vars_to_drop_in_second:
        expected1[name][..., 2:] = np.nan
    expected2 = concat(datasets[::-1], dim="day")
    for name in vars_to_drop_in_second:
        expected2[name][..., :2] = np.nan

    # set up the test data
    datasets[0] = datasets[0].drop_vars(vars_to_drop_in_first)
    datasets[1] = datasets[1].drop_vars(vars_to_drop_in_second)

    actual = concat(datasets, dim="day")

    assert list(actual.data_vars.keys()) == [
        "temperature",
        "pressure",
        "humidity",
        "precipitation",
        "cloud_cover",
    ]
    assert_identical(actual, expected1)

    actual = concat(datasets[::-1], dim="day")

    assert list(actual.data_vars.keys()) == [
        "temperature",
        "pressure",
        "precipitation",
        "cloud_cover",
        "humidity",
    ]
    assert_identical(actual, expected2)


@pytest.fixture
def concat_var_names() -> Callable:
    # create var names list with one missing value
    def get_varnames(var_cnt: int = 10, list_cnt: int = 10) -> list[list[str]]:
        orig = [f"d{i:02d}" for i in range(var_cnt)]
        var_names = []
        for _i in range(list_cnt):
            l1 = orig.copy()
            var_names.append(l1)
        return var_names

    return get_varnames


@pytest.fixture
def create_concat_ds() -> Callable:
    def create_ds(
        var_names: list[list[str]],
        dim: bool = False,
        coord: bool = False,
        drop_idx: list[int] | None = None,
    ) -> list[Dataset]:
        out_ds = []
        ds = Dataset()
        ds = ds.assign_coords({"x": np.arange(2)})
        ds = ds.assign_coords({"y": np.arange(3)})
        ds = ds.assign_coords({"z": np.arange(4)})
        for i, dsl in enumerate(var_names):
            vlist = dsl.copy()
            if drop_idx is not None:
                vlist.pop(drop_idx[i])
            foo_data = np.arange(48, dtype=float).reshape(2, 2, 3, 4)
            dsi = ds.copy()
            if coord:
                dsi = ds.assign({"time": (["time"], [i * 2, i * 2 + 1])})
            for k in vlist:
                dsi = dsi.assign({k: (["time", "x", "y", "z"], foo_data.copy())})
            if not dim:
                dsi = dsi.isel(time=0)
            out_ds.append(dsi)
        return out_ds

    return create_ds


@pytest.mark.parametrize("dim", [True, False])
@pytest.mark.parametrize("coord", [True, False])
def test_concat_fill_missing_variables(
    concat_var_names, create_concat_ds, dim: bool, coord: bool
) -> None:
    var_names = concat_var_names()
    drop_idx = [0, 7, 6, 4, 4, 8, 0, 6, 2, 0]

    expected = concat(
        create_concat_ds(var_names, dim=dim, coord=coord), dim="time", data_vars="all"
    )
    for i, idx in enumerate(drop_idx):
        if dim:
            expected[var_names[0][idx]][i * 2 : i * 2 + 2] = np.nan
        else:
            expected[var_names[0][idx]][i] = np.nan

    concat_ds = create_concat_ds(var_names, dim=dim, coord=coord, drop_idx=drop_idx)
    actual = concat(concat_ds, dim="time", data_vars="all")

    assert list(actual.data_vars.keys()) == [
        "d01",
        "d02",
        "d03",
        "d04",
        "d05",
        "d06",
        "d07",
        "d08",
        "d09",
        "d00",
    ]
    assert_identical(actual, expected)


class TestConcatDataset:
    @pytest.fixture
    def data(self, request) -> Dataset:
        use_extension_array = request.param if hasattr(request, "param") else False
        return create_test_data(use_extension_array=use_extension_array).drop_dims(
            "dim3"
        )

    def rectify_dim_order(self, data: Dataset, dataset) -> Dataset:
        # return a new dataset with all variable dimensions transposed into
        # the order in which they are found in `data`
        return Dataset(
            {k: v.transpose(*data[k].dims) for k, v in dataset.data_vars.items()},
            dataset.coords,
            attrs=dataset.attrs,
        )

    @pytest.mark.parametrize("coords", ["different", "minimal"])
    @pytest.mark.parametrize(
        "dim,data", [["dim1", True], ["dim2", False]], indirect=["data"]
    )
    def test_concat_simple(self, data: Dataset, dim, coords) -> None:
        datasets = [g for _, g in data.groupby(dim, squeeze=False)]
        assert_identical(data, concat(datasets, dim, coords=coords, compat="equals"))

    def test_concat_merge_variables_present_in_some_datasets(
        self, data: Dataset
    ) -> None:
        # coordinates present in some datasets but not others
        ds1 = Dataset(data_vars={"a": ("y", [0.1])}, coords={"x": 0.1})
        ds2 = Dataset(data_vars={"a": ("y", [0.2])}, coords={"z": 0.2})
        actual = concat([ds1, ds2], dim="y", coords="minimal")
        expected = Dataset({"a": ("y", [0.1, 0.2])}, coords={"x": 0.1, "z": 0.2})
        assert_identical(expected, actual)

        # data variables present in some datasets but not others
        split_data = [data.isel(dim1=slice(3)), data.isel(dim1=slice(3, None))]
        data0, data1 = deepcopy(split_data)
        data1["foo"] = ("bar", np.random.randn(10))
        actual = concat([data0, data1], "dim1", data_vars="minimal")
        expected = data.copy().assign(foo=data1.foo)
        assert_identical(expected, actual)

        # expand foo
        actual = concat([data0, data1], "dim1", data_vars="all")
        foo = np.ones((8, 10), dtype=data1.foo.dtype) * np.nan
        foo[3:] = data1.foo.values[None, ...]
        expected = data.copy().assign(foo=(["dim1", "bar"], foo))
        assert_identical(expected, actual)

    @pytest.mark.parametrize("data", [False], indirect=["data"])
    def test_concat_2(self, data: Dataset) -> None:
        dim = "dim2"
        datasets = [g.squeeze(dim) for _, g in data.groupby(dim, squeeze=False)]
        concat_over = [k for k, v in data.coords.items() if dim in v.dims and k != dim]
        actual = concat(datasets, data[dim], coords=concat_over)
        assert_identical(data, self.rectify_dim_order(data, actual))

    @pytest.mark.parametrize("coords", ["different", "minimal", "all"])
    @pytest.mark.parametrize("dim", ["dim1", "dim2"])
    def test_concat_coords_kwarg(
        self, data: Dataset, dim: str, coords: Literal["all", "minimal", "different"]
    ) -> None:
        data = data.copy(deep=True)
        # make sure the coords argument behaves as expected
        data.coords["extra"] = ("dim4", np.arange(3))
        datasets = [g.squeeze() for _, g in data.groupby(dim, squeeze=False)]

        actual = concat(
            datasets, data[dim], coords=coords, data_vars="all", compat="equals"
        )
        if coords == "all":
            expected = np.array([data["extra"].values for _ in range(data.sizes[dim])])
            assert_array_equal(actual["extra"].values, expected)

        else:
            assert_equal(data["extra"], actual["extra"])

    def test_concat(self, data: Dataset) -> None:
        split_data = [
            data.isel(dim1=slice(3)),
            data.isel(dim1=3),
            data.isel(dim1=slice(4, None)),
        ]
        assert_identical(data, concat(split_data, "dim1"))

    def test_concat_dim_precedence(self, data: Dataset) -> None:
        # verify that the dim argument takes precedence over
        # concatenating dataset variables of the same name
        dim = (2 * data["dim1"]).rename("dim1")
        datasets = [g for _, g in data.groupby("dim1", squeeze=False)]
        expected = data.copy()
        expected["dim1"] = dim
        assert_identical(expected, concat(datasets, dim))

    def test_concat_data_vars_typing(self) -> None:
        # Testing typing, can be removed if the next function works with annotations.
        data = Dataset({"foo": ("x", np.random.randn(10))})
        objs: list[Dataset] = [data.isel(x=slice(5)), data.isel(x=slice(5, None))]
        actual = concat(objs, dim="x", data_vars="minimal")
        assert_identical(data, actual)

    @pytest.mark.parametrize("data_vars", ["minimal", "different", "all", [], ["foo"]])
    def test_concat_data_vars(self, data_vars) -> None:
        data = Dataset({"foo": ("x", np.random.randn(10))})
        objs: list[Dataset] = [data.isel(x=slice(5)), data.isel(x=slice(5, None))]
        actual = concat(objs, dim="x", data_vars=data_vars, compat="equals")
        assert_identical(data, actual)

    @pytest.mark.parametrize("coords", ["different", "all", ["c"]])
    def test_concat_coords(self, coords) -> None:
        data = Dataset({"foo": ("x", np.random.randn(10))})
        expected = data.assign_coords(c=("x", [0] * 5 + [1] * 5))
        objs = [
            data.isel(x=slice(5)).assign_coords(c=0),
            data.isel(x=slice(5, None)).assign_coords(c=1),
        ]
        if coords == "different":
            actual = concat(objs, dim="x", coords=coords, compat="equals")
        else:
            actual = concat(objs, dim="x", coords=coords)
        assert_identical(expected, actual)

    @pytest.mark.parametrize("coords", ["minimal", []])
    def test_concat_coords_raises_merge_error(self, coords) -> None:
        data = Dataset({"foo": ("x", np.random.randn(10))})
        objs = [
            data.isel(x=slice(5)).assign_coords(c=0),
            data.isel(x=slice(5, None)).assign_coords(c=1),
        ]
        with pytest.raises(merge.MergeError, match="conflicting values"):
            concat(objs, dim="x", coords=coords, compat="equals")

    @pytest.mark.parametrize("data_vars", ["different", "all", ["foo"]])
    def test_concat_constant_index(self, data_vars) -> None:
        # GH425
        ds1 = Dataset({"foo": 1.5}, {"y": 1})
        ds2 = Dataset({"foo": 2.5}, {"y": 1})
        expected = Dataset({"foo": ("y", [1.5, 2.5]), "y": [1, 1]})
        if data_vars == "different":
            actual = concat([ds1, ds2], "y", data_vars=data_vars, compat="equals")
        else:
            actual = concat([ds1, ds2], "y", data_vars=data_vars)
        assert_identical(expected, actual)

    def test_concat_constant_index_minimal_raises_merge_error(self) -> None:
        ds1 = Dataset({"foo": 1.5}, {"y": 1})
        ds2 = Dataset({"foo": 2.5}, {"y": 1})
        with pytest.raises(merge.MergeError, match="conflicting values"):
            # previously dim="y", and raised error which makes no sense.
            # "foo" has dimension "y" so minimal should concatenate it?
            concat([ds1, ds2], "new_dim", data_vars="minimal", compat="equals")

    def test_concat_size0(self) -> None:
        data = create_test_data()
        split_data = [data.isel(dim1=slice(0, 0)), data]
        actual = concat(split_data, "dim1")
        assert_identical(data, actual)

        actual = concat(split_data[::-1], "dim1")
        assert_identical(data, actual)

    def test_concat_autoalign(self) -> None:
        ds1 = Dataset({"foo": DataArray([1, 2], coords=[("x", [1, 2])])})
        ds2 = Dataset({"foo": DataArray([1, 2], coords=[("x", [1, 3])])})
        actual = concat([ds1, ds2], "y", data_vars="all", join="outer")
        expected = Dataset(
            {
                "foo": DataArray(
                    [[1, 2, np.nan], [1, np.nan, 2]],
                    dims=["y", "x"],
                    coords={"x": [1, 2, 3]},
                )
            }
        )
        assert_identical(expected, actual)

    def test_concat_errors(self) -> None:
        data = create_test_data()
        split_data = [data.isel(dim1=slice(3)), data.isel(dim1=slice(3, None))]

        with pytest.raises(ValueError, match=r"must supply at least one"):
            concat([], "dim1")

        with pytest.raises(ValueError, match=r"Cannot specify both .*='different'"):
            concat(
                [data, data], dim="concat_dim", data_vars="different", compat="override"
            )

        with pytest.raises(ValueError, match=r"must supply at least one"):
            concat([], "dim1")

        with pytest.raises(ValueError, match=r"are not found in the coordinates"):
            concat([data, data], "new_dim", coords=["not_found"])

        with pytest.raises(ValueError, match=r"are not found in the data variables"):
            concat([data, data], "new_dim", data_vars=["not_found"])

        with pytest.raises(ValueError, match=r"global attributes not"):
            # call deepcopy separately to get unique attrs
            data0 = deepcopy(split_data[0])
            data1 = deepcopy(split_data[1])
            data1.attrs["foo"] = "bar"
            concat([data0, data1], "dim1", compat="identical")
        assert_identical(data, concat([data0, data1], "dim1", compat="equals"))

        with pytest.raises(ValueError, match=r"compat.* invalid"):
            concat(split_data, "dim1", compat="foobar")  # type: ignore[call-overload]

        with pytest.raises(ValueError, match=r"compat.* invalid"):
            concat(split_data, "dim1", compat="minimal")

        with pytest.raises(ValueError, match=r"unexpected value for"):
            concat([data, data], "new_dim", coords="foobar")  # type: ignore[call-overload]

        with pytest.raises(
            ValueError, match=r"coordinate in some datasets but not others"
        ):
            concat([Dataset({"x": 0}), Dataset({"x": [1]})], dim="z")

        with pytest.raises(
            ValueError, match=r"coordinate in some datasets but not others"
        ):
            concat([Dataset({"x": 0}), Dataset({}, {"x": 1})], dim="z")

    def test_concat_join_kwarg(self) -> None:
        ds1 = Dataset({"a": (("x", "y"), [[0]])}, coords={"x": [0], "y": [0]})
        ds2 = Dataset({"a": (("x", "y"), [[0]])}, coords={"x": [1], "y": [0.0001]})

        expected: dict[JoinOptions, Any] = {}
        expected["outer"] = Dataset(
            {"a": (("x", "y"), [[0, np.nan], [np.nan, 0]])},
            {"x": [0, 1], "y": [0, 0.0001]},
        )
        expected["inner"] = Dataset(
            {"a": (("x", "y"), [[], []])}, {"x": [0, 1], "y": []}
        )
        expected["left"] = Dataset(
            {"a": (("x", "y"), np.array([0, np.nan], ndmin=2).T)},
            coords={"x": [0, 1], "y": [0]},
        )
        expected["right"] = Dataset(
            {"a": (("x", "y"), np.array([np.nan, 0], ndmin=2).T)},
            coords={"x": [0, 1], "y": [0.0001]},
        )
        expected["override"] = Dataset(
            {"a": (("x", "y"), np.array([0, 0], ndmin=2).T)},
            coords={"x": [0, 1], "y": [0]},
        )

        with pytest.raises(ValueError, match=r"cannot align.*exact.*dimensions.*'y'"):
            actual = concat([ds1, ds2], join="exact", dim="x")

        for join, expected_item in expected.items():
            actual = concat([ds1, ds2], join=join, dim="x")
            assert_equal(actual, expected_item)

        # regression test for #3681
        actual = concat(
            [ds1.drop_vars("x"), ds2.drop_vars("x")], join="override", dim="y"
        )
        expected2 = Dataset(
            {"a": (("x", "y"), np.array([0, 0], ndmin=2))}, coords={"y": [0, 0.0001]}
        )
        assert_identical(actual, expected2)

    @pytest.mark.parametrize(
        "combine_attrs, var1_attrs, var2_attrs, expected_attrs, expect_exception",
        [
            (
                "no_conflicts",
                {"a": 1, "b": 2},
                {"a": 1, "c": 3},
                {"a": 1, "b": 2, "c": 3},
                False,
            ),
            ("no_conflicts", {"a": 1, "b": 2}, {}, {"a": 1, "b": 2}, False),
            ("no_conflicts", {}, {"a": 1, "c": 3}, {"a": 1, "c": 3}, False),
            (
                "no_conflicts",
                {"a": 1, "b": 2},
                {"a": 4, "c": 3},
                {"a": 1, "b": 2, "c": 3},
                True,
            ),
            ("drop", {"a": 1, "b": 2}, {"a": 1, "c": 3}, {}, False),
            ("identical", {"a": 1, "b": 2}, {"a": 1, "b": 2}, {"a": 1, "b": 2}, False),
            ("identical", {"a": 1, "b": 2}, {"a": 1, "c": 3}, {"a": 1, "b": 2}, True),
            (
                "override",
                {"a": 1, "b": 2},
                {"a": 4, "b": 5, "c": 3},
                {"a": 1, "b": 2},
                False,
            ),
            (
                "drop_conflicts",
                {"a": 41, "b": 42, "c": 43},
                {"b": 2, "c": 43, "d": 44},
                {"a": 41, "c": 43, "d": 44},
                False,
            ),
            (
                lambda attrs, context: {"a": -1, "b": 0, "c": 1} if any(attrs) else {},
                {"a": 41, "b": 42, "c": 43},
                {"b": 2, "c": 43, "d": 44},
                {"a": -1, "b": 0, "c": 1},
                False,
            ),
        ],
    )
    def test_concat_combine_attrs_kwarg(
        self, combine_attrs, var1_attrs, var2_attrs, expected_attrs, expect_exception
    ):
        ds1 = Dataset({"a": ("x", [0])}, coords={"x": [0]}, attrs=var1_attrs)
        ds2 = Dataset({"a": ("x", [0])}, coords={"x": [1]}, attrs=var2_attrs)

        if expect_exception:
            with pytest.raises(ValueError, match=f"combine_attrs='{combine_attrs}'"):
                concat([ds1, ds2], dim="x", combine_attrs=combine_attrs)
        else:
            actual = concat([ds1, ds2], dim="x", combine_attrs=combine_attrs)
            expected = Dataset(
                {"a": ("x", [0, 0])}, {"x": [0, 1]}, attrs=expected_attrs
            )

            assert_identical(actual, expected)

    @pytest.mark.parametrize(
        "combine_attrs, attrs1, attrs2, expected_attrs, expect_exception",
        [
            (
                "no_conflicts",
                {"a": 1, "b": 2},
                {"a": 1, "c": 3},
                {"a": 1, "b": 2, "c": 3},
                False,
            ),
            ("no_conflicts", {"a": 1, "b": 2}, {}, {"a": 1, "b": 2}, False),
            ("no_conflicts", {}, {"a": 1, "c": 3}, {"a": 1, "c": 3}, False),
            (
                "no_conflicts",
                {"a": 1, "b": 2},
                {"a": 4, "c": 3},
                {"a": 1, "b": 2, "c": 3},
                True,
            ),
            ("drop", {"a": 1, "b": 2}, {"a": 1, "c": 3}, {}, False),
            ("identical", {"a": 1, "b": 2}, {"a": 1, "b": 2}, {"a": 1, "b": 2}, False),
            ("identical", {"a": 1, "b": 2}, {"a": 1, "c": 3}, {"a": 1, "b": 2}, True),
            (
                "override",
                {"a": 1, "b": 2},
                {"a": 4, "b": 5, "c": 3},
                {"a": 1, "b": 2},
                False,
            ),
            (
                "drop_conflicts",
                {"a": 41, "b": 42, "c": 43},
                {"b": 2, "c": 43, "d": 44},
                {"a": 41, "c": 43, "d": 44},
                False,
            ),
            (
                lambda attrs, context: {"a": -1, "b": 0, "c": 1} if any(attrs) else {},
                {"a": 41, "b": 42, "c": 43},
                {"b": 2, "c": 43, "d": 44},
                {"a": -1, "b": 0, "c": 1},
                False,
            ),
        ],
    )
    def test_concat_combine_attrs_kwarg_variables(
        self, combine_attrs, attrs1, attrs2, expected_attrs, expect_exception
    ):
        """check that combine_attrs is used on data variables and coords"""
        ds1 = Dataset({"a": ("x", [0], attrs1)}, coords={"x": ("x", [0], attrs1)})
        ds2 = Dataset({"a": ("x", [0], attrs2)}, coords={"x": ("x", [1], attrs2)})

        if expect_exception:
            with pytest.raises(ValueError, match=f"combine_attrs='{combine_attrs}'"):
                concat([ds1, ds2], dim="x", combine_attrs=combine_attrs)
        else:
            actual = concat([ds1, ds2], dim="x", combine_attrs=combine_attrs)
            expected = Dataset(
                {"a": ("x", [0, 0], expected_attrs)},
                {"x": ("x", [0, 1], expected_attrs)},
            )

            assert_identical(actual, expected)

    def test_concat_promote_shape_with_mixed_dims_within_variables(self) -> None:
        objs = [Dataset({}, {"x": 0}), Dataset({"x": [1]})]
        actual = concat(objs, "x")
        expected = Dataset({"x": [0, 1]})
        assert_identical(actual, expected)

        objs = [Dataset({"x": [0]}), Dataset({}, {"x": 1})]
        actual = concat(objs, "x")
        assert_identical(actual, expected)

    def test_concat_promote_shape_with_mixed_dims_between_variables(self) -> None:
        objs = [Dataset({"x": [2], "y": 3}), Dataset({"x": [4], "y": 5})]
        actual = concat(objs, "x", data_vars="all")
        expected = Dataset({"x": [2, 4], "y": ("x", [3, 5])})
        assert_identical(actual, expected)

    def test_concat_promote_shape_with_mixed_dims_in_coord_variable(self) -> None:
        objs = [Dataset({"x": [0]}, {"y": -1}), Dataset({"x": [1]}, {"y": ("x", [-2])})]
        actual = concat(objs, "x")
        expected = Dataset({"x": [0, 1]}, {"y": ("x", [-1, -2])})
        assert_identical(actual, expected)

    def test_concat_promote_shape_for_scalars_with_mixed_lengths_along_concat_dim(
        self,
    ) -> None:
        # values should repeat
        objs = [Dataset({"x": [0]}, {"y": -1}), Dataset({"x": [1, 2]}, {"y": -2})]
        actual = concat(objs, "x", coords="different", compat="equals")
        expected = Dataset({"x": [0, 1, 2]}, {"y": ("x", [-1, -2, -2])})
        assert_identical(actual, expected)

    def test_concat_promote_shape_broadcast_1d_x_1d_goes_to_2d(self) -> None:
        objs = [
            Dataset({"z": ("x", [-1])}, {"x": [0], "y": [0]}),
            Dataset({"z": ("y", [1])}, {"x": [1], "y": [0]}),
        ]
        actual = concat(objs, "x")
        expected = Dataset({"z": (("x", "y"), [[-1], [1]])}, {"x": [0, 1], "y": [0]})
        assert_identical(actual, expected)

    def test_concat_promote_shape_with_scalar_coordinates(self) -> None:
        # regression GH6384
        objs = [
            Dataset({}, {"x": pd.Interval(-1, 0, closed="right")}),
            Dataset({"x": [pd.Interval(0, 1, closed="right")]}),
        ]
        actual = concat(objs, "x")
        expected = Dataset(
            {
                "x": [
                    pd.Interval(-1, 0, closed="right"),
                    pd.Interval(0, 1, closed="right"),
                ]
            }
        )
        assert_identical(actual, expected)

    def test_concat_promote_shape_with_coordinates_of_particular_dtypes(self) -> None:
        # regression GH6416 (coord dtype) and GH6434
        time_data1 = np.array(["2022-01-01", "2022-02-01"], dtype="datetime64[ns]")
        time_data2 = np.array("2022-03-01", dtype="datetime64[ns]")
        time_expected = np.array(
            ["2022-01-01", "2022-02-01", "2022-03-01"], dtype="datetime64[ns]"
        )
        objs = [Dataset({}, {"time": time_data1}), Dataset({}, {"time": time_data2})]
        actual = concat(objs, "time")
        expected = Dataset({}, {"time": time_expected})
        assert_identical(actual, expected)
        assert isinstance(actual.indexes["time"], pd.DatetimeIndex)

    def test_concat_do_not_promote(self) -> None:
        # GH438
        objs = [
            Dataset({"y": ("t", [1])}, {"x": 1, "t": [0]}),
            Dataset({"y": ("t", [2])}, {"x": 1, "t": [0]}),
        ]
        expected = Dataset({"y": ("t", [1, 2])}, {"x": 1, "t": [0, 0]})
        actual = concat(objs, "t")
        assert_identical(expected, actual)

        objs = [
            Dataset({"y": ("t", [1])}, {"x": 1, "t": [0]}),
            Dataset({"y": ("t", [2])}, {"x": 2, "t": [0]}),
        ]
        with pytest.raises(ValueError):
            concat(objs, "t", coords="minimal")

    def test_concat_dim_is_variable(self) -> None:
        objs = [Dataset({"x": 0}), Dataset({"x": 1})]
        coord = Variable("y", [3, 4], attrs={"foo": "bar"})
        expected = Dataset({"x": ("y", [0, 1]), "y": coord})
        actual = concat(objs, coord, data_vars="all")
        assert_identical(actual, expected)

    def test_concat_dim_is_dataarray(self) -> None:
        objs = [Dataset({"x": 0}), Dataset({"x": 1})]
        coord = DataArray([3, 4], dims="y", attrs={"foo": "bar"})
        expected = Dataset({"x": ("y", [0, 1]), "y": coord})
        actual = concat(objs, coord, data_vars="all")
        assert_identical(actual, expected)

    def test_concat_multiindex(self) -> None:
        midx = pd.MultiIndex.from_product([[1, 2, 3], ["a", "b"]])
        midx_coords = Coordinates.from_pandas_multiindex(midx, "x")
        expected = Dataset(coords=midx_coords)
        actual = concat(
            [expected.isel(x=slice(2)), expected.isel(x=slice(2, None))], "x"
        )
        assert expected.equals(actual)
        assert isinstance(actual.x.to_index(), pd.MultiIndex)

    def test_concat_along_new_dim_multiindex(self) -> None:
        # see https://github.com/pydata/xarray/issues/6881
        level_names = ["x_level_0", "x_level_1"]
        midx = pd.MultiIndex.from_product([[1, 2, 3], ["a", "b"]], names=level_names)
        midx_coords = Coordinates.from_pandas_multiindex(midx, "x")
        ds = Dataset(coords=midx_coords)
        concatenated = concat([ds], "new")
        actual = list(concatenated.xindexes.get_all_coords("x"))
        expected = ["x"] + level_names
        assert actual == expected

    @pytest.mark.parametrize("fill_value", [dtypes.NA, 2, 2.0, {"a": 2, "b": 1}])
    def test_concat_fill_value(self, fill_value) -> None:
        datasets = [
            Dataset({"a": ("x", [2, 3]), "b": ("x", [-2, 1]), "x": [1, 2]}),
            Dataset({"a": ("x", [1, 2]), "b": ("x", [3, -1]), "x": [0, 1]}),
        ]
        if fill_value == dtypes.NA:
            # if we supply the default, we expect the missing value for a
            # float array
            fill_value_a = fill_value_b = np.nan
        elif isinstance(fill_value, dict):
            fill_value_a = fill_value["a"]
            fill_value_b = fill_value["b"]
        else:
            fill_value_a = fill_value_b = fill_value
        expected = Dataset(
            {
                "a": (("t", "x"), [[fill_value_a, 2, 3], [1, 2, fill_value_a]]),
                "b": (("t", "x"), [[fill_value_b, -2, 1], [3, -1, fill_value_b]]),
            },
            {"x": [0, 1, 2]},
        )
        actual = concat(
            datasets, dim="t", fill_value=fill_value, data_vars="all", join="outer"
        )
        assert_identical(actual, expected)

    @pytest.mark.parametrize("dtype", [str, bytes])
    @pytest.mark.parametrize("dim", ["x1", "x2"])
    def test_concat_str_dtype(self, dtype, dim) -> None:
        data = np.arange(4).reshape([2, 2])

        da1 = Dataset(
            {
                "data": (["x1", "x2"], data),
                "x1": [0, 1],
                "x2": np.array(["a", "b"], dtype=dtype),
            }
        )
        da2 = Dataset(
            {
                "data": (["x1", "x2"], data),
                "x1": np.array([1, 2]),
                "x2": np.array(["c", "d"], dtype=dtype),
            }
        )
        actual = concat([da1, da2], dim=dim, join="outer")

        assert np.issubdtype(actual.x2.dtype, dtype)

    def test_concat_avoids_index_auto_creation(self) -> None:
        # TODO once passing indexes={} directly to Dataset constructor is allowed then no need to create coords first
        coords = Coordinates(
            {"x": ConcatenatableArray(np.array([1, 2, 3]))}, indexes={}
        )
        datasets = [
            Dataset(
                {"a": (["x", "y"], ConcatenatableArray(np.zeros((3, 3))))},
                coords=coords,
            )
            for _ in range(2)
        ]
        # should not raise on concat
        combined = concat(datasets, dim="x")
        assert combined["a"].shape == (6, 3)
        assert combined["a"].dims == ("x", "y")

        # nor have auto-created any indexes
        assert combined.indexes == {}

        # should not raise on stack
        combined = concat(datasets, dim="z", data_vars="all")
        assert combined["a"].shape == (2, 3, 3)
        assert combined["a"].dims == ("z", "x", "y")

        # nor have auto-created any indexes
        assert combined.indexes == {}

    def test_concat_avoids_index_auto_creation_new_1d_coord(self) -> None:
        # create 0D coordinates (without indexes)
        datasets = [
            Dataset(
                coords={"x": ConcatenatableArray(np.array(10))},
            )
            for _ in range(2)
        ]

        with pytest.raises(UnexpectedDataAccess):
            concat(datasets, dim="x", create_index_for_new_dim=True)

        # should not raise on concat iff create_index_for_new_dim=False
        combined = concat(datasets, dim="x", create_index_for_new_dim=False)
        assert combined["x"].shape == (2,)
        assert combined["x"].dims == ("x",)

        # nor have auto-created any indexes
        assert combined.indexes == {}

    def test_concat_promote_shape_without_creating_new_index(self) -> None:
        # different shapes but neither have indexes
        ds1 = Dataset(coords={"x": 0})
        ds2 = Dataset(data_vars={"x": [1]}).drop_indexes("x")
        actual = concat([ds1, ds2], dim="x", create_index_for_new_dim=False)
        expected = Dataset(data_vars={"x": [0, 1]}).drop_indexes("x")
        assert_identical(actual, expected, check_default_indexes=False)
        assert actual.indexes == {}


class TestConcatDataArray:
    def test_concat(self) -> None:
        ds = Dataset(
            {
                "foo": (["x", "y"], np.random.random((2, 3))),
                "bar": (["x", "y"], np.random.random((2, 3))),
            },
            {"x": [0, 1]},
        )
        foo = ds["foo"]
        bar = ds["bar"]

        # from dataset array:
        expected = DataArray(
            np.array([foo.values, bar.values]),
            dims=["w", "x", "y"],
            coords={"x": [0, 1]},
        )
        actual = concat([foo, bar], "w")
        assert_equal(expected, actual)
        # from iteration:
        grouped = [g.squeeze() for _, g in foo.groupby("x", squeeze=False)]
        stacked = concat(grouped, ds["x"])
        assert_identical(foo, stacked)
        # with an index as the 'dim' argument
        stacked = concat(grouped, pd.Index(ds["x"], name="x"))
        assert_identical(foo, stacked)

        actual2 = concat([foo[0], foo[1]], pd.Index([0, 1]), coords="all").reset_coords(
            drop=True
        )
        expected = foo[:2].rename({"x": "concat_dim"})
        assert_identical(expected, actual2)

        actual3 = concat([foo[0], foo[1]], [0, 1], coords="all").reset_coords(drop=True)
        expected = foo[:2].rename({"x": "concat_dim"})
        assert_identical(expected, actual3)

        with pytest.raises(ValueError, match=r"not identical"):
            concat([foo, bar], dim="w", compat="identical")

        with pytest.raises(ValueError, match=r"not a valid argument"):
            concat([foo, bar], dim="w", data_vars="different")

    def test_concat_encoding(self) -> None:
        # Regression test for GH1297
        ds = Dataset(
            {
                "foo": (["x", "y"], np.random.random((2, 3))),
                "bar": (["x", "y"], np.random.random((2, 3))),
            },
            {"x": [0, 1]},
        )
        foo = ds["foo"]
        foo.encoding = {"complevel": 5}
        ds.encoding = {"unlimited_dims": "x"}
        assert concat([foo, foo], dim="x").encoding == foo.encoding
        assert concat([ds, ds], dim="x").encoding == ds.encoding

    @requires_dask
    def test_concat_lazy(self) -> None:
        import dask.array as da

        arrays = [
            DataArray(
                da.from_array(InaccessibleArray(np.zeros((3, 3))), 3), dims=["x", "y"]
            )
            for _ in range(2)
        ]
        # should not raise
        combined = concat(arrays, dim="z")
        assert combined.shape == (2, 3, 3)
        assert combined.dims == ("z", "x", "y")

    def test_concat_avoids_index_auto_creation(self) -> None:
        # TODO once passing indexes={} directly to DataArray constructor is allowed then no need to create coords first
        coords = Coordinates(
            {"x": ConcatenatableArray(np.array([1, 2, 3]))}, indexes={}
        )
        arrays = [
            DataArray(
                ConcatenatableArray(np.zeros((3, 3))),
                dims=["x", "y"],
                coords=coords,
            )
            for _ in range(2)
        ]
        # should not raise on concat
        combined = concat(arrays, dim="x")
        assert combined.shape == (6, 3)
        assert combined.dims == ("x", "y")

        # nor have auto-created any indexes
        assert combined.indexes == {}

        # should not raise on stack
        combined = concat(arrays, dim="z", coords="different", compat="equals")
        assert combined.shape == (2, 3, 3)
        assert combined.dims == ("z", "x", "y")

        # nor have auto-created any indexes
        assert combined.indexes == {}

    @pytest.mark.parametrize("fill_value", [dtypes.NA, 2, 2.0])
    def test_concat_fill_value(self, fill_value) -> None:
        foo = DataArray([1, 2], coords=[("x", [1, 2])])
        bar = DataArray([1, 2], coords=[("x", [1, 3])])
        if fill_value == dtypes.NA:
            # if we supply the default, we expect the missing value for a
            # float array
            fill_value = np.nan
        expected = DataArray(
            [[1, 2, fill_value], [1, fill_value, 2]],
            dims=["y", "x"],
            coords={"x": [1, 2, 3]},
        )
        actual = concat((foo, bar), dim="y", fill_value=fill_value, join="outer")
        assert_identical(actual, expected)

    def test_concat_join_kwarg(self) -> None:
        ds1 = Dataset(
            {"a": (("x", "y"), [[0]])}, coords={"x": [0], "y": [0]}
        ).to_dataarray()
        ds2 = Dataset(
            {"a": (("x", "y"), [[0]])}, coords={"x": [1], "y": [0.0001]}
        ).to_dataarray()

        expected: dict[JoinOptions, Any] = {}
        expected["outer"] = Dataset(
            {"a": (("x", "y"), [[0, np.nan], [np.nan, 0]])},
            {"x": [0, 1], "y": [0, 0.0001]},
        )
        expected["inner"] = Dataset(
            {"a": (("x", "y"), [[], []])}, {"x": [0, 1], "y": []}
        )
        expected["left"] = Dataset(
            {"a": (("x", "y"), np.array([0, np.nan], ndmin=2).T)},
            coords={"x": [0, 1], "y": [0]},
        )
        expected["right"] = Dataset(
            {"a": (("x", "y"), np.array([np.nan, 0], ndmin=2).T)},
            coords={"x": [0, 1], "y": [0.0001]},
        )
        expected["override"] = Dataset(
            {"a": (("x", "y"), np.array([0, 0], ndmin=2).T)},
            coords={"x": [0, 1], "y": [0]},
        )

        with pytest.raises(ValueError, match=r"cannot align.*exact.*dimensions.*'y'"):
            actual = concat([ds1, ds2], join="exact", dim="x")

        for join, expected_item in expected.items():
            actual = concat([ds1, ds2], join=join, dim="x")
            assert_equal(actual, expected_item.to_dataarray())

    def test_concat_combine_attrs_kwarg(self) -> None:
        da1 = DataArray([0], coords=[("x", [0])], attrs={"b": 42})
        da2 = DataArray([0], coords=[("x", [1])], attrs={"b": 42, "c": 43})

        expected: dict[CombineAttrsOptions, Any] = {}
        expected["drop"] = DataArray([0, 0], coords=[("x", [0, 1])])
        expected["no_conflicts"] = DataArray(
            [0, 0], coords=[("x", [0, 1])], attrs={"b": 42, "c": 43}
        )
        expected["override"] = DataArray(
            [0, 0], coords=[("x", [0, 1])], attrs={"b": 42}
        )

        with pytest.raises(ValueError, match=r"combine_attrs='identical'"):
            actual = concat([da1, da2], dim="x", combine_attrs="identical")
        with pytest.raises(ValueError, match=r"combine_attrs='no_conflicts'"):
            da3 = da2.copy(deep=True)
            da3.attrs["b"] = 44
            actual = concat([da1, da3], dim="x", combine_attrs="no_conflicts")

        for combine_attrs, expected_item in expected.items():
            actual = concat([da1, da2], dim="x", combine_attrs=combine_attrs)
            assert_identical(actual, expected_item)

    @pytest.mark.parametrize("dtype", [str, bytes])
    @pytest.mark.parametrize("dim", ["x1", "x2"])
    def test_concat_str_dtype(self, dtype, dim) -> None:
        data = np.arange(4).reshape([2, 2])

        da1 = DataArray(
            data=data,
            dims=["x1", "x2"],
            coords={"x1": [0, 1], "x2": np.array(["a", "b"], dtype=dtype)},
        )
        da2 = DataArray(
            data=data,
            dims=["x1", "x2"],
            coords={"x1": np.array([1, 2]), "x2": np.array(["c", "d"], dtype=dtype)},
        )
        actual = concat([da1, da2], dim=dim, join="outer")

        assert np.issubdtype(actual.x2.dtype, dtype)

    def test_concat_coord_name(self) -> None:
        da = DataArray([0], dims="a")
        da_concat = concat([da, da], dim=DataArray([0, 1], dims="b"))
        assert list(da_concat.coords) == ["b"]

        da_concat_std = concat([da, da], dim=DataArray([0, 1]))
        assert list(da_concat_std.coords) == ["dim_0"]


@pytest.mark.parametrize("attr1", ({"a": {"meta": [10, 20, 30]}}, {"a": [1, 2, 3]}, {}))
@pytest.mark.parametrize("attr2", ({"a": [1, 2, 3]}, {}))
def test_concat_attrs_first_variable(attr1, attr2) -> None:
    arrs = [
        DataArray([[1], [2]], dims=["x", "y"], attrs=attr1),
        DataArray([[3], [4]], dims=["x", "y"], attrs=attr2),
    ]

    concat_attrs = concat(arrs, "y").attrs
    assert concat_attrs == attr1


def test_concat_merge_single_non_dim_coord() -> None:
    da1 = DataArray([1, 2, 3], dims="x", coords={"x": [1, 2, 3], "y": 1})
    da2 = DataArray([4, 5, 6], dims="x", coords={"x": [4, 5, 6]})

    expected = DataArray(range(1, 7), dims="x", coords={"x": range(1, 7), "y": 1})

    actual = concat([da1, da2], "x", coords="minimal", compat="override")
    assert_identical(actual, expected)

    actual = concat([da1, da2], "x", coords="different", compat="equals")
    assert_identical(actual, expected)

    with pytest.raises(ValueError, match=r"'y' not present in all datasets."):
        concat([da1, da2], dim="x", coords="all")

    da1 = DataArray([1, 2, 3], dims="x", coords={"x": [1, 2, 3], "y": 1})
    da2 = DataArray([4, 5, 6], dims="x", coords={"x": [4, 5, 6]})
    da3 = DataArray([7, 8, 9], dims="x", coords={"x": [7, 8, 9], "y": 1})

    with pytest.raises(ValueError, match=r"'y' not present in all datasets"):
        concat([da1, da2, da3], dim="x", coords="all")

    with pytest.raises(ValueError, match=r"'y' not present in all datasets"):
        concat([da1, da2, da3], dim="x", coords="different", compat="equals")


def test_concat_preserve_coordinate_order() -> None:
    x = np.arange(0, 5)
    y = np.arange(0, 10)
    time = np.arange(0, 4)
    data = np.zeros((4, 10, 5), dtype=bool)

    ds1 = Dataset(
        {"data": (["time", "y", "x"], data[0:2])},
        coords={"time": time[0:2], "y": y, "x": x},
    )
    ds2 = Dataset(
        {"data": (["time", "y", "x"], data[2:4])},
        coords={"time": time[2:4], "y": y, "x": x},
    )

    expected = Dataset(
        {"data": (["time", "y", "x"], data)},
        coords={"time": time, "y": y, "x": x},
    )

    actual = concat([ds1, ds2], dim="time")

    # check dimension order
    for act, exp in zip(actual.dims, expected.dims, strict=True):
        assert act == exp
        assert actual.sizes[act] == expected.sizes[exp]

    # check coordinate order
    for act, exp in zip(actual.coords, expected.coords, strict=True):
        assert act == exp
        assert_identical(actual.coords[act], expected.coords[exp])


def test_concat_typing_check() -> None:
    ds = Dataset({"foo": 1}, {"bar": 2})
    da = Dataset({"foo": 3}, {"bar": 4}).to_dataarray(dim="foo")

    # concatenate a list of non-homogeneous types must raise TypeError
    with pytest.raises(
        TypeError,
        match="The elements in the input list need to be either all 'Dataset's or all 'DataArray's",
    ):
        concat([ds, da], dim="foo")  # type: ignore[type-var]
    with pytest.raises(
        TypeError,
        match="The elements in the input list need to be either all 'Dataset's or all 'DataArray's",
    ):
        concat([da, ds], dim="foo")  # type: ignore[type-var]


def test_concat_not_all_indexes() -> None:
    ds1 = Dataset(coords={"x": ("x", [1, 2])})
    # ds2.x has no default index
    ds2 = Dataset(coords={"x": ("y", [3, 4])})

    with pytest.raises(
        ValueError, match=r"'x' must have either an index or no index in all datasets.*"
    ):
        concat([ds1, ds2], dim="x")


def test_concat_index_not_same_dim() -> None:
    ds1 = Dataset(coords={"x": ("x", [1, 2])})
    ds2 = Dataset(coords={"x": ("y", [3, 4])})
    # TODO: use public API for setting a non-default index, when available
    ds2._indexes["x"] = PandasIndex([3, 4], "y")

    with pytest.raises(
        ValueError,
        match=r"Cannot concatenate along dimension 'x' indexes with dimensions.*",
    ):
        concat([ds1, ds2], dim="x")


<<<<<<< HEAD
class TestNewDefaults:
    def test_concat_second_empty_with_scalar_data_var_only_on_first(self) -> None:
        ds1 = Dataset(data_vars={"a": ("y", [0.1]), "b": 0.1}, coords={"x": 0.1})
        ds2 = Dataset(coords={"x": 0.1})

        expected = Dataset(
            data_vars={"a": ("y", [0.1, np.nan]), "b": 0.1}, coords={"x": 0.1}
        )
        with set_options(use_new_combine_kwarg_defaults=False):
            with pytest.warns(
                FutureWarning,
                match="will change from compat='equals' to compat='override'",
            ):
                actual = concat(
                    [ds1, ds2], dim="y", coords="different", data_vars="different"
                )
                assert_identical(actual, expected)
        with set_options(use_new_combine_kwarg_defaults=True):
            with pytest.raises(ValueError, match="might be related to new default"):
                concat([ds1, ds2], dim="y", coords="different", data_vars="different")

    def test_concat_multiple_datasets_missing_vars(self) -> None:
        vars_to_drop = [
            "temperature",
            "pressure",
            "humidity",
            "precipitation",
            "cloud_cover",
        ]

        datasets = create_concat_datasets(
            len(vars_to_drop), seed=123, include_day=False
        )
        # set up the test data
        datasets = [
            ds.drop_vars(varname)
            for ds, varname in zip(datasets, vars_to_drop, strict=True)
        ]
        with set_options(use_new_combine_kwarg_defaults=False):
            with pytest.warns(
                FutureWarning,
                match="will change from data_vars='all' to data_vars='minimal'",
            ):
                old = concat(datasets, dim="day")
        with set_options(use_new_combine_kwarg_defaults=True):
            new = concat(datasets, dim="day")

        with pytest.raises(AssertionError):
            assert_identical(old, new)

    @pytest.mark.parametrize("coords", ["different", "minimal", "all"])
    def test_concat_coords_kwarg(
        self, coords: Literal["all", "minimal", "different"]
    ) -> None:
        data = create_test_data().drop_dims("dim3")

        # make sure the coords argument behaves as expected
        data.coords["extra"] = ("dim4", np.arange(3))
        datasets = [g.squeeze() for _, g in data.groupby("dim1", squeeze=False)]

        with set_options(use_new_combine_kwarg_defaults=False):
            with pytest.warns(
                FutureWarning,
                match="will change from data_vars='all' to data_vars='minimal'",
            ):
                expectation: AbstractContextManager = (
                    pytest.warns(
                        FutureWarning,
                        match="will change from compat='equals' to compat='override'",
                    )
                    if coords == "different"
                    else nullcontext()
                )
                with expectation:
                    old = concat(datasets, data["dim1"], coords=coords)

        with set_options(use_new_combine_kwarg_defaults=True):
            if coords == "different":
                with pytest.raises(ValueError):
                    concat(datasets, data["dim1"], coords=coords)
            else:
                new = concat(datasets, data["dim1"], coords=coords)
                with pytest.raises(AssertionError):
                    assert_identical(old, new)

    def test_concat_promote_shape_for_scalars_with_mixed_lengths_along_concat_dim(
        self,
    ) -> None:
        # values should repeat
        objs = [Dataset({"x": [0]}, {"y": -1}), Dataset({"x": [1, 2]}, {"y": -2})]
        expected = Dataset({"x": [0, 1, 2]}, {"y": ("x", [-1, -2, -2])})
        with set_options(use_new_combine_kwarg_defaults=False):
            with pytest.warns(
                FutureWarning,
                match="will change from coords='different' to coords='minimal'",
            ):
                old = concat(objs, "x")
                assert_identical(old, expected)
        with set_options(use_new_combine_kwarg_defaults=True):
            new = concat(objs, "x")
            with pytest.raises(AssertionError):
                assert_identical(new, old)
            with pytest.raises(ValueError, match="might be related to new default"):
                concat(objs, "x", coords="different")
            with pytest.raises(merge.MergeError, match="conflicting values"):
                concat(objs, "x", compat="equals")

            new = concat(objs, "x", coords="different", compat="equals")
            assert_identical(old, new)
=======
def test_concat_multi_dim_index() -> None:
    ds1 = (
        Dataset(
            {"foo": (("x", "y"), np.random.randn(2, 2))},
            coords={"x": [1, 2], "y": [3, 4]},
        )
        .drop_indexes(["x", "y"])
        .set_xindex(["x", "y"], XYIndex)
    )
    ds2 = (
        Dataset(
            {"foo": (("x", "y"), np.random.randn(2, 2))},
            coords={"x": [1, 2], "y": [5, 6]},
        )
        .drop_indexes(["x", "y"])
        .set_xindex(["x", "y"], XYIndex)
    )

    expected = (
        Dataset(
            {
                "foo": (
                    ("x", "y"),
                    np.concatenate([ds1.foo.data, ds2.foo.data], axis=-1),
                )
            },
            coords={"x": [1, 2], "y": [3, 4, 5, 6]},
        )
        .drop_indexes(["x", "y"])
        .set_xindex(["x", "y"], XYIndex)
    )
    # note: missing 'override'
    joins: list[types.JoinOptions] = ["inner", "outer", "exact", "left", "right"]
    for join in joins:
        actual = concat([ds1, ds2], dim="y", join=join)
        assert_identical(actual, expected, check_default_indexes=False)

    with pytest.raises(AlignmentError):
        actual = concat([ds1, ds2], dim="x", join="exact")

    # TODO: fix these, or raise better error message
    with pytest.raises(AssertionError):
        joins_lr: list[types.JoinOptions] = ["left", "right"]
        for join in joins_lr:
            actual = concat([ds1, ds2], dim="x", join=join)
>>>>>>> 4fde6997
<|MERGE_RESOLUTION|>--- conflicted
+++ resolved
@@ -9,13 +9,8 @@
 import pandas as pd
 import pytest
 
-<<<<<<< HEAD
-from xarray import DataArray, Dataset, Variable, concat, set_options
-from xarray.core import dtypes
-=======
-from xarray import AlignmentError, DataArray, Dataset, Variable, concat
+from xarray import AlignmentError, DataArray, Dataset, Variable, concat, set_options
 from xarray.core import dtypes, types
->>>>>>> 4fde6997
 from xarray.core.coordinates import Coordinates
 from xarray.core.indexes import PandasIndex
 from xarray.structure import merge
@@ -1424,7 +1419,6 @@
         concat([ds1, ds2], dim="x")
 
 
-<<<<<<< HEAD
 class TestNewDefaults:
     def test_concat_second_empty_with_scalar_data_var_only_on_first(self) -> None:
         ds1 = Dataset(data_vars={"a": ("y", [0.1]), "b": 0.1}, coords={"x": 0.1})
@@ -1534,7 +1528,8 @@
 
             new = concat(objs, "x", coords="different", compat="equals")
             assert_identical(old, new)
-=======
+
+
 def test_concat_multi_dim_index() -> None:
     ds1 = (
         Dataset(
@@ -1579,5 +1574,4 @@
     with pytest.raises(AssertionError):
         joins_lr: list[types.JoinOptions] = ["left", "right"]
         for join in joins_lr:
-            actual = concat([ds1, ds2], dim="x", join=join)
->>>>>>> 4fde6997
+            actual = concat([ds1, ds2], dim="x", join=join)