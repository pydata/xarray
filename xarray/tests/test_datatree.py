--- conflicted
+++ resolved
@@ -8,10 +8,7 @@
 
 import xarray as xr
 from xarray import Dataset
-<<<<<<< HEAD
 from xarray.core.coordinates import DataTreeCoordinates
-=======
->>>>>>> 85bb221e
 from xarray.core.datatree import DataTree
 from xarray.core.datatree_ops import _MAPPED_DOCSTRING_ADDENDUM, insert_doc_addendum
 from xarray.core.treenode import NotFoundInTreeError
@@ -530,7 +527,6 @@
         assert_identical(results.to_dataset(), expected)
 
 
-<<<<<<< HEAD
 class TestCoordsInterface:
     def test_properties(self):
         # use int64 for repr consistency on windows
@@ -647,8 +643,6 @@
     # TODO test with coordinate inheritance too...
 
 
-class TestDictionaryInterface: ...
-=======
 def test_delitem():
     ds = Dataset({"a": 0}, coords={"x": ("x", [1, 2]), "z": "a"})
     dt = DataTree(ds, children={"c": DataTree()})
@@ -674,7 +668,6 @@
 
     with pytest.raises(KeyError, match="Cannot delete key 'foo' as it was not found"):
         del dt["foo"]
->>>>>>> 85bb221e
 
 
 class TestTreeFromDict:
