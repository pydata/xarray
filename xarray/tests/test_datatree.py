import re
import typing
from copy import copy, deepcopy
from textwrap import dedent

import numpy as np
import pytest

import xarray as xr
from xarray.core.datatree import DataTree
from xarray.core.datatree_ops import _MAPPED_DOCSTRING_ADDENDUM, insert_doc_addendum
from xarray.core.treenode import NotFoundInTreeError
from xarray.testing import assert_equal, assert_identical
from xarray.tests import create_test_data, source_ndarray


class TestTreeCreation:
    def test_empty(self):
        dt: DataTree = DataTree(name="root")
        assert dt.name == "root"
        assert dt.parent is None
        assert dt.children == {}
        assert_identical(dt.to_dataset(), xr.Dataset())

    def test_unnamed(self):
        dt: DataTree = DataTree()
        assert dt.name is None

    def test_bad_names(self):
        with pytest.raises(TypeError):
            DataTree(name=5)  # type: ignore[arg-type]

        with pytest.raises(ValueError):
            DataTree(name="folder/data")


class TestFamilyTree:
    def test_setparent_unnamed_child_node_fails(self):
        john: DataTree = DataTree(name="john")
        with pytest.raises(ValueError, match="unnamed"):
            DataTree(parent=john)

    def test_create_two_children(self):
        root_data = xr.Dataset({"a": ("y", [6, 7, 8]), "set0": ("x", [9, 10])})
        set1_data = xr.Dataset({"a": 0, "b": 1})

        root: DataTree = DataTree(data=root_data)
        set1: DataTree = DataTree(name="set1", parent=root, data=set1_data)
        DataTree(name="set1", parent=root)
        DataTree(name="set2", parent=set1)

    def test_create_full_tree(self, simple_datatree):
        root_data = xr.Dataset({"a": ("y", [6, 7, 8]), "set0": ("x", [9, 10])})
        set1_data = xr.Dataset({"a": 0, "b": 1})
        set2_data = xr.Dataset({"a": ("x", [2, 3]), "b": ("x", [0.1, 0.2])})

        root: DataTree = DataTree(data=root_data)
        set1: DataTree = DataTree(name="set1", parent=root, data=set1_data)
        DataTree(name="set1", parent=set1)
        DataTree(name="set2", parent=set1)
        set2: DataTree = DataTree(name="set2", parent=root, data=set2_data)
        DataTree(name="set1", parent=set2)
        DataTree(name="set3", parent=root)

        expected = simple_datatree
        assert root.identical(expected)


class TestNames:
    def test_child_gets_named_on_attach(self):
        sue: DataTree = DataTree()
        mary: DataTree = DataTree(children={"Sue": sue})  # noqa
        assert sue.name == "Sue"


class TestPaths:
    def test_path_property(self):
        sue: DataTree = DataTree()
        mary: DataTree = DataTree(children={"Sue": sue})
        john: DataTree = DataTree(children={"Mary": mary})
        assert sue.path == "/Mary/Sue"
        assert john.path == "/"

    def test_path_roundtrip(self):
        sue: DataTree = DataTree()
        mary: DataTree = DataTree(children={"Sue": sue})
        john: DataTree = DataTree(children={"Mary": mary})
        assert john[sue.path] is sue

    def test_same_tree(self):
        mary: DataTree = DataTree()
        kate: DataTree = DataTree()
        john: DataTree = DataTree(children={"Mary": mary, "Kate": kate})  # noqa
        assert mary.same_tree(kate)

    def test_relative_paths(self):
        sue: DataTree = DataTree()
        mary: DataTree = DataTree(children={"Sue": sue})
        annie: DataTree = DataTree()
        john: DataTree = DataTree(children={"Mary": mary, "Annie": annie})

        result = sue.relative_to(john)
        assert result == "Mary/Sue"
        assert john.relative_to(sue) == "../.."
        assert annie.relative_to(sue) == "../../Annie"
        assert sue.relative_to(annie) == "../Mary/Sue"
        assert sue.relative_to(sue) == "."

        evil_kate: DataTree = DataTree()
        with pytest.raises(
            NotFoundInTreeError, match="nodes do not lie within the same tree"
        ):
            sue.relative_to(evil_kate)


class TestStoreDatasets:
    def test_create_with_data(self):
        dat = xr.Dataset({"a": 0})
        john: DataTree = DataTree(name="john", data=dat)

        assert_identical(john.to_dataset(), dat)

        with pytest.raises(TypeError):
            DataTree(name="mary", parent=john, data="junk")  # type: ignore[arg-type]

    def test_set_data(self):
        john: DataTree = DataTree(name="john")
        dat = xr.Dataset({"a": 0})
        john.ds = dat  # type: ignore[assignment]

        assert_identical(john.to_dataset(), dat)

        with pytest.raises(TypeError):
            john.ds = "junk"  # type: ignore[assignment]

    def test_has_data(self):
        john: DataTree = DataTree(name="john", data=xr.Dataset({"a": 0}))
        assert john.has_data

        john_no_data: DataTree = DataTree(name="john", data=None)
        assert not john_no_data.has_data

    def test_is_hollow(self):
        john: DataTree = DataTree(data=xr.Dataset({"a": 0}))
        assert john.is_hollow

        eve: DataTree = DataTree(children={"john": john})
        assert eve.is_hollow

        eve.ds = xr.Dataset({"a": 1})  # type: ignore[assignment]
        assert not eve.is_hollow


class TestToDataset:
    def test_to_dataset(self):
        base = xr.Dataset(coords={"a": 1})
        sub = xr.Dataset(coords={"b": 2})
        tree = DataTree.from_dict({"/": base, "/sub": sub})
        subtree = typing.cast(DataTree, tree["sub"])

        assert_identical(tree.to_dataset(inherited=False), base)
        assert_identical(subtree.to_dataset(inherited=False), sub)

        sub_and_base = xr.Dataset(coords={"a": 1, "b": 2})
        assert_identical(tree.to_dataset(inherited=True), base)
        assert_identical(subtree.to_dataset(inherited=True), sub_and_base)


class TestVariablesChildrenNameCollisions:
    def test_parent_already_has_variable_with_childs_name(self):
        dt: DataTree = DataTree(data=xr.Dataset({"a": [0], "b": 1}))
        with pytest.raises(KeyError, match="already contains a variable named a"):
            DataTree(name="a", data=None, parent=dt)

    def test_assign_when_already_child_with_variables_name(self):
        dt: DataTree = DataTree(data=None)
        DataTree(name="a", data=None, parent=dt)
        with pytest.raises(ValueError, match="node already contains a variable"):
            dt.ds = xr.Dataset({"a": 0})  # type: ignore[assignment]

        dt.ds = xr.Dataset()  # type: ignore[assignment]

        new_ds = dt.to_dataset().assign(a=xr.DataArray(0))
        with pytest.raises(ValueError, match="node already contains a variable"):
            dt.ds = new_ds  # type: ignore[assignment]


class TestGet: ...


class TestGetItem:
    def test_getitem_node(self):
        folder1: DataTree = DataTree(name="folder1")
        results: DataTree = DataTree(name="results", parent=folder1)
        highres: DataTree = DataTree(name="highres", parent=results)
        assert folder1["results"] is results
        assert folder1["results/highres"] is highres

    def test_getitem_self(self):
        dt: DataTree = DataTree()
        assert dt["."] is dt

    def test_getitem_single_data_variable(self):
        data = xr.Dataset({"temp": [0, 50]})
        results: DataTree = DataTree(name="results", data=data)
        assert_identical(results["temp"], data["temp"])

    def test_getitem_single_data_variable_from_node(self):
        data = xr.Dataset({"temp": [0, 50]})
        folder1: DataTree = DataTree(name="folder1")
        results: DataTree = DataTree(name="results", parent=folder1)
        DataTree(name="highres", parent=results, data=data)
        assert_identical(folder1["results/highres/temp"], data["temp"])

    def test_getitem_nonexistent_node(self):
        folder1: DataTree = DataTree(name="folder1")
        DataTree(name="results", parent=folder1)
        with pytest.raises(KeyError):
            folder1["results/highres"]

    def test_getitem_nonexistent_variable(self):
        data = xr.Dataset({"temp": [0, 50]})
        results: DataTree = DataTree(name="results", data=data)
        with pytest.raises(KeyError):
            results["pressure"]

    @pytest.mark.xfail(reason="Should be deprecated in favour of .subset")
    def test_getitem_multiple_data_variables(self):
        data = xr.Dataset({"temp": [0, 50], "p": [5, 8, 7]})
        results: DataTree = DataTree(name="results", data=data)
        assert_identical(results[["temp", "p"]], data[["temp", "p"]])  # type: ignore[index]

    @pytest.mark.xfail(
        reason="Indexing needs to return whole tree (GH https://github.com/xarray-contrib/datatree/issues/77)"
    )
    def test_getitem_dict_like_selection_access_to_dataset(self):
        data = xr.Dataset({"temp": [0, 50]})
        results: DataTree = DataTree(name="results", data=data)
        assert_identical(results[{"temp": 1}], data[{"temp": 1}])  # type: ignore[index]


class TestUpdate:
    def test_update(self):
        dt: DataTree = DataTree()
        dt.update({"foo": xr.DataArray(0), "a": DataTree()})
        expected = DataTree.from_dict({"/": xr.Dataset({"foo": 0}), "a": None})
        assert_equal(dt, expected)

    def test_update_new_named_dataarray(self):
        da = xr.DataArray(name="temp", data=[0, 50])
        folder1: DataTree = DataTree(name="folder1")
        folder1.update({"results": da})
        expected = da.rename("results")
        assert_equal(folder1["results"], expected)

    def test_update_doesnt_alter_child_name(self):
        dt: DataTree = DataTree()
        dt.update({"foo": xr.DataArray(0), "a": DataTree(name="b")})
        assert "a" in dt.children
        child = dt["a"]
        assert child.name == "a"

    def test_update_overwrite(self):
        actual = DataTree.from_dict({"a": DataTree(xr.Dataset({"x": 1}))})
        actual.update({"a": DataTree(xr.Dataset({"x": 2}))})
        expected = DataTree.from_dict({"a": DataTree(xr.Dataset({"x": 2}))})
        assert_equal(actual, expected)

    def test_update_coordinates(self):
        expected = DataTree.from_dict({"/": xr.Dataset(coords={"a": 1})})
        actual = DataTree.from_dict({"/": xr.Dataset()})
        actual.update(xr.Dataset(coords={"a": 1}))
        assert_equal(actual, expected)

    def test_update_inherited_coords(self):
        expected = DataTree.from_dict(
            {
                "/": xr.Dataset(coords={"a": 1}),
                "/b": xr.Dataset(coords={"c": 1}),
            }
        )
        actual = DataTree.from_dict(
            {
                "/": xr.Dataset(coords={"a": 1}),
                "/b": xr.Dataset(),
            }
        )
        actual["/b"].update(xr.Dataset(coords={"c": 1}))
        assert_identical(actual, expected)

        # DataTree.identical() currently does not require that non-inherited
        # coordinates are defined identically, so we need to check this
        # explicitly
        actual_node = actual.children["b"].to_dataset(inherited=False)
        expected_node = expected.children["b"].to_dataset(inherited=False)
        assert_identical(actual_node, expected_node)


class TestCopy:
    def test_copy(self, create_test_datatree):
        dt = create_test_datatree()

        for node in dt.root.subtree:
            node.attrs["Test"] = [1, 2, 3]

        for copied in [dt.copy(deep=False), copy(dt)]:
            assert_identical(dt, copied)

            for node, copied_node in zip(dt.root.subtree, copied.root.subtree):
                assert node.encoding == copied_node.encoding
                # Note: IndexVariable objects with string dtype are always
                # copied because of xarray.core.util.safe_cast_to_index.
                # Limiting the test to data variables.
                for k in node.data_vars:
                    v0 = node.variables[k]
                    v1 = copied_node.variables[k]
                    assert source_ndarray(v0.data) is source_ndarray(v1.data)
                copied_node["foo"] = xr.DataArray(data=np.arange(5), dims="z")
                assert "foo" not in node

                copied_node.attrs["foo"] = "bar"
                assert "foo" not in node.attrs
                assert node.attrs["Test"] is copied_node.attrs["Test"]

    def test_copy_subtree(self):
        dt = DataTree.from_dict({"/level1/level2/level3": xr.Dataset()})

        actual = dt["/level1/level2"].copy()
        expected = DataTree.from_dict({"/level3": xr.Dataset()}, name="level2")

        assert_identical(actual, expected)

    def test_deepcopy(self, create_test_datatree):
        dt = create_test_datatree()

        for node in dt.root.subtree:
            node.attrs["Test"] = [1, 2, 3]

        for copied in [dt.copy(deep=True), deepcopy(dt)]:
            assert_identical(dt, copied)

            for node, copied_node in zip(dt.root.subtree, copied.root.subtree):
                assert node.encoding == copied_node.encoding
                # Note: IndexVariable objects with string dtype are always
                # copied because of xarray.core.util.safe_cast_to_index.
                # Limiting the test to data variables.
                for k in node.data_vars:
                    v0 = node.variables[k]
                    v1 = copied_node.variables[k]
                    assert source_ndarray(v0.data) is not source_ndarray(v1.data)
                copied_node["foo"] = xr.DataArray(data=np.arange(5), dims="z")
                assert "foo" not in node

                copied_node.attrs["foo"] = "bar"
                assert "foo" not in node.attrs
                assert node.attrs["Test"] is not copied_node.attrs["Test"]

    @pytest.mark.xfail(reason="data argument not yet implemented")
    def test_copy_with_data(self, create_test_datatree):
        orig = create_test_datatree()
        # TODO use .data_vars once that property is available
        data_vars = {
            k: v for k, v in orig.variables.items() if k not in orig._coord_names
        }
        new_data = {k: np.random.randn(*v.shape) for k, v in data_vars.items()}
        actual = orig.copy(data=new_data)

        expected = orig.copy()
        for k, v in new_data.items():
            expected[k].data = v
        assert_identical(expected, actual)

        # TODO test parents and children?


class TestSetItem:
    def test_setitem_new_child_node(self):
        john: DataTree = DataTree(name="john")
        mary: DataTree = DataTree(name="mary")
        john["mary"] = mary

        grafted_mary = john["mary"]
        assert grafted_mary.parent is john
        assert grafted_mary.name == "mary"

    def test_setitem_unnamed_child_node_becomes_named(self):
        john2: DataTree = DataTree(name="john2")
        john2["sonny"] = DataTree()
        assert john2["sonny"].name == "sonny"

    def test_setitem_new_grandchild_node(self):
        john: DataTree = DataTree(name="john")
        mary: DataTree = DataTree(name="mary", parent=john)
        rose: DataTree = DataTree(name="rose")
        john["mary/rose"] = rose

        grafted_rose = john["mary/rose"]
        assert grafted_rose.parent is mary
        assert grafted_rose.name == "rose"

    def test_grafted_subtree_retains_name(self):
        subtree: DataTree = DataTree(name="original_subtree_name")
        root: DataTree = DataTree(name="root")
        root["new_subtree_name"] = subtree  # noqa
        assert subtree.name == "original_subtree_name"

    def test_setitem_new_empty_node(self):
        john: DataTree = DataTree(name="john")
        john["mary"] = DataTree()
        mary = john["mary"]
        assert isinstance(mary, DataTree)
        assert_identical(mary.to_dataset(), xr.Dataset())

    def test_setitem_overwrite_data_in_node_with_none(self):
        john: DataTree = DataTree(name="john")
        mary: DataTree = DataTree(name="mary", parent=john, data=xr.Dataset())
        john["mary"] = DataTree()
        assert_identical(mary.to_dataset(), xr.Dataset())

        john.ds = xr.Dataset()  # type: ignore[assignment]
        with pytest.raises(ValueError, match="has no name"):
            john["."] = DataTree()

    @pytest.mark.xfail(reason="assigning Datasets doesn't yet create new nodes")
    def test_setitem_dataset_on_this_node(self):
        data = xr.Dataset({"temp": [0, 50]})
        results: DataTree = DataTree(name="results")
        results["."] = data
        assert_identical(results.to_dataset(), data)

    @pytest.mark.xfail(reason="assigning Datasets doesn't yet create new nodes")
    def test_setitem_dataset_as_new_node(self):
        data = xr.Dataset({"temp": [0, 50]})
        folder1: DataTree = DataTree(name="folder1")
        folder1["results"] = data
        assert_identical(folder1["results"].to_dataset(), data)

    @pytest.mark.xfail(reason="assigning Datasets doesn't yet create new nodes")
    def test_setitem_dataset_as_new_node_requiring_intermediate_nodes(self):
        data = xr.Dataset({"temp": [0, 50]})
        folder1: DataTree = DataTree(name="folder1")
        folder1["results/highres"] = data
        assert_identical(folder1["results/highres"].to_dataset(), data)

    def test_setitem_named_dataarray(self):
        da = xr.DataArray(name="temp", data=[0, 50])
        folder1: DataTree = DataTree(name="folder1")
        folder1["results"] = da
        expected = da.rename("results")
        assert_equal(folder1["results"], expected)

    def test_setitem_unnamed_dataarray(self):
        data = xr.DataArray([0, 50])
        folder1: DataTree = DataTree(name="folder1")
        folder1["results"] = data
        assert_equal(folder1["results"], data)

    def test_setitem_variable(self):
        var = xr.Variable(data=[0, 50], dims="x")
        folder1: DataTree = DataTree(name="folder1")
        folder1["results"] = var
        assert_equal(folder1["results"], xr.DataArray(var))

    def test_setitem_coerce_to_dataarray(self):
        folder1: DataTree = DataTree(name="folder1")
        folder1["results"] = 0
        assert_equal(folder1["results"], xr.DataArray(0))

    def test_setitem_add_new_variable_to_empty_node(self):
        results: DataTree = DataTree(name="results")
        results["pressure"] = xr.DataArray(data=[2, 3])
        assert "pressure" in results.ds
        results["temp"] = xr.Variable(data=[10, 11], dims=["x"])
        assert "temp" in results.ds

        # What if there is a path to traverse first?
        results_with_path: DataTree = DataTree(name="results")
        results_with_path["highres/pressure"] = xr.DataArray(data=[2, 3])
        assert "pressure" in results_with_path["highres"].ds
        results_with_path["highres/temp"] = xr.Variable(data=[10, 11], dims=["x"])
        assert "temp" in results_with_path["highres"].ds

    def test_setitem_dataarray_replace_existing_node(self):
        t = xr.Dataset({"temp": [0, 50]})
        results: DataTree = DataTree(name="results", data=t)
        p = xr.DataArray(data=[2, 3])
        results["pressure"] = p
        expected = t.assign(pressure=p)
        assert_identical(results.to_dataset(), expected)


class TestDictionaryInterface: ...


class TestTreeFromDict:
    def test_data_in_root(self):
        dat = xr.Dataset()
        dt = DataTree.from_dict({"/": dat})
        assert dt.name is None
        assert dt.parent is None
        assert dt.children == {}
        assert_identical(dt.to_dataset(), dat)

    def test_one_layer(self):
        dat1, dat2 = xr.Dataset({"a": 1}), xr.Dataset({"b": 2})
        dt = DataTree.from_dict({"run1": dat1, "run2": dat2})
        assert_identical(dt.to_dataset(), xr.Dataset())
        assert dt.name is None
        assert_identical(dt["run1"].to_dataset(), dat1)
        assert dt["run1"].children == {}
        assert_identical(dt["run2"].to_dataset(), dat2)
        assert dt["run2"].children == {}

    def test_two_layers(self):
        dat1, dat2 = xr.Dataset({"a": 1}), xr.Dataset({"a": [1, 2]})
        dt = DataTree.from_dict({"highres/run": dat1, "lowres/run": dat2})
        assert "highres" in dt.children
        assert "lowres" in dt.children
        highres_run = dt["highres/run"]
        assert_identical(highres_run.to_dataset(), dat1)

    def test_nones(self):
        dt = DataTree.from_dict({"d": None, "d/e": None})
        assert [node.name for node in dt.subtree] == [None, "d", "e"]
        assert [node.path for node in dt.subtree] == ["/", "/d", "/d/e"]
        assert_identical(dt["d/e"].to_dataset(), xr.Dataset())

    def test_full(self, simple_datatree):
        dt = simple_datatree
        paths = list(node.path for node in dt.subtree)
        assert paths == [
            "/",
            "/set1",
            "/set2",
            "/set3",
            "/set1/set1",
            "/set1/set2",
            "/set2/set1",
        ]

    def test_datatree_values(self):
        dat1: DataTree = DataTree(data=xr.Dataset({"a": 1}))
        expected: DataTree = DataTree()
        expected["a"] = dat1

        actual = DataTree.from_dict({"a": dat1})

        assert_identical(actual, expected)

    def test_roundtrip(self, simple_datatree):
        dt = simple_datatree
        roundtrip = DataTree.from_dict(dt.to_dict())
        assert roundtrip.equals(dt)

    @pytest.mark.xfail
    def test_roundtrip_unnamed_root(self, simple_datatree):
        # See GH81

        dt = simple_datatree
        dt.name = "root"
        roundtrip = DataTree.from_dict(dt.to_dict())
        assert roundtrip.equals(dt)

<<<<<<< HEAD
    @pytest.mark.parametrize("fastpath", [False, True])
    def test_fastpath(self, fastpath: bool) -> None:
        run1 = DataTree.from_dict({"run1": xr.Dataset({"a": 1})})
        dt = DataTree.from_dict({"run1": run1}, fastpath=fastpath)
        is_exact = dt["run1"] is run1
        assert is_exact is fastpath
=======
    def test_insertion_order(self):
        # regression test for GH issue #9276
        reversed = DataTree.from_dict(
            {
                "/Homer/Lisa": xr.Dataset({"age": 8}),
                "/Homer/Bart": xr.Dataset({"age": 10}),
                "/Homer": xr.Dataset({"age": 39}),
                "/": xr.Dataset({"age": 83}),
            }
        )
        expected = DataTree.from_dict(
            {
                "/": xr.Dataset({"age": 83}),
                "/Homer": xr.Dataset({"age": 39}),
                "/Homer/Lisa": xr.Dataset({"age": 8}),
                "/Homer/Bart": xr.Dataset({"age": 10}),
            }
        )
        assert reversed.equals(expected)

        # Check that Bart and Lisa's order is still preserved within the group,
        # despite 'Bart' coming before 'Lisa' when sorted alphabetically
        assert list(reversed["Homer"].children.keys()) == ["Lisa", "Bart"]
>>>>>>> 1ac19c42


class TestDatasetView:
    def test_view_contents(self):
        ds = create_test_data()
        dt: DataTree = DataTree(data=ds)
        assert ds.identical(
            dt.ds
        )  # this only works because Dataset.identical doesn't check types
        assert isinstance(dt.ds, xr.Dataset)

    def test_immutability(self):
        # See issue https://github.com/xarray-contrib/datatree/issues/38
        dt: DataTree = DataTree(name="root", data=None)
        DataTree(name="a", data=None, parent=dt)

        with pytest.raises(
            AttributeError, match="Mutation of the DatasetView is not allowed"
        ):
            dt.ds["a"] = xr.DataArray(0)

        with pytest.raises(
            AttributeError, match="Mutation of the DatasetView is not allowed"
        ):
            dt.ds.update({"a": 0})

        # TODO are there any other ways you can normally modify state (in-place)?
        # (not attribute-like assignment because that doesn't work on Dataset anyway)

    def test_methods(self):
        ds = create_test_data()
        dt: DataTree = DataTree(data=ds)
        assert ds.mean().identical(dt.ds.mean())
        assert isinstance(dt.ds.mean(), xr.Dataset)

    def test_arithmetic(self, create_test_datatree):
        dt = create_test_datatree()
        expected = create_test_datatree(modify=lambda ds: 10.0 * ds)[
            "set1"
        ].to_dataset()
        result = 10.0 * dt["set1"].ds
        assert result.identical(expected)

    def test_init_via_type(self):
        # from datatree GH issue https://github.com/xarray-contrib/datatree/issues/188
        # xarray's .weighted is unusual because it uses type() to create a Dataset/DataArray

        a = xr.DataArray(
            np.random.rand(3, 4, 10),
            dims=["x", "y", "time"],
            coords={"area": (["x", "y"], np.random.rand(3, 4))},
        ).to_dataset(name="data")
        dt: DataTree = DataTree(data=a)

        def weighted_mean(ds):
            return ds.weighted(ds.area).mean(["x", "y"])

        weighted_mean(dt.ds)


class TestAccess:
    def test_attribute_access(self, create_test_datatree):
        dt = create_test_datatree()

        # vars / coords
        for key in ["a", "set0"]:
            assert_equal(dt[key], getattr(dt, key))
            assert key in dir(dt)

        # dims
        assert_equal(dt["a"]["y"], getattr(dt.a, "y"))
        assert "y" in dir(dt["a"])

        # children
        for key in ["set1", "set2", "set3"]:
            assert_equal(dt[key], getattr(dt, key))
            assert key in dir(dt)

        # attrs
        dt.attrs["meta"] = "NASA"
        assert dt.attrs["meta"] == "NASA"
        assert "meta" in dir(dt)

    def test_ipython_key_completions(self, create_test_datatree):
        dt = create_test_datatree()
        key_completions = dt._ipython_key_completions_()

        node_keys = [node.path[1:] for node in dt.subtree]
        assert all(node_key in key_completions for node_key in node_keys)

        var_keys = list(dt.variables.keys())
        assert all(var_key in key_completions for var_key in var_keys)

    def test_operation_with_attrs_but_no_data(self):
        # tests bug from xarray-datatree GH262
        xs = xr.Dataset({"testvar": xr.DataArray(np.ones((2, 3)))})
        dt = DataTree.from_dict({"node1": xs, "node2": xs})
        dt.attrs["test_key"] = 1  # sel works fine without this line
        dt.sel(dim_0=0)


class TestRepr:
    def test_repr(self):
        dt: DataTree = DataTree.from_dict(
            {
                "/": xr.Dataset(
                    {"e": (("x",), [1.0, 2.0])},
                    coords={"x": [2.0, 3.0]},
                ),
                "/b": xr.Dataset({"f": (("y",), [3.0])}),
                "/b/c": xr.Dataset(),
                "/b/d": xr.Dataset({"g": 4.0}),
            }
        )

        result = repr(dt)
        expected = dedent(
            """
            <xarray.DataTree>
            Group: /
            │   Dimensions:  (x: 2)
            │   Coordinates:
            │     * x        (x) float64 16B 2.0 3.0
            │   Data variables:
            │       e        (x) float64 16B 1.0 2.0
            └── Group: /b
                │   Dimensions:  (x: 2, y: 1)
                │   Coordinates:
                │     * x        (x) float64 16B 2.0 3.0
                │   Dimensions without coordinates: y
                │   Data variables:
                │       f        (y) float64 8B 3.0
                ├── Group: /b/c
                └── Group: /b/d
                        Dimensions:  (x: 2, y: 1)
                        Coordinates:
                          * x        (x) float64 16B 2.0 3.0
                        Dimensions without coordinates: y
                        Data variables:
                            g        float64 8B 4.0
            """
        ).strip()
        assert result == expected

        result = repr(dt.b)
        expected = dedent(
            """
            <xarray.DataTree 'b'>
            Group: /b
            │   Dimensions:  (x: 2, y: 1)
            │   Coordinates:
            │     * x        (x) float64 16B 2.0 3.0
            │   Dimensions without coordinates: y
            │   Data variables:
            │       f        (y) float64 8B 3.0
            ├── Group: /b/c
            └── Group: /b/d
                    Dimensions:  (x: 2, y: 1)
                    Coordinates:
                      * x        (x) float64 16B 2.0 3.0
                    Dimensions without coordinates: y
                    Data variables:
                        g        float64 8B 4.0
            """
        ).strip()
        assert result == expected


def _exact_match(message: str) -> str:
    return re.escape(dedent(message).strip())
    return "^" + re.escape(dedent(message.rstrip())) + "$"


class TestInheritance:
    def test_inherited_dims(self):
        dt = DataTree.from_dict(
            {
                "/": xr.Dataset({"d": (("x",), [1, 2])}),
                "/b": xr.Dataset({"e": (("y",), [3])}),
                "/c": xr.Dataset({"f": (("y",), [3, 4, 5])}),
            }
        )
        assert dt.sizes == {"x": 2}
        # nodes should include inherited dimensions
        assert dt.b.sizes == {"x": 2, "y": 1}
        assert dt.c.sizes == {"x": 2, "y": 3}
        # dataset objects created from nodes should not
        assert dt.b.ds.sizes == {"y": 1}
        assert dt.b.to_dataset(inherited=True).sizes == {"y": 1}
        assert dt.b.to_dataset(inherited=False).sizes == {"y": 1}

    def test_inherited_coords_index(self):
        dt = DataTree.from_dict(
            {
                "/": xr.Dataset({"d": (("x",), [1, 2])}, coords={"x": [2, 3]}),
                "/b": xr.Dataset({"e": (("y",), [3])}),
            }
        )
        assert "x" in dt["/b"].indexes
        assert "x" in dt["/b"].coords
        xr.testing.assert_identical(dt["/x"], dt["/b/x"])

    def test_inherited_coords_override(self):
        dt = DataTree.from_dict(
            {
                "/": xr.Dataset(coords={"x": 1, "y": 2}),
                "/b": xr.Dataset(coords={"x": 4, "z": 3}),
            }
        )
        assert dt.coords.keys() == {"x", "y"}
        root_coords = {"x": 1, "y": 2}
        sub_coords = {"x": 4, "y": 2, "z": 3}
        xr.testing.assert_equal(dt["/x"], xr.DataArray(1, coords=root_coords))
        xr.testing.assert_equal(dt["/y"], xr.DataArray(2, coords=root_coords))
        assert dt["/b"].coords.keys() == {"x", "y", "z"}
        xr.testing.assert_equal(dt["/b/x"], xr.DataArray(4, coords=sub_coords))
        xr.testing.assert_equal(dt["/b/y"], xr.DataArray(2, coords=sub_coords))
        xr.testing.assert_equal(dt["/b/z"], xr.DataArray(3, coords=sub_coords))

    def test_inconsistent_dims(self):
        expected_msg = _exact_match(
            """
            group '/b' is not aligned with its parents:
            Group:
                Dimensions:  (x: 1)
                Dimensions without coordinates: x
                Data variables:
                    c        (x) float64 8B 3.0
            From parents:
                Dimensions:  (x: 2)
                Dimensions without coordinates: x
            """
        )

        with pytest.raises(ValueError, match=expected_msg):
            DataTree.from_dict(
                {
                    "/": xr.Dataset({"a": (("x",), [1.0, 2.0])}),
                    "/b": xr.Dataset({"c": (("x",), [3.0])}),
                }
            )

        dt: DataTree = DataTree()
        dt["/a"] = xr.DataArray([1.0, 2.0], dims=["x"])
        with pytest.raises(ValueError, match=expected_msg):
            dt["/b/c"] = xr.DataArray([3.0], dims=["x"])

        b: DataTree = DataTree(data=xr.Dataset({"c": (("x",), [3.0])}))
        with pytest.raises(ValueError, match=expected_msg):
            DataTree(
                data=xr.Dataset({"a": (("x",), [1.0, 2.0])}),
                children={"b": b},
            )

    def test_inconsistent_child_indexes(self):
        expected_msg = _exact_match(
            """
            group '/b' is not aligned with its parents:
            Group:
                Dimensions:  (x: 1)
                Coordinates:
                  * x        (x) float64 8B 2.0
                Data variables:
                    *empty*
            From parents:
                Dimensions:  (x: 1)
                Coordinates:
                  * x        (x) float64 8B 1.0
            """
        )

        with pytest.raises(ValueError, match=expected_msg):
            DataTree.from_dict(
                {
                    "/": xr.Dataset(coords={"x": [1.0]}),
                    "/b": xr.Dataset(coords={"x": [2.0]}),
                }
            )

        dt: DataTree = DataTree()
        dt.ds = xr.Dataset(coords={"x": [1.0]})  # type: ignore
        dt["/b"] = DataTree()
        with pytest.raises(ValueError, match=expected_msg):
            dt["/b"].ds = xr.Dataset(coords={"x": [2.0]})

        b: DataTree = DataTree(xr.Dataset(coords={"x": [2.0]}))
        with pytest.raises(ValueError, match=expected_msg):
            DataTree(data=xr.Dataset(coords={"x": [1.0]}), children={"b": b})

    def test_inconsistent_grandchild_indexes(self):
        expected_msg = _exact_match(
            """
            group '/b/c' is not aligned with its parents:
            Group:
                Dimensions:  (x: 1)
                Coordinates:
                  * x        (x) float64 8B 2.0
                Data variables:
                    *empty*
            From parents:
                Dimensions:  (x: 1)
                Coordinates:
                  * x        (x) float64 8B 1.0
            """
        )

        with pytest.raises(ValueError, match=expected_msg):
            DataTree.from_dict(
                {
                    "/": xr.Dataset(coords={"x": [1.0]}),
                    "/b/c": xr.Dataset(coords={"x": [2.0]}),
                }
            )

        dt: DataTree = DataTree()
        dt.ds = xr.Dataset(coords={"x": [1.0]})  # type: ignore
        dt["/b/c"] = DataTree()
        with pytest.raises(ValueError, match=expected_msg):
            dt["/b/c"].ds = xr.Dataset(coords={"x": [2.0]})

        c: DataTree = DataTree(xr.Dataset(coords={"x": [2.0]}))
        b: DataTree = DataTree(children={"c": c})
        with pytest.raises(ValueError, match=expected_msg):
            DataTree(data=xr.Dataset(coords={"x": [1.0]}), children={"b": b})

    def test_inconsistent_grandchild_dims(self):
        expected_msg = _exact_match(
            """
            group '/b/c' is not aligned with its parents:
            Group:
                Dimensions:  (x: 1)
                Dimensions without coordinates: x
                Data variables:
                    d        (x) float64 8B 3.0
            From parents:
                Dimensions:  (x: 2)
                Dimensions without coordinates: x
            """
        )

        with pytest.raises(ValueError, match=expected_msg):
            DataTree.from_dict(
                {
                    "/": xr.Dataset({"a": (("x",), [1.0, 2.0])}),
                    "/b/c": xr.Dataset({"d": (("x",), [3.0])}),
                }
            )

        dt: DataTree = DataTree()
        dt["/a"] = xr.DataArray([1.0, 2.0], dims=["x"])
        with pytest.raises(ValueError, match=expected_msg):
            dt["/b/c/d"] = xr.DataArray([3.0], dims=["x"])


class TestRestructuring:
    def test_drop_nodes(self):
        sue = DataTree.from_dict({"Mary": None, "Kate": None, "Ashley": None})

        # test drop just one node
        dropped_one = sue.drop_nodes(names="Mary")
        assert "Mary" not in dropped_one.children

        # test drop multiple nodes
        dropped = sue.drop_nodes(names=["Mary", "Kate"])
        assert not set(["Mary", "Kate"]).intersection(set(dropped.children))
        assert "Ashley" in dropped.children

        # test raise
        with pytest.raises(KeyError, match="nodes {'Mary'} not present"):
            dropped.drop_nodes(names=["Mary", "Ashley"])

        # test ignore
        childless = dropped.drop_nodes(names=["Mary", "Ashley"], errors="ignore")
        assert childless.children == {}

    def test_assign(self):
        dt: DataTree = DataTree()
        expected = DataTree.from_dict({"/": xr.Dataset({"foo": 0}), "/a": None})

        # kwargs form
        result = dt.assign(foo=xr.DataArray(0), a=DataTree())
        assert_equal(result, expected)

        # dict form
        result = dt.assign({"foo": xr.DataArray(0), "a": DataTree()})
        assert_equal(result, expected)


class TestPipe:
    def test_noop(self, create_test_datatree):
        dt = create_test_datatree()

        actual = dt.pipe(lambda tree: tree)
        assert actual.identical(dt)

    def test_params(self, create_test_datatree):
        dt = create_test_datatree()

        def f(tree, **attrs):
            return tree.assign(arr_with_attrs=xr.Variable("dim0", [], attrs=attrs))

        attrs = {"x": 1, "y": 2, "z": 3}

        actual = dt.pipe(f, **attrs)
        assert actual["arr_with_attrs"].attrs == attrs

    def test_named_self(self, create_test_datatree):
        dt = create_test_datatree()

        def f(x, tree, y):
            tree.attrs.update({"x": x, "y": y})
            return tree

        attrs = {"x": 1, "y": 2}

        actual = dt.pipe((f, "tree"), **attrs)

        assert actual is dt and actual.attrs == attrs


class TestSubset:
    def test_match(self):
        # TODO is this example going to cause problems with case sensitivity?
        dt: DataTree = DataTree.from_dict(
            {
                "/a/A": None,
                "/a/B": None,
                "/b/A": None,
                "/b/B": None,
            }
        )
        result = dt.match("*/B")
        expected = DataTree.from_dict(
            {
                "/a/B": None,
                "/b/B": None,
            }
        )
        assert_identical(result, expected)

    def test_filter(self):
        simpsons: DataTree = DataTree.from_dict(
            d={
                "/": xr.Dataset({"age": 83}),
                "/Herbert": xr.Dataset({"age": 40}),
                "/Homer": xr.Dataset({"age": 39}),
                "/Homer/Bart": xr.Dataset({"age": 10}),
                "/Homer/Lisa": xr.Dataset({"age": 8}),
                "/Homer/Maggie": xr.Dataset({"age": 1}),
            },
            name="Abe",
        )
        expected = DataTree.from_dict(
            d={
                "/": xr.Dataset({"age": 83}),
                "/Herbert": xr.Dataset({"age": 40}),
                "/Homer": xr.Dataset({"age": 39}),
            },
            name="Abe",
        )
        elders = simpsons.filter(lambda node: node["age"].item() > 18)
        assert_identical(elders, expected)


class TestDSMethodInheritance:
    def test_dataset_method(self):
        ds = xr.Dataset({"a": ("x", [1, 2, 3])})
        dt: DataTree = DataTree(data=ds)
        DataTree(name="results", parent=dt, data=ds)

        expected: DataTree = DataTree(data=ds.isel(x=1))
        DataTree(name="results", parent=expected, data=ds.isel(x=1))

        result = dt.isel(x=1)
        assert_equal(result, expected)

    def test_reduce_method(self):
        ds = xr.Dataset({"a": ("x", [False, True, False])})
        dt: DataTree = DataTree(data=ds)
        DataTree(name="results", parent=dt, data=ds)

        expected: DataTree = DataTree(data=ds.any())
        DataTree(name="results", parent=expected, data=ds.any())

        result = dt.any()
        assert_equal(result, expected)

    def test_nan_reduce_method(self):
        ds = xr.Dataset({"a": ("x", [1, 2, 3])})
        dt: DataTree = DataTree(data=ds)
        DataTree(name="results", parent=dt, data=ds)

        expected: DataTree = DataTree(data=ds.mean())
        DataTree(name="results", parent=expected, data=ds.mean())

        result = dt.mean()
        assert_equal(result, expected)

    def test_cum_method(self):
        ds = xr.Dataset({"a": ("x", [1, 2, 3])})
        dt: DataTree = DataTree(data=ds)
        DataTree(name="results", parent=dt, data=ds)

        expected: DataTree = DataTree(data=ds.cumsum())
        DataTree(name="results", parent=expected, data=ds.cumsum())

        result = dt.cumsum()
        assert_equal(result, expected)


class TestOps:
    def test_binary_op_on_int(self):
        ds1 = xr.Dataset({"a": [5], "b": [3]})
        ds2 = xr.Dataset({"x": [0.1, 0.2], "y": [10, 20]})
        dt: DataTree = DataTree(data=ds1)
        DataTree(name="subnode", data=ds2, parent=dt)

        expected: DataTree = DataTree(data=ds1 * 5)
        DataTree(name="subnode", data=ds2 * 5, parent=expected)

        # TODO: Remove ignore when ops.py is migrated?
        result: DataTree = dt * 5  # type: ignore[assignment,operator]
        assert_equal(result, expected)

    def test_binary_op_on_dataset(self):
        ds1 = xr.Dataset({"a": [5], "b": [3]})
        ds2 = xr.Dataset({"x": [0.1, 0.2], "y": [10, 20]})
        dt: DataTree = DataTree(data=ds1)
        DataTree(name="subnode", data=ds2, parent=dt)
        other_ds = xr.Dataset({"z": ("z", [0.1, 0.2])})

        expected: DataTree = DataTree(data=ds1 * other_ds)
        DataTree(name="subnode", data=ds2 * other_ds, parent=expected)

        result = dt * other_ds
        assert_equal(result, expected)

    def test_binary_op_on_datatree(self):
        ds1 = xr.Dataset({"a": [5], "b": [3]})
        ds2 = xr.Dataset({"x": [0.1, 0.2], "y": [10, 20]})
        dt: DataTree = DataTree(data=ds1)
        DataTree(name="subnode", data=ds2, parent=dt)

        expected: DataTree = DataTree(data=ds1 * ds1)
        DataTree(name="subnode", data=ds2 * ds2, parent=expected)

        # TODO: Remove ignore when ops.py is migrated?
        result: DataTree = dt * dt  # type: ignore[operator]
        assert_equal(result, expected)


class TestUFuncs:
    def test_tree(self, create_test_datatree):
        dt = create_test_datatree()
        expected = create_test_datatree(modify=lambda ds: np.sin(ds))
        result_tree = np.sin(dt)
        assert_equal(result_tree, expected)


class TestDocInsertion:
    """Tests map_over_subtree docstring injection."""

    def test_standard_doc(self):

        dataset_doc = dedent(
            """\
            Manually trigger loading and/or computation of this dataset's data
                    from disk or a remote source into memory and return this dataset.
                    Unlike compute, the original dataset is modified and returned.

                    Normally, it should not be necessary to call this method in user code,
                    because all xarray functions should either work on deferred data or
                    load data automatically. However, this method can be necessary when
                    working with many file objects on disk.

                    Parameters
                    ----------
                    **kwargs : dict
                        Additional keyword arguments passed on to ``dask.compute``.

                    See Also
                    --------
                    dask.compute"""
        )

        expected_doc = dedent(
            """\
            Manually trigger loading and/or computation of this dataset's data
                    from disk or a remote source into memory and return this dataset.
                    Unlike compute, the original dataset is modified and returned.

                    .. note::
                        This method was copied from xarray.Dataset, but has been altered to
                        call the method on the Datasets stored in every node of the
                        subtree. See the `map_over_subtree` function for more details.

                    Normally, it should not be necessary to call this method in user code,
                    because all xarray functions should either work on deferred data or
                    load data automatically. However, this method can be necessary when
                    working with many file objects on disk.

                    Parameters
                    ----------
                    **kwargs : dict
                        Additional keyword arguments passed on to ``dask.compute``.

                    See Also
                    --------
                    dask.compute"""
        )

        wrapped_doc = insert_doc_addendum(dataset_doc, _MAPPED_DOCSTRING_ADDENDUM)

        assert expected_doc == wrapped_doc

    def test_one_liner(self):
        mixin_doc = "Same as abs(a)."

        expected_doc = dedent(
            """\
            Same as abs(a).

            This method was copied from xarray.Dataset, but has been altered to call the
                method on the Datasets stored in every node of the subtree. See the
                `map_over_subtree` function for more details."""
        )

        actual_doc = insert_doc_addendum(mixin_doc, _MAPPED_DOCSTRING_ADDENDUM)
        assert expected_doc == actual_doc

    def test_none(self):
        actual_doc = insert_doc_addendum(None, _MAPPED_DOCSTRING_ADDENDUM)
        assert actual_doc is None<|MERGE_RESOLUTION|>--- conflicted
+++ resolved
@@ -561,14 +561,13 @@
         roundtrip = DataTree.from_dict(dt.to_dict())
         assert roundtrip.equals(dt)
 
-<<<<<<< HEAD
     @pytest.mark.parametrize("fastpath", [False, True])
     def test_fastpath(self, fastpath: bool) -> None:
         run1 = DataTree.from_dict({"run1": xr.Dataset({"a": 1})})
         dt = DataTree.from_dict({"run1": run1}, fastpath=fastpath)
         is_exact = dt["run1"] is run1
         assert is_exact is fastpath
-=======
+
     def test_insertion_order(self):
         # regression test for GH issue #9276
         reversed = DataTree.from_dict(
@@ -592,7 +591,6 @@
         # Check that Bart and Lisa's order is still preserved within the group,
         # despite 'Bart' coming before 'Lisa' when sorted alphabetically
         assert list(reversed["Homer"].children.keys()) == ["Lisa", "Bart"]
->>>>>>> 1ac19c42
 
 
 class TestDatasetView:
