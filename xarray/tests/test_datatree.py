--- conflicted
+++ resolved
@@ -8,10 +8,7 @@
 
 import xarray as xr
 from xarray import Dataset
-<<<<<<< HEAD
 from xarray.core.coordinates import DataTreeCoordinates
-=======
->>>>>>> 45a0027b
 from xarray.core.datatree import DataTree
 from xarray.core.datatree_ops import _MAPPED_DOCSTRING_ADDENDUM, insert_doc_addendum
 from xarray.core.treenode import NotFoundInTreeError
@@ -530,7 +527,6 @@
         assert_identical(results.to_dataset(), expected)
 
 
-<<<<<<< HEAD
 class TestCoordsInterface:
     def test_properties(self):
         # use int64 for repr consistency on windows
@@ -647,59 +643,39 @@
     # TODO test with coordinate inheritance too...
 
 
-=======
->>>>>>> 45a0027b
 def test_delitem():
     ds = Dataset({"a": 0}, coords={"x": ("x", [1, 2]), "z": "a"})
     dt = DataTree(ds, children={"c": DataTree()})
 
-<<<<<<< HEAD
-=======
     with pytest.raises(KeyError):
         del dt["foo"]
 
->>>>>>> 45a0027b
     # test delete children
     del dt["c"]
     assert dt.children == {}
     assert set(dt.variables) == {"x", "z", "a"}
-<<<<<<< HEAD
-=======
     with pytest.raises(KeyError):
         del dt["c"]
->>>>>>> 45a0027b
 
     # test delete variables
     del dt["a"]
     assert set(dt.coords) == {"x", "z"}
-<<<<<<< HEAD
-=======
     with pytest.raises(KeyError):
         del dt["a"]
->>>>>>> 45a0027b
 
     # test delete coordinates
     del dt["z"]
     assert set(dt.coords) == {"x"}
-<<<<<<< HEAD
-=======
     with pytest.raises(KeyError):
         del dt["z"]
->>>>>>> 45a0027b
 
     # test delete indexed coordinates
     del dt["x"]
     assert dt.variables == {}
     assert dt.coords == {}
     assert dt.indexes == {}
-<<<<<<< HEAD
-
-    with pytest.raises(KeyError, match="Cannot delete key 'foo' as it was not found"):
-        del dt["foo"]
-=======
     with pytest.raises(KeyError):
         del dt["x"]
->>>>>>> 45a0027b
 
 
 class TestTreeFromDict:
