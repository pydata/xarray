--- conflicted
+++ resolved
@@ -1,10 +1,5 @@
-<<<<<<< HEAD
-=======
-from __future__ import absolute_import, division, print_function
-
 import pickle
 
->>>>>>> 79fa060d
 import pytest
 
 import xarray as xr
