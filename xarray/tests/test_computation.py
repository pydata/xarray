--- conflicted
+++ resolved
@@ -10,24 +10,17 @@
 from numpy.testing import assert_allclose, assert_array_equal
 
 import xarray as xr
-from xarray.computation.apply_ufunc import (
-    _UFuncSignature,
-    apply_ufunc,
-    broadcast_compat_data,
-    collect_dict_values,
-    join_dict_keys,
-    ordered_set_intersection,
-    ordered_set_union,
-    unified_dim_sizes,
-)
+from xarray.computation.apply_ufunc import (_UFuncSignature, apply_ufunc,
+                                            broadcast_compat_data,
+                                            collect_dict_values,
+                                            join_dict_keys,
+                                            ordered_set_intersection,
+                                            ordered_set_union,
+                                            unified_dim_sizes)
 from xarray.core.utils import result_name
 from xarray.structure.alignment import broadcast
-from xarray.tests import (
-    has_dask,
-    raise_if_dask_computes,
-    requires_cftime,
-    requires_dask,
-)
+from xarray.tests import (has_dask, raise_if_dask_computes, requires_cftime,
+                          requires_dask)
 
 
 def assert_identical(a, b):
@@ -2629,13 +2622,7 @@
     da.min()
 
 
-<<<<<<< HEAD
 def test_fix() -> None:
-
-=======
-@pytest.mark.parametrize("use_dask", [False, True])
-def test_fix(use_dask: bool) -> None:
->>>>>>> b4063b6f
     val = 3.0
     val_fixed = np.fix(val)
 
