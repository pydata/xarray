--- conflicted
+++ resolved
@@ -1828,11 +1828,7 @@
 
     with pytest.raises(
         ValueError,
-<<<<<<< HEAD
-        match=r"number of outputs.*Result is not a tuple of 2 elements:\n\n\[0 1 2 3 4 5 6 7 8 9\]",
-=======
         match=r"number of outputs.*Result is not a tuple of 2 elements:\n\narray\(\[0",
->>>>>>> c537238a
     ):
         apply_ufunc(identity, variable, output_core_dims=[(), ()])
 
@@ -1851,11 +1847,7 @@
 
     with pytest.raises(
         ValueError,
-<<<<<<< HEAD
-        match=r"unexpected number of dimensions.*The data returned was:\n\n.*array\(\[\[0",
-=======
         match=r"unexpected number of dimensions.*from:\n\n.*array\(\[\[0",
->>>>>>> c537238a
     ):
         apply_ufunc(add_dim, variable, output_core_dims=[("y", "z")])
 
