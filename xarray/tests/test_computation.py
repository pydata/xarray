import functools
import operator
import pickle
from distutils.version import LooseVersion

import numpy as np
import pandas as pd
import pytest
from numpy.testing import assert_allclose, assert_array_equal

import xarray as xr
from xarray.core.alignment import broadcast
from xarray.core.computation import (
    _UFuncSignature,
    apply_ufunc,
    broadcast_compat_data,
    collect_dict_values,
    join_dict_keys,
    ordered_set_intersection,
    ordered_set_union,
    result_name,
    unified_dim_sizes,
)

from . import has_dask, raises_regex, requires_dask

dask = pytest.importorskip("dask")


def assert_identical(a, b):
    if hasattr(a, "identical"):
        msg = f"not identical:\n{a!r}\n{b!r}"
        assert a.identical(b), msg
    else:
        assert_array_equal(a, b)


def test_signature_properties():
    sig = _UFuncSignature([["x"], ["x", "y"]], [["z"]])
    assert sig.input_core_dims == (("x",), ("x", "y"))
    assert sig.output_core_dims == (("z",),)
    assert sig.all_input_core_dims == frozenset(["x", "y"])
    assert sig.all_output_core_dims == frozenset(["z"])
    assert sig.num_inputs == 2
    assert sig.num_outputs == 1
    assert str(sig) == "(x),(x,y)->(z)"
    assert sig.to_gufunc_string() == "(dim0),(dim0,dim1)->(dim2)"
    # dimension names matter
    assert _UFuncSignature([["x"]]) != _UFuncSignature([["y"]])


def test_signature_properties_exclude():
    sig = _UFuncSignature([["x"], ["x", "y"]], [["z"]], set("x"))
    assert sig.input_core_dims == (("x",), ("x", "y"))
    assert sig.output_core_dims == (("z",),)
    assert sig.all_input_core_dims == frozenset(["x", "y"])
    assert sig.all_output_core_dims == frozenset(["z"])
    assert sig.num_inputs == 2
    assert sig.num_outputs == 1
    assert str(sig) == "(x_0),(x_1,y)->(z)"
    assert sig.to_gufunc_string() == "(dim0_0),(dim0_1,dim1)->(dim2)"


def test_result_name():
    class Named:
        def __init__(self, name=None):
            self.name = name

    assert result_name([1, 2]) is None
    assert result_name([Named()]) is None
    assert result_name([Named("foo"), 2]) == "foo"
    assert result_name([Named("foo"), Named("bar")]) is None
    assert result_name([Named("foo"), Named()]) is None


def test_ordered_set_union():
    assert list(ordered_set_union([[1, 2]])) == [1, 2]
    assert list(ordered_set_union([[1, 2], [2, 1]])) == [1, 2]
    assert list(ordered_set_union([[0], [1, 2], [1, 3]])) == [0, 1, 2, 3]


def test_ordered_set_intersection():
    assert list(ordered_set_intersection([[1, 2]])) == [1, 2]
    assert list(ordered_set_intersection([[1, 2], [2, 1]])) == [1, 2]
    assert list(ordered_set_intersection([[1, 2], [1, 3]])) == [1]
    assert list(ordered_set_intersection([[1, 2], [2]])) == [2]


def test_join_dict_keys():
    dicts = [dict.fromkeys(keys) for keys in [["x", "y"], ["y", "z"]]]
    assert list(join_dict_keys(dicts, "left")) == ["x", "y"]
    assert list(join_dict_keys(dicts, "right")) == ["y", "z"]
    assert list(join_dict_keys(dicts, "inner")) == ["y"]
    assert list(join_dict_keys(dicts, "outer")) == ["x", "y", "z"]
    with pytest.raises(ValueError):
        join_dict_keys(dicts, "exact")
    with pytest.raises(KeyError):
        join_dict_keys(dicts, "foobar")


def test_collect_dict_values():
    dicts = [{"x": 1, "y": 2, "z": 3}, {"z": 4}, 5]
    expected = [[1, 0, 5], [2, 0, 5], [3, 4, 5]]
    collected = collect_dict_values(dicts, ["x", "y", "z"], fill_value=0)
    assert collected == expected


def identity(x):
    return x


def test_apply_identity():
    array = np.arange(10)
    variable = xr.Variable("x", array)
    data_array = xr.DataArray(variable, [("x", -array)])
    dataset = xr.Dataset({"y": variable}, {"x": -array})

    apply_identity = functools.partial(apply_ufunc, identity)

    assert_identical(array, apply_identity(array))
    assert_identical(variable, apply_identity(variable))
    assert_identical(data_array, apply_identity(data_array))
    assert_identical(data_array, apply_identity(data_array.groupby("x")))
    assert_identical(dataset, apply_identity(dataset))
    assert_identical(dataset, apply_identity(dataset.groupby("x")))


def add(a, b):
    return apply_ufunc(operator.add, a, b)


def test_apply_two_inputs():
    array = np.array([1, 2, 3])
    variable = xr.Variable("x", array)
    data_array = xr.DataArray(variable, [("x", -array)])
    dataset = xr.Dataset({"y": variable}, {"x": -array})

    zero_array = np.zeros_like(array)
    zero_variable = xr.Variable("x", zero_array)
    zero_data_array = xr.DataArray(zero_variable, [("x", -array)])
    zero_dataset = xr.Dataset({"y": zero_variable}, {"x": -array})

    assert_identical(array, add(array, zero_array))
    assert_identical(array, add(zero_array, array))

    assert_identical(variable, add(variable, zero_array))
    assert_identical(variable, add(variable, zero_variable))
    assert_identical(variable, add(zero_array, variable))
    assert_identical(variable, add(zero_variable, variable))

    assert_identical(data_array, add(data_array, zero_array))
    assert_identical(data_array, add(data_array, zero_variable))
    assert_identical(data_array, add(data_array, zero_data_array))
    assert_identical(data_array, add(zero_array, data_array))
    assert_identical(data_array, add(zero_variable, data_array))
    assert_identical(data_array, add(zero_data_array, data_array))

    assert_identical(dataset, add(dataset, zero_array))
    assert_identical(dataset, add(dataset, zero_variable))
    assert_identical(dataset, add(dataset, zero_data_array))
    assert_identical(dataset, add(dataset, zero_dataset))
    assert_identical(dataset, add(zero_array, dataset))
    assert_identical(dataset, add(zero_variable, dataset))
    assert_identical(dataset, add(zero_data_array, dataset))
    assert_identical(dataset, add(zero_dataset, dataset))

    assert_identical(data_array, add(data_array.groupby("x"), zero_data_array))
    assert_identical(data_array, add(zero_data_array, data_array.groupby("x")))

    assert_identical(dataset, add(data_array.groupby("x"), zero_dataset))
    assert_identical(dataset, add(zero_dataset, data_array.groupby("x")))

    assert_identical(dataset, add(dataset.groupby("x"), zero_data_array))
    assert_identical(dataset, add(dataset.groupby("x"), zero_dataset))
    assert_identical(dataset, add(zero_data_array, dataset.groupby("x")))
    assert_identical(dataset, add(zero_dataset, dataset.groupby("x")))


def test_apply_1d_and_0d():
    array = np.array([1, 2, 3])
    variable = xr.Variable("x", array)
    data_array = xr.DataArray(variable, [("x", -array)])
    dataset = xr.Dataset({"y": variable}, {"x": -array})

    zero_array = 0
    zero_variable = xr.Variable((), zero_array)
    zero_data_array = xr.DataArray(zero_variable)
    zero_dataset = xr.Dataset({"y": zero_variable})

    assert_identical(array, add(array, zero_array))
    assert_identical(array, add(zero_array, array))

    assert_identical(variable, add(variable, zero_array))
    assert_identical(variable, add(variable, zero_variable))
    assert_identical(variable, add(zero_array, variable))
    assert_identical(variable, add(zero_variable, variable))

    assert_identical(data_array, add(data_array, zero_array))
    assert_identical(data_array, add(data_array, zero_variable))
    assert_identical(data_array, add(data_array, zero_data_array))
    assert_identical(data_array, add(zero_array, data_array))
    assert_identical(data_array, add(zero_variable, data_array))
    assert_identical(data_array, add(zero_data_array, data_array))

    assert_identical(dataset, add(dataset, zero_array))
    assert_identical(dataset, add(dataset, zero_variable))
    assert_identical(dataset, add(dataset, zero_data_array))
    assert_identical(dataset, add(dataset, zero_dataset))
    assert_identical(dataset, add(zero_array, dataset))
    assert_identical(dataset, add(zero_variable, dataset))
    assert_identical(dataset, add(zero_data_array, dataset))
    assert_identical(dataset, add(zero_dataset, dataset))

    assert_identical(data_array, add(data_array.groupby("x"), zero_data_array))
    assert_identical(data_array, add(zero_data_array, data_array.groupby("x")))

    assert_identical(dataset, add(data_array.groupby("x"), zero_dataset))
    assert_identical(dataset, add(zero_dataset, data_array.groupby("x")))

    assert_identical(dataset, add(dataset.groupby("x"), zero_data_array))
    assert_identical(dataset, add(dataset.groupby("x"), zero_dataset))
    assert_identical(dataset, add(zero_data_array, dataset.groupby("x")))
    assert_identical(dataset, add(zero_dataset, dataset.groupby("x")))


def test_apply_two_outputs():
    array = np.arange(5)
    variable = xr.Variable("x", array)
    data_array = xr.DataArray(variable, [("x", -array)])
    dataset = xr.Dataset({"y": variable}, {"x": -array})

    def twice(obj):
        def func(x):
            return (x, x)

        return apply_ufunc(func, obj, output_core_dims=[[], []])

    out0, out1 = twice(array)
    assert_identical(out0, array)
    assert_identical(out1, array)

    out0, out1 = twice(variable)
    assert_identical(out0, variable)
    assert_identical(out1, variable)

    out0, out1 = twice(data_array)
    assert_identical(out0, data_array)
    assert_identical(out1, data_array)

    out0, out1 = twice(dataset)
    assert_identical(out0, dataset)
    assert_identical(out1, dataset)

    out0, out1 = twice(data_array.groupby("x"))
    assert_identical(out0, data_array)
    assert_identical(out1, data_array)

    out0, out1 = twice(dataset.groupby("x"))
    assert_identical(out0, dataset)
    assert_identical(out1, dataset)


@requires_dask
def test_apply_dask_parallelized_two_outputs():
    data_array = xr.DataArray([[0, 1, 2], [1, 2, 3]], dims=("x", "y"))

    def twice(obj):
        def func(x):
            return (x, x)

        return apply_ufunc(func, obj, output_core_dims=[[], []], dask="parallelized")

    out0, out1 = twice(data_array.chunk({"x": 1}))
    assert_identical(data_array, out0)
    assert_identical(data_array, out1)


def test_apply_input_core_dimension():
    def first_element(obj, dim):
        def func(x):
            return x[..., 0]

        return apply_ufunc(func, obj, input_core_dims=[[dim]])

    array = np.array([[1, 2], [3, 4]])
    variable = xr.Variable(["x", "y"], array)
    data_array = xr.DataArray(variable, {"x": ["a", "b"], "y": [-1, -2]})
    dataset = xr.Dataset({"data": data_array})

    expected_variable_x = xr.Variable(["y"], [1, 2])
    expected_data_array_x = xr.DataArray(expected_variable_x, {"y": [-1, -2]})
    expected_dataset_x = xr.Dataset({"data": expected_data_array_x})

    expected_variable_y = xr.Variable(["x"], [1, 3])
    expected_data_array_y = xr.DataArray(expected_variable_y, {"x": ["a", "b"]})
    expected_dataset_y = xr.Dataset({"data": expected_data_array_y})

    assert_identical(expected_variable_x, first_element(variable, "x"))
    assert_identical(expected_variable_y, first_element(variable, "y"))

    assert_identical(expected_data_array_x, first_element(data_array, "x"))
    assert_identical(expected_data_array_y, first_element(data_array, "y"))

    assert_identical(expected_dataset_x, first_element(dataset, "x"))
    assert_identical(expected_dataset_y, first_element(dataset, "y"))

    assert_identical(expected_data_array_x, first_element(data_array.groupby("y"), "x"))
    assert_identical(expected_dataset_x, first_element(dataset.groupby("y"), "x"))

    def multiply(*args):
        val = args[0]
        for arg in args[1:]:
            val = val * arg
        return val

    # regression test for GH:2341
    with pytest.raises(ValueError):
        apply_ufunc(
            multiply,
            data_array,
            data_array["y"].values,
            input_core_dims=[["y"]],
            output_core_dims=[["y"]],
        )
    expected = xr.DataArray(
        multiply(data_array, data_array["y"]), dims=["x", "y"], coords=data_array.coords
    )
    actual = apply_ufunc(
        multiply,
        data_array,
        data_array["y"].values,
        input_core_dims=[["y"], []],
        output_core_dims=[["y"]],
    )
    assert_identical(expected, actual)


def test_apply_output_core_dimension():
    def stack_negative(obj):
        def func(x):
            return np.stack([x, -x], axis=-1)

        result = apply_ufunc(func, obj, output_core_dims=[["sign"]])
        if isinstance(result, (xr.Dataset, xr.DataArray)):
            result.coords["sign"] = [1, -1]
        return result

    array = np.array([[1, 2], [3, 4]])
    variable = xr.Variable(["x", "y"], array)
    data_array = xr.DataArray(variable, {"x": ["a", "b"], "y": [-1, -2]})
    dataset = xr.Dataset({"data": data_array})

    stacked_array = np.array([[[1, -1], [2, -2]], [[3, -3], [4, -4]]])
    stacked_variable = xr.Variable(["x", "y", "sign"], stacked_array)
    stacked_coords = {"x": ["a", "b"], "y": [-1, -2], "sign": [1, -1]}
    stacked_data_array = xr.DataArray(stacked_variable, stacked_coords)
    stacked_dataset = xr.Dataset({"data": stacked_data_array})

    assert_identical(stacked_array, stack_negative(array))
    assert_identical(stacked_variable, stack_negative(variable))
    assert_identical(stacked_data_array, stack_negative(data_array))
    assert_identical(stacked_dataset, stack_negative(dataset))
    assert_identical(stacked_data_array, stack_negative(data_array.groupby("x")))
    assert_identical(stacked_dataset, stack_negative(dataset.groupby("x")))

    def original_and_stack_negative(obj):
        def func(x):
            return (x, np.stack([x, -x], axis=-1))

        result = apply_ufunc(func, obj, output_core_dims=[[], ["sign"]])
        if isinstance(result[1], (xr.Dataset, xr.DataArray)):
            result[1].coords["sign"] = [1, -1]
        return result

    out0, out1 = original_and_stack_negative(array)
    assert_identical(array, out0)
    assert_identical(stacked_array, out1)

    out0, out1 = original_and_stack_negative(variable)
    assert_identical(variable, out0)
    assert_identical(stacked_variable, out1)

    out0, out1 = original_and_stack_negative(data_array)
    assert_identical(data_array, out0)
    assert_identical(stacked_data_array, out1)

    out0, out1 = original_and_stack_negative(dataset)
    assert_identical(dataset, out0)
    assert_identical(stacked_dataset, out1)

    out0, out1 = original_and_stack_negative(data_array.groupby("x"))
    assert_identical(data_array, out0)
    assert_identical(stacked_data_array, out1)

    out0, out1 = original_and_stack_negative(dataset.groupby("x"))
    assert_identical(dataset, out0)
    assert_identical(stacked_dataset, out1)


def test_apply_exclude():
    def concatenate(objects, dim="x"):
        def func(*x):
            return np.concatenate(x, axis=-1)

        result = apply_ufunc(
            func,
            *objects,
            input_core_dims=[[dim]] * len(objects),
            output_core_dims=[[dim]],
            exclude_dims={dim},
        )
        if isinstance(result, (xr.Dataset, xr.DataArray)):
            # note: this will fail if dim is not a coordinate on any input
            new_coord = np.concatenate([obj.coords[dim] for obj in objects])
            result.coords[dim] = new_coord
        return result

    arrays = [np.array([1]), np.array([2, 3])]
    variables = [xr.Variable("x", a) for a in arrays]
    data_arrays = [
        xr.DataArray(v, {"x": c, "y": ("x", range(len(c)))})
        for v, c in zip(variables, [["a"], ["b", "c"]])
    ]
    datasets = [xr.Dataset({"data": data_array}) for data_array in data_arrays]

    expected_array = np.array([1, 2, 3])
    expected_variable = xr.Variable("x", expected_array)
    expected_data_array = xr.DataArray(expected_variable, [("x", list("abc"))])
    expected_dataset = xr.Dataset({"data": expected_data_array})

    assert_identical(expected_array, concatenate(arrays))
    assert_identical(expected_variable, concatenate(variables))
    assert_identical(expected_data_array, concatenate(data_arrays))
    assert_identical(expected_dataset, concatenate(datasets))

    # must also be a core dimension
    with pytest.raises(ValueError):
        apply_ufunc(identity, variables[0], exclude_dims={"x"})


def test_apply_groupby_add():
    array = np.arange(5)
    variable = xr.Variable("x", array)
    coords = {"x": -array, "y": ("x", [0, 0, 1, 1, 2])}
    data_array = xr.DataArray(variable, coords, dims="x")
    dataset = xr.Dataset({"z": variable}, coords)

    other_variable = xr.Variable("y", [0, 10])
    other_data_array = xr.DataArray(other_variable, dims="y")
    other_dataset = xr.Dataset({"z": other_variable})

    expected_variable = xr.Variable("x", [0, 1, 12, 13, np.nan])
    expected_data_array = xr.DataArray(expected_variable, coords, dims="x")
    expected_dataset = xr.Dataset({"z": expected_variable}, coords)

    assert_identical(
        expected_data_array, add(data_array.groupby("y"), other_data_array)
    )
    assert_identical(expected_dataset, add(data_array.groupby("y"), other_dataset))
    assert_identical(expected_dataset, add(dataset.groupby("y"), other_data_array))
    assert_identical(expected_dataset, add(dataset.groupby("y"), other_dataset))

    # cannot be performed with xarray.Variable objects that share a dimension
    with pytest.raises(ValueError):
        add(data_array.groupby("y"), other_variable)

    # if they are all grouped the same way
    with pytest.raises(ValueError):
        add(data_array.groupby("y"), data_array[:4].groupby("y"))
    with pytest.raises(ValueError):
        add(data_array.groupby("y"), data_array[1:].groupby("y"))
    with pytest.raises(ValueError):
        add(data_array.groupby("y"), other_data_array.groupby("y"))
    with pytest.raises(ValueError):
        add(data_array.groupby("y"), data_array.groupby("x"))


def test_unified_dim_sizes():
    assert unified_dim_sizes([xr.Variable((), 0)]) == {}
    assert unified_dim_sizes([xr.Variable("x", [1]), xr.Variable("x", [1])]) == {"x": 1}
    assert unified_dim_sizes([xr.Variable("x", [1]), xr.Variable("y", [1, 2])]) == {
        "x": 1,
        "y": 2,
    }
    assert unified_dim_sizes(
        [xr.Variable(("x", "z"), [[1]]), xr.Variable(("y", "z"), [[1, 2], [3, 4]])],
        exclude_dims={"z"},
    ) == {"x": 1, "y": 2}

    # duplicate dimensions
    with pytest.raises(ValueError):
        unified_dim_sizes([xr.Variable(("x", "x"), [[1]])])

    # mismatched lengths
    with pytest.raises(ValueError):
        unified_dim_sizes([xr.Variable("x", [1]), xr.Variable("x", [1, 2])])


def test_broadcast_compat_data_1d():
    data = np.arange(5)
    var = xr.Variable("x", data)

    assert_identical(data, broadcast_compat_data(var, ("x",), ()))
    assert_identical(data, broadcast_compat_data(var, (), ("x",)))
    assert_identical(data[:], broadcast_compat_data(var, ("w",), ("x",)))
    assert_identical(data[:, None], broadcast_compat_data(var, ("w", "x", "y"), ()))

    with pytest.raises(ValueError):
        broadcast_compat_data(var, ("x",), ("w",))

    with pytest.raises(ValueError):
        broadcast_compat_data(var, (), ())


def test_broadcast_compat_data_2d():
    data = np.arange(12).reshape(3, 4)
    var = xr.Variable(["x", "y"], data)

    assert_identical(data, broadcast_compat_data(var, ("x", "y"), ()))
    assert_identical(data, broadcast_compat_data(var, ("x",), ("y",)))
    assert_identical(data, broadcast_compat_data(var, (), ("x", "y")))
    assert_identical(data.T, broadcast_compat_data(var, ("y", "x"), ()))
    assert_identical(data.T, broadcast_compat_data(var, ("y",), ("x",)))
    assert_identical(data, broadcast_compat_data(var, ("w", "x"), ("y",)))
    assert_identical(data, broadcast_compat_data(var, ("w",), ("x", "y")))
    assert_identical(data.T, broadcast_compat_data(var, ("w",), ("y", "x")))
    assert_identical(
        data[:, :, None], broadcast_compat_data(var, ("w", "x", "y", "z"), ())
    )
    assert_identical(
        data[None, :, :].T, broadcast_compat_data(var, ("w", "y", "x", "z"), ())
    )


def test_keep_attrs():
    def add(a, b, keep_attrs):
        if keep_attrs:
            return apply_ufunc(operator.add, a, b, keep_attrs=keep_attrs)
        else:
            return apply_ufunc(operator.add, a, b)

    a = xr.DataArray([0, 1], [("x", [0, 1])])
    a.attrs["attr"] = "da"
    a["x"].attrs["attr"] = "da_coord"
    b = xr.DataArray([1, 2], [("x", [0, 1])])

    actual = add(a, b, keep_attrs=False)
    assert not actual.attrs
    actual = add(a, b, keep_attrs=True)
    assert_identical(actual.attrs, a.attrs)
    assert_identical(actual["x"].attrs, a["x"].attrs)

    actual = add(a.variable, b.variable, keep_attrs=False)
    assert not actual.attrs
    actual = add(a.variable, b.variable, keep_attrs=True)
    assert_identical(actual.attrs, a.attrs)

    a = xr.Dataset({"x": [0, 1]})
    a.attrs["attr"] = "ds"
    a.x.attrs["attr"] = "da"
    b = xr.Dataset({"x": [0, 1]})

    actual = add(a, b, keep_attrs=False)
    assert not actual.attrs
    actual = add(a, b, keep_attrs=True)
    assert_identical(actual.attrs, a.attrs)
    assert_identical(actual.x.attrs, a.x.attrs)


def test_dataset_join():
    ds0 = xr.Dataset({"a": ("x", [1, 2]), "x": [0, 1]})
    ds1 = xr.Dataset({"a": ("x", [99, 3]), "x": [1, 2]})

    # by default, cannot have different labels
    with raises_regex(ValueError, "indexes .* are not equal"):
        apply_ufunc(operator.add, ds0, ds1)
    with raises_regex(TypeError, "must supply"):
        apply_ufunc(operator.add, ds0, ds1, dataset_join="outer")

    def add(a, b, join, dataset_join):
        return apply_ufunc(
            operator.add,
            a,
            b,
            join=join,
            dataset_join=dataset_join,
            dataset_fill_value=np.nan,
        )

    actual = add(ds0, ds1, "outer", "inner")
    expected = xr.Dataset({"a": ("x", [np.nan, 101, np.nan]), "x": [0, 1, 2]})
    assert_identical(actual, expected)

    actual = add(ds0, ds1, "outer", "outer")
    assert_identical(actual, expected)

    with raises_regex(ValueError, "data variable names"):
        apply_ufunc(operator.add, ds0, xr.Dataset({"b": 1}))

    ds2 = xr.Dataset({"b": ("x", [99, 3]), "x": [1, 2]})
    actual = add(ds0, ds2, "outer", "inner")
    expected = xr.Dataset({"x": [0, 1, 2]})
    assert_identical(actual, expected)

    # we used np.nan as the fill_value in add() above
    actual = add(ds0, ds2, "outer", "outer")
    expected = xr.Dataset(
        {
            "a": ("x", [np.nan, np.nan, np.nan]),
            "b": ("x", [np.nan, np.nan, np.nan]),
            "x": [0, 1, 2],
        }
    )
    assert_identical(actual, expected)


@requires_dask
def test_apply_dask():
    import dask.array as da

    array = da.ones((2,), chunks=2)
    variable = xr.Variable("x", array)
    coords = xr.DataArray(variable).coords.variables
    data_array = xr.DataArray(variable, dims=["x"], coords=coords)
    dataset = xr.Dataset({"y": variable})

    # encountered dask array, but did not set dask='allowed'
    with pytest.raises(ValueError):
        apply_ufunc(identity, array)
    with pytest.raises(ValueError):
        apply_ufunc(identity, variable)
    with pytest.raises(ValueError):
        apply_ufunc(identity, data_array)
    with pytest.raises(ValueError):
        apply_ufunc(identity, dataset)

    # unknown setting for dask array handling
    with pytest.raises(ValueError):
        apply_ufunc(identity, array, dask="unknown")

    def dask_safe_identity(x):
        return apply_ufunc(identity, x, dask="allowed")

    assert array is dask_safe_identity(array)

    actual = dask_safe_identity(variable)
    assert isinstance(actual.data, da.Array)
    assert_identical(variable, actual)

    actual = dask_safe_identity(data_array)
    assert isinstance(actual.data, da.Array)
    assert_identical(data_array, actual)

    actual = dask_safe_identity(dataset)
    assert isinstance(actual["y"].data, da.Array)
    assert_identical(dataset, actual)


@requires_dask
def test_apply_dask_parallelized_one_arg():
    import dask.array as da

    array = da.ones((2, 2), chunks=(1, 1))
    data_array = xr.DataArray(array, dims=("x", "y"))

    def parallel_identity(x):
        return apply_ufunc(identity, x, dask="parallelized", output_dtypes=[x.dtype])

    actual = parallel_identity(data_array)
    assert isinstance(actual.data, da.Array)
    assert actual.data.chunks == array.chunks
    assert_identical(data_array, actual)

    computed = data_array.compute()
    actual = parallel_identity(computed)
    assert_identical(computed, actual)


@requires_dask
def test_apply_dask_parallelized_two_args():
    import dask.array as da

    array = da.ones((2, 2), chunks=(1, 1), dtype=np.int64)
    data_array = xr.DataArray(array, dims=("x", "y"))
    data_array.name = None

    def parallel_add(x, y):
        return apply_ufunc(
            operator.add, x, y, dask="parallelized", output_dtypes=[np.int64]
        )

    def check(x, y):
        actual = parallel_add(x, y)
        assert isinstance(actual.data, da.Array)
        assert actual.data.chunks == array.chunks
        assert_identical(data_array, actual)

    check(data_array, 0),
    check(0, data_array)
    check(data_array, xr.DataArray(0))
    check(data_array, 0 * data_array)
    check(data_array, 0 * data_array[0])
    check(data_array[:, 0], 0 * data_array[0])
    with raises_regex(ValueError, "with different chunksize present"):
        check(data_array, 0 * data_array.compute())


@requires_dask
def test_apply_dask_parallelized_errors():
    import dask.array as da

    array = da.ones((2, 2), chunks=(1, 1))
    data_array = xr.DataArray(array, dims=("x", "y"))

    # from apply_array_ufunc
    with raises_regex(ValueError, "at least one input is an xarray object"):
        apply_ufunc(identity, array, dask="parallelized")

    # formerly from _apply_blockwise, now from dask.array.apply_gufunc
    with raises_regex(ValueError, "consists of multiple chunks"):
        apply_ufunc(
            identity,
            data_array,
            dask="parallelized",
            output_dtypes=[float],
            input_core_dims=[("y",)],
            output_core_dims=[("y",)],
        )


# it's currently impossible to silence these warnings from inside dask.array:
# https://github.com/dask/dask/issues/3245
@requires_dask
@pytest.mark.filterwarnings("ignore:Mean of empty slice")
def test_apply_dask_multiple_inputs():
    import dask.array as da

    def covariance(x, y):
        return (
            (x - x.mean(axis=-1, keepdims=True)) * (y - y.mean(axis=-1, keepdims=True))
        ).mean(axis=-1)

    rs = np.random.RandomState(42)
    array1 = da.from_array(rs.randn(4, 4), chunks=(2, 4))
    array2 = da.from_array(rs.randn(4, 4), chunks=(2, 4))
    data_array_1 = xr.DataArray(array1, dims=("x", "z"))
    data_array_2 = xr.DataArray(array2, dims=("y", "z"))

    expected = apply_ufunc(
        covariance,
        data_array_1.compute(),
        data_array_2.compute(),
        input_core_dims=[["z"], ["z"]],
    )
    allowed = apply_ufunc(
        covariance,
        data_array_1,
        data_array_2,
        input_core_dims=[["z"], ["z"]],
        dask="allowed",
    )
    assert isinstance(allowed.data, da.Array)
    xr.testing.assert_allclose(expected, allowed.compute())

    parallelized = apply_ufunc(
        covariance,
        data_array_1,
        data_array_2,
        input_core_dims=[["z"], ["z"]],
        dask="parallelized",
        output_dtypes=[float],
    )
    assert isinstance(parallelized.data, da.Array)
    xr.testing.assert_allclose(expected, parallelized.compute())


@requires_dask
def test_apply_dask_new_output_dimension():
    import dask.array as da

    array = da.ones((2, 2), chunks=(1, 1))
    data_array = xr.DataArray(array, dims=("x", "y"))

    def stack_negative(obj):
        def func(x):
            return np.stack([x, -x], axis=-1)

        return apply_ufunc(
            func,
            obj,
            output_core_dims=[["sign"]],
            dask="parallelized",
            output_dtypes=[obj.dtype],
            output_sizes={"sign": 2},
        )

    expected = stack_negative(data_array.compute())

    actual = stack_negative(data_array)
    assert actual.dims == ("x", "y", "sign")
    assert actual.shape == (2, 2, 2)
    assert isinstance(actual.data, da.Array)
    assert_identical(expected, actual)


def pandas_median(x):
    return pd.Series(x).median()


def test_vectorize():
    data_array = xr.DataArray([[0, 1, 2], [1, 2, 3]], dims=("x", "y"))
    expected = xr.DataArray([1, 2], dims=["x"])
    actual = apply_ufunc(
        pandas_median, data_array, input_core_dims=[["y"]], vectorize=True
    )
    assert_identical(expected, actual)


@requires_dask
def test_vectorize_dask():
    # run vectorization in dask.array.gufunc by using `dask='parallelized'`
    data_array = xr.DataArray([[0, 1, 2], [1, 2, 3]], dims=("x", "y"))
    expected = xr.DataArray([1, 2], dims=["x"])
    actual = apply_ufunc(
        pandas_median,
        data_array.chunk({"x": 1}),
        input_core_dims=[["y"]],
        vectorize=True,
        dask="parallelized",
        output_dtypes=[float],
    )
    assert_identical(expected, actual)


<<<<<<< HEAD
def pandas_median_add(x, y):
    # function which can consume input of unequal length
    return pd.Series(x).median() + pd.Series(y).median()


def test_vectorize_exclude_dims():
    # GH 3890
    data_array_a = xr.DataArray([[0, 1, 2], [1, 2, 3]], dims=("x", "y"))
    data_array_b = xr.DataArray([[0, 1, 2, 3, 4], [1, 2, 3, 4, 5]], dims=("x", "y"))
    expected = xr.DataArray([3, 5], dims=["x"])
    actual = apply_ufunc(
        pandas_median_add,
        data_array_a,
        data_array_b,
        input_core_dims=[["y"], ["y"]],
        vectorize=True,
        exclude_dims=set("y"),
    )
    assert_identical(expected, actual)


@pytest.mark.xfail(reason="Should work after GH: 4060")
@requires_dask
def test_vectorize_exclude_dims_dask():
    # GH 3890
    data_array_a = xr.DataArray([[0, 1, 2], [1, 2, 3]], dims=("x", "y"))
    data_array_b = xr.DataArray([[0, 1, 2, 3, 4], [1, 2, 3, 4, 5]], dims=("x", "y"))
    expected = xr.DataArray([3, 5], dims=["x"])
    actual = apply_ufunc(
        pandas_median_add,
        data_array_a.chunk({"x": 1}),
        data_array_b.chunk({"x": 1}),
        input_core_dims=[["y"], ["y"]],
        exclude_dims=set("y"),
        vectorize=True,
        dask="parallelized",
        output_dtypes=[float],
    )
    assert_identical(expected, actual)
=======
@requires_dask
def test_vectorize_dask_dtype():
    # ensure output_dtypes is preserved with vectorize=True
    # GH4015

    # integer
    data_array = xr.DataArray([[0, 1, 2], [1, 2, 3]], dims=("x", "y"))
    expected = xr.DataArray([1, 2], dims=["x"])
    actual = apply_ufunc(
        pandas_median,
        data_array.chunk({"x": 1}),
        input_core_dims=[["y"]],
        vectorize=True,
        dask="parallelized",
        output_dtypes=[int],
    )
    assert_identical(expected, actual)
    assert expected.dtype == actual.dtype

    # complex
    data_array = xr.DataArray([[0 + 0j, 1 + 2j, 2 + 1j]], dims=("x", "y"))
    expected = data_array.copy()
    actual = apply_ufunc(
        identity,
        data_array.chunk({"x": 1}),
        vectorize=True,
        dask="parallelized",
        output_dtypes=[complex],
    )
    assert_identical(expected, actual)
    assert expected.dtype == actual.dtype


@requires_dask
@pytest.mark.parametrize(
    "data_array",
    [
        xr.DataArray([[0, 1, 2], [1, 2, 3]], dims=("x", "y")),
        xr.DataArray([[0 + 0j, 1 + 2j, 2 + 1j]], dims=("x", "y")),
    ],
)
def test_vectorize_dask_dtype_without_output_dtypes(data_array):
    # ensure output_dtypes is preserved with vectorize=True
    # GH4015

    expected = data_array.copy()
    actual = apply_ufunc(
        identity, data_array.chunk({"x": 1}), vectorize=True, dask="parallelized",
    )

    assert_identical(expected, actual)
    assert expected.dtype == actual.dtype


@pytest.mark.xfail(LooseVersion(dask.__version__) < "2.3", reason="dask GH5274")
@requires_dask
def test_vectorize_dask_dtype_meta():
    # meta dtype takes precedence
    data_array = xr.DataArray([[0, 1, 2], [1, 2, 3]], dims=("x", "y"))
    expected = xr.DataArray([1, 2], dims=["x"])

    actual = apply_ufunc(
        pandas_median,
        data_array.chunk({"x": 1}),
        input_core_dims=[["y"]],
        vectorize=True,
        dask="parallelized",
        output_dtypes=[int],
        meta=np.ndarray((0, 0), dtype=np.float),
    )

    assert_identical(expected, actual)
    assert np.float == actual.dtype
>>>>>>> a7fb5a9f


with raises_regex(TypeError, "Only xr.DataArray is supported"):
    xr.corr(xr.Dataset(), xr.Dataset())


def arrays_w_tuples():
    da = xr.DataArray(
        np.random.random((3, 21, 4)),
        coords={"time": pd.date_range("2000-01-01", freq="1D", periods=21)},
        dims=("a", "time", "x"),
    )

    arrays = [
        da.isel(time=range(0, 18)),
        da.isel(time=range(2, 20)).rolling(time=3, center=True).mean(),
        xr.DataArray([[1, 2], [1, np.nan]], dims=["x", "time"]),
        xr.DataArray([[1, 2], [np.nan, np.nan]], dims=["x", "time"]),
    ]

    array_tuples = [
        (arrays[0], arrays[0]),
        (arrays[0], arrays[1]),
        (arrays[1], arrays[1]),
        (arrays[2], arrays[2]),
        (arrays[2], arrays[3]),
        (arrays[3], arrays[3]),
    ]

    return arrays, array_tuples


@pytest.mark.parametrize("ddof", [0, 1])
@pytest.mark.parametrize(
    "da_a, da_b",
    [arrays_w_tuples()[1][0], arrays_w_tuples()[1][1], arrays_w_tuples()[1][2]],
)
@pytest.mark.parametrize("dim", [None, "time"])
def test_cov(da_a, da_b, dim, ddof):
    if dim is not None:

        def np_cov_ind(ts1, ts2, a, x):
            # Ensure the ts are aligned and missing values ignored
            ts1, ts2 = broadcast(ts1, ts2)
            valid_values = ts1.notnull() & ts2.notnull()

            ts1 = ts1.where(valid_values)
            ts2 = ts2.where(valid_values)

            return np.cov(
                ts1.sel(a=a, x=x).data.flatten(),
                ts2.sel(a=a, x=x).data.flatten(),
                ddof=ddof,
            )[0, 1]

        expected = np.zeros((3, 4))
        for a in [0, 1, 2]:
            for x in [0, 1, 2, 3]:
                expected[a, x] = np_cov_ind(da_a, da_b, a=a, x=x)
        actual = xr.cov(da_a, da_b, dim=dim, ddof=ddof)
        assert_allclose(actual, expected)

    else:

        def np_cov(ts1, ts2):
            # Ensure the ts are aligned and missing values ignored
            ts1, ts2 = broadcast(ts1, ts2)
            valid_values = ts1.notnull() & ts2.notnull()

            ts1 = ts1.where(valid_values)
            ts2 = ts2.where(valid_values)

            return np.cov(ts1.data.flatten(), ts2.data.flatten(), ddof=ddof)[0, 1]

        expected = np_cov(da_a, da_b)
        actual = xr.cov(da_a, da_b, dim=dim, ddof=ddof)
        assert_allclose(actual, expected)


@pytest.mark.parametrize(
    "da_a, da_b",
    [arrays_w_tuples()[1][0], arrays_w_tuples()[1][1], arrays_w_tuples()[1][2]],
)
@pytest.mark.parametrize("dim", [None, "time"])
def test_corr(da_a, da_b, dim):
    if dim is not None:

        def np_corr_ind(ts1, ts2, a, x):
            # Ensure the ts are aligned and missing values ignored
            ts1, ts2 = broadcast(ts1, ts2)
            valid_values = ts1.notnull() & ts2.notnull()

            ts1 = ts1.where(valid_values)
            ts2 = ts2.where(valid_values)

            return np.corrcoef(
                ts1.sel(a=a, x=x).data.flatten(), ts2.sel(a=a, x=x).data.flatten()
            )[0, 1]

        expected = np.zeros((3, 4))
        for a in [0, 1, 2]:
            for x in [0, 1, 2, 3]:
                expected[a, x] = np_corr_ind(da_a, da_b, a=a, x=x)
        actual = xr.corr(da_a, da_b, dim)
        assert_allclose(actual, expected)

    else:

        def np_corr(ts1, ts2):
            # Ensure the ts are aligned and missing values ignored
            ts1, ts2 = broadcast(ts1, ts2)
            valid_values = ts1.notnull() & ts2.notnull()

            ts1 = ts1.where(valid_values)
            ts2 = ts2.where(valid_values)

            return np.corrcoef(ts1.data.flatten(), ts2.data.flatten())[0, 1]

        expected = np_corr(da_a, da_b)
        actual = xr.corr(da_a, da_b, dim)
        assert_allclose(actual, expected)


@pytest.mark.parametrize(
    "da_a, da_b", arrays_w_tuples()[1],
)
@pytest.mark.parametrize("dim", [None, "time", "x"])
def test_covcorr_consistency(da_a, da_b, dim):
    # Testing that xr.corr and xr.cov are consistent with each other
    # 1. Broadcast the two arrays
    da_a, da_b = broadcast(da_a, da_b)
    # 2. Ignore the nans
    valid_values = da_a.notnull() & da_b.notnull()
    da_a = da_a.where(valid_values)
    da_b = da_b.where(valid_values)

    expected = xr.cov(da_a, da_b, dim=dim, ddof=0) / (
        da_a.std(dim=dim) * da_b.std(dim=dim)
    )
    actual = xr.corr(da_a, da_b, dim=dim)
    assert_allclose(actual, expected)


@pytest.mark.parametrize(
    "da_a", arrays_w_tuples()[0],
)
@pytest.mark.parametrize("dim", [None, "time", "x"])
def test_autocov(da_a, dim):
    # Testing that the autocovariance*(N-1) is ~=~ to the variance matrix
    # 1. Ignore the nans
    valid_values = da_a.notnull()
    da_a = da_a.where(valid_values)
    expected = ((da_a - da_a.mean(dim=dim)) ** 2).sum(dim=dim, skipna=False)
    actual = xr.cov(da_a, da_a, dim=dim) * (valid_values.sum(dim) - 1)
    assert_allclose(actual, expected)


@requires_dask
def test_vectorize_dask_new_output_dims():
    # regression test for GH3574
    # run vectorization in dask.array.gufunc by using `dask='parallelized'`
    data_array = xr.DataArray([[0, 1, 2], [1, 2, 3]], dims=("x", "y"))
    func = lambda x: x[np.newaxis, ...]
    expected = data_array.expand_dims("z")
    actual = apply_ufunc(
        func,
        data_array.chunk({"x": 1}),
        output_core_dims=[["z"]],
        vectorize=True,
        dask="parallelized",
        output_dtypes=[float],
        output_sizes={"z": 1},
    ).transpose(*expected.dims)
    assert_identical(expected, actual)

    with raises_regex(ValueError, "dimension 'z1' in 'output_sizes' must correspond"):
        apply_ufunc(
            func,
            data_array.chunk({"x": 1}),
            output_core_dims=[["z"]],
            vectorize=True,
            dask="parallelized",
            output_dtypes=[float],
            output_sizes={"z1": 1},
        )

    with raises_regex(
        ValueError, "dimension 'z' in 'output_core_dims' needs corresponding"
    ):
        apply_ufunc(
            func,
            data_array.chunk({"x": 1}),
            output_core_dims=[["z"]],
            vectorize=True,
            dask="parallelized",
            output_dtypes=[float],
        )


def test_output_wrong_number():
    variable = xr.Variable("x", np.arange(10))

    def identity(x):
        return x

    def tuple3x(x):
        return (x, x, x)

    with raises_regex(ValueError, "number of outputs"):
        apply_ufunc(identity, variable, output_core_dims=[(), ()])

    with raises_regex(ValueError, "number of outputs"):
        apply_ufunc(tuple3x, variable, output_core_dims=[(), ()])


def test_output_wrong_dims():
    variable = xr.Variable("x", np.arange(10))

    def add_dim(x):
        return x[..., np.newaxis]

    def remove_dim(x):
        return x[..., 0]

    with raises_regex(ValueError, "unexpected number of dimensions"):
        apply_ufunc(add_dim, variable, output_core_dims=[("y", "z")])

    with raises_regex(ValueError, "unexpected number of dimensions"):
        apply_ufunc(add_dim, variable)

    with raises_regex(ValueError, "unexpected number of dimensions"):
        apply_ufunc(remove_dim, variable)


def test_output_wrong_dim_size():
    array = np.arange(10)
    variable = xr.Variable("x", array)
    data_array = xr.DataArray(variable, [("x", -array)])
    dataset = xr.Dataset({"y": variable}, {"x": -array})

    def truncate(array):
        return array[:5]

    def apply_truncate_broadcast_invalid(obj):
        return apply_ufunc(truncate, obj)

    with raises_regex(ValueError, "size of dimension"):
        apply_truncate_broadcast_invalid(variable)
    with raises_regex(ValueError, "size of dimension"):
        apply_truncate_broadcast_invalid(data_array)
    with raises_regex(ValueError, "size of dimension"):
        apply_truncate_broadcast_invalid(dataset)

    def apply_truncate_x_x_invalid(obj):
        return apply_ufunc(
            truncate, obj, input_core_dims=[["x"]], output_core_dims=[["x"]]
        )

    with raises_regex(ValueError, "size of dimension"):
        apply_truncate_x_x_invalid(variable)
    with raises_regex(ValueError, "size of dimension"):
        apply_truncate_x_x_invalid(data_array)
    with raises_regex(ValueError, "size of dimension"):
        apply_truncate_x_x_invalid(dataset)

    def apply_truncate_x_z(obj):
        return apply_ufunc(
            truncate, obj, input_core_dims=[["x"]], output_core_dims=[["z"]]
        )

    assert_identical(xr.Variable("z", array[:5]), apply_truncate_x_z(variable))
    assert_identical(
        xr.DataArray(array[:5], dims=["z"]), apply_truncate_x_z(data_array)
    )
    assert_identical(xr.Dataset({"y": ("z", array[:5])}), apply_truncate_x_z(dataset))

    def apply_truncate_x_x_valid(obj):
        return apply_ufunc(
            truncate,
            obj,
            input_core_dims=[["x"]],
            output_core_dims=[["x"]],
            exclude_dims={"x"},
        )

    assert_identical(xr.Variable("x", array[:5]), apply_truncate_x_x_valid(variable))
    assert_identical(
        xr.DataArray(array[:5], dims=["x"]), apply_truncate_x_x_valid(data_array)
    )
    assert_identical(
        xr.Dataset({"y": ("x", array[:5])}), apply_truncate_x_x_valid(dataset)
    )


@pytest.mark.parametrize("use_dask", [True, False])
def test_dot(use_dask):
    if use_dask:
        if not has_dask:
            pytest.skip("test for dask.")

    a = np.arange(30 * 4).reshape(30, 4)
    b = np.arange(30 * 4 * 5).reshape(30, 4, 5)
    c = np.arange(5 * 60).reshape(5, 60)
    da_a = xr.DataArray(a, dims=["a", "b"], coords={"a": np.linspace(0, 1, 30)})
    da_b = xr.DataArray(b, dims=["a", "b", "c"], coords={"a": np.linspace(0, 1, 30)})
    da_c = xr.DataArray(c, dims=["c", "e"])
    if use_dask:
        da_a = da_a.chunk({"a": 3})
        da_b = da_b.chunk({"a": 3})
        da_c = da_c.chunk({"c": 3})
    actual = xr.dot(da_a, da_b, dims=["a", "b"])
    assert actual.dims == ("c",)
    assert (actual.data == np.einsum("ij,ijk->k", a, b)).all()
    assert isinstance(actual.variable.data, type(da_a.variable.data))

    actual = xr.dot(da_a, da_b)
    assert actual.dims == ("c",)
    assert (actual.data == np.einsum("ij,ijk->k", a, b)).all()
    assert isinstance(actual.variable.data, type(da_a.variable.data))

    # for only a single array is passed without dims argument, just return
    # as is
    actual = xr.dot(da_a)
    assert da_a.identical(actual)

    # test for variable
    actual = xr.dot(da_a.variable, da_b.variable)
    assert actual.dims == ("c",)
    assert (actual.data == np.einsum("ij,ijk->k", a, b)).all()
    assert isinstance(actual.data, type(da_a.variable.data))

    if use_dask:
        da_a = da_a.chunk({"a": 3})
        da_b = da_b.chunk({"a": 3})
        actual = xr.dot(da_a, da_b, dims=["b"])
        assert actual.dims == ("a", "c")
        assert (actual.data == np.einsum("ij,ijk->ik", a, b)).all()
        assert isinstance(actual.variable.data, type(da_a.variable.data))

    actual = xr.dot(da_a, da_b, dims=["b"])
    assert actual.dims == ("a", "c")
    assert (actual.data == np.einsum("ij,ijk->ik", a, b)).all()

    actual = xr.dot(da_a, da_b, dims="b")
    assert actual.dims == ("a", "c")
    assert (actual.data == np.einsum("ij,ijk->ik", a, b)).all()

    actual = xr.dot(da_a, da_b, dims="a")
    assert actual.dims == ("b", "c")
    assert (actual.data == np.einsum("ij,ijk->jk", a, b)).all()

    actual = xr.dot(da_a, da_b, dims="c")
    assert actual.dims == ("a", "b")
    assert (actual.data == np.einsum("ij,ijk->ij", a, b)).all()

    actual = xr.dot(da_a, da_b, da_c, dims=["a", "b"])
    assert actual.dims == ("c", "e")
    assert (actual.data == np.einsum("ij,ijk,kl->kl ", a, b, c)).all()

    # should work with tuple
    actual = xr.dot(da_a, da_b, dims=("c",))
    assert actual.dims == ("a", "b")
    assert (actual.data == np.einsum("ij,ijk->ij", a, b)).all()

    # default dims
    actual = xr.dot(da_a, da_b, da_c)
    assert actual.dims == ("e",)
    assert (actual.data == np.einsum("ij,ijk,kl->l ", a, b, c)).all()

    # 1 array summation
    actual = xr.dot(da_a, dims="a")
    assert actual.dims == ("b",)
    assert (actual.data == np.einsum("ij->j ", a)).all()

    # empty dim
    actual = xr.dot(da_a.sel(a=[]), da_a.sel(a=[]), dims="a")
    assert actual.dims == ("b",)
    assert (actual.data == np.zeros(actual.shape)).all()

    # Ellipsis (...) sums over all dimensions
    actual = xr.dot(da_a, da_b, dims=...)
    assert actual.dims == ()
    assert (actual.data == np.einsum("ij,ijk->", a, b)).all()

    actual = xr.dot(da_a, da_b, da_c, dims=...)
    assert actual.dims == ()
    assert (actual.data == np.einsum("ij,ijk,kl-> ", a, b, c)).all()

    actual = xr.dot(da_a, dims=...)
    assert actual.dims == ()
    assert (actual.data == np.einsum("ij-> ", a)).all()

    actual = xr.dot(da_a.sel(a=[]), da_a.sel(a=[]), dims=...)
    assert actual.dims == ()
    assert (actual.data == np.zeros(actual.shape)).all()

    # Invalid cases
    if not use_dask:
        with pytest.raises(TypeError):
            xr.dot(da_a, dims="a", invalid=None)
    with pytest.raises(TypeError):
        xr.dot(da_a.to_dataset(name="da"), dims="a")
    with pytest.raises(TypeError):
        xr.dot(dims="a")

    # einsum parameters
    actual = xr.dot(da_a, da_b, dims=["b"], order="C")
    assert (actual.data == np.einsum("ij,ijk->ik", a, b)).all()
    assert actual.values.flags["C_CONTIGUOUS"]
    assert not actual.values.flags["F_CONTIGUOUS"]
    actual = xr.dot(da_a, da_b, dims=["b"], order="F")
    assert (actual.data == np.einsum("ij,ijk->ik", a, b)).all()
    # dask converts Fortran arrays to C order when merging the final array
    if not use_dask:
        assert not actual.values.flags["C_CONTIGUOUS"]
        assert actual.values.flags["F_CONTIGUOUS"]

    # einsum has a constant string as of the first parameter, which makes
    # it hard to pass to xarray.apply_ufunc.
    # make sure dot() uses functools.partial(einsum, subscripts), which
    # can be pickled, and not a lambda, which can't.
    pickle.loads(pickle.dumps(xr.dot(da_a)))


@pytest.mark.parametrize("use_dask", [True, False])
def test_dot_align_coords(use_dask):
    # GH 3694

    if use_dask:
        if not has_dask:
            pytest.skip("test for dask.")

    a = np.arange(30 * 4).reshape(30, 4)
    b = np.arange(30 * 4 * 5).reshape(30, 4, 5)

    # use partially overlapping coords
    coords_a = {"a": np.arange(30), "b": np.arange(4)}
    coords_b = {"a": np.arange(5, 35), "b": np.arange(1, 5)}

    da_a = xr.DataArray(a, dims=["a", "b"], coords=coords_a)
    da_b = xr.DataArray(b, dims=["a", "b", "c"], coords=coords_b)

    if use_dask:
        da_a = da_a.chunk({"a": 3})
        da_b = da_b.chunk({"a": 3})

    # join="inner" is the default
    actual = xr.dot(da_a, da_b)
    # `dot` sums over the common dimensions of the arguments
    expected = (da_a * da_b).sum(["a", "b"])
    xr.testing.assert_allclose(expected, actual)

    actual = xr.dot(da_a, da_b, dims=...)
    expected = (da_a * da_b).sum()
    xr.testing.assert_allclose(expected, actual)

    with xr.set_options(arithmetic_join="exact"):
        with raises_regex(ValueError, "indexes along dimension"):
            xr.dot(da_a, da_b)

    # NOTE: dot always uses `join="inner"` because `(a * b).sum()` yields the same for all
    # join method (except "exact")
    with xr.set_options(arithmetic_join="left"):
        actual = xr.dot(da_a, da_b)
        expected = (da_a * da_b).sum(["a", "b"])
        xr.testing.assert_allclose(expected, actual)

    with xr.set_options(arithmetic_join="right"):
        actual = xr.dot(da_a, da_b)
        expected = (da_a * da_b).sum(["a", "b"])
        xr.testing.assert_allclose(expected, actual)

    with xr.set_options(arithmetic_join="outer"):
        actual = xr.dot(da_a, da_b)
        expected = (da_a * da_b).sum(["a", "b"])
        xr.testing.assert_allclose(expected, actual)


def test_where():
    cond = xr.DataArray([True, False], dims="x")
    actual = xr.where(cond, 1, 0)
    expected = xr.DataArray([1, 0], dims="x")
    assert_identical(expected, actual)


@pytest.mark.parametrize("use_dask", [True, False])
@pytest.mark.parametrize("use_datetime", [True, False])
def test_polyval(use_dask, use_datetime):
    if use_dask and not has_dask:
        pytest.skip("requires dask")

    if use_datetime:
        xcoord = xr.DataArray(
            pd.date_range("2000-01-01", freq="D", periods=10), dims=("x",), name="x"
        )
        x = xr.core.missing.get_clean_interp_index(xcoord, "x")
    else:
        xcoord = x = np.arange(10)

    da = xr.DataArray(
        np.stack((1.0 + x + 2.0 * x ** 2, 1.0 + 2.0 * x + 3.0 * x ** 2)),
        dims=("d", "x"),
        coords={"x": xcoord, "d": [0, 1]},
    )
    coeffs = xr.DataArray(
        [[2, 1, 1], [3, 2, 1]],
        dims=("d", "degree"),
        coords={"d": [0, 1], "degree": [2, 1, 0]},
    )
    if use_dask:
        coeffs = coeffs.chunk({"d": 2})

    da_pv = xr.polyval(da.x, coeffs)

    xr.testing.assert_allclose(da, da_pv.T)<|MERGE_RESOLUTION|>--- conflicted
+++ resolved
@@ -832,47 +832,6 @@
     assert_identical(expected, actual)
 
 
-<<<<<<< HEAD
-def pandas_median_add(x, y):
-    # function which can consume input of unequal length
-    return pd.Series(x).median() + pd.Series(y).median()
-
-
-def test_vectorize_exclude_dims():
-    # GH 3890
-    data_array_a = xr.DataArray([[0, 1, 2], [1, 2, 3]], dims=("x", "y"))
-    data_array_b = xr.DataArray([[0, 1, 2, 3, 4], [1, 2, 3, 4, 5]], dims=("x", "y"))
-    expected = xr.DataArray([3, 5], dims=["x"])
-    actual = apply_ufunc(
-        pandas_median_add,
-        data_array_a,
-        data_array_b,
-        input_core_dims=[["y"], ["y"]],
-        vectorize=True,
-        exclude_dims=set("y"),
-    )
-    assert_identical(expected, actual)
-
-
-@pytest.mark.xfail(reason="Should work after GH: 4060")
-@requires_dask
-def test_vectorize_exclude_dims_dask():
-    # GH 3890
-    data_array_a = xr.DataArray([[0, 1, 2], [1, 2, 3]], dims=("x", "y"))
-    data_array_b = xr.DataArray([[0, 1, 2, 3, 4], [1, 2, 3, 4, 5]], dims=("x", "y"))
-    expected = xr.DataArray([3, 5], dims=["x"])
-    actual = apply_ufunc(
-        pandas_median_add,
-        data_array_a.chunk({"x": 1}),
-        data_array_b.chunk({"x": 1}),
-        input_core_dims=[["y"], ["y"]],
-        exclude_dims=set("y"),
-        vectorize=True,
-        dask="parallelized",
-        output_dtypes=[float],
-    )
-    assert_identical(expected, actual)
-=======
 @requires_dask
 def test_vectorize_dask_dtype():
     # ensure output_dtypes is preserved with vectorize=True
@@ -946,7 +905,6 @@
 
     assert_identical(expected, actual)
     assert np.float == actual.dtype
->>>>>>> a7fb5a9f
 
 
 with raises_regex(TypeError, "Only xr.DataArray is supported"):
