import functools
import operator
import pickle
from distutils.version import LooseVersion

import numpy as np
import pandas as pd
import pytest
from numpy.testing import assert_allclose, assert_array_equal

import xarray as xr
from xarray.core.alignment import broadcast
from xarray.core.computation import (
    _UFuncSignature,
    apply_ufunc,
    broadcast_compat_data,
    collect_dict_values,
    join_dict_keys,
    ordered_set_intersection,
    ordered_set_union,
    result_name,
    unified_dim_sizes,
)

from . import has_dask, requires_dask

dask = pytest.importorskip("dask")


def assert_identical(a, b):
<<<<<<< HEAD
    """ A version of this function which accepts numpy arrays """
    __tracebackhide__ = True
=======
    """A version of this function which accepts numpy arrays"""
>>>>>>> bd4650c2
    from xarray.testing import assert_identical as assert_identical_

    if hasattr(a, "identical"):
        assert_identical_(a, b)
    else:
        assert_array_equal(a, b)


def test_signature_properties():
    sig = _UFuncSignature([["x"], ["x", "y"]], [["z"]])
    assert sig.input_core_dims == (("x",), ("x", "y"))
    assert sig.output_core_dims == (("z",),)
    assert sig.all_input_core_dims == frozenset(["x", "y"])
    assert sig.all_output_core_dims == frozenset(["z"])
    assert sig.num_inputs == 2
    assert sig.num_outputs == 1
    assert str(sig) == "(x),(x,y)->(z)"
    assert sig.to_gufunc_string() == "(dim0),(dim0,dim1)->(dim2)"
    assert (
        sig.to_gufunc_string(exclude_dims=set("x")) == "(dim0_0),(dim0_1,dim1)->(dim2)"
    )
    # dimension names matter
    assert _UFuncSignature([["x"]]) != _UFuncSignature([["y"]])


def test_result_name():
    class Named:
        def __init__(self, name=None):
            self.name = name

    assert result_name([1, 2]) is None
    assert result_name([Named()]) is None
    assert result_name([Named("foo"), 2]) == "foo"
    assert result_name([Named("foo"), Named("bar")]) is None
    assert result_name([Named("foo"), Named()]) is None


def test_ordered_set_union():
    assert list(ordered_set_union([[1, 2]])) == [1, 2]
    assert list(ordered_set_union([[1, 2], [2, 1]])) == [1, 2]
    assert list(ordered_set_union([[0], [1, 2], [1, 3]])) == [0, 1, 2, 3]


def test_ordered_set_intersection():
    assert list(ordered_set_intersection([[1, 2]])) == [1, 2]
    assert list(ordered_set_intersection([[1, 2], [2, 1]])) == [1, 2]
    assert list(ordered_set_intersection([[1, 2], [1, 3]])) == [1]
    assert list(ordered_set_intersection([[1, 2], [2]])) == [2]


def test_join_dict_keys():
    dicts = [dict.fromkeys(keys) for keys in [["x", "y"], ["y", "z"]]]
    assert list(join_dict_keys(dicts, "left")) == ["x", "y"]
    assert list(join_dict_keys(dicts, "right")) == ["y", "z"]
    assert list(join_dict_keys(dicts, "inner")) == ["y"]
    assert list(join_dict_keys(dicts, "outer")) == ["x", "y", "z"]
    with pytest.raises(ValueError):
        join_dict_keys(dicts, "exact")
    with pytest.raises(KeyError):
        join_dict_keys(dicts, "foobar")


def test_collect_dict_values():
    dicts = [{"x": 1, "y": 2, "z": 3}, {"z": 4}, 5]
    expected = [[1, 0, 5], [2, 0, 5], [3, 4, 5]]
    collected = collect_dict_values(dicts, ["x", "y", "z"], fill_value=0)
    assert collected == expected


def identity(x):
    return x


def test_apply_identity():
    array = np.arange(10)
    variable = xr.Variable("x", array)
    data_array = xr.DataArray(variable, [("x", -array)])
    dataset = xr.Dataset({"y": variable}, {"x": -array})

    apply_identity = functools.partial(apply_ufunc, identity)

    assert_identical(array, apply_identity(array))
    assert_identical(variable, apply_identity(variable))
    assert_identical(data_array, apply_identity(data_array))
    assert_identical(data_array, apply_identity(data_array.groupby("x")))
    assert_identical(dataset, apply_identity(dataset))
    assert_identical(dataset, apply_identity(dataset.groupby("x")))


def add(a, b):
    return apply_ufunc(operator.add, a, b)


def test_apply_two_inputs():
    array = np.array([1, 2, 3])
    variable = xr.Variable("x", array)
    data_array = xr.DataArray(variable, [("x", -array)])
    dataset = xr.Dataset({"y": variable}, {"x": -array})

    zero_array = np.zeros_like(array)
    zero_variable = xr.Variable("x", zero_array)
    zero_data_array = xr.DataArray(zero_variable, [("x", -array)])
    zero_dataset = xr.Dataset({"y": zero_variable}, {"x": -array})

    assert_identical(array, add(array, zero_array))
    assert_identical(array, add(zero_array, array))

    assert_identical(variable, add(variable, zero_array))
    assert_identical(variable, add(variable, zero_variable))
    assert_identical(variable, add(zero_array, variable))
    assert_identical(variable, add(zero_variable, variable))

    assert_identical(data_array, add(data_array, zero_array))
    assert_identical(data_array, add(data_array, zero_variable))
    assert_identical(data_array, add(data_array, zero_data_array))
    assert_identical(data_array, add(zero_array, data_array))
    assert_identical(data_array, add(zero_variable, data_array))
    assert_identical(data_array, add(zero_data_array, data_array))

    assert_identical(dataset, add(dataset, zero_array))
    assert_identical(dataset, add(dataset, zero_variable))
    assert_identical(dataset, add(dataset, zero_data_array))
    assert_identical(dataset, add(dataset, zero_dataset))
    assert_identical(dataset, add(zero_array, dataset))
    assert_identical(dataset, add(zero_variable, dataset))
    assert_identical(dataset, add(zero_data_array, dataset))
    assert_identical(dataset, add(zero_dataset, dataset))

    assert_identical(data_array, add(data_array.groupby("x"), zero_data_array))
    assert_identical(data_array, add(zero_data_array, data_array.groupby("x")))

    assert_identical(dataset, add(data_array.groupby("x"), zero_dataset))
    assert_identical(dataset, add(zero_dataset, data_array.groupby("x")))

    assert_identical(dataset, add(dataset.groupby("x"), zero_data_array))
    assert_identical(dataset, add(dataset.groupby("x"), zero_dataset))
    assert_identical(dataset, add(zero_data_array, dataset.groupby("x")))
    assert_identical(dataset, add(zero_dataset, dataset.groupby("x")))


def test_apply_1d_and_0d():
    array = np.array([1, 2, 3])
    variable = xr.Variable("x", array)
    data_array = xr.DataArray(variable, [("x", -array)])
    dataset = xr.Dataset({"y": variable}, {"x": -array})

    zero_array = 0
    zero_variable = xr.Variable((), zero_array)
    zero_data_array = xr.DataArray(zero_variable)
    zero_dataset = xr.Dataset({"y": zero_variable})

    assert_identical(array, add(array, zero_array))
    assert_identical(array, add(zero_array, array))

    assert_identical(variable, add(variable, zero_array))
    assert_identical(variable, add(variable, zero_variable))
    assert_identical(variable, add(zero_array, variable))
    assert_identical(variable, add(zero_variable, variable))

    assert_identical(data_array, add(data_array, zero_array))
    assert_identical(data_array, add(data_array, zero_variable))
    assert_identical(data_array, add(data_array, zero_data_array))
    assert_identical(data_array, add(zero_array, data_array))
    assert_identical(data_array, add(zero_variable, data_array))
    assert_identical(data_array, add(zero_data_array, data_array))

    assert_identical(dataset, add(dataset, zero_array))
    assert_identical(dataset, add(dataset, zero_variable))
    assert_identical(dataset, add(dataset, zero_data_array))
    assert_identical(dataset, add(dataset, zero_dataset))
    assert_identical(dataset, add(zero_array, dataset))
    assert_identical(dataset, add(zero_variable, dataset))
    assert_identical(dataset, add(zero_data_array, dataset))
    assert_identical(dataset, add(zero_dataset, dataset))

    assert_identical(data_array, add(data_array.groupby("x"), zero_data_array))
    assert_identical(data_array, add(zero_data_array, data_array.groupby("x")))

    assert_identical(dataset, add(data_array.groupby("x"), zero_dataset))
    assert_identical(dataset, add(zero_dataset, data_array.groupby("x")))

    assert_identical(dataset, add(dataset.groupby("x"), zero_data_array))
    assert_identical(dataset, add(dataset.groupby("x"), zero_dataset))
    assert_identical(dataset, add(zero_data_array, dataset.groupby("x")))
    assert_identical(dataset, add(zero_dataset, dataset.groupby("x")))


def test_apply_two_outputs():
    array = np.arange(5)
    variable = xr.Variable("x", array)
    data_array = xr.DataArray(variable, [("x", -array)])
    dataset = xr.Dataset({"y": variable}, {"x": -array})

    def twice(obj):
        def func(x):
            return (x, x)

        return apply_ufunc(func, obj, output_core_dims=[[], []])

    out0, out1 = twice(array)
    assert_identical(out0, array)
    assert_identical(out1, array)

    out0, out1 = twice(variable)
    assert_identical(out0, variable)
    assert_identical(out1, variable)

    out0, out1 = twice(data_array)
    assert_identical(out0, data_array)
    assert_identical(out1, data_array)

    out0, out1 = twice(dataset)
    assert_identical(out0, dataset)
    assert_identical(out1, dataset)

    out0, out1 = twice(data_array.groupby("x"))
    assert_identical(out0, data_array)
    assert_identical(out1, data_array)

    out0, out1 = twice(dataset.groupby("x"))
    assert_identical(out0, dataset)
    assert_identical(out1, dataset)


@requires_dask
def test_apply_dask_parallelized_two_outputs():
    data_array = xr.DataArray([[0, 1, 2], [1, 2, 3]], dims=("x", "y"))

    def twice(obj):
        def func(x):
            return (x, x)

        return apply_ufunc(func, obj, output_core_dims=[[], []], dask="parallelized")

    out0, out1 = twice(data_array.chunk({"x": 1}))
    assert_identical(data_array, out0)
    assert_identical(data_array, out1)


def test_apply_input_core_dimension():
    def first_element(obj, dim):
        def func(x):
            return x[..., 0]

        return apply_ufunc(func, obj, input_core_dims=[[dim]])

    array = np.array([[1, 2], [3, 4]])
    variable = xr.Variable(["x", "y"], array)
    data_array = xr.DataArray(variable, {"x": ["a", "b"], "y": [-1, -2]})
    dataset = xr.Dataset({"data": data_array})

    expected_variable_x = xr.Variable(["y"], [1, 2])
    expected_data_array_x = xr.DataArray(expected_variable_x, {"y": [-1, -2]})
    expected_dataset_x = xr.Dataset({"data": expected_data_array_x})

    expected_variable_y = xr.Variable(["x"], [1, 3])
    expected_data_array_y = xr.DataArray(expected_variable_y, {"x": ["a", "b"]})
    expected_dataset_y = xr.Dataset({"data": expected_data_array_y})

    assert_identical(expected_variable_x, first_element(variable, "x"))
    assert_identical(expected_variable_y, first_element(variable, "y"))

    assert_identical(expected_data_array_x, first_element(data_array, "x"))
    assert_identical(expected_data_array_y, first_element(data_array, "y"))

    assert_identical(expected_dataset_x, first_element(dataset, "x"))
    assert_identical(expected_dataset_y, first_element(dataset, "y"))

    assert_identical(expected_data_array_x, first_element(data_array.groupby("y"), "x"))
    assert_identical(expected_dataset_x, first_element(dataset.groupby("y"), "x"))

    def multiply(*args):
        val = args[0]
        for arg in args[1:]:
            val = val * arg
        return val

    # regression test for GH:2341
    with pytest.raises(ValueError):
        apply_ufunc(
            multiply,
            data_array,
            data_array["y"].values,
            input_core_dims=[["y"]],
            output_core_dims=[["y"]],
        )
    expected = xr.DataArray(
        multiply(data_array, data_array["y"]), dims=["x", "y"], coords=data_array.coords
    )
    actual = apply_ufunc(
        multiply,
        data_array,
        data_array["y"].values,
        input_core_dims=[["y"], []],
        output_core_dims=[["y"]],
    )
    assert_identical(expected, actual)


def test_apply_output_core_dimension():
    def stack_negative(obj):
        def func(x):
            return np.stack([x, -x], axis=-1)

        result = apply_ufunc(func, obj, output_core_dims=[["sign"]])
        if isinstance(result, (xr.Dataset, xr.DataArray)):
            result.coords["sign"] = [1, -1]
        return result

    array = np.array([[1, 2], [3, 4]])
    variable = xr.Variable(["x", "y"], array)
    data_array = xr.DataArray(variable, {"x": ["a", "b"], "y": [-1, -2]})
    dataset = xr.Dataset({"data": data_array})

    stacked_array = np.array([[[1, -1], [2, -2]], [[3, -3], [4, -4]]])
    stacked_variable = xr.Variable(["x", "y", "sign"], stacked_array)
    stacked_coords = {"x": ["a", "b"], "y": [-1, -2], "sign": [1, -1]}
    stacked_data_array = xr.DataArray(stacked_variable, stacked_coords)
    stacked_dataset = xr.Dataset({"data": stacked_data_array})

    assert_identical(stacked_array, stack_negative(array))
    assert_identical(stacked_variable, stack_negative(variable))
    assert_identical(stacked_data_array, stack_negative(data_array))
    assert_identical(stacked_dataset, stack_negative(dataset))
    assert_identical(stacked_data_array, stack_negative(data_array.groupby("x")))
    assert_identical(stacked_dataset, stack_negative(dataset.groupby("x")))

    def original_and_stack_negative(obj):
        def func(x):
            return (x, np.stack([x, -x], axis=-1))

        result = apply_ufunc(func, obj, output_core_dims=[[], ["sign"]])
        if isinstance(result[1], (xr.Dataset, xr.DataArray)):
            result[1].coords["sign"] = [1, -1]
        return result

    out0, out1 = original_and_stack_negative(array)
    assert_identical(array, out0)
    assert_identical(stacked_array, out1)

    out0, out1 = original_and_stack_negative(variable)
    assert_identical(variable, out0)
    assert_identical(stacked_variable, out1)

    out0, out1 = original_and_stack_negative(data_array)
    assert_identical(data_array, out0)
    assert_identical(stacked_data_array, out1)

    out0, out1 = original_and_stack_negative(dataset)
    assert_identical(dataset, out0)
    assert_identical(stacked_dataset, out1)

    out0, out1 = original_and_stack_negative(data_array.groupby("x"))
    assert_identical(data_array, out0)
    assert_identical(stacked_data_array, out1)

    out0, out1 = original_and_stack_negative(dataset.groupby("x"))
    assert_identical(dataset, out0)
    assert_identical(stacked_dataset, out1)


def test_apply_exclude():
    def concatenate(objects, dim="x"):
        def func(*x):
            return np.concatenate(x, axis=-1)

        result = apply_ufunc(
            func,
            *objects,
            input_core_dims=[[dim]] * len(objects),
            output_core_dims=[[dim]],
            exclude_dims={dim},
        )
        if isinstance(result, (xr.Dataset, xr.DataArray)):
            # note: this will fail if dim is not a coordinate on any input
            new_coord = np.concatenate([obj.coords[dim] for obj in objects])
            result.coords[dim] = new_coord
        return result

    arrays = [np.array([1]), np.array([2, 3])]
    variables = [xr.Variable("x", a) for a in arrays]
    data_arrays = [
        xr.DataArray(v, {"x": c, "y": ("x", range(len(c)))})
        for v, c in zip(variables, [["a"], ["b", "c"]])
    ]
    datasets = [xr.Dataset({"data": data_array}) for data_array in data_arrays]

    expected_array = np.array([1, 2, 3])
    expected_variable = xr.Variable("x", expected_array)
    expected_data_array = xr.DataArray(expected_variable, [("x", list("abc"))])
    expected_dataset = xr.Dataset({"data": expected_data_array})

    assert_identical(expected_array, concatenate(arrays))
    assert_identical(expected_variable, concatenate(variables))
    assert_identical(expected_data_array, concatenate(data_arrays))
    assert_identical(expected_dataset, concatenate(datasets))

    # must also be a core dimension
    with pytest.raises(ValueError):
        apply_ufunc(identity, variables[0], exclude_dims={"x"})


def test_apply_groupby_add():
    array = np.arange(5)
    variable = xr.Variable("x", array)
    coords = {"x": -array, "y": ("x", [0, 0, 1, 1, 2])}
    data_array = xr.DataArray(variable, coords, dims="x")
    dataset = xr.Dataset({"z": variable}, coords)

    other_variable = xr.Variable("y", [0, 10])
    other_data_array = xr.DataArray(other_variable, dims="y")
    other_dataset = xr.Dataset({"z": other_variable})

    expected_variable = xr.Variable("x", [0, 1, 12, 13, np.nan])
    expected_data_array = xr.DataArray(expected_variable, coords, dims="x")
    expected_dataset = xr.Dataset({"z": expected_variable}, coords)

    assert_identical(
        expected_data_array, add(data_array.groupby("y"), other_data_array)
    )
    assert_identical(expected_dataset, add(data_array.groupby("y"), other_dataset))
    assert_identical(expected_dataset, add(dataset.groupby("y"), other_data_array))
    assert_identical(expected_dataset, add(dataset.groupby("y"), other_dataset))

    # cannot be performed with xarray.Variable objects that share a dimension
    with pytest.raises(ValueError):
        add(data_array.groupby("y"), other_variable)

    # if they are all grouped the same way
    with pytest.raises(ValueError):
        add(data_array.groupby("y"), data_array[:4].groupby("y"))
    with pytest.raises(ValueError):
        add(data_array.groupby("y"), data_array[1:].groupby("y"))
    with pytest.raises(ValueError):
        add(data_array.groupby("y"), other_data_array.groupby("y"))
    with pytest.raises(ValueError):
        add(data_array.groupby("y"), data_array.groupby("x"))


def test_unified_dim_sizes():
    assert unified_dim_sizes([xr.Variable((), 0)]) == {}
    assert unified_dim_sizes([xr.Variable("x", [1]), xr.Variable("x", [1])]) == {"x": 1}
    assert unified_dim_sizes([xr.Variable("x", [1]), xr.Variable("y", [1, 2])]) == {
        "x": 1,
        "y": 2,
    }
    assert (
        unified_dim_sizes(
            [xr.Variable(("x", "z"), [[1]]), xr.Variable(("y", "z"), [[1, 2], [3, 4]])],
            exclude_dims={"z"},
        )
        == {"x": 1, "y": 2}
    )

    # duplicate dimensions
    with pytest.raises(ValueError):
        unified_dim_sizes([xr.Variable(("x", "x"), [[1]])])

    # mismatched lengths
    with pytest.raises(ValueError):
        unified_dim_sizes([xr.Variable("x", [1]), xr.Variable("x", [1, 2])])


def test_broadcast_compat_data_1d():
    data = np.arange(5)
    var = xr.Variable("x", data)

    assert_identical(data, broadcast_compat_data(var, ("x",), ()))
    assert_identical(data, broadcast_compat_data(var, (), ("x",)))
    assert_identical(data[:], broadcast_compat_data(var, ("w",), ("x",)))
    assert_identical(data[:, None], broadcast_compat_data(var, ("w", "x", "y"), ()))

    with pytest.raises(ValueError):
        broadcast_compat_data(var, ("x",), ("w",))

    with pytest.raises(ValueError):
        broadcast_compat_data(var, (), ())


def test_broadcast_compat_data_2d():
    data = np.arange(12).reshape(3, 4)
    var = xr.Variable(["x", "y"], data)

    assert_identical(data, broadcast_compat_data(var, ("x", "y"), ()))
    assert_identical(data, broadcast_compat_data(var, ("x",), ("y",)))
    assert_identical(data, broadcast_compat_data(var, (), ("x", "y")))
    assert_identical(data.T, broadcast_compat_data(var, ("y", "x"), ()))
    assert_identical(data.T, broadcast_compat_data(var, ("y",), ("x",)))
    assert_identical(data, broadcast_compat_data(var, ("w", "x"), ("y",)))
    assert_identical(data, broadcast_compat_data(var, ("w",), ("x", "y")))
    assert_identical(data.T, broadcast_compat_data(var, ("w",), ("y", "x")))
    assert_identical(
        data[:, :, None], broadcast_compat_data(var, ("w", "x", "y", "z"), ())
    )
    assert_identical(
        data[None, :, :].T, broadcast_compat_data(var, ("w", "y", "x", "z"), ())
    )


def test_keep_attrs():
    def add(a, b, keep_attrs):
        if keep_attrs:
            return apply_ufunc(operator.add, a, b, keep_attrs=keep_attrs)
        else:
            return apply_ufunc(operator.add, a, b)

    a = xr.DataArray([0, 1], [("x", [0, 1])])
    a.attrs["attr"] = "da"
    a["x"].attrs["attr"] = "da_coord"
    b = xr.DataArray([1, 2], [("x", [0, 1])])

    actual = add(a, b, keep_attrs=False)
    assert not actual.attrs
    actual = add(a, b, keep_attrs=True)
    assert_identical(actual.attrs, a.attrs)
    assert_identical(actual["x"].attrs, a["x"].attrs)

    actual = add(a.variable, b.variable, keep_attrs=False)
    assert not actual.attrs
    actual = add(a.variable, b.variable, keep_attrs=True)
    assert_identical(actual.attrs, a.attrs)

    a = xr.Dataset({"x": [0, 1]})
    a.attrs["attr"] = "ds"
    a.x.attrs["attr"] = "da"
    b = xr.Dataset({"x": [0, 1]})

    actual = add(a, b, keep_attrs=False)
    assert not actual.attrs
    actual = add(a, b, keep_attrs=True)
    assert_identical(actual.attrs, a.attrs)
    assert_identical(actual.x.attrs, a.x.attrs)


@pytest.mark.parametrize(
    ["strategy", "attrs", "expected", "error"],
    (
        pytest.param(
            None,
            [{"a": 1}, {"a": 2}, {"a": 3}],
            {},
            False,
            id="default",
        ),
        pytest.param(
            False,
            [{"a": 1}, {"a": 2}, {"a": 3}],
            {},
            False,
            id="False",
        ),
        pytest.param(
            True,
            [{"a": 1}, {"a": 2}, {"a": 3}],
            {"a": 1},
            False,
            id="True",
        ),
        pytest.param(
            "override",
            [{"a": 1}, {"a": 2}, {"a": 3}],
            {"a": 1},
            False,
            id="override",
        ),
        pytest.param(
            "drop",
            [{"a": 1}, {"a": 2}, {"a": 3}],
            {},
            False,
            id="drop",
        ),
        pytest.param(
            "drop_conflicts",
            [{"a": 1, "b": 2}, {"b": 1, "c": 3}, {"c": 3, "d": 4}],
            {"a": 1, "c": 3, "d": 4},
            False,
            id="drop_conflicts",
        ),
        pytest.param(
            "no_conflicts",
            [{"a": 1}, {"b": 2}, {"b": 3}],
            None,
            True,
            id="no_conflicts",
        ),
    ),
)
def test_keep_attrs_strategies_variable(strategy, attrs, expected, error):
    a = xr.Variable("x", [0, 1], attrs=attrs[0])
    b = xr.Variable("x", [0, 1], attrs=attrs[1])
    c = xr.Variable("x", [0, 1], attrs=attrs[2])

    if error:
        with pytest.raises(xr.MergeError):
            apply_ufunc(lambda *args: sum(args), a, b, c, keep_attrs=strategy)
    else:
        expected = xr.Variable("x", [0, 3], attrs=expected)
        actual = apply_ufunc(lambda *args: sum(args), a, b, c, keep_attrs=strategy)

        assert_identical(actual, expected)


@pytest.mark.parametrize(
    ["strategy", "attrs", "expected", "error"],
    (
        pytest.param(
            None,
            [{"a": 1}, {"a": 2}, {"a": 3}],
            {},
            False,
            id="default",
        ),
        pytest.param(
            False,
            [{"a": 1}, {"a": 2}, {"a": 3}],
            {},
            False,
            id="False",
        ),
        pytest.param(
            True,
            [{"a": 1}, {"a": 2}, {"a": 3}],
            {"a": 1},
            False,
            id="True",
        ),
        pytest.param(
            "override",
            [{"a": 1}, {"a": 2}, {"a": 3}],
            {"a": 1},
            False,
            id="override",
        ),
        pytest.param(
            "drop",
            [{"a": 1}, {"a": 2}, {"a": 3}],
            {},
            False,
            id="drop",
        ),
        pytest.param(
            "drop_conflicts",
            [{"a": 1, "b": 2}, {"b": 1, "c": 3}, {"c": 3, "d": 4}],
            {"a": 1, "c": 3, "d": 4},
            False,
            id="drop_conflicts",
        ),
        pytest.param(
            "no_conflicts",
            [{"a": 1}, {"b": 2}, {"b": 3}],
            None,
            True,
            id="no_conflicts",
        ),
    ),
)
def test_keep_attrs_strategies_dataarray(strategy, attrs, expected, error):
    a = xr.DataArray(dims="x", data=[0, 1], attrs=attrs[0])
    b = xr.DataArray(dims="x", data=[0, 1], attrs=attrs[1])
    c = xr.DataArray(dims="x", data=[0, 1], attrs=attrs[2])

    if error:
        with pytest.raises(xr.MergeError):
            apply_ufunc(lambda *args: sum(args), a, b, c, keep_attrs=strategy)
    else:
        expected = xr.DataArray(dims="x", data=[0, 3], attrs=expected)
        actual = apply_ufunc(lambda *args: sum(args), a, b, c, keep_attrs=strategy)

        assert_identical(actual, expected)


@pytest.mark.parametrize(
    ["strategy", "attrs", "expected", "error"],
    (
        pytest.param(
            None,
            [{"a": 1}, {"a": 2}, {"a": 3}],
            {},
            False,
            id="default",
        ),
        pytest.param(
            False,
            [{"a": 1}, {"a": 2}, {"a": 3}],
            {},
            False,
            id="False",
        ),
        pytest.param(
            True,
            [{"a": 1}, {"a": 2}, {"a": 3}],
            {"a": 1},
            False,
            id="True",
        ),
        pytest.param(
            "override",
            [{"a": 1}, {"a": 2}, {"a": 3}],
            {"a": 1},
            False,
            id="override",
        ),
        pytest.param(
            "drop",
            [{"a": 1}, {"a": 2}, {"a": 3}],
            {},
            False,
            id="drop",
        ),
        pytest.param(
            "drop_conflicts",
            [{"a": 1, "b": 2}, {"b": 1, "c": 3}, {"c": 3, "d": 4}],
            {"a": 1, "c": 3, "d": 4},
            False,
            id="drop_conflicts",
        ),
        pytest.param(
            "no_conflicts",
            [{"a": 1}, {"b": 2}, {"b": 3}],
            None,
            True,
            id="no_conflicts",
        ),
    ),
)
def test_keep_attrs_strategies_dataarray_variables(strategy, attrs, expected, error):
    a = xr.DataArray(dims="x", data=[0, 1], coords={"u": ("x", [0, 1], attrs[0])})
    b = xr.DataArray(dims="x", data=[0, 1], coords={"u": ("x", [0, 1], attrs[1])})
    c = xr.DataArray(dims="x", data=[0, 1], coords={"u": ("x", [0, 1], attrs[2])})

    if error:
        with pytest.raises(xr.MergeError):
            apply_ufunc(lambda *args: sum(args), a, b, c, keep_attrs=strategy)
    else:
        expected = xr.DataArray(
            dims="x", data=[0, 3], coords={"u": ("x", [0, 1], expected)}
        )
        actual = apply_ufunc(lambda *args: sum(args), a, b, c, keep_attrs=strategy)

        assert_identical(actual, expected)


@pytest.mark.parametrize(
    ["strategy", "attrs", "expected", "error"],
    (
        pytest.param(
            None,
            [{"a": 1}, {"a": 2}, {"a": 3}],
            {},
            False,
            id="default",
        ),
        pytest.param(
            False,
            [{"a": 1}, {"a": 2}, {"a": 3}],
            {},
            False,
            id="False",
        ),
        pytest.param(
            True,
            [{"a": 1}, {"a": 2}, {"a": 3}],
            {"a": 1},
            False,
            id="True",
        ),
        pytest.param(
            "override",
            [{"a": 1}, {"a": 2}, {"a": 3}],
            {"a": 1},
            False,
            id="override",
        ),
        pytest.param(
            "drop",
            [{"a": 1}, {"a": 2}, {"a": 3}],
            {},
            False,
            id="drop",
        ),
        pytest.param(
            "drop_conflicts",
            [{"a": 1, "b": 2}, {"b": 1, "c": 3}, {"c": 3, "d": 4}],
            {"a": 1, "c": 3, "d": 4},
            False,
            id="drop_conflicts",
        ),
        pytest.param(
            "no_conflicts",
            [{"a": 1}, {"b": 2}, {"b": 3}],
            None,
            True,
            id="no_conflicts",
        ),
    ),
)
def test_keep_attrs_strategies_dataset(strategy, attrs, expected, error):
    a = xr.Dataset({"a": ("x", [0, 1])}, attrs=attrs[0])
    b = xr.Dataset({"a": ("x", [0, 1])}, attrs=attrs[1])
    c = xr.Dataset({"a": ("x", [0, 1])}, attrs=attrs[2])

    if error:
        with pytest.raises(xr.MergeError):
            apply_ufunc(lambda *args: sum(args), a, b, c, keep_attrs=strategy)
    else:
        expected = xr.Dataset({"a": ("x", [0, 3])}, attrs=expected)
        actual = apply_ufunc(lambda *args: sum(args), a, b, c, keep_attrs=strategy)

        assert_identical(actual, expected)


@pytest.mark.parametrize(
    ["strategy", "attrs", "expected", "error"],
    (
        pytest.param(
            None,
            [{"a": 1}, {"a": 2}, {"a": 3}],
            {},
            False,
            id="default",
        ),
        pytest.param(
            False,
            [{"a": 1}, {"a": 2}, {"a": 3}],
            {},
            False,
            id="False",
        ),
        pytest.param(
            True,
            [{"a": 1}, {"a": 2}, {"a": 3}],
            {"a": 1},
            False,
            id="True",
        ),
        pytest.param(
            "override",
            [{"a": 1}, {"a": 2}, {"a": 3}],
            {"a": 1},
            False,
            id="override",
        ),
        pytest.param(
            "drop",
            [{"a": 1}, {"a": 2}, {"a": 3}],
            {},
            False,
            id="drop",
        ),
        pytest.param(
            "drop_conflicts",
            [{"a": 1, "b": 2}, {"b": 1, "c": 3}, {"c": 3, "d": 4}],
            {"a": 1, "c": 3, "d": 4},
            False,
            id="drop_conflicts",
        ),
        pytest.param(
            "no_conflicts",
            [{"a": 1}, {"b": 2}, {"b": 3}],
            None,
            True,
            id="no_conflicts",
        ),
    ),
)
def test_keep_attrs_strategies_dataset_variables(strategy, attrs, expected, error):
    a = xr.Dataset(
        {"a": ("x", [0, 1], attrs[0])}, coords={"u": ("x", [0, 1], attrs[0])}
    )
    b = xr.Dataset(
        {"a": ("x", [0, 1], attrs[1])}, coords={"u": ("x", [0, 1], attrs[1])}
    )
    c = xr.Dataset(
        {"a": ("x", [0, 1], attrs[2])}, coords={"u": ("x", [0, 1], attrs[2])}
    )

    if error:
        with pytest.raises(xr.MergeError):
            apply_ufunc(lambda *args: sum(args), a, b, c, keep_attrs=strategy)
    else:
        expected = xr.Dataset(
            {"a": ("x", [0, 3], expected)}, coords={"u": ("x", [0, 1], expected)}
        )
        actual = apply_ufunc(lambda *args: sum(args), a, b, c, keep_attrs=strategy)

        assert_identical(actual, expected)


def test_dataset_join():
    ds0 = xr.Dataset({"a": ("x", [1, 2]), "x": [0, 1]})
    ds1 = xr.Dataset({"a": ("x", [99, 3]), "x": [1, 2]})

    # by default, cannot have different labels
    with pytest.raises(ValueError, match=r"indexes .* are not equal"):
        apply_ufunc(operator.add, ds0, ds1)
    with pytest.raises(TypeError, match=r"must supply"):
        apply_ufunc(operator.add, ds0, ds1, dataset_join="outer")

    def add(a, b, join, dataset_join):
        return apply_ufunc(
            operator.add,
            a,
            b,
            join=join,
            dataset_join=dataset_join,
            dataset_fill_value=np.nan,
        )

    actual = add(ds0, ds1, "outer", "inner")
    expected = xr.Dataset({"a": ("x", [np.nan, 101, np.nan]), "x": [0, 1, 2]})
    assert_identical(actual, expected)

    actual = add(ds0, ds1, "outer", "outer")
    assert_identical(actual, expected)

    with pytest.raises(ValueError, match=r"data variable names"):
        apply_ufunc(operator.add, ds0, xr.Dataset({"b": 1}))

    ds2 = xr.Dataset({"b": ("x", [99, 3]), "x": [1, 2]})
    actual = add(ds0, ds2, "outer", "inner")
    expected = xr.Dataset({"x": [0, 1, 2]})
    assert_identical(actual, expected)

    # we used np.nan as the fill_value in add() above
    actual = add(ds0, ds2, "outer", "outer")
    expected = xr.Dataset(
        {
            "a": ("x", [np.nan, np.nan, np.nan]),
            "b": ("x", [np.nan, np.nan, np.nan]),
            "x": [0, 1, 2],
        }
    )
    assert_identical(actual, expected)


@requires_dask
def test_apply_dask():
    import dask.array as da

    array = da.ones((2,), chunks=2)
    variable = xr.Variable("x", array)
    coords = xr.DataArray(variable).coords.variables
    data_array = xr.DataArray(variable, dims=["x"], coords=coords)
    dataset = xr.Dataset({"y": variable})

    # encountered dask array, but did not set dask='allowed'
    with pytest.raises(ValueError):
        apply_ufunc(identity, array)
    with pytest.raises(ValueError):
        apply_ufunc(identity, variable)
    with pytest.raises(ValueError):
        apply_ufunc(identity, data_array)
    with pytest.raises(ValueError):
        apply_ufunc(identity, dataset)

    # unknown setting for dask array handling
    with pytest.raises(ValueError):
        apply_ufunc(identity, array, dask="unknown")

    def dask_safe_identity(x):
        return apply_ufunc(identity, x, dask="allowed")

    assert array is dask_safe_identity(array)

    actual = dask_safe_identity(variable)
    assert isinstance(actual.data, da.Array)
    assert_identical(variable, actual)

    actual = dask_safe_identity(data_array)
    assert isinstance(actual.data, da.Array)
    assert_identical(data_array, actual)

    actual = dask_safe_identity(dataset)
    assert isinstance(actual["y"].data, da.Array)
    assert_identical(dataset, actual)


@requires_dask
def test_apply_dask_parallelized_one_arg():
    import dask.array as da

    array = da.ones((2, 2), chunks=(1, 1))
    data_array = xr.DataArray(array, dims=("x", "y"))

    def parallel_identity(x):
        return apply_ufunc(identity, x, dask="parallelized", output_dtypes=[x.dtype])

    actual = parallel_identity(data_array)
    assert isinstance(actual.data, da.Array)
    assert actual.data.chunks == array.chunks
    assert_identical(data_array, actual)

    computed = data_array.compute()
    actual = parallel_identity(computed)
    assert_identical(computed, actual)


@requires_dask
def test_apply_dask_parallelized_two_args():
    import dask.array as da

    array = da.ones((2, 2), chunks=(1, 1), dtype=np.int64)
    data_array = xr.DataArray(array, dims=("x", "y"))
    data_array.name = None

    def parallel_add(x, y):
        return apply_ufunc(
            operator.add, x, y, dask="parallelized", output_dtypes=[np.int64]
        )

    def check(x, y):
        actual = parallel_add(x, y)
        assert isinstance(actual.data, da.Array)
        assert actual.data.chunks == array.chunks
        assert_identical(data_array, actual)

    check(data_array, 0),
    check(0, data_array)
    check(data_array, xr.DataArray(0))
    check(data_array, 0 * data_array)
    check(data_array, 0 * data_array[0])
    check(data_array[:, 0], 0 * data_array[0])
    check(data_array, 0 * data_array.compute())


@requires_dask
def test_apply_dask_parallelized_errors():
    import dask.array as da

    array = da.ones((2, 2), chunks=(1, 1))
    data_array = xr.DataArray(array, dims=("x", "y"))

    # from apply_array_ufunc
    with pytest.raises(ValueError, match=r"at least one input is an xarray object"):
        apply_ufunc(identity, array, dask="parallelized")

    # formerly from _apply_blockwise, now from apply_variable_ufunc
    with pytest.raises(ValueError, match=r"consists of multiple chunks"):
        apply_ufunc(
            identity,
            data_array,
            dask="parallelized",
            output_dtypes=[float],
            input_core_dims=[("y",)],
            output_core_dims=[("y",)],
        )


# it's currently impossible to silence these warnings from inside dask.array:
# https://github.com/dask/dask/issues/3245
@requires_dask
@pytest.mark.filterwarnings("ignore:Mean of empty slice")
def test_apply_dask_multiple_inputs():
    import dask.array as da

    def covariance(x, y):
        return (
            (x - x.mean(axis=-1, keepdims=True)) * (y - y.mean(axis=-1, keepdims=True))
        ).mean(axis=-1)

    rs = np.random.RandomState(42)
    array1 = da.from_array(rs.randn(4, 4), chunks=(2, 4))
    array2 = da.from_array(rs.randn(4, 4), chunks=(2, 4))
    data_array_1 = xr.DataArray(array1, dims=("x", "z"))
    data_array_2 = xr.DataArray(array2, dims=("y", "z"))

    expected = apply_ufunc(
        covariance,
        data_array_1.compute(),
        data_array_2.compute(),
        input_core_dims=[["z"], ["z"]],
    )
    allowed = apply_ufunc(
        covariance,
        data_array_1,
        data_array_2,
        input_core_dims=[["z"], ["z"]],
        dask="allowed",
    )
    assert isinstance(allowed.data, da.Array)
    xr.testing.assert_allclose(expected, allowed.compute())

    parallelized = apply_ufunc(
        covariance,
        data_array_1,
        data_array_2,
        input_core_dims=[["z"], ["z"]],
        dask="parallelized",
        output_dtypes=[float],
    )
    assert isinstance(parallelized.data, da.Array)
    xr.testing.assert_allclose(expected, parallelized.compute())


@requires_dask
def test_apply_dask_new_output_dimension():
    import dask.array as da

    array = da.ones((2, 2), chunks=(1, 1))
    data_array = xr.DataArray(array, dims=("x", "y"))

    def stack_negative(obj):
        def func(x):
            return np.stack([x, -x], axis=-1)

        return apply_ufunc(
            func,
            obj,
            output_core_dims=[["sign"]],
            dask="parallelized",
            output_dtypes=[obj.dtype],
            dask_gufunc_kwargs=dict(output_sizes={"sign": 2}),
        )

    expected = stack_negative(data_array.compute())

    actual = stack_negative(data_array)
    assert actual.dims == ("x", "y", "sign")
    assert actual.shape == (2, 2, 2)
    assert isinstance(actual.data, da.Array)
    assert_identical(expected, actual)


@requires_dask
def test_apply_dask_new_output_sizes():
    ds = xr.Dataset({"foo": (["lon", "lat"], np.arange(10 * 10).reshape((10, 10)))})
    ds["bar"] = ds["foo"]
    newdims = {"lon_new": 3, "lat_new": 6}

    def extract(obj):
        def func(da):
            return da[1:4, 1:7]

        return apply_ufunc(
            func,
            obj,
            dask="parallelized",
            input_core_dims=[["lon", "lat"]],
            output_core_dims=[["lon_new", "lat_new"]],
            dask_gufunc_kwargs=dict(output_sizes=newdims),
        )

    expected = extract(ds)

    actual = extract(ds.chunk())
    assert actual.dims == {"lon_new": 3, "lat_new": 6}
    assert_identical(expected.chunk(), actual)


def pandas_median(x):
    return pd.Series(x).median()


def test_vectorize():
    data_array = xr.DataArray([[0, 1, 2], [1, 2, 3]], dims=("x", "y"))
    expected = xr.DataArray([1, 2], dims=["x"])
    actual = apply_ufunc(
        pandas_median, data_array, input_core_dims=[["y"]], vectorize=True
    )
    assert_identical(expected, actual)


@requires_dask
def test_vectorize_dask():
    # run vectorization in dask.array.gufunc by using `dask='parallelized'`
    data_array = xr.DataArray([[0, 1, 2], [1, 2, 3]], dims=("x", "y"))
    expected = xr.DataArray([1, 2], dims=["x"])
    actual = apply_ufunc(
        pandas_median,
        data_array.chunk({"x": 1}),
        input_core_dims=[["y"]],
        vectorize=True,
        dask="parallelized",
        output_dtypes=[float],
    )
    assert_identical(expected, actual)


@requires_dask
def test_vectorize_dask_dtype():
    # ensure output_dtypes is preserved with vectorize=True
    # GH4015

    # integer
    data_array = xr.DataArray([[0, 1, 2], [1, 2, 3]], dims=("x", "y"))
    expected = xr.DataArray([1, 2], dims=["x"])
    actual = apply_ufunc(
        pandas_median,
        data_array.chunk({"x": 1}),
        input_core_dims=[["y"]],
        vectorize=True,
        dask="parallelized",
        output_dtypes=[int],
    )
    assert_identical(expected, actual)
    assert expected.dtype == actual.dtype

    # complex
    data_array = xr.DataArray([[0 + 0j, 1 + 2j, 2 + 1j]], dims=("x", "y"))
    expected = data_array.copy()
    actual = apply_ufunc(
        identity,
        data_array.chunk({"x": 1}),
        vectorize=True,
        dask="parallelized",
        output_dtypes=[complex],
    )
    assert_identical(expected, actual)
    assert expected.dtype == actual.dtype


@requires_dask
@pytest.mark.parametrize(
    "data_array",
    [
        xr.DataArray([[0, 1, 2], [1, 2, 3]], dims=("x", "y")),
        xr.DataArray([[0 + 0j, 1 + 2j, 2 + 1j]], dims=("x", "y")),
    ],
)
def test_vectorize_dask_dtype_without_output_dtypes(data_array):
    # ensure output_dtypes is preserved with vectorize=True
    # GH4015

    expected = data_array.copy()
    actual = apply_ufunc(
        identity,
        data_array.chunk({"x": 1}),
        vectorize=True,
        dask="parallelized",
    )

    assert_identical(expected, actual)
    assert expected.dtype == actual.dtype


@pytest.mark.xfail(LooseVersion(dask.__version__) < "2.3", reason="dask GH5274")
@requires_dask
def test_vectorize_dask_dtype_meta():
    # meta dtype takes precedence
    data_array = xr.DataArray([[0, 1, 2], [1, 2, 3]], dims=("x", "y"))
    expected = xr.DataArray([1, 2], dims=["x"])

    actual = apply_ufunc(
        pandas_median,
        data_array.chunk({"x": 1}),
        input_core_dims=[["y"]],
        vectorize=True,
        dask="parallelized",
        output_dtypes=[int],
        dask_gufunc_kwargs=dict(meta=np.ndarray((0, 0), dtype=float)),
    )

    assert_identical(expected, actual)
    assert float == actual.dtype


def pandas_median_add(x, y):
    # function which can consume input of unequal length
    return pd.Series(x).median() + pd.Series(y).median()


def test_vectorize_exclude_dims():
    # GH 3890
    data_array_a = xr.DataArray([[0, 1, 2], [1, 2, 3]], dims=("x", "y"))
    data_array_b = xr.DataArray([[0, 1, 2, 3, 4], [1, 2, 3, 4, 5]], dims=("x", "y"))

    expected = xr.DataArray([3, 5], dims=["x"])
    actual = apply_ufunc(
        pandas_median_add,
        data_array_a,
        data_array_b,
        input_core_dims=[["y"], ["y"]],
        vectorize=True,
        exclude_dims=set("y"),
    )
    assert_identical(expected, actual)


@requires_dask
def test_vectorize_exclude_dims_dask():
    # GH 3890
    data_array_a = xr.DataArray([[0, 1, 2], [1, 2, 3]], dims=("x", "y"))
    data_array_b = xr.DataArray([[0, 1, 2, 3, 4], [1, 2, 3, 4, 5]], dims=("x", "y"))

    expected = xr.DataArray([3, 5], dims=["x"])
    actual = apply_ufunc(
        pandas_median_add,
        data_array_a.chunk({"x": 1}),
        data_array_b.chunk({"x": 1}),
        input_core_dims=[["y"], ["y"]],
        exclude_dims=set("y"),
        vectorize=True,
        dask="parallelized",
        output_dtypes=[float],
    )
    assert_identical(expected, actual)


def test_corr_only_dataarray():
    with pytest.raises(TypeError, match="Only xr.DataArray is supported"):
        xr.corr(xr.Dataset(), xr.Dataset())


def arrays_w_tuples():
    da = xr.DataArray(
        np.random.random((3, 21, 4)),
        coords={"time": pd.date_range("2000-01-01", freq="1D", periods=21)},
        dims=("a", "time", "x"),
    )

    arrays = [
        da.isel(time=range(0, 18)),
        da.isel(time=range(2, 20)).rolling(time=3, center=True).mean(),
        xr.DataArray([[1, 2], [1, np.nan]], dims=["x", "time"]),
        xr.DataArray([[1, 2], [np.nan, np.nan]], dims=["x", "time"]),
    ]

    array_tuples = [
        (arrays[0], arrays[0]),
        (arrays[0], arrays[1]),
        (arrays[1], arrays[1]),
        (arrays[2], arrays[2]),
        (arrays[2], arrays[3]),
        (arrays[3], arrays[3]),
    ]

    return arrays, array_tuples


@pytest.mark.parametrize("ddof", [0, 1])
@pytest.mark.parametrize(
    "da_a, da_b",
    [arrays_w_tuples()[1][0], arrays_w_tuples()[1][1], arrays_w_tuples()[1][2]],
)
@pytest.mark.parametrize("dim", [None, "time"])
def test_cov(da_a, da_b, dim, ddof):
    if dim is not None:

        def np_cov_ind(ts1, ts2, a, x):
            # Ensure the ts are aligned and missing values ignored
            ts1, ts2 = broadcast(ts1, ts2)
            valid_values = ts1.notnull() & ts2.notnull()

            # While dropping isn't ideal here, numpy will return nan
            # if any segment contains a NaN.
            ts1 = ts1.where(valid_values)
            ts2 = ts2.where(valid_values)

            return np.ma.cov(
                np.ma.masked_invalid(ts1.sel(a=a, x=x).data.flatten()),
                np.ma.masked_invalid(ts2.sel(a=a, x=x).data.flatten()),
                ddof=ddof,
            )[0, 1]

        expected = np.zeros((3, 4))
        for a in [0, 1, 2]:
            for x in [0, 1, 2, 3]:
                expected[a, x] = np_cov_ind(da_a, da_b, a=a, x=x)
        actual = xr.cov(da_a, da_b, dim=dim, ddof=ddof)
        assert_allclose(actual, expected)

    else:

        def np_cov(ts1, ts2):
            # Ensure the ts are aligned and missing values ignored
            ts1, ts2 = broadcast(ts1, ts2)
            valid_values = ts1.notnull() & ts2.notnull()

            ts1 = ts1.where(valid_values)
            ts2 = ts2.where(valid_values)

            return np.ma.cov(
                np.ma.masked_invalid(ts1.data.flatten()),
                np.ma.masked_invalid(ts2.data.flatten()),
                ddof=ddof,
            )[0, 1]

        expected = np_cov(da_a, da_b)
        actual = xr.cov(da_a, da_b, dim=dim, ddof=ddof)
        assert_allclose(actual, expected)


@pytest.mark.parametrize(
    "da_a, da_b",
    [arrays_w_tuples()[1][0], arrays_w_tuples()[1][1], arrays_w_tuples()[1][2]],
)
@pytest.mark.parametrize("dim", [None, "time"])
def test_corr(da_a, da_b, dim):
    if dim is not None:

        def np_corr_ind(ts1, ts2, a, x):
            # Ensure the ts are aligned and missing values ignored
            ts1, ts2 = broadcast(ts1, ts2)
            valid_values = ts1.notnull() & ts2.notnull()

            ts1 = ts1.where(valid_values)
            ts2 = ts2.where(valid_values)

            return np.ma.corrcoef(
                np.ma.masked_invalid(ts1.sel(a=a, x=x).data.flatten()),
                np.ma.masked_invalid(ts2.sel(a=a, x=x).data.flatten()),
            )[0, 1]

        expected = np.zeros((3, 4))
        for a in [0, 1, 2]:
            for x in [0, 1, 2, 3]:
                expected[a, x] = np_corr_ind(da_a, da_b, a=a, x=x)
        actual = xr.corr(da_a, da_b, dim)
        assert_allclose(actual, expected)

    else:

        def np_corr(ts1, ts2):
            # Ensure the ts are aligned and missing values ignored
            ts1, ts2 = broadcast(ts1, ts2)
            valid_values = ts1.notnull() & ts2.notnull()

            ts1 = ts1.where(valid_values)
            ts2 = ts2.where(valid_values)

            return np.ma.corrcoef(
                np.ma.masked_invalid(ts1.data.flatten()),
                np.ma.masked_invalid(ts2.data.flatten()),
            )[0, 1]

        expected = np_corr(da_a, da_b)
        actual = xr.corr(da_a, da_b, dim)
        assert_allclose(actual, expected)


@pytest.mark.parametrize(
    "da_a, da_b",
    arrays_w_tuples()[1],
)
@pytest.mark.parametrize("dim", [None, "time", "x"])
def test_covcorr_consistency(da_a, da_b, dim):
    # Testing that xr.corr and xr.cov are consistent with each other
    # 1. Broadcast the two arrays
    da_a, da_b = broadcast(da_a, da_b)
    # 2. Ignore the nans
    valid_values = da_a.notnull() & da_b.notnull()
    da_a = da_a.where(valid_values)
    da_b = da_b.where(valid_values)

    expected = xr.cov(da_a, da_b, dim=dim, ddof=0) / (
        da_a.std(dim=dim) * da_b.std(dim=dim)
    )
    actual = xr.corr(da_a, da_b, dim=dim)
    assert_allclose(actual, expected)


@pytest.mark.parametrize(
    "da_a",
    arrays_w_tuples()[0],
)
@pytest.mark.parametrize("dim", [None, "time", "x", ["time", "x"]])
def test_autocov(da_a, dim):
    # Testing that the autocovariance*(N-1) is ~=~ to the variance matrix
    # 1. Ignore the nans
    valid_values = da_a.notnull()
    # Because we're using ddof=1, this requires > 1 value in each sample
    da_a = da_a.where(valid_values.sum(dim=dim) > 1)
    expected = ((da_a - da_a.mean(dim=dim)) ** 2).sum(dim=dim, skipna=True, min_count=1)
    actual = xr.cov(da_a, da_a, dim=dim) * (valid_values.sum(dim) - 1)
    assert_allclose(actual, expected)


@requires_dask
def test_vectorize_dask_new_output_dims():
    # regression test for GH3574
    # run vectorization in dask.array.gufunc by using `dask='parallelized'`
    data_array = xr.DataArray([[0, 1, 2], [1, 2, 3]], dims=("x", "y"))
    func = lambda x: x[np.newaxis, ...]
    expected = data_array.expand_dims("z")
    actual = apply_ufunc(
        func,
        data_array.chunk({"x": 1}),
        output_core_dims=[["z"]],
        vectorize=True,
        dask="parallelized",
        output_dtypes=[float],
        dask_gufunc_kwargs=dict(output_sizes={"z": 1}),
    ).transpose(*expected.dims)
    assert_identical(expected, actual)

    with pytest.raises(
        ValueError, match=r"dimension 'z1' in 'output_sizes' must correspond"
    ):
        apply_ufunc(
            func,
            data_array.chunk({"x": 1}),
            output_core_dims=[["z"]],
            vectorize=True,
            dask="parallelized",
            output_dtypes=[float],
            dask_gufunc_kwargs=dict(output_sizes={"z1": 1}),
        )

    with pytest.raises(
        ValueError, match=r"dimension 'z' in 'output_core_dims' needs corresponding"
    ):
        apply_ufunc(
            func,
            data_array.chunk({"x": 1}),
            output_core_dims=[["z"]],
            vectorize=True,
            dask="parallelized",
            output_dtypes=[float],
        )


def test_output_wrong_number():
    variable = xr.Variable("x", np.arange(10))

    def identity(x):
        return x

    def tuple3x(x):
        return (x, x, x)

    with pytest.raises(ValueError, match=r"number of outputs"):
        apply_ufunc(identity, variable, output_core_dims=[(), ()])

    with pytest.raises(ValueError, match=r"number of outputs"):
        apply_ufunc(tuple3x, variable, output_core_dims=[(), ()])


def test_output_wrong_dims():
    variable = xr.Variable("x", np.arange(10))

    def add_dim(x):
        return x[..., np.newaxis]

    def remove_dim(x):
        return x[..., 0]

    with pytest.raises(ValueError, match=r"unexpected number of dimensions"):
        apply_ufunc(add_dim, variable, output_core_dims=[("y", "z")])

    with pytest.raises(ValueError, match=r"unexpected number of dimensions"):
        apply_ufunc(add_dim, variable)

    with pytest.raises(ValueError, match=r"unexpected number of dimensions"):
        apply_ufunc(remove_dim, variable)


def test_output_wrong_dim_size():
    array = np.arange(10)
    variable = xr.Variable("x", array)
    data_array = xr.DataArray(variable, [("x", -array)])
    dataset = xr.Dataset({"y": variable}, {"x": -array})

    def truncate(array):
        return array[:5]

    def apply_truncate_broadcast_invalid(obj):
        return apply_ufunc(truncate, obj)

    with pytest.raises(ValueError, match=r"size of dimension"):
        apply_truncate_broadcast_invalid(variable)
    with pytest.raises(ValueError, match=r"size of dimension"):
        apply_truncate_broadcast_invalid(data_array)
    with pytest.raises(ValueError, match=r"size of dimension"):
        apply_truncate_broadcast_invalid(dataset)

    def apply_truncate_x_x_invalid(obj):
        return apply_ufunc(
            truncate, obj, input_core_dims=[["x"]], output_core_dims=[["x"]]
        )

    with pytest.raises(ValueError, match=r"size of dimension"):
        apply_truncate_x_x_invalid(variable)
    with pytest.raises(ValueError, match=r"size of dimension"):
        apply_truncate_x_x_invalid(data_array)
    with pytest.raises(ValueError, match=r"size of dimension"):
        apply_truncate_x_x_invalid(dataset)

    def apply_truncate_x_z(obj):
        return apply_ufunc(
            truncate, obj, input_core_dims=[["x"]], output_core_dims=[["z"]]
        )

    assert_identical(xr.Variable("z", array[:5]), apply_truncate_x_z(variable))
    assert_identical(
        xr.DataArray(array[:5], dims=["z"]), apply_truncate_x_z(data_array)
    )
    assert_identical(xr.Dataset({"y": ("z", array[:5])}), apply_truncate_x_z(dataset))

    def apply_truncate_x_x_valid(obj):
        return apply_ufunc(
            truncate,
            obj,
            input_core_dims=[["x"]],
            output_core_dims=[["x"]],
            exclude_dims={"x"},
        )

    assert_identical(xr.Variable("x", array[:5]), apply_truncate_x_x_valid(variable))
    assert_identical(
        xr.DataArray(array[:5], dims=["x"]), apply_truncate_x_x_valid(data_array)
    )
    assert_identical(
        xr.Dataset({"y": ("x", array[:5])}), apply_truncate_x_x_valid(dataset)
    )


@pytest.mark.parametrize("use_dask", [True, False])
def test_dot(use_dask):
    if use_dask:
        if not has_dask:
            pytest.skip("test for dask.")

    a = np.arange(30 * 4).reshape(30, 4)
    b = np.arange(30 * 4 * 5).reshape(30, 4, 5)
    c = np.arange(5 * 60).reshape(5, 60)
    da_a = xr.DataArray(a, dims=["a", "b"], coords={"a": np.linspace(0, 1, 30)})
    da_b = xr.DataArray(b, dims=["a", "b", "c"], coords={"a": np.linspace(0, 1, 30)})
    da_c = xr.DataArray(c, dims=["c", "e"])
    if use_dask:
        da_a = da_a.chunk({"a": 3})
        da_b = da_b.chunk({"a": 3})
        da_c = da_c.chunk({"c": 3})
    actual = xr.dot(da_a, da_b, dims=["a", "b"])
    assert actual.dims == ("c",)
    assert (actual.data == np.einsum("ij,ijk->k", a, b)).all()
    assert isinstance(actual.variable.data, type(da_a.variable.data))

    actual = xr.dot(da_a, da_b)
    assert actual.dims == ("c",)
    assert (actual.data == np.einsum("ij,ijk->k", a, b)).all()
    assert isinstance(actual.variable.data, type(da_a.variable.data))

    # for only a single array is passed without dims argument, just return
    # as is
    actual = xr.dot(da_a)
    assert_identical(da_a, actual)

    # test for variable
    actual = xr.dot(da_a.variable, da_b.variable)
    assert actual.dims == ("c",)
    assert (actual.data == np.einsum("ij,ijk->k", a, b)).all()
    assert isinstance(actual.data, type(da_a.variable.data))

    if use_dask:
        da_a = da_a.chunk({"a": 3})
        da_b = da_b.chunk({"a": 3})
        actual = xr.dot(da_a, da_b, dims=["b"])
        assert actual.dims == ("a", "c")
        assert (actual.data == np.einsum("ij,ijk->ik", a, b)).all()
        assert isinstance(actual.variable.data, type(da_a.variable.data))

    actual = xr.dot(da_a, da_b, dims=["b"])
    assert actual.dims == ("a", "c")
    assert (actual.data == np.einsum("ij,ijk->ik", a, b)).all()

    actual = xr.dot(da_a, da_b, dims="b")
    assert actual.dims == ("a", "c")
    assert (actual.data == np.einsum("ij,ijk->ik", a, b)).all()

    actual = xr.dot(da_a, da_b, dims="a")
    assert actual.dims == ("b", "c")
    assert (actual.data == np.einsum("ij,ijk->jk", a, b)).all()

    actual = xr.dot(da_a, da_b, dims="c")
    assert actual.dims == ("a", "b")
    assert (actual.data == np.einsum("ij,ijk->ij", a, b)).all()

    actual = xr.dot(da_a, da_b, da_c, dims=["a", "b"])
    assert actual.dims == ("c", "e")
    assert (actual.data == np.einsum("ij,ijk,kl->kl ", a, b, c)).all()

    # should work with tuple
    actual = xr.dot(da_a, da_b, dims=("c",))
    assert actual.dims == ("a", "b")
    assert (actual.data == np.einsum("ij,ijk->ij", a, b)).all()

    # default dims
    actual = xr.dot(da_a, da_b, da_c)
    assert actual.dims == ("e",)
    assert (actual.data == np.einsum("ij,ijk,kl->l ", a, b, c)).all()

    # 1 array summation
    actual = xr.dot(da_a, dims="a")
    assert actual.dims == ("b",)
    assert (actual.data == np.einsum("ij->j ", a)).all()

    # empty dim
    actual = xr.dot(da_a.sel(a=[]), da_a.sel(a=[]), dims="a")
    assert actual.dims == ("b",)
    assert (actual.data == np.zeros(actual.shape)).all()

    # Ellipsis (...) sums over all dimensions
    actual = xr.dot(da_a, da_b, dims=...)
    assert actual.dims == ()
    assert (actual.data == np.einsum("ij,ijk->", a, b)).all()

    actual = xr.dot(da_a, da_b, da_c, dims=...)
    assert actual.dims == ()
    assert (actual.data == np.einsum("ij,ijk,kl-> ", a, b, c)).all()

    actual = xr.dot(da_a, dims=...)
    assert actual.dims == ()
    assert (actual.data == np.einsum("ij-> ", a)).all()

    actual = xr.dot(da_a.sel(a=[]), da_a.sel(a=[]), dims=...)
    assert actual.dims == ()
    assert (actual.data == np.zeros(actual.shape)).all()

    # Invalid cases
    if not use_dask:
        with pytest.raises(TypeError):
            xr.dot(da_a, dims="a", invalid=None)
    with pytest.raises(TypeError):
        xr.dot(da_a.to_dataset(name="da"), dims="a")
    with pytest.raises(TypeError):
        xr.dot(dims="a")

    # einsum parameters
    actual = xr.dot(da_a, da_b, dims=["b"], order="C")
    assert (actual.data == np.einsum("ij,ijk->ik", a, b)).all()
    assert actual.values.flags["C_CONTIGUOUS"]
    assert not actual.values.flags["F_CONTIGUOUS"]
    actual = xr.dot(da_a, da_b, dims=["b"], order="F")
    assert (actual.data == np.einsum("ij,ijk->ik", a, b)).all()
    # dask converts Fortran arrays to C order when merging the final array
    if not use_dask:
        assert not actual.values.flags["C_CONTIGUOUS"]
        assert actual.values.flags["F_CONTIGUOUS"]

    # einsum has a constant string as of the first parameter, which makes
    # it hard to pass to xarray.apply_ufunc.
    # make sure dot() uses functools.partial(einsum, subscripts), which
    # can be pickled, and not a lambda, which can't.
    pickle.loads(pickle.dumps(xr.dot(da_a)))


@pytest.mark.parametrize("use_dask", [True, False])
def test_dot_align_coords(use_dask):
    # GH 3694

    if use_dask:
        if not has_dask:
            pytest.skip("test for dask.")

    a = np.arange(30 * 4).reshape(30, 4)
    b = np.arange(30 * 4 * 5).reshape(30, 4, 5)

    # use partially overlapping coords
    coords_a = {"a": np.arange(30), "b": np.arange(4)}
    coords_b = {"a": np.arange(5, 35), "b": np.arange(1, 5)}

    da_a = xr.DataArray(a, dims=["a", "b"], coords=coords_a)
    da_b = xr.DataArray(b, dims=["a", "b", "c"], coords=coords_b)

    if use_dask:
        da_a = da_a.chunk({"a": 3})
        da_b = da_b.chunk({"a": 3})

    # join="inner" is the default
    actual = xr.dot(da_a, da_b)
    # `dot` sums over the common dimensions of the arguments
    expected = (da_a * da_b).sum(["a", "b"])
    xr.testing.assert_allclose(expected, actual)

    actual = xr.dot(da_a, da_b, dims=...)
    expected = (da_a * da_b).sum()
    xr.testing.assert_allclose(expected, actual)

    with xr.set_options(arithmetic_join="exact"):
        with pytest.raises(ValueError, match=r"indexes along dimension"):
            xr.dot(da_a, da_b)

    # NOTE: dot always uses `join="inner"` because `(a * b).sum()` yields the same for all
    # join method (except "exact")
    with xr.set_options(arithmetic_join="left"):
        actual = xr.dot(da_a, da_b)
        expected = (da_a * da_b).sum(["a", "b"])
        xr.testing.assert_allclose(expected, actual)

    with xr.set_options(arithmetic_join="right"):
        actual = xr.dot(da_a, da_b)
        expected = (da_a * da_b).sum(["a", "b"])
        xr.testing.assert_allclose(expected, actual)

    with xr.set_options(arithmetic_join="outer"):
        actual = xr.dot(da_a, da_b)
        expected = (da_a * da_b).sum(["a", "b"])
        xr.testing.assert_allclose(expected, actual)


def test_where():
    cond = xr.DataArray([True, False], dims="x")
    actual = xr.where(cond, 1, 0)
    expected = xr.DataArray([1, 0], dims="x")
    assert_identical(expected, actual)


@pytest.mark.parametrize("use_dask", [True, False])
@pytest.mark.parametrize("use_datetime", [True, False])
def test_polyval(use_dask, use_datetime):
    if use_dask and not has_dask:
        pytest.skip("requires dask")

    if use_datetime:
        xcoord = xr.DataArray(
            pd.date_range("2000-01-01", freq="D", periods=10), dims=("x",), name="x"
        )
        x = xr.core.missing.get_clean_interp_index(xcoord, "x")
    else:
        xcoord = x = np.arange(10)

    da = xr.DataArray(
        np.stack((1.0 + x + 2.0 * x ** 2, 1.0 + 2.0 * x + 3.0 * x ** 2)),
        dims=("d", "x"),
        coords={"x": xcoord, "d": [0, 1]},
    )
    coeffs = xr.DataArray(
        [[2, 1, 1], [3, 2, 1]],
        dims=("d", "degree"),
        coords={"d": [0, 1], "degree": [2, 1, 0]},
    )
    if use_dask:
        coeffs = coeffs.chunk({"d": 2})

    da_pv = xr.polyval(da.x, coeffs)

    xr.testing.assert_allclose(da, da_pv.T)<|MERGE_RESOLUTION|>--- conflicted
+++ resolved
@@ -28,12 +28,8 @@
 
 
 def assert_identical(a, b):
-<<<<<<< HEAD
-    """ A version of this function which accepts numpy arrays """
+    """A version of this function which accepts numpy arrays"""
     __tracebackhide__ = True
-=======
-    """A version of this function which accepts numpy arrays"""
->>>>>>> bd4650c2
     from xarray.testing import assert_identical as assert_identical_
 
     if hasattr(a, "identical"):
