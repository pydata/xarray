from __future__ import annotations

import importlib
import platform
import warnings
from contextlib import contextmanager, nullcontext
from unittest import mock  # noqa: F401

import numpy as np
import pandas as pd
import pytest
from numpy.testing import assert_array_equal  # noqa: F401
from packaging.version import Version
from pandas.testing import assert_frame_equal  # noqa: F401

import xarray.testing
from xarray import Dataset
from xarray.core import utils
from xarray.core.duck_array_ops import allclose_or_equiv  # noqa: F401
from xarray.core.indexing import ExplicitlyIndexed
from xarray.core.options import set_options
from xarray.testing import (  # noqa: F401
    assert_chunks_equal,
    assert_duckarray_allclose,
    assert_duckarray_equal,
)

# import mpl and change the backend before other mpl imports
try:
    import matplotlib as mpl

    # Order of imports is important here.
    # Using a different backend makes Travis CI work
    mpl.use("Agg")
except ImportError:
    pass

# https://github.com/pydata/xarray/issues/7322
warnings.filterwarnings("ignore", "'urllib3.contrib.pyopenssl' module is deprecated")
warnings.filterwarnings("ignore", "Deprecated call to `pkg_resources.declare_namespace")
warnings.filterwarnings("ignore", "pkg_resources is deprecated as an API")

arm_xfail = pytest.mark.xfail(
    platform.machine() == "aarch64" or "arm" in platform.machine(),
    reason="expected failure on ARM",
)


def _importorskip(
    modname: str, minversion: str | None = None
) -> tuple[bool, pytest.MarkDecorator]:
    try:
        mod = importlib.import_module(modname)
        has = True
        if minversion is not None:
            if Version(mod.__version__) < Version(minversion):
                raise ImportError("Minimum version not satisfied")
    except ImportError:
        has = False
    func = pytest.mark.skipif(not has, reason=f"requires {modname}")
    return has, func


has_matplotlib, requires_matplotlib = _importorskip("matplotlib")
has_scipy, requires_scipy = _importorskip("scipy")
has_pydap, requires_pydap = _importorskip("pydap.client")
has_netCDF4, requires_netCDF4 = _importorskip("netCDF4")
has_h5netcdf, requires_h5netcdf = _importorskip("h5netcdf")
has_pynio, requires_pynio = _importorskip("Nio")
has_pseudonetcdf, requires_pseudonetcdf = _importorskip("PseudoNetCDF")
has_cftime, requires_cftime = _importorskip("cftime")
has_dask, requires_dask = _importorskip("dask")
has_bottleneck, requires_bottleneck = _importorskip("bottleneck")
has_rasterio, requires_rasterio = _importorskip("rasterio")
has_zarr, requires_zarr = _importorskip("zarr")
has_fsspec, requires_fsspec = _importorskip("fsspec")
has_iris, requires_iris = _importorskip("iris")
has_cfgrib, requires_cfgrib = _importorskip("cfgrib")
has_numbagg, requires_numbagg = _importorskip("numbagg")
has_seaborn, requires_seaborn = _importorskip("seaborn")
has_sparse, requires_sparse = _importorskip("sparse")
has_cupy, requires_cupy = _importorskip("cupy")
has_cartopy, requires_cartopy = _importorskip("cartopy")
has_pint, requires_pint = _importorskip("pint")
has_numexpr, requires_numexpr = _importorskip("numexpr")
has_flox, requires_flox = _importorskip("flox")


# some special cases
has_scipy_or_netCDF4 = has_scipy or has_netCDF4
requires_scipy_or_netCDF4 = pytest.mark.skipif(
    not has_scipy_or_netCDF4, reason="requires scipy or netCDF4"
)
# _importorskip does not work for development versions
has_pandas_version_two = Version(pd.__version__).major >= 2
requires_pandas_version_two = pytest.mark.skipif(
    not has_pandas_version_two, reason="requires pandas 2.0.0"
)

# change some global options for tests
set_options(warn_for_unclosed_files=True)

if has_dask:
    import dask


class CountingScheduler:
    """Simple dask scheduler counting the number of computes.

    Reference: https://stackoverflow.com/questions/53289286/"""

    def __init__(self, max_computes=0):
        self.total_computes = 0
        self.max_computes = max_computes

    def __call__(self, dsk, keys, **kwargs):
        self.total_computes += 1
        if self.total_computes > self.max_computes:
            raise RuntimeError(
                "Too many computes. Total: %d > max: %d."
                % (self.total_computes, self.max_computes)
            )
        return dask.get(dsk, keys, **kwargs)


def raise_if_dask_computes(max_computes=0):
    # return a dummy context manager so that this can be used for non-dask objects
    if not has_dask:
        return nullcontext()
    scheduler = CountingScheduler(max_computes)
    return dask.config.set(scheduler=scheduler)


flaky = pytest.mark.flaky
network = pytest.mark.network


class UnexpectedDataAccess(Exception):
    pass


class InaccessibleArray(utils.NDArrayMixin, ExplicitlyIndexed):
    """Disallows any loading."""

    def __init__(self, array):
        self.array = array

    def get_duck_array(self):
        raise UnexpectedDataAccess("Tried accessing data")

    def __array__(self, dtype: np.typing.DTypeLike = None):
        raise UnexpectedDataAccess("Tried accessing data")

    def __getitem__(self, key):
        raise UnexpectedDataAccess("Tried accessing data")


class DuckArrayWrapper(utils.NDArrayMixin):
    """Array-like that prevents casting to array.
    Modeled after cupy."""

    def __init__(self, array: np.ndarray):
        self.array = array

    def __getitem__(self, key):
<<<<<<< HEAD
        return type(self)(self.array[key])

    def __array__(self, dtype: np.typing.DTypeLike = None):
        raise UnexpectedDataAccess("Tried accessing data")
=======
        raise UnexpectedDataAccess("Tried accessing data.")

    def __array__(self):
        raise UnexpectedDataAccess("Tried accessing data.")


class FirstElementAccessibleArray(InaccessibleArray):
    def __getitem__(self, key):
        tuple_idxr = key.tuple
        if len(tuple_idxr) > 1:
            raise UnexpectedDataAccess("Tried accessing more than one element.")
        return self.array[tuple_idxr]
>>>>>>> a28e9b55

    def __array_namespace__(self):
        """Present to satisfy is_duck_array test."""


class ReturnItem:
    def __getitem__(self, key):
        return key


class IndexerMaker:
    def __init__(self, indexer_cls):
        self._indexer_cls = indexer_cls

    def __getitem__(self, key):
        if not isinstance(key, tuple):
            key = (key,)
        return self._indexer_cls(key)


def source_ndarray(array):
    """Given an ndarray, return the base object which holds its memory, or the
    object itself.
    """
    with warnings.catch_warnings():
        warnings.filterwarnings("ignore", "DatetimeIndex.base")
        warnings.filterwarnings("ignore", "TimedeltaIndex.base")
        base = getattr(array, "base", np.asarray(array).base)
    if base is None:
        base = array
    return base


@contextmanager
def assert_no_warnings():
    with warnings.catch_warnings(record=True) as record:
        yield record
        assert len(record) == 0, "got unexpected warning(s)"


# Internal versions of xarray's test functions that validate additional
# invariants


def assert_equal(a, b, check_default_indexes=True):
    __tracebackhide__ = True
    xarray.testing.assert_equal(a, b)
    xarray.testing._assert_internal_invariants(a, check_default_indexes)
    xarray.testing._assert_internal_invariants(b, check_default_indexes)


def assert_identical(a, b, check_default_indexes=True):
    __tracebackhide__ = True
    xarray.testing.assert_identical(a, b)
    xarray.testing._assert_internal_invariants(a, check_default_indexes)
    xarray.testing._assert_internal_invariants(b, check_default_indexes)


def assert_allclose(a, b, check_default_indexes=True, **kwargs):
    __tracebackhide__ = True
    xarray.testing.assert_allclose(a, b, **kwargs)
    xarray.testing._assert_internal_invariants(a, check_default_indexes)
    xarray.testing._assert_internal_invariants(b, check_default_indexes)


def create_test_data(seed: int | None = None, add_attrs: bool = True) -> Dataset:
    rs = np.random.RandomState(seed)
    _vars = {
        "var1": ["dim1", "dim2"],
        "var2": ["dim1", "dim2"],
        "var3": ["dim3", "dim1"],
    }
    _dims = {"dim1": 8, "dim2": 9, "dim3": 10}

    obj = Dataset()
    obj["dim2"] = ("dim2", 0.5 * np.arange(_dims["dim2"]))
    obj["dim3"] = ("dim3", list("abcdefghij"))
    obj["time"] = ("time", pd.date_range("2000-01-01", periods=20))
    for v, dims in sorted(_vars.items()):
        data = rs.normal(size=tuple(_dims[d] for d in dims))
        obj[v] = (dims, data)
        if add_attrs:
            obj[v].attrs = {"foo": "variable"}
    obj.coords["numbers"] = (
        "dim3",
        np.array([0, 1, 2, 0, 0, 1, 1, 2, 2, 3], dtype="int64"),
    )
    obj.encoding = {"foo": "bar"}
    assert all(obj.data.flags.writeable for obj in obj.variables.values())
    return obj


_CFTIME_CALENDARS = [
    "365_day",
    "360_day",
    "julian",
    "all_leap",
    "366_day",
    "gregorian",
    "proleptic_gregorian",
    "standard",
]<|MERGE_RESOLUTION|>--- conflicted
+++ resolved
@@ -152,23 +152,6 @@
         raise UnexpectedDataAccess("Tried accessing data")
 
     def __getitem__(self, key):
-        raise UnexpectedDataAccess("Tried accessing data")
-
-
-class DuckArrayWrapper(utils.NDArrayMixin):
-    """Array-like that prevents casting to array.
-    Modeled after cupy."""
-
-    def __init__(self, array: np.ndarray):
-        self.array = array
-
-    def __getitem__(self, key):
-<<<<<<< HEAD
-        return type(self)(self.array[key])
-
-    def __array__(self, dtype: np.typing.DTypeLike = None):
-        raise UnexpectedDataAccess("Tried accessing data")
-=======
         raise UnexpectedDataAccess("Tried accessing data.")
 
     def __array__(self):
@@ -181,7 +164,20 @@
         if len(tuple_idxr) > 1:
             raise UnexpectedDataAccess("Tried accessing more than one element.")
         return self.array[tuple_idxr]
->>>>>>> a28e9b55
+
+
+class DuckArrayWrapper(utils.NDArrayMixin):
+    """Array-like that prevents casting to array.
+    Modeled after cupy."""
+
+    def __init__(self, array: np.ndarray):
+        self.array = array
+
+    def __getitem__(self, key):
+        return type(self)(self.array[key])
+
+    def __array__(self, dtype: np.typing.DTypeLike = None):
+        raise UnexpectedDataAccess("Tried accessing data")
 
     def __array_namespace__(self):
         """Present to satisfy is_duck_array test."""
