--- conflicted
+++ resolved
@@ -1,11 +1,6 @@
 # -*- coding: utf-8 -*-
-<<<<<<< HEAD
-=======
-from __future__ import absolute_import, division, print_function
-
 from textwrap import dedent
 
->>>>>>> 79fa060d
 import numpy as np
 import pandas as pd
 
