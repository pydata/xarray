from __future__ import annotations

import sys
from textwrap import dedent

import numpy as np
import pandas as pd
import pytest

import xarray as xr
from xarray.core import formatting
from xarray.core.indexes import Index
from xarray.tests import requires_cftime, requires_dask, requires_netCDF4


class CustomIndex(Index):
    names: tuple[str, ...]

    def __init__(self, names: tuple[str, ...]):
        self.names = names

    def __repr__(self):
        return f"CustomIndex(coords={self.names})"


class TestFormatting:
    def test_get_indexer_at_least_n_items(self) -> None:
        cases = [
            ((20,), (slice(10),), (slice(-10, None),)),
            ((3, 20), (0, slice(10)), (-1, slice(-10, None))),
            ((2, 10), (0, slice(10)), (-1, slice(-10, None))),
            ((2, 5), (slice(2), slice(None)), (slice(-2, None), slice(None))),
            ((1, 2, 5), (0, slice(2), slice(None)), (-1, slice(-2, None), slice(None))),
            ((2, 3, 5), (0, slice(2), slice(None)), (-1, slice(-2, None), slice(None))),
            (
                (1, 10, 1),
                (0, slice(10), slice(None)),
                (-1, slice(-10, None), slice(None)),
            ),
            (
                (2, 5, 1),
                (slice(2), slice(None), slice(None)),
                (slice(-2, None), slice(None), slice(None)),
            ),
            ((2, 5, 3), (0, slice(4), slice(None)), (-1, slice(-4, None), slice(None))),
            (
                (2, 3, 3),
                (slice(2), slice(None), slice(None)),
                (slice(-2, None), slice(None), slice(None)),
            ),
        ]
        for shape, start_expected, end_expected in cases:
            actual = formatting._get_indexer_at_least_n_items(shape, 10, from_end=False)
            assert start_expected == actual
            actual = formatting._get_indexer_at_least_n_items(shape, 10, from_end=True)
            assert end_expected == actual

    def test_first_n_items(self) -> None:
        array = np.arange(100).reshape(10, 5, 2)
        for n in [3, 10, 13, 100, 200]:
            actual = formatting.first_n_items(array, n)
            expected = array.flat[:n]
            assert (expected == actual).all()

        with pytest.raises(ValueError, match=r"at least one item"):
            formatting.first_n_items(array, 0)

    def test_last_n_items(self) -> None:
        array = np.arange(100).reshape(10, 5, 2)
        for n in [3, 10, 13, 100, 200]:
            actual = formatting.last_n_items(array, n)
            expected = array.flat[-n:]
            assert (expected == actual).all()

        with pytest.raises(ValueError, match=r"at least one item"):
            formatting.first_n_items(array, 0)

    def test_last_item(self) -> None:
        array = np.arange(100)

        reshape = ((10, 10), (1, 100), (2, 2, 5, 5))
        expected = np.array([99])

        for r in reshape:
            result = formatting.last_item(array.reshape(r))
            assert result == expected

    def test_format_item(self) -> None:
        cases = [
            (pd.Timestamp("2000-01-01T12"), "2000-01-01T12:00:00"),
            (pd.Timestamp("2000-01-01"), "2000-01-01"),
            (pd.Timestamp("NaT"), "NaT"),
            (pd.Timedelta("10 days 1 hour"), "10 days 01:00:00"),
            (pd.Timedelta("-3 days"), "-3 days +00:00:00"),
            (pd.Timedelta("3 hours"), "0 days 03:00:00"),
            (pd.Timedelta("NaT"), "NaT"),
            ("foo", "'foo'"),
            (b"foo", "b'foo'"),
            (1, "1"),
            (1.0, "1.0"),
            (np.float16(1.1234), "1.123"),
            (np.float32(1.0111111), "1.011"),
            (np.float64(22.222222), "22.22"),
        ]
        for item, expected in cases:
            actual = formatting.format_item(item)
            assert expected == actual

    def test_format_items(self) -> None:
        cases = [
            (np.arange(4) * np.timedelta64(1, "D"), "0 days 1 days 2 days 3 days"),
            (
                np.arange(4) * np.timedelta64(3, "h"),
                "00:00:00 03:00:00 06:00:00 09:00:00",
            ),
            (
                np.arange(4) * np.timedelta64(500, "ms"),
                "00:00:00 00:00:00.500000 00:00:01 00:00:01.500000",
            ),
            (pd.to_timedelta(["NaT", "0s", "1s", "NaT"]), "NaT 00:00:00 00:00:01 NaT"),  # type: ignore[arg-type, unused-ignore]
            (
                pd.to_timedelta(["1 day 1 hour", "1 day", "0 hours"]),  # type: ignore[arg-type, unused-ignore]
                "1 days 01:00:00 1 days 00:00:00 0 days 00:00:00",
            ),
            ([1, 2, 3], "1 2 3"),
        ]
        for item, expected in cases:
            actual = " ".join(formatting.format_items(item))
            assert expected == actual

    def test_format_array_flat(self) -> None:
        actual = formatting.format_array_flat(np.arange(100), 2)
        expected = "..."
        assert expected == actual

        actual = formatting.format_array_flat(np.arange(100), 9)
        expected = "0 ... 99"
        assert expected == actual

        actual = formatting.format_array_flat(np.arange(100), 10)
        expected = "0 1 ... 99"
        assert expected == actual

        actual = formatting.format_array_flat(np.arange(100), 13)
        expected = "0 1 ... 98 99"
        assert expected == actual

        actual = formatting.format_array_flat(np.arange(100), 15)
        expected = "0 1 2 ... 98 99"
        assert expected == actual

        # NB: Probably not ideal; an alternative would be cutting after the
        # first ellipsis
        actual = formatting.format_array_flat(np.arange(100.0), 11)
        expected = "0.0 ... ..."
        assert expected == actual

        actual = formatting.format_array_flat(np.arange(100.0), 12)
        expected = "0.0 ... 99.0"
        assert expected == actual

        actual = formatting.format_array_flat(np.arange(3), 5)
        expected = "0 1 2"
        assert expected == actual

        actual = formatting.format_array_flat(np.arange(4.0), 11)
        expected = "0.0 ... 3.0"
        assert expected == actual

        actual = formatting.format_array_flat(np.arange(0), 0)
        expected = ""
        assert expected == actual

        actual = formatting.format_array_flat(np.arange(1), 1)
        expected = "0"
        assert expected == actual

        actual = formatting.format_array_flat(np.arange(2), 3)
        expected = "0 1"
        assert expected == actual

        actual = formatting.format_array_flat(np.arange(4), 7)
        expected = "0 1 2 3"
        assert expected == actual

        actual = formatting.format_array_flat(np.arange(5), 7)
        expected = "0 ... 4"
        assert expected == actual

        long_str = [" ".join(["hello world" for _ in range(100)])]
        actual = formatting.format_array_flat(np.asarray([long_str]), 21)
        expected = "'hello world hello..."
        assert expected == actual

    def test_pretty_print(self) -> None:
        assert formatting.pretty_print("abcdefghij", 8) == "abcde..."
        assert formatting.pretty_print("ß", 1) == "ß"

    def test_maybe_truncate(self) -> None:
        assert formatting.maybe_truncate("ß", 10) == "ß"

    def test_format_timestamp_invalid_pandas_format(self) -> None:
        expected = "2021-12-06 17:00:00 00"
        with pytest.raises(ValueError):
            formatting.format_timestamp(expected)

    def test_format_timestamp_out_of_bounds(self) -> None:
        from datetime import datetime

        date = datetime(1300, 12, 1)
        expected = "1300-12-01"
        result = formatting.format_timestamp(date)
        assert result == expected

        date = datetime(2300, 12, 1)
        expected = "2300-12-01"
        result = formatting.format_timestamp(date)
        assert result == expected

    def test_attribute_repr(self) -> None:
        short = formatting.summarize_attr("key", "Short string")
        long = formatting.summarize_attr("key", 100 * "Very long string ")
        newlines = formatting.summarize_attr("key", "\n\n\n")
        tabs = formatting.summarize_attr("key", "\t\t\t")
        assert short == "    key: Short string"
        assert len(long) <= 80
        assert long.endswith("...")
        assert "\n" not in newlines
        assert "\t" not in tabs

    def test_index_repr(self) -> None:
        coord_names = ("x", "y")
        index = CustomIndex(coord_names)
        names = ("x",)

        normal = formatting.summarize_index(names, index, col_width=20)
        assert names[0] in normal
        assert len(normal.splitlines()) == len(names)
        assert "CustomIndex" in normal

        class IndexWithInlineRepr(CustomIndex):
            def _repr_inline_(self, max_width: int):
                return f"CustomIndex[{', '.join(self.names)}]"

        index = IndexWithInlineRepr(coord_names)
        inline = formatting.summarize_index(names, index, col_width=20)
        assert names[0] in inline
        assert index._repr_inline_(max_width=40) in inline

    @pytest.mark.parametrize(
        "names",
        (
            ("x",),
            ("x", "y"),
            ("x", "y", "z"),
            ("x", "y", "z", "a"),
        ),
    )
    def test_index_repr_grouping(self, names) -> None:
        index = CustomIndex(names)

        normal = formatting.summarize_index(names, index, col_width=20)
        assert all(name in normal for name in names)
        assert len(normal.splitlines()) == len(names)
        assert "CustomIndex" in normal

        hint_chars = [line[2] for line in normal.splitlines()]

        if len(names) <= 1:
            assert hint_chars == [" "]
        else:
            assert hint_chars[0] == "┌" and hint_chars[-1] == "└"
            assert len(names) == 2 or hint_chars[1:-1] == ["│"] * (len(names) - 2)

    def test_diff_array_repr(self) -> None:
        da_a = xr.DataArray(
            np.array([[1, 2, 3], [4, 5, 6]], dtype="int64"),
            dims=("x", "y"),
            coords={
                "x": np.array(["a", "b"], dtype="U1"),
                "y": np.array([1, 2, 3], dtype="int64"),
            },
            attrs={"units": "m", "description": "desc"},
        )

        da_b = xr.DataArray(
            np.array([1, 2], dtype="int64"),
            dims="x",
            coords={
                "x": np.array(["a", "c"], dtype="U1"),
                "label": ("x", np.array([1, 2], dtype="int64")),
            },
            attrs={"units": "kg"},
        )

        byteorder = "<" if sys.byteorder == "little" else ">"
        expected = dedent(
            """\
        Left and right DataArray objects are not identical
        Differing dimensions:
            (x: 2, y: 3) != (x: 2)
        Differing values:
        L
            array([[1, 2, 3],
                   [4, 5, 6]], dtype=int64)
        R
            array([1, 2], dtype=int64)
        Differing coordinates:
        L * x        (x) %cU1 8B 'a' 'b'
        R * x        (x) %cU1 8B 'a' 'c'
        Coordinates only on the left object:
          * y        (y) int64 24B 1 2 3
        Coordinates only on the right object:
            label    (x) int64 16B 1 2
        Differing attributes:
        L   units: m
        R   units: kg
        Attributes only on the left object:
            description: desc"""
            % (byteorder, byteorder)
        )

        actual = formatting.diff_array_repr(da_a, da_b, "identical")
        try:
            assert actual == expected
        except AssertionError:
            # depending on platform, dtype may not be shown in numpy array repr
            assert actual == expected.replace(", dtype=int64", "")

        da_a = xr.DataArray(
            np.array([[1, 2, 3], [4, 5, 6]], dtype="int8"),
            dims=("x", "y"),
            coords=xr.Coordinates(
                {
                    "x": np.array([True, False], dtype="bool"),
                    "y": np.array([1, 2, 3], dtype="int16"),
                },
                indexes={"y": CustomIndex(("y",))},
            ),
        )

        da_b = xr.DataArray(
            np.array([1, 2], dtype="int8"),
            dims="x",
            coords=xr.Coordinates(
                {
                    "x": np.array([True, False], dtype="bool"),
                    "label": ("x", np.array([1, 2], dtype="int16")),
                },
                indexes={"label": CustomIndex(("label",))},
            ),
        )

        expected = dedent(
            """\
            Left and right DataArray objects are not equal
            Differing dimensions:
                (x: 2, y: 3) != (x: 2)
            Differing values:
            L
                array([[1, 2, 3],
                       [4, 5, 6]], dtype=int8)
            R
                array([1, 2], dtype=int8)
            Coordinates only on the left object:
              * y        (y) int16 6B 1 2 3
            Coordinates only on the right object:
              * label    (x) int16 4B 1 2
            """.rstrip()
        )

        actual = formatting.diff_array_repr(da_a, da_b, "equals")
        assert actual == expected

        va = xr.Variable(
            "x", np.array([1, 2, 3], dtype="int64"), {"title": "test Variable"}
        )
        vb = xr.Variable(("x", "y"), np.array([[1, 2, 3], [4, 5, 6]], dtype="int64"))

        expected = dedent(
            """\
        Left and right Variable objects are not equal
        Differing dimensions:
            (x: 3) != (x: 2, y: 3)
        Differing values:
        L
            array([1, 2, 3], dtype=int64)
        R
            array([[1, 2, 3],
                   [4, 5, 6]], dtype=int64)"""
        )

        actual = formatting.diff_array_repr(va, vb, "equals")
        try:
            assert actual == expected
        except AssertionError:
            assert actual == expected.replace(", dtype=int64", "")

    @pytest.mark.filterwarnings("error")
    def test_diff_attrs_repr_with_array(self) -> None:
        attrs_a = {"attr": np.array([0, 1])}

        attrs_b = {"attr": 1}
        expected = dedent(
            """\
            Differing attributes:
            L   attr: [0 1]
            R   attr: 1
            """
        ).strip()
        actual = formatting.diff_attrs_repr(attrs_a, attrs_b, "equals")
        assert expected == actual

        attrs_c = {"attr": np.array([-3, 5])}
        expected = dedent(
            """\
            Differing attributes:
            L   attr: [0 1]
            R   attr: [-3  5]
            """
        ).strip()
        actual = formatting.diff_attrs_repr(attrs_a, attrs_c, "equals")
        assert expected == actual

        # should not raise a warning
        attrs_c = {"attr": np.array([0, 1, 2])}
        expected = dedent(
            """\
            Differing attributes:
            L   attr: [0 1]
            R   attr: [0 1 2]
            """
        ).strip()
        actual = formatting.diff_attrs_repr(attrs_a, attrs_c, "equals")
        assert expected == actual

    def test__diff_mapping_repr_array_attrs_on_variables(self) -> None:
        a = {
            "a": xr.DataArray(
                dims="x",
                data=np.array([1], dtype="int16"),
                attrs={"b": np.array([1, 2], dtype="int8")},
            )
        }
        b = {
            "a": xr.DataArray(
                dims="x",
                data=np.array([1], dtype="int16"),
                attrs={"b": np.array([2, 3], dtype="int8")},
            )
        }
        actual = formatting.diff_data_vars_repr(a, b, compat="identical", col_width=8)
        expected = dedent(
            """\
            Differing data variables:
            L   a   (x) int16 2B 1
                Differing variable attributes:
                    b: [1 2]
            R   a   (x) int16 2B 1
                Differing variable attributes:
                    b: [2 3]
            """.rstrip()
        )

        assert actual == expected

    def test_diff_dataset_repr(self) -> None:
        ds_a = xr.Dataset(
            data_vars={
                "var1": (("x", "y"), np.array([[1, 2, 3], [4, 5, 6]], dtype="int64")),
                "var2": ("x", np.array([3, 4], dtype="int64")),
            },
            coords={
                "x": (
                    "x",
                    np.array(["a", "b"], dtype="U1"),
                    {"foo": "bar", "same": "same"},
                ),
                "y": np.array([1, 2, 3], dtype="int64"),
            },
            attrs={"title": "mytitle", "description": "desc"},
        )

        ds_b = xr.Dataset(
            data_vars={"var1": ("x", np.array([1, 2], dtype="int64"))},
            coords={
                "x": (
                    "x",
                    np.array(["a", "c"], dtype="U1"),
                    {"source": 0, "foo": "baz", "same": "same"},
                ),
                "label": ("x", np.array([1, 2], dtype="int64")),
            },
            attrs={"title": "newtitle"},
        )

        byteorder = "<" if sys.byteorder == "little" else ">"
        expected = dedent(
            """\
        Left and right Dataset objects are not identical
        Differing dimensions:
            (x: 2, y: 3) != (x: 2)
        Differing coordinates:
        L * x        (x) %cU1 8B 'a' 'b'
            Differing variable attributes:
                foo: bar
        R * x        (x) %cU1 8B 'a' 'c'
            Differing variable attributes:
                source: 0
                foo: baz
        Coordinates only on the left object:
          * y        (y) int64 24B 1 2 3
        Coordinates only on the right object:
            label    (x) int64 16B 1 2
        Differing data variables:
        L   var1     (x, y) int64 48B 1 2 3 4 5 6
        R   var1     (x) int64 16B 1 2
        Data variables only on the left object:
            var2     (x) int64 16B 3 4
        Differing attributes:
        L   title: mytitle
        R   title: newtitle
        Attributes only on the left object:
            description: desc"""
            % (byteorder, byteorder)
        )

        actual = formatting.diff_dataset_repr(ds_a, ds_b, "identical")
        assert actual == expected

    def test_array_repr(self) -> None:
        ds = xr.Dataset(
            coords={
                "foo": np.array([1, 2, 3], dtype=np.uint64),
                "bar": np.array([1, 2, 3], dtype=np.uint64),
            }
        )
        ds[(1, 2)] = xr.DataArray(np.array([0], dtype=np.uint64), dims="test")
        ds_12 = ds[(1, 2)]

        # Test repr function behaves correctly:
        actual = formatting.array_repr(ds_12)

        expected = dedent(
            """\
        <xarray.DataArray (1, 2) (test: 1)> Size: 8B
        array([0], dtype=uint64)
        Dimensions without coordinates: test"""
        )

        assert actual == expected

        # Test repr, str prints returns correctly as well:
        assert repr(ds_12) == expected
        assert str(ds_12) == expected

        # f-strings (aka format(...)) by default should use the repr:
        actual = f"{ds_12}"
        assert actual == expected

        with xr.set_options(display_expand_data=False):
            actual = formatting.array_repr(ds[(1, 2)])
            expected = dedent(
                """\
            <xarray.DataArray (1, 2) (test: 1)> Size: 8B
            0
            Dimensions without coordinates: test"""
            )

            assert actual == expected

    def test_array_repr_variable(self) -> None:
        var = xr.Variable("x", [0, 1])

        formatting.array_repr(var)

        with xr.set_options(display_expand_data=False):
            formatting.array_repr(var)

    def test_array_repr_recursive(self) -> None:
        # GH:issue:7111

        # direct recursion
        var = xr.Variable("x", [0, 1])
        var.attrs["x"] = var
        formatting.array_repr(var)

        da = xr.DataArray([0, 1], dims=["x"])
        da.attrs["x"] = da
        formatting.array_repr(da)

        # indirect recursion
        var.attrs["x"] = da
        da.attrs["x"] = var
        formatting.array_repr(var)
        formatting.array_repr(da)

    @requires_dask
    def test_array_scalar_format(self) -> None:
        # Test numpy scalars:
        var = xr.DataArray(np.array(0))
        assert format(var, "") == repr(var)
        assert format(var, "d") == "0"
        assert format(var, ".2f") == "0.00"

        # Test dask scalars, not supported however:
        import dask.array as da

        var = xr.DataArray(da.array(0))
        assert format(var, "") == repr(var)
        with pytest.raises(TypeError) as excinfo:
            format(var, ".2f")
        assert "unsupported format string passed to" in str(excinfo.value)

        # Test numpy arrays raises:
        var = xr.DataArray([0.1, 0.2])
        with pytest.raises(NotImplementedError) as excinfo:  # type: ignore
            format(var, ".2f")
        assert "Using format_spec is only supported" in str(excinfo.value)

    def test_datatree_print_empty_node(self):
        dt: xr.DataTree = xr.DataTree(name="root")
        printout = str(dt)
        assert printout == "<xarray.DataTree 'root'>\nGroup: /"

    def test_datatree_print_empty_node_with_attrs(self):
        dat = xr.Dataset(attrs={"note": "has attrs"})
        dt: xr.DataTree = xr.DataTree(name="root", data=dat)
        printout = str(dt)
        assert printout == dedent(
            """\
            <xarray.DataTree 'root'>
            Group: /
                Dimensions:  ()
                Data variables:
                    *empty*
                Attributes:
                    note:     has attrs"""
        )

    def test_datatree_print_node_with_data(self):
        dat = xr.Dataset({"a": [0, 2]})
        dt: xr.DataTree = xr.DataTree(name="root", data=dat)
        printout = str(dt)
        expected = [
            "<xarray.DataTree 'root'>",
            "Group: /",
            "Dimensions",
            "Coordinates",
            "a",
            "Data variables",
            "*empty*",
        ]
        for expected_line, printed_line in zip(expected, printout.splitlines()):
            assert expected_line in printed_line

    def test_datatree_printout_nested_node(self):
        dat = xr.Dataset({"a": [0, 2]})
<<<<<<< HEAD
        root: xr.DataTree = xr.DataTree(name="root")
        xr.DataTree(name="results", data=dat, parent=root)
=======
        root = DataTree.from_dict(
            {
                "/results": dat,
            }
        )
>>>>>>> f97f999b
        printout = str(root)
        assert printout.splitlines()[3].startswith("    ")

    def test_datatree_repr_of_node_with_data(self):
        dat = xr.Dataset({"a": [0, 2]})
        dt: xr.DataTree = xr.DataTree(name="root", data=dat)
        assert "Coordinates" in repr(dt)

    def test_diff_datatree_repr_structure(self):
        dt_1: xr.DataTree = xr.DataTree.from_dict({"a": None, "a/b": None, "a/c": None})
        dt_2: xr.DataTree = xr.DataTree.from_dict({"d": None, "d/e": None})

        expected = dedent(
            """\
        Left and right DataTree objects are not isomorphic

        Number of children on node '/a' of the left object: 2
        Number of children on node '/d' of the right object: 1"""
        )
        actual = formatting.diff_datatree_repr(dt_1, dt_2, "isomorphic")
        assert actual == expected

    def test_diff_datatree_repr_node_names(self):
        dt_1: xr.DataTree = xr.DataTree.from_dict({"a": None})
        dt_2: xr.DataTree = xr.DataTree.from_dict({"b": None})

        expected = dedent(
            """\
        Left and right DataTree objects are not identical

        Node '/a' in the left object has name 'a'
        Node '/b' in the right object has name 'b'"""
        )
        actual = formatting.diff_datatree_repr(dt_1, dt_2, "identical")
        assert actual == expected

    def test_diff_datatree_repr_node_data(self):
        # casting to int64 explicitly ensures that int64s are created on all architectures
        ds1 = xr.Dataset({"u": np.int64(0), "v": np.int64(1)})
        ds3 = xr.Dataset({"w": np.int64(5)})
        dt_1: xr.DataTree = xr.DataTree.from_dict({"a": ds1, "a/b": ds3})
        ds2 = xr.Dataset({"u": np.int64(0)})
        ds4 = xr.Dataset({"w": np.int64(6)})
        dt_2: xr.DataTree = xr.DataTree.from_dict({"a": ds2, "a/b": ds4})

        expected = dedent(
            """\
        Left and right DataTree objects are not equal


        Data in nodes at position '/a' do not match:

        Data variables only on the left object:
            v        int64 8B 1

        Data in nodes at position '/a/b' do not match:

        Differing data variables:
        L   w        int64 8B 5
        R   w        int64 8B 6"""
        )
        actual = formatting.diff_datatree_repr(dt_1, dt_2, "equals")
        assert actual == expected


def test_inline_variable_array_repr_custom_repr() -> None:
    class CustomArray:
        def __init__(self, value, attr):
            self.value = value
            self.attr = attr

        def _repr_inline_(self, width):
            formatted = f"({self.attr}) {self.value}"
            if len(formatted) > width:
                formatted = f"({self.attr}) ..."

            return formatted

        def __array_namespace__(self, *args, **kwargs):
            return NotImplemented

        @property
        def shape(self) -> tuple[int, ...]:
            return self.value.shape

        @property
        def dtype(self):
            return self.value.dtype

        @property
        def ndim(self):
            return self.value.ndim

    value = CustomArray(np.array([20, 40]), "m")
    variable = xr.Variable("x", value)

    max_width = 10
    actual = formatting.inline_variable_array_repr(variable, max_width=10)

    assert actual == value._repr_inline_(max_width)


def test_set_numpy_options() -> None:
    original_options = np.get_printoptions()
    with formatting.set_numpy_options(threshold=10):
        assert len(repr(np.arange(500))) < 200
    # original options are restored
    assert np.get_printoptions() == original_options


def test_short_array_repr() -> None:
    cases = [
        np.random.randn(500),
        np.random.randn(20, 20),
        np.random.randn(5, 10, 15),
        np.random.randn(5, 10, 15, 3),
        np.random.randn(100, 5, 1),
    ]
    # number of lines:
    # for default numpy repr: 167, 140, 254, 248, 599
    # for short_array_repr: 1, 7, 24, 19, 25
    for array in cases:
        num_lines = formatting.short_array_repr(array).count("\n") + 1
        assert num_lines < 30

    # threshold option (default: 200)
    array2 = np.arange(100)
    assert "..." not in formatting.short_array_repr(array2)
    with xr.set_options(display_values_threshold=10):
        assert "..." in formatting.short_array_repr(array2)


def test_large_array_repr_length() -> None:
    da = xr.DataArray(np.random.randn(100, 5, 1))

    result = repr(da).splitlines()
    assert len(result) < 50


@requires_netCDF4
def test_repr_file_collapsed(tmp_path) -> None:
    arr_to_store = xr.DataArray(np.arange(300, dtype=np.int64), dims="test")
    arr_to_store.to_netcdf(tmp_path / "test.nc", engine="netcdf4")

    with (
        xr.open_dataarray(tmp_path / "test.nc") as arr,
        xr.set_options(display_expand_data=False),
    ):
        actual = repr(arr)
        expected = dedent(
            """\
        <xarray.DataArray (test: 300)> Size: 2kB
        [300 values with dtype=int64]
        Dimensions without coordinates: test"""
        )

        assert actual == expected

        arr_loaded = arr.compute()
        actual = arr_loaded.__repr__()
        expected = dedent(
            """\
        <xarray.DataArray (test: 300)> Size: 2kB
        0 1 2 3 4 5 6 7 8 9 10 11 12 ... 288 289 290 291 292 293 294 295 296 297 298 299
        Dimensions without coordinates: test"""
        )

        assert actual == expected


@pytest.mark.parametrize(
    "display_max_rows, n_vars, n_attr",
    [(50, 40, 30), (35, 40, 30), (11, 40, 30), (1, 40, 30)],
)
def test__mapping_repr(display_max_rows, n_vars, n_attr) -> None:
    long_name = "long_name"
    a = np.char.add(long_name, np.arange(0, n_vars).astype(str))
    b = np.char.add("attr_", np.arange(0, n_attr).astype(str))
    c = np.char.add("coord", np.arange(0, n_vars).astype(str))
    attrs = {k: 2 for k in b}
    coords = {_c: np.array([0, 1], dtype=np.uint64) for _c in c}
    data_vars = dict()
    for v, _c in zip(a, coords.items()):
        data_vars[v] = xr.DataArray(
            name=v,
            data=np.array([3, 4], dtype=np.uint64),
            dims=[_c[0]],
            coords=dict([_c]),
        )

    ds = xr.Dataset(data_vars)
    ds.attrs = attrs

    with xr.set_options(display_max_rows=display_max_rows):
        # Parse the data_vars print and show only data_vars rows:
        summary = formatting.dataset_repr(ds).split("\n")
        summary = [v for v in summary if long_name in v]
        # The length should be less than or equal to display_max_rows:
        len_summary = len(summary)
        data_vars_print_size = min(display_max_rows, len_summary)
        assert len_summary == data_vars_print_size

        summary = formatting.data_vars_repr(ds.data_vars).split("\n")
        summary = [v for v in summary if long_name in v]
        # The length should be equal to the number of data variables
        len_summary = len(summary)
        assert len_summary == n_vars

        summary = formatting.coords_repr(ds.coords).split("\n")
        summary = [v for v in summary if "coord" in v]
        # The length should be equal to the number of data variables
        len_summary = len(summary)
        assert len_summary == n_vars

    with xr.set_options(
        display_max_rows=display_max_rows,
        display_expand_coords=False,
        display_expand_data_vars=False,
        display_expand_attrs=False,
    ):
        actual = formatting.dataset_repr(ds)
        col_width = formatting._calculate_col_width(ds.variables)
        dims_start = formatting.pretty_print("Dimensions:", col_width)
        dims_values = formatting.dim_summary_limited(
            ds, col_width=col_width + 1, max_rows=display_max_rows
        )
        expected_size = "1kB"
        expected = f"""\
<xarray.Dataset> Size: {expected_size}
{dims_start}({dims_values})
Coordinates: ({n_vars})
Data variables: ({n_vars})
Attributes: ({n_attr})"""
        expected = dedent(expected)
        assert actual == expected


def test__mapping_repr_recursive() -> None:
    # GH:issue:7111

    # direct recursion
    ds = xr.Dataset({"a": ("x", [1, 2, 3])})
    ds.attrs["ds"] = ds
    formatting.dataset_repr(ds)

    # indirect recursion
    ds2 = xr.Dataset({"b": ("y", [1, 2, 3])})
    ds.attrs["ds"] = ds2
    ds2.attrs["ds"] = ds
    formatting.dataset_repr(ds2)


def test__element_formatter(n_elements: int = 100) -> None:
    expected = """\
    Dimensions without coordinates: dim_0: 3, dim_1: 3, dim_2: 3, dim_3: 3,
                                    dim_4: 3, dim_5: 3, dim_6: 3, dim_7: 3,
                                    dim_8: 3, dim_9: 3, dim_10: 3, dim_11: 3,
                                    dim_12: 3, dim_13: 3, dim_14: 3, dim_15: 3,
                                    dim_16: 3, dim_17: 3, dim_18: 3, dim_19: 3,
                                    dim_20: 3, dim_21: 3, dim_22: 3, dim_23: 3,
                                    ...
                                    dim_76: 3, dim_77: 3, dim_78: 3, dim_79: 3,
                                    dim_80: 3, dim_81: 3, dim_82: 3, dim_83: 3,
                                    dim_84: 3, dim_85: 3, dim_86: 3, dim_87: 3,
                                    dim_88: 3, dim_89: 3, dim_90: 3, dim_91: 3,
                                    dim_92: 3, dim_93: 3, dim_94: 3, dim_95: 3,
                                    dim_96: 3, dim_97: 3, dim_98: 3, dim_99: 3"""
    expected = dedent(expected)

    intro = "Dimensions without coordinates: "
    elements = [
        f"{k}: {v}" for k, v in {f"dim_{k}": 3 for k in np.arange(n_elements)}.items()
    ]
    values = xr.core.formatting._element_formatter(
        elements, col_width=len(intro), max_rows=12
    )
    actual = intro + values
    assert expected == actual


def test_lazy_array_wont_compute() -> None:
    from xarray.core.indexing import LazilyIndexedArray

    class LazilyIndexedArrayNotComputable(LazilyIndexedArray):
        def __array__(self, dtype=None, copy=None):
            raise NotImplementedError("Computing this array is not possible.")

    arr = LazilyIndexedArrayNotComputable(np.array([1, 2]))
    var = xr.DataArray(arr)

    # These will crash if var.data are converted to numpy arrays:
    var.__repr__()
    var._repr_html_()


@pytest.mark.parametrize("as_dataset", (False, True))
def test_format_xindexes_none(as_dataset: bool) -> None:
    # ensure repr for empty xindexes can be displayed #8367

    expected = """\
    Indexes:
        *empty*"""
    expected = dedent(expected)

    obj: xr.DataArray | xr.Dataset = xr.DataArray()
    obj = obj._to_temp_dataset() if as_dataset else obj

    actual = repr(obj.xindexes)
    assert actual == expected


@pytest.mark.parametrize("as_dataset", (False, True))
def test_format_xindexes(as_dataset: bool) -> None:
    expected = """\
    Indexes:
        x        PandasIndex"""
    expected = dedent(expected)

    obj: xr.DataArray | xr.Dataset = xr.DataArray([1], coords={"x": [1]})
    obj = obj._to_temp_dataset() if as_dataset else obj

    actual = repr(obj.xindexes)
    assert actual == expected


@requires_cftime
def test_empty_cftimeindex_repr() -> None:
    index = xr.coding.cftimeindex.CFTimeIndex([])

    expected = """\
    Indexes:
        time     CFTimeIndex([], dtype='object', length=0, calendar=None, freq=None)"""
    expected = dedent(expected)

    da = xr.DataArray([], coords={"time": index})

    actual = repr(da.indexes)
    assert actual == expected


def test_display_nbytes() -> None:
    xds = xr.Dataset(
        {
            "foo": np.arange(1200, dtype=np.int16),
            "bar": np.arange(111, dtype=np.int16),
        }
    )

    # Note: int16 is used to ensure that dtype is shown in the
    # numpy array representation for all OSes included Windows

    actual = repr(xds)
    expected = """
<xarray.Dataset> Size: 3kB
Dimensions:  (foo: 1200, bar: 111)
Coordinates:
  * foo      (foo) int16 2kB 0 1 2 3 4 5 6 ... 1194 1195 1196 1197 1198 1199
  * bar      (bar) int16 222B 0 1 2 3 4 5 6 7 ... 104 105 106 107 108 109 110
Data variables:
    *empty*
    """.strip()
    assert actual == expected

    actual = repr(xds["foo"])
    expected = """
<xarray.DataArray 'foo' (foo: 1200)> Size: 2kB
array([   0,    1,    2, ..., 1197, 1198, 1199], dtype=int16)
Coordinates:
  * foo      (foo) int16 2kB 0 1 2 3 4 5 6 ... 1194 1195 1196 1197 1198 1199
""".strip()
    assert actual == expected


def test_array_repr_dtypes():

    # These dtypes are expected to be represented similarly
    # on Ubuntu, macOS and Windows environments of the CI.
    # Unsigned integer could be used as easy replacements
    # for tests where the data-type does not matter,
    # but the repr does, including the size
    # (size of a int == size of an uint)

    # Signed integer dtypes

    ds = xr.DataArray(np.array([0], dtype="int8"), dims="x")
    actual = repr(ds)
    expected = """
<xarray.DataArray (x: 1)> Size: 1B
array([0], dtype=int8)
Dimensions without coordinates: x
        """.strip()
    assert actual == expected

    ds = xr.DataArray(np.array([0], dtype="int16"), dims="x")
    actual = repr(ds)
    expected = """
<xarray.DataArray (x: 1)> Size: 2B
array([0], dtype=int16)
Dimensions without coordinates: x
        """.strip()
    assert actual == expected

    # Unsigned integer dtypes

    ds = xr.DataArray(np.array([0], dtype="uint8"), dims="x")
    actual = repr(ds)
    expected = """
<xarray.DataArray (x: 1)> Size: 1B
array([0], dtype=uint8)
Dimensions without coordinates: x
        """.strip()
    assert actual == expected

    ds = xr.DataArray(np.array([0], dtype="uint16"), dims="x")
    actual = repr(ds)
    expected = """
<xarray.DataArray (x: 1)> Size: 2B
array([0], dtype=uint16)
Dimensions without coordinates: x
        """.strip()
    assert actual == expected

    ds = xr.DataArray(np.array([0], dtype="uint32"), dims="x")
    actual = repr(ds)
    expected = """
<xarray.DataArray (x: 1)> Size: 4B
array([0], dtype=uint32)
Dimensions without coordinates: x
        """.strip()
    assert actual == expected

    ds = xr.DataArray(np.array([0], dtype="uint64"), dims="x")
    actual = repr(ds)
    expected = """
<xarray.DataArray (x: 1)> Size: 8B
array([0], dtype=uint64)
Dimensions without coordinates: x
        """.strip()
    assert actual == expected

    # Float dtypes

    ds = xr.DataArray(np.array([0.0]), dims="x")
    actual = repr(ds)
    expected = """
<xarray.DataArray (x: 1)> Size: 8B
array([0.])
Dimensions without coordinates: x
        """.strip()
    assert actual == expected

    ds = xr.DataArray(np.array([0], dtype="float16"), dims="x")
    actual = repr(ds)
    expected = """
<xarray.DataArray (x: 1)> Size: 2B
array([0.], dtype=float16)
Dimensions without coordinates: x
        """.strip()
    assert actual == expected

    ds = xr.DataArray(np.array([0], dtype="float32"), dims="x")
    actual = repr(ds)
    expected = """
<xarray.DataArray (x: 1)> Size: 4B
array([0.], dtype=float32)
Dimensions without coordinates: x
        """.strip()
    assert actual == expected

    ds = xr.DataArray(np.array([0], dtype="float64"), dims="x")
    actual = repr(ds)
    expected = """
<xarray.DataArray (x: 1)> Size: 8B
array([0.])
Dimensions without coordinates: x
        """.strip()
    assert actual == expected

    # Signed integer dtypes

    array = np.array([0])
    ds = xr.DataArray(array, dims="x")
    actual = repr(ds)
    expected = f"""
<xarray.DataArray (x: 1)> Size: {array.dtype.itemsize}B
{repr(array)}
Dimensions without coordinates: x
        """.strip()
    assert actual == expected

    array = np.array([0], dtype="int32")
    ds = xr.DataArray(array, dims="x")
    actual = repr(ds)
    expected = f"""
<xarray.DataArray (x: 1)> Size: 4B
{repr(array)}
Dimensions without coordinates: x
        """.strip()
    assert actual == expected

    array = np.array([0], dtype="int64")
    ds = xr.DataArray(array, dims="x")
    actual = repr(ds)
    expected = f"""
<xarray.DataArray (x: 1)> Size: 8B
{repr(array)}
Dimensions without coordinates: x
        """.strip()
    assert actual == expected<|MERGE_RESOLUTION|>--- conflicted
+++ resolved
@@ -656,16 +656,11 @@
 
     def test_datatree_printout_nested_node(self):
         dat = xr.Dataset({"a": [0, 2]})
-<<<<<<< HEAD
-        root: xr.DataTree = xr.DataTree(name="root")
-        xr.DataTree(name="results", data=dat, parent=root)
-=======
-        root = DataTree.from_dict(
+        root = xr.DataTree.from_dict(
             {
                 "/results": dat,
             }
         )
->>>>>>> f97f999b
         printout = str(root)
         assert printout.splitlines()[3].startswith("    ")
 
