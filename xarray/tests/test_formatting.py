--- conflicted
+++ resolved
@@ -625,11 +625,7 @@
 
     def test_datatree_print_empty_node_with_attrs(self):
         dat = xr.Dataset(attrs={"note": "has attrs"})
-<<<<<<< HEAD
-        dt: xr.DataTree = xr.DataTree(name="root", data=dat)
-=======
-        dt: DataTree = DataTree(name="root", dataset=dat)
->>>>>>> 781877cb
+        dt: xr.DataTree = xr.DataTree(name="root", dataset=dat)
         printout = str(dt)
         assert printout == dedent(
             """\
@@ -641,11 +637,7 @@
 
     def test_datatree_print_node_with_data(self):
         dat = xr.Dataset({"a": [0, 2]})
-<<<<<<< HEAD
-        dt: xr.DataTree = xr.DataTree(name="root", data=dat)
-=======
-        dt: DataTree = DataTree(name="root", dataset=dat)
->>>>>>> 781877cb
+        dt: xr.DataTree = xr.DataTree(name="root", dataset=dat)
         printout = str(dt)
         expected = [
             "<xarray.DataTree 'root'>",
@@ -671,11 +663,7 @@
 
     def test_datatree_repr_of_node_with_data(self):
         dat = xr.Dataset({"a": [0, 2]})
-<<<<<<< HEAD
-        dt: xr.DataTree = xr.DataTree(name="root", data=dat)
-=======
-        dt: DataTree = DataTree(name="root", dataset=dat)
->>>>>>> 781877cb
+        dt: xr.DataTree = xr.DataTree(name="root", dataset=dat)
         assert "Coordinates" in repr(dt)
 
     def test_diff_datatree_repr_structure(self):
