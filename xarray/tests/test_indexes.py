--- conflicted
+++ resolved
@@ -27,13 +27,9 @@
         assert index.index is pd_idx
         assert index.dim == "x"
 
-<<<<<<< HEAD
-    def test_from_variables(self):
+    def test_from_variables(self) -> None:
         # pandas has only Float64Index but variable dtype should be preserved
         data = np.array([1.1, 2.2, 3.3], dtype=np.float32)
-=======
-    def test_from_variables(self) -> None:
->>>>>>> 675f362c
         var = xr.Variable(
             "x", data, attrs={"unit": "m"}, encoding={"dtype": np.float64}
         )
@@ -172,15 +168,10 @@
         with pytest.raises(ValueError, match=r"unmatched dimensions for variables.*"):
             PandasMultiIndex.from_variables({"level1": v_level1, "level3": v_level3})
 
-<<<<<<< HEAD
-    def test_from_pandas_index(self):
+    def test_from_pandas_index(self) -> None:
         foo_data = np.array([0, 0, 1], dtype="int")
         bar_data = np.array([1.1, 1.2, 1.3], dtype="float64")
         pd_idx = pd.MultiIndex.from_arrays([foo_data, bar_data], names=("foo", "bar"))
-=======
-    def test_from_pandas_index(self) -> None:
-        pd_idx = pd.MultiIndex.from_arrays([[1, 2, 3], [4, 5, 6]], names=("foo", "bar"))
->>>>>>> 675f362c
 
         index, index_vars = PandasMultiIndex.from_pandas_index(pd_idx, "x")
 
