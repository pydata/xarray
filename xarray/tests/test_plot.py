--- conflicted
+++ resolved
@@ -2653,7 +2653,6 @@
     kwargs = {"projection": cartopy.crs.PlateCarree()}
     with figure_context():
         ax = get_axis(**kwargs)
-<<<<<<< HEAD
         assert isinstance(ax, ctpy.mpl.geoaxes.GeoAxesSubplot)
 
 
@@ -2693,6 +2692,4 @@
             add_legend=add_legend,
             add_colorbar=add_colorbar,
         )
-=======
-        assert isinstance(ax, cartopy.mpl.geoaxes.GeoAxesSubplot)
->>>>>>> 1736e8f9
+        assert isinstance(ax, cartopy.mpl.geoaxes.GeoAxesSubplot)