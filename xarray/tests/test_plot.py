--- conflicted
+++ resolved
@@ -5,7 +5,7 @@
 import math
 from copy import copy
 from datetime import datetime
-from typing import Any, Callable, Literal
+from typing import Any, Callable, Hashable, Literal
 
 import numpy as np
 import pandas as pd
@@ -2608,7 +2608,6 @@
         assert Dataset.plot is DatasetPlotAccessor
         assert isinstance(self.ds.plot, DatasetPlotAccessor)
 
-<<<<<<< HEAD
     @pytest.mark.parametrize(
         "add_guide, hue_style, legend, colorbar",
         [
@@ -2620,7 +2619,13 @@
             (True, "discrete", True, False),
         ],
     )
-    def test_add_guide(self, add_guide, hue_style, legend, colorbar) -> None:
+    def test_add_guide(
+        self,
+        add_guide: bool | None,
+        hue_style: Literal["continuous", "discrete", None],
+        legend: bool,
+        colorbar: bool,
+    ) -> None:
 
         meta_data = _infer_meta_data(
             self.ds,
@@ -2635,9 +2640,6 @@
         assert meta_data["add_colorbar"] is colorbar
 
     def test_facetgrid_shape(self) -> None:
-=======
-    def test_facetgrid_shape(self):
->>>>>>> 8eea8bb6
         g = self.ds.plot.scatter(x="A", y="B", row="row", col="col")
         assert g.axes.shape == (len(self.ds.row), len(self.ds.col))
 
@@ -2670,27 +2672,27 @@
     @pytest.mark.parametrize(
         "x, y, hue, add_legend, add_colorbar, error_type",
         [
-            ("A", "The Spanish Inquisition", None, None, None, KeyError),
-            ("The Spanish Inquisition", "B", None, None, True, ValueError),
+            pytest.param(
+                "A", "The Spanish Inquisition", None, None, None, KeyError, id="bad_y"
+            ),
+            pytest.param(
+                "The Spanish Inquisition", "B", None, None, True, ValueError, id="bad_x"
+            ),
         ],
     )
-<<<<<<< HEAD
     def test_bad_args(
         self,
-        x: str,
-        y: str,
-        hue_style: Literal["discrete", "continuous", None],
-        add_guide: bool | None,
-    ) -> None:
-        with pytest.raises(ValueError):
-            self.ds.plot.scatter(x=x, y=y, hue_style=hue_style, add_guide=add_guide)
-=======
-    def test_bad_args(self, x, y, hue, add_legend, add_colorbar, error_type):
+        x: Hashable,
+        y: Hashable,
+        hue: Hashable | None,
+        add_legend: bool | None,
+        add_colorbar: bool | None,
+        error_type: Exception,
+    ):
         with pytest.raises(error_type):
             self.ds.plot.scatter(
                 x=x, y=y, hue=hue, add_legend=add_legend, add_colorbar=add_colorbar
             )
->>>>>>> 8eea8bb6
 
     @pytest.mark.xfail(reason="datetime,timedelta hue variable not supported.")
     @pytest.mark.parametrize("hue_style", ["discrete", "continuous"])
@@ -2702,48 +2704,28 @@
         ds2["hue"] = pd.timedelta_range("-1D", periods=4, freq="D")
         ds2.plot.scatter(x="A", y="B", hue="hue", hue_style=hue_style)
 
-    @pytest.mark.parametrize(
-        ["hue_style", "is_list"],
-        [("discrete", True), ("continuous", False)],
-    )
+    @pytest.mark.parametrize("hue_style", ["discrete", "continuous"])
     def test_facetgrid_hue_style(
-        self, hue_style: Literal["discrete", "continuous"], is_list: bool
+        self, hue_style: Literal["discrete", "continuous"]
     ) -> None:
-        # Can't move this to pytest.mark.parametrize because py37-bare-minimum
+        # Can't move this to pytest.mark.parametrize because py3X-bare-minimum
         # doesn't have matplotlib.
-<<<<<<< HEAD
-        if is_list:
-            map_type = list
-        else:
-            map_type = mpl.collections.PathCollection
         g = self.ds.plot.scatter(
             x="A", y="B", row="row", col="col", hue="hue", hue_style=hue_style
         )
         # for 'discrete' a list is appended to _mappables
         # for 'continuous', should be single PathCollection
-        assert isinstance(g._mappables[-1], map_type)
-=======
-        for hue_style in ("discrete", "continuous"):
-            g = self.ds.plot.scatter(
-                x="A", y="B", row="row", col="col", hue="hue", hue_style=hue_style
-            )
-            # 'discrete' and 'continuous', should be single PathCollection
-            assert isinstance(g._mappables[-1], mpl.collections.PathCollection)
->>>>>>> 8eea8bb6
+        assert isinstance(g._mappables[-1], mpl.collections.PathCollection)
 
     @pytest.mark.parametrize(
-        "x, y, hue, markersize", [("A", "B", "x", "col"), ("x", "row", "A", "B")]
+        ["x", "y", "hue", "markersize"],
+        [("A", "B", "x", "col"), ("x", "row", "A", "B")],
     )
-<<<<<<< HEAD
     def test_scatter(self, x, y, hue, markersize) -> None:
         self.ds.plot.scatter(x=x, y=y, hue=hue, markersize=markersize)
 
         with pytest.raises(ValueError, match=r"u, v"):
             self.ds.plot.scatter(x=x, y=y, u="col", v="row")
-=======
-    def test_scatter(self, x, y, hue, markersize):
-        self.ds.plot.scatter(x=x, y=y, hue=hue, markersize=markersize)
->>>>>>> 8eea8bb6
 
     def test_non_numeric_legend(self) -> None:
         ds2 = self.ds.copy()
@@ -2770,16 +2752,6 @@
     def test_legend_labels_facetgrid(self) -> None:
         ds2 = self.ds.copy()
         ds2["hue"] = ["d", "a", "c", "b"]
-<<<<<<< HEAD
-        g = ds2.plot.scatter(x="A", y="B", hue="hue", col="col")
-        assert g.figlegend is not None
-        legend_labels = tuple(t.get_text() for t in g.figlegend.texts)
-        attached_labels = [
-            tuple(m.get_label() for m in mappables_per_ax)
-            for mappables_per_ax in g._mappables
-        ]
-        assert list(set(attached_labels)) == [legend_labels]
-=======
         g = ds2.plot.scatter(x="A", y="B", hue="hue", markersize="x", col="col")
         actual = tuple(t.get_text() for t in g.figlegend.texts)
         expected = (
@@ -2789,7 +2761,6 @@
             "$\\mathdefault{2}$",
         )
         assert actual == expected
->>>>>>> 8eea8bb6
 
     def test_add_legend_by_default(self) -> None:
         sc = self.ds.plot.scatter(x="A", y="B", hue="hue")
