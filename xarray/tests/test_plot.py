--- conflicted
+++ resolved
@@ -17,11 +17,7 @@
     import_seaborn, label_from_attrs)
 
 from . import (
-<<<<<<< HEAD
     TestCase, assert_array_equal, assert_equal, raises_regex, requires_cftime,
-=======
-    assert_array_equal, assert_equal, raises_regex, requires_cftime,
->>>>>>> 289b3771
     requires_matplotlib, requires_matplotlib2, requires_seaborn)
 
 # import mpl and change the backend before other mpl imports
