from __future__ import absolute_import, division, print_function

from distutils.version import LooseVersion

import numpy as np
import pytest
from numpy import array, nan

from xarray import DataArray, concat
from xarray.core.duck_array_ops import (
<<<<<<< HEAD
    first, last, count, mean, array_notnull_equiv, where, stack, concatenate,
    rolling_window
)
from xarray import DataArray
from xarray.testing import assert_allclose
from xarray import concat

from . import TestCase, raises_regex, has_dask

try:
    import dask.array as da
except ImportError:
    pass
=======
    array_notnull_equiv, concatenate, count, first, last, mean, stack, where)
from xarray.core.pycompat import dask_array_type
from xarray.testing import assert_allclose, assert_equal

from . import (
    TestCase, assert_array_equal, has_dask, raises_regex, requires_dask)
>>>>>>> f3bbb3ef


class TestOps(TestCase):

    def setUp(self):
        self.x = array([[[nan, nan, 2., nan],
                         [nan, 5., 6., nan],
                         [8., 9., 10., nan]],

                        [[nan, 13., 14., 15.],
                         [nan, 17., 18., nan],
                         [nan, 21., nan, nan]]])

    def test_first(self):
        expected_results = [array([[nan, 13, 2, 15],
                                   [nan, 5, 6, nan],
                                   [8, 9, 10, nan]]),
                            array([[8, 5, 2, nan],
                                   [nan, 13, 14, 15]]),
                            array([[2, 5, 8],
                                   [13, 17, 21]])]
        for axis, expected in zip([0, 1, 2, -3, -2, -1],
                                  2 * expected_results):
            actual = first(self.x, axis)
            assert_array_equal(expected, actual)

        expected = self.x[0]
        actual = first(self.x, axis=0, skipna=False)
        assert_array_equal(expected, actual)

        expected = self.x[..., 0]
        actual = first(self.x, axis=-1, skipna=False)
        assert_array_equal(expected, actual)

        with raises_regex(IndexError, 'out of bounds'):
            first(self.x, 3)

    def test_last(self):
        expected_results = [array([[nan, 13, 14, 15],
                                   [nan, 17, 18, nan],
                                   [8, 21, 10, nan]]),
                            array([[8, 9, 10, nan],
                                   [nan, 21, 18, 15]]),
                            array([[2, 6, 10],
                                   [15, 18, 21]])]
        for axis, expected in zip([0, 1, 2, -3, -2, -1],
                                  2 * expected_results):
            actual = last(self.x, axis)
            assert_array_equal(expected, actual)

        expected = self.x[-1]
        actual = last(self.x, axis=0, skipna=False)
        assert_array_equal(expected, actual)

        expected = self.x[..., -1]
        actual = last(self.x, axis=-1, skipna=False)
        assert_array_equal(expected, actual)

        with raises_regex(IndexError, 'out of bounds'):
            last(self.x, 3)

    def test_count(self):
        assert 12 == count(self.x)

        expected = array([[1, 2, 3], [3, 2, 1]])
        assert_array_equal(expected, count(self.x, axis=-1))

    def test_where_type_promotion(self):
        result = where([True, False], [1, 2], ['a', 'b'])
        assert_array_equal(result, np.array([1, 'b'], dtype=object))

        result = where([True, False], np.array([1, 2], np.float32), np.nan)
        assert result.dtype == np.float32
        assert_array_equal(result, np.array([1, np.nan], dtype=np.float32))

    def test_stack_type_promotion(self):
        result = stack([1, 'b'])
        assert_array_equal(result, np.array([1, 'b'], dtype=object))

    def test_concatenate_type_promotion(self):
        result = concatenate([[1], ['b']])
        assert_array_equal(result, np.array([1, 'b'], dtype=object))

    def test_all_nan_arrays(self):
        assert np.isnan(mean([np.nan, np.nan]))


class TestArrayNotNullEquiv():
    @pytest.mark.parametrize("arr1, arr2", [
        (np.array([1, 2, 3]), np.array([1, 2, 3])),
        (np.array([1, 2, np.nan]), np.array([1, np.nan, 3])),
        (np.array([np.nan, 2, np.nan]), np.array([1, np.nan, np.nan])),
    ])
    def test_equal(self, arr1, arr2):
        assert array_notnull_equiv(arr1, arr2)

    def test_some_not_equal(self):
        a = np.array([1, 2, 4])
        b = np.array([1, np.nan, 3])
        assert not array_notnull_equiv(a, b)

    def test_wrong_shape(self):
        a = np.array([[1, np.nan, np.nan, 4]])
        b = np.array([[1, 2], [np.nan, 4]])
        assert not array_notnull_equiv(a, b)

    @pytest.mark.parametrize("val1, val2, val3, null", [
        (1, 2, 3, None),
        (1., 2., 3., np.nan),
        (1., 2., 3., None),
        ('foo', 'bar', 'baz', None),
    ])
    def test_types(self, val1, val2, val3, null):
        arr1 = np.array([val1, null, val3, null])
        arr2 = np.array([val1, val2, null, null])
        assert array_notnull_equiv(arr1, arr2)


def construct_dataarray(dim_num, dtype, contains_nan, dask):
    # dimnum <= 3
    rng = np.random.RandomState(0)
    shapes = [16, 8, 4][:dim_num]
    dims = ('x', 'y', 'z')[:dim_num]

    if np.issubdtype(dtype, np.floating):
        array = rng.randn(*shapes).astype(dtype)
    elif np.issubdtype(dtype, np.integer):
        array = rng.randint(0, 10, size=shapes).astype(dtype)
    elif np.issubdtype(dtype, np.bool_):
        array = rng.randint(0, 1, size=shapes).astype(dtype)
    elif dtype == str:
        array = rng.choice(['a', 'b', 'c', 'd'], size=shapes)
    else:
        raise ValueError
    da = DataArray(array, dims=dims, coords={'x': np.arange(16)}, name='da')

    if contains_nan:
        da = da.reindex(x=np.arange(20))
    if dask and has_dask:
        chunks = {d: 4 for d in dims}
        da = da.chunk(chunks)

    return da


def from_series_or_scalar(se):
    try:
        return DataArray.from_series(se)
    except AttributeError:  # scalar case
        return DataArray(se)


def series_reduce(da, func, dim, **kwargs):
    """ convert DataArray to pd.Series, apply pd.func, then convert back to
    a DataArray. Multiple dims cannot be specified."""
    if dim is None or da.ndim == 1:
        se = da.to_series()
        return from_series_or_scalar(getattr(se, func)(**kwargs))
    else:
        da1 = []
        dims = list(da.dims)
        dims.remove(dim)
        d = dims[0]
        for i in range(len(da[d])):
            da1.append(series_reduce(da.isel(**{d: i}), func, dim, **kwargs))

        if d in da.coords:
            return concat(da1, dim=da[d])
        return concat(da1, dim=d)


@pytest.mark.parametrize('dim_num', [1, 2])
@pytest.mark.parametrize('dtype', [float, int, np.float32, np.bool_])
@pytest.mark.parametrize('dask', [False, True])
@pytest.mark.parametrize('func', ['sum', 'min', 'max', 'mean', 'var'])
@pytest.mark.parametrize('skipna', [False, True])
@pytest.mark.parametrize('aggdim', [None, 'x'])
def test_reduce(dim_num, dtype, dask, func, skipna, aggdim):

    if aggdim == 'y' and dim_num < 2:
        pytest.skip('dim not in this test')

    if dtype == np.bool_ and func == 'mean':
        pytest.skip('numpy does not support this')

    if dask and not has_dask:
        pytest.skip('requires dask')

    rtol = 1e-04 if dtype == np.float32 else 1e-05

    da = construct_dataarray(dim_num, dtype, contains_nan=True, dask=dask)
    axis = None if aggdim is None else da.get_axis_num(aggdim)

    if (LooseVersion(np.__version__) >= LooseVersion('1.13.0') and
            da.dtype.kind == 'O' and skipna):
        # Numpy < 1.13 does not handle object-type array.
        try:
            if skipna:
                expected = getattr(np, 'nan{}'.format(func))(da.values,
                                                             axis=axis)
            else:
                expected = getattr(np, func)(da.values, axis=axis)

            actual = getattr(da, func)(skipna=skipna, dim=aggdim)
            assert np.allclose(actual.values, np.array(expected), rtol=1.0e-4,
                               equal_nan=True)
        except (TypeError, AttributeError, ZeroDivisionError):
            # TODO currently, numpy does not support some methods such as
            # nanmean for object dtype
            pass

    # make sure the compatiblility with pandas' results.
    actual = getattr(da, func)(skipna=skipna, dim=aggdim)
    if func == 'var':
        expected = series_reduce(da, func, skipna=skipna, dim=aggdim, ddof=0)
        assert_allclose(actual, expected, rtol=rtol)
        # also check ddof!=0 case
        actual = getattr(da, func)(skipna=skipna, dim=aggdim, ddof=5)
        expected = series_reduce(da, func, skipna=skipna, dim=aggdim, ddof=5)
        assert_allclose(actual, expected, rtol=rtol)
    else:
        expected = series_reduce(da, func, skipna=skipna, dim=aggdim)
        assert_allclose(actual, expected, rtol=rtol)

    # make sure the dtype argument
    if func not in ['max', 'min']:
        actual = getattr(da, func)(skipna=skipna, dim=aggdim, dtype=float)
        assert actual.dtype == float

    # without nan
    da = construct_dataarray(dim_num, dtype, contains_nan=False, dask=dask)
    actual = getattr(da, func)(skipna=skipna)
    expected = getattr(np, 'nan{}'.format(func))(da.values)
    if actual.dtype == object:
        assert actual.values == np.array(expected)
    else:
        assert np.allclose(actual.values, np.array(expected), rtol=rtol)


@pytest.mark.parametrize('dim_num', [1, 2])
@pytest.mark.parametrize('dtype', [float, int, np.float32, np.bool_, str])
@pytest.mark.parametrize('contains_nan', [True, False])
@pytest.mark.parametrize('dask', [False, True])
@pytest.mark.parametrize('func', ['min', 'max'])
@pytest.mark.parametrize('skipna', [False, True])
@pytest.mark.parametrize('aggdim', ['x', 'y'])
def test_argmin_max(dim_num, dtype, contains_nan, dask, func, skipna, aggdim):
    # pandas-dev/pandas#16830, we do not check consistency with pandas but
    # just make sure da[da.argmin()] == da.min()

    if aggdim == 'y' and dim_num < 2:
        pytest.skip('dim not in this test')

    if dask and not has_dask:
        pytest.skip('requires dask')

    if contains_nan:
        if not skipna:
            pytest.skip("numpy's argmin (not nanargmin) does not handle "
                        "object-dtype")
        if skipna and np.dtype(dtype).kind in 'iufc':
            pytest.skip("numpy's nanargmin raises ValueError for all nan axis")
    da = construct_dataarray(dim_num, dtype, contains_nan=contains_nan,
                             dask=dask)

    if aggdim == 'y' and contains_nan and skipna:
        with pytest.raises(ValueError):
            actual = da.isel(**{
                aggdim: getattr(da, 'arg' + func)(dim=aggdim,
                                                  skipna=skipna).compute()})
        return

    actual = da.isel(**{aggdim: getattr(da, 'arg' + func)
                        (dim=aggdim, skipna=skipna).compute()})
    expected = getattr(da, func)(dim=aggdim, skipna=skipna)
    assert_allclose(actual.drop(actual.coords), expected.drop(expected.coords))


def test_argmin_max_error():
    da = construct_dataarray(2, np.bool_, contains_nan=True, dask=False)
    with pytest.raises(ValueError):
        da.argmin(dim='y')


@pytest.mark.skipif(not has_dask, reason='This is for dask.')
@pytest.mark.parametrize('axis', [0, -1])
@pytest.mark.parametrize('window', [3, 8, 11])
@pytest.mark.parametrize('center', [True, False])
def test_dask_rolling(axis, window, center):
    x = np.array(np.random.randn(100, 40), dtype=float)
    dx = da.from_array(x, chunks=[(6, 30, 30, 20, 14), 8])

    expected = rolling_window(x, axis=axis, window=window, center=center,
                              fill_value=np.nan)
    actual = rolling_window(dx, axis=axis, window=window, center=center,
                            fill_value=np.nan)
    assert isinstance(actual, da.Array)
    assert_array_equal(actual, expected)
    assert actual.shape == expected.shape

    # we need to take care of window size if chunk size is small
    # window/2 should be smaller than the smallest chunk size.
    with pytest.raises(ValueError):
        rolling_window(dx, axis=axis, window=100, center=center,
                       fill_value=np.nan)<|MERGE_RESOLUTION|>--- conflicted
+++ resolved
@@ -8,28 +8,13 @@
 
 from xarray import DataArray, concat
 from xarray.core.duck_array_ops import (
-<<<<<<< HEAD
-    first, last, count, mean, array_notnull_equiv, where, stack, concatenate,
-    rolling_window
-)
-from xarray import DataArray
-from xarray.testing import assert_allclose
-from xarray import concat
-
-from . import TestCase, raises_regex, has_dask
-
-try:
-    import dask.array as da
-except ImportError:
-    pass
-=======
-    array_notnull_equiv, concatenate, count, first, last, mean, stack, where)
+    array_notnull_equiv, concatenate, count, first, last, mean, rolling_window,
+    stack, where)
 from xarray.core.pycompat import dask_array_type
 from xarray.testing import assert_allclose, assert_equal
 
 from . import (
     TestCase, assert_array_equal, has_dask, raises_regex, requires_dask)
->>>>>>> f3bbb3ef
 
 
 class TestOps(TestCase):
@@ -314,11 +299,20 @@
         da.argmin(dim='y')
 
 
+@requires_dask
+def test_isnull_with_dask():
+    da = construct_dataarray(2, np.float32, contains_nan=True, dask=True)
+    assert isinstance(da.isnull().data, dask_array_type)
+    assert_equal(da.isnull().load(), da.load().isnull())
+
+
 @pytest.mark.skipif(not has_dask, reason='This is for dask.')
 @pytest.mark.parametrize('axis', [0, -1])
 @pytest.mark.parametrize('window', [3, 8, 11])
 @pytest.mark.parametrize('center', [True, False])
 def test_dask_rolling(axis, window, center):
+    import dask.array as da
+
     x = np.array(np.random.randn(100, 40), dtype=float)
     dx = da.from_array(x, chunks=[(6, 30, 30, 20, 14), 8])
 
