import datetime as dt
import warnings
from textwrap import dedent

import numpy as np
import pandas as pd
import pytest
from numpy import array, nan

from xarray import DataArray, Dataset, cftime_range, concat
from xarray.core import dtypes, duck_array_ops
from xarray.core.duck_array_ops import (
    allclose_or_equiv,
    array_equiv,
    array_notnull_equiv,
    concatenate,
    count,
    first,
    gradient,
    last,
    lazy_array_equiv,
    least_squares,
    mean,
    np_timedelta64_to_float,
    pd_timedelta_to_float,
    py_timedelta_to_float,
<<<<<<< HEAD
    rolling_window,
    same_dtype,
=======
>>>>>>> 6bfbaede
    stack,
    timedelta_to_numeric,
    where,
)
from xarray.core.pycompat import dask_array_type
from xarray.testing import assert_allclose, assert_equal, assert_identical

from . import (
    arm_xfail,
    assert_array_equal,
    has_dask,
    has_scipy,
    raise_if_dask_computes,
    requires_cftime,
    requires_dask,
)


class TestOps:
    @pytest.fixture(autouse=True)
    def setUp(self):
        self.x = array(
            [
                [[nan, nan, 2.0, nan], [nan, 5.0, 6.0, nan], [8.0, 9.0, 10.0, nan]],
                [
                    [nan, 13.0, 14.0, 15.0],
                    [nan, 17.0, 18.0, nan],
                    [nan, 21.0, nan, nan],
                ],
            ]
        )

    def test_first(self):
        expected_results = [
            array([[nan, 13, 2, 15], [nan, 5, 6, nan], [8, 9, 10, nan]]),
            array([[8, 5, 2, nan], [nan, 13, 14, 15]]),
            array([[2, 5, 8], [13, 17, 21]]),
        ]
        for axis, expected in zip([0, 1, 2, -3, -2, -1], 2 * expected_results):
            actual = first(self.x, axis)
            assert_array_equal(expected, actual)

        expected = self.x[0]
        actual = first(self.x, axis=0, skipna=False)
        assert_array_equal(expected, actual)

        expected = self.x[..., 0]
        actual = first(self.x, axis=-1, skipna=False)
        assert_array_equal(expected, actual)

        with pytest.raises(IndexError, match=r"out of bounds"):
            first(self.x, 3)

    def test_last(self):
        expected_results = [
            array([[nan, 13, 14, 15], [nan, 17, 18, nan], [8, 21, 10, nan]]),
            array([[8, 9, 10, nan], [nan, 21, 18, 15]]),
            array([[2, 6, 10], [15, 18, 21]]),
        ]
        for axis, expected in zip([0, 1, 2, -3, -2, -1], 2 * expected_results):
            actual = last(self.x, axis)
            assert_array_equal(expected, actual)

        expected = self.x[-1]
        actual = last(self.x, axis=0, skipna=False)
        assert_array_equal(expected, actual)

        expected = self.x[..., -1]
        actual = last(self.x, axis=-1, skipna=False)
        assert_array_equal(expected, actual)

        with pytest.raises(IndexError, match=r"out of bounds"):
            last(self.x, 3)

    def test_count(self):
        assert 12 == count(self.x)

        expected = array([[1, 2, 3], [3, 2, 1]])
        assert_array_equal(expected, count(self.x, axis=-1))

        assert 1 == count(np.datetime64("2000-01-01"))

    def test_where_type_promotion(self):
        result = where([True, False], [1, 2], ["a", "b"])
        assert_array_equal(result, np.array([1, "b"], dtype=object))

        result = where([True, False], np.array([1, 2], np.float32), np.nan)
        assert result.dtype == np.float32
        assert_array_equal(result, np.array([1, np.nan], dtype=np.float32))

    def test_stack_type_promotion(self):
        result = stack([1, "b"])
        assert_array_equal(result, np.array([1, "b"], dtype=object))

    def test_concatenate_type_promotion(self):
        result = concatenate([[1], ["b"]])
        assert_array_equal(result, np.array([1, "b"], dtype=object))

    @pytest.mark.filterwarnings("error")
    def test_all_nan_arrays(self):
        assert np.isnan(mean([np.nan, np.nan]))


def test_cumsum_1d():
    inputs = np.array([0, 1, 2, 3])
    expected = np.array([0, 1, 3, 6])
    actual = duck_array_ops.cumsum(inputs)
    assert_array_equal(expected, actual)

    actual = duck_array_ops.cumsum(inputs, axis=0)
    assert_array_equal(expected, actual)

    actual = duck_array_ops.cumsum(inputs, axis=-1)
    assert_array_equal(expected, actual)

    actual = duck_array_ops.cumsum(inputs, axis=(0,))
    assert_array_equal(expected, actual)

    actual = duck_array_ops.cumsum(inputs, axis=())
    assert_array_equal(inputs, actual)


def test_cumsum_2d():
    inputs = np.array([[1, 2], [3, 4]])

    expected = np.array([[1, 3], [4, 10]])
    actual = duck_array_ops.cumsum(inputs)
    assert_array_equal(expected, actual)

    actual = duck_array_ops.cumsum(inputs, axis=(0, 1))
    assert_array_equal(expected, actual)

    actual = duck_array_ops.cumsum(inputs, axis=())
    assert_array_equal(inputs, actual)


def test_cumprod_2d():
    inputs = np.array([[1, 2], [3, 4]])

    expected = np.array([[1, 2], [3, 2 * 3 * 4]])
    actual = duck_array_ops.cumprod(inputs)
    assert_array_equal(expected, actual)

    actual = duck_array_ops.cumprod(inputs, axis=(0, 1))
    assert_array_equal(expected, actual)

    actual = duck_array_ops.cumprod(inputs, axis=())
    assert_array_equal(inputs, actual)


class TestArrayNotNullEquiv:
    @pytest.mark.parametrize(
        "arr1, arr2",
        [
            (np.array([1, 2, 3]), np.array([1, 2, 3])),
            (np.array([1, 2, np.nan]), np.array([1, np.nan, 3])),
            (np.array([np.nan, 2, np.nan]), np.array([1, np.nan, np.nan])),
        ],
    )
    def test_equal(self, arr1, arr2):
        assert array_notnull_equiv(arr1, arr2)

    def test_some_not_equal(self):
        a = np.array([1, 2, 4])
        b = np.array([1, np.nan, 3])
        assert not array_notnull_equiv(a, b)

    def test_wrong_shape(self):
        a = np.array([[1, np.nan, np.nan, 4]])
        b = np.array([[1, 2], [np.nan, 4]])
        assert not array_notnull_equiv(a, b)

    @pytest.mark.parametrize(
        "val1, val2, val3, null",
        [
            (
                np.datetime64("2000"),
                np.datetime64("2001"),
                np.datetime64("2002"),
                np.datetime64("NaT"),
            ),
            (1.0, 2.0, 3.0, np.nan),
            ("foo", "bar", "baz", None),
            ("foo", "bar", "baz", np.nan),
        ],
    )
    def test_types(self, val1, val2, val3, null):
        dtype = object if isinstance(val1, str) else None
        arr1 = np.array([val1, null, val3, null], dtype=dtype)
        arr2 = np.array([val1, val2, null, null], dtype=dtype)
        assert array_notnull_equiv(arr1, arr2)


@pytest.mark.parametrize(
    "dtype1, dtype2, expected_lazy, expected_eager",
    [
        [bool, bool, True, True],
        [int, int, True, True],
        [float, float, True, True],
        [str, str, True, True],
        [bytes, bytes, True, True],
        [object, object, None, True],
        [bool, int, False, False],
        ["U1", "U2", False, False],
        ["S1", "S2", False, False],
        [float, int, False, False],
        [object, int, None, False],
        [int, object, None, False],
        [object, float, None, False],
        [float, object, None, False],
    ],
)
def test_same_dtype(dtype1, dtype2, expected_lazy, expected_eager):

    ar1 = np.array(1, dtype=dtype1)
    ar2 = np.array(1, dtype=dtype2)

    # lazy makes no difference when not passing a numpy array
    assert same_dtype(ar1, ar2, lazy=True) is expected_eager
    assert same_dtype(ar1, ar2, lazy=False) is expected_eager

    if has_dask:

        import dask.array as da

        ar1 = da.array(1, dtype=dtype1)
        ar2 = da.array(1, dtype=dtype2)

        # lazy differs for dask arrays with object dtype
        # because these can change dtype on compute
        with raise_if_dask_computes():
            assert same_dtype(ar1, ar2, lazy=True) is expected_lazy

        assert same_dtype(ar1, ar2, lazy=False) is expected_eager


@requires_dask
@pytest.mark.parametrize(
    "dtype_numpy, dtype_dask, expected",
    [
        [float, float, None],
        [object, object, None],
        [float, int, False],
        [object, int, False],
        [int, object, None],
    ],
)
def test_lazy_array_equiv_dask(dtype_numpy, dtype_dask, expected):

    import dask.array as da

    # one needs to be a numpy array, else "tokenize" says it's the same array
    arr_numpy = np.array(1, dtype=dtype_numpy)

    arr_dask = da.array(1, dtype=dtype_dask)

    with raise_if_dask_computes():
        assert lazy_array_equiv(arr_numpy, arr_dask, check_dtype=True) is expected
        assert lazy_array_equiv(arr_dask, arr_numpy, check_dtype=True) is expected


@pytest.mark.parametrize(
    "dtype1, dtype2, expected",
    [
        [float, float, True],
        [float, int, False],
        [object, int, False],
    ],
)
def test_equiv_check_dtype(dtype1, dtype2, expected):

    ar1 = np.array(1, dtype=dtype1)
    ar2 = np.array(1, dtype=dtype2)

    assert allclose_or_equiv(ar1, ar2, check_dtype=True) is expected
    assert array_equiv(ar1, ar2, check_dtype=True) is expected
    assert array_notnull_equiv(ar1, ar2, check_dtype=True) is expected

    # np.allclose does not work for object array
    if dtype1 is not object:
        assert allclose_or_equiv(ar1, ar2)
    assert array_equiv(ar1, ar2)
    assert array_notnull_equiv(ar1, ar2)

    if has_dask:
        import dask.array as da

        ar1 = da.array(1, dtype=dtype1)
        ar2 = da.array(1, dtype=dtype2)

        assert allclose_or_equiv(ar1, ar2, check_dtype=True) is expected
        assert array_equiv(ar1, ar2, check_dtype=True) is expected
        assert array_notnull_equiv(ar1, ar2, check_dtype=True) is expected

        # np.allclose does not work for object array
        if dtype1 is not object:
            assert allclose_or_equiv(ar1, ar2)
        assert array_equiv(ar1, ar2)
        assert array_notnull_equiv(ar1, ar2)


def construct_dataarray(dim_num, dtype, contains_nan, dask):
    # dimnum <= 3
    rng = np.random.RandomState(0)
    shapes = [16, 8, 4][:dim_num]
    dims = ("x", "y", "z")[:dim_num]

    if np.issubdtype(dtype, np.floating):
        array = rng.randn(*shapes).astype(dtype)
    elif np.issubdtype(dtype, np.integer):
        array = rng.randint(0, 10, size=shapes).astype(dtype)
    elif np.issubdtype(dtype, np.bool_):
        array = rng.randint(0, 1, size=shapes).astype(dtype)
    elif dtype == str:
        array = rng.choice(["a", "b", "c", "d"], size=shapes)
    else:
        raise ValueError

    if contains_nan:
        inds = rng.choice(range(array.size), int(array.size * 0.2))
        dtype, fill_value = dtypes.maybe_promote(array.dtype)
        array = array.astype(dtype)
        array.flat[inds] = fill_value

    da = DataArray(array, dims=dims, coords={"x": np.arange(16)}, name="da")

    if dask and has_dask:
        chunks = {d: 4 for d in dims}
        da = da.chunk(chunks)

    return da


def from_series_or_scalar(se):
    if isinstance(se, pd.Series):
        return DataArray.from_series(se)
    else:  # scalar case
        return DataArray(se)


def series_reduce(da, func, dim, **kwargs):
    """convert DataArray to pd.Series, apply pd.func, then convert back to
    a DataArray. Multiple dims cannot be specified."""
    if dim is None or da.ndim == 1:
        se = da.to_series()
        return from_series_or_scalar(getattr(se, func)(**kwargs))
    else:
        da1 = []
        dims = list(da.dims)
        dims.remove(dim)
        d = dims[0]
        for i in range(len(da[d])):
            da1.append(series_reduce(da.isel(**{d: i}), func, dim, **kwargs))

        if d in da.coords:
            return concat(da1, dim=da[d])
        return concat(da1, dim=d)


def assert_dask_array(da, dask):
    if dask and da.ndim > 0:
        assert isinstance(da.data, dask_array_type)


@arm_xfail
@pytest.mark.filterwarnings("ignore::RuntimeWarning")
@pytest.mark.parametrize("dask", [False, True] if has_dask else [False])
def test_datetime_mean(dask):
    # Note: only testing numpy, as dask is broken upstream
    da = DataArray(
        np.array(["2010-01-01", "NaT", "2010-01-03", "NaT", "NaT"], dtype="M8"),
        dims=["time"],
    )
    if dask:
        # Trigger use case where a chunk is full of NaT
        da = da.chunk({"time": 3})

    expect = DataArray(np.array("2010-01-02", dtype="M8"))
    expect_nat = DataArray(np.array("NaT", dtype="M8"))

    actual = da.mean()
    if dask:
        assert actual.chunks is not None
    assert_equal(actual, expect)

    actual = da.mean(skipna=False)
    if dask:
        assert actual.chunks is not None
    assert_equal(actual, expect_nat)

    # tests for 1d array full of NaT
    assert_equal(da[[1]].mean(), expect_nat)
    assert_equal(da[[1]].mean(skipna=False), expect_nat)

    # tests for a 0d array
    assert_equal(da[0].mean(), da[0])
    assert_equal(da[0].mean(skipna=False), da[0])
    assert_equal(da[1].mean(), expect_nat)
    assert_equal(da[1].mean(skipna=False), expect_nat)


@requires_cftime
def test_cftime_datetime_mean():
    times = cftime_range("2000", periods=4)
    da = DataArray(times, dims=["time"])

    assert da.isel(time=0).mean() == da.isel(time=0)

    expected = DataArray(times.date_type(2000, 1, 2, 12))
    result = da.mean()
    assert_equal(result, expected)

    da_2d = DataArray(times.values.reshape(2, 2))
    result = da_2d.mean()
    assert_equal(result, expected)


@requires_cftime
def test_cftime_datetime_mean_long_time_period():
    import cftime

    times = np.array(
        [
            [
                cftime.DatetimeNoLeap(400, 12, 31, 0, 0, 0, 0),
                cftime.DatetimeNoLeap(520, 12, 31, 0, 0, 0, 0),
            ],
            [
                cftime.DatetimeNoLeap(520, 12, 31, 0, 0, 0, 0),
                cftime.DatetimeNoLeap(640, 12, 31, 0, 0, 0, 0),
            ],
            [
                cftime.DatetimeNoLeap(640, 12, 31, 0, 0, 0, 0),
                cftime.DatetimeNoLeap(760, 12, 31, 0, 0, 0, 0),
            ],
        ]
    )

    da = DataArray(times, dims=["time", "d2"])
    result = da.mean("d2")
    expected = DataArray(
        [
            cftime.DatetimeNoLeap(460, 12, 31, 0, 0, 0, 0),
            cftime.DatetimeNoLeap(580, 12, 31, 0, 0, 0, 0),
            cftime.DatetimeNoLeap(700, 12, 31, 0, 0, 0, 0),
        ],
        dims=["time"],
    )
    assert_equal(result, expected)


@requires_cftime
@requires_dask
def test_cftime_datetime_mean_dask_error():
    times = cftime_range("2000", periods=4)
    da = DataArray(times, dims=["time"]).chunk()
    with pytest.raises(NotImplementedError):
        da.mean()


def test_empty_axis_dtype():
    ds = Dataset()
    ds["pos"] = [1, 2, 3]
    ds["data"] = ("pos", "time"), [[1.0, 2.0], [3.0, 4.0], [5.0, 6.0]]
    ds["var"] = "pos", [2, 3, 4]
    assert_identical(ds.mean(dim="time")["var"], ds["var"])
    assert_identical(ds.max(dim="time")["var"], ds["var"])
    assert_identical(ds.min(dim="time")["var"], ds["var"])
    assert_identical(ds.sum(dim="time")["var"], ds["var"])


@pytest.mark.parametrize("dim_num", [1, 2])
@pytest.mark.parametrize("dtype", [float, int, np.float32, np.bool_])
@pytest.mark.parametrize("dask", [False, True])
@pytest.mark.parametrize("func", ["sum", "min", "max", "mean", "var"])
# TODO test cumsum, cumprod
@pytest.mark.parametrize("skipna", [False, True])
@pytest.mark.parametrize("aggdim", [None, "x"])
def test_reduce(dim_num, dtype, dask, func, skipna, aggdim):

    if aggdim == "y" and dim_num < 2:
        pytest.skip("dim not in this test")

    if dtype == np.bool_ and func == "mean":
        pytest.skip("numpy does not support this")

    if dask and not has_dask:
        pytest.skip("requires dask")

    if dask and skipna is False and dtype in [np.bool_]:
        pytest.skip("dask does not compute object-typed array")

    rtol = 1e-04 if dtype == np.float32 else 1e-05

    da = construct_dataarray(dim_num, dtype, contains_nan=True, dask=dask)
    axis = None if aggdim is None else da.get_axis_num(aggdim)

    # TODO: remove these after resolving
    # https://github.com/dask/dask/issues/3245
    with warnings.catch_warnings():
        warnings.filterwarnings("ignore", "Mean of empty slice")
        warnings.filterwarnings("ignore", "All-NaN slice")
        warnings.filterwarnings("ignore", "invalid value encountered in")

        if da.dtype.kind == "O" and skipna:
            # Numpy < 1.13 does not handle object-type array.
            try:
                if skipna:
                    expected = getattr(np, f"nan{func}")(da.values, axis=axis)
                else:
                    expected = getattr(np, func)(da.values, axis=axis)

                actual = getattr(da, func)(skipna=skipna, dim=aggdim)
                assert_dask_array(actual, dask)
                np.testing.assert_allclose(
                    actual.values, np.array(expected), rtol=1.0e-4, equal_nan=True
                )
            except (TypeError, AttributeError, ZeroDivisionError):
                # TODO currently, numpy does not support some methods such as
                # nanmean for object dtype
                pass

        actual = getattr(da, func)(skipna=skipna, dim=aggdim)

        # for dask case, make sure the result is the same for numpy backend
        expected = getattr(da.compute(), func)(skipna=skipna, dim=aggdim)
        assert_allclose(actual, expected, rtol=rtol)

        # make sure the compatiblility with pandas' results.
        if func in ["var", "std"]:
            expected = series_reduce(da, func, skipna=skipna, dim=aggdim, ddof=0)
            assert_allclose(actual, expected, rtol=rtol)
            # also check ddof!=0 case
            actual = getattr(da, func)(skipna=skipna, dim=aggdim, ddof=5)
            if dask:
                assert isinstance(da.data, dask_array_type)
            expected = series_reduce(da, func, skipna=skipna, dim=aggdim, ddof=5)
            assert_allclose(actual, expected, rtol=rtol)
        else:
            expected = series_reduce(da, func, skipna=skipna, dim=aggdim)
            assert_allclose(actual, expected, rtol=rtol)

        # make sure the dtype argument
        if func not in ["max", "min"]:
            actual = getattr(da, func)(skipna=skipna, dim=aggdim, dtype=float)
            assert_dask_array(actual, dask)
            assert actual.dtype == float

        # without nan
        da = construct_dataarray(dim_num, dtype, contains_nan=False, dask=dask)
        actual = getattr(da, func)(skipna=skipna)
        if dask:
            assert isinstance(da.data, dask_array_type)
        expected = getattr(np, f"nan{func}")(da.values)
        if actual.dtype == object:
            assert actual.values == np.array(expected)
        else:
            assert np.allclose(actual.values, np.array(expected), rtol=rtol)


@pytest.mark.parametrize("dim_num", [1, 2])
@pytest.mark.parametrize("dtype", [float, int, np.float32, np.bool_, str])
@pytest.mark.parametrize("contains_nan", [True, False])
@pytest.mark.parametrize("dask", [False, True])
@pytest.mark.parametrize("func", ["min", "max"])
@pytest.mark.parametrize("skipna", [False, True])
@pytest.mark.parametrize("aggdim", ["x", "y"])
def test_argmin_max(dim_num, dtype, contains_nan, dask, func, skipna, aggdim):
    # pandas-dev/pandas#16830, we do not check consistency with pandas but
    # just make sure da[da.argmin()] == da.min()

    if aggdim == "y" and dim_num < 2:
        pytest.skip("dim not in this test")

    if dask and not has_dask:
        pytest.skip("requires dask")

    if contains_nan:
        if not skipna:
            pytest.skip("numpy's argmin (not nanargmin) does not handle object-dtype")
        if skipna and np.dtype(dtype).kind in "iufc":
            pytest.skip("numpy's nanargmin raises ValueError for all nan axis")
    da = construct_dataarray(dim_num, dtype, contains_nan=contains_nan, dask=dask)

    with warnings.catch_warnings():
        warnings.filterwarnings("ignore", "All-NaN slice")

        actual = da.isel(
            **{aggdim: getattr(da, "arg" + func)(dim=aggdim, skipna=skipna).compute()}
        )
        expected = getattr(da, func)(dim=aggdim, skipna=skipna)
        assert_allclose(
            actual.drop_vars(list(actual.coords)),
            expected.drop_vars(list(expected.coords)),
        )


def test_argmin_max_error():
    da = construct_dataarray(2, np.bool_, contains_nan=True, dask=False)
    da[0] = np.nan
    with pytest.raises(ValueError):
        da.argmin(dim="y")


@pytest.mark.parametrize(
    "array",
    [
        np.array([np.datetime64("2000-01-01"), np.datetime64("NaT")]),
        np.array([np.timedelta64(1, "h"), np.timedelta64("NaT")]),
        np.array([0.0, np.nan]),
        np.array([1j, np.nan]),
        np.array(["foo", np.nan], dtype=object),
    ],
)
def test_isnull(array):
    expected = np.array([False, True])
    actual = duck_array_ops.isnull(array)
    np.testing.assert_equal(expected, actual)


@requires_dask
def test_isnull_with_dask():
    da = construct_dataarray(2, np.float32, contains_nan=True, dask=True)
    assert isinstance(da.isnull().data, dask_array_type)
    assert_equal(da.isnull().load(), da.load().isnull())


@pytest.mark.skipif(not has_dask, reason="This is for dask.")
@pytest.mark.parametrize("axis", [0, -1, 1])
@pytest.mark.parametrize("edge_order", [1, 2])
def test_dask_gradient(axis, edge_order):
    import dask.array as da

    array = np.array(np.random.randn(100, 5, 40))
    x = np.exp(np.linspace(0, 1, array.shape[axis]))

    darray = da.from_array(array, chunks=[(6, 30, 30, 20, 14), 5, 8])
    expected = gradient(array, x, axis=axis, edge_order=edge_order)
    actual = gradient(darray, x, axis=axis, edge_order=edge_order)

    assert isinstance(actual, da.Array)
    assert_array_equal(actual, expected)


@pytest.mark.parametrize("dim_num", [1, 2])
@pytest.mark.parametrize("dtype", [float, int, np.float32, np.bool_])
@pytest.mark.parametrize("dask", [False, True])
@pytest.mark.parametrize("func", ["sum", "prod"])
@pytest.mark.parametrize("aggdim", [None, "x"])
@pytest.mark.parametrize("contains_nan", [True, False])
@pytest.mark.parametrize("skipna", [True, False, None])
def test_min_count(dim_num, dtype, dask, func, aggdim, contains_nan, skipna):
    if dask and not has_dask:
        pytest.skip("requires dask")

    da = construct_dataarray(dim_num, dtype, contains_nan=contains_nan, dask=dask)
    min_count = 3

    # If using Dask, the function call should be lazy.
    with raise_if_dask_computes():
        actual = getattr(da, func)(dim=aggdim, skipna=skipna, min_count=min_count)

    expected = series_reduce(da, func, skipna=skipna, dim=aggdim, min_count=min_count)
    assert_allclose(actual, expected)
    assert_dask_array(actual, dask)


@pytest.mark.parametrize("dtype", [float, int, np.float32, np.bool_])
@pytest.mark.parametrize("dask", [False, True])
@pytest.mark.parametrize("func", ["sum", "prod"])
def test_min_count_nd(dtype, dask, func):
    if dask and not has_dask:
        pytest.skip("requires dask")

    min_count = 3
    dim_num = 3
    da = construct_dataarray(dim_num, dtype, contains_nan=True, dask=dask)

    # If using Dask, the function call should be lazy.
    with raise_if_dask_computes():
        actual = getattr(da, func)(
            dim=["x", "y", "z"], skipna=True, min_count=min_count
        )

    # Supplying all dims is equivalent to supplying `...` or `None`
    expected = getattr(da, func)(dim=..., skipna=True, min_count=min_count)

    assert_allclose(actual, expected)
    assert_dask_array(actual, dask)


@pytest.mark.parametrize("dask", [False, True])
@pytest.mark.parametrize("func", ["sum", "prod"])
@pytest.mark.parametrize("dim", [None, "a", "b"])
def test_min_count_specific(dask, func, dim):
    if dask and not has_dask:
        pytest.skip("requires dask")

    # Simple array with four non-NaN values.
    da = DataArray(np.ones((6, 6), dtype=np.float64) * np.nan, dims=("a", "b"))
    da[0][0] = 2
    da[0][3] = 2
    da[3][0] = 2
    da[3][3] = 2
    if dask:
        da = da.chunk({"a": 3, "b": 3})

    # Expected result if we set min_count to the number of non-NaNs in a
    # row/column/the entire array.
    if dim:
        min_count = 2
        expected = DataArray(
            [4.0, np.nan, np.nan] * 2, dims=("a" if dim == "b" else "b",)
        )
    else:
        min_count = 4
        expected = DataArray(8.0 if func == "sum" else 16.0)

    # Check for that min_count.
    with raise_if_dask_computes():
        actual = getattr(da, func)(dim, skipna=True, min_count=min_count)
    assert_dask_array(actual, dask)
    assert_allclose(actual, expected)

    # With min_count being one higher, should get all NaN.
    min_count += 1
    expected *= np.nan
    with raise_if_dask_computes():
        actual = getattr(da, func)(dim, skipna=True, min_count=min_count)
    assert_dask_array(actual, dask)
    assert_allclose(actual, expected)


@pytest.mark.parametrize("func", ["sum", "prod"])
def test_min_count_dataset(func):
    da = construct_dataarray(2, dtype=float, contains_nan=True, dask=False)
    ds = Dataset({"var1": da}, coords={"scalar": 0})
    actual = getattr(ds, func)(dim="x", skipna=True, min_count=3)["var1"]
    expected = getattr(ds["var1"], func)(dim="x", skipna=True, min_count=3)
    assert_allclose(actual, expected)


@pytest.mark.parametrize("dtype", [float, int, np.float32, np.bool_])
@pytest.mark.parametrize("dask", [False, True])
@pytest.mark.parametrize("skipna", [False, True])
@pytest.mark.parametrize("func", ["sum", "prod"])
def test_multiple_dims(dtype, dask, skipna, func):
    if dask and not has_dask:
        pytest.skip("requires dask")
    da = construct_dataarray(3, dtype, contains_nan=True, dask=dask)

    actual = getattr(da, func)(("x", "y"), skipna=skipna)
    expected = getattr(getattr(da, func)("x", skipna=skipna), func)("y", skipna=skipna)
    assert_allclose(actual, expected)


def test_docs():
    # with min_count
    actual = DataArray.sum.__doc__
    expected = dedent(
        """\
        Reduce this DataArray's data by applying `sum` along some dimension(s).

        Parameters
        ----------
        dim : str or sequence of str, optional
            Dimension(s) over which to apply `sum`.
        axis : int or sequence of int, optional
            Axis(es) over which to apply `sum`. Only one of the 'dim'
            and 'axis' arguments can be supplied. If neither are supplied, then
            `sum` is calculated over axes.
        skipna : bool, optional
            If True, skip missing values (as marked by NaN). By default, only
            skips missing values for float dtypes; other dtypes either do not
            have a sentinel missing value (int) or skipna=True has not been
            implemented (object, datetime64 or timedelta64).
        min_count : int, default: None
            The required number of valid values to perform the operation. If
            fewer than min_count non-NA values are present the result will be
            NA. Only used if skipna is set to True or defaults to True for the
            array's dtype. New in version 0.10.8: Added with the default being
            None. Changed in version 0.17.0: if specified on an integer array
            and skipna=True, the result will be a float array.
        keep_attrs : bool, optional
            If True, the attributes (`attrs`) will be copied from the original
            object to the new one.  If False (default), the new object will be
            returned without attributes.
        **kwargs : dict
            Additional keyword arguments passed on to the appropriate array
            function for calculating `sum` on this object's data.

        Returns
        -------
        reduced : DataArray
            New DataArray object with `sum` applied to its data and the
            indicated dimension(s) removed.
        """
    )
    assert actual == expected

    # without min_count
    actual = DataArray.std.__doc__
    expected = dedent(
        """\
        Reduce this DataArray's data by applying `std` along some dimension(s).

        Parameters
        ----------
        dim : str or sequence of str, optional
            Dimension(s) over which to apply `std`.
        axis : int or sequence of int, optional
            Axis(es) over which to apply `std`. Only one of the 'dim'
            and 'axis' arguments can be supplied. If neither are supplied, then
            `std` is calculated over axes.
        skipna : bool, optional
            If True, skip missing values (as marked by NaN). By default, only
            skips missing values for float dtypes; other dtypes either do not
            have a sentinel missing value (int) or skipna=True has not been
            implemented (object, datetime64 or timedelta64).
        keep_attrs : bool, optional
            If True, the attributes (`attrs`) will be copied from the original
            object to the new one.  If False (default), the new object will be
            returned without attributes.
        **kwargs : dict
            Additional keyword arguments passed on to the appropriate array
            function for calculating `std` on this object's data.

        Returns
        -------
        reduced : DataArray
            New DataArray object with `std` applied to its data and the
            indicated dimension(s) removed.
        """
    )
    assert actual == expected


def test_datetime_to_numeric_datetime64():
    times = pd.date_range("2000", periods=5, freq="7D").values
    result = duck_array_ops.datetime_to_numeric(times, datetime_unit="h")
    expected = 24 * np.arange(0, 35, 7)
    np.testing.assert_array_equal(result, expected)

    offset = times[1]
    result = duck_array_ops.datetime_to_numeric(times, offset=offset, datetime_unit="h")
    expected = 24 * np.arange(-7, 28, 7)
    np.testing.assert_array_equal(result, expected)

    dtype = np.float32
    result = duck_array_ops.datetime_to_numeric(times, datetime_unit="h", dtype=dtype)
    expected = 24 * np.arange(0, 35, 7).astype(dtype)
    np.testing.assert_array_equal(result, expected)


@requires_cftime
def test_datetime_to_numeric_cftime():
    times = cftime_range("2000", periods=5, freq="7D", calendar="standard").values
    result = duck_array_ops.datetime_to_numeric(times, datetime_unit="h", dtype=int)
    expected = 24 * np.arange(0, 35, 7)
    np.testing.assert_array_equal(result, expected)

    offset = times[1]
    result = duck_array_ops.datetime_to_numeric(
        times, offset=offset, datetime_unit="h", dtype=int
    )
    expected = 24 * np.arange(-7, 28, 7)
    np.testing.assert_array_equal(result, expected)

    dtype = np.float32
    result = duck_array_ops.datetime_to_numeric(times, datetime_unit="h", dtype=dtype)
    expected = 24 * np.arange(0, 35, 7).astype(dtype)
    np.testing.assert_array_equal(result, expected)


@requires_cftime
def test_datetime_to_numeric_potential_overflow():
    import cftime

    times = pd.date_range("2000", periods=5, freq="7D").values.astype("datetime64[us]")
    cftimes = cftime_range(
        "2000", periods=5, freq="7D", calendar="proleptic_gregorian"
    ).values

    offset = np.datetime64("0001-01-01")
    cfoffset = cftime.DatetimeProlepticGregorian(1, 1, 1)

    result = duck_array_ops.datetime_to_numeric(
        times, offset=offset, datetime_unit="D", dtype=int
    )
    cfresult = duck_array_ops.datetime_to_numeric(
        cftimes, offset=cfoffset, datetime_unit="D", dtype=int
    )

    expected = 730119 + np.arange(0, 35, 7)

    np.testing.assert_array_equal(result, expected)
    np.testing.assert_array_equal(cfresult, expected)


def test_py_timedelta_to_float():
    assert py_timedelta_to_float(dt.timedelta(days=1), "ns") == 86400 * 1e9
    assert py_timedelta_to_float(dt.timedelta(days=1e6), "ps") == 86400 * 1e18
    assert py_timedelta_to_float(dt.timedelta(days=1e6), "ns") == 86400 * 1e15
    assert py_timedelta_to_float(dt.timedelta(days=1e6), "us") == 86400 * 1e12
    assert py_timedelta_to_float(dt.timedelta(days=1e6), "ms") == 86400 * 1e9
    assert py_timedelta_to_float(dt.timedelta(days=1e6), "s") == 86400 * 1e6
    assert py_timedelta_to_float(dt.timedelta(days=1e6), "D") == 1e6


@pytest.mark.parametrize(
    "td, expected",
    ([np.timedelta64(1, "D"), 86400 * 1e9], [np.timedelta64(1, "ns"), 1.0]),
)
def test_np_timedelta64_to_float(td, expected):
    out = np_timedelta64_to_float(td, datetime_unit="ns")
    np.testing.assert_allclose(out, expected)
    assert isinstance(out, float)

    out = np_timedelta64_to_float(np.atleast_1d(td), datetime_unit="ns")
    np.testing.assert_allclose(out, expected)


@pytest.mark.parametrize(
    "td, expected", ([pd.Timedelta(1, "D"), 86400 * 1e9], [pd.Timedelta(1, "ns"), 1.0])
)
def test_pd_timedelta_to_float(td, expected):
    out = pd_timedelta_to_float(td, datetime_unit="ns")
    np.testing.assert_allclose(out, expected)
    assert isinstance(out, float)


@pytest.mark.parametrize(
    "td", [dt.timedelta(days=1), np.timedelta64(1, "D"), pd.Timedelta(1, "D"), "1 day"]
)
def test_timedelta_to_numeric(td):
    # Scalar input
    out = timedelta_to_numeric(td, "ns")
    np.testing.assert_allclose(out, 86400 * 1e9)
    assert isinstance(out, float)


@pytest.mark.parametrize("use_dask", [True, False])
@pytest.mark.parametrize("skipna", [True, False])
def test_least_squares(use_dask, skipna):
    if use_dask and (not has_dask or not has_scipy):
        pytest.skip("requires dask and scipy")
    lhs = np.array([[1, 2], [1, 2], [3, 2]])
    rhs = DataArray(np.array([3, 5, 7]), dims=("y",))

    if use_dask:
        rhs = rhs.chunk({"y": 1})

    coeffs, residuals = least_squares(lhs, rhs.data, skipna=skipna)

    np.testing.assert_allclose(coeffs, [1.5, 1.25])
    np.testing.assert_allclose(residuals, [2.0])<|MERGE_RESOLUTION|>--- conflicted
+++ resolved
@@ -24,11 +24,7 @@
     np_timedelta64_to_float,
     pd_timedelta_to_float,
     py_timedelta_to_float,
-<<<<<<< HEAD
-    rolling_window,
     same_dtype,
-=======
->>>>>>> 6bfbaede
     stack,
     timedelta_to_numeric,
     where,
