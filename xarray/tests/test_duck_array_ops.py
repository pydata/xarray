from __future__ import absolute_import, division, print_function

from distutils.version import LooseVersion

import numpy as np
import pytest
from numpy import array, nan

from xarray import DataArray, concat
from xarray.core.duck_array_ops import (
<<<<<<< HEAD
    array_notnull_equiv, concatenate, count, first, last, mean, stack, where)
from xarray.testing import assert_allclose

from . import TestCase, assert_array_equal, has_dask, raises_regex
=======
    first, last, count, mean, array_notnull_equiv, where, stack, concatenate
)
from xarray.core.pycompat import dask_array_type
from xarray import DataArray
from xarray.testing import assert_allclose, assert_equal
from xarray import concat

from . import TestCase, raises_regex, has_dask, requires_dask
>>>>>>> 243093cf


class TestOps(TestCase):

    def setUp(self):
        self.x = array([[[nan, nan, 2., nan],
                         [nan, 5., 6., nan],
                         [8., 9., 10., nan]],

                        [[nan, 13., 14., 15.],
                         [nan, 17., 18., nan],
                         [nan, 21., nan, nan]]])

    def test_first(self):
        expected_results = [array([[nan, 13, 2, 15],
                                   [nan, 5, 6, nan],
                                   [8, 9, 10, nan]]),
                            array([[8, 5, 2, nan],
                                   [nan, 13, 14, 15]]),
                            array([[2, 5, 8],
                                   [13, 17, 21]])]
        for axis, expected in zip([0, 1, 2, -3, -2, -1],
                                  2 * expected_results):
            actual = first(self.x, axis)
            assert_array_equal(expected, actual)

        expected = self.x[0]
        actual = first(self.x, axis=0, skipna=False)
        assert_array_equal(expected, actual)

        expected = self.x[..., 0]
        actual = first(self.x, axis=-1, skipna=False)
        assert_array_equal(expected, actual)

        with raises_regex(IndexError, 'out of bounds'):
            first(self.x, 3)

    def test_last(self):
        expected_results = [array([[nan, 13, 14, 15],
                                   [nan, 17, 18, nan],
                                   [8, 21, 10, nan]]),
                            array([[8, 9, 10, nan],
                                   [nan, 21, 18, 15]]),
                            array([[2, 6, 10],
                                   [15, 18, 21]])]
        for axis, expected in zip([0, 1, 2, -3, -2, -1],
                                  2 * expected_results):
            actual = last(self.x, axis)
            assert_array_equal(expected, actual)

        expected = self.x[-1]
        actual = last(self.x, axis=0, skipna=False)
        assert_array_equal(expected, actual)

        expected = self.x[..., -1]
        actual = last(self.x, axis=-1, skipna=False)
        assert_array_equal(expected, actual)

        with raises_regex(IndexError, 'out of bounds'):
            last(self.x, 3)

    def test_count(self):
        assert 12 == count(self.x)

        expected = array([[1, 2, 3], [3, 2, 1]])
        assert_array_equal(expected, count(self.x, axis=-1))

    def test_where_type_promotion(self):
        result = where([True, False], [1, 2], ['a', 'b'])
        assert_array_equal(result, np.array([1, 'b'], dtype=object))

        result = where([True, False], np.array([1, 2], np.float32), np.nan)
        assert result.dtype == np.float32
        assert_array_equal(result, np.array([1, np.nan], dtype=np.float32))

    def test_stack_type_promotion(self):
        result = stack([1, 'b'])
        assert_array_equal(result, np.array([1, 'b'], dtype=object))

    def test_concatenate_type_promotion(self):
        result = concatenate([[1], ['b']])
        assert_array_equal(result, np.array([1, 'b'], dtype=object))

    def test_all_nan_arrays(self):
        assert np.isnan(mean([np.nan, np.nan]))


class TestArrayNotNullEquiv():
    @pytest.mark.parametrize("arr1, arr2", [
        (np.array([1, 2, 3]), np.array([1, 2, 3])),
        (np.array([1, 2, np.nan]), np.array([1, np.nan, 3])),
        (np.array([np.nan, 2, np.nan]), np.array([1, np.nan, np.nan])),
    ])
    def test_equal(self, arr1, arr2):
        assert array_notnull_equiv(arr1, arr2)

    def test_some_not_equal(self):
        a = np.array([1, 2, 4])
        b = np.array([1, np.nan, 3])
        assert not array_notnull_equiv(a, b)

    def test_wrong_shape(self):
        a = np.array([[1, np.nan, np.nan, 4]])
        b = np.array([[1, 2], [np.nan, 4]])
        assert not array_notnull_equiv(a, b)

    @pytest.mark.parametrize("val1, val2, val3, null", [
        (1, 2, 3, None),
        (1., 2., 3., np.nan),
        (1., 2., 3., None),
        ('foo', 'bar', 'baz', None),
    ])
    def test_types(self, val1, val2, val3, null):
        arr1 = np.array([val1, null, val3, null])
        arr2 = np.array([val1, val2, null, null])
        assert array_notnull_equiv(arr1, arr2)


def construct_dataarray(dim_num, dtype, contains_nan, dask):
    # dimnum <= 3
    rng = np.random.RandomState(0)
    shapes = [16, 8, 4][:dim_num]
    dims = ('x', 'y', 'z')[:dim_num]

    if np.issubdtype(dtype, np.floating):
        array = rng.randn(*shapes).astype(dtype)
    elif np.issubdtype(dtype, np.integer):
        array = rng.randint(0, 10, size=shapes).astype(dtype)
    elif np.issubdtype(dtype, np.bool_):
        array = rng.randint(0, 1, size=shapes).astype(dtype)
    elif dtype == str:
        array = rng.choice(['a', 'b', 'c', 'd'], size=shapes)
    else:
        raise ValueError
    da = DataArray(array, dims=dims, coords={'x': np.arange(16)}, name='da')

    if contains_nan:
        da = da.reindex(x=np.arange(20))
    if dask and has_dask:
        chunks = {d: 4 for d in dims}
        da = da.chunk(chunks)

    return da


def from_series_or_scalar(se):
    try:
        return DataArray.from_series(se)
    except AttributeError:  # scalar case
        return DataArray(se)


def series_reduce(da, func, dim, **kwargs):
    """ convert DataArray to pd.Series, apply pd.func, then convert back to
    a DataArray. Multiple dims cannot be specified."""
    if dim is None or da.ndim == 1:
        se = da.to_series()
        return from_series_or_scalar(getattr(se, func)(**kwargs))
    else:
        da1 = []
        dims = list(da.dims)
        dims.remove(dim)
        d = dims[0]
        for i in range(len(da[d])):
            da1.append(series_reduce(da.isel(**{d: i}), func, dim, **kwargs))

        if d in da.coords:
            return concat(da1, dim=da[d])
        return concat(da1, dim=d)


@pytest.mark.parametrize('dim_num', [1, 2])
@pytest.mark.parametrize('dtype', [float, int, np.float32, np.bool_])
@pytest.mark.parametrize('dask', [False, True])
@pytest.mark.parametrize('func', ['sum', 'min', 'max', 'mean', 'var'])
@pytest.mark.parametrize('skipna', [False, True])
@pytest.mark.parametrize('aggdim', [None, 'x'])
def test_reduce(dim_num, dtype, dask, func, skipna, aggdim):

    if aggdim == 'y' and dim_num < 2:
        pytest.skip('dim not in this test')

    if dtype == np.bool_ and func == 'mean':
        pytest.skip('numpy does not support this')

    if dask and not has_dask:
        pytest.skip('requires dask')

    rtol = 1e-04 if dtype == np.float32 else 1e-05

    da = construct_dataarray(dim_num, dtype, contains_nan=True, dask=dask)
    axis = None if aggdim is None else da.get_axis_num(aggdim)

    if (LooseVersion(np.__version__) >= LooseVersion('1.13.0') and
            da.dtype.kind == 'O' and skipna):
        # Numpy < 1.13 does not handle object-type array.
        try:
            if skipna:
                expected = getattr(np, 'nan{}'.format(func))(da.values,
                                                             axis=axis)
            else:
                expected = getattr(np, func)(da.values, axis=axis)

            actual = getattr(da, func)(skipna=skipna, dim=aggdim)
            assert np.allclose(actual.values, np.array(expected), rtol=1.0e-4,
                               equal_nan=True)
        except (TypeError, AttributeError, ZeroDivisionError):
            # TODO currently, numpy does not support some methods such as
            # nanmean for object dtype
            pass

    # make sure the compatiblility with pandas' results.
    actual = getattr(da, func)(skipna=skipna, dim=aggdim)
    if func == 'var':
        expected = series_reduce(da, func, skipna=skipna, dim=aggdim, ddof=0)
        assert_allclose(actual, expected, rtol=rtol)
        # also check ddof!=0 case
        actual = getattr(da, func)(skipna=skipna, dim=aggdim, ddof=5)
        expected = series_reduce(da, func, skipna=skipna, dim=aggdim, ddof=5)
        assert_allclose(actual, expected, rtol=rtol)
    else:
        expected = series_reduce(da, func, skipna=skipna, dim=aggdim)
        assert_allclose(actual, expected, rtol=rtol)

    # make sure the dtype argument
    if func not in ['max', 'min']:
        actual = getattr(da, func)(skipna=skipna, dim=aggdim, dtype=float)
        assert actual.dtype == float

    # without nan
    da = construct_dataarray(dim_num, dtype, contains_nan=False, dask=dask)
    actual = getattr(da, func)(skipna=skipna)
    expected = getattr(np, 'nan{}'.format(func))(da.values)
    if actual.dtype == object:
        assert actual.values == np.array(expected)
    else:
        assert np.allclose(actual.values, np.array(expected), rtol=rtol)


@pytest.mark.parametrize('dim_num', [1, 2])
@pytest.mark.parametrize('dtype', [float, int, np.float32, np.bool_, str])
@pytest.mark.parametrize('contains_nan', [True, False])
@pytest.mark.parametrize('dask', [False, True])
@pytest.mark.parametrize('func', ['min', 'max'])
@pytest.mark.parametrize('skipna', [False, True])
@pytest.mark.parametrize('aggdim', ['x', 'y'])
def test_argmin_max(dim_num, dtype, contains_nan, dask, func, skipna, aggdim):
    # pandas-dev/pandas#16830, we do not check consistency with pandas but
    # just make sure da[da.argmin()] == da.min()

    if aggdim == 'y' and dim_num < 2:
        pytest.skip('dim not in this test')

    if dask and not has_dask:
        pytest.skip('requires dask')

    if contains_nan:
        if not skipna:
            pytest.skip("numpy's argmin (not nanargmin) does not handle "
                        "object-dtype")
        if skipna and np.dtype(dtype).kind in 'iufc':
            pytest.skip("numpy's nanargmin raises ValueError for all nan axis")
    da = construct_dataarray(dim_num, dtype, contains_nan=contains_nan,
                             dask=dask)

    if aggdim == 'y' and contains_nan and skipna:
        with pytest.raises(ValueError):
            actual = da.isel(**{
                aggdim: getattr(da, 'arg' + func)(dim=aggdim,
                                                  skipna=skipna).compute()})
        return

    actual = da.isel(**{aggdim: getattr(da, 'arg' + func)
                        (dim=aggdim, skipna=skipna).compute()})
    expected = getattr(da, func)(dim=aggdim, skipna=skipna)
    assert_allclose(actual.drop(actual.coords), expected.drop(expected.coords))


def test_argmin_max_error():
    da = construct_dataarray(2, np.bool_, contains_nan=True, dask=False)
    with pytest.raises(ValueError):
        da.argmin(dim='y')


@requires_dask
def test_isnull_with_dask():
    da = construct_dataarray(2, np.float32, contains_nan=True, dask=True)
    assert isinstance(da.isnull().data, dask_array_type)
    assert_equal(da.isnull().load(), da.load().isnull())<|MERGE_RESOLUTION|>--- conflicted
+++ resolved
@@ -8,21 +8,12 @@
 
 from xarray import DataArray, concat
 from xarray.core.duck_array_ops import (
-<<<<<<< HEAD
     array_notnull_equiv, concatenate, count, first, last, mean, stack, where)
-from xarray.testing import assert_allclose
-
-from . import TestCase, assert_array_equal, has_dask, raises_regex
-=======
-    first, last, count, mean, array_notnull_equiv, where, stack, concatenate
-)
 from xarray.core.pycompat import dask_array_type
-from xarray import DataArray
 from xarray.testing import assert_allclose, assert_equal
-from xarray import concat
-
-from . import TestCase, raises_regex, has_dask, requires_dask
->>>>>>> 243093cf
+
+from . import (
+    TestCase, assert_array_equal, has_dask, raises_regex, requires_dask)
 
 
 class TestOps(TestCase):
