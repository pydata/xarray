--- conflicted
+++ resolved
@@ -43,11 +43,8 @@
 from __future__ import annotations
 
 import re
-<<<<<<< HEAD
 import warnings
-=======
 from collections.abc import Mapping
->>>>>>> f15082c9
 from datetime import datetime, timedelta
 from functools import partial
 from typing import TYPE_CHECKING, ClassVar, Literal
@@ -261,15 +258,9 @@
 
     if day_option == "start":
         return 1
-<<<<<<< HEAD
     elif day_option == "end":
         return other.daysinmonth
     elif day_option is None:
-=======
-    if day_option == "end":
-        return _days_in_month(other)
-    if day_option is None:
->>>>>>> f15082c9
         # Note: unlike `_shift_month`, _get_day_of_month does not
         # allow day_option = None
         raise NotImplementedError()
