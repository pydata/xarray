from __future__ import annotations

import re
import warnings
from collections.abc import Hashable
from datetime import datetime, timedelta
from functools import partial
from typing import TYPE_CHECKING, Callable, Union, overload

import numpy as np
import pandas as pd
from pandas.errors import OutOfBoundsDatetime, OutOfBoundsTimedelta

from xarray.coding.variables import (
    SerializationWarning,
    VariableCoder,
    lazy_elemwise_func,
    pop_to,
    safe_setitem,
    unpack_for_decoding,
    unpack_for_encoding,
)
from xarray.core import indexing
from xarray.core.common import contains_cftime_datetimes, is_np_datetime_like
<<<<<<< HEAD
from xarray.core.duck_array_ops import asarray, ravel
=======
from xarray.core.duck_array_ops import asarray, ravel, reshape
>>>>>>> ff15a08b
from xarray.core.formatting import first_n_items, format_timestamp, last_item
from xarray.core.pdcompat import nanosecond_precision_timestamp
from xarray.core.utils import emit_user_level_warning
from xarray.core.variable import Variable
from xarray.namedarray._typing import (
    _chunkedarrayfunction_or_api,
    chunkedduckarray,
    duckarray,
)
from xarray.namedarray.parallelcompat import get_chunked_array_type
from xarray.namedarray.utils import is_duck_dask_array

try:
    import cftime
except ImportError:
    cftime = None

if TYPE_CHECKING:
    from xarray.core.types import CFCalendar

    T_Name = Union[Hashable, None]

# standard calendars recognized by cftime
_STANDARD_CALENDARS = {"standard", "gregorian", "proleptic_gregorian"}

_NS_PER_TIME_DELTA = {
    "ns": 1,
    "us": int(1e3),
    "ms": int(1e6),
    "s": int(1e9),
    "m": int(1e9) * 60,
    "h": int(1e9) * 60 * 60,
    "D": int(1e9) * 60 * 60 * 24,
}

_US_PER_TIME_DELTA = {
    "microseconds": 1,
    "milliseconds": 1_000,
    "seconds": 1_000_000,
    "minutes": 60 * 1_000_000,
    "hours": 60 * 60 * 1_000_000,
    "days": 24 * 60 * 60 * 1_000_000,
}

_NETCDF_TIME_UNITS_CFTIME = [
    "days",
    "hours",
    "minutes",
    "seconds",
    "milliseconds",
    "microseconds",
]

_NETCDF_TIME_UNITS_NUMPY = _NETCDF_TIME_UNITS_CFTIME + ["nanoseconds"]

TIME_UNITS = frozenset(
    [
        "days",
        "hours",
        "minutes",
        "seconds",
        "milliseconds",
        "microseconds",
        "nanoseconds",
    ]
)


def _is_standard_calendar(calendar: str) -> bool:
    return calendar.lower() in _STANDARD_CALENDARS


def _is_numpy_compatible_time_range(times):
    if is_np_datetime_like(times.dtype):
        return True
    # times array contains cftime objects
    times = np.asarray(times)
    tmin = times.min()
    tmax = times.max()
    try:
        convert_time_or_go_back(tmin, pd.Timestamp)
        convert_time_or_go_back(tmax, pd.Timestamp)
    except pd.errors.OutOfBoundsDatetime:
        return False
    except ValueError as err:
        if err.args[0] == "year 0 is out of range":
            return False
        raise
    else:
        return True


def _netcdf_to_numpy_timeunit(units: str) -> str:
    units = units.lower()
    if not units.endswith("s"):
        units = f"{units}s"
    return {
        "nanoseconds": "ns",
        "microseconds": "us",
        "milliseconds": "ms",
        "seconds": "s",
        "minutes": "m",
        "hours": "h",
        "days": "D",
    }[units]


def _numpy_to_netcdf_timeunit(units: str) -> str:
    return {
        "ns": "nanoseconds",
        "us": "microseconds",
        "ms": "milliseconds",
        "s": "seconds",
        "m": "minutes",
        "h": "hours",
        "D": "days",
    }[units]


def _ensure_padded_year(ref_date: str) -> str:
    # Reference dates without a padded year (e.g. since 1-1-1 or since 2-3-4)
    # are ambiguous (is it YMD or DMY?). This can lead to some very odd
    # behaviour e.g. pandas (via dateutil) passes '1-1-1 00:00:0.0' as
    # '2001-01-01 00:00:00' (because it assumes a) DMY and b) that year 1 is
    # shorthand for 2001 (like 02 would be shorthand for year 2002)).

    # Here we ensure that there is always a four-digit year, with the
    # assumption being that year comes first if we get something ambiguous.
    matches_year = re.match(r".*\d{4}.*", ref_date)
    if matches_year:
        # all good, return
        return ref_date

    # No four-digit strings, assume the first digits are the year and pad
    # appropriately
    matches_start_digits = re.match(r"(\d+)(.*)", ref_date)
    if not matches_start_digits:
        raise ValueError(f"invalid reference date for time units: {ref_date}")
    ref_year, everything_else = (s for s in matches_start_digits.groups())
    ref_date_padded = f"{int(ref_year):04d}{everything_else}"

    warning_msg = (
        f"Ambiguous reference date string: {ref_date}. The first value is "
        "assumed to be the year hence will be padded with zeros to remove "
        f"the ambiguity (the padded reference date string is: {ref_date_padded}). "
        "To remove this message, remove the ambiguity by padding your reference "
        "date strings with zeros."
    )
    warnings.warn(warning_msg, SerializationWarning)

    return ref_date_padded


def _unpack_netcdf_time_units(units: str) -> tuple[str, str]:
    # CF datetime units follow the format: "UNIT since DATE"
    # this parses out the unit and date allowing for extraneous
    # whitespace. It also ensures that the year is padded with zeros
    # so it will be correctly understood by pandas (via dateutil).
    matches = re.match(r"(.+) since (.+)", units)
    if not matches:
        raise ValueError(f"invalid time units: {units}")

    delta_units, ref_date = (s.strip() for s in matches.groups())
    ref_date = _ensure_padded_year(ref_date)

    return delta_units, ref_date


def _unpack_time_units_and_ref_date(units: str) -> tuple[str, pd.Timestamp]:
    # same us _unpack_netcdf_time_units but finalizes ref_date for
    # processing in encode_cf_datetime
    time_units, _ref_date = _unpack_netcdf_time_units(units)
    # TODO: the strict enforcement of nanosecond precision Timestamps can be
    # relaxed when addressing GitHub issue #7493.
    ref_date = nanosecond_precision_timestamp(_ref_date)
    # If the ref_date Timestamp is timezone-aware, convert to UTC and
    # make it timezone-naive (GH 2649).
    if ref_date.tz is not None:
        ref_date = ref_date.tz_convert(None)
    return time_units, ref_date


def _decode_cf_datetime_dtype(
    data, units: str, calendar: str, use_cftime: bool | None
) -> np.dtype:
    # Verify that at least the first and last date can be decoded
    # successfully. Otherwise, tracebacks end up swallowed by
    # Dataset.__repr__ when users try to view their lazily decoded array.
    values = indexing.ImplicitToExplicitIndexingAdapter(indexing.as_indexable(data))
    example_value = np.concatenate(
        [first_n_items(values, 1) or [0], last_item(values) or [0]]
    )

    try:
        result = decode_cf_datetime(example_value, units, calendar, use_cftime)
    except Exception:
        calendar_msg = (
            "the default calendar" if calendar is None else f"calendar {calendar!r}"
        )
        msg = (
            f"unable to decode time units {units!r} with {calendar_msg!r}. Try "
            "opening your dataset with decode_times=False or installing cftime "
            "if it is not installed."
        )
        raise ValueError(msg)
    else:
        dtype = getattr(result, "dtype", np.dtype("object"))

    return dtype


def _decode_datetime_with_cftime(
    num_dates: np.ndarray, units: str, calendar: str
) -> np.ndarray:
    if cftime is None:
        raise ModuleNotFoundError("No module named 'cftime'")
    if num_dates.size > 0:
        return np.asarray(
            cftime.num2date(num_dates, units, calendar, only_use_cftime_datetimes=True)
        )
    else:
        return np.array([], dtype=object)


def _decode_datetime_with_pandas(
    flat_num_dates: np.ndarray, units: str, calendar: str
) -> np.ndarray:
    if not _is_standard_calendar(calendar):
        raise OutOfBoundsDatetime(
            f"Cannot decode times from a non-standard calendar, {calendar!r}, using "
            "pandas."
        )

    time_units, ref_date = _unpack_netcdf_time_units(units)
    time_units = _netcdf_to_numpy_timeunit(time_units)
    try:
        # TODO: the strict enforcement of nanosecond precision Timestamps can be
        # relaxed when addressing GitHub issue #7493.
        ref_date = nanosecond_precision_timestamp(ref_date)
    except ValueError:
        # ValueError is raised by pd.Timestamp for non-ISO timestamp
        # strings, in which case we fall back to using cftime
        raise OutOfBoundsDatetime

    with warnings.catch_warnings():
        warnings.filterwarnings("ignore", "invalid value encountered", RuntimeWarning)
        if flat_num_dates.size > 0:
            # avoid size 0 datetimes GH1329
            pd.to_timedelta(flat_num_dates.min(), time_units) + ref_date
            pd.to_timedelta(flat_num_dates.max(), time_units) + ref_date

    # To avoid integer overflow when converting to nanosecond units for integer
    # dtypes smaller than np.int64 cast all integer and unsigned integer dtype
    # arrays to np.int64 (GH 2002, GH 6589).  Note this is safe even in the case
    # of np.uint64 values, because any np.uint64 value that would lead to
    # overflow when converting to np.int64 would not be representable with a
    # timedelta64 value, and therefore would raise an error in the lines above.
    if flat_num_dates.dtype.kind in "iu":
        flat_num_dates = flat_num_dates.astype(np.int64)
    elif flat_num_dates.dtype.kind in "f":
        flat_num_dates = flat_num_dates.astype(np.float64)

    # Cast input ordinals to integers of nanoseconds because pd.to_timedelta
    # works much faster when dealing with integers (GH 1399).
    # properly handle NaN/NaT to prevent casting NaN to int
    nan = np.isnan(flat_num_dates) | (flat_num_dates == np.iinfo(np.int64).min)
    flat_num_dates = flat_num_dates * _NS_PER_TIME_DELTA[time_units]
    flat_num_dates_ns_int = np.zeros_like(flat_num_dates, dtype=np.int64)
    flat_num_dates_ns_int[nan] = np.iinfo(np.int64).min
    flat_num_dates_ns_int[~nan] = flat_num_dates[~nan].astype(np.int64)

    # Use pd.to_timedelta to safely cast integer values to timedeltas,
    # and add those to a Timestamp to safely produce a DatetimeIndex.  This
    # ensures that we do not encounter integer overflow at any point in the
    # process without raising OutOfBoundsDatetime.
    return (pd.to_timedelta(flat_num_dates_ns_int, "ns") + ref_date).values


def decode_cf_datetime(
    num_dates, units: str, calendar: str | None = None, use_cftime: bool | None = None
) -> np.ndarray:
    """Given an array of numeric dates in netCDF format, convert it into a
    numpy array of date time objects.

    For standard (Gregorian) calendars, this function uses vectorized
    operations, which makes it much faster than cftime.num2date. In such a
    case, the returned array will be of type np.datetime64.

    Note that time unit in `units` must not be smaller than microseconds and
    not larger than days.

    See Also
    --------
    cftime.num2date
    """
    num_dates = np.asarray(num_dates)
    flat_num_dates = ravel(num_dates)
    if calendar is None:
        calendar = "standard"

    if use_cftime is None:
        try:
            dates = _decode_datetime_with_pandas(flat_num_dates, units, calendar)
        except (KeyError, OutOfBoundsDatetime, OutOfBoundsTimedelta, OverflowError):
            dates = _decode_datetime_with_cftime(
                flat_num_dates.astype(float), units, calendar
            )

            if (
                dates[np.nanargmin(num_dates)].year < 1678
                or dates[np.nanargmax(num_dates)].year >= 2262
            ):
                if _is_standard_calendar(calendar):
                    warnings.warn(
                        "Unable to decode time axis into full "
                        "numpy.datetime64 objects, continuing using "
                        "cftime.datetime objects instead, reason: dates out "
                        "of range",
                        SerializationWarning,
                        stacklevel=3,
                    )
            else:
                if _is_standard_calendar(calendar):
                    dates = cftime_to_nptime(dates)
    elif use_cftime:
        dates = _decode_datetime_with_cftime(flat_num_dates, units, calendar)
    else:
        dates = _decode_datetime_with_pandas(flat_num_dates, units, calendar)

    return reshape(dates, num_dates.shape)


def to_timedelta_unboxed(value, **kwargs):
    result = pd.to_timedelta(value, **kwargs).to_numpy()
    assert result.dtype == "timedelta64[ns]"
    return result


def to_datetime_unboxed(value, **kwargs):
    result = pd.to_datetime(value, **kwargs).to_numpy()
    assert result.dtype == "datetime64[ns]"
    return result


def decode_cf_timedelta(num_timedeltas, units: str) -> np.ndarray:
    """Given an array of numeric timedeltas in netCDF format, convert it into a
    numpy timedelta64[ns] array.
    """
    num_timedeltas = np.asarray(num_timedeltas)
    units = _netcdf_to_numpy_timeunit(units)
    result = to_timedelta_unboxed(ravel(num_timedeltas), unit=units)
<<<<<<< HEAD
    return result.reshape(num_timedeltas.shape)
=======
    return reshape(result, num_timedeltas.shape)
>>>>>>> ff15a08b


def _unit_timedelta_cftime(units: str) -> timedelta:
    return timedelta(microseconds=_US_PER_TIME_DELTA[units])


def _unit_timedelta_numpy(units: str) -> np.timedelta64:
    numpy_units = _netcdf_to_numpy_timeunit(units)
    return np.timedelta64(_NS_PER_TIME_DELTA[numpy_units], "ns")


def _infer_time_units_from_diff(unique_timedeltas) -> str:
    unit_timedelta: Callable[[str], timedelta] | Callable[[str], np.timedelta64]
    zero_timedelta: timedelta | np.timedelta64
    if unique_timedeltas.dtype == np.dtype("O"):
        time_units = _NETCDF_TIME_UNITS_CFTIME
        unit_timedelta = _unit_timedelta_cftime
        zero_timedelta = timedelta(microseconds=0)
    else:
        time_units = _NETCDF_TIME_UNITS_NUMPY
        unit_timedelta = _unit_timedelta_numpy
        zero_timedelta = np.timedelta64(0, "ns")
    for time_unit in time_units:
        if np.all(unique_timedeltas % unit_timedelta(time_unit) == zero_timedelta):
            return time_unit
    return "seconds"


def _time_units_to_timedelta64(units: str) -> np.timedelta64:
    return np.timedelta64(1, _netcdf_to_numpy_timeunit(units)).astype("timedelta64[ns]")


def infer_calendar_name(dates) -> CFCalendar:
    """Given an array of datetimes, infer the CF calendar name"""
    if is_np_datetime_like(dates.dtype):
        return "proleptic_gregorian"
    elif dates.dtype == np.dtype("O") and dates.size > 0:
        # Logic copied from core.common.contains_cftime_datetimes.
        if cftime is not None:
            sample = np.asarray(dates).flat[0]
            if is_duck_dask_array(sample):
                sample = sample.compute()
                if isinstance(sample, np.ndarray):
                    sample = sample.item()
            if isinstance(sample, cftime.datetime):
                return sample.calendar

    # Error raise if dtype is neither datetime or "O", if cftime is not importable, and if element of 'O' dtype is not cftime.
    raise ValueError("Array does not contain datetime objects.")


def infer_datetime_units(dates) -> str:
    """Given an array of datetimes, returns a CF compatible time-unit string of
    the form "{time_unit} since {date[0]}", where `time_unit` is 'days',
    'hours', 'minutes' or 'seconds' (the first one that can evenly divide all
    unique time deltas in `dates`)
    """
    dates = ravel(np.asarray(dates))
    if np.asarray(dates).dtype == "datetime64[ns]":
        dates = to_datetime_unboxed(dates)
        dates = dates[pd.notnull(dates)]
        reference_date = dates[0] if len(dates) > 0 else "1970-01-01"
        # TODO: the strict enforcement of nanosecond precision Timestamps can be
        # relaxed when addressing GitHub issue #7493.
        reference_date = nanosecond_precision_timestamp(reference_date)
    else:
        reference_date = dates[0] if len(dates) > 0 else "1970-01-01"
        reference_date = format_cftime_datetime(reference_date)
    unique_timedeltas = np.unique(np.diff(dates))
    units = _infer_time_units_from_diff(unique_timedeltas)
    return f"{units} since {reference_date}"


def format_cftime_datetime(date) -> str:
    """Converts a cftime.datetime object to a string with the format:
    YYYY-MM-DD HH:MM:SS.UUUUUU
    """
    return f"{date.year:04d}-{date.month:02d}-{date.day:02d} {date.hour:02d}:{date.minute:02d}:{date.second:02d}.{date.microsecond:06d}"


def infer_timedelta_units(deltas) -> str:
    """Given an array of timedeltas, returns a CF compatible time-unit from
    {'days', 'hours', 'minutes' 'seconds'} (the first one that can evenly
    divide all unique time deltas in `deltas`)
    """
    deltas = to_timedelta_unboxed(ravel(np.asarray(deltas)))
    unique_timedeltas = np.unique(deltas[pd.notnull(deltas)])
    return _infer_time_units_from_diff(unique_timedeltas)


def cftime_to_nptime(times, raise_on_invalid: bool = True) -> np.ndarray:
    """Given an array of cftime.datetime objects, return an array of
    numpy.datetime64 objects of the same size

    If raise_on_invalid is True (default), invalid dates trigger a ValueError.
    Otherwise, the invalid element is replaced by np.NaT."""
    times = np.asarray(times)
    # TODO: the strict enforcement of nanosecond precision datetime values can
    # be relaxed when addressing GitHub issue #7493.
    new = np.empty(times.shape, dtype="M8[ns]")
    for i, t in np.ndenumerate(times):
        try:
            # Use pandas.Timestamp in place of datetime.datetime, because
            # NumPy casts it safely it np.datetime64[ns] for dates outside
            # 1678 to 2262 (this is not currently the case for
            # datetime.datetime).
            dt = nanosecond_precision_timestamp(
                t.year, t.month, t.day, t.hour, t.minute, t.second, t.microsecond
            )
        except ValueError as e:
            if raise_on_invalid:
                raise ValueError(
                    f"Cannot convert date {t} to a date in the "
                    f"standard calendar.  Reason: {e}."
                )
            else:
                dt = "NaT"
        new[i] = np.datetime64(dt)
    return new


def convert_times(times, date_type, raise_on_invalid: bool = True) -> np.ndarray:
    """Given an array of datetimes, return the same dates in another cftime or numpy date type.

    Useful to convert between calendars in numpy and cftime or between cftime calendars.

    If raise_on_valid is True (default), invalid dates trigger a ValueError.
    Otherwise, the invalid element is replaced by np.nan for cftime types and np.NaT for np.datetime64.
    """
    if date_type in (pd.Timestamp, np.datetime64) and not is_np_datetime_like(
        times.dtype
    ):
        return cftime_to_nptime(times, raise_on_invalid=raise_on_invalid)
    if is_np_datetime_like(times.dtype):
        # Convert datetime64 objects to Timestamps since those have year, month, day, etc. attributes
        times = pd.DatetimeIndex(times)
    new = np.empty(times.shape, dtype="O")
    for i, t in enumerate(times):
        try:
            dt = date_type(
                t.year, t.month, t.day, t.hour, t.minute, t.second, t.microsecond
            )
        except ValueError as e:
            if raise_on_invalid:
                raise ValueError(
                    f"Cannot convert date {t} to a date in the "
                    f"{date_type(2000, 1, 1).calendar} calendar.  Reason: {e}."
                )
            else:
                dt = np.nan

        new[i] = dt
    return new


def convert_time_or_go_back(date, date_type):
    """Convert a single date to a new date_type (cftime.datetime or pd.Timestamp).

    If the new date is invalid, it goes back a day and tries again. If it is still
    invalid, goes back a second day.

    This is meant to convert end-of-month dates into a new calendar.
    """
    # TODO: the strict enforcement of nanosecond precision Timestamps can be
    # relaxed when addressing GitHub issue #7493.
    if date_type == pd.Timestamp:
        date_type = nanosecond_precision_timestamp
    try:
        return date_type(
            date.year,
            date.month,
            date.day,
            date.hour,
            date.minute,
            date.second,
            date.microsecond,
        )
    except OutOfBoundsDatetime:
        raise
    except ValueError:
        # Day is invalid, happens at the end of months, try again the day before
        try:
            return date_type(
                date.year,
                date.month,
                date.day - 1,
                date.hour,
                date.minute,
                date.second,
                date.microsecond,
            )
        except ValueError:
            # Still invalid, happens for 360_day to non-leap february. Try again 2 days before date.
            return date_type(
                date.year,
                date.month,
                date.day - 2,
                date.hour,
                date.minute,
                date.second,
                date.microsecond,
            )


def _should_cftime_be_used(
    source, target_calendar: str, use_cftime: bool | None
) -> bool:
    """Return whether conversion of the source to the target calendar should
    result in a cftime-backed array.

    Source is a 1D datetime array, target_cal a string (calendar name) and
    use_cftime is a boolean or None. If use_cftime is None, this returns True
    if the source's range and target calendar are convertible to np.datetime64 objects.
    """
    # Arguments Checks for target
    if use_cftime is not True:
        if _is_standard_calendar(target_calendar):
            if _is_numpy_compatible_time_range(source):
                # Conversion is possible with pandas, force False if it was None
                return False
            elif use_cftime is False:
                raise ValueError(
                    "Source time range is not valid for numpy datetimes. Try using `use_cftime=True`."
                )
        elif use_cftime is False:
            raise ValueError(
                f"Calendar '{target_calendar}' is only valid with cftime. Try using `use_cftime=True`."
            )
    return True


def _cleanup_netcdf_time_units(units: str) -> str:
    time_units, ref_date = _unpack_netcdf_time_units(units)
    time_units = time_units.lower()
    if not time_units.endswith("s"):
        time_units = f"{time_units}s"
    try:
        units = f"{time_units} since {format_timestamp(ref_date)}"
    except (OutOfBoundsDatetime, ValueError):
        # don't worry about reifying the units if they're out of bounds or
        # formatted badly
        pass
    return units


def _encode_datetime_with_cftime(dates, units: str, calendar: str) -> np.ndarray:
    """Fallback method for encoding dates using cftime.

    This method is more flexible than xarray's parsing using datetime64[ns]
    arrays but also slower because it loops over each element.
    """
    if cftime is None:
        raise ModuleNotFoundError("No module named 'cftime'")

    if np.issubdtype(dates.dtype, np.datetime64):
        # numpy's broken datetime conversion only works for us precision
        dates = dates.astype("M8[us]").astype(datetime)

    def encode_datetime(d):
        # Since netCDF files do not support storing float128 values, we ensure
        # that float64 values are used by setting longdouble=False in num2date.
        # This try except logic can be removed when xarray's minimum version of
        # cftime is at least 1.6.2.
        try:
            return (
                np.nan
                if d is None
                else cftime.date2num(d, units, calendar, longdouble=False)
            )
        except TypeError:
            return np.nan if d is None else cftime.date2num(d, units, calendar)

<<<<<<< HEAD
    return np.array([encode_datetime(d) for d in ravel(dates)]).reshape(dates.shape)
=======
    return reshape(np.array([encode_datetime(d) for d in ravel(dates)]), dates.shape)
>>>>>>> ff15a08b


def cast_to_int_if_safe(num) -> np.ndarray:
    int_num = np.asarray(num, dtype=np.int64)
    if (num == int_num).all():
        num = int_num
    return num


def _division(deltas, delta, floor):
    if floor:
        # calculate int64 floor division
        # to preserve integer dtype if possible (GH 4045, GH7817).
        num = deltas // delta.astype(np.int64)
        num = num.astype(np.int64, copy=False)
    else:
        num = deltas / delta
    return num


def _cast_to_dtype_if_safe(num: np.ndarray, dtype: np.dtype) -> np.ndarray:
    with warnings.catch_warnings():
        warnings.filterwarnings("ignore", message="overflow")
        cast_num = np.asarray(num, dtype=dtype)

    if np.issubdtype(dtype, np.integer):
        if not (num == cast_num).all():
            if np.issubdtype(num.dtype, np.floating):
                raise ValueError(
                    f"Not possible to cast all encoded times from "
                    f"{num.dtype!r} to {dtype!r} without losing precision. "
                    f"Consider modifying the units such that integer values "
                    f"can be used, or removing the units and dtype encoding, "
                    f"at which point xarray will make an appropriate choice."
                )
            else:
                raise OverflowError(
                    f"Not possible to cast encoded times from "
                    f"{num.dtype!r} to {dtype!r} without overflow. Consider "
                    f"removing the dtype encoding, at which point xarray will "
                    f"make an appropriate choice, or explicitly switching to "
                    "a larger integer dtype."
                )
    else:
        if np.isinf(cast_num).any():
            raise OverflowError(
                f"Not possible to cast encoded times from {num.dtype!r} to "
                f"{dtype!r} without overflow.  Consider removing the dtype "
                f"encoding, at which point xarray will make an appropriate "
                f"choice, or explicitly switching to a larger floating point "
                f"dtype."
            )

    return cast_num


@overload
def encode_cf_datetime(
    dates: chunkedduckarray,
    units: str | None = None,
    calendar: str | None = None,
    dtype: np.dtype | None = None,
) -> tuple[chunkedduckarray, str, str]: ...
@overload
def encode_cf_datetime(
    dates: duckarray,
    units: str | None = None,
    calendar: str | None = None,
    dtype: np.dtype | None = None,
) -> tuple[duckarray, str, str]: ...
def encode_cf_datetime(
    dates: duckarray | chunkedduckarray,
    units: str | None = None,
    calendar: str | None = None,
    dtype: np.dtype | None = None,
) -> tuple[duckarray | chunkedduckarray, str, str]:
    """Given an array of datetime objects, returns the tuple `(num, units,
    calendar)` suitable for a CF compliant time variable.

    Unlike `date2num`, this function can handle datetime64 arrays.

    See Also
    --------
    cftime.date2num
    """
    dates = asarray(dates)
    if isinstance(dates, _chunkedarrayfunction_or_api):
        return _lazily_encode_cf_datetime(dates, units, calendar, dtype)
    else:
        return _eagerly_encode_cf_datetime(dates, units, calendar, dtype)


def _eagerly_encode_cf_datetime(
    dates: duckarray,
    units: str | None = None,
    calendar: str | None = None,
    dtype: np.dtype | None = None,
    allow_units_modification: bool = True,
) -> tuple[duckarray, str, str]:
    dates = asarray(dates)

    data_units = infer_datetime_units(dates)

    if units is None:
        units = data_units
    else:
        units = _cleanup_netcdf_time_units(units)

    if calendar is None:
        calendar = infer_calendar_name(dates)

    try:
        if not _is_standard_calendar(calendar) or dates.dtype.kind == "O":
            # parse with cftime instead
            raise OutOfBoundsDatetime
        assert dates.dtype == "datetime64[ns]"

        time_units, ref_date = _unpack_time_units_and_ref_date(units)
        time_delta = _time_units_to_timedelta64(time_units)

        # Wrap the dates in a DatetimeIndex to do the subtraction to ensure
        # an OverflowError is raised if the ref_date is too far away from
        # dates to be encoded (GH 2272).
        dates_as_index = pd.DatetimeIndex(ravel(dates))
        time_deltas = dates_as_index - ref_date

        # retrieve needed units to faithfully encode to int64
        needed_units, data_ref_date = _unpack_time_units_and_ref_date(data_units)
        if data_units != units:
            # this accounts for differences in the reference times
            ref_delta = abs(data_ref_date - ref_date).to_timedelta64()
            data_delta = _time_units_to_timedelta64(needed_units)
            if (ref_delta % data_delta) > np.timedelta64(0, "ns"):
                needed_units = _infer_time_units_from_diff(ref_delta)

        # needed time delta to encode faithfully to int64
        needed_time_delta = _time_units_to_timedelta64(needed_units)

        floor_division = True
        if time_delta > needed_time_delta:
            floor_division = False
            if dtype is None:
                emit_user_level_warning(
                    f"Times can't be serialized faithfully to int64 with requested units {units!r}. "
                    f"Resolution of {needed_units!r} needed. Serializing times to floating point instead. "
                    f"Set encoding['dtype'] to integer dtype to serialize to int64. "
                    f"Set encoding['dtype'] to floating point dtype to silence this warning."
                )
            elif np.issubdtype(dtype, np.integer) and allow_units_modification:
                new_units = f"{needed_units} since {format_timestamp(ref_date)}"
                emit_user_level_warning(
                    f"Times can't be serialized faithfully to int64 with requested units {units!r}. "
                    f"Serializing with units {new_units!r} instead. "
                    f"Set encoding['dtype'] to floating point dtype to serialize with units {units!r}. "
                    f"Set encoding['units'] to {new_units!r} to silence this warning ."
                )
                units = new_units
                time_delta = needed_time_delta
                floor_division = True

        num = _division(time_deltas, time_delta, floor_division)
        num = reshape(num.values, dates.shape)

    except (OutOfBoundsDatetime, OverflowError, ValueError):
        num = _encode_datetime_with_cftime(dates, units, calendar)
        # do it now only for cftime-based flow
        # we already covered for this in pandas-based flow
        num = cast_to_int_if_safe(num)

    if dtype is not None:
        num = _cast_to_dtype_if_safe(num, dtype)

    return num, units, calendar


def _encode_cf_datetime_within_map_blocks(
    dates: duckarray,
    units: str,
    calendar: str,
    dtype: np.dtype,
) -> duckarray:
    num, *_ = _eagerly_encode_cf_datetime(
        dates, units, calendar, dtype, allow_units_modification=False
    )
    return num


def _lazily_encode_cf_datetime(
    dates: chunkedduckarray,
    units: str | None = None,
    calendar: str | None = None,
    dtype: np.dtype | None = None,
) -> tuple[chunkedduckarray, str, str]:
    if calendar is None:
        # This will only trigger minor compute if dates is an object dtype array.
        calendar = infer_calendar_name(dates)

    if units is None and dtype is None:
        if dates.dtype == "O":
            units = "microseconds since 1970-01-01"
            dtype = np.dtype("int64")
        else:
            units = "nanoseconds since 1970-01-01"
            dtype = np.dtype("int64")

    if units is None or dtype is None:
        raise ValueError(
            f"When encoding chunked arrays of datetime values, both the units "
            f"and dtype must be prescribed or both must be unprescribed. "
            f"Prescribing only one or the other is not currently supported. "
            f"Got a units encoding of {units} and a dtype encoding of {dtype}."
        )

    chunkmanager = get_chunked_array_type(dates)
    num = chunkmanager.map_blocks(
        _encode_cf_datetime_within_map_blocks,
        dates,
        units,
        calendar,
        dtype,
        dtype=dtype,
    )
    return num, units, calendar


@overload
def encode_cf_timedelta(
    timedeltas: chunkedduckarray,
    units: str | None = None,
    dtype: np.dtype | None = None,
) -> tuple[chunkedduckarray, str]: ...
@overload
def encode_cf_timedelta(
    timedeltas: duckarray,
    units: str | None = None,
    dtype: np.dtype | None = None,
) -> tuple[duckarray, str]: ...
def encode_cf_timedelta(
    timedeltas: chunkedduckarray | duckarray,
    units: str | None = None,
    dtype: np.dtype | None = None,
) -> tuple[chunkedduckarray | duckarray, str]:
    timedeltas = asarray(timedeltas)
    if isinstance(timedeltas, _chunkedarrayfunction_or_api):
        return _lazily_encode_cf_timedelta(timedeltas, units, dtype)
    else:
        return _eagerly_encode_cf_timedelta(timedeltas, units, dtype)


def _eagerly_encode_cf_timedelta(
    timedeltas: duckarray,
    units: str | None = None,
    dtype: np.dtype | None = None,
    allow_units_modification: bool = True,
) -> tuple[duckarray, str]:
    data_units = infer_timedelta_units(timedeltas)

    if units is None:
        units = data_units

    time_delta = _time_units_to_timedelta64(units)
    time_deltas = pd.TimedeltaIndex(ravel(timedeltas))

    # retrieve needed units to faithfully encode to int64
    needed_units = data_units
    if data_units != units:
        needed_units = _infer_time_units_from_diff(np.unique(time_deltas.dropna()))

    # needed time delta to encode faithfully to int64
    needed_time_delta = _time_units_to_timedelta64(needed_units)

    floor_division = True
    if time_delta > needed_time_delta:
        floor_division = False
        if dtype is None:
            emit_user_level_warning(
                f"Timedeltas can't be serialized faithfully to int64 with requested units {units!r}. "
                f"Resolution of {needed_units!r} needed. Serializing timeseries to floating point instead. "
                f"Set encoding['dtype'] to integer dtype to serialize to int64. "
                f"Set encoding['dtype'] to floating point dtype to silence this warning."
            )
        elif np.issubdtype(dtype, np.integer) and allow_units_modification:
            emit_user_level_warning(
                f"Timedeltas can't be serialized faithfully with requested units {units!r}. "
                f"Serializing with units {needed_units!r} instead. "
                f"Set encoding['dtype'] to floating point dtype to serialize with units {units!r}. "
                f"Set encoding['units'] to {needed_units!r} to silence this warning ."
            )
            units = needed_units
            time_delta = needed_time_delta
            floor_division = True

    num = _division(time_deltas, time_delta, floor_division)
    num = reshape(num.values, timedeltas.shape)

    if dtype is not None:
        num = _cast_to_dtype_if_safe(num, dtype)

    return num, units


def _encode_cf_timedelta_within_map_blocks(
    timedeltas: duckarray,
    units: str,
    dtype: np.dtype,
) -> duckarray:
    num, _ = _eagerly_encode_cf_timedelta(
        timedeltas, units, dtype, allow_units_modification=False
    )
    return num


def _lazily_encode_cf_timedelta(
    timedeltas: chunkedduckarray,
    units: str | None = None,
    dtype: np.dtype | None = None,
) -> tuple[chunkedduckarray, str]:
    if units is None and dtype is None:
        units = "nanoseconds"
        dtype = np.dtype("int64")

    if units is None or dtype is None:
        raise ValueError(
            f"When encoding chunked arrays of timedelta values, both the "
            f"units and dtype must be prescribed or both must be "
            f"unprescribed. Prescribing only one or the other is not "
            f"currently supported. Got a units encoding of {units} and a "
            f"dtype encoding of {dtype}."
        )

    chunkmanager = get_chunked_array_type(timedeltas)
    num = chunkmanager.map_blocks(
        _encode_cf_timedelta_within_map_blocks,
        timedeltas,
        units,
        dtype,
        dtype=dtype,
    )
    return num, units


class CFDatetimeCoder(VariableCoder):
    def __init__(self, use_cftime: bool | None = None) -> None:
        self.use_cftime = use_cftime

    def encode(self, variable: Variable, name: T_Name = None) -> Variable:
        if np.issubdtype(
            variable.data.dtype, np.datetime64
        ) or contains_cftime_datetimes(variable):
            dims, data, attrs, encoding = unpack_for_encoding(variable)

            units = encoding.pop("units", None)
            calendar = encoding.pop("calendar", None)
            dtype = encoding.get("dtype", None)
            (data, units, calendar) = encode_cf_datetime(data, units, calendar, dtype)

            safe_setitem(attrs, "units", units, name=name)
            safe_setitem(attrs, "calendar", calendar, name=name)

            return Variable(dims, data, attrs, encoding, fastpath=True)
        else:
            return variable

    def decode(self, variable: Variable, name: T_Name = None) -> Variable:
        units = variable.attrs.get("units", None)
        if isinstance(units, str) and "since" in units:
            dims, data, attrs, encoding = unpack_for_decoding(variable)

            units = pop_to(attrs, encoding, "units")
            calendar = pop_to(attrs, encoding, "calendar")
            dtype = _decode_cf_datetime_dtype(data, units, calendar, self.use_cftime)
            transform = partial(
                decode_cf_datetime,
                units=units,
                calendar=calendar,
                use_cftime=self.use_cftime,
            )
            data = lazy_elemwise_func(data, transform, dtype)

            return Variable(dims, data, attrs, encoding, fastpath=True)
        else:
            return variable


class CFTimedeltaCoder(VariableCoder):
    def encode(self, variable: Variable, name: T_Name = None) -> Variable:
        if np.issubdtype(variable.data.dtype, np.timedelta64):
            dims, data, attrs, encoding = unpack_for_encoding(variable)

            data, units = encode_cf_timedelta(
                data, encoding.pop("units", None), encoding.get("dtype", None)
            )
            safe_setitem(attrs, "units", units, name=name)

            return Variable(dims, data, attrs, encoding, fastpath=True)
        else:
            return variable

    def decode(self, variable: Variable, name: T_Name = None) -> Variable:
        units = variable.attrs.get("units", None)
        if isinstance(units, str) and units in TIME_UNITS:
            dims, data, attrs, encoding = unpack_for_decoding(variable)

            units = pop_to(attrs, encoding, "units")
            transform = partial(decode_cf_timedelta, units=units)
            dtype = np.dtype("timedelta64[ns]")
            data = lazy_elemwise_func(data, transform, dtype=dtype)

            return Variable(dims, data, attrs, encoding, fastpath=True)
        else:
            return variable<|MERGE_RESOLUTION|>--- conflicted
+++ resolved
@@ -22,11 +22,7 @@
 )
 from xarray.core import indexing
 from xarray.core.common import contains_cftime_datetimes, is_np_datetime_like
-<<<<<<< HEAD
-from xarray.core.duck_array_ops import asarray, ravel
-=======
 from xarray.core.duck_array_ops import asarray, ravel, reshape
->>>>>>> ff15a08b
 from xarray.core.formatting import first_n_items, format_timestamp, last_item
 from xarray.core.pdcompat import nanosecond_precision_timestamp
 from xarray.core.utils import emit_user_level_warning
@@ -378,11 +374,7 @@
     num_timedeltas = np.asarray(num_timedeltas)
     units = _netcdf_to_numpy_timeunit(units)
     result = to_timedelta_unboxed(ravel(num_timedeltas), unit=units)
-<<<<<<< HEAD
-    return result.reshape(num_timedeltas.shape)
-=======
     return reshape(result, num_timedeltas.shape)
->>>>>>> ff15a08b
 
 
 def _unit_timedelta_cftime(units: str) -> timedelta:
@@ -655,11 +647,7 @@
         except TypeError:
             return np.nan if d is None else cftime.date2num(d, units, calendar)
 
-<<<<<<< HEAD
-    return np.array([encode_datetime(d) for d in ravel(dates)]).reshape(dates.shape)
-=======
     return reshape(np.array([encode_datetime(d) for d in ravel(dates)]), dates.shape)
->>>>>>> ff15a08b
 
 
 def cast_to_int_if_safe(num) -> np.ndarray:
