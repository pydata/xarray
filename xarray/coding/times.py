from __future__ import annotations

import re
import typing
import warnings
from collections.abc import Callable, Hashable
from datetime import datetime, timedelta
from functools import partial
from typing import TYPE_CHECKING, Union, cast

import numpy as np
import pandas as pd
from pandas.errors import OutOfBoundsDatetime, OutOfBoundsTimedelta

from xarray.coding.common import (
    SerializationWarning,
    VariableCoder,
    lazy_elemwise_func,
    pop_to,
    safe_setitem,
    unpack_for_decoding,
    unpack_for_encoding,
)
from xarray.core import duck_array_ops, indexing
from xarray.core.common import contains_cftime_datetimes, is_np_datetime_like
from xarray.core.duck_array_ops import array_all, array_any, asarray, ravel, reshape
from xarray.core.formatting import first_n_items, format_timestamp, last_item
from xarray.core.pdcompat import default_precision_timestamp, timestamp_as_unit
from xarray.core.utils import attempt_import, emit_user_level_warning
from xarray.core.variable import Variable
from xarray.namedarray.parallelcompat import T_ChunkedArray, get_chunked_array_type
from xarray.namedarray.pycompat import is_chunked_array
from xarray.namedarray.utils import is_duck_dask_array

try:
    import cftime
except ImportError:
    cftime = None

from xarray.core.types import (
    CFCalendar,
    CFTimeDatetime,
    NPDatetimeUnitOptions,
    PDDatetimeUnitOptions,
    T_DuckArray,
)

T_Name = Union[Hashable, None]

# standard calendars recognized by cftime
_STANDARD_CALENDARS = {"standard", "gregorian", "proleptic_gregorian"}

_NS_PER_TIME_DELTA = {
    "ns": 1,
    "us": int(1e3),
    "ms": int(1e6),
    "s": int(1e9),
    "m": int(1e9) * 60,
    "h": int(1e9) * 60 * 60,
    "D": int(1e9) * 60 * 60 * 24,
}

_US_PER_TIME_DELTA = {
    "microseconds": 1,
    "milliseconds": 1_000,
    "seconds": 1_000_000,
    "minutes": 60 * 1_000_000,
    "hours": 60 * 60 * 1_000_000,
    "days": 24 * 60 * 60 * 1_000_000,
}

_NETCDF_TIME_UNITS_CFTIME = [
    "days",
    "hours",
    "minutes",
    "seconds",
    "milliseconds",
    "microseconds",
]

_NETCDF_TIME_UNITS_NUMPY = _NETCDF_TIME_UNITS_CFTIME + ["nanoseconds"]

TIME_UNITS = frozenset(
    [
        "days",
        "hours",
        "minutes",
        "seconds",
        "milliseconds",
        "microseconds",
        "nanoseconds",
    ]
)


def _is_standard_calendar(calendar: str) -> bool:
    return calendar.lower() in _STANDARD_CALENDARS


def _is_numpy_compatible_time_range(times):
    if is_np_datetime_like(times.dtype):
        return True
    # times array contains cftime objects
    times = np.asarray(times)
    tmin = times.min()
    tmax = times.max()
    try:
        # before relaxing the nanosecond constrained
        # this raised OutOfBoundsDatetime for
        # times < 1678 and times > 2262
        # this isn't the case anymore for other resolutions like "s"
        # now, we raise for dates before 1582-10-15
        _check_date_is_after_shift(tmin, "standard")
        _check_date_is_after_shift(tmax, "standard")
        convert_time_or_go_back(tmin, pd.Timestamp)
        convert_time_or_go_back(tmax, pd.Timestamp)
    except pd.errors.OutOfBoundsDatetime:
        return False
    except ValueError as err:
        if err.args[0] == "year 0 is out of range":
            return False
        raise
    else:
        return True


def _netcdf_to_numpy_timeunit(units: str) -> NPDatetimeUnitOptions:
    units = units.lower()
    if not units.endswith("s"):
        units = f"{units}s"
    return cast(
        NPDatetimeUnitOptions,
        {
            "nanoseconds": "ns",
            "microseconds": "us",
            "milliseconds": "ms",
            "seconds": "s",
            "minutes": "m",
            "hours": "h",
            "days": "D",
        }[units],
    )


def _numpy_to_netcdf_timeunit(units: NPDatetimeUnitOptions) -> str:
    return {
        "ns": "nanoseconds",
        "us": "microseconds",
        "ms": "milliseconds",
        "s": "seconds",
        "m": "minutes",
        "h": "hours",
        "D": "days",
    }[units]


def _numpy_dtype_to_netcdf_timeunit(dtype: np.dtype) -> str:
    unit, _ = np.datetime_data(dtype)
    unit = cast(NPDatetimeUnitOptions, unit)
    return _numpy_to_netcdf_timeunit(unit)


def _ensure_padded_year(ref_date: str) -> str:
    # Reference dates without a padded year (e.g. since 1-1-1 or since 2-3-4)
    # are ambiguous (is it YMD or DMY?). This can lead to some very odd
    # behaviour e.g. pandas (via dateutil) passes '1-1-1 00:00:0.0' as
    # '2001-01-01 00:00:00' (because it assumes a) DMY and b) that year 1 is
    # shorthand for 2001 (like 02 would be shorthand for year 2002)).

    # Here we ensure that there is always a four-digit year, with the
    # assumption being that year comes first if we get something ambiguous.
    matches_year = re.match(r".*\d{4}.*", ref_date)
    if matches_year:
        # all good, return
        return ref_date

    # No four-digit strings, assume the first digits are the year and pad
    # appropriately
    matches_start_digits = re.match(r"(\d+)(.*)", ref_date)
    if not matches_start_digits:
        raise ValueError(f"invalid reference date for time units: {ref_date}")
    ref_year, everything_else = (s for s in matches_start_digits.groups())
    ref_date_padded = f"{int(ref_year):04d}{everything_else}"

    warning_msg = (
        f"Ambiguous reference date string: {ref_date}. The first value is "
        "assumed to be the year hence will be padded with zeros to remove "
        f"the ambiguity (the padded reference date string is: {ref_date_padded}). "
        "To remove this message, remove the ambiguity by padding your reference "
        "date strings with zeros."
    )
    warnings.warn(warning_msg, SerializationWarning, stacklevel=2)

    return ref_date_padded


def _unpack_netcdf_time_units(units: str) -> tuple[str, str]:
    # CF datetime units follow the format: "UNIT since DATE"
    # this parses out the unit and date allowing for extraneous
    # whitespace. It also ensures that the year is padded with zeros
    # so it will be correctly understood by pandas (via dateutil).
    matches = re.match(r"(.+) since (.+)", units)
    if not matches:
        raise ValueError(f"invalid time units: {units}")

    delta_units, ref_date = (s.strip() for s in matches.groups())
    ref_date = _ensure_padded_year(ref_date)

    return delta_units, ref_date


def named(name: str, pattern: str) -> str:
    return "(?P<" + name + ">" + pattern + ")"


def optional(x: str) -> str:
    return "(?:" + x + ")?"


def trailing_optional(xs: list[str]) -> str:
    if not xs:
        return ""
    return xs[0] + optional(trailing_optional(xs[1:]))


def build_pattern(
    date_sep: str = r"\-",
    datetime_sep: str = r"T",
    time_sep: str = r"\:",
    micro_sep: str = r".",
) -> str:
    pieces = [
        (None, "year", r"[+-]?\d{4,5}"),
        (date_sep, "month", r"\d{2}"),
        (date_sep, "day", r"\d{2}"),
        (datetime_sep, "hour", r"\d{2}"),
        (time_sep, "minute", r"\d{2}"),
        (time_sep, "second", r"\d{2}"),
        (micro_sep, "microsecond", r"\d{1,6}"),
    ]
    pattern_list = []
    for sep, name, sub_pattern in pieces:
        pattern_list.append((sep if sep else "") + named(name, sub_pattern))
        # TODO: allow timezone offsets?
    return "^" + trailing_optional(pattern_list) + "$"


_BASIC_PATTERN = build_pattern(date_sep="", time_sep="")
_EXTENDED_PATTERN = build_pattern()
_CFTIME_PATTERN = build_pattern(datetime_sep=" ")
_PATTERNS = [_BASIC_PATTERN, _EXTENDED_PATTERN, _CFTIME_PATTERN]


def parse_iso8601_like(datetime_string: str) -> dict[str, str | None]:
    for pattern in _PATTERNS:
        match = re.match(pattern, datetime_string)
        if match:
            return match.groupdict()
    raise ValueError(
        f"no ISO-8601 or cftime-string-like match for string: {datetime_string}"
    )


def _parse_iso8601(date_type, timestr):
    default = date_type(1, 1, 1)
    result = parse_iso8601_like(timestr)
    replace = {}

    for attr in ["year", "month", "day", "hour", "minute", "second", "microsecond"]:
        value = result.get(attr, None)
        if value is not None:
            resolution = attr
            if attr == "microsecond":
                if len(value) <= 3:
                    resolution = "millisecond"
                # convert match string into valid microsecond value
                value = 10 ** (6 - len(value)) * int(value)
            replace[attr] = int(value)
    return default.replace(**replace), resolution


def _maybe_strip_tz_from_timestamp(date: pd.Timestamp) -> pd.Timestamp:
    # If the ref_date Timestamp is timezone-aware, convert to UTC and
    # make it timezone-naive (GH 2649).
    if date.tz is not None:
        return date.tz_convert("UTC").tz_convert(None)
    return date


def _unpack_time_unit_and_ref_date(
    units: str,
) -> tuple[NPDatetimeUnitOptions, pd.Timestamp]:
    # same us _unpack_netcdf_time_units but finalizes ref_date for
    # processing in encode_cf_datetime
    time_unit, _ref_date = _unpack_netcdf_time_units(units)
    time_unit = _netcdf_to_numpy_timeunit(time_unit)
    ref_date = pd.Timestamp(_ref_date)
    ref_date = _maybe_strip_tz_from_timestamp(ref_date)
    return time_unit, ref_date


def _decode_cf_datetime_dtype(
    data,
    units: str,
    calendar: str | None,
    use_cftime: bool | None,
    time_unit: PDDatetimeUnitOptions = "ns",
) -> np.dtype:
    # Verify that at least the first and last date can be decoded
    # successfully. Otherwise, tracebacks end up swallowed by
    # Dataset.__repr__ when users try to view their lazily decoded array.
    values = indexing.ImplicitToExplicitIndexingAdapter(indexing.as_indexable(data))
    example_value = np.concatenate(
        [first_n_items(values, 1) or [0], last_item(values) or [0]]
    )

    try:
        result = decode_cf_datetime(
            example_value, units, calendar, use_cftime, time_unit
        )
    except Exception as err:
        calendar_msg = (
            "the default calendar" if calendar is None else f"calendar {calendar!r}"
        )
        msg = (
            f"unable to decode time units {units!r} with {calendar_msg!r}. Try "
            "opening your dataset with decode_times=False or installing cftime "
            "if it is not installed."
        )
        raise ValueError(msg) from err
    else:
        dtype = getattr(result, "dtype", np.dtype("object"))

    return dtype


def _decode_datetime_with_cftime(
    num_dates: np.ndarray, units: str, calendar: str
) -> np.ndarray:
    if TYPE_CHECKING:
        import cftime
    else:
        cftime = attempt_import("cftime")
    if num_dates.size > 0:
        return np.asarray(
            cftime.num2date(num_dates, units, calendar, only_use_cftime_datetimes=True)
        )
    else:
        return np.array([], dtype=object)


def _check_date_for_units_since_refdate(
    date, unit: NPDatetimeUnitOptions, ref_date: pd.Timestamp
) -> pd.Timestamp:
    # check for out-of-bounds floats and raise
    if date > np.iinfo("int64").max or date < np.iinfo("int64").min:
        raise OutOfBoundsTimedelta(
            f"Value {date} can't be represented as Datetime/Timedelta."
        )
    delta = date * np.timedelta64(1, unit)
    if not np.isnan(delta):
        # this will raise on dtype overflow for integer dtypes
        if date.dtype.kind in "u" and not np.int64(delta) == date:
            raise OutOfBoundsTimedelta(
                "DType overflow in Datetime/Timedelta calculation."
            )
        # this will raise on overflow if ref_date + delta
        # can't be represented in the current ref_date resolution
        return timestamp_as_unit(ref_date + delta, ref_date.unit)
    else:
        # if date is exactly NaT (np.iinfo("int64").min) return NaT
        # to make follow-up checks work
        return pd.Timestamp("NaT")


def _check_timedelta_range(value, data_unit, time_unit):
    if value > np.iinfo("int64").max or value < np.iinfo("int64").min:
        OutOfBoundsTimedelta(f"Value {value} can't be represented as Timedelta.")
    # on windows multiplying nan leads to RuntimeWarning
    with warnings.catch_warnings():
        warnings.filterwarnings(
            "ignore", "invalid value encountered in multiply", RuntimeWarning
        )
        delta = value * np.timedelta64(1, data_unit)
    if not np.isnan(delta):
        # this will raise on dtype overflow for integer dtypes
        if value.dtype.kind in "u" and not np.int64(delta) == value:
            raise OutOfBoundsTimedelta(
                "DType overflow in Datetime/Timedelta calculation."
            )
        # this will raise on overflow if delta cannot be represented with the
        # resolutions supported by pandas.
        pd.to_timedelta(delta)


def _align_reference_date_and_unit(
    ref_date: pd.Timestamp, unit: NPDatetimeUnitOptions
) -> pd.Timestamp:
    # align to the highest needed resolution of ref_date or unit
    if np.timedelta64(1, ref_date.unit) > np.timedelta64(1, unit):
        # this will raise accordingly
        # if data can't be represented in the higher resolution
        return timestamp_as_unit(ref_date, cast(PDDatetimeUnitOptions, unit))
    return ref_date


def _check_date_is_after_shift(
    date: pd.Timestamp | datetime | CFTimeDatetime, calendar: str
) -> None:
    # if we have gregorian/standard we need to raise
    # if we are outside the well-defined date range
    # proleptic_gregorian and standard/gregorian are only equivalent
    # if reference date and date range is >= 1582-10-15
    if calendar != "proleptic_gregorian":
        if date < type(date)(1582, 10, 15):
            raise OutOfBoundsDatetime(
                f"Dates before 1582-10-15 cannot be decoded "
                f"with pandas using {calendar!r} calendar: {date}"
            )


def _check_higher_resolution(
    flat_num_dates: np.ndarray,
    time_unit: PDDatetimeUnitOptions,
) -> tuple[np.ndarray, PDDatetimeUnitOptions]:
    """Iterate until fitting resolution found."""
    res: list[PDDatetimeUnitOptions] = ["s", "ms", "us", "ns"]
    new_units = res[res.index(time_unit) :]
    for new_time_unit in new_units:
        if not ((np.unique(flat_num_dates % 1) > 0).any() and new_time_unit != "ns"):
            break
        flat_num_dates *= 1000
    return flat_num_dates, new_time_unit


def _decode_datetime_with_pandas(
    flat_num_dates: np.ndarray,
    units: str,
    calendar: str,
    time_resolution: PDDatetimeUnitOptions = "ns",
) -> np.ndarray:
    if not _is_standard_calendar(calendar):
        raise OutOfBoundsDatetime(
            f"Cannot decode times from a non-standard calendar, {calendar!r}, using "
            "pandas."
        )

    # Work around pandas.to_timedelta issue with dtypes smaller than int64 and
    # NumPy 2.0 by casting all int and uint data to int64 and uint64,
    # respectively. See https://github.com/pandas-dev/pandas/issues/56996 for
    # more details.
    if flat_num_dates.dtype.kind == "i":
        flat_num_dates = flat_num_dates.astype(np.int64)
    elif flat_num_dates.dtype.kind == "u":
        flat_num_dates = flat_num_dates.astype(np.uint64)

    try:
        time_unit, ref_date = _unpack_time_unit_and_ref_date(units)
        ref_date = _align_reference_date_and_unit(ref_date, time_unit)
        # here the highest wanted resolution is set
        ref_date = _align_reference_date_and_unit(ref_date, time_resolution)
    except ValueError as err:
        # ValueError is raised by pd.Timestamp for non-ISO timestamp
        # strings, in which case we fall back to using cftime
        raise OutOfBoundsDatetime from err

    _check_date_is_after_shift(ref_date, calendar)

    with warnings.catch_warnings():
        warnings.filterwarnings("ignore", "invalid value encountered", RuntimeWarning)
        if flat_num_dates.size > 0:
            # avoid size 0 datetimes GH1329
            _check_date_for_units_since_refdate(
                flat_num_dates.min(), time_unit, ref_date
            )
            _check_date_for_units_since_refdate(
                flat_num_dates.max(), time_unit, ref_date
            )

    # To avoid integer overflow when converting to nanosecond units for integer
    # dtypes smaller than np.int64 cast all integer and unsigned integer dtype
    # arrays to np.int64 (GH 2002, GH 6589).  Note this is safe even in the case
    # of np.uint64 values, because any np.uint64 value that would lead to
    # overflow when converting to np.int64 would not be representable with a
    # timedelta64 value, and therefore would raise an error in the lines above.
    if flat_num_dates.dtype.kind in "iu":
        flat_num_dates = flat_num_dates.astype(np.int64)
    elif flat_num_dates.dtype.kind in "f":
        flat_num_dates = flat_num_dates.astype(np.float64)

    timedeltas = _numbers_to_timedelta(
        flat_num_dates, time_unit, ref_date.unit, "datetimes"
    )

    # add timedeltas to ref_date
    return ref_date + timedeltas


def decode_cf_datetime(
    num_dates,
    units: str,
    calendar: str | None = None,
    use_cftime: bool | None = None,
    time_unit: PDDatetimeUnitOptions = "ns",
) -> np.ndarray:
    """Given an array of numeric dates in netCDF format, convert it into a
    numpy array of date time objects.

    For standard (Gregorian) calendars, this function uses vectorized
    operations, which makes it much faster than cftime.num2date. In such a
    case, the returned array will be of type np.datetime64.

    Note that time unit in `units` must not be smaller than microseconds and
    not larger than days.

    See Also
    --------
    cftime.num2date
    """
    num_dates = np.asarray(num_dates)
    flat_num_dates = ravel(num_dates)
    if calendar is None:
        calendar = "standard"

    if use_cftime is None:
        try:
            dates = _decode_datetime_with_pandas(
                flat_num_dates, units, calendar, time_unit
            )
        except (KeyError, OutOfBoundsDatetime, OutOfBoundsTimedelta, OverflowError):
            dates = _decode_datetime_with_cftime(
                flat_num_dates.astype(float), units, calendar
            )
            # retrieve cftype
            dates_min = dates[np.nanargmin(num_dates)]
            dates_max = dates[np.nanargmax(num_dates)]
            cftype = type(dates_min)
            # create first day of gregorian calendar in current cf calendar type
            border = cftype(1582, 10, 15)
            # "ns" borders
            # between ['1677-09-21T00:12:43.145224193', '2262-04-11T23:47:16.854775807']
            lower = cftype(1677, 9, 21, 0, 12, 43, 145224)
            upper = cftype(2262, 4, 11, 23, 47, 16, 854775)

            if dates_min < border:
                if _is_standard_calendar(calendar):
                    emit_user_level_warning(
                        "Unable to decode time axis into full "
                        "numpy.datetime64 objects, continuing using "
                        "cftime.datetime objects instead, reason: dates prior "
                        "reform date (1582-10-15). To silence this warning specify "
                        "'use_cftime=True'.",
                        SerializationWarning,
                    )
            elif time_unit == "ns" and (dates_min < lower or dates_max > upper):
                emit_user_level_warning(
                    "Unable to decode time axis into full "
                    "numpy.datetime64[ns] objects, continuing using "
                    "cftime.datetime objects instead, reason: dates out "
                    "of range. To silence this warning use a coarser resolution "
                    "'time_unit' or specify 'use_cftime=True'.",
                    SerializationWarning,
                )
            else:
                if _is_standard_calendar(calendar):
                    dates = cftime_to_nptime(dates, time_unit=time_unit)
    elif use_cftime:
        dates = _decode_datetime_with_cftime(flat_num_dates, units, calendar)
    else:
        dates = _decode_datetime_with_pandas(flat_num_dates, units, calendar, time_unit)

    return reshape(dates, num_dates.shape)


def to_datetime_unboxed(value, **kwargs):
    result = pd.to_datetime(value, **kwargs).to_numpy()
    assert np.issubdtype(result.dtype, "datetime64")
    return result


def _numbers_to_timedelta(
    flat_num: np.ndarray,
    time_unit: NPDatetimeUnitOptions,
    ref_unit: PDDatetimeUnitOptions,
    datatype: str,
    target_unit: PDDatetimeUnitOptions | None = None,
) -> np.ndarray:
    """Transform numbers to np.timedelta64."""
    # keep NaT/nan mask
    if flat_num.dtype.kind == "f":
        nan = np.asarray(np.isnan(flat_num))
    elif flat_num.dtype.kind == "i":
        nan = np.asarray(flat_num == np.iinfo(np.int64).min)

    # in case we need to change the unit, we fix the numbers here
    # this should be safe, as errors would have been raised above
    ns_time_unit = _NS_PER_TIME_DELTA[time_unit]
    ns_ref_date_unit = _NS_PER_TIME_DELTA[ref_unit]
    if ns_time_unit > ns_ref_date_unit:
        flat_num = np.asarray(flat_num * np.int64(ns_time_unit / ns_ref_date_unit))
        time_unit = ref_unit

    # estimate fitting resolution for floating point values
    # this iterates until all floats are fractionless or time_unit == "ns"
    if flat_num.dtype.kind == "f" and time_unit != "ns":
        flat_num, new_time_unit = _check_higher_resolution(
            flat_num, cast(PDDatetimeUnitOptions, time_unit)
        )
        if time_unit != new_time_unit:
            if target_unit is None or np.timedelta64(1, target_unit) > np.timedelta64(
                1, new_time_unit
            ):
                if datatype == "datetimes":
                    kwarg = "decode_times"
                    coder = "CFDatetimeCoder"
                else:
                    kwarg = "decode_timedelta"
                    coder = "CFTimedeltaCoder"
                formatted_kwarg = f"{kwarg}={coder}(time_unit={new_time_unit!r})"
                message = (
                    f"Can't decode floating point {datatype} to {time_unit!r} "
                    f"without precision loss; decoding to {new_time_unit!r} "
                    f"instead. To silence this warning pass {formatted_kwarg} "
                    f"to your opening function."
                )
                emit_user_level_warning(message, SerializationWarning)
            time_unit = new_time_unit

    # Cast input ordinals to integers and properly handle NaN/NaT
    # to prevent casting NaN to int
    with warnings.catch_warnings():
        warnings.simplefilter("ignore", RuntimeWarning)
        flat_num = flat_num.astype(np.int64)
    if nan.any():
        flat_num[nan] = np.iinfo(np.int64).min

    # cast to wanted type
    return flat_num.astype(f"timedelta64[{time_unit}]")


def decode_cf_timedelta(
    num_timedeltas, units: str, time_unit: PDDatetimeUnitOptions = "ns"
) -> np.ndarray:
    """Given an array of numeric timedeltas in netCDF format, convert it into a
    numpy timedelta64 ["s", "ms", "us", "ns"] array.
    """
    num_timedeltas = np.asarray(num_timedeltas)
    unit = _netcdf_to_numpy_timeunit(units)

    with warnings.catch_warnings():
        warnings.filterwarnings("ignore", "All-NaN slice encountered", RuntimeWarning)
        _check_timedelta_range(np.nanmin(num_timedeltas), unit, time_unit)
        _check_timedelta_range(np.nanmax(num_timedeltas), unit, time_unit)

    timedeltas = _numbers_to_timedelta(
        num_timedeltas, unit, "s", "timedeltas", target_unit=time_unit
    )
    pd_timedeltas = pd.to_timedelta(ravel(timedeltas))

    if np.isnat(timedeltas).all():
        empirical_unit = time_unit
    else:
        empirical_unit = pd_timedeltas.unit

    if np.timedelta64(1, time_unit) > np.timedelta64(1, empirical_unit):
        time_unit = empirical_unit

    if time_unit not in {"s", "ms", "us", "ns"}:
        raise ValueError(
            f"time_unit must be one of 's', 'ms', 'us', or 'ns'. Got: {time_unit}"
        )

    result = pd_timedeltas.as_unit(time_unit).to_numpy()
    return reshape(result, num_timedeltas.shape)


def _unit_timedelta_cftime(units: str) -> timedelta:
    return timedelta(microseconds=_US_PER_TIME_DELTA[units])


def _unit_timedelta_numpy(units: str) -> np.timedelta64:
    numpy_units = _netcdf_to_numpy_timeunit(units)
    return np.timedelta64(1, numpy_units)


def _infer_time_units_from_diff(unique_timedeltas) -> str:
    # todo: check, if this function works correctly wrt np.timedelta64
    unit_timedelta: Callable[[str], timedelta] | Callable[[str], np.timedelta64]
    zero_timedelta: timedelta | np.timedelta64
    if unique_timedeltas.dtype == np.dtype("O"):
        time_units = _NETCDF_TIME_UNITS_CFTIME
        unit_timedelta = _unit_timedelta_cftime
        zero_timedelta = timedelta(microseconds=0)
    else:
        time_units = _NETCDF_TIME_UNITS_NUMPY
        unit_timedelta = _unit_timedelta_numpy
        zero_timedelta = np.timedelta64(0, "ns")
    for time_unit in time_units:
        if array_all(unique_timedeltas % unit_timedelta(time_unit) == zero_timedelta):
            return time_unit
    return "seconds"


def infer_calendar_name(dates) -> CFCalendar:
    """Given an array of datetimes, infer the CF calendar name"""
    if is_np_datetime_like(dates.dtype):
        return "proleptic_gregorian"
    elif dates.dtype == np.dtype("O") and dates.size > 0:
        # Logic copied from core.common.contains_cftime_datetimes.
        if cftime is not None:
            sample = np.asarray(dates).flat[0]
            if is_duck_dask_array(sample):
                sample = sample.compute()
                if isinstance(sample, np.ndarray):
                    sample = sample.item()
            if isinstance(sample, cftime.datetime):
                return sample.calendar

    # Error raise if dtype is neither datetime or "O", if cftime is not importable, and if element of 'O' dtype is not cftime.
    raise ValueError("Array does not contain datetime objects.")


def infer_datetime_units(dates) -> str:
    """Given an array of datetimes, returns a CF compatible time-unit string of
    the form "{time_unit} since {date[0]}", where `time_unit` is 'days',
    'hours', 'minutes' or 'seconds' (the first one that can evenly divide all
    unique time deltas in `dates`)
    """
    dates = ravel(np.asarray(dates))
    if np.issubdtype(np.asarray(dates).dtype, "datetime64"):
        dates = to_datetime_unboxed(dates)
        dates = dates[pd.notnull(dates)]
        reference_date = dates[0] if len(dates) > 0 else "1970-01-01"
        reference_date = pd.Timestamp(reference_date)
    else:
        reference_date = dates[0] if len(dates) > 0 else "1970-01-01"
        reference_date = format_cftime_datetime(reference_date)
    unique_timedeltas = np.unique(np.diff(dates))
    units = _infer_time_units_from_diff(unique_timedeltas)
    return f"{units} since {reference_date}"


def format_cftime_datetime(date) -> str:
    """Converts a cftime.datetime object to a string with the format:
    YYYY-MM-DD HH:MM:SS.UUUUUU
    """
    return f"{date.year:04d}-{date.month:02d}-{date.day:02d} {date.hour:02d}:{date.minute:02d}:{date.second:02d}.{date.microsecond:06d}"


def infer_timedelta_units(deltas) -> str:
    """Given an array of timedeltas, returns a CF compatible time-unit from
    {'days', 'hours', 'minutes' 'seconds'} (the first one that can evenly
    divide all unique time deltas in `deltas`)
    """
    deltas = ravel(deltas)
    unique_timedeltas = np.unique(deltas[pd.notnull(deltas)])
    return _infer_time_units_from_diff(unique_timedeltas)


def cftime_to_nptime(
    times, raise_on_invalid: bool = True, time_unit: PDDatetimeUnitOptions = "ns"
) -> np.ndarray:
    """Given an array of cftime.datetime objects, return an array of
    numpy.datetime64 objects of the same size

    If raise_on_invalid is True (default), invalid dates trigger a ValueError.
    Otherwise, the invalid element is replaced by np.NaT."""
    times = np.asarray(times)
    new = []
    dt: np.datetime64
    for _i, t in np.ndenumerate(times):
        try:
            # We expect either "us" resolution or "s" resolution depending on
            # whether 'microseconds' are defined for the input or not.
            dt = (
                pd.Timestamp(np.datetime64(t.isoformat())).as_unit(time_unit).to_numpy()
            )
        except ValueError as e:
            if raise_on_invalid:
                raise ValueError(
                    f"Cannot convert date {t} to a date in the "
                    f"standard calendar.  Reason: {e}."
                ) from e
            else:
                dt = np.datetime64("NaT")
        new.append(dt)
    return np.asarray(new).reshape(times.shape)


def convert_times(times, date_type, raise_on_invalid: bool = True) -> np.ndarray:
    """Given an array of datetimes, return the same dates in another cftime or numpy date type.

    Useful to convert between calendars in numpy and cftime or between cftime calendars.

    If raise_on_valid is True (default), invalid dates trigger a ValueError.
    Otherwise, the invalid element is replaced by np.nan for cftime types and np.NaT for np.datetime64.
    """
    if date_type in (pd.Timestamp, np.datetime64) and not is_np_datetime_like(
        times.dtype
    ):
        return cftime_to_nptime(times, raise_on_invalid=raise_on_invalid)
    if is_np_datetime_like(times.dtype):
        # Convert datetime64 objects to Timestamps since those have year, month, day, etc. attributes
        times = pd.DatetimeIndex(times)
    new = np.empty(times.shape, dtype="O")
    for i, t in enumerate(times):
        try:
            dt = date_type(
                t.year, t.month, t.day, t.hour, t.minute, t.second, t.microsecond
            )
        except ValueError as e:
            if raise_on_invalid:
                raise ValueError(
                    f"Cannot convert date {t} to a date in the "
                    f"{date_type(2000, 1, 1).calendar} calendar.  Reason: {e}."
                ) from e
            else:
                dt = np.nan

        new[i] = dt
    return new


def convert_time_or_go_back(date, date_type):
    """Convert a single date to a new date_type (cftime.datetime or pd.Timestamp).

    If the new date is invalid, it goes back a day and tries again. If it is still
    invalid, goes back a second day.

    This is meant to convert end-of-month dates into a new calendar.
    """
    if date_type == pd.Timestamp:
        date_type = default_precision_timestamp
    try:
        return date_type(
            date.year,
            date.month,
            date.day,
            date.hour,
            date.minute,
            date.second,
            date.microsecond,
        )
    except OutOfBoundsDatetime:
        raise
    except ValueError:
        # Day is invalid, happens at the end of months, try again the day before
        try:
            return date_type(
                date.year,
                date.month,
                date.day - 1,
                date.hour,
                date.minute,
                date.second,
                date.microsecond,
            )
        except ValueError:
            # Still invalid, happens for 360_day to non-leap february. Try again 2 days before date.
            return date_type(
                date.year,
                date.month,
                date.day - 2,
                date.hour,
                date.minute,
                date.second,
                date.microsecond,
            )


def _should_cftime_be_used(
    source, target_calendar: str, use_cftime: bool | None
) -> bool:
    """Return whether conversion of the source to the target calendar should
    result in a cftime-backed array.

    Source is a 1D datetime array, target_cal a string (calendar name) and
    use_cftime is a boolean or None. If use_cftime is None, this returns True
    if the source's range and target calendar are convertible to np.datetime64 objects.
    """
    # Arguments Checks for target
    if use_cftime is not True:
        if _is_standard_calendar(target_calendar):
            if _is_numpy_compatible_time_range(source):
                # Conversion is possible with pandas, force False if it was None
                return False
            elif use_cftime is False:
                raise ValueError(
                    "Source time range is not valid for numpy datetimes. Try using `use_cftime=True`."
                )
        elif use_cftime is False:
            raise ValueError(
                f"Calendar '{target_calendar}' is only valid with cftime. Try using `use_cftime=True`."
            )
    return True


def _cleanup_netcdf_time_units(units: str) -> str:
    time_units, ref_date = _unpack_netcdf_time_units(units)
    time_units = time_units.lower()
    if not time_units.endswith("s"):
        time_units = f"{time_units}s"
    try:
        units = f"{time_units} since {format_timestamp(ref_date)}"
    except (OutOfBoundsDatetime, ValueError):
        # don't worry about reifying the units if they're out of bounds or
        # formatted badly
        pass
    return units


def _encode_datetime_with_cftime(dates, units: str, calendar: str) -> np.ndarray:
    """Fallback method for encoding dates using cftime.

    This method is more flexible than xarray's parsing using datetime64[ns]
    arrays but also slower because it loops over each element.
    """
    if TYPE_CHECKING:
        import cftime
    else:
        cftime = attempt_import("cftime")

    if np.issubdtype(dates.dtype, np.datetime64):
        # numpy's broken datetime conversion only works for us precision
        dates = dates.astype("M8[us]").astype(datetime)

    def wrap_dt(dt):
        # convert to cftime proleptic gregorian in case of datetime.datetime
        # needed because of https://github.com/Unidata/cftime/issues/354
        if isinstance(dt, datetime) and not isinstance(dt, cftime.datetime):
            dt = cftime.datetime(
                dt.year,
                dt.month,
                dt.day,
                dt.hour,
                dt.minute,
                dt.second,
                dt.microsecond,
                calendar="proleptic_gregorian",
            )
        return dt

    def encode_datetime(d):
        # Since netCDF files do not support storing float128 values, we ensure
        # that float64 values are used by setting longdouble=False in num2date.
        # This try except logic can be removed when xarray's minimum version of
        # cftime is at least 1.6.2.
        try:
            return (
                np.nan
                if d is None
                else cftime.date2num(wrap_dt(d), units, calendar, longdouble=False)
            )
        except TypeError:
            return np.nan if d is None else cftime.date2num(wrap_dt(d), units, calendar)

    return reshape(np.array([encode_datetime(d) for d in ravel(dates)]), dates.shape)


def cast_to_int_if_safe(num) -> np.ndarray:
    int_num = np.asarray(num, dtype=np.int64)
    if array_all(num == int_num):
        num = int_num
    return num


def _division(deltas, delta, floor):
    if floor:
        # calculate int64 floor division
        # to preserve integer dtype if possible (GH 4045, GH7817).
        num = deltas // delta.astype(np.int64)
        num = num.astype(np.int64, copy=False)
    else:
        num = deltas / delta
    return num


def _cast_to_dtype_if_safe(num: np.ndarray, dtype: np.dtype) -> np.ndarray:
    with warnings.catch_warnings():
        warnings.filterwarnings("ignore", message="overflow")
        cast_num = np.asarray(num, dtype=dtype)

    if np.issubdtype(dtype, np.integer):
        if not array_all(num == cast_num):
            if np.issubdtype(num.dtype, np.floating):
                raise ValueError(
                    f"Not possible to cast all encoded times from "
                    f"{num.dtype!r} to {dtype!r} without losing precision. "
                    f"Consider modifying the units such that integer values "
                    f"can be used, or removing the units and dtype encoding, "
                    f"at which point xarray will make an appropriate choice."
                )
            else:
                raise OverflowError(
                    f"Not possible to cast encoded times from "
                    f"{num.dtype!r} to {dtype!r} without overflow. Consider "
                    f"removing the dtype encoding, at which point xarray will "
                    f"make an appropriate choice, or explicitly switching to "
                    "a larger integer dtype."
                )
    else:
        if array_any(np.isinf(cast_num)):
            raise OverflowError(
                f"Not possible to cast encoded times from {num.dtype!r} to "
                f"{dtype!r} without overflow.  Consider removing the dtype "
                f"encoding, at which point xarray will make an appropriate "
                f"choice, or explicitly switching to a larger floating point "
                f"dtype."
            )

    return cast_num


def encode_cf_datetime(
    dates: T_DuckArray,  # type: ignore[misc]
    units: str | None = None,
    calendar: str | None = None,
    dtype: np.dtype | None = None,
) -> tuple[T_DuckArray, str, str]:
    """Given an array of datetime objects, returns the tuple `(num, units,
    calendar)` suitable for a CF compliant time variable.

    Unlike `date2num`, this function can handle datetime64 arrays.

    See Also
    --------
    cftime.date2num
    """
    dates = asarray(dates)
    if is_chunked_array(dates):
        return _lazily_encode_cf_datetime(dates, units, calendar, dtype)
    else:
        return _eagerly_encode_cf_datetime(dates, units, calendar, dtype)


def _eagerly_encode_cf_datetime(
    dates: T_DuckArray,  # type: ignore[misc]
    units: str | None = None,
    calendar: str | None = None,
    dtype: np.dtype | None = None,
    allow_units_modification: bool = True,
) -> tuple[T_DuckArray, str, str]:
    dates = asarray(dates)
    data_units = infer_datetime_units(dates)
    if units is None:
        units = data_units
    else:
        units = _cleanup_netcdf_time_units(units)

    if calendar is None:
        calendar = infer_calendar_name(dates)

    try:
        if not _is_standard_calendar(calendar) or dates.dtype.kind == "O":
            # parse with cftime instead
            raise OutOfBoundsDatetime
        assert np.issubdtype(dates.dtype, "datetime64")
        if calendar in ["standard", "gregorian"] and np.nanmin(dates).astype(
            "=M8[us]"
        ).astype(datetime) < datetime(1582, 10, 15):
            # if we use standard calendar and for dates before the reform
            # we need to use cftime instead
            emit_user_level_warning(
                f"Unable to encode numpy.datetime64 objects with {calendar} calendar."
                "Using cftime.datetime objects instead, reason: dates prior "
                "reform date (1582-10-15). To silence this warning transform "
                "numpy.datetime64 to corresponding cftime.datetime beforehand.",
                SerializationWarning,
            )
            raise OutOfBoundsDatetime

        time_unit, ref_date = _unpack_time_unit_and_ref_date(units)
        # calendar equivalence only for days after the reform
        _check_date_is_after_shift(ref_date, calendar)
        time_delta = np.timedelta64(1, time_unit)

        # Wrap the dates in a DatetimeIndex to do the subtraction to ensure
        # an OverflowError is raised if the ref_date is too far away from
        # dates to be encoded (GH 2272).
        # DatetimeIndex will convert to units of ["s", "ms", "us", "ns"]
        dates_as_index = pd.DatetimeIndex(ravel(dates))
        time_deltas = dates_as_index - ref_date

        # retrieve needed units to faithfully encode to int64
        needed_unit, data_ref_date = _unpack_time_unit_and_ref_date(data_units)
        needed_units = _numpy_to_netcdf_timeunit(needed_unit)
        if data_units != units:
            # this accounts for differences in the reference times
            ref_delta = abs(data_ref_date - ref_date).to_timedelta64()
            data_delta = np.timedelta64(1, needed_unit)
            if (ref_delta % data_delta) > np.timedelta64(0, "ns"):
                needed_units = _infer_time_units_from_diff(ref_delta)

        # needed time delta to encode faithfully to int64
        needed_time_delta = _unit_timedelta_numpy(needed_units)

        floor_division = np.issubdtype(dtype, np.integer) or dtype is None
        if time_delta > needed_time_delta:
            floor_division = False
            if dtype is None:
                emit_user_level_warning(
                    f"Times can't be serialized faithfully to int64 with requested units {units!r}. "
                    f"Resolution of {needed_units!r} needed. Serializing times to floating point instead. "
                    f"Set encoding['dtype'] to integer dtype to serialize to int64. "
                    f"Set encoding['dtype'] to floating point dtype to silence this warning."
                )
            elif np.issubdtype(dtype, np.integer) and allow_units_modification:
                floor_division = True
                new_units = f"{needed_units} since {format_timestamp(ref_date)}"
                emit_user_level_warning(
                    f"Times can't be serialized faithfully to int64 with requested units {units!r}. "
                    f"Serializing with units {new_units!r} instead. "
                    f"Set encoding['dtype'] to floating point dtype to serialize with units {units!r}. "
                    f"Set encoding['units'] to {new_units!r} to silence this warning ."
                )
                units = new_units
                time_delta = needed_time_delta

        # get resolution of TimedeltaIndex and align time_delta
        # todo: check, if this works in any case
        num = _division(
            time_deltas, time_delta.astype(f"=m8[{time_deltas.unit}]"), floor_division
        )
        num = reshape(num.values, dates.shape)

    except (OutOfBoundsDatetime, OverflowError, ValueError):
        num = _encode_datetime_with_cftime(dates, units, calendar)
        # do it now only for cftime-based flow
        # we already covered for this in pandas-based flow
        num = cast_to_int_if_safe(num)

    if dtype is not None:
        # todo: check, if this is really needed for all dtypes
        num = _cast_to_dtype_if_safe(num, dtype)

    return num, units, calendar


def _encode_cf_datetime_within_map_blocks(
    dates: T_DuckArray,  # type: ignore[misc]
    units: str,
    calendar: str,
    dtype: np.dtype,
) -> T_DuckArray:
    num, *_ = _eagerly_encode_cf_datetime(
        dates, units, calendar, dtype, allow_units_modification=False
    )
    return num


def _lazily_encode_cf_datetime(
    dates: T_ChunkedArray,
    units: str | None = None,
    calendar: str | None = None,
    dtype: np.dtype | None = None,
) -> tuple[T_ChunkedArray, str, str]:
    if calendar is None:
        # This will only trigger minor compute if dates is an object dtype array.
        calendar = infer_calendar_name(dates)

    if units is None and dtype is None:
        if dates.dtype == "O":
            units = "microseconds since 1970-01-01"
            dtype = np.dtype("int64")
        else:
            netcdf_unit = _numpy_dtype_to_netcdf_timeunit(dates.dtype)
            units = f"{netcdf_unit} since 1970-01-01"
            dtype = np.dtype("int64")

    if units is None or dtype is None:
        raise ValueError(
            f"When encoding chunked arrays of datetime values, both the units "
            f"and dtype must be prescribed or both must be unprescribed. "
            f"Prescribing only one or the other is not currently supported. "
            f"Got a units encoding of {units} and a dtype encoding of {dtype}."
        )

    chunkmanager = get_chunked_array_type(dates)
    num = chunkmanager.map_blocks(
        _encode_cf_datetime_within_map_blocks,
        dates,
        units,
        calendar,
        dtype,
        dtype=dtype,
    )
    return num, units, calendar


def encode_cf_timedelta(
    timedeltas: T_DuckArray,  # type: ignore[misc]
    units: str | None = None,
    dtype: np.dtype | None = None,
) -> tuple[T_DuckArray, str]:
    timedeltas = asarray(timedeltas)
    if is_chunked_array(timedeltas):
        return _lazily_encode_cf_timedelta(timedeltas, units, dtype)
    else:
        return _eagerly_encode_cf_timedelta(timedeltas, units, dtype)


def _eagerly_encode_cf_timedelta(
    timedeltas: T_DuckArray,  # type: ignore[misc]
    units: str | None = None,
    dtype: np.dtype | None = None,
    allow_units_modification: bool = True,
) -> tuple[T_DuckArray, str]:
    data_units = infer_timedelta_units(timedeltas)
    if units is None:
        units = data_units

    time_delta = _unit_timedelta_numpy(units)
    time_deltas = pd.TimedeltaIndex(ravel(timedeltas))
    # get resolution of TimedeltaIndex and align time_delta
    deltas_unit = time_deltas.unit
    time_delta = time_delta.astype(f"=m8[{deltas_unit}]")

    # retrieve needed units to faithfully encode to int64
    needed_units = data_units
    if data_units != units:
        needed_units = _infer_time_units_from_diff(np.unique(time_deltas.dropna()))

    # needed time delta to encode faithfully to int64
    needed_time_delta = _unit_timedelta_numpy(needed_units)

    floor_division = np.issubdtype(dtype, np.integer) or dtype is None
    if time_delta > needed_time_delta:
        floor_division = False
        if dtype is None:
            emit_user_level_warning(
                f"Timedeltas can't be serialized faithfully to int64 with requested units {units!r}. "
                f"Resolution of {needed_units!r} needed. Serializing timeseries to floating point instead. "
                f"Set encoding['dtype'] to integer dtype to serialize to int64. "
                f"Set encoding['dtype'] to floating point dtype to silence this warning."
            )
        elif np.issubdtype(dtype, np.integer) and allow_units_modification:
            emit_user_level_warning(
                f"Timedeltas can't be serialized faithfully with requested units {units!r}. "
                f"Serializing with units {needed_units!r} instead. "
                f"Set encoding['dtype'] to floating point dtype to serialize with units {units!r}. "
                f"Set encoding['units'] to {needed_units!r} to silence this warning ."
            )
            units = needed_units
            time_delta = needed_time_delta
            time_delta = time_delta.astype(f"=m8[{deltas_unit}]")
            floor_division = True

    num = _division(time_deltas, time_delta, floor_division)
    num = reshape(num.values, timedeltas.shape)

    if dtype is not None:
        # todo: check, if this is needed for all dtypes
        num = _cast_to_dtype_if_safe(num, dtype)

    return num, units


def _encode_cf_timedelta_within_map_blocks(
    timedeltas: T_DuckArray,  # type: ignore[misc]
    units: str,
    dtype: np.dtype,
) -> T_DuckArray:
    num, _ = _eagerly_encode_cf_timedelta(
        timedeltas, units, dtype, allow_units_modification=False
    )
    return num


def _lazily_encode_cf_timedelta(
    timedeltas: T_ChunkedArray, units: str | None = None, dtype: np.dtype | None = None
) -> tuple[T_ChunkedArray, str]:
    if units is None and dtype is None:
        units = _numpy_dtype_to_netcdf_timeunit(timedeltas.dtype)
        dtype = np.dtype("int64")

    if units is None or dtype is None:
        raise ValueError(
            f"When encoding chunked arrays of timedelta values, both the "
            f"units and dtype must be prescribed or both must be "
            f"unprescribed. Prescribing only one or the other is not "
            f"currently supported. Got a units encoding of {units} and a "
            f"dtype encoding of {dtype}."
        )

    chunkmanager = get_chunked_array_type(timedeltas)
    num = chunkmanager.map_blocks(
        _encode_cf_timedelta_within_map_blocks,
        timedeltas,
        units,
        dtype,
        dtype=dtype,
    )
    return num, units


class CFDatetimeCoder(VariableCoder):
    """Coder for CF Datetime coding.

    Parameters
    ----------
    use_cftime : bool, optional
        Only relevant if encoded dates come from a standard calendar
        (e.g. "gregorian", "proleptic_gregorian", "standard", or not
        specified).  If None (default), attempt to decode times to
        ``np.datetime64`` objects; if this is not possible, decode times to
        ``cftime.datetime`` objects. If True, always decode times to
        ``cftime.datetime`` objects, regardless of whether or not they can be
        represented using ``np.datetime64`` objects.  If False, always
        decode times to ``np.datetime64`` objects; if this is not possible
        raise an error.
        May not be supported by all the backends.
    time_unit : PDDatetimeUnitOptions
          Target resolution when decoding dates. Defaults to "ns".
    """

    def __init__(
        self,
        use_cftime: bool | None = None,
        time_unit: PDDatetimeUnitOptions = "ns",
    ) -> None:
        self.use_cftime = use_cftime
        self.time_unit = time_unit

    def encode(self, variable: Variable, name: T_Name = None) -> Variable:
        if np.issubdtype(
            variable.data.dtype, np.datetime64
        ) or contains_cftime_datetimes(variable):
            dims, data, attrs, encoding = unpack_for_encoding(variable)

            units = encoding.pop("units", None)
            calendar = encoding.pop("calendar", None)
            dtype = encoding.pop("dtype", None)

            # in the case of packed data we need to encode into
            # float first, the correct dtype will be established
            # via CFScaleOffsetCoder/CFMaskCoder
            set_dtype_encoding = None
            if "add_offset" in encoding or "scale_factor" in encoding:
                set_dtype_encoding = dtype
                dtype = data.dtype if data.dtype.kind == "f" else "float64"
            (data, units, calendar) = encode_cf_datetime(data, units, calendar, dtype)

            # retain dtype for packed data
            if set_dtype_encoding is not None:
                safe_setitem(encoding, "dtype", set_dtype_encoding, name=name)
            safe_setitem(attrs, "units", units, name=name)
            safe_setitem(attrs, "calendar", calendar, name=name)

            return Variable(dims, data, attrs, encoding, fastpath=True)
        else:
            return variable

    def decode(self, variable: Variable, name: T_Name = None) -> Variable:
        units = variable.attrs.get("units", None)
        if isinstance(units, str) and "since" in units:
            dims, data, attrs, encoding = unpack_for_decoding(variable)

            units = pop_to(attrs, encoding, "units")
            calendar = pop_to(attrs, encoding, "calendar")
            dtype = _decode_cf_datetime_dtype(
                data, units, calendar, self.use_cftime, self.time_unit
            )
            transform = partial(
                decode_cf_datetime,
                units=units,
                calendar=calendar,
                use_cftime=self.use_cftime,
                time_unit=self.time_unit,
            )
            data = lazy_elemwise_func(data, transform, dtype)

            return Variable(dims, data, attrs, encoding, fastpath=True)
        else:
            return variable


def has_timedelta64_encoding_dtype(attrs_or_encoding: dict) -> bool:
    dtype = attrs_or_encoding.get("dtype", None)
    return isinstance(dtype, str) and dtype.startswith("timedelta64")


class CFTimedeltaCoder(VariableCoder):
    """Coder for CF Timedelta coding.

    Parameters
    ----------
    time_unit : PDDatetimeUnitOptions
          Target resolution when decoding timedeltas. Defaults to "ns".
    """

    def __init__(
        self,
        time_unit: PDDatetimeUnitOptions = "ns",
    ) -> None:
        self.time_unit = time_unit
        self._emit_decode_timedelta_future_warning = False

    def encode(self, variable: Variable, name: T_Name = None) -> Variable:
        if np.issubdtype(variable.data.dtype, np.timedelta64):
            dims, data, attrs, encoding = unpack_for_encoding(variable)
<<<<<<< HEAD
            if "units" in encoding and not has_timedelta64_encoding_dtype(encoding):
                data, units = encode_cf_timedelta(
                    data, encoding.pop("units"), encoding.get("dtype", None)
                )
                safe_setitem(attrs, "units", units, name=name)
                return Variable(dims, data, attrs, encoding, fastpath=True)
            else:
                return variable
=======

            dtype = encoding.pop("dtype", None)

            # in the case of packed data we need to encode into
            # float first, the correct dtype will be established
            # via CFScaleOffsetCoder/CFMaskCoder
            set_dtype_encoding = None
            if "add_offset" in encoding or "scale_factor" in encoding:
                set_dtype_encoding = dtype
                dtype = data.dtype if data.dtype.kind == "f" else "float64"

            data, units = encode_cf_timedelta(data, encoding.pop("units", None), dtype)

            # retain dtype for packed data
            if set_dtype_encoding is not None:
                safe_setitem(encoding, "dtype", set_dtype_encoding, name=name)

            safe_setitem(attrs, "units", units, name=name)

            return Variable(dims, data, attrs, encoding, fastpath=True)
>>>>>>> 4c2540de
        else:
            return variable

    def decode(self, variable: Variable, name: T_Name = None) -> Variable:
        units = variable.attrs.get("units", None)
        if (
            isinstance(units, str)
            and units in TIME_UNITS
            and not has_timedelta64_encoding_dtype(variable.attrs)
        ):
            if self._emit_decode_timedelta_future_warning:
                emit_user_level_warning(
                    "In a future version of xarray decode_timedelta will "
                    "default to False rather than None. To silence this "
                    "warning, set decode_timedelta to True, False, or a "
                    "'CFTimedeltaCoder' instance.",
                    FutureWarning,
                )
            dims, data, attrs, encoding = unpack_for_decoding(variable)

            units = pop_to(attrs, encoding, "units")
            dtype = np.dtype(f"timedelta64[{self.time_unit}]")
            transform = partial(
                decode_cf_timedelta, units=units, time_unit=self.time_unit
            )
            data = lazy_elemwise_func(data, transform, dtype=dtype)

            return Variable(dims, data, attrs, encoding, fastpath=True)
        else:
            return variable


class Timedelta64TypeArray(indexing.ExplicitlyIndexedNDArrayMixin):
    """Decode arrays on the fly from integer to np.timedelta64 datatype

    This is useful for decoding timedelta64 arrays from integer typed netCDF
    variables.

    >>> x = np.array([1, 0, 1, 1, 0], dtype="int64")

    >>> x.dtype
    dtype('int64')

    >>> Timedelta64TypeArray(x, np.dtype("timedelta64[ns]")).dtype
    dtype('timedelta64[ns]')

    >>> indexer = indexing.BasicIndexer((slice(None),))
    >>> Timedelta64TypeArray(x, np.dtype("timedelta64[ns]"))[indexer].dtype
    dtype('timedelta64[ns]')
    """

    __slots__ = ("_dtype", "array")

    def __init__(self, array, dtype: np.typing.DTypeLike) -> None:
        self.array = indexing.as_indexable(array)
        self._dtype = dtype

    @property
    def dtype(self):
        return np.dtype(self._dtype)

    def _oindex_get(self, key):
        return np.asarray(self.array.oindex[key], dtype=self.dtype)

    def _vindex_get(self, key):
        return np.asarray(self.array.vindex[key], dtype=self.dtype)

    def __getitem__(self, key) -> np.ndarray:
        return np.asarray(self.array[key], dtype=self.dtype)


class LiteralTimedelta64Coder(VariableCoder):
    """Code np.timedelta64 values."""

    def encode(self, variable: Variable, name: T_Name = None) -> Variable:
        if np.issubdtype(variable.data.dtype, np.timedelta64):
            from xarray.coding.times import _numpy_to_netcdf_timeunit

            dims, data, attrs, encoding = unpack_for_encoding(variable)
            resolution, _ = np.datetime_data(variable.dtype)
            dtype = f"timedelta64[{resolution}]"
            units = _numpy_to_netcdf_timeunit(resolution)
            safe_setitem(attrs, "dtype", dtype, name=name)
            safe_setitem(attrs, "units", units, name=name)
            data = duck_array_ops.astype(data, dtype=np.int64, copy=True)
            return Variable(dims, data, attrs, encoding, fastpath=True)
        else:
            return variable

    def decode(self, variable: Variable, name: T_Name = None) -> Variable:
        if has_timedelta64_encoding_dtype(variable.attrs):
            dims, data, attrs, encoding = unpack_for_decoding(variable)
            dtype = pop_to(attrs, encoding, "dtype", name=name)
            pop_to(attrs, encoding, "units", name=name)
            dtype = np.dtype(dtype)
            resolution, _ = np.datetime_data(dtype)
            if resolution not in typing.get_args(PDDatetimeUnitOptions):
                raise ValueError(
                    f"Following pandas, xarray only supports decoding to "
                    f"timedelta64 values with a resolution of 's', 'ms', "
                    f"'us', or 'ns'. Encoded values have a resolution of "
                    f"{resolution!r}."
                )
            data = Timedelta64TypeArray(data, dtype)
            return Variable(dims, data, attrs, encoding, fastpath=True)
        else:
            return variable<|MERGE_RESOLUTION|>--- conflicted
+++ resolved
@@ -1398,37 +1398,30 @@
     def encode(self, variable: Variable, name: T_Name = None) -> Variable:
         if np.issubdtype(variable.data.dtype, np.timedelta64):
             dims, data, attrs, encoding = unpack_for_encoding(variable)
-<<<<<<< HEAD
             if "units" in encoding and not has_timedelta64_encoding_dtype(encoding):
+                dtype = encoding.pop("dtype", None)
+
+                # in the case of packed data we need to encode into
+                # float first, the correct dtype will be established
+                # via CFScaleOffsetCoder/CFMaskCoder
+                set_dtype_encoding = None
+                if "add_offset" in encoding or "scale_factor" in encoding:
+                    set_dtype_encoding = dtype
+                    dtype = data.dtype if data.dtype.kind == "f" else "float64"
+
                 data, units = encode_cf_timedelta(
-                    data, encoding.pop("units"), encoding.get("dtype", None)
+                    data, encoding.pop("units", None), dtype
                 )
+
+                # retain dtype for packed data
+                if set_dtype_encoding is not None:
+                    safe_setitem(encoding, "dtype", set_dtype_encoding, name=name)
+
                 safe_setitem(attrs, "units", units, name=name)
+
                 return Variable(dims, data, attrs, encoding, fastpath=True)
             else:
                 return variable
-=======
-
-            dtype = encoding.pop("dtype", None)
-
-            # in the case of packed data we need to encode into
-            # float first, the correct dtype will be established
-            # via CFScaleOffsetCoder/CFMaskCoder
-            set_dtype_encoding = None
-            if "add_offset" in encoding or "scale_factor" in encoding:
-                set_dtype_encoding = dtype
-                dtype = data.dtype if data.dtype.kind == "f" else "float64"
-
-            data, units = encode_cf_timedelta(data, encoding.pop("units", None), dtype)
-
-            # retain dtype for packed data
-            if set_dtype_encoding is not None:
-                safe_setitem(encoding, "dtype", set_dtype_encoding, name=name)
-
-            safe_setitem(attrs, "units", units, name=name)
-
-            return Variable(dims, data, attrs, encoding, fastpath=True)
->>>>>>> 4c2540de
         else:
             return variable
 
