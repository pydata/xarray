from __future__ import absolute_import
from __future__ import division
from __future__ import print_function

import re
import traceback
import warnings
from datetime import datetime
from functools import partial

import numpy as np

import pandas as pd
try:
    from pandas.errors import OutOfBoundsDatetime
except ImportError:
    # pandas < 0.20
    from pandas.tslib import OutOfBoundsDatetime

from .variables import (VariableCoder,
                        lazy_elemwise_func, pop_to, safe_setitem,
                        unpack_for_decoding, unpack_for_encoding)
from ..core import indexing
from ..core.formatting import first_n_items, format_timestamp, last_item
from ..core.pycompat import PY3
from ..core.variable import Variable


# standard calendars recognized by netcdftime
_STANDARD_CALENDARS = set(['standard', 'gregorian', 'proleptic_gregorian'])

_NS_PER_TIME_DELTA = {'us': int(1e3),
                      'ms': int(1e6),
                      's': int(1e9),
                      'm': int(1e9) * 60,
                      'h': int(1e9) * 60 * 60,
                      'D': int(1e9) * 60 * 60 * 24}

TIME_UNITS = frozenset(['days', 'hours', 'minutes', 'seconds',
                        'milliseconds', 'microseconds'])


def _import_netcdftime():
    '''
    helper function handle the transition to netcdftime as a stand-alone
    package
    '''
    try:
        # Try importing netcdftime directly
        import netcdftime as nctime
        if not hasattr(nctime, 'num2date'):
            # must have gotten an old version from netcdf4-python
            raise ImportError
    except ImportError:
        # in netCDF4 the num2date/date2num function are top-level api
        try:
            import netCDF4 as nctime
        except ImportError:
            raise ImportError("Failed to import netcdftime")
    return nctime


def _netcdf_to_numpy_timeunit(units):
    units = units.lower()
    if not units.endswith('s'):
        units = '%ss' % units
    return {'microseconds': 'us', 'milliseconds': 'ms', 'seconds': 's',
            'minutes': 'm', 'hours': 'h', 'days': 'D'}[units]


def _unpack_netcdf_time_units(units):
    # CF datetime units follow the format: "UNIT since DATE"
    # this parses out the unit and date allowing for extraneous
    # whitespace.
    matches = re.match('(.+) since (.+)', units)
    if not matches:
        raise ValueError('invalid time units: %s' % units)
    delta_units, ref_date = [s.strip() for s in matches.groups()]
    return delta_units, ref_date


def _decode_datetime_with_netcdftime(num_dates, units, calendar):
    nctime = _import_netcdftime()

<<<<<<< HEAD
    dates = np.asarray(nc4.num2date(num_dates, units, calendar))
    if calendar in _STANDARD_CALENDARS:
        if (dates[np.nanargmin(num_dates)].year < 1678 or
           dates[np.nanargmax(num_dates)].year >= 2262):
            warnings.warn(
                'Unable to decode time axis into full '
                'numpy.datetime64 objects, continuing using dummy '
                'netCDF4.datetime objects instead, reason: dates out '
                'of range', RuntimeWarning, stacklevel=3)
        else:
            dates = nctime_to_nptime(dates)
    else:
        warnings.warn('Unable to decode time axis into full numpy.datetime64 '
                      'objects, because dates are encoded using a '
                      'non-standard calendar ({}).  Using netCDF4.datetime '
                      'objects instead.  Time indexing will be done using a '
                      'NetCDFTimeIndex rather than '
                      'a DatetimeIndex'.format(calendar),
                      DeprecationWarning, stacklevel=3)
=======
    dates = np.asarray(nctime.num2date(num_dates, units, calendar))
    if (dates[np.nanargmin(num_dates)].year < 1678 or
            dates[np.nanargmax(num_dates)].year >= 2262):
        warnings.warn('Unable to decode time axis into full '
                      'numpy.datetime64 objects, continuing using dummy '
                      'netcdftime.datetime objects instead, reason: dates out'
                      ' of range', SerializationWarning, stacklevel=3)
    else:
        try:
            dates = nctime_to_nptime(dates)
        except ValueError as e:
            warnings.warn('Unable to decode time axis into full '
                          'numpy.datetime64 objects, continuing using '
                          'dummy netcdftime.datetime objects instead, reason:'
                          '{0}'.format(e), SerializationWarning, stacklevel=3)
>>>>>>> 97f57782
    return dates


def _decode_cf_datetime_dtype(data, units, calendar):
    # Verify that at least the first and last date can be decoded
    # successfully. Otherwise, tracebacks end up swallowed by
    # Dataset.__repr__ when users try to view their lazily decoded array.
    values = indexing.ImplicitToExplicitIndexingAdapter(
        indexing.as_indexable(data))
    example_value = np.concatenate([first_n_items(values, 1) or [0],
                                    last_item(values) or [0]])

    try:
        result = decode_cf_datetime(example_value, units, calendar)
    except Exception:
        calendar_msg = ('the default calendar' if calendar is None
                        else 'calendar %r' % calendar)
        msg = ('unable to decode time units %r with %s. Try '
               'opening your dataset with decode_times=False.'
               % (units, calendar_msg))
        if not PY3:
            msg += ' Full traceback:\n' + traceback.format_exc()
        raise ValueError(msg)
    else:
        dtype = getattr(result, 'dtype', np.dtype('object'))

    return dtype


def decode_cf_datetime(num_dates, units, calendar=None):
    """Given an array of numeric dates in netCDF format, convert it into a
    numpy array of date time objects.

    For standard (Gregorian) calendars, this function uses vectorized
    operations, which makes it much faster than netcdftime.num2date. In such a
    case, the returned array will be of type np.datetime64.

    Note that time unit in `units` must not be smaller than microseconds and
    not larger than days.

    See also
    --------
    netcdftime.num2date
    """
    num_dates = np.asarray(num_dates)
    flat_num_dates = num_dates.ravel()
    if calendar is None:
        calendar = 'standard'

    delta, ref_date = _unpack_netcdf_time_units(units)

    try:
        if calendar not in _STANDARD_CALENDARS:
            raise OutOfBoundsDatetime

        delta = _netcdf_to_numpy_timeunit(delta)
        try:
            ref_date = pd.Timestamp(ref_date)
        except ValueError:
            # ValueError is raised by pd.Timestamp for non-ISO timestamp
            # strings, in which case we fall back to using netcdftime
            raise OutOfBoundsDatetime

        # fixes: https://github.com/pydata/pandas/issues/14068
        # these lines check if the the lowest or the highest value in dates
        # cause an OutOfBoundsDatetime (Overflow) error
        pd.to_timedelta(flat_num_dates.min(), delta) + ref_date
        pd.to_timedelta(flat_num_dates.max(), delta) + ref_date

        # Cast input dates to integers of nanoseconds because `pd.to_datetime`
        # works much faster when dealing with integers
        flat_num_dates_ns_int = (flat_num_dates *
                                 _NS_PER_TIME_DELTA[delta]).astype(np.int64)

        dates = (pd.to_timedelta(flat_num_dates_ns_int, 'ns') +
                 ref_date).values

    except (OutOfBoundsDatetime, OverflowError):
        dates = _decode_datetime_with_netcdftime(
            flat_num_dates.astype(np.float), units, calendar)

    return dates.reshape(num_dates.shape)


def decode_cf_timedelta(num_timedeltas, units):
    """Given an array of numeric timedeltas in netCDF format, convert it into a
    numpy timedelta64[ns] array.
    """
    num_timedeltas = np.asarray(num_timedeltas)
    units = _netcdf_to_numpy_timeunit(units)

    shape = num_timedeltas.shape
    num_timedeltas = num_timedeltas.ravel()

    result = pd.to_timedelta(num_timedeltas, unit=units, box=False)
    # NaT is returned unboxed with wrong units; this should be fixed in pandas
    if result.dtype != 'timedelta64[ns]':
        result = result.astype('timedelta64[ns]')
    return result.reshape(shape)


def _infer_time_units_from_diff(unique_timedeltas):
    for time_unit in ['days', 'hours', 'minutes', 'seconds']:
        delta_ns = _NS_PER_TIME_DELTA[_netcdf_to_numpy_timeunit(time_unit)]
        unit_delta = np.timedelta64(delta_ns, 'ns')
        diffs = unique_timedeltas / unit_delta
        if np.all(diffs == diffs.astype(int)):
            return time_unit
    return 'seconds'


def infer_calendar_name(dates):
    """Given an array of datetimes, infer the CF calendar name"""
    if np.asarray(dates).dtype == 'datetime64[ns]':
        return 'proleptic_gregorian'
    else:
        try:
            return np.asarray(dates)[0].calendar
        except IndexError:
            return np.asarray(dates).item().calendar


def infer_datetime_units(dates):
    """Given an array of datetimes, returns a CF compatible time-unit string of
    the form "{time_unit} since {date[0]}", where `time_unit` is 'days',
    'hours', 'minutes' or 'seconds' (the first one that can evenly divide all
    unique time deltas in `dates`)
    """
    if np.asarray(dates).dtype == 'datetime64[ns]':
        dates = pd.to_datetime(np.asarray(dates).ravel(), box=False)
        dates = dates[pd.notnull(dates)]
        unique_timedeltas = np.unique(np.diff(dates))
        reference_date = dates[0] if len(dates) > 0 else '1970-01-01'
        reference_date = pd.Timestamp(reference_date)
    else:
        dates = np.asarray(dates).ravel()
        unique_timedeltas = np.unique(pd.to_timedelta(np.diff(dates)))
        reference_date = dates[0] if len(dates) > 0 else '1970-01-01'
    units = _infer_time_units_from_diff(unique_timedeltas)
    return '%s since %s' % (units, reference_date)


def infer_timedelta_units(deltas):
    """Given an array of timedeltas, returns a CF compatible time-unit from
    {'days', 'hours', 'minutes' 'seconds'} (the first one that can evenly
    divide all unique time deltas in `deltas`)
    """
    deltas = pd.to_timedelta(np.asarray(deltas).ravel(), box=False)
    unique_timedeltas = np.unique(deltas[pd.notnull(deltas)])
    units = _infer_time_units_from_diff(unique_timedeltas)
    return units


def nctime_to_nptime(times):
    """Given an array of netcdftime.datetime objects, return an array of
    numpy.datetime64 objects of the same size"""
    times = np.asarray(times)
    new = np.empty(times.shape, dtype='M8[ns]')
    for i, t in np.ndenumerate(times):
        dt = datetime(t.year, t.month, t.day, t.hour, t.minute, t.second)
        new[i] = np.datetime64(dt)
    return new


def _cleanup_netcdf_time_units(units):
    delta, ref_date = _unpack_netcdf_time_units(units)
    try:
        units = '%s since %s' % (delta, format_timestamp(ref_date))
    except OutOfBoundsDatetime:
        # don't worry about reifying the units if they're out of bounds
        pass
    return units


def _encode_datetime_with_netcdftime(dates, units, calendar):
    """Fallback method for encoding dates using netcdftime.

    This method is more flexible than xarray's parsing using datetime64[ns]
    arrays but also slower because it loops over each element.
    """
    nctime = _import_netcdftime()

    if np.issubdtype(dates.dtype, np.datetime64):
        # numpy's broken datetime conversion only works for us precision
        dates = dates.astype('M8[us]').astype(datetime)

    def encode_datetime(d):
        return np.nan if d is None else nctime.date2num(d, units, calendar)

    return np.vectorize(encode_datetime)(dates)


def cast_to_int_if_safe(num):
    int_num = np.array(num, dtype=np.int64)
    if (num == int_num).all():
        num = int_num
    return num


def encode_cf_datetime(dates, units=None, calendar=None):
    """Given an array of datetime objects, returns the tuple `(num, units,
    calendar)` suitable for a CF compliant time variable.

    Unlike `date2num`, this function can handle datetime64 arrays.

    See also
    --------
    netcdftime.date2num
    """
    dates = np.asarray(dates)

    if units is None:
        units = infer_datetime_units(dates)
    else:
        units = _cleanup_netcdf_time_units(units)

    if calendar is None:
        calendar = infer_calendar_name(dates)

    delta, ref_date = _unpack_netcdf_time_units(units)
    try:
        if calendar not in _STANDARD_CALENDARS or dates.dtype.kind == 'O':
            # parse with netcdftime instead
            raise OutOfBoundsDatetime
        assert dates.dtype == 'datetime64[ns]'

        delta_units = _netcdf_to_numpy_timeunit(delta)
        time_delta = np.timedelta64(1, delta_units).astype('timedelta64[ns]')
        ref_date = np.datetime64(pd.Timestamp(ref_date))
        num = (dates - ref_date) / time_delta

    except (OutOfBoundsDatetime, OverflowError):
        num = _encode_datetime_with_netcdftime(dates, units, calendar)

    num = cast_to_int_if_safe(num)
    return (num, units, calendar)


def encode_cf_timedelta(timedeltas, units=None):
    if units is None:
        units = infer_timedelta_units(timedeltas)

    np_unit = _netcdf_to_numpy_timeunit(units)
    num = 1.0 * timedeltas / np.timedelta64(1, np_unit)
    num = np.where(pd.isnull(timedeltas), np.nan, num)
    num = cast_to_int_if_safe(num)
    return (num, units)


def _contains_netcdftimes(data):
    """Check if the first element of an array contains a
    netcdftime.datetime object.
    """
    try:
        from netcdftime._netcdftime import datetime as ncdatetime
        return isinstance(data.flatten()[0], ncdatetime)
    except ImportError:
        return False


class CFDatetimeCoder(VariableCoder):

    def encode(self, variable, name=None):
        dims, data, attrs, encoding = unpack_for_encoding(variable)
        if (np.issubdtype(data.dtype, np.datetime64) or
           _contains_netcdftimes(data)):
            (data, units, calendar) = encode_cf_datetime(
                data,
                encoding.pop('units', None),
                encoding.pop('calendar', None))
            safe_setitem(attrs, 'units', units, name=name)
            safe_setitem(attrs, 'calendar', calendar, name=name)

        return Variable(dims, data, attrs, encoding)

    def decode(self, variable, name=None):
        dims, data, attrs, encoding = unpack_for_decoding(variable)

        if 'units' in attrs and 'since' in attrs['units']:
            units = pop_to(attrs, encoding, 'units')
            calendar = pop_to(attrs, encoding, 'calendar')
            dtype = _decode_cf_datetime_dtype(data, units, calendar)
            transform = partial(
                decode_cf_datetime, units=units, calendar=calendar)
            data = lazy_elemwise_func(data, transform, dtype)

        return Variable(dims, data, attrs, encoding)


class CFTimedeltaCoder(VariableCoder):

    def encode(self, variable, name=None):
        dims, data, attrs, encoding = unpack_for_encoding(variable)

        if np.issubdtype(data.dtype, np.timedelta64):
            data, units = encode_cf_timedelta(
                data, encoding.pop('units', None))
            safe_setitem(attrs, 'units', units, name=name)

        return Variable(dims, data, attrs, encoding)

    def decode(self, variable, name=None):
        dims, data, attrs, encoding = unpack_for_decoding(variable)

        if 'units' in attrs and attrs['units'] in TIME_UNITS:
            units = pop_to(attrs, encoding, 'units')
            transform = partial(decode_cf_timedelta, units=units)
            dtype = np.dtype('timedelta64[ns]')
            data = lazy_elemwise_func(data, transform, dtype=dtype)

        return Variable(dims, data, attrs, encoding)<|MERGE_RESOLUTION|>--- conflicted
+++ resolved
@@ -81,9 +81,7 @@
 
 def _decode_datetime_with_netcdftime(num_dates, units, calendar):
     nctime = _import_netcdftime()
-
-<<<<<<< HEAD
-    dates = np.asarray(nc4.num2date(num_dates, units, calendar))
+    dates = np.asarray(nctime.num2date(num_dates, units, calendar))
     if calendar in _STANDARD_CALENDARS:
         if (dates[np.nanargmin(num_dates)].year < 1678 or
            dates[np.nanargmax(num_dates)].year >= 2262):
@@ -102,23 +100,6 @@
                       'NetCDFTimeIndex rather than '
                       'a DatetimeIndex'.format(calendar),
                       DeprecationWarning, stacklevel=3)
-=======
-    dates = np.asarray(nctime.num2date(num_dates, units, calendar))
-    if (dates[np.nanargmin(num_dates)].year < 1678 or
-            dates[np.nanargmax(num_dates)].year >= 2262):
-        warnings.warn('Unable to decode time axis into full '
-                      'numpy.datetime64 objects, continuing using dummy '
-                      'netcdftime.datetime objects instead, reason: dates out'
-                      ' of range', SerializationWarning, stacklevel=3)
-    else:
-        try:
-            dates = nctime_to_nptime(dates)
-        except ValueError as e:
-            warnings.warn('Unable to decode time axis into full '
-                          'numpy.datetime64 objects, continuing using '
-                          'dummy netcdftime.datetime objects instead, reason:'
-                          '{0}'.format(e), SerializationWarning, stacklevel=3)
->>>>>>> 97f57782
     return dates
 
 
