--- conflicted
+++ resolved
@@ -4,11 +4,7 @@
 import warnings
 from collections.abc import Hashable, MutableMapping
 from functools import partial
-<<<<<<< HEAD
-from typing import TYPE_CHECKING, Any, Callable, Hashable, MutableMapping, Union
-=======
 from typing import TYPE_CHECKING, Any, Callable, Union
->>>>>>> d385e206
 
 import numpy as np
 import pandas as pd
