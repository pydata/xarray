from xarray import testing, tutorial
from xarray.backends.api import (
    load_dataarray,
    load_dataset,
    open_dataarray,
    open_dataset,
    open_mfdataset,
    save_mfdataset,
)
from xarray.backends.zarr import open_zarr
from xarray.coding.cftime_offsets import cftime_range, date_range, date_range_like
from xarray.coding.cftimeindex import CFTimeIndex
from xarray.coding.frequencies import infer_freq
from xarray.conventions import SerializationWarning, decode_cf
from xarray.core.alignment import align, broadcast
from xarray.core.combine import combine_by_coords, combine_nested
from xarray.core.common import ALL_DIMS, full_like, ones_like, zeros_like
from xarray.core.computation import (
    apply_ufunc,
    corr,
    cov,
    cross,
    dot,
    polyval,
    unify_chunks,
    where,
)
<<<<<<< HEAD
from .core.concat import concat
from .core.dataarray import DataArray
from .core.dataset import Dataset
from .core.extensions import register_dataarray_accessor, register_dataset_accessor
from .core.indexes import Index
from .core.indexing import IndexSelResult
from .core.merge import Context, MergeError, merge
from .core.options import get_options, set_options
from .core.parallel import map_blocks
from .core.variable import Coordinate, IndexVariable, Variable, as_variable
from .util.print_versions import show_versions
=======
from xarray.core.concat import concat
from xarray.core.dataarray import DataArray
from xarray.core.dataset import Dataset
from xarray.core.extensions import (
    register_dataarray_accessor,
    register_dataset_accessor,
)
from xarray.core.merge import Context, MergeError, merge
from xarray.core.options import get_options, set_options
from xarray.core.parallel import map_blocks
from xarray.core.variable import Coordinate, IndexVariable, Variable, as_variable
from xarray.util.print_versions import show_versions
>>>>>>> a47ff4ed

try:
    from importlib.metadata import version as _version
except ImportError:
    # if the fallback library is missing, we are doomed.
    from importlib_metadata import version as _version

try:
    __version__ = _version("xarray")
except Exception:
    # Local copy or not installed with setuptools.
    # Disable minimum version checks on downstream libraries.
    __version__ = "999"

# A hardcoded __all__ variable is necessary to appease
# `mypy --strict` running in projects that import xarray.
__all__ = (
    # Sub-packages
    "testing",
    "tutorial",
    # Top-level functions
    "align",
    "apply_ufunc",
    "as_variable",
    "broadcast",
    "cftime_range",
    "combine_by_coords",
    "combine_nested",
    "concat",
    "date_range",
    "date_range_like",
    "decode_cf",
    "dot",
    "cov",
    "corr",
    "cross",
    "full_like",
    "get_options",
    "infer_freq",
    "load_dataarray",
    "load_dataset",
    "map_blocks",
    "merge",
    "ones_like",
    "open_dataarray",
    "open_dataset",
    "open_mfdataset",
    "open_zarr",
    "polyval",
    "register_dataarray_accessor",
    "register_dataset_accessor",
    "save_mfdataset",
    "set_options",
    "show_versions",
    "unify_chunks",
    "where",
    "zeros_like",
    # Classes
    "CFTimeIndex",
    "Context",
    "Coordinate",
    "DataArray",
    "Dataset",
    "Index",
    "IndexSelResult",
    "IndexVariable",
    "Variable",
    # Exceptions
    "MergeError",
    "SerializationWarning",
    # Constants
    "__version__",
    "ALL_DIMS",
)<|MERGE_RESOLUTION|>--- conflicted
+++ resolved
@@ -25,19 +25,6 @@
     unify_chunks,
     where,
 )
-<<<<<<< HEAD
-from .core.concat import concat
-from .core.dataarray import DataArray
-from .core.dataset import Dataset
-from .core.extensions import register_dataarray_accessor, register_dataset_accessor
-from .core.indexes import Index
-from .core.indexing import IndexSelResult
-from .core.merge import Context, MergeError, merge
-from .core.options import get_options, set_options
-from .core.parallel import map_blocks
-from .core.variable import Coordinate, IndexVariable, Variable, as_variable
-from .util.print_versions import show_versions
-=======
 from xarray.core.concat import concat
 from xarray.core.dataarray import DataArray
 from xarray.core.dataset import Dataset
@@ -45,12 +32,13 @@
     register_dataarray_accessor,
     register_dataset_accessor,
 )
+from xarray.core.indexes import Index
+from xarray.core.indexing import IndexSelResult
 from xarray.core.merge import Context, MergeError, merge
 from xarray.core.options import get_options, set_options
 from xarray.core.parallel import map_blocks
 from xarray.core.variable import Coordinate, IndexVariable, Variable, as_variable
 from xarray.util.print_versions import show_versions
->>>>>>> a47ff4ed
 
 try:
     from importlib.metadata import version as _version
