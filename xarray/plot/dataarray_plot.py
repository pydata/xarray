from __future__ import annotations

import functools
import warnings
from collections.abc import Callable, Hashable, Iterable, MutableMapping
from typing import TYPE_CHECKING, Any, Literal, Union, cast, overload

import numpy as np
import pandas as pd

from xarray.core.utils import attempt_import
from xarray.plot.facetgrid import _easy_facetgrid
from xarray.plot.utils import (
    _LINEWIDTH_RANGE,
    _MARKERSIZE_RANGE,
    _add_colorbar,
    _add_legend,
    _assert_valid_xy,
    _determine_guide,
    _ensure_plottable,
    _guess_coords_to_plot,
    _infer_interval_breaks,
    _infer_xy_labels,
    _line,
    _Normalize,
    _process_cmap_cbar_kwargs,
    _rescale_imshow_rgb,
    _resolve_intervals_1dplot,
    _resolve_intervals_2dplot,
    _set_concise_date,
    _update_axes,
    get_axis,
    label_from_attrs,
)
from xarray.structure.alignment import broadcast
from xarray.structure.concat import concat

if TYPE_CHECKING:
    from matplotlib.axes import Axes
    from matplotlib.collections import LineCollection, PathCollection, QuadMesh
    from matplotlib.colors import Colormap, Normalize
    from matplotlib.container import BarContainer
    from matplotlib.contour import QuadContourSet
    from matplotlib.image import AxesImage
    from matplotlib.patches import Polygon
    from mpl_toolkits.mplot3d.art3d import Line3D, Poly3DCollection
    from numpy.typing import ArrayLike

    from xarray.core.dataarray import DataArray
    from xarray.core.types import (
        AspectOptions,
        ExtendOptions,
        HueStyleOptions,
        ScaleOptions,
        T_DataArray,
    )
    from xarray.plot.facetgrid import FacetGrid

_styles: dict[str, Any] = {
    # Add a white border to make it easier seeing overlapping markers:
    "scatter.edgecolors": "w",
}


def _infer_line_data(
    darray: DataArray, x: Hashable | None, y: Hashable | None, hue: Hashable | None
) -> tuple[DataArray, DataArray, DataArray | None, str]:
    ndims = len(darray.dims)

    if x is not None and y is not None:
        raise ValueError("Cannot specify both x and y kwargs for line plots.")

    if x is not None:
        _assert_valid_xy(darray, x, "x")

    if y is not None:
        _assert_valid_xy(darray, y, "y")

    if ndims == 1:
        huename = None
        hueplt = None
        huelabel = ""

        if x is not None:
            xplt = darray[x]
            yplt = darray

        elif y is not None:
            xplt = darray
            yplt = darray[y]

        else:  # Both x & y are None
            dim = darray.dims[0]
            xplt = darray[dim]
            yplt = darray

    else:
        if x is None and y is None and hue is None:
            raise ValueError("For 2D inputs, please specify either hue, x or y.")

        if y is None:
            if hue is not None:
                _assert_valid_xy(darray, hue, "hue")
            xname, huename = _infer_xy_labels(darray=darray, x=x, y=hue)
            xplt = darray[xname]
            if xplt.ndim > 1:
                if huename in darray.dims:
                    otherindex = 1 if darray.dims.index(huename) == 0 else 0
                    otherdim = darray.dims[otherindex]
                    yplt = darray.transpose(otherdim, huename, transpose_coords=False)
                    xplt = xplt.transpose(otherdim, huename, transpose_coords=False)
                else:
                    raise ValueError(
                        "For 2D inputs, hue must be a dimension"
                        " i.e. one of " + repr(darray.dims)
                    )

            else:
                (xdim,) = darray[xname].dims
                (huedim,) = darray[huename].dims
                yplt = darray.transpose(xdim, huedim)

        else:
            yname, huename = _infer_xy_labels(darray=darray, x=y, y=hue)
            yplt = darray[yname]
            if yplt.ndim > 1:
                if huename in darray.dims:
                    otherindex = 1 if darray.dims.index(huename) == 0 else 0
                    otherdim = darray.dims[otherindex]
                    xplt = darray.transpose(otherdim, huename, transpose_coords=False)
                    yplt = yplt.transpose(otherdim, huename, transpose_coords=False)
                else:
                    raise ValueError(
                        "For 2D inputs, hue must be a dimension"
                        " i.e. one of " + repr(darray.dims)
                    )

            else:
                (ydim,) = darray[yname].dims
                (huedim,) = darray[huename].dims
                xplt = darray.transpose(ydim, huedim)

        huelabel = label_from_attrs(darray[huename])
        hueplt = darray[huename]

    return xplt, yplt, hueplt, huelabel


def _prepare_plot1d_data(
    darray: T_DataArray,
    coords_to_plot: MutableMapping[str, Hashable],
    plotfunc_name: str | None = None,
    _is_facetgrid: bool = False,
) -> dict[str, T_DataArray]:
    """
    Prepare data for usage with plt.scatter.

    Parameters
    ----------
    darray : T_DataArray
        Base DataArray.
    coords_to_plot : MutableMapping[str, Hashable]
        Coords that will be plotted.
    plotfunc_name : str | None
        Name of the plotting function that will be used.

    Returns
    -------
    plts : dict[str, T_DataArray]
        Dict of DataArrays that will be sent to matplotlib.

    Examples
    --------
    >>> # Make sure int coords are plotted:
    >>> a = xr.DataArray(
    ...     data=[1, 2],
    ...     coords={1: ("x", [0, 1], {"units": "s"})},
    ...     dims=("x",),
    ...     name="a",
    ... )
    >>> plts = xr.plot.dataarray_plot._prepare_plot1d_data(
    ...     a, coords_to_plot={"x": 1, "z": None, "hue": None, "size": None}
    ... )
    >>> # Check which coords to plot:
    >>> print({k: v.name for k, v in plts.items()})
    {'y': 'a', 'x': 1}
    """
    # If there are more than 1 dimension in the array than stack all the
    # dimensions so the plotter can plot anything:
    if darray.ndim >= 2:
        # When stacking dims the lines will continue connecting. For floats
        # this can be solved by adding a nan element in between the flattening
        # points:
<<<<<<< HEAD
        dims_T: list[Hashable] = []
        if plotfunc_name == "lines" and np.issubdtype(darray.dtype, np.floating):
            i = 0
            for v in ("z", "x"):
                coord = coords_to_plot.get(v, None)
                if coord is not None:
                    if coord in darray.dims:
                        # Dimension coordinate:
                        d = coord
                    else:
                        # Coordinate with multiple dimensions:
                        c = darray[coord]
                        dims_filt = dict.fromkeys(c.dims)
                        for k in dims_filt.keys() & set(dims_T):
                            dims_filt.pop(k)

                        d = tuple(dims_filt.keys())[i]

                    darray_nan = np.nan * darray.isel({d: -1})
                    darray = concat([darray, darray_nan], dim=d)
                    dims_T.append(d)
                    # i += 1
=======
        dims_T = []
        if np.issubdtype(darray.dtype, np.floating):
            for v in ["z", "x"]:
                dim = coords_to_plot.get(v, None)
                if (dim is not None) and (dim in darray.dims):
                    darray_nan = np.nan * darray.isel({dim: -1})
                    darray = concat(
                        [darray, darray_nan],
                        dim=dim,
                        coords="minimal",
                        compat="override",
                        join="exact",
                    )
                    dims_T.append(coords_to_plot[v])
>>>>>>> 3136d613

        # Lines should never connect to the same coordinate when stacked,
        # transpose to avoid this as much as possible:
        darray = darray.transpose(..., *dims_T)

        # Array is now ready to be stacked:
        darray = darray.stack(_stacked_dim=darray.dims)

    # Broadcast together all the chosen variables:
    plts = dict(y=darray)
    plts.update(
        {k: darray.coords[v] for k, v in coords_to_plot.items() if v is not None}
    )
    plts = dict(zip(plts.keys(), broadcast(*(plts.values())), strict=True))

    return plts


# return type is Any due to the many different possibilities
def plot(
    darray: DataArray,
    *,
    row: Hashable | None = None,
    col: Hashable | None = None,
    col_wrap: int | None = None,
    ax: Axes | None = None,
    hue: Hashable | None = None,
    subplot_kws: dict[str, Any] | None = None,
    **kwargs: Any,
) -> Any:
    """
    Default plot of DataArray using :py:mod:`matplotlib:matplotlib.pyplot`.

    Calls xarray plotting function based on the dimensions of
    the squeezed DataArray.

    =============== ===========================
    Dimensions      Plotting function
    =============== ===========================
    1               :py:func:`xarray.plot.line`
    2               :py:func:`xarray.plot.pcolormesh`
    Anything else   :py:func:`xarray.plot.hist`
    =============== ===========================

    Parameters
    ----------
    darray : DataArray
    row : Hashable or None, optional
        If passed, make row faceted plots on this dimension name.
    col : Hashable or None, optional
        If passed, make column faceted plots on this dimension name.
    col_wrap : int or None, optional
        Use together with ``col`` to wrap faceted plots.
    ax : matplotlib axes object, optional
        Axes on which to plot. By default, use the current axes.
        Mutually exclusive with ``size``, ``figsize`` and facets.
    hue : Hashable or None, optional
        If passed, make faceted line plots with hue on this dimension name.
    subplot_kws : dict, optional
        Dictionary of keyword arguments for Matplotlib subplots
        (see :py:meth:`matplotlib:matplotlib.figure.Figure.add_subplot`).
    **kwargs : optional
        Additional keyword arguments for Matplotlib.

    See Also
    --------
    xarray.DataArray.squeeze
    """
    darray = darray.squeeze(
        d for d, s in darray.sizes.items() if s == 1 and d not in (row, col, hue)
    ).compute()

    plot_dims = set(darray.dims)
    plot_dims.discard(row)
    plot_dims.discard(col)
    plot_dims.discard(hue)

    ndims = len(plot_dims)

    plotfunc: Callable

    if ndims == 0 or darray.size == 0:
        raise TypeError("No numeric data to plot.")
    if ndims in (1, 2):
        if row or col:
            kwargs["subplot_kws"] = subplot_kws
            kwargs["row"] = row
            kwargs["col"] = col
            kwargs["col_wrap"] = col_wrap
        if ndims == 1:
            plotfunc = line
            kwargs["hue"] = hue
        elif ndims == 2:
            if hue:
                plotfunc = line
                kwargs["hue"] = hue
            else:
                plotfunc = pcolormesh
                kwargs["subplot_kws"] = subplot_kws
    else:
        if row or col or hue:
            raise ValueError(
                "Only 1d and 2d plots are supported for facets in xarray. "
                "See the package `Seaborn` for more options."
            )
        plotfunc = hist

    kwargs["ax"] = ax

    return plotfunc(darray, **kwargs)


@overload
def line(  # type: ignore[misc,unused-ignore]  # None is hashable :(
    darray: DataArray,
    *args: Any,
    row: None = None,  # no wrap -> primitive
    col: None = None,  # no wrap -> primitive
    figsize: Iterable[float] | None = None,
    aspect: AspectOptions = None,
    size: float | None = None,
    ax: Axes | None = None,
    hue: Hashable | None = None,
    x: Hashable | None = None,
    y: Hashable | None = None,
    xincrease: bool | None = None,
    yincrease: bool | None = None,
    xscale: ScaleOptions = None,
    yscale: ScaleOptions = None,
    xticks: ArrayLike | None = None,
    yticks: ArrayLike | None = None,
    xlim: tuple[float, float] | None = None,
    ylim: tuple[float, float] | None = None,
    add_legend: bool = True,
    _labels: bool = True,
    **kwargs: Any,
) -> list[Line3D]: ...


@overload
def line(
    darray: T_DataArray,
    *args: Any,
    row: Hashable,  # wrap -> FacetGrid
    col: Hashable | None = None,
    figsize: Iterable[float] | None = None,
    aspect: AspectOptions = None,
    size: float | None = None,
    ax: Axes | None = None,
    hue: Hashable | None = None,
    x: Hashable | None = None,
    y: Hashable | None = None,
    xincrease: bool | None = None,
    yincrease: bool | None = None,
    xscale: ScaleOptions = None,
    yscale: ScaleOptions = None,
    xticks: ArrayLike | None = None,
    yticks: ArrayLike | None = None,
    xlim: tuple[float, float] | None = None,
    ylim: tuple[float, float] | None = None,
    add_legend: bool = True,
    _labels: bool = True,
    **kwargs: Any,
) -> FacetGrid[T_DataArray]: ...


@overload
def line(
    darray: T_DataArray,
    *args: Any,
    row: Hashable | None = None,
    col: Hashable,  # wrap -> FacetGrid
    figsize: Iterable[float] | None = None,
    aspect: AspectOptions = None,
    size: float | None = None,
    ax: Axes | None = None,
    hue: Hashable | None = None,
    x: Hashable | None = None,
    y: Hashable | None = None,
    xincrease: bool | None = None,
    yincrease: bool | None = None,
    xscale: ScaleOptions = None,
    yscale: ScaleOptions = None,
    xticks: ArrayLike | None = None,
    yticks: ArrayLike | None = None,
    xlim: tuple[float, float] | None = None,
    ylim: tuple[float, float] | None = None,
    add_legend: bool = True,
    _labels: bool = True,
    **kwargs: Any,
) -> FacetGrid[T_DataArray]: ...


# This function signature should not change so that it can use
# matplotlib format strings
def line(
    darray: T_DataArray,
    *args: Any,
    row: Hashable | None = None,
    col: Hashable | None = None,
    figsize: Iterable[float] | None = None,
    aspect: AspectOptions = None,
    size: float | None = None,
    ax: Axes | None = None,
    hue: Hashable | None = None,
    x: Hashable | None = None,
    y: Hashable | None = None,
    xincrease: bool | None = None,
    yincrease: bool | None = None,
    xscale: ScaleOptions = None,
    yscale: ScaleOptions = None,
    xticks: ArrayLike | None = None,
    yticks: ArrayLike | None = None,
    xlim: tuple[float, float] | None = None,
    ylim: tuple[float, float] | None = None,
    add_legend: bool = True,
    _labels: bool = True,
    **kwargs: Any,
) -> list[Line3D] | FacetGrid[T_DataArray]:
    """
    Line plot of DataArray values.

    Wraps :py:func:`matplotlib:matplotlib.pyplot.plot`.

    Parameters
    ----------
    darray : DataArray
        Either 1D or 2D. If 2D, one of ``hue``, ``x`` or ``y`` must be provided.
    row : Hashable, optional
        If passed, make row faceted plots on this dimension name.
    col : Hashable, optional
        If passed, make column faceted plots on this dimension name.
    figsize : tuple, optional
        A tuple (width, height) of the figure in inches.
        Mutually exclusive with ``size`` and ``ax``.
    aspect : "auto", "equal", scalar or None, optional
        Aspect ratio of plot, so that ``aspect * size`` gives the *width* in
        inches. Only used if a ``size`` is provided.
    size : scalar, optional
        If provided, create a new figure for the plot with the given size:
        *height* (in inches) of each plot. See also: ``aspect``.
    ax : matplotlib axes object, optional
        Axes on which to plot. By default, the current is used.
        Mutually exclusive with ``size`` and ``figsize``.
    hue : Hashable, optional
        Dimension or coordinate for which you want multiple lines plotted.
        If plotting against a 2D coordinate, ``hue`` must be a dimension.
    x, y : Hashable, optional
        Dimension, coordinate or multi-index level for *x*, *y* axis.
        Only one of these may be specified.
        The other will be used for values from the DataArray on which this
        plot method is called.
    xincrease : bool or None, optional
        Should the values on the *x* axis be increasing from left to right?
        if ``None``, use the default for the Matplotlib function.
    yincrease : bool or None, optional
        Should the values on the *y* axis be increasing from top to bottom?
        if ``None``, use the default for the Matplotlib function.
    xscale, yscale : {'linear', 'symlog', 'log', 'logit'}, optional
        Specifies scaling for the *x*- and *y*-axis, respectively.
    xticks, yticks : array-like, optional
        Specify tick locations for *x*- and *y*-axis.
    xlim, ylim : tuple[float, float], optional
        Specify *x*- and *y*-axis limits.
    add_legend : bool, default: True
        Add legend with *y* axis coordinates (2D inputs only).
    *args, **kwargs : optional
        Additional arguments to :py:func:`matplotlib:matplotlib.pyplot.plot`.

    Returns
    -------
    primitive : list of Line3D or FacetGrid
        When either col or row is given, returns a FacetGrid, otherwise
        a list of matplotlib Line3D objects.

    See also
    --------
    Use :py:func:`xarray.plot.lines` for efficient plotting of many lines.
    """
    # Handle facetgrids first
    if row or col:
        allargs = locals().copy()
        allargs.update(allargs.pop("kwargs"))
        allargs.pop("darray")
        return _easy_facetgrid(darray, line, kind="line", **allargs)

    ndims = len(darray.dims)
    if ndims == 0 or darray.size == 0:
        # TypeError to be consistent with pandas
        raise TypeError("No numeric data to plot.")
    if ndims > 2:
        raise ValueError(
            "Line plots are for 1- or 2-dimensional DataArrays. "
            f"Passed DataArray has {ndims} "
            "dimensions"
        )

    # The allargs dict passed to _easy_facetgrid above contains args
    if args == ():
        args = kwargs.pop("args", ())
    else:
        assert "args" not in kwargs

    ax = get_axis(figsize, size, aspect, ax)
    xplt, yplt, hueplt, hue_label = _infer_line_data(darray, x, y, hue)

    # Remove pd.Intervals if contained in xplt.values and/or yplt.values.
    xplt_val, yplt_val, x_suffix, y_suffix, kwargs = _resolve_intervals_1dplot(
        xplt.to_numpy(), yplt.to_numpy(), kwargs
    )
    xlabel = label_from_attrs(xplt, extra=x_suffix)
    ylabel = label_from_attrs(yplt, extra=y_suffix)

    _ensure_plottable(xplt_val, yplt_val)

    primitive = ax.plot(xplt_val, yplt_val, *args, **kwargs)

    if _labels:
        if xlabel is not None:
            ax.set_xlabel(xlabel)

        if ylabel is not None:
            ax.set_ylabel(ylabel)

        ax.set_title(darray._title_for_slice())

    if darray.ndim == 2 and add_legend:
        assert hueplt is not None
        ax.legend(handles=primitive, labels=list(hueplt.to_numpy()), title=hue_label)

    if isinstance(xplt.dtype, np.dtype) and np.issubdtype(xplt.dtype, np.datetime64):  # type: ignore[redundant-expr]
        _set_concise_date(ax, axis="x")

    _update_axes(ax, xincrease, yincrease, xscale, yscale, xticks, yticks, xlim, ylim)

    return primitive


@overload
def step(  # type: ignore[misc,unused-ignore]  # None is hashable :(
    darray: DataArray,
    *args: Any,
    where: Literal["pre", "post", "mid"] = "pre",
    drawstyle: str | None = None,
    ds: str | None = None,
    row: None = None,  # no wrap -> primitive
    col: None = None,  # no wrap -> primitive
    **kwargs: Any,
) -> list[Line3D]: ...


@overload
def step(
    darray: DataArray,
    *args: Any,
    where: Literal["pre", "post", "mid"] = "pre",
    drawstyle: str | None = None,
    ds: str | None = None,
    row: Hashable,  # wrap -> FacetGrid
    col: Hashable | None = None,
    **kwargs: Any,
) -> FacetGrid[DataArray]: ...


@overload
def step(
    darray: DataArray,
    *args: Any,
    where: Literal["pre", "post", "mid"] = "pre",
    drawstyle: str | None = None,
    ds: str | None = None,
    row: Hashable | None = None,
    col: Hashable,  # wrap -> FacetGrid
    **kwargs: Any,
) -> FacetGrid[DataArray]: ...


def step(
    darray: DataArray,
    *args: Any,
    where: Literal["pre", "post", "mid"] = "pre",
    drawstyle: str | None = None,
    ds: str | None = None,
    row: Hashable | None = None,
    col: Hashable | None = None,
    **kwargs: Any,
) -> list[Line3D] | FacetGrid[DataArray]:
    """
    Step plot of DataArray values.

    Similar to :py:func:`matplotlib:matplotlib.pyplot.step`.

    Parameters
    ----------
    where : {'pre', 'post', 'mid'}, default: 'pre'
        Define where the steps should be placed:

        - ``'pre'``: The y value is continued constantly to the left from
          every *x* position, i.e. the interval ``(x[i-1], x[i]]`` has the
          value ``y[i]``.
        - ``'post'``: The y value is continued constantly to the right from
          every *x* position, i.e. the interval ``[x[i], x[i+1])`` has the
          value ``y[i]``.
        - ``'mid'``: Steps occur half-way between the *x* positions.

        Note that this parameter is ignored if one coordinate consists of
        :py:class:`pandas.Interval` values, e.g. as a result of
        :py:func:`xarray.Dataset.groupby_bins`. In this case, the actual
        boundaries of the interval are used.
    drawstyle, ds : str or None, optional
        Additional drawstyle. Only use one of drawstyle and ds.
    row : Hashable, optional
        If passed, make row faceted plots on this dimension name.
    col : Hashable, optional
        If passed, make column faceted plots on this dimension name.
    *args, **kwargs : optional
        Additional arguments for :py:func:`xarray.plot.line`.

    Returns
    -------
    primitive : list of Line3D or FacetGrid
        When either col or row is given, returns a FacetGrid, otherwise
        a list of matplotlib Line3D objects.
    """
    if where not in {"pre", "post", "mid"}:
        raise ValueError("'where' argument to step must be 'pre', 'post' or 'mid'")

    if ds is not None:
        if drawstyle is None:
            drawstyle = ds
        else:
            raise TypeError("ds and drawstyle are mutually exclusive")
    if drawstyle is None:
        drawstyle = ""
    drawstyle = "steps-" + where + drawstyle

    return line(darray, *args, drawstyle=drawstyle, col=col, row=row, **kwargs)


def hist(
    darray: DataArray,
    *args: Any,
    figsize: Iterable[float] | None = None,
    size: float | None = None,
    aspect: AspectOptions = None,
    ax: Axes | None = None,
    xincrease: bool | None = None,
    yincrease: bool | None = None,
    xscale: ScaleOptions = None,
    yscale: ScaleOptions = None,
    xticks: ArrayLike | None = None,
    yticks: ArrayLike | None = None,
    xlim: tuple[float, float] | None = None,
    ylim: tuple[float, float] | None = None,
    **kwargs: Any,
) -> tuple[np.ndarray, np.ndarray, BarContainer | Polygon]:
    """
    Histogram of DataArray.

    Wraps :py:func:`matplotlib:matplotlib.pyplot.hist`.

    Plots *N*-dimensional arrays by first flattening the array.

    Parameters
    ----------
    darray : DataArray
        Can have any number of dimensions.
    figsize : Iterable of float, optional
        A tuple (width, height) of the figure in inches.
        Mutually exclusive with ``size`` and ``ax``.
    aspect : "auto", "equal", scalar or None, optional
        Aspect ratio of plot, so that ``aspect * size`` gives the *width* in
        inches. Only used if a ``size`` is provided.
    size : scalar, optional
        If provided, create a new figure for the plot with the given size:
        *height* (in inches) of each plot. See also: ``aspect``.
    ax : matplotlib axes object, optional
        Axes on which to plot. By default, use the current axes.
        Mutually exclusive with ``size`` and ``figsize``.
    xincrease : bool or None, optional
        Should the values on the *x* axis be increasing from left to right?
        if ``None``, use the default for the Matplotlib function.
    yincrease : bool or None, optional
        Should the values on the *y* axis be increasing from top to bottom?
        if ``None``, use the default for the Matplotlib function.
    xscale, yscale : {'linear', 'symlog', 'log', 'logit'}, optional
        Specifies scaling for the *x*- and *y*-axis, respectively.
    xticks, yticks : array-like, optional
        Specify tick locations for *x*- and *y*-axis.
    xlim, ylim : tuple[float, float], optional
        Specify *x*- and *y*-axis limits.
    **kwargs : optional
        Additional keyword arguments to :py:func:`matplotlib:matplotlib.pyplot.hist`.

    """
    assert len(args) == 0

    if darray.ndim == 0 or darray.size == 0:
        # TypeError to be consistent with pandas
        raise TypeError("No numeric data to plot.")

    ax = get_axis(figsize, size, aspect, ax)

    no_nan_arr = np.ravel(darray.to_numpy())
    no_nan = no_nan_arr[pd.notnull(no_nan_arr)]

    n, bins, patches = cast(
        tuple[np.ndarray, np.ndarray, Union["BarContainer", "Polygon"]],
        ax.hist(no_nan, **kwargs),
    )

    ax.set_title(darray._title_for_slice())
    ax.set_xlabel(label_from_attrs(darray))

    _update_axes(ax, xincrease, yincrease, xscale, yscale, xticks, yticks, xlim, ylim)

    return n, bins, patches


def _plot1d(plotfunc):
    """Decorator for common 1d plotting logic."""
    commondoc = """
Parameters
----------
darray : DataArray
    Must be 2 dimensional, unless creating faceted plots.
x : Hashable or None, optional
    Coordinate for x axis. If None use darray.dims[1].
y : Hashable or None, optional
    Coordinate for y axis. If None use darray.dims[0].
z : Hashable or None, optional
    If specified plot 3D and use this coordinate for *z* axis.
hue : Hashable or None, optional
    Dimension or coordinate for which you want multiple lines plotted.
markersize: Hashable or None, optional
    scatter only. Variable by which to vary size of scattered points.
linewidth: Hashable or None, optional
    Variable by which to vary linewidth.
row : Hashable, optional
    If passed, make row faceted plots on this dimension name.
col : Hashable, optional
    If passed, make column faceted plots on this dimension name.
col_wrap : int, optional
    Use together with ``col`` to wrap faceted plots
ax : matplotlib axes object, optional
    If None, uses the current axis. Not applicable when using facets.
figsize : Iterable[float] or None, optional
    A tuple (width, height) of the figure in inches.
    Mutually exclusive with ``size`` and ``ax``.
size : scalar, optional
    If provided, create a new figure for the plot with the given size.
    Height (in inches) of each plot. See also: ``aspect``.
aspect : "auto", "equal", scalar or None, optional
    Aspect ratio of plot, so that ``aspect * size`` gives the width in
    inches. Only used if a ``size`` is provided.
xincrease : bool or None, default: True
    Should the values on the x axes be increasing from left to right?
    if None, use the default for the matplotlib function.
yincrease : bool or None, default: True
    Should the values on the y axes be increasing from top to bottom?
    if None, use the default for the matplotlib function.
add_legend : bool or None, optional
    If True use xarray metadata to add a legend.
add_colorbar : bool or None, optional
    If True add a colorbar.
add_labels : bool or None, optional
    If True use xarray metadata to label axes
add_title : bool or None, optional
    If True use xarray metadata to add a title
subplot_kws : dict, optional
    Dictionary of keyword arguments for matplotlib subplots. Only applies
    to FacetGrid plotting.
xscale : {'linear', 'symlog', 'log', 'logit'} or None, optional
    Specifies scaling for the x-axes.
yscale : {'linear', 'symlog', 'log', 'logit'} or None, optional
    Specifies scaling for the y-axes.
xticks : ArrayLike or None, optional
    Specify tick locations for x-axes.
yticks : ArrayLike or None, optional
    Specify tick locations for y-axes.
xlim : tuple[float, float] or None, optional
    Specify x-axes limits.
ylim : tuple[float, float] or None, optional
    Specify y-axes limits.
cmap : matplotlib colormap name or colormap, optional
    The mapping from data values to color space. Either a
    Matplotlib colormap name or object. If not provided, this will
    be either ``'viridis'`` (if the function infers a sequential
    dataset) or ``'RdBu_r'`` (if the function infers a diverging
    dataset).
    See :doc:`Choosing Colormaps in Matplotlib <matplotlib:users/explain/colors/colormaps>`
    for more information.

    If *seaborn* is installed, ``cmap`` may also be a
    `seaborn color palette <https://seaborn.pydata.org/tutorial/color_palettes.html>`_.
    Note: if ``cmap`` is a seaborn color palette,
    ``levels`` must also be specified.
vmin : float or None, optional
    Lower value to anchor the colormap, otherwise it is inferred from the
    data and other keyword arguments. When a diverging dataset is inferred,
    setting `vmin` or `vmax` will fix the other by symmetry around
    ``center``. Setting both values prevents use of a diverging colormap.
    If discrete levels are provided as an explicit list, both of these
    values are ignored.
vmax : float or None, optional
    Upper value to anchor the colormap, otherwise it is inferred from the
    data and other keyword arguments. When a diverging dataset is inferred,
    setting `vmin` or `vmax` will fix the other by symmetry around
    ``center``. Setting both values prevents use of a diverging colormap.
    If discrete levels are provided as an explicit list, both of these
    values are ignored.
norm : matplotlib.colors.Normalize, optional
    If ``norm`` has ``vmin`` or ``vmax`` specified, the corresponding
    kwarg must be ``None``.
extend : {'neither', 'both', 'min', 'max'}, optional
    How to draw arrows extending the colorbar beyond its limits. If not
    provided, ``extend`` is inferred from ``vmin``, ``vmax`` and the data limits.
levels : int or array-like, optional
    Split the colormap (``cmap``) into discrete color intervals. If an integer
    is provided, "nice" levels are chosen based on the data range: this can
    imply that the final number of levels is not exactly the expected one.
    Setting ``vmin`` and/or ``vmax`` with ``levels=N`` is equivalent to
    setting ``levels=np.linspace(vmin, vmax, N)``.
**kwargs : optional
    Additional arguments to wrapped matplotlib function

Returns
-------
artist :
    The same type of primitive artist that the wrapped matplotlib
    function returns
    """

    # Build on the original docstring
    plotfunc.__doc__ = f"{plotfunc.__doc__}\n{commondoc}"

    @functools.wraps(
        plotfunc, assigned=("__module__", "__name__", "__qualname__", "__doc__")
    )
    def newplotfunc(
        darray: DataArray,
        *args: Any,
        x: Hashable | None = None,
        y: Hashable | None = None,
        z: Hashable | None = None,
        hue: Hashable | None = None,
        hue_style: HueStyleOptions = None,
        markersize: Hashable | None = None,
        linewidth: Hashable | None = None,
        row: Hashable | None = None,
        col: Hashable | None = None,
        col_wrap: int | None = None,
        ax: Axes | None = None,
        figsize: Iterable[float] | None = None,
        size: float | None = None,
        aspect: float | None = None,
        xincrease: bool | None = True,
        yincrease: bool | None = True,
        add_legend: bool | None = None,
        add_colorbar: bool | None = None,
        add_labels: bool | Iterable[bool] = True,
        add_title: bool = True,
        subplot_kws: dict[str, Any] | None = None,
        xscale: ScaleOptions = None,
        yscale: ScaleOptions = None,
        xticks: ArrayLike | None = None,
        yticks: ArrayLike | None = None,
        xlim: tuple[float, float] | None = None,
        ylim: tuple[float, float] | None = None,
        cmap: str | Colormap | None = None,
        vmin: float | None = None,
        vmax: float | None = None,
        norm: Normalize | None = None,
        extend: ExtendOptions = None,
        levels: ArrayLike | None = None,
        **kwargs,
    ) -> Any:
        # All 1d plots in xarray share this function signature.
        # Method signature below should be consistent.

        if TYPE_CHECKING:
            import matplotlib.pyplot as plt
        else:
            plt = attempt_import("matplotlib.pyplot")

        if subplot_kws is None:
            subplot_kws = dict()

        # Handle facetgrids first
        if row or col:
            if z is not None:
                subplot_kws.update(projection="3d")

            allargs = locals().copy()
            allargs.update(allargs.pop("kwargs"))
            allargs.pop("darray")
            allargs.pop("plt")
            allargs["plotfunc"] = globals()[plotfunc.__name__]

            return _easy_facetgrid(darray, kind="plot1d", **allargs)

        if darray.ndim == 0 or darray.size == 0:
            # TypeError to be consistent with pandas
            raise TypeError("No numeric data to plot.")

        # The allargs dict passed to _easy_facetgrid above contains args
        if args == ():
            args = kwargs.pop("args", ())

        if args:
            assert "args" not in kwargs
            # TODO: Deprecated since 2022.10:
            msg = "Using positional arguments is deprecated for plot methods, use keyword arguments instead."
            assert x is None
            x = args[0]
            if len(args) > 1:
                assert y is None
                y = args[1]
            if len(args) > 2:
                assert z is None
                z = args[2]
            if len(args) > 3:
                assert hue is None
                hue = args[3]
            if len(args) > 4:
                raise ValueError(msg)
            else:
                warnings.warn(msg, DeprecationWarning, stacklevel=2)
        del args

        if hue_style is not None:
            # TODO: Not used since 2022.10. Deprecated since 2023.07.
            warnings.warn(
                (
                    "hue_style is no longer used for plot1d plots "
                    "and the argument will eventually be removed. "
                    "Convert numbers to string for a discrete hue "
                    "and use add_legend or add_colorbar to control which guide to display."
                ),
                DeprecationWarning,
                stacklevel=2,
            )

        _is_facetgrid = kwargs.pop("_is_facetgrid", False)

        if plotfunc.__name__ == "scatter":
            size_ = kwargs.pop("_size", markersize)
            size_r = _MARKERSIZE_RANGE

            # Remove any nulls, .where(m, drop=True) doesn't work when m is
            # a dask array, so load the array to memory.
            # It will have to be loaded to memory at some point anyway:
            darray = darray.compute()
            darray = darray.where(darray.notnull(), drop=True)
        else:
            size_ = kwargs.pop("_size", linewidth)
            size_r = _LINEWIDTH_RANGE

        # Get data to plot:
        coords_to_plot: MutableMapping[str, Hashable | None] = dict(
            x=x, z=z, hue=hue, size=size_
        )
        if not _is_facetgrid:
            # Guess what coords to use if some of the values in coords_to_plot are None:
            coords_to_plot = _guess_coords_to_plot(darray, coords_to_plot, kwargs)
        plts = _prepare_plot1d_data(darray, coords_to_plot, plotfunc.__name__)
        xplt = plts.pop("x", None)
        yplt = plts.pop("y", None)
        zplt = plts.pop("z", None)
        kwargs.update(zplt=zplt)
        hueplt = plts.pop("hue", None)
        sizeplt = plts.pop("size", None)

        # Handle size and hue:
        hueplt_norm = _Normalize(data=hueplt)
        kwargs.update(hueplt=hueplt_norm.values)
        sizeplt_norm = _Normalize(
            data=sizeplt, width=size_r, _is_facetgrid=_is_facetgrid
        )
        kwargs.update(sizeplt=sizeplt_norm.values)
        cmap_params_subset = kwargs.pop("cmap_params_subset", {})
        cbar_kwargs = kwargs.pop("cbar_kwargs", {})

        if hueplt_norm.data is not None:
            if not hueplt_norm.data_is_numeric:
                # Map hue values back to its original value:
                cbar_kwargs.update(format=hueplt_norm.format, ticks=hueplt_norm.ticks)
                levels = kwargs.get("levels", hueplt_norm.levels)

            cmap_params, cbar_kwargs = _process_cmap_cbar_kwargs(
                plotfunc,
                cast("DataArray", hueplt_norm.values).data,
                **locals(),
            )

            # subset that can be passed to scatter, hist2d
            if not cmap_params_subset:
                ckw = {vv: cmap_params[vv] for vv in ("vmin", "vmax", "norm", "cmap")}
                cmap_params_subset.update(**ckw)

        with plt.rc_context(_styles):
            if z is not None:
                import mpl_toolkits

                if ax is None:
                    subplot_kws.update(projection="3d")
                ax = get_axis(figsize, size, aspect, ax, **subplot_kws)
                assert isinstance(ax, mpl_toolkits.mplot3d.axes3d.Axes3D)

                # Using 30, 30 minimizes rotation of the plot. Making it easier to
                # build on your intuition from 2D plots:
                ax.view_init(azim=30, elev=30, vertical_axis="y")
            else:
                ax = get_axis(figsize, size, aspect, ax, **subplot_kws)

            primitive = plotfunc(
                xplt,
                yplt,
                ax=ax,
                add_labels=add_labels,
                **cmap_params_subset,
                **kwargs,
            )

        if np.any(np.asarray(add_labels)) and add_title:
            ax.set_title(darray._title_for_slice())

        add_colorbar_, add_legend_ = _determine_guide(
            hueplt_norm,
            sizeplt_norm,
            add_colorbar,
            add_legend,
            plotfunc_name=plotfunc.__name__,
        )

        if add_colorbar_:
            if "label" not in cbar_kwargs:
                cbar_kwargs["label"] = label_from_attrs(hueplt_norm.data)

            _add_colorbar(
                primitive, ax, kwargs.get("cbar_ax"), cbar_kwargs, cmap_params
            )

        if add_legend_:
            if plotfunc.__name__ in ["scatter", "lines"]:
                _add_legend(
                    (
                        hueplt_norm
                        if add_legend or not add_colorbar_
                        else _Normalize(None)
                    ),
                    sizeplt_norm,
                    primitive,
                    legend_ax=ax,
                    plotfunc=plotfunc.__name__,
                )
            else:
                hueplt_norm_values: list[np.ndarray | None]
                if hueplt_norm.data is not None:
                    hueplt_norm_values = list(hueplt_norm.data.to_numpy())
                else:
                    hueplt_norm_values = [hueplt_norm.data]

                if plotfunc.__name__ == "hist":
                    ax.legend(
                        handles=primitive[-1],
                        labels=hueplt_norm_values,
                        title=label_from_attrs(hueplt_norm.data),
                    )
                else:
                    ax.legend(
                        handles=primitive,
                        labels=hueplt_norm_values,
                        title=label_from_attrs(hueplt_norm.data),
                    )

        _update_axes(
            ax, xincrease, yincrease, xscale, yscale, xticks, yticks, xlim, ylim
        )

        return primitive

    # we want to actually expose the signature of newplotfunc
    # and not the copied **kwargs from the plotfunc which
    # functools.wraps adds, so delete the wrapped attr
    del newplotfunc.__wrapped__

    return newplotfunc


def _add_labels(
    add_labels: bool | Iterable[bool],
    darrays: Iterable[DataArray | None],
    suffixes: Iterable[str],
    ax: Axes,
) -> None:
    """Set x, y, z labels."""
    add_labels = [add_labels] * 3 if isinstance(add_labels, bool) else add_labels
    axes: tuple[Literal["x", "y", "z"], ...] = ("x", "y", "z")
    for axis, add_label, darray, suffix in zip(
        axes, add_labels, darrays, suffixes, strict=True
    ):
        if darray is None:
            continue

        if add_label:
            label = label_from_attrs(darray, extra=suffix)
            if label is not None:
                getattr(ax, f"set_{axis}label")(label)

        if np.issubdtype(darray.dtype, np.datetime64):
            _set_concise_date(ax, axis=axis)


@overload
def lines(  # type: ignore[misc,unused-ignore]  # None is hashable :(
    darray: DataArray,
    *args: Any,
    x: Hashable | None = None,
    y: Hashable | None = None,
    z: Hashable | None = None,
    hue: Hashable | None = None,
    hue_style: HueStyleOptions = None,
    markersize: Hashable | None = None,
    linewidth: Hashable | None = None,
    figsize: Iterable[float] | None = None,
    size: float | None = None,
    aspect: float | None = None,
    ax: Axes | None = None,
    row: None = None,  # no wrap -> primitive
    col: None = None,  # no wrap -> primitive
    col_wrap: int | None = None,
    xincrease: bool | None = True,
    yincrease: bool | None = True,
    add_legend: bool | None = None,
    add_colorbar: bool | None = None,
    add_labels: bool | Iterable[bool] = True,
    add_title: bool = True,
    subplot_kws: dict[str, Any] | None = None,
    xscale: ScaleOptions = None,
    yscale: ScaleOptions = None,
    xticks: ArrayLike | None = None,
    yticks: ArrayLike | None = None,
    xlim: ArrayLike | None = None,
    ylim: ArrayLike | None = None,
    cmap: str | Colormap | None = None,
    vmin: float | None = None,
    vmax: float | None = None,
    norm: Normalize | None = None,
    extend: ExtendOptions = None,
    levels: ArrayLike | None = None,
    **kwargs,
) -> LineCollection: ...


@overload
def lines(
    darray: T_DataArray,
    *args: Any,
    x: Hashable | None = None,
    y: Hashable | None = None,
    z: Hashable | None = None,
    hue: Hashable | None = None,
    hue_style: HueStyleOptions = None,
    markersize: Hashable | None = None,
    linewidth: Hashable | None = None,
    figsize: Iterable[float] | None = None,
    size: float | None = None,
    aspect: float | None = None,
    ax: Axes | None = None,
    row: Hashable | None = None,
    col: Hashable,  # wrap -> FacetGrid
    col_wrap: int | None = None,
    xincrease: bool | None = True,
    yincrease: bool | None = True,
    add_legend: bool | None = None,
    add_colorbar: bool | None = None,
    add_labels: bool | Iterable[bool] = True,
    add_title: bool = True,
    subplot_kws: dict[str, Any] | None = None,
    xscale: ScaleOptions = None,
    yscale: ScaleOptions = None,
    xticks: ArrayLike | None = None,
    yticks: ArrayLike | None = None,
    xlim: ArrayLike | None = None,
    ylim: ArrayLike | None = None,
    cmap: str | Colormap | None = None,
    vmin: float | None = None,
    vmax: float | None = None,
    norm: Normalize | None = None,
    extend: ExtendOptions = None,
    levels: ArrayLike | None = None,
    **kwargs,
) -> FacetGrid[DataArray]: ...


@overload
def lines(
    darray: T_DataArray,
    *args: Any,
    x: Hashable | None = None,
    y: Hashable | None = None,
    z: Hashable | None = None,
    hue: Hashable | None = None,
    hue_style: HueStyleOptions = None,
    markersize: Hashable | None = None,
    linewidth: Hashable | None = None,
    figsize: Iterable[float] | None = None,
    size: float | None = None,
    aspect: float | None = None,
    ax: Axes | None = None,
    row: Hashable,  # wrap -> FacetGrid
    col: Hashable | None = None,
    col_wrap: int | None = None,
    xincrease: bool | None = True,
    yincrease: bool | None = True,
    add_legend: bool | None = None,
    add_colorbar: bool | None = None,
    add_labels: bool | Iterable[bool] = True,
    add_title: bool = True,
    subplot_kws: dict[str, Any] | None = None,
    xscale: ScaleOptions = None,
    yscale: ScaleOptions = None,
    xticks: ArrayLike | None = None,
    yticks: ArrayLike | None = None,
    xlim: ArrayLike | None = None,
    ylim: ArrayLike | None = None,
    cmap: str | Colormap | None = None,
    vmin: float | None = None,
    vmax: float | None = None,
    norm: Normalize | None = None,
    extend: ExtendOptions = None,
    levels: ArrayLike | None = None,
    **kwargs,
) -> FacetGrid[DataArray]: ...


@_plot1d
def lines(
    xplt: DataArray | None,
    yplt: DataArray | None,
    ax: Axes,
    add_labels: bool | Iterable[bool] = True,
    **kwargs,
) -> LineCollection:
    """
    Line plot of DataArray values.

    Wraps :func:`matplotlib:matplotlib.collections.LineCollection` which allows
    efficient plotting of many lines in a similar fashion to
    :py:func:`xarray.plot.scatter`.
    """
    if "u" in kwargs or "v" in kwargs:
        raise ValueError("u, v are not allowed in lines plots.")

    zplt: DataArray | None = kwargs.pop("zplt", None)
    hueplt: DataArray | None = kwargs.pop("hueplt", None)
    sizeplt: DataArray | None = kwargs.pop("sizeplt", None)

    if hueplt is not None:
        kwargs.update(c=hueplt.to_numpy().ravel())

    if sizeplt is not None:
        kwargs.update(s=sizeplt.to_numpy().ravel())

    plts_or_none = (xplt, yplt, zplt)
    _add_labels(add_labels, plts_or_none, ("", "", ""), ax)

    xplt_np = None if xplt is None else xplt.to_numpy().ravel()
    yplt_np = None if yplt is None else yplt.to_numpy().ravel()
    zplt_np = None if zplt is None else zplt.to_numpy().ravel()
    plts_np = tuple(p for p in (xplt_np, yplt_np, zplt_np) if p is not None)

    if len(plts_np) == 3:
        import mpl_toolkits

        assert isinstance(ax, mpl_toolkits.mplot3d.axes3d.Axes3D)
        return _line(ax, *plts_np, **kwargs)

    if len(plts_np) == 2:
        return _line(ax, *plts_np, **kwargs)

    raise ValueError("At least two variables required for a lines plot.")


@overload
def scatter(  # type: ignore[misc,unused-ignore]  # None is hashable :(
    darray: DataArray,
    *args: Any,
    x: Hashable | None = None,
    y: Hashable | None = None,
    z: Hashable | None = None,
    hue: Hashable | None = None,
    hue_style: HueStyleOptions = None,
    markersize: Hashable | None = None,
    linewidth: Hashable | None = None,
    figsize: Iterable[float] | None = None,
    size: float | None = None,
    aspect: float | None = None,
    ax: Axes | None = None,
    row: None = None,  # no wrap -> primitive
    col: None = None,  # no wrap -> primitive
    col_wrap: int | None = None,
    xincrease: bool | None = True,
    yincrease: bool | None = True,
    add_legend: bool | None = None,
    add_colorbar: bool | None = None,
    add_labels: bool | Iterable[bool] = True,
    add_title: bool = True,
    subplot_kws: dict[str, Any] | None = None,
    xscale: ScaleOptions = None,
    yscale: ScaleOptions = None,
    xticks: ArrayLike | None = None,
    yticks: ArrayLike | None = None,
    xlim: ArrayLike | None = None,
    ylim: ArrayLike | None = None,
    cmap: str | Colormap | None = None,
    vmin: float | None = None,
    vmax: float | None = None,
    norm: Normalize | None = None,
    extend: ExtendOptions = None,
    levels: ArrayLike | None = None,
    **kwargs,
) -> PathCollection: ...


@overload
def scatter(
    darray: T_DataArray,
    *args: Any,
    x: Hashable | None = None,
    y: Hashable | None = None,
    z: Hashable | None = None,
    hue: Hashable | None = None,
    hue_style: HueStyleOptions = None,
    markersize: Hashable | None = None,
    linewidth: Hashable | None = None,
    figsize: Iterable[float] | None = None,
    size: float | None = None,
    aspect: float | None = None,
    ax: Axes | None = None,
    row: Hashable | None = None,
    col: Hashable,  # wrap -> FacetGrid
    col_wrap: int | None = None,
    xincrease: bool | None = True,
    yincrease: bool | None = True,
    add_legend: bool | None = None,
    add_colorbar: bool | None = None,
    add_labels: bool | Iterable[bool] = True,
    add_title: bool = True,
    subplot_kws: dict[str, Any] | None = None,
    xscale: ScaleOptions = None,
    yscale: ScaleOptions = None,
    xticks: ArrayLike | None = None,
    yticks: ArrayLike | None = None,
    xlim: ArrayLike | None = None,
    ylim: ArrayLike | None = None,
    cmap: str | Colormap | None = None,
    vmin: float | None = None,
    vmax: float | None = None,
    norm: Normalize | None = None,
    extend: ExtendOptions = None,
    levels: ArrayLike | None = None,
    **kwargs,
) -> FacetGrid[T_DataArray]: ...


@overload
def scatter(
    darray: T_DataArray,
    *args: Any,
    x: Hashable | None = None,
    y: Hashable | None = None,
    z: Hashable | None = None,
    hue: Hashable | None = None,
    hue_style: HueStyleOptions = None,
    markersize: Hashable | None = None,
    linewidth: Hashable | None = None,
    figsize: Iterable[float] | None = None,
    size: float | None = None,
    aspect: float | None = None,
    ax: Axes | None = None,
    row: Hashable,  # wrap -> FacetGrid
    col: Hashable | None = None,
    col_wrap: int | None = None,
    xincrease: bool | None = True,
    yincrease: bool | None = True,
    add_legend: bool | None = None,
    add_colorbar: bool | None = None,
    add_labels: bool | Iterable[bool] = True,
    add_title: bool = True,
    subplot_kws: dict[str, Any] | None = None,
    xscale: ScaleOptions = None,
    yscale: ScaleOptions = None,
    xticks: ArrayLike | None = None,
    yticks: ArrayLike | None = None,
    xlim: ArrayLike | None = None,
    ylim: ArrayLike | None = None,
    cmap: str | Colormap | None = None,
    vmin: float | None = None,
    vmax: float | None = None,
    norm: Normalize | None = None,
    extend: ExtendOptions = None,
    levels: ArrayLike | None = None,
    **kwargs,
) -> FacetGrid[T_DataArray]: ...


@_plot1d
def scatter(
    xplt: DataArray | None,
    yplt: DataArray | None,
    ax: Axes,
    add_labels: bool | Iterable[bool] = True,
    **kwargs,
) -> PathCollection:
    """Scatter variables against each other.

    Wraps :py:func:`matplotlib:matplotlib.pyplot.scatter`.
    """
    if "u" in kwargs or "v" in kwargs:
        raise ValueError("u, v are not allowed in scatter plots.")

    zplt: DataArray | None = kwargs.pop("zplt", None)
    hueplt: DataArray | None = kwargs.pop("hueplt", None)
    sizeplt: DataArray | None = kwargs.pop("sizeplt", None)

    if hueplt is not None:
        kwargs.update(c=hueplt.to_numpy().ravel())

    if sizeplt is not None:
        kwargs.update(s=sizeplt.to_numpy().ravel())

    plts_or_none = (xplt, yplt, zplt)
    _add_labels(add_labels, plts_or_none, ("", "", ""), ax)

    xplt_np = None if xplt is None else xplt.to_numpy().ravel()
    yplt_np = None if yplt is None else yplt.to_numpy().ravel()
    zplt_np = None if zplt is None else zplt.to_numpy().ravel()
    plts_np = tuple(p for p in (xplt_np, yplt_np, zplt_np) if p is not None)

    if len(plts_np) == 3:
        import mpl_toolkits

        assert isinstance(ax, mpl_toolkits.mplot3d.axes3d.Axes3D)
        return ax.scatter(xplt_np, yplt_np, zplt_np, **kwargs)

    if len(plts_np) == 2:
        return ax.scatter(plts_np[0], plts_np[1], **kwargs)

    raise ValueError("At least two variables required for a scatter plot.")


def _plot2d(plotfunc):
    """Decorator for common 2d plotting logic."""
    commondoc = """
Parameters
----------
darray : DataArray
    Must be two-dimensional, unless creating faceted plots.
x : Hashable or None, optional
    Coordinate for *x* axis. If ``None``, use ``darray.dims[1]``.
y : Hashable or None, optional
    Coordinate for *y* axis. If ``None``, use ``darray.dims[0]``.
figsize : Iterable or float or None, optional
    A tuple (width, height) of the figure in inches.
    Mutually exclusive with ``size`` and ``ax``.
size : scalar, optional
    If provided, create a new figure for the plot with the given size:
    *height* (in inches) of each plot. See also: ``aspect``.
aspect : "auto", "equal", scalar or None, optional
    Aspect ratio of plot, so that ``aspect * size`` gives the *width* in
    inches. Only used if a ``size`` is provided.
ax : matplotlib axes object, optional
    Axes on which to plot. By default, use the current axes.
    Mutually exclusive with ``size`` and ``figsize``.
row : Hashable or None, optional
    If passed, make row faceted plots on this dimension name.
col : Hashable or None, optional
    If passed, make column faceted plots on this dimension name.
col_wrap : int, optional
    Use together with ``col`` to wrap faceted plots.
xincrease : None, True, or False, optional
    Should the values on the *x* axis be increasing from left to right?
    If ``None``, use the default for the Matplotlib function.
yincrease : None, True, or False, optional
    Should the values on the *y* axis be increasing from top to bottom?
    If ``None``, use the default for the Matplotlib function.
add_colorbar : bool, optional
    Add colorbar to axes.
add_labels : bool, optional
    Use xarray metadata to label axes.
vmin : float or None, optional
    Lower value to anchor the colormap, otherwise it is inferred from the
    data and other keyword arguments. When a diverging dataset is inferred,
    setting `vmin` or `vmax` will fix the other by symmetry around
    ``center``. Setting both values prevents use of a diverging colormap.
    If discrete levels are provided as an explicit list, both of these
    values are ignored.
vmax : float or None, optional
    Upper value to anchor the colormap, otherwise it is inferred from the
    data and other keyword arguments. When a diverging dataset is inferred,
    setting `vmin` or `vmax` will fix the other by symmetry around
    ``center``. Setting both values prevents use of a diverging colormap.
    If discrete levels are provided as an explicit list, both of these
    values are ignored.
cmap : matplotlib colormap name or colormap, optional
    The mapping from data values to color space. If not provided, this
    will be either be ``'viridis'`` (if the function infers a sequential
    dataset) or ``'RdBu_r'`` (if the function infers a diverging dataset).
    See :doc:`Choosing Colormaps in Matplotlib <matplotlib:users/explain/colors/colormaps>`
    for more information.
    If *seaborn* is installed, ``cmap`` may also be a
    `seaborn color palette <https://seaborn.pydata.org/tutorial/color_palettes.html>`_.
    Note: if ``cmap`` is a seaborn color palette and the plot type
    is not ``'contour'`` or ``'contourf'``, ``levels`` must also be specified.
center : float or False, optional
    The value at which to center the colormap. Passing this value implies
    use of a diverging colormap. Setting it to ``False`` prevents use of a
    diverging colormap.
robust : bool, optional
    If ``True`` and ``vmin`` or ``vmax`` are absent, the colormap range is
    computed with 2nd and 98th percentiles instead of the extreme values.
extend : {'neither', 'both', 'min', 'max'}, optional
    How to draw arrows extending the colorbar beyond its limits. If not
    provided, ``extend`` is inferred from ``vmin``, ``vmax`` and the data limits.
levels : int or array-like, optional
    Split the colormap (``cmap``) into discrete color intervals. If an integer
    is provided, "nice" levels are chosen based on the data range: this can
    imply that the final number of levels is not exactly the expected one.
    Setting ``vmin`` and/or ``vmax`` with ``levels=N`` is equivalent to
    setting ``levels=np.linspace(vmin, vmax, N)``.
infer_intervals : bool, optional
    Only applies to pcolormesh. If ``True``, the coordinate intervals are
    passed to pcolormesh. If ``False``, the original coordinates are used
    (this can be useful for certain map projections). The default is to
    always infer intervals, unless the mesh is irregular and plotted on
    a map projection.
colors : str or array-like of color-like, optional
    A single color or a sequence of colors. If the plot type is not ``'contour'``
    or ``'contourf'``, the ``levels`` argument is required.
subplot_kws : dict, optional
    Dictionary of keyword arguments for Matplotlib subplots. Only used
    for 2D and faceted plots.
    (see :py:meth:`matplotlib:matplotlib.figure.Figure.add_subplot`).
cbar_ax : matplotlib axes object, optional
    Axes in which to draw the colorbar.
cbar_kwargs : dict, optional
    Dictionary of keyword arguments to pass to the colorbar
    (see :meth:`matplotlib:matplotlib.figure.Figure.colorbar`).
xscale : {'linear', 'symlog', 'log', 'logit'} or None, optional
    Specifies scaling for the x-axes.
yscale : {'linear', 'symlog', 'log', 'logit'} or None, optional
    Specifies scaling for the y-axes.
xticks : ArrayLike or None, optional
    Specify tick locations for x-axes.
yticks : ArrayLike or None, optional
    Specify tick locations for y-axes.
xlim : tuple[float, float] or None, optional
    Specify x-axes limits.
ylim : tuple[float, float] or None, optional
    Specify y-axes limits.
norm : matplotlib.colors.Normalize, optional
    If ``norm`` has ``vmin`` or ``vmax`` specified, the corresponding
    kwarg must be ``None``.
**kwargs : optional
    Additional keyword arguments to wrapped Matplotlib function.

Returns
-------
artist :
    The same type of primitive artist that the wrapped Matplotlib
    function returns.
    """

    # Build on the original docstring
    plotfunc.__doc__ = f"{plotfunc.__doc__}\n{commondoc}"

    @functools.wraps(
        plotfunc, assigned=("__module__", "__name__", "__qualname__", "__doc__")
    )
    def newplotfunc(
        darray: DataArray,
        *args: Any,
        x: Hashable | None = None,
        y: Hashable | None = None,
        figsize: Iterable[float] | None = None,
        size: float | None = None,
        aspect: float | None = None,
        ax: Axes | None = None,
        row: Hashable | None = None,
        col: Hashable | None = None,
        col_wrap: int | None = None,
        xincrease: bool | None = True,
        yincrease: bool | None = True,
        add_colorbar: bool | None = None,
        add_labels: bool = True,
        vmin: float | None = None,
        vmax: float | None = None,
        cmap: str | Colormap | None = None,
        center: float | Literal[False] | None = None,
        robust: bool = False,
        extend: ExtendOptions = None,
        levels: ArrayLike | None = None,
        infer_intervals=None,
        colors: str | ArrayLike | None = None,
        subplot_kws: dict[str, Any] | None = None,
        cbar_ax: Axes | None = None,
        cbar_kwargs: dict[str, Any] | None = None,
        xscale: ScaleOptions = None,
        yscale: ScaleOptions = None,
        xticks: ArrayLike | None = None,
        yticks: ArrayLike | None = None,
        xlim: tuple[float, float] | None = None,
        ylim: tuple[float, float] | None = None,
        norm: Normalize | None = None,
        **kwargs: Any,
    ) -> Any:
        # All 2d plots in xarray share this function signature.

        if args:
            # TODO: Deprecated since 2022.10:
            msg = "Using positional arguments is deprecated for plot methods, use keyword arguments instead."
            assert x is None
            x = args[0]
            if len(args) > 1:
                assert y is None
                y = args[1]
            if len(args) > 2:
                raise ValueError(msg)
            else:
                warnings.warn(msg, DeprecationWarning, stacklevel=2)
        del args

        # Decide on a default for the colorbar before facetgrids
        if add_colorbar is None:
            add_colorbar = True
            if plotfunc.__name__ == "contour" or (
                plotfunc.__name__ == "surface" and cmap is None
            ):
                add_colorbar = False
        imshow_rgb = plotfunc.__name__ == "imshow" and darray.ndim == (
            3 + (row is not None) + (col is not None)
        )
        if imshow_rgb:
            # Don't add a colorbar when showing an image with explicit colors
            add_colorbar = False
            # Matplotlib does not support normalising RGB data, so do it here.
            # See eg. https://github.com/matplotlib/matplotlib/pull/10220
            if robust or vmax is not None or vmin is not None:
                darray = _rescale_imshow_rgb(darray.as_numpy(), vmin, vmax, robust)
                vmin, vmax, robust = None, None, False

        if subplot_kws is None:
            subplot_kws = dict()

        if plotfunc.__name__ == "surface" and not kwargs.get("_is_facetgrid"):
            if ax is None:
                # TODO: Importing Axes3D is no longer necessary in matplotlib >= 3.2.
                # Remove when minimum requirement of matplotlib is 3.2:
                from mpl_toolkits.mplot3d import Axes3D

                # delete so it does not end up in locals()
                del Axes3D

                # Need to create a "3d" Axes instance for surface plots
                subplot_kws["projection"] = "3d"

            # In facet grids, shared axis labels don't make sense for surface plots
            sharex = False
            sharey = False

        # Handle facetgrids first
        if row or col:
            allargs = locals().copy()
            del allargs["darray"]
            del allargs["imshow_rgb"]
            allargs.update(allargs.pop("kwargs"))
            # Need the decorated plotting function
            allargs["plotfunc"] = globals()[plotfunc.__name__]
            return _easy_facetgrid(darray, kind="dataarray", **allargs)

        if darray.ndim == 0 or darray.size == 0:
            # TypeError to be consistent with pandas
            raise TypeError("No numeric data to plot.")

        if (
            plotfunc.__name__ == "surface"
            and not kwargs.get("_is_facetgrid")
            and ax is not None
        ):
            import mpl_toolkits

            if not isinstance(ax, mpl_toolkits.mplot3d.Axes3D):
                raise ValueError(
                    "If ax is passed to surface(), it must be created with "
                    'projection="3d"'
                )

        rgb = kwargs.pop("rgb", None)
        if rgb is not None and plotfunc.__name__ != "imshow":
            raise ValueError('The "rgb" keyword is only valid for imshow()')
        elif rgb is not None and not imshow_rgb:
            raise ValueError(
                'The "rgb" keyword is only valid for imshow()'
                "with a three-dimensional array (per facet)"
            )

        xlab, ylab = _infer_xy_labels(
            darray=darray, x=x, y=y, imshow=imshow_rgb, rgb=rgb
        )

        xval = darray[xlab]
        yval = darray[ylab]

        if xval.ndim > 1 or yval.ndim > 1 or plotfunc.__name__ == "surface":
            # Passing 2d coordinate values, need to ensure they are transposed the same
            # way as darray.
            # Also surface plots always need 2d coordinates
            xval = xval.broadcast_like(darray)
            yval = yval.broadcast_like(darray)
            dims = darray.dims
        else:
            dims = (yval.dims[0], xval.dims[0])

        # May need to transpose for correct x, y labels
        # xlab may be the name of a coord, we have to check for dim names
        if imshow_rgb:
            # For RGB[A] images, matplotlib requires the color dimension
            # to be last.  In Xarray the order should be unimportant, so
            # we transpose to (y, x, color) to make this work.
            yx_dims = (ylab, xlab)
            dims = yx_dims + tuple(d for d in darray.dims if d not in yx_dims)

        if dims != darray.dims:
            darray = darray.transpose(*dims, transpose_coords=True)

        # better to pass the ndarrays directly to plotting functions
        xvalnp = xval.to_numpy()
        yvalnp = yval.to_numpy()

        # Pass the data as a masked ndarray too
        zval = darray.to_masked_array(copy=False)

        # Replace pd.Intervals if contained in xval or yval.
        xplt, xlab_extra = _resolve_intervals_2dplot(xvalnp, plotfunc.__name__)
        yplt, ylab_extra = _resolve_intervals_2dplot(yvalnp, plotfunc.__name__)

        _ensure_plottable(xplt, yplt, zval)

        cmap_params, cbar_kwargs = _process_cmap_cbar_kwargs(
            plotfunc,
            zval.data,
            **locals(),
            _is_facetgrid=kwargs.pop("_is_facetgrid", False),
        )

        if "contour" in plotfunc.__name__:
            # extend is a keyword argument only for contour and contourf, but
            # passing it to the colorbar is sufficient for imshow and
            # pcolormesh
            kwargs["extend"] = cmap_params["extend"]
            kwargs["levels"] = cmap_params["levels"]
            # if colors == a single color, matplotlib draws dashed negative
            # contours. we lose this feature if we pass cmap and not colors
            if colors is not None:
                cmap_params["cmap"] = None
                kwargs["colors"] = colors

        if "pcolormesh" == plotfunc.__name__:
            kwargs["infer_intervals"] = infer_intervals
            kwargs["xscale"] = xscale
            kwargs["yscale"] = yscale

        if "imshow" == plotfunc.__name__ and isinstance(aspect, str):
            # forbid usage of mpl strings
            raise ValueError("plt.imshow's `aspect` kwarg is not available in xarray")

        ax = get_axis(figsize, size, aspect, ax, **subplot_kws)

        primitive = plotfunc(
            xplt,
            yplt,
            zval,
            ax=ax,
            cmap=cmap_params["cmap"],
            vmin=cmap_params["vmin"],
            vmax=cmap_params["vmax"],
            norm=cmap_params["norm"],
            **kwargs,
        )

        # Label the plot with metadata
        if add_labels:
            ax.set_xlabel(label_from_attrs(darray[xlab], xlab_extra))
            ax.set_ylabel(label_from_attrs(darray[ylab], ylab_extra))
            ax.set_title(darray._title_for_slice())
            if plotfunc.__name__ == "surface":
                import mpl_toolkits

                assert isinstance(ax, mpl_toolkits.mplot3d.axes3d.Axes3D)
                ax.set_zlabel(label_from_attrs(darray))

        if add_colorbar:
            if add_labels and "label" not in cbar_kwargs:
                cbar_kwargs["label"] = label_from_attrs(darray)
            cbar = _add_colorbar(primitive, ax, cbar_ax, cbar_kwargs, cmap_params)
        elif cbar_ax is not None or cbar_kwargs:
            # inform the user about keywords which aren't used
            raise ValueError(
                "cbar_ax and cbar_kwargs can't be used with add_colorbar=False."
            )

        # origin kwarg overrides yincrease
        if "origin" in kwargs:
            yincrease = None

        _update_axes(
            ax, xincrease, yincrease, xscale, yscale, xticks, yticks, xlim, ylim
        )

        if np.issubdtype(xplt.dtype, np.datetime64):
            _set_concise_date(ax, "x")

        return primitive

    # we want to actually expose the signature of newplotfunc
    # and not the copied **kwargs from the plotfunc which
    # functools.wraps adds, so delete the wrapped attr
    del newplotfunc.__wrapped__

    return newplotfunc


@overload
def imshow(  # type: ignore[misc,unused-ignore]  # None is hashable :(
    darray: DataArray,
    x: Hashable | None = None,
    y: Hashable | None = None,
    *,
    figsize: Iterable[float] | None = None,
    size: float | None = None,
    aspect: float | None = None,
    ax: Axes | None = None,
    row: None = None,  # no wrap -> primitive
    col: None = None,  # no wrap -> primitive
    col_wrap: int | None = None,
    xincrease: bool | None = True,
    yincrease: bool | None = True,
    add_colorbar: bool | None = None,
    add_labels: bool = True,
    vmin: float | None = None,
    vmax: float | None = None,
    cmap: str | Colormap | None = None,
    center: float | Literal[False] | None = None,
    robust: bool = False,
    extend: ExtendOptions = None,
    levels: ArrayLike | None = None,
    infer_intervals=None,
    colors: str | ArrayLike | None = None,
    subplot_kws: dict[str, Any] | None = None,
    cbar_ax: Axes | None = None,
    cbar_kwargs: dict[str, Any] | None = None,
    xscale: ScaleOptions = None,
    yscale: ScaleOptions = None,
    xticks: ArrayLike | None = None,
    yticks: ArrayLike | None = None,
    xlim: ArrayLike | None = None,
    ylim: ArrayLike | None = None,
    norm: Normalize | None = None,
    **kwargs: Any,
) -> AxesImage: ...


@overload
def imshow(
    darray: T_DataArray,
    x: Hashable | None = None,
    y: Hashable | None = None,
    *,
    figsize: Iterable[float] | None = None,
    size: float | None = None,
    aspect: AspectOptions = None,
    ax: Axes | None = None,
    row: Hashable | None = None,
    col: Hashable,  # wrap -> FacetGrid
    col_wrap: int | None = None,
    xincrease: bool | None = True,
    yincrease: bool | None = True,
    add_colorbar: bool | None = None,
    add_labels: bool = True,
    vmin: float | None = None,
    vmax: float | None = None,
    cmap: str | Colormap | None = None,
    center: float | Literal[False] | None = None,
    robust: bool = False,
    extend: ExtendOptions = None,
    levels: ArrayLike | None = None,
    infer_intervals=None,
    colors: str | ArrayLike | None = None,
    subplot_kws: dict[str, Any] | None = None,
    cbar_ax: Axes | None = None,
    cbar_kwargs: dict[str, Any] | None = None,
    xscale: ScaleOptions = None,
    yscale: ScaleOptions = None,
    xticks: ArrayLike | None = None,
    yticks: ArrayLike | None = None,
    xlim: ArrayLike | None = None,
    ylim: ArrayLike | None = None,
    norm: Normalize | None = None,
    **kwargs: Any,
) -> FacetGrid[T_DataArray]: ...


@overload
def imshow(
    darray: T_DataArray,
    x: Hashable | None = None,
    y: Hashable | None = None,
    *,
    figsize: Iterable[float] | None = None,
    size: float | None = None,
    aspect: AspectOptions = None,
    ax: Axes | None = None,
    row: Hashable,  # wrap -> FacetGrid
    col: Hashable | None = None,
    col_wrap: int | None = None,
    xincrease: bool | None = True,
    yincrease: bool | None = True,
    add_colorbar: bool | None = None,
    add_labels: bool = True,
    vmin: float | None = None,
    vmax: float | None = None,
    cmap: str | Colormap | None = None,
    center: float | Literal[False] | None = None,
    robust: bool = False,
    extend: ExtendOptions = None,
    levels: ArrayLike | None = None,
    infer_intervals=None,
    colors: str | ArrayLike | None = None,
    subplot_kws: dict[str, Any] | None = None,
    cbar_ax: Axes | None = None,
    cbar_kwargs: dict[str, Any] | None = None,
    xscale: ScaleOptions = None,
    yscale: ScaleOptions = None,
    xticks: ArrayLike | None = None,
    yticks: ArrayLike | None = None,
    xlim: ArrayLike | None = None,
    ylim: ArrayLike | None = None,
    norm: Normalize | None = None,
    **kwargs: Any,
) -> FacetGrid[T_DataArray]: ...


@_plot2d
def imshow(
    x: np.ndarray, y: np.ndarray, z: np.ma.core.MaskedArray, ax: Axes, **kwargs: Any
) -> AxesImage:
    """
    Image plot of 2D DataArray.

    Wraps :py:func:`matplotlib:matplotlib.pyplot.imshow`.

    While other plot methods require the DataArray to be strictly
    two-dimensional, ``imshow`` also accepts a 3D array where some
    dimension can be interpreted as RGB or RGBA color channels and
    allows this dimension to be specified via the kwarg ``rgb=``.

    Unlike :py:func:`matplotlib:matplotlib.pyplot.imshow`, which ignores ``vmin``/``vmax``
    for RGB(A) data,
    xarray *will* use ``vmin`` and ``vmax`` for RGB(A) data
    by applying a single scaling factor and offset to all bands.
    Passing  ``robust=True`` infers ``vmin`` and ``vmax``
    :ref:`in the usual way <robust-plotting>`.
    Additionally the y-axis is not inverted by default, you can
    restore the matplotlib behavior by setting `yincrease=False`.

    .. note::
        This function needs uniformly spaced coordinates to
        properly label the axes. Call :py:meth:`DataArray.plot` to check.

    The pixels are centered on the coordinates. For example, if the coordinate
    value is 3.2, then the pixels for those coordinates will be centered on 3.2.
    """

    if x.ndim != 1 or y.ndim != 1:
        raise ValueError(
            "imshow requires 1D coordinates, try using pcolormesh or contour(f)"
        )

    def _center_pixels(x):
        """Center the pixels on the coordinates."""
        if np.issubdtype(x.dtype, str):
            # When using strings as inputs imshow converts it to
            # integers. Choose extent values which puts the indices in
            # in the center of the pixels:
            return 0 - 0.5, len(x) - 0.5

        try:
            # Center the pixels assuming uniform spacing:
            xstep = 0.5 * (x[1] - x[0])
        except IndexError:
            # Arbitrary default value, similar to matplotlib behaviour:
            xstep = 0.1

        return x[0] - xstep, x[-1] + xstep

    # Center the pixels:
    left, right = _center_pixels(x)
    top, bottom = _center_pixels(y)

    defaults: dict[str, Any] = {"origin": "upper", "interpolation": "nearest"}

    if not hasattr(ax, "projection"):
        # not for cartopy geoaxes
        defaults["aspect"] = "auto"

    # Allow user to override these defaults
    defaults.update(kwargs)

    if defaults["origin"] == "upper":
        defaults["extent"] = [left, right, bottom, top]
    else:
        defaults["extent"] = [left, right, top, bottom]

    if z.ndim == 3:
        # matplotlib imshow uses black for missing data, but Xarray makes
        # missing data transparent.  We therefore add an alpha channel if
        # there isn't one, and set it to transparent where data is masked.
        if z.shape[-1] == 3:
            safe_dtype = np.promote_types(z.dtype, np.uint8)
            alpha = np.ma.ones(z.shape[:2] + (1,), dtype=safe_dtype)
            if np.issubdtype(z.dtype, np.integer):
                alpha[:] = 255
            z = np.ma.concatenate((z, alpha), axis=2)
        else:
            z = z.copy()
        z[np.any(z.mask, axis=-1), -1] = 0

    primitive = ax.imshow(z, **defaults)

    # If x or y are strings the ticklabels have been replaced with
    # integer indices. Replace them back to strings:
    for axis, v in [("x", x), ("y", y)]:
        if np.issubdtype(v.dtype, str):
            getattr(ax, f"set_{axis}ticks")(np.arange(len(v)))
            getattr(ax, f"set_{axis}ticklabels")(v)

    return primitive


@overload
def contour(  # type: ignore[misc,unused-ignore]  # None is hashable :(
    darray: DataArray,
    x: Hashable | None = None,
    y: Hashable | None = None,
    *,
    figsize: Iterable[float] | None = None,
    size: float | None = None,
    aspect: float | None = None,
    ax: Axes | None = None,
    row: None = None,  # no wrap -> primitive
    col: None = None,  # no wrap -> primitive
    col_wrap: int | None = None,
    xincrease: bool | None = True,
    yincrease: bool | None = True,
    add_colorbar: bool | None = None,
    add_labels: bool = True,
    vmin: float | None = None,
    vmax: float | None = None,
    cmap: str | Colormap | None = None,
    center: float | Literal[False] | None = None,
    robust: bool = False,
    extend: ExtendOptions = None,
    levels: ArrayLike | None = None,
    infer_intervals=None,
    colors: str | ArrayLike | None = None,
    subplot_kws: dict[str, Any] | None = None,
    cbar_ax: Axes | None = None,
    cbar_kwargs: dict[str, Any] | None = None,
    xscale: ScaleOptions = None,
    yscale: ScaleOptions = None,
    xticks: ArrayLike | None = None,
    yticks: ArrayLike | None = None,
    xlim: ArrayLike | None = None,
    ylim: ArrayLike | None = None,
    norm: Normalize | None = None,
    **kwargs: Any,
) -> QuadContourSet: ...


@overload
def contour(
    darray: T_DataArray,
    x: Hashable | None = None,
    y: Hashable | None = None,
    *,
    figsize: Iterable[float] | None = None,
    size: float | None = None,
    aspect: AspectOptions = None,
    ax: Axes | None = None,
    row: Hashable | None = None,
    col: Hashable,  # wrap -> FacetGrid
    col_wrap: int | None = None,
    xincrease: bool | None = True,
    yincrease: bool | None = True,
    add_colorbar: bool | None = None,
    add_labels: bool = True,
    vmin: float | None = None,
    vmax: float | None = None,
    cmap: str | Colormap | None = None,
    center: float | Literal[False] | None = None,
    robust: bool = False,
    extend: ExtendOptions = None,
    levels: ArrayLike | None = None,
    infer_intervals=None,
    colors: str | ArrayLike | None = None,
    subplot_kws: dict[str, Any] | None = None,
    cbar_ax: Axes | None = None,
    cbar_kwargs: dict[str, Any] | None = None,
    xscale: ScaleOptions = None,
    yscale: ScaleOptions = None,
    xticks: ArrayLike | None = None,
    yticks: ArrayLike | None = None,
    xlim: ArrayLike | None = None,
    ylim: ArrayLike | None = None,
    norm: Normalize | None = None,
    **kwargs: Any,
) -> FacetGrid[T_DataArray]: ...


@overload
def contour(
    darray: T_DataArray,
    x: Hashable | None = None,
    y: Hashable | None = None,
    *,
    figsize: Iterable[float] | None = None,
    size: float | None = None,
    aspect: AspectOptions = None,
    ax: Axes | None = None,
    row: Hashable,  # wrap -> FacetGrid
    col: Hashable | None = None,
    col_wrap: int | None = None,
    xincrease: bool | None = True,
    yincrease: bool | None = True,
    add_colorbar: bool | None = None,
    add_labels: bool = True,
    vmin: float | None = None,
    vmax: float | None = None,
    cmap: str | Colormap | None = None,
    center: float | Literal[False] | None = None,
    robust: bool = False,
    extend: ExtendOptions = None,
    levels: ArrayLike | None = None,
    infer_intervals=None,
    colors: str | ArrayLike | None = None,
    subplot_kws: dict[str, Any] | None = None,
    cbar_ax: Axes | None = None,
    cbar_kwargs: dict[str, Any] | None = None,
    xscale: ScaleOptions = None,
    yscale: ScaleOptions = None,
    xticks: ArrayLike | None = None,
    yticks: ArrayLike | None = None,
    xlim: ArrayLike | None = None,
    ylim: ArrayLike | None = None,
    norm: Normalize | None = None,
    **kwargs: Any,
) -> FacetGrid[T_DataArray]: ...


@_plot2d
def contour(
    x: np.ndarray, y: np.ndarray, z: np.ndarray, ax: Axes, **kwargs: Any
) -> QuadContourSet:
    """
    Contour plot of 2D DataArray.

    Wraps :py:func:`matplotlib:matplotlib.pyplot.contour`.
    """
    primitive = ax.contour(x, y, z, **kwargs)
    return primitive


@overload
def contourf(  # type: ignore[misc,unused-ignore]  # None is hashable :(
    darray: DataArray,
    x: Hashable | None = None,
    y: Hashable | None = None,
    *,
    figsize: Iterable[float] | None = None,
    size: float | None = None,
    aspect: AspectOptions = None,
    ax: Axes | None = None,
    row: None = None,  # no wrap -> primitive
    col: None = None,  # no wrap -> primitive
    col_wrap: int | None = None,
    xincrease: bool | None = True,
    yincrease: bool | None = True,
    add_colorbar: bool | None = None,
    add_labels: bool = True,
    vmin: float | None = None,
    vmax: float | None = None,
    cmap: str | Colormap | None = None,
    center: float | Literal[False] | None = None,
    robust: bool = False,
    extend: ExtendOptions = None,
    levels: ArrayLike | None = None,
    infer_intervals=None,
    colors: str | ArrayLike | None = None,
    subplot_kws: dict[str, Any] | None = None,
    cbar_ax: Axes | None = None,
    cbar_kwargs: dict[str, Any] | None = None,
    xscale: ScaleOptions = None,
    yscale: ScaleOptions = None,
    xticks: ArrayLike | None = None,
    yticks: ArrayLike | None = None,
    xlim: ArrayLike | None = None,
    ylim: ArrayLike | None = None,
    norm: Normalize | None = None,
    **kwargs: Any,
) -> QuadContourSet: ...


@overload
def contourf(
    darray: T_DataArray,
    x: Hashable | None = None,
    y: Hashable | None = None,
    *,
    figsize: Iterable[float] | None = None,
    size: float | None = None,
    aspect: AspectOptions = None,
    ax: Axes | None = None,
    row: Hashable | None = None,
    col: Hashable,  # wrap -> FacetGrid
    col_wrap: int | None = None,
    xincrease: bool | None = True,
    yincrease: bool | None = True,
    add_colorbar: bool | None = None,
    add_labels: bool = True,
    vmin: float | None = None,
    vmax: float | None = None,
    cmap: str | Colormap | None = None,
    center: float | Literal[False] | None = None,
    robust: bool = False,
    extend: ExtendOptions = None,
    levels: ArrayLike | None = None,
    infer_intervals=None,
    colors: str | ArrayLike | None = None,
    subplot_kws: dict[str, Any] | None = None,
    cbar_ax: Axes | None = None,
    cbar_kwargs: dict[str, Any] | None = None,
    xscale: ScaleOptions = None,
    yscale: ScaleOptions = None,
    xticks: ArrayLike | None = None,
    yticks: ArrayLike | None = None,
    xlim: ArrayLike | None = None,
    ylim: ArrayLike | None = None,
    norm: Normalize | None = None,
    **kwargs: Any,
) -> FacetGrid[T_DataArray]: ...


@overload
def contourf(
    darray: T_DataArray,
    x: Hashable | None = None,
    y: Hashable | None = None,
    *,
    figsize: Iterable[float] | None = None,
    size: float | None = None,
    aspect: AspectOptions = None,
    ax: Axes | None = None,
    row: Hashable,  # wrap -> FacetGrid
    col: Hashable | None = None,
    col_wrap: int | None = None,
    xincrease: bool | None = True,
    yincrease: bool | None = True,
    add_colorbar: bool | None = None,
    add_labels: bool = True,
    vmin: float | None = None,
    vmax: float | None = None,
    cmap: str | Colormap | None = None,
    center: float | Literal[False] | None = None,
    robust: bool = False,
    extend: ExtendOptions = None,
    levels: ArrayLike | None = None,
    infer_intervals=None,
    colors: str | ArrayLike | None = None,
    subplot_kws: dict[str, Any] | None = None,
    cbar_ax: Axes | None = None,
    cbar_kwargs: dict[str, Any] | None = None,
    xscale: ScaleOptions = None,
    yscale: ScaleOptions = None,
    xticks: ArrayLike | None = None,
    yticks: ArrayLike | None = None,
    xlim: ArrayLike | None = None,
    ylim: ArrayLike | None = None,
    norm: Normalize | None = None,
    **kwargs: Any,
) -> FacetGrid[T_DataArray]: ...


@_plot2d
def contourf(
    x: np.ndarray, y: np.ndarray, z: np.ndarray, ax: Axes, **kwargs: Any
) -> QuadContourSet:
    """
    Filled contour plot of 2D DataArray.

    Wraps :py:func:`matplotlib:matplotlib.pyplot.contourf`.
    """
    primitive = ax.contourf(x, y, z, **kwargs)
    return primitive


@overload
def pcolormesh(  # type: ignore[misc,unused-ignore]  # None is hashable :(
    darray: DataArray,
    x: Hashable | None = None,
    y: Hashable | None = None,
    *,
    figsize: Iterable[float] | None = None,
    size: float | None = None,
    aspect: AspectOptions = None,
    ax: Axes | None = None,
    row: None = None,  # no wrap -> primitive
    col: None = None,  # no wrap -> primitive
    col_wrap: int | None = None,
    xincrease: bool | None = True,
    yincrease: bool | None = True,
    add_colorbar: bool | None = None,
    add_labels: bool = True,
    vmin: float | None = None,
    vmax: float | None = None,
    cmap: str | Colormap | None = None,
    center: float | Literal[False] | None = None,
    robust: bool = False,
    extend: ExtendOptions = None,
    levels: ArrayLike | None = None,
    infer_intervals=None,
    colors: str | ArrayLike | None = None,
    subplot_kws: dict[str, Any] | None = None,
    cbar_ax: Axes | None = None,
    cbar_kwargs: dict[str, Any] | None = None,
    xscale: ScaleOptions = None,
    yscale: ScaleOptions = None,
    xticks: ArrayLike | None = None,
    yticks: ArrayLike | None = None,
    xlim: ArrayLike | None = None,
    ylim: ArrayLike | None = None,
    norm: Normalize | None = None,
    **kwargs: Any,
) -> QuadMesh: ...


@overload
def pcolormesh(
    darray: T_DataArray,
    x: Hashable | None = None,
    y: Hashable | None = None,
    *,
    figsize: Iterable[float] | None = None,
    size: float | None = None,
    aspect: AspectOptions = None,
    ax: Axes | None = None,
    row: Hashable | None = None,
    col: Hashable,  # wrap -> FacetGrid
    col_wrap: int | None = None,
    xincrease: bool | None = True,
    yincrease: bool | None = True,
    add_colorbar: bool | None = None,
    add_labels: bool = True,
    vmin: float | None = None,
    vmax: float | None = None,
    cmap: str | Colormap | None = None,
    center: float | Literal[False] | None = None,
    robust: bool = False,
    extend: ExtendOptions = None,
    levels: ArrayLike | None = None,
    infer_intervals=None,
    colors: str | ArrayLike | None = None,
    subplot_kws: dict[str, Any] | None = None,
    cbar_ax: Axes | None = None,
    cbar_kwargs: dict[str, Any] | None = None,
    xscale: ScaleOptions = None,
    yscale: ScaleOptions = None,
    xticks: ArrayLike | None = None,
    yticks: ArrayLike | None = None,
    xlim: ArrayLike | None = None,
    ylim: ArrayLike | None = None,
    norm: Normalize | None = None,
    **kwargs: Any,
) -> FacetGrid[T_DataArray]: ...


@overload
def pcolormesh(
    darray: T_DataArray,
    x: Hashable | None = None,
    y: Hashable | None = None,
    *,
    figsize: Iterable[float] | None = None,
    size: float | None = None,
    aspect: AspectOptions = None,
    ax: Axes | None = None,
    row: Hashable,  # wrap -> FacetGrid
    col: Hashable | None = None,
    col_wrap: int | None = None,
    xincrease: bool | None = True,
    yincrease: bool | None = True,
    add_colorbar: bool | None = None,
    add_labels: bool = True,
    vmin: float | None = None,
    vmax: float | None = None,
    cmap: str | Colormap | None = None,
    center: float | Literal[False] | None = None,
    robust: bool = False,
    extend: ExtendOptions = None,
    levels: ArrayLike | None = None,
    infer_intervals=None,
    colors: str | ArrayLike | None = None,
    subplot_kws: dict[str, Any] | None = None,
    cbar_ax: Axes | None = None,
    cbar_kwargs: dict[str, Any] | None = None,
    xscale: ScaleOptions = None,
    yscale: ScaleOptions = None,
    xticks: ArrayLike | None = None,
    yticks: ArrayLike | None = None,
    xlim: ArrayLike | None = None,
    ylim: ArrayLike | None = None,
    norm: Normalize | None = None,
    **kwargs: Any,
) -> FacetGrid[T_DataArray]: ...


@_plot2d
def pcolormesh(
    x: np.ndarray,
    y: np.ndarray,
    z: np.ndarray,
    ax: Axes,
    xscale: ScaleOptions | None = None,
    yscale: ScaleOptions | None = None,
    infer_intervals=None,
    **kwargs: Any,
) -> QuadMesh:
    """
    Pseudocolor plot of 2D DataArray.

    Wraps :py:func:`matplotlib:matplotlib.pyplot.pcolormesh`.
    """

    # decide on a default for infer_intervals (GH781)
    x = np.asarray(x)
    if infer_intervals is None:
        if hasattr(ax, "projection"):
            if len(x.shape) == 1:
                infer_intervals = True
            else:
                infer_intervals = False
        else:
            infer_intervals = True

    if any(np.issubdtype(k.dtype, str) for k in (x, y)):
        # do not infer intervals if any axis contains str ticks, see #6775
        infer_intervals = False

    if infer_intervals and (
        (np.shape(x)[0] == np.shape(z)[1])
        or ((x.ndim > 1) and (np.shape(x)[1] == np.shape(z)[1]))
    ):
        if x.ndim == 1:
            x = _infer_interval_breaks(x, check_monotonic=True, scale=xscale)
        else:
            # we have to infer the intervals on both axes
            x = _infer_interval_breaks(x, axis=1, scale=xscale)
            x = _infer_interval_breaks(x, axis=0, scale=xscale)

    if infer_intervals and (np.shape(y)[0] == np.shape(z)[0]):
        if y.ndim == 1:
            y = _infer_interval_breaks(y, check_monotonic=True, scale=yscale)
        else:
            # we have to infer the intervals on both axes
            y = _infer_interval_breaks(y, axis=1, scale=yscale)
            y = _infer_interval_breaks(y, axis=0, scale=yscale)

    ax.grid(False)
    primitive = ax.pcolormesh(x, y, z, **kwargs)

    # by default, pcolormesh picks "round" values for bounds
    # this results in ugly looking plots with lots of surrounding whitespace
    if not hasattr(ax, "projection") and x.ndim == 1 and y.ndim == 1:
        # not a cartopy geoaxis
        ax.set_xlim(x[0], x[-1])
        ax.set_ylim(y[0], y[-1])

    return primitive


@overload
def surface(
    darray: DataArray,
    x: Hashable | None = None,
    y: Hashable | None = None,
    *,
    figsize: Iterable[float] | None = None,
    size: float | None = None,
    aspect: AspectOptions = None,
    ax: Axes | None = None,
    row: None = None,  # no wrap -> primitive
    col: None = None,  # no wrap -> primitive
    col_wrap: int | None = None,
    xincrease: bool | None = True,
    yincrease: bool | None = True,
    add_colorbar: bool | None = None,
    add_labels: bool = True,
    vmin: float | None = None,
    vmax: float | None = None,
    cmap: str | Colormap | None = None,
    center: float | Literal[False] | None = None,
    robust: bool = False,
    extend: ExtendOptions = None,
    levels: ArrayLike | None = None,
    infer_intervals=None,
    colors: str | ArrayLike | None = None,
    subplot_kws: dict[str, Any] | None = None,
    cbar_ax: Axes | None = None,
    cbar_kwargs: dict[str, Any] | None = None,
    xscale: ScaleOptions = None,
    yscale: ScaleOptions = None,
    xticks: ArrayLike | None = None,
    yticks: ArrayLike | None = None,
    xlim: ArrayLike | None = None,
    ylim: ArrayLike | None = None,
    norm: Normalize | None = None,
    **kwargs: Any,
) -> Poly3DCollection: ...


@overload
def surface(
    darray: T_DataArray,
    x: Hashable | None = None,
    y: Hashable | None = None,
    *,
    figsize: Iterable[float] | None = None,
    size: float | None = None,
    aspect: AspectOptions = None,
    ax: Axes | None = None,
    row: Hashable | None = None,
    col: Hashable,  # wrap -> FacetGrid
    col_wrap: int | None = None,
    xincrease: bool | None = True,
    yincrease: bool | None = True,
    add_colorbar: bool | None = None,
    add_labels: bool = True,
    vmin: float | None = None,
    vmax: float | None = None,
    cmap: str | Colormap | None = None,
    center: float | Literal[False] | None = None,
    robust: bool = False,
    extend: ExtendOptions = None,
    levels: ArrayLike | None = None,
    infer_intervals=None,
    colors: str | ArrayLike | None = None,
    subplot_kws: dict[str, Any] | None = None,
    cbar_ax: Axes | None = None,
    cbar_kwargs: dict[str, Any] | None = None,
    xscale: ScaleOptions = None,
    yscale: ScaleOptions = None,
    xticks: ArrayLike | None = None,
    yticks: ArrayLike | None = None,
    xlim: ArrayLike | None = None,
    ylim: ArrayLike | None = None,
    norm: Normalize | None = None,
    **kwargs: Any,
) -> FacetGrid[T_DataArray]: ...


@overload
def surface(
    darray: T_DataArray,
    x: Hashable | None = None,
    y: Hashable | None = None,
    *,
    figsize: Iterable[float] | None = None,
    size: float | None = None,
    aspect: AspectOptions = None,
    ax: Axes | None = None,
    row: Hashable,  # wrap -> FacetGrid
    col: Hashable | None = None,
    col_wrap: int | None = None,
    xincrease: bool | None = True,
    yincrease: bool | None = True,
    add_colorbar: bool | None = None,
    add_labels: bool = True,
    vmin: float | None = None,
    vmax: float | None = None,
    cmap: str | Colormap | None = None,
    center: float | Literal[False] | None = None,
    robust: bool = False,
    extend: ExtendOptions = None,
    levels: ArrayLike | None = None,
    infer_intervals=None,
    colors: str | ArrayLike | None = None,
    subplot_kws: dict[str, Any] | None = None,
    cbar_ax: Axes | None = None,
    cbar_kwargs: dict[str, Any] | None = None,
    xscale: ScaleOptions = None,
    yscale: ScaleOptions = None,
    xticks: ArrayLike | None = None,
    yticks: ArrayLike | None = None,
    xlim: ArrayLike | None = None,
    ylim: ArrayLike | None = None,
    norm: Normalize | None = None,
    **kwargs: Any,
) -> FacetGrid[T_DataArray]: ...


@_plot2d
def surface(
    x: np.ndarray, y: np.ndarray, z: np.ndarray, ax: Axes, **kwargs: Any
) -> Poly3DCollection:
    """
    Surface plot of 2D DataArray.

    Wraps :py:meth:`matplotlib:mpl_toolkits.mplot3d.axes3d.Axes3D.plot_surface`.
    """
    import mpl_toolkits

    assert isinstance(ax, mpl_toolkits.mplot3d.axes3d.Axes3D)
    primitive = ax.plot_surface(x, y, z, **kwargs)
    return primitive<|MERGE_RESOLUTION|>--- conflicted
+++ resolved
@@ -191,7 +191,6 @@
         # When stacking dims the lines will continue connecting. For floats
         # this can be solved by adding a nan element in between the flattening
         # points:
-<<<<<<< HEAD
         dims_T: list[Hashable] = []
         if plotfunc_name == "lines" and np.issubdtype(darray.dtype, np.floating):
             i = 0
@@ -211,25 +210,13 @@
                         d = tuple(dims_filt.keys())[i]
 
                     darray_nan = np.nan * darray.isel({d: -1})
-                    darray = concat([darray, darray_nan], dim=d)
-                    dims_T.append(d)
-                    # i += 1
-=======
-        dims_T = []
-        if np.issubdtype(darray.dtype, np.floating):
-            for v in ["z", "x"]:
-                dim = coords_to_plot.get(v, None)
-                if (dim is not None) and (dim in darray.dims):
-                    darray_nan = np.nan * darray.isel({dim: -1})
-                    darray = concat(
-                        [darray, darray_nan],
-                        dim=dim,
+                    darray = concat([darray, darray_nan], dim=d,                   
                         coords="minimal",
                         compat="override",
                         join="exact",
                     )
-                    dims_T.append(coords_to_plot[v])
->>>>>>> 3136d613
+                    dims_T.append(d)
+                    # i += 1
 
         # Lines should never connect to the same coordinate when stacked,
         # transpose to avoid this as much as possible:
