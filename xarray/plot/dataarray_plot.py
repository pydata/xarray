from __future__ import annotations

import functools
import warnings
from collections.abc import Hashable, Iterable, MutableMapping
from typing import TYPE_CHECKING, Any, Callable, Literal, cast, overload

import numpy as np
import pandas as pd

from xarray.core.alignment import broadcast
from xarray.core.concat import concat
from xarray.plot.facetgrid import _easy_facetgrid
from xarray.plot.utils import (
    _LINEWIDTH_RANGE,
    _MARKERSIZE_RANGE,
    _add_colorbar,
    _add_legend,
    _assert_valid_xy,
    _determine_guide,
    _ensure_plottable,
    _guess_coords_to_plot,
    _infer_interval_breaks,
    _infer_xy_labels,
    _Normalize,
    _process_cmap_cbar_kwargs,
    _rescale_imshow_rgb,
    _resolve_intervals_1dplot,
    _resolve_intervals_2dplot,
    _update_axes,
    get_axis,
    import_matplotlib_pyplot,
    label_from_attrs,
)

if TYPE_CHECKING:
    from matplotlib.axes import Axes
    from matplotlib.collections import PathCollection, QuadMesh
    from matplotlib.colors import Colormap, Normalize
    from matplotlib.container import BarContainer
    from matplotlib.contour import QuadContourSet
    from matplotlib.image import AxesImage
    from mpl_toolkits.mplot3d.art3d import Line3D, Poly3DCollection
    from numpy.typing import ArrayLike

    from xarray.core.dataarray import DataArray
    from xarray.core.types import (
        AspectOptions,
        ExtendOptions,
        HueStyleOptions,
        ScaleOptions,
        T_DataArray,
    )
    from xarray.plot.facetgrid import FacetGrid

_styles: MutableMapping[str, Any] = {
    # Add a white border to make it easier seeing overlapping markers:
    "scatter.edgecolors": "w",
}


def _infer_line_data(
    darray: DataArray, x: Hashable | None, y: Hashable | None, hue: Hashable | None
) -> tuple[DataArray, DataArray, DataArray | None, str]:
    ndims = len(darray.dims)

    if x is not None and y is not None:
        raise ValueError("Cannot specify both x and y kwargs for line plots.")

    if x is not None:
        _assert_valid_xy(darray, x, "x")

    if y is not None:
        _assert_valid_xy(darray, y, "y")

    if ndims == 1:
        huename = None
        hueplt = None
        huelabel = ""

        if x is not None:
            xplt = darray[x]
            yplt = darray

        elif y is not None:
            xplt = darray
            yplt = darray[y]

        else:  # Both x & y are None
            dim = darray.dims[0]
            xplt = darray[dim]
            yplt = darray

    else:
        if x is None and y is None and hue is None:
            raise ValueError("For 2D inputs, please specify either hue, x or y.")

        if y is None:
            if hue is not None:
                _assert_valid_xy(darray, hue, "hue")
            xname, huename = _infer_xy_labels(darray=darray, x=x, y=hue)
            xplt = darray[xname]
            if xplt.ndim > 1:
                if huename in darray.dims:
                    otherindex = 1 if darray.dims.index(huename) == 0 else 0
                    otherdim = darray.dims[otherindex]
                    yplt = darray.transpose(otherdim, huename, transpose_coords=False)
                    xplt = xplt.transpose(otherdim, huename, transpose_coords=False)
                else:
                    raise ValueError(
                        "For 2D inputs, hue must be a dimension"
                        " i.e. one of " + repr(darray.dims)
                    )

            else:
                (xdim,) = darray[xname].dims
                (huedim,) = darray[huename].dims
                yplt = darray.transpose(xdim, huedim)

        else:
            yname, huename = _infer_xy_labels(darray=darray, x=y, y=hue)
            yplt = darray[yname]
            if yplt.ndim > 1:
                if huename in darray.dims:
                    otherindex = 1 if darray.dims.index(huename) == 0 else 0
                    otherdim = darray.dims[otherindex]
                    xplt = darray.transpose(otherdim, huename, transpose_coords=False)
                    yplt = yplt.transpose(otherdim, huename, transpose_coords=False)
                else:
                    raise ValueError(
                        "For 2D inputs, hue must be a dimension"
                        " i.e. one of " + repr(darray.dims)
                    )

            else:
                (ydim,) = darray[yname].dims
                (huedim,) = darray[huename].dims
                xplt = darray.transpose(ydim, huedim)

        huelabel = label_from_attrs(darray[huename])
        hueplt = darray[huename]

    return xplt, yplt, hueplt, huelabel


def _prepare_plot1d_data(
    darray: T_DataArray,
    coords_to_plot: MutableMapping[str, Hashable],
    plotfunc_name: str | None = None,
    _is_facetgrid: bool = False,
) -> dict[str, T_DataArray]:
    """
    Prepare data for usage with plt.scatter.

    Parameters
    ----------
    darray : T_DataArray
        Base DataArray.
    coords_to_plot : MutableMapping[str, Hashable]
        Coords that will be plotted.
    plotfunc_name : str | None
        Name of the plotting function that will be used.

    Returns
    -------
    plts : dict[str, T_DataArray]
        Dict of DataArrays that will be sent to matplotlib.

    Examples
    --------
    >>> # Make sure int coords are plotted:
    >>> a = xr.DataArray(
    ...     data=[1, 2],
    ...     coords={1: ("x", [0, 1], {"units": "s"})},
    ...     dims=("x",),
    ...     name="a",
    ... )
    >>> plts = xr.plot.dataarray_plot._prepare_plot1d_data(
    ...     a, coords_to_plot={"x": 1, "z": None, "hue": None, "size": None}
    ... )
    >>> # Check which coords to plot:
    >>> print({k: v.name for k, v in plts.items()})
    {'y': 'a', 'x': 1}
    """
    # If there are more than 1 dimension in the array than stack all the
    # dimensions so the plotter can plot anything:
    if darray.ndim > 1:
        # When stacking dims the lines will continue connecting. For floats
        # this can be solved by adding a nan element inbetween the flattening
        # points:
        dims_T = []
        if np.issubdtype(darray.dtype, np.floating):
            for v in ["z", "x"]:
                dim = coords_to_plot.get(v, None)
                if (dim is not None) and (dim in darray.dims):
                    darray_nan = np.nan * darray.isel({dim: -1})
                    darray = concat([darray, darray_nan], dim=dim)
                    dims_T.append(coords_to_plot[v])

        # Lines should never connect to the same coordinate when stacked,
        # transpose to avoid this as much as possible:
        darray = darray.transpose(..., *dims_T)

        # Array is now ready to be stacked:
        _stacked_dims = (
            set(darray.dims) - {dims_plot["hue"]}
            if plotfunc_name == "line"  # plt.plot allows hue's only in matrix form.
            else darray.dims
        )
        darray = darray.stack(_stacked_dim=_stacked_dims)

    # Broadcast together all the chosen variables:
    plts = dict(y=darray)
    plts.update(
        {k: darray.coords[v] for k, v in coords_to_plot.items() if v is not None}
    )
    plts = dict(zip(plts.keys(), broadcast(*(plts.values()))))

    return plts


# return type is Any due to the many different possibilities
def plot(
    darray: DataArray,
    *,
    row: Hashable | None = None,
    col: Hashable | None = None,
    col_wrap: int | None = None,
    ax: Axes | None = None,
    hue: Hashable | None = None,
    subplot_kws: dict[str, Any] | None = None,
    **kwargs: Any,
) -> Any:
    """
    Default plot of DataArray using :py:mod:`matplotlib:matplotlib.pyplot`.

    Calls xarray plotting function based on the dimensions of
    the squeezed DataArray.

    =============== ===========================
    Dimensions      Plotting function
    =============== ===========================
    1               :py:func:`xarray.plot.line`
    2               :py:func:`xarray.plot.pcolormesh`
    Anything else   :py:func:`xarray.plot.hist`
    =============== ===========================

    Parameters
    ----------
    darray : DataArray
    row : Hashable or None, optional
        If passed, make row faceted plots on this dimension name.
    col : Hashable or None, optional
        If passed, make column faceted plots on this dimension name.
    col_wrap : int or None, optional
        Use together with ``col`` to wrap faceted plots.
    ax : matplotlib axes object, optional
        Axes on which to plot. By default, use the current axes.
        Mutually exclusive with ``size``, ``figsize`` and facets.
    hue : Hashable or None, optional
        If passed, make faceted line plots with hue on this dimension name.
    subplot_kws : dict, optional
        Dictionary of keyword arguments for Matplotlib subplots
        (see :py:meth:`matplotlib:matplotlib.figure.Figure.add_subplot`).
    **kwargs : optional
        Additional keyword arguments for Matplotlib.

    See Also
    --------
    xarray.DataArray.squeeze
    """
    darray = darray.squeeze().compute()

    plot_dims = set(darray.dims)
    plot_dims.discard(row)
    plot_dims.discard(col)
    plot_dims.discard(hue)

    ndims = len(plot_dims)

    plotfunc: Callable

    if ndims == 0 or darray.size == 0:
        raise TypeError("No numeric data to plot.")
    if ndims in (1, 2):
        if row or col:
            kwargs["subplot_kws"] = subplot_kws
            kwargs["row"] = row
            kwargs["col"] = col
            kwargs["col_wrap"] = col_wrap
        if ndims == 1:
            plotfunc = line
            kwargs["hue"] = hue
        elif ndims == 2:
            if hue:
                plotfunc = line
                kwargs["hue"] = hue
            else:
                plotfunc = pcolormesh
                kwargs["subplot_kws"] = subplot_kws
    else:
        if row or col or hue:
            raise ValueError(
                "Only 1d and 2d plots are supported for facets in xarray. "
                "See the package `Seaborn` for more options."
            )
        plotfunc = hist

    kwargs["ax"] = ax

    return plotfunc(darray, **kwargs)


@overload
<<<<<<< HEAD
=======
def line(  # type: ignore[misc]  # None is hashable :(
    darray: DataArray,
    *args: Any,
    row: None = None,  # no wrap -> primitive
    col: None = None,  # no wrap -> primitive
    figsize: Iterable[float] | None = None,
    aspect: AspectOptions = None,
    size: float | None = None,
    ax: Axes | None = None,
    hue: Hashable | None = None,
    x: Hashable | None = None,
    y: Hashable | None = None,
    xincrease: bool | None = None,
    yincrease: bool | None = None,
    xscale: ScaleOptions = None,
    yscale: ScaleOptions = None,
    xticks: ArrayLike | None = None,
    yticks: ArrayLike | None = None,
    xlim: ArrayLike | None = None,
    ylim: ArrayLike | None = None,
    add_legend: bool = True,
    _labels: bool = True,
    **kwargs: Any,
) -> list[Line3D]:
    ...


@overload
def line(
    darray,
    *args: Any,
    row: Hashable,  # wrap -> FacetGrid
    col: Hashable | None = None,
    figsize: Iterable[float] | None = None,
    aspect: AspectOptions = None,
    size: float | None = None,
    ax: Axes | None = None,
    hue: Hashable | None = None,
    x: Hashable | None = None,
    y: Hashable | None = None,
    xincrease: bool | None = None,
    yincrease: bool | None = None,
    xscale: ScaleOptions = None,
    yscale: ScaleOptions = None,
    xticks: ArrayLike | None = None,
    yticks: ArrayLike | None = None,
    xlim: ArrayLike | None = None,
    ylim: ArrayLike | None = None,
    add_legend: bool = True,
    _labels: bool = True,
    **kwargs: Any,
) -> FacetGrid[DataArray]:
    ...


@overload
def line(
    darray,
    *args: Any,
    row: Hashable | None = None,
    col: Hashable,  # wrap -> FacetGrid
    figsize: Iterable[float] | None = None,
    aspect: AspectOptions = None,
    size: float | None = None,
    ax: Axes | None = None,
    hue: Hashable | None = None,
    x: Hashable | None = None,
    y: Hashable | None = None,
    xincrease: bool | None = None,
    yincrease: bool | None = None,
    xscale: ScaleOptions = None,
    yscale: ScaleOptions = None,
    xticks: ArrayLike | None = None,
    yticks: ArrayLike | None = None,
    xlim: ArrayLike | None = None,
    ylim: ArrayLike | None = None,
    add_legend: bool = True,
    _labels: bool = True,
    **kwargs: Any,
) -> FacetGrid[DataArray]:
    ...


# This function signature should not change so that it can use
# matplotlib format strings
def line(
    darray: DataArray,
    *args: Any,
    row: Hashable | None = None,
    col: Hashable | None = None,
    figsize: Iterable[float] | None = None,
    aspect: AspectOptions = None,
    size: float | None = None,
    ax: Axes | None = None,
    hue: Hashable | None = None,
    x: Hashable | None = None,
    y: Hashable | None = None,
    xincrease: bool | None = None,
    yincrease: bool | None = None,
    xscale: ScaleOptions = None,
    yscale: ScaleOptions = None,
    xticks: ArrayLike | None = None,
    yticks: ArrayLike | None = None,
    xlim: ArrayLike | None = None,
    ylim: ArrayLike | None = None,
    add_legend: bool = True,
    _labels: bool = True,
    **kwargs: Any,
) -> list[Line3D] | FacetGrid[DataArray]:
    """
    Line plot of DataArray values.

    Wraps :py:func:`matplotlib:matplotlib.pyplot.plot`.

    Parameters
    ----------
    darray : DataArray
        Either 1D or 2D. If 2D, one of ``hue``, ``x`` or ``y`` must be provided.
    row : Hashable, optional
        If passed, make row faceted plots on this dimension name.
    col : Hashable, optional
        If passed, make column faceted plots on this dimension name.
    figsize : tuple, optional
        A tuple (width, height) of the figure in inches.
        Mutually exclusive with ``size`` and ``ax``.
    aspect : "auto", "equal", scalar or None, optional
        Aspect ratio of plot, so that ``aspect * size`` gives the *width* in
        inches. Only used if a ``size`` is provided.
    size : scalar, optional
        If provided, create a new figure for the plot with the given size:
        *height* (in inches) of each plot. See also: ``aspect``.
    ax : matplotlib axes object, optional
        Axes on which to plot. By default, the current is used.
        Mutually exclusive with ``size`` and ``figsize``.
    hue : Hashable, optional
        Dimension or coordinate for which you want multiple lines plotted.
        If plotting against a 2D coordinate, ``hue`` must be a dimension.
    x, y : Hashable, optional
        Dimension, coordinate or multi-index level for *x*, *y* axis.
        Only one of these may be specified.
        The other will be used for values from the DataArray on which this
        plot method is called.
    xincrease : bool or None, optional
        Should the values on the *x* axis be increasing from left to right?
        if ``None``, use the default for the Matplotlib function.
    yincrease : bool or None, optional
        Should the values on the *y* axis be increasing from top to bottom?
        if ``None``, use the default for the Matplotlib function.
    xscale, yscale : {'linear', 'symlog', 'log', 'logit'}, optional
        Specifies scaling for the *x*- and *y*-axis, respectively.
    xticks, yticks : array-like, optional
        Specify tick locations for *x*- and *y*-axis.
    xlim, ylim : array-like, optional
        Specify *x*- and *y*-axis limits.
    add_legend : bool, default: True
        Add legend with *y* axis coordinates (2D inputs only).
    *args, **kwargs : optional
        Additional arguments to :py:func:`matplotlib:matplotlib.pyplot.plot`.

    Returns
    -------
    primitive : list of Line3D or FacetGrid
        When either col or row is given, returns a FacetGrid, otherwise
        a list of matplotlib Line3D objects.
    """
    # Handle facetgrids first
    if row or col:
        allargs = locals().copy()
        allargs.update(allargs.pop("kwargs"))
        allargs.pop("darray")
        return _easy_facetgrid(darray, line, kind="line", **allargs)

    ndims = len(darray.dims)
    if ndims == 0 or darray.size == 0:
        # TypeError to be consistent with pandas
        raise TypeError("No numeric data to plot.")
    if ndims > 2:
        raise ValueError(
            "Line plots are for 1- or 2-dimensional DataArrays. "
            "Passed DataArray has {ndims} "
            "dimensions".format(ndims=ndims)
        )

    # The allargs dict passed to _easy_facetgrid above contains args
    if args == ():
        args = kwargs.pop("args", ())
    else:
        assert "args" not in kwargs

    ax = get_axis(figsize, size, aspect, ax)
    xplt, yplt, hueplt, hue_label = _infer_line_data(darray, x, y, hue)

    # Remove pd.Intervals if contained in xplt.values and/or yplt.values.
    xplt_val, yplt_val, x_suffix, y_suffix, kwargs = _resolve_intervals_1dplot(
        xplt.to_numpy(), yplt.to_numpy(), kwargs
    )
    xlabel = label_from_attrs(xplt, extra=x_suffix)
    ylabel = label_from_attrs(yplt, extra=y_suffix)

    _ensure_plottable(xplt_val, yplt_val)

    primitive = ax.plot(xplt_val, yplt_val, *args, **kwargs)

    if _labels:
        if xlabel is not None:
            ax.set_xlabel(xlabel)

        if ylabel is not None:
            ax.set_ylabel(ylabel)

        ax.set_title(darray._title_for_slice())

    if darray.ndim == 2 and add_legend:
        assert hueplt is not None
        ax.legend(handles=primitive, labels=list(hueplt.to_numpy()), title=hue_label)

    # Rotate dates on xlabels
    # Do this without calling autofmt_xdate so that x-axes ticks
    # on other subplots (if any) are not deleted.
    # https://stackoverflow.com/questions/17430105/autofmt-xdate-deletes-x-axis-labels-of-all-subplots
    if np.issubdtype(xplt.dtype, np.datetime64):
        for xlabels in ax.get_xticklabels():
            xlabels.set_rotation(30)
            xlabels.set_horizontalalignment("right")

    _update_axes(ax, xincrease, yincrease, xscale, yscale, xticks, yticks, xlim, ylim)

    return primitive


@overload
>>>>>>> d8ec3a3f
def step(  # type: ignore[misc]  # None is hashable :(
    darray: DataArray,
    *args: Any,
    where: Literal["pre", "post", "mid"] = "pre",
    drawstyle: str | None = None,
    ds: str | None = None,
    row: None = None,  # no wrap -> primitive
    col: None = None,  # no wrap -> primitive
    **kwargs: Any,
) -> list[Line3D]:
    ...


@overload
def step(
    darray: DataArray,
    *args: Any,
    where: Literal["pre", "post", "mid"] = "pre",
    drawstyle: str | None = None,
    ds: str | None = None,
    row: Hashable,  # wrap -> FacetGrid
    col: Hashable | None = None,
    **kwargs: Any,
) -> FacetGrid[DataArray]:
    ...


@overload
def step(
    darray: DataArray,
    *args: Any,
    where: Literal["pre", "post", "mid"] = "pre",
    drawstyle: str | None = None,
    ds: str | None = None,
    row: Hashable | None = None,
    col: Hashable,  # wrap -> FacetGrid
    **kwargs: Any,
) -> FacetGrid[DataArray]:
    ...


def step(
    darray: DataArray,
    *args: Any,
    where: Literal["pre", "post", "mid"] = "pre",
    drawstyle: str | None = None,
    ds: str | None = None,
    row: Hashable | None = None,
    col: Hashable | None = None,
    **kwargs: Any,
) -> list[Line3D] | FacetGrid[DataArray]:
    """
    Step plot of DataArray values.

    Similar to :py:func:`matplotlib:matplotlib.pyplot.step`.

    Parameters
    ----------
    where : {'pre', 'post', 'mid'}, default: 'pre'
        Define where the steps should be placed:

        - ``'pre'``: The y value is continued constantly to the left from
          every *x* position, i.e. the interval ``(x[i-1], x[i]]`` has the
          value ``y[i]``.
        - ``'post'``: The y value is continued constantly to the right from
          every *x* position, i.e. the interval ``[x[i], x[i+1])`` has the
          value ``y[i]``.
        - ``'mid'``: Steps occur half-way between the *x* positions.

        Note that this parameter is ignored if one coordinate consists of
        :py:class:`pandas.Interval` values, e.g. as a result of
        :py:func:`xarray.Dataset.groupby_bins`. In this case, the actual
        boundaries of the interval are used.
    drawstyle, ds : str or None, optional
        Additional drawstyle. Only use one of drawstyle and ds.
    row : Hashable, optional
        If passed, make row faceted plots on this dimension name.
    col : Hashable, optional
        If passed, make column faceted plots on this dimension name.
    *args, **kwargs : optional
        Additional arguments for :py:func:`xarray.plot.line`.

    Returns
    -------
    primitive : list of Line3D or FacetGrid
        When either col or row is given, returns a FacetGrid, otherwise
        a list of matplotlib Line3D objects.
    """
    if where not in {"pre", "post", "mid"}:
        raise ValueError("'where' argument to step must be 'pre', 'post' or 'mid'")

    if ds is not None:
        if drawstyle is None:
            drawstyle = ds
        else:
            raise TypeError("ds and drawstyle are mutually exclusive")
    if drawstyle is None:
        drawstyle = ""
    drawstyle = "steps-" + where + drawstyle

    return line(darray, *args, drawstyle=drawstyle, col=col, row=row, **kwargs)


def hist(
    darray: DataArray,
    *args: Any,
    figsize: Iterable[float] | None = None,
    size: float | None = None,
    aspect: AspectOptions = None,
    ax: Axes | None = None,
    xincrease: bool | None = None,
    yincrease: bool | None = None,
    xscale: ScaleOptions = None,
    yscale: ScaleOptions = None,
    xticks: ArrayLike | None = None,
    yticks: ArrayLike | None = None,
    xlim: ArrayLike | None = None,
    ylim: ArrayLike | None = None,
    **kwargs: Any,
) -> tuple[np.ndarray, np.ndarray, BarContainer]:
    """
    Histogram of DataArray.

    Wraps :py:func:`matplotlib:matplotlib.pyplot.hist`.

    Plots *N*-dimensional arrays by first flattening the array.

    Parameters
    ----------
    darray : DataArray
        Can have any number of dimensions.
    figsize : Iterable of float, optional
        A tuple (width, height) of the figure in inches.
        Mutually exclusive with ``size`` and ``ax``.
    aspect : "auto", "equal", scalar or None, optional
        Aspect ratio of plot, so that ``aspect * size`` gives the *width* in
        inches. Only used if a ``size`` is provided.
    size : scalar, optional
        If provided, create a new figure for the plot with the given size:
        *height* (in inches) of each plot. See also: ``aspect``.
    ax : matplotlib axes object, optional
        Axes on which to plot. By default, use the current axes.
        Mutually exclusive with ``size`` and ``figsize``.
    xincrease : bool or None, optional
        Should the values on the *x* axis be increasing from left to right?
        if ``None``, use the default for the Matplotlib function.
    yincrease : bool or None, optional
        Should the values on the *y* axis be increasing from top to bottom?
        if ``None``, use the default for the Matplotlib function.
    xscale, yscale : {'linear', 'symlog', 'log', 'logit'}, optional
        Specifies scaling for the *x*- and *y*-axis, respectively.
    xticks, yticks : array-like, optional
        Specify tick locations for *x*- and *y*-axis.
    xlim, ylim : array-like, optional
        Specify *x*- and *y*-axis limits.
    **kwargs : optional
        Additional keyword arguments to :py:func:`matplotlib:matplotlib.pyplot.hist`.

    """
    assert len(args) == 0

    if darray.ndim == 0 or darray.size == 0:
        # TypeError to be consistent with pandas
        raise TypeError("No numeric data to plot.")

    ax = get_axis(figsize, size, aspect, ax)

    no_nan = np.ravel(darray.to_numpy())
    no_nan = no_nan[pd.notnull(no_nan)]

    primitive = ax.hist(no_nan, **kwargs)

    ax.set_title(darray._title_for_slice())
    ax.set_xlabel(label_from_attrs(darray))

    _update_axes(ax, xincrease, yincrease, xscale, yscale, xticks, yticks, xlim, ylim)

    return primitive


def _plot1d(plotfunc):
    """Decorator for common 1d plotting logic."""
    commondoc = """
    Parameters
    ----------
    darray : DataArray
        Must be 2 dimensional, unless creating faceted plots.
    x : Hashable or None, optional
        Coordinate for x axis. If None use darray.dims[1].
    y : Hashable or None, optional
        Coordinate for y axis. If None use darray.dims[0].
    z : Hashable or None, optional
        If specified plot 3D and use this coordinate for *z* axis.
    hue : Hashable or None, optional
        Dimension or coordinate for which you want multiple lines plotted.
    hue_style: {'discrete', 'continuous'} or None, optional
        How to use the ``hue`` variable:

        - ``'continuous'`` -- continuous color scale
          (default for numeric ``hue`` variables)
        - ``'discrete'`` -- a color for each unique value,
          using the default color cycle
          (default for non-numeric ``hue`` variables)

    markersize: Hashable or None, optional
        scatter only. Variable by which to vary size of scattered points.
    linewidth: Hashable or None, optional
        Variable by which to vary linewidth.
    row : Hashable, optional
        If passed, make row faceted plots on this dimension name.
    col : Hashable, optional
        If passed, make column faceted plots on this dimension name.
    col_wrap : int, optional
        Use together with ``col`` to wrap faceted plots
    ax : matplotlib axes object, optional
        If None, uses the current axis. Not applicable when using facets.
    figsize : Iterable[float] or None, optional
        A tuple (width, height) of the figure in inches.
        Mutually exclusive with ``size`` and ``ax``.
    size : scalar, optional
        If provided, create a new figure for the plot with the given size.
        Height (in inches) of each plot. See also: ``aspect``.
    aspect : "auto", "equal", scalar or None, optional
        Aspect ratio of plot, so that ``aspect * size`` gives the width in
        inches. Only used if a ``size`` is provided.
    xincrease : bool or None, default: True
        Should the values on the x axes be increasing from left to right?
        if None, use the default for the matplotlib function.
    yincrease : bool or None, default: True
        Should the values on the y axes be increasing from top to bottom?
        if None, use the default for the matplotlib function.
    add_legend : bool or None, optional
        If True use xarray metadata to add a legend.
    add_colorbar : bool or None, optional
        If True add a colorbar.
    add_labels : bool or None, optional
        If True use xarray metadata to label axes
    add_title : bool or None, optional
        If True use xarray metadata to add a title
    subplot_kws : dict, optional
        Dictionary of keyword arguments for matplotlib subplots. Only applies
        to FacetGrid plotting.
    xscale : {'linear', 'symlog', 'log', 'logit'} or None, optional
        Specifies scaling for the x-axes.
    yscale : {'linear', 'symlog', 'log', 'logit'} or None, optional
        Specifies scaling for the y-axes.
    xticks : ArrayLike or None, optional
        Specify tick locations for x-axes.
    yticks : ArrayLike or None, optional
        Specify tick locations for y-axes.
    xlim : ArrayLike or None, optional
        Specify x-axes limits.
    ylim : ArrayLike or None, optional
        Specify y-axes limits.
    cmap : matplotlib colormap name or colormap, optional
        The mapping from data values to color space. Either a
        Matplotlib colormap name or object. If not provided, this will
        be either ``'viridis'`` (if the function infers a sequential
        dataset) or ``'RdBu_r'`` (if the function infers a diverging
        dataset).
        See :doc:`Choosing Colormaps in Matplotlib <matplotlib:tutorials/colors/colormaps>`
        for more information.

        If *seaborn* is installed, ``cmap`` may also be a
        `seaborn color palette <https://seaborn.pydata.org/tutorial/color_palettes.html>`_.
        Note: if ``cmap`` is a seaborn color palette,
        ``levels`` must also be specified.
    vmin : float or None, optional
        Lower value to anchor the colormap, otherwise it is inferred from the
        data and other keyword arguments. When a diverging dataset is inferred,
        setting `vmin` or `vmax` will fix the other by symmetry around
        ``center``. Setting both values prevents use of a diverging colormap.
        If discrete levels are provided as an explicit list, both of these
        values are ignored.
    vmax : float or None, optional
        Upper value to anchor the colormap, otherwise it is inferred from the
        data and other keyword arguments. When a diverging dataset is inferred,
        setting `vmin` or `vmax` will fix the other by symmetry around
        ``center``. Setting both values prevents use of a diverging colormap.
        If discrete levels are provided as an explicit list, both of these
        values are ignored.
    norm : matplotlib.colors.Normalize, optional
        If ``norm`` has ``vmin`` or ``vmax`` specified, the corresponding
        kwarg must be ``None``.
    extend : {'neither', 'both', 'min', 'max'}, optional
        How to draw arrows extending the colorbar beyond its limits. If not
        provided, ``extend`` is inferred from ``vmin``, ``vmax`` and the data limits.
    levels : int or array-like, optional
        Split the colormap (``cmap``) into discrete color intervals. If an integer
        is provided, "nice" levels are chosen based on the data range: this can
        imply that the final number of levels is not exactly the expected one.
        Setting ``vmin`` and/or ``vmax`` with ``levels=N`` is equivalent to
        setting ``levels=np.linspace(vmin, vmax, N)``.
    **kwargs : optional
        Additional arguments to wrapped matplotlib function

    Returns
    -------
    artist :
        The same type of primitive artist that the wrapped matplotlib
        function returns
    """

    # Build on the original docstring
    plotfunc.__doc__ = f"{plotfunc.__doc__}\n{commondoc}"

    @functools.wraps(
        plotfunc, assigned=("__module__", "__name__", "__qualname__", "__doc__")
    )
    def newplotfunc(
        darray: DataArray,
        *args: Any,
        x: Hashable | None = None,
        y: Hashable | None = None,
        z: Hashable | None = None,
        hue: Hashable | None = None,
        hue_style: HueStyleOptions = None,
        markersize: Hashable | None = None,
        linewidth: Hashable | None = None,
        row: Hashable | None = None,
        col: Hashable | None = None,
        col_wrap: int | None = None,
        ax: Axes | None = None,
        figsize: Iterable[float] | None = None,
        size: float | None = None,
        aspect: float | None = None,
        xincrease: bool | None = True,
        yincrease: bool | None = True,
        add_legend: bool | None = None,
        add_colorbar: bool | None = None,
        add_labels: bool | Iterable[bool] = True,
        add_title: bool = True,
        subplot_kws: dict[str, Any] | None = None,
        xscale: ScaleOptions = None,
        yscale: ScaleOptions = None,
        xticks: ArrayLike | None = None,
        yticks: ArrayLike | None = None,
        xlim: ArrayLike | None = None,
        ylim: ArrayLike | None = None,
        cmap: str | Colormap | None = None,
        vmin: float | None = None,
        vmax: float | None = None,
        norm: Normalize | None = None,
        extend: ExtendOptions = None,
        levels: ArrayLike | None = None,
        **kwargs,
    ) -> Any:
        # All 1d plots in xarray share this function signature.
        # Method signature below should be consistent.

        plt = import_matplotlib_pyplot()

        if subplot_kws is None:
            subplot_kws = dict()

        # Handle facetgrids first
        if row or col:
            if z is not None:
                subplot_kws.update(projection="3d")

            allargs = locals().copy()
            allargs.update(allargs.pop("kwargs"))
            allargs.pop("darray")
            allargs.pop("plt")
            allargs["plotfunc"] = globals()[plotfunc.__name__]

            return _easy_facetgrid(darray, kind="plot1d", **allargs)

        if darray.ndim == 0 or darray.size == 0:
            # TypeError to be consistent with pandas
            raise TypeError("No numeric data to plot.")

        # The allargs dict passed to _easy_facetgrid above contains args
        if args == ():
            args = kwargs.pop("args", ())

        if args:
            assert "args" not in kwargs
            # TODO: Deprecated since 2022.10:
            msg = (
                "Using positional arguments is deprecated for plot methods, "
                "use keyword arguments instead."
            )
            if plotfunc.__name__ == "scatter":
                assert x is None
                x = args[0]
                if len(args) > 1:
                    assert y is None
                    y = args[1]
                if len(args) > 2:
                    assert z is None
                    z = args[2]
                if len(args) > 3:
                    assert hue is None
                    hue = args[3]
                if len(args) > 4:
                    raise ValueError(msg)
                else:
                    warnings.warn(msg, DeprecationWarning, stacklevel=2)
            else:
                # line:
                from matplotlib.axes._base import _process_plot_format

                if len(args) == 1:
                    __ls, __m, __c = _process_plot_format(args[0])
                    _ls = kwargs.get("linestyle", __ls)
                    _m = kwargs.get("marker", __m)
                    _c = kwargs.get("color", __c)
                    kwargs.update(linestyle=_ls, marker=_m, color=_c)
                if len(args) > 1:
                    raise ValueError(msg)
                else:
                    warnings.warn(msg, DeprecationWarning, stacklevel=2)
        del args

        _is_facetgrid = kwargs.pop("_is_facetgrid", False)

        if plotfunc.__name__ == "scatter":
            size_ = kwargs.pop("_size", markersize)
            size_r = _MARKERSIZE_RANGE
        else:
            size_ = kwargs.pop("_size", linewidth)
            size_r = _LINEWIDTH_RANGE

        # Get data to plot:
        coords_to_plot: MutableMapping[str, Hashable | None] = dict(
            x=x, z=z, hue=hue, size=size_
        )
        if not _is_facetgrid:
            # Guess what coords to use if some of the values in coords_to_plot are None:
            coords_to_plot = _guess_coords_to_plot(darray, coords_to_plot, kwargs)
        plts = _prepare_plot1d_data(darray, coords_to_plot, plotfunc.__name__)
        xplt = plts.pop("x", None)
        yplt = plts.pop("y", None)
        zplt = plts.pop("z", None)
        kwargs.update(zplt=zplt)
        hueplt = plts.pop("hue", None)
        sizeplt = plts.pop("size", None)

        # Handle size and hue:
        hueplt_norm = _Normalize(data=hueplt)
        kwargs.update(hueplt=hueplt_norm.values)
        sizeplt_norm = _Normalize(
            data=sizeplt, width=size_r, _is_facetgrid=_is_facetgrid
        )
        kwargs.update(sizeplt=sizeplt_norm.values)
        cmap_params_subset = kwargs.pop("cmap_params_subset", {})
        cbar_kwargs = kwargs.pop("cbar_kwargs", {})

        if hueplt_norm.data is not None:
            if not hueplt_norm.data_is_numeric:
                # Map hue values back to its original value:
                cbar_kwargs.update(format=hueplt_norm.format, ticks=hueplt_norm.ticks)
                levels = kwargs.get("levels", hueplt_norm.levels)

            cmap_params, cbar_kwargs = _process_cmap_cbar_kwargs(
                plotfunc,
                cast("DataArray", hueplt_norm.values).data,
                **locals(),
            )

            # subset that can be passed to scatter, hist2d
            if not cmap_params_subset:
                ckw = {vv: cmap_params[vv] for vv in ("vmin", "vmax", "norm", "cmap")}
                cmap_params_subset.update(**ckw)

        with plt.rc_context(_styles):
            if z is not None:
                if ax is None:
                    subplot_kws.update(projection="3d")
                ax = get_axis(figsize, size, aspect, ax, **subplot_kws)
                # Using 30, 30 minimizes rotation of the plot. Making it easier to
                # build on your intuition from 2D plots:
                ax.view_init(azim=30, elev=30, vertical_axis="y")
            else:
                ax = get_axis(figsize, size, aspect, ax, **subplot_kws)

            primitive = plotfunc(
                xplt,
                yplt,
                ax=ax,
                add_labels=add_labels,
                **cmap_params_subset,
                **kwargs,
            )

        if np.any(np.asarray(add_labels)) and add_title:
            ax.set_title(darray._title_for_slice())

        add_colorbar_, add_legend_ = _determine_guide(
            hueplt_norm,
            sizeplt_norm,
            add_colorbar,
            add_legend,
            plotfunc_name=plotfunc.__name__,
        )

        if add_colorbar_:
            if "label" not in cbar_kwargs:
                cbar_kwargs["label"] = label_from_attrs(hueplt_norm.data)

            _add_colorbar(
                primitive, ax, kwargs.get("cbar_ax", None), cbar_kwargs, cmap_params
            )

        if add_legend_:
            if plotfunc.__name__ in ["scatter", "lines"]:
                _add_legend(
                    hueplt_norm
                    if add_legend or not add_colorbar_
                    else _Normalize(None),
                    sizeplt_norm,
                    primitive,
                    legend_ax=ax,
                    plotfunc=plotfunc.__name__,
                )
            else:
                hueplt_norm_values: list[np.ndarray | None]
                if hueplt_norm.data is not None:
                    hueplt_norm_values = list(hueplt_norm._data_unique)
                else:
                    hueplt_norm_values = [hueplt_norm.data]

                if plotfunc.__name__ == "hist":
                    ax.legend(
                        handles=primitive[-1],
                        labels=hueplt_norm_values,
                        title=label_from_attrs(hueplt_norm.data),
                    )
                else:
                    ax.legend(
                        handles=primitive,
                        labels=hueplt_norm_values,
                        title=label_from_attrs(hueplt_norm.data),
                    )

        _update_axes(
            ax, xincrease, yincrease, xscale, yscale, xticks, yticks, xlim, ylim
        )

        return primitive

    # we want to actually expose the signature of newplotfunc
    # and not the copied **kwargs from the plotfunc which
    # functools.wraps adds, so delete the wrapped attr
    del newplotfunc.__wrapped__

    return newplotfunc


def _add_labels(
    add_labels: bool | Iterable[bool],
    darrays: Iterable[DataArray],
    suffixes: Iterable[str],
    rotate_labels: Iterable[bool],
    ax: Axes,
) -> None:
    # Set x, y, z labels:
    add_labels = [add_labels] * 3 if isinstance(add_labels, bool) else add_labels
    for axis, add_label, darray, suffix, rotate_label in zip(
        ("x", "y", "z"), add_labels, darrays, suffixes, rotate_labels
    ):
        if darray is None:
            continue

        if add_label:
            label = label_from_attrs(darray, extra=suffix)
            if label is not None:
                getattr(ax, f"set_{axis}label")(label)

        if rotate_label and np.issubdtype(darray.dtype, np.datetime64):
            # Rotate dates on xlabels
            # Do this without calling autofmt_xdate so that x-axes ticks
            # on other subplots (if any) are not deleted.
            # https://stackoverflow.com/questions/17430105/autofmt-xdate-deletes-x-axis-labels-of-all-subplots
            for labels in getattr(ax, f"get_{axis}ticklabels")():
                labels.set_rotation(30)
                labels.set_horizontalalignment("right")


@overload
def line(  # type: ignore[misc]  # None is hashable :(
    darray: DataArray,
    *args: Any,
    row: None = None,  # no wrap -> primitive
    col: None = None,  # no wrap -> primitive
    figsize: Iterable[float] | None = None,
    aspect: AspectOptions = None,
    size: float | None = None,
    ax: Axes | None = None,
    hue: Hashable | None = None,
    x: Hashable | None = None,
    y: Hashable | None = None,
    xincrease: bool | None = None,
    yincrease: bool | None = None,
    xscale: ScaleOptions = None,
    yscale: ScaleOptions = None,
    xticks: ArrayLike | None = None,
    yticks: ArrayLike | None = None,
    xlim: ArrayLike | None = None,
    ylim: ArrayLike | None = None,
    add_legend: bool = True,
    _labels: bool = True,
    **kwargs: Any,
) -> list[Line3D]:
    ...


@overload
def line(
    darray,
    *args: Any,
    row: Hashable,  # wrap -> FacetGrid
    col: Hashable | None = None,
    figsize: Iterable[float] | None = None,
    aspect: AspectOptions = None,
    size: float | None = None,
    ax: Axes | None = None,
    hue: Hashable | None = None,
    x: Hashable | None = None,
    y: Hashable | None = None,
    xincrease: bool | None = None,
    yincrease: bool | None = None,
    xscale: ScaleOptions = None,
    yscale: ScaleOptions = None,
    xticks: ArrayLike | None = None,
    yticks: ArrayLike | None = None,
    xlim: ArrayLike | None = None,
    ylim: ArrayLike | None = None,
    add_legend: bool = True,
    _labels: bool = True,
    **kwargs: Any,
) -> FacetGrid[DataArray]:
    ...


@overload
def line(
    darray,
    *args: Any,
    row: Hashable | None = None,
    col: Hashable,  # wrap -> FacetGrid
    figsize: Iterable[float] | None = None,
    aspect: AspectOptions = None,
    size: float | None = None,
    ax: Axes | None = None,
    hue: Hashable | None = None,
    x: Hashable | None = None,
    y: Hashable | None = None,
    xincrease: bool | None = None,
    yincrease: bool | None = None,
    xscale: ScaleOptions = None,
    yscale: ScaleOptions = None,
    xticks: ArrayLike | None = None,
    yticks: ArrayLike | None = None,
    xlim: ArrayLike | None = None,
    ylim: ArrayLike | None = None,
    add_legend: bool = True,
    _labels: bool = True,
    **kwargs: Any,
) -> FacetGrid[DataArray]:
    ...


# # This function signature should not change so that it can use
# # matplotlib format strings
# def line(
#     darray: DataArray,
#     *args: Any,
#     row: Hashable | None = None,
#     col: Hashable | None = None,
#     figsize: Iterable[float] | None = None,
#     aspect: AspectOptions = None,
#     size: float | None = None,
#     ax: Axes | None = None,
#     hue: Hashable | None = None,
#     x: Hashable | None = None,
#     y: Hashable | None = None,
#     xincrease: bool | None = None,
#     yincrease: bool | None = None,
#     xscale: ScaleOptions = None,
#     yscale: ScaleOptions = None,
#     xticks: ArrayLike | None = None,
#     yticks: ArrayLike | None = None,
#     xlim: ArrayLike | None = None,
#     ylim: ArrayLike | None = None,
#     add_legend: bool = True,
#     _labels: bool = True,
#     **kwargs: Any,
# ) -> list[Line3D] | FacetGrid[DataArray]:
#     """
#     Line plot of DataArray values.

#     Wraps :py:func:`matplotlib:matplotlib.pyplot.plot`.

#     Parameters
#     ----------
#     darray : DataArray
#         Either 1D or 2D. If 2D, one of ``hue``, ``x`` or ``y`` must be provided.
#     row : Hashable, optional
#         If passed, make row faceted plots on this dimension name.
#     col : Hashable, optional
#         If passed, make column faceted plots on this dimension name.
#     figsize : tuple, optional
#         A tuple (width, height) of the figure in inches.
#         Mutually exclusive with ``size`` and ``ax``.
#     aspect : "auto", "equal", scalar or None, optional
#         Aspect ratio of plot, so that ``aspect * size`` gives the *width* in
#         inches. Only used if a ``size`` is provided.
#     size : scalar, optional
#         If provided, create a new figure for the plot with the given size:
#         *height* (in inches) of each plot. See also: ``aspect``.
#     ax : matplotlib axes object, optional
#         Axes on which to plot. By default, the current is used.
#         Mutually exclusive with ``size`` and ``figsize``.
#     hue : Hashable, optional
#         Dimension or coordinate for which you want multiple lines plotted.
#         If plotting against a 2D coordinate, ``hue`` must be a dimension.
#     x, y : Hashable, optional
#         Dimension, coordinate or multi-index level for *x*, *y* axis.
#         Only one of these may be specified.
#         The other will be used for values from the DataArray on which this
#         plot method is called.
#     xincrease : bool or None, optional
#         Should the values on the *x* axis be increasing from left to right?
#         if ``None``, use the default for the Matplotlib function.
#     yincrease : bool or None, optional
#         Should the values on the *y* axis be increasing from top to bottom?
#         if ``None``, use the default for the Matplotlib function.
#     xscale, yscale : {'linear', 'symlog', 'log', 'logit'}, optional
#         Specifies scaling for the *x*- and *y*-axis, respectively.
#     xticks, yticks : array-like, optional
#         Specify tick locations for *x*- and *y*-axis.
#     xlim, ylim : array-like, optional
#         Specify *x*- and *y*-axis limits.
#     add_legend : bool, default: True
#         Add legend with *y* axis coordinates (2D inputs only).
#     *args, **kwargs : optional
#         Additional arguments to :py:func:`matplotlib:matplotlib.pyplot.plot`.

#     Returns
#     -------
#     primitive : list of Line3D or FacetGrid
#         When either col or row is given, returns a FacetGrid, otherwise
#         a list of matplotlib Line3D objects.
#     """
#     # Handle facetgrids first
#     if row or col:
#         allargs = locals().copy()
#         allargs.update(allargs.pop("kwargs"))
#         allargs.pop("darray")
#         return _easy_facetgrid(darray, line, kind="line", **allargs)

#     ndims = len(darray.dims)
#     if ndims > 2:
#         raise ValueError(
#             "Line plots are for 1- or 2-dimensional DataArrays. "
#             "Passed DataArray has {ndims} "
#             "dimensions".format(ndims=ndims)
#         )

#     # The allargs dict passed to _easy_facetgrid above contains args
#     if args == ():
#         args = kwargs.pop("args", ())
#     else:
#         assert "args" not in kwargs

#     ax = get_axis(figsize, size, aspect, ax)
#     xplt, yplt, hueplt, hue_label = _infer_line_data(darray, x, y, hue)

#     # Remove pd.Intervals if contained in xplt.values and/or yplt.values.
#     xplt_val, yplt_val, x_suffix, y_suffix, kwargs = _resolve_intervals_1dplot(
#         xplt.to_numpy(), yplt.to_numpy(), kwargs
#     )
#     xlabel = label_from_attrs(xplt, extra=x_suffix)
#     ylabel = label_from_attrs(yplt, extra=y_suffix)

#     _ensure_plottable(xplt_val, yplt_val)

#     primitive = ax.plot(xplt_val, yplt_val, *args, **kwargs)

#     if _labels:
#         if xlabel is not None:
#             ax.set_xlabel(xlabel)

#         if ylabel is not None:
#             ax.set_ylabel(ylabel)

#         ax.set_title(darray._title_for_slice())

#     if darray.ndim == 2 and add_legend:
#         assert hueplt is not None
#         ax.legend(handles=primitive, labels=list(hueplt.to_numpy()), title=hue_label)

#     # Rotate dates on xlabels
#     # Do this without calling autofmt_xdate so that x-axes ticks
#     # on other subplots (if any) are not deleted.
#     # https://stackoverflow.com/questions/17430105/autofmt-xdate-deletes-x-axis-labels-of-all-subplots
#     if np.issubdtype(xplt.dtype, np.datetime64):
#         for xlabels in ax.get_xticklabels():
#             xlabels.set_rotation(30)
#             xlabels.set_ha("right")

#     _update_axes(ax, xincrease, yincrease, xscale, yscale, xticks, yticks, xlim, ylim)

#     return primitive


@_plot1d
def line(xplt, yplt, *args, ax, add_labels=True, **kwargs):
    """
    Line plot of DataArray index against values
    Wraps :func:`matplotlib:matplotlib.pyplot.plot`
    """
    # TODO: Use _infer_line_data ?

    plt = import_matplotlib_pyplot()

    zplt = kwargs.pop("zplt", None)
    hueplt = kwargs.pop("hueplt", None)
    sizeplt = kwargs.pop("sizeplt", None)

    cmap = kwargs.pop("cmap", None)
    vmin = kwargs.pop("vmin", None)
    vmax = kwargs.pop("vmax", None)
    clim = kwargs.pop("clim", [vmin, vmax])
    norm = kwargs.pop("norm", plt.matplotlib.colors.Normalize(vmin=vmin, vmax=vmax))

    # if hueplt is not None:
    #     ScalarMap = plt.cm.ScalarMappable(norm=norm, cmap=kwargs.get("cmap", None))
    #     kwargs.update(colors=ScalarMap.to_rgba(hueplt.to_numpy().ravel()))
    #     kwargs.update(colors=hueplt.to_numpy().ravel())

    # if sizeplt is not None:
    #     kwargs.update(linewidths=sizeplt.to_numpy().ravel())

    # Remove pd.Intervals if contained in xplt.values and/or yplt.values.
    xplt_val, yplt_val, x_suffix, y_suffix, kwargs = _resolve_intervals_1dplot(
        xplt.to_numpy(), yplt.to_numpy(), kwargs
    )
    _ensure_plottable(xplt_val, yplt_val)

    primitive = ax.plot(xplt_val.T, yplt_val.T, *args, **kwargs)

    _add_labels(add_labels, (xplt, yplt), (x_suffix, y_suffix), (True, False), ax)

    return primitive


@overload
def scatter(
    darray: DataArray,
    *args: Any,
    x: Hashable | None = None,
    y: Hashable | None = None,
    z: Hashable | None = None,
    hue: Hashable | None = None,
    hue_style: HueStyleOptions = None,
    markersize: Hashable | None = None,
    linewidth: Hashable | None = None,
    figsize: Iterable[float] | None = None,
    size: float | None = None,
    aspect: float | None = None,
    ax: Axes | None = None,
    row: None = None,  # no wrap -> primitive
    col: None = None,  # no wrap -> primitive
    col_wrap: int | None = None,
    xincrease: bool | None = True,
    yincrease: bool | None = True,
    add_legend: bool | None = None,
    add_colorbar: bool | None = None,
    add_labels: bool | Iterable[bool] = True,
    add_title: bool = True,
    subplot_kws: dict[str, Any] | None = None,
    xscale: ScaleOptions = None,
    yscale: ScaleOptions = None,
    xticks: ArrayLike | None = None,
    yticks: ArrayLike | None = None,
    xlim: ArrayLike | None = None,
    ylim: ArrayLike | None = None,
    cmap: str | Colormap | None = None,
    vmin: float | None = None,
    vmax: float | None = None,
    norm: Normalize | None = None,
    extend: ExtendOptions = None,
    levels: ArrayLike | None = None,
    **kwargs,
) -> PathCollection:
    ...


@overload
def scatter(
    darray: DataArray,
    *args: Any,
    x: Hashable | None = None,
    y: Hashable | None = None,
    z: Hashable | None = None,
    hue: Hashable | None = None,
    hue_style: HueStyleOptions = None,
    markersize: Hashable | None = None,
    linewidth: Hashable | None = None,
    figsize: Iterable[float] | None = None,
    size: float | None = None,
    aspect: float | None = None,
    ax: Axes | None = None,
    row: Hashable | None = None,
    col: Hashable,  # wrap -> FacetGrid
    col_wrap: int | None = None,
    xincrease: bool | None = True,
    yincrease: bool | None = True,
    add_legend: bool | None = None,
    add_colorbar: bool | None = None,
    add_labels: bool | Iterable[bool] = True,
    add_title: bool = True,
    subplot_kws: dict[str, Any] | None = None,
    xscale: ScaleOptions = None,
    yscale: ScaleOptions = None,
    xticks: ArrayLike | None = None,
    yticks: ArrayLike | None = None,
    xlim: ArrayLike | None = None,
    ylim: ArrayLike | None = None,
    cmap: str | Colormap | None = None,
    vmin: float | None = None,
    vmax: float | None = None,
    norm: Normalize | None = None,
    extend: ExtendOptions = None,
    levels: ArrayLike | None = None,
    **kwargs,
) -> FacetGrid[DataArray]:
    ...


@overload
def scatter(
    darray: DataArray,
    *args: Any,
    x: Hashable | None = None,
    y: Hashable | None = None,
    z: Hashable | None = None,
    hue: Hashable | None = None,
    hue_style: HueStyleOptions = None,
    markersize: Hashable | None = None,
    linewidth: Hashable | None = None,
    figsize: Iterable[float] | None = None,
    size: float | None = None,
    aspect: float | None = None,
    ax: Axes | None = None,
    row: Hashable,  # wrap -> FacetGrid
    col: Hashable | None = None,
    col_wrap: int | None = None,
    xincrease: bool | None = True,
    yincrease: bool | None = True,
    add_legend: bool | None = None,
    add_colorbar: bool | None = None,
    add_labels: bool | Iterable[bool] = True,
    add_title: bool = True,
    subplot_kws: dict[str, Any] | None = None,
    xscale: ScaleOptions = None,
    yscale: ScaleOptions = None,
    xticks: ArrayLike | None = None,
    yticks: ArrayLike | None = None,
    xlim: ArrayLike | None = None,
    ylim: ArrayLike | None = None,
    cmap: str | Colormap | None = None,
    vmin: float | None = None,
    vmax: float | None = None,
    norm: Normalize | None = None,
    extend: ExtendOptions = None,
    levels: ArrayLike | None = None,
    **kwargs,
) -> FacetGrid[DataArray]:
    ...


@_plot1d
def scatter(
    xplt: DataArray | None,
    yplt: DataArray | None,
    ax: Axes,
    add_labels: bool | Iterable[bool] = True,
    **kwargs,
) -> PathCollection:
    """Scatter variables against each other.

    Wraps :py:func:`matplotlib:matplotlib.pyplot.scatter`.
    """
    if "u" in kwargs or "v" in kwargs:
        raise ValueError("u, v are not allowed in scatter plots.")

    zplt: DataArray | None = kwargs.pop("zplt", None)
    hueplt: DataArray | None = kwargs.pop("hueplt", None)
    sizeplt: DataArray | None = kwargs.pop("sizeplt", None)

    if hueplt is not None:
        kwargs.update(c=hueplt.to_numpy().ravel())

    if sizeplt is not None:
        kwargs.update(s=sizeplt.to_numpy().ravel())

    axis_order = ["x", "y", "z"]

    plts_dict: dict[str, DataArray | None] = dict(x=xplt, y=yplt, z=zplt)
    plts_or_none = [plts_dict[v] for v in axis_order]
    plts = [p for p in plts_or_none if p is not None]
    primitive = ax.scatter(*[p.to_numpy().ravel() for p in plts], **kwargs)
    _add_labels(add_labels, plts, ("", "", ""), (True, False, False), ax)

    return primitive


def _plot2d(plotfunc):
    """Decorator for common 2d plotting logic."""
    commondoc = """
    Parameters
    ----------
    darray : DataArray
        Must be two-dimensional, unless creating faceted plots.
    x : Hashable or None, optional
        Coordinate for *x* axis. If ``None``, use ``darray.dims[1]``.
    y : Hashable or None, optional
        Coordinate for *y* axis. If ``None``, use ``darray.dims[0]``.
    figsize : Iterable or float or None, optional
        A tuple (width, height) of the figure in inches.
        Mutually exclusive with ``size`` and ``ax``.
    size : scalar, optional
        If provided, create a new figure for the plot with the given size:
        *height* (in inches) of each plot. See also: ``aspect``.
    aspect : "auto", "equal", scalar or None, optional
        Aspect ratio of plot, so that ``aspect * size`` gives the *width* in
        inches. Only used if a ``size`` is provided.
    ax : matplotlib axes object, optional
        Axes on which to plot. By default, use the current axes.
        Mutually exclusive with ``size`` and ``figsize``.
    row : Hashable or None, optional
        If passed, make row faceted plots on this dimension name.
    col : Hashable or None, optional
        If passed, make column faceted plots on this dimension name.
    col_wrap : int, optional
        Use together with ``col`` to wrap faceted plots.
    xincrease : None, True, or False, optional
        Should the values on the *x* axis be increasing from left to right?
        If ``None``, use the default for the Matplotlib function.
    yincrease : None, True, or False, optional
        Should the values on the *y* axis be increasing from top to bottom?
        If ``None``, use the default for the Matplotlib function.
    add_colorbar : bool, optional
        Add colorbar to axes.
    add_labels : bool, optional
        Use xarray metadata to label axes.
    vmin : float or None, optional
        Lower value to anchor the colormap, otherwise it is inferred from the
        data and other keyword arguments. When a diverging dataset is inferred,
        setting `vmin` or `vmax` will fix the other by symmetry around
        ``center``. Setting both values prevents use of a diverging colormap.
        If discrete levels are provided as an explicit list, both of these
        values are ignored.
    vmax : float or None, optional
        Upper value to anchor the colormap, otherwise it is inferred from the
        data and other keyword arguments. When a diverging dataset is inferred,
        setting `vmin` or `vmax` will fix the other by symmetry around
        ``center``. Setting both values prevents use of a diverging colormap.
        If discrete levels are provided as an explicit list, both of these
        values are ignored.
    cmap : matplotlib colormap name or colormap, optional
        The mapping from data values to color space. If not provided, this
        will be either be ``'viridis'`` (if the function infers a sequential
        dataset) or ``'RdBu_r'`` (if the function infers a diverging dataset).
        See :doc:`Choosing Colormaps in Matplotlib <matplotlib:tutorials/colors/colormaps>`
        for more information.

        If *seaborn* is installed, ``cmap`` may also be a
        `seaborn color palette <https://seaborn.pydata.org/tutorial/color_palettes.html>`_.
        Note: if ``cmap`` is a seaborn color palette and the plot type
        is not ``'contour'`` or ``'contourf'``, ``levels`` must also be specified.
    center : float, optional
        The value at which to center the colormap. Passing this value implies
        use of a diverging colormap. Setting it to ``False`` prevents use of a
        diverging colormap.
    robust : bool, optional
        If ``True`` and ``vmin`` or ``vmax`` are absent, the colormap range is
        computed with 2nd and 98th percentiles instead of the extreme values.
    extend : {'neither', 'both', 'min', 'max'}, optional
        How to draw arrows extending the colorbar beyond its limits. If not
        provided, ``extend`` is inferred from ``vmin``, ``vmax`` and the data limits.
    levels : int or array-like, optional
        Split the colormap (``cmap``) into discrete color intervals. If an integer
        is provided, "nice" levels are chosen based on the data range: this can
        imply that the final number of levels is not exactly the expected one.
        Setting ``vmin`` and/or ``vmax`` with ``levels=N`` is equivalent to
        setting ``levels=np.linspace(vmin, vmax, N)``.
    infer_intervals : bool, optional
        Only applies to pcolormesh. If ``True``, the coordinate intervals are
        passed to pcolormesh. If ``False``, the original coordinates are used
        (this can be useful for certain map projections). The default is to
        always infer intervals, unless the mesh is irregular and plotted on
        a map projection.
    colors : str or array-like of color-like, optional
        A single color or a sequence of colors. If the plot type is not ``'contour'``
        or ``'contourf'``, the ``levels`` argument is required.
    subplot_kws : dict, optional
        Dictionary of keyword arguments for Matplotlib subplots. Only used
        for 2D and faceted plots.
        (see :py:meth:`matplotlib:matplotlib.figure.Figure.add_subplot`).
    cbar_ax : matplotlib axes object, optional
        Axes in which to draw the colorbar.
    cbar_kwargs : dict, optional
        Dictionary of keyword arguments to pass to the colorbar
        (see :meth:`matplotlib:matplotlib.figure.Figure.colorbar`).
    xscale : {'linear', 'symlog', 'log', 'logit'} or None, optional
        Specifies scaling for the x-axes.
    yscale : {'linear', 'symlog', 'log', 'logit'} or None, optional
        Specifies scaling for the y-axes.
    xticks : ArrayLike or None, optional
        Specify tick locations for x-axes.
    yticks : ArrayLike or None, optional
        Specify tick locations for y-axes.
    xlim : ArrayLike or None, optional
        Specify x-axes limits.
    ylim : ArrayLike or None, optional
        Specify y-axes limits.
    norm : matplotlib.colors.Normalize, optional
        If ``norm`` has ``vmin`` or ``vmax`` specified, the corresponding
        kwarg must be ``None``.
    **kwargs : optional
        Additional keyword arguments to wrapped Matplotlib function.

    Returns
    -------
    artist :
        The same type of primitive artist that the wrapped Matplotlib
        function returns.
    """

    # Build on the original docstring
    plotfunc.__doc__ = f"{plotfunc.__doc__}\n{commondoc}"

    @functools.wraps(
        plotfunc, assigned=("__module__", "__name__", "__qualname__", "__doc__")
    )
    def newplotfunc(
        darray: DataArray,
        *args: Any,
        x: Hashable | None = None,
        y: Hashable | None = None,
        figsize: Iterable[float] | None = None,
        size: float | None = None,
        aspect: float | None = None,
        ax: Axes | None = None,
        row: Hashable | None = None,
        col: Hashable | None = None,
        col_wrap: int | None = None,
        xincrease: bool | None = True,
        yincrease: bool | None = True,
        add_colorbar: bool | None = None,
        add_labels: bool = True,
        vmin: float | None = None,
        vmax: float | None = None,
        cmap: str | Colormap | None = None,
        center: float | None = None,
        robust: bool = False,
        extend: ExtendOptions = None,
        levels: ArrayLike | None = None,
        infer_intervals=None,
        colors: str | ArrayLike | None = None,
        subplot_kws: dict[str, Any] | None = None,
        cbar_ax: Axes | None = None,
        cbar_kwargs: dict[str, Any] | None = None,
        xscale: ScaleOptions = None,
        yscale: ScaleOptions = None,
        xticks: ArrayLike | None = None,
        yticks: ArrayLike | None = None,
        xlim: ArrayLike | None = None,
        ylim: ArrayLike | None = None,
        norm: Normalize | None = None,
        **kwargs: Any,
    ) -> Any:
        # All 2d plots in xarray share this function signature.

        if args:
            # TODO: Deprecated since 2022.10:
            msg = "Using positional arguments is deprecated for plot methods, use keyword arguments instead."
            assert x is None
            x = args[0]
            if len(args) > 1:
                assert y is None
                y = args[1]
            if len(args) > 2:
                raise ValueError(msg)
            else:
                warnings.warn(msg, DeprecationWarning, stacklevel=2)
        del args

        # Decide on a default for the colorbar before facetgrids
        if add_colorbar is None:
            add_colorbar = True
            if plotfunc.__name__ == "contour" or (
                plotfunc.__name__ == "surface" and cmap is None
            ):
                add_colorbar = False
        imshow_rgb = plotfunc.__name__ == "imshow" and darray.ndim == (
            3 + (row is not None) + (col is not None)
        )
        if imshow_rgb:
            # Don't add a colorbar when showing an image with explicit colors
            add_colorbar = False
            # Matplotlib does not support normalising RGB data, so do it here.
            # See eg. https://github.com/matplotlib/matplotlib/pull/10220
            if robust or vmax is not None or vmin is not None:
                darray = _rescale_imshow_rgb(darray.as_numpy(), vmin, vmax, robust)
                vmin, vmax, robust = None, None, False

        if subplot_kws is None:
            subplot_kws = dict()

        if plotfunc.__name__ == "surface" and not kwargs.get("_is_facetgrid", False):
            if ax is None:
                # TODO: Importing Axes3D is no longer necessary in matplotlib >= 3.2.
                # Remove when minimum requirement of matplotlib is 3.2:
                from mpl_toolkits.mplot3d import Axes3D  # noqa: F401

                # delete so it does not end up in locals()
                del Axes3D

                # Need to create a "3d" Axes instance for surface plots
                subplot_kws["projection"] = "3d"

            # In facet grids, shared axis labels don't make sense for surface plots
            sharex = False
            sharey = False

        # Handle facetgrids first
        if row or col:
            allargs = locals().copy()
            del allargs["darray"]
            del allargs["imshow_rgb"]
            allargs.update(allargs.pop("kwargs"))
            # Need the decorated plotting function
            allargs["plotfunc"] = globals()[plotfunc.__name__]
            return _easy_facetgrid(darray, kind="dataarray", **allargs)

        if darray.ndim == 0 or darray.size == 0:
            # TypeError to be consistent with pandas
            raise TypeError("No numeric data to plot.")

        plt = import_matplotlib_pyplot()

        if (
            plotfunc.__name__ == "surface"
            and not kwargs.get("_is_facetgrid", False)
            and ax is not None
        ):
            import mpl_toolkits

            if not isinstance(ax, mpl_toolkits.mplot3d.Axes3D):
                raise ValueError(
                    "If ax is passed to surface(), it must be created with "
                    'projection="3d"'
                )

        rgb = kwargs.pop("rgb", None)
        if rgb is not None and plotfunc.__name__ != "imshow":
            raise ValueError('The "rgb" keyword is only valid for imshow()')
        elif rgb is not None and not imshow_rgb:
            raise ValueError(
                'The "rgb" keyword is only valid for imshow()'
                "with a three-dimensional array (per facet)"
            )

        xlab, ylab = _infer_xy_labels(
            darray=darray, x=x, y=y, imshow=imshow_rgb, rgb=rgb
        )

        xval = darray[xlab]
        yval = darray[ylab]

        if xval.ndim > 1 or yval.ndim > 1 or plotfunc.__name__ == "surface":
            # Passing 2d coordinate values, need to ensure they are transposed the same
            # way as darray.
            # Also surface plots always need 2d coordinates
            xval = xval.broadcast_like(darray)
            yval = yval.broadcast_like(darray)
            dims = darray.dims
        else:
            dims = (yval.dims[0], xval.dims[0])

        # May need to transpose for correct x, y labels
        # xlab may be the name of a coord, we have to check for dim names
        if imshow_rgb:
            # For RGB[A] images, matplotlib requires the color dimension
            # to be last.  In Xarray the order should be unimportant, so
            # we transpose to (y, x, color) to make this work.
            yx_dims = (ylab, xlab)
            dims = yx_dims + tuple(d for d in darray.dims if d not in yx_dims)

        if dims != darray.dims:
            darray = darray.transpose(*dims, transpose_coords=True)

        # better to pass the ndarrays directly to plotting functions
        xvalnp = xval.to_numpy()
        yvalnp = yval.to_numpy()

        # Pass the data as a masked ndarray too
        zval = darray.to_masked_array(copy=False)

        # Replace pd.Intervals if contained in xval or yval.
        xplt, xlab_extra = _resolve_intervals_2dplot(xvalnp, plotfunc.__name__)
        yplt, ylab_extra = _resolve_intervals_2dplot(yvalnp, plotfunc.__name__)

        _ensure_plottable(xplt, yplt, zval)

        cmap_params, cbar_kwargs = _process_cmap_cbar_kwargs(
            plotfunc,
            zval.data,
            **locals(),
            _is_facetgrid=kwargs.pop("_is_facetgrid", False),
        )

        if "contour" in plotfunc.__name__:
            # extend is a keyword argument only for contour and contourf, but
            # passing it to the colorbar is sufficient for imshow and
            # pcolormesh
            kwargs["extend"] = cmap_params["extend"]
            kwargs["levels"] = cmap_params["levels"]
            # if colors == a single color, matplotlib draws dashed negative
            # contours. we lose this feature if we pass cmap and not colors
            if isinstance(colors, str):
                cmap_params["cmap"] = None
                kwargs["colors"] = colors

        if "pcolormesh" == plotfunc.__name__:
            kwargs["infer_intervals"] = infer_intervals
            kwargs["xscale"] = xscale
            kwargs["yscale"] = yscale

        if "imshow" == plotfunc.__name__ and isinstance(aspect, str):
            # forbid usage of mpl strings
            raise ValueError("plt.imshow's `aspect` kwarg is not available in xarray")

        ax = get_axis(figsize, size, aspect, ax, **subplot_kws)

        primitive = plotfunc(
            xplt,
            yplt,
            zval,
            ax=ax,
            cmap=cmap_params["cmap"],
            vmin=cmap_params["vmin"],
            vmax=cmap_params["vmax"],
            norm=cmap_params["norm"],
            **kwargs,
        )

        # Label the plot with metadata
        if add_labels:
            ax.set_xlabel(label_from_attrs(darray[xlab], xlab_extra))
            ax.set_ylabel(label_from_attrs(darray[ylab], ylab_extra))
            ax.set_title(darray._title_for_slice())
            if plotfunc.__name__ == "surface":
                ax.set_zlabel(label_from_attrs(darray))

        if add_colorbar:
            if add_labels and "label" not in cbar_kwargs:
                cbar_kwargs["label"] = label_from_attrs(darray)
            cbar = _add_colorbar(primitive, ax, cbar_ax, cbar_kwargs, cmap_params)
        elif cbar_ax is not None or cbar_kwargs:
            # inform the user about keywords which aren't used
            raise ValueError(
                "cbar_ax and cbar_kwargs can't be used with add_colorbar=False."
            )

        # origin kwarg overrides yincrease
        if "origin" in kwargs:
            yincrease = None

        _update_axes(
            ax, xincrease, yincrease, xscale, yscale, xticks, yticks, xlim, ylim
        )

        # Rotate dates on xlabels
        # Do this without calling autofmt_xdate so that x-axes ticks
        # on other subplots (if any) are not deleted.
        # https://stackoverflow.com/questions/17430105/autofmt-xdate-deletes-x-axis-labels-of-all-subplots
        if np.issubdtype(xplt.dtype, np.datetime64):
            for xlabels in ax.get_xticklabels():
                xlabels.set_rotation(30)
                xlabels.set_horizontalalignment("right")

        return primitive

    # we want to actually expose the signature of newplotfunc
    # and not the copied **kwargs from the plotfunc which
    # functools.wraps adds, so delete the wrapped attr
    del newplotfunc.__wrapped__

    return newplotfunc


@overload
def imshow(
    darray: DataArray,
    x: Hashable | None = None,
    y: Hashable | None = None,
    *,
    figsize: Iterable[float] | None = None,
    size: float | None = None,
    aspect: float | None = None,
    ax: Axes | None = None,
    row: None = None,  # no wrap -> primitive
    col: None = None,  # no wrap -> primitive
    col_wrap: int | None = None,
    xincrease: bool | None = True,
    yincrease: bool | None = True,
    add_colorbar: bool | None = None,
    add_labels: bool = True,
    vmin: float | None = None,
    vmax: float | None = None,
    cmap: str | Colormap | None = None,
    center: float | None = None,
    robust: bool = False,
    extend: ExtendOptions = None,
    levels: ArrayLike | None = None,
    infer_intervals=None,
    colors: str | ArrayLike | None = None,
    subplot_kws: dict[str, Any] | None = None,
    cbar_ax: Axes | None = None,
    cbar_kwargs: dict[str, Any] | None = None,
    xscale: ScaleOptions = None,
    yscale: ScaleOptions = None,
    xticks: ArrayLike | None = None,
    yticks: ArrayLike | None = None,
    xlim: ArrayLike | None = None,
    ylim: ArrayLike | None = None,
    norm: Normalize | None = None,
    **kwargs: Any,
) -> AxesImage:
    ...


@overload
def imshow(
    darray: DataArray,
    x: Hashable | None = None,
    y: Hashable | None = None,
    *,
    figsize: Iterable[float] | None = None,
    size: float | None = None,
    aspect: AspectOptions = None,
    ax: Axes | None = None,
    row: Hashable | None = None,
    col: Hashable,  # wrap -> FacetGrid
    col_wrap: int | None = None,
    xincrease: bool | None = True,
    yincrease: bool | None = True,
    add_colorbar: bool | None = None,
    add_labels: bool = True,
    vmin: float | None = None,
    vmax: float | None = None,
    cmap: str | Colormap | None = None,
    center: float | None = None,
    robust: bool = False,
    extend: ExtendOptions = None,
    levels: ArrayLike | None = None,
    infer_intervals=None,
    colors: str | ArrayLike | None = None,
    subplot_kws: dict[str, Any] | None = None,
    cbar_ax: Axes | None = None,
    cbar_kwargs: dict[str, Any] | None = None,
    xscale: ScaleOptions = None,
    yscale: ScaleOptions = None,
    xticks: ArrayLike | None = None,
    yticks: ArrayLike | None = None,
    xlim: ArrayLike | None = None,
    ylim: ArrayLike | None = None,
    norm: Normalize | None = None,
    **kwargs: Any,
) -> FacetGrid[DataArray]:
    ...


@overload
def imshow(
    darray: DataArray,
    x: Hashable | None = None,
    y: Hashable | None = None,
    *,
    figsize: Iterable[float] | None = None,
    size: float | None = None,
    aspect: AspectOptions = None,
    ax: Axes | None = None,
    row: Hashable,  # wrap -> FacetGrid
    col: Hashable | None = None,
    col_wrap: int | None = None,
    xincrease: bool | None = True,
    yincrease: bool | None = True,
    add_colorbar: bool | None = None,
    add_labels: bool = True,
    vmin: float | None = None,
    vmax: float | None = None,
    cmap: str | Colormap | None = None,
    center: float | None = None,
    robust: bool = False,
    extend: ExtendOptions = None,
    levels: ArrayLike | None = None,
    infer_intervals=None,
    colors: str | ArrayLike | None = None,
    subplot_kws: dict[str, Any] | None = None,
    cbar_ax: Axes | None = None,
    cbar_kwargs: dict[str, Any] | None = None,
    xscale: ScaleOptions = None,
    yscale: ScaleOptions = None,
    xticks: ArrayLike | None = None,
    yticks: ArrayLike | None = None,
    xlim: ArrayLike | None = None,
    ylim: ArrayLike | None = None,
    norm: Normalize | None = None,
    **kwargs: Any,
) -> FacetGrid[DataArray]:
    ...


@_plot2d
def imshow(
    x: np.ndarray, y: np.ndarray, z: np.ma.core.MaskedArray, ax: Axes, **kwargs: Any
) -> AxesImage:
    """
    Image plot of 2D DataArray.

    Wraps :py:func:`matplotlib:matplotlib.pyplot.imshow`.

    While other plot methods require the DataArray to be strictly
    two-dimensional, ``imshow`` also accepts a 3D array where some
    dimension can be interpreted as RGB or RGBA color channels and
    allows this dimension to be specified via the kwarg ``rgb=``.

    Unlike :py:func:`matplotlib:matplotlib.pyplot.imshow`, which ignores ``vmin``/``vmax``
    for RGB(A) data,
    xarray *will* use ``vmin`` and ``vmax`` for RGB(A) data
    by applying a single scaling factor and offset to all bands.
    Passing  ``robust=True`` infers ``vmin`` and ``vmax``
    :ref:`in the usual way <robust-plotting>`.
    Additionally the y-axis is not inverted by default, you can
    restore the matplotlib behavior by setting `yincrease=False`.

    .. note::
        This function needs uniformly spaced coordinates to
        properly label the axes. Call :py:meth:`DataArray.plot` to check.

    The pixels are centered on the coordinates. For example, if the coordinate
    value is 3.2, then the pixels for those coordinates will be centered on 3.2.
    """

    if x.ndim != 1 or y.ndim != 1:
        raise ValueError(
            "imshow requires 1D coordinates, try using pcolormesh or contour(f)"
        )

    def _center_pixels(x):
        """Center the pixels on the coordinates."""
        if np.issubdtype(x.dtype, str):
            # When using strings as inputs imshow converts it to
            # integers. Choose extent values which puts the indices in
            # in the center of the pixels:
            return 0 - 0.5, len(x) - 0.5

        try:
            # Center the pixels assuming uniform spacing:
            xstep = 0.5 * (x[1] - x[0])
        except IndexError:
            # Arbitrary default value, similar to matplotlib behaviour:
            xstep = 0.1

        return x[0] - xstep, x[-1] + xstep

    # Center the pixels:
    left, right = _center_pixels(x)
    top, bottom = _center_pixels(y)

    defaults: dict[str, Any] = {"origin": "upper", "interpolation": "nearest"}

    if not hasattr(ax, "projection"):
        # not for cartopy geoaxes
        defaults["aspect"] = "auto"

    # Allow user to override these defaults
    defaults.update(kwargs)

    if defaults["origin"] == "upper":
        defaults["extent"] = [left, right, bottom, top]
    else:
        defaults["extent"] = [left, right, top, bottom]

    if z.ndim == 3:
        # matplotlib imshow uses black for missing data, but Xarray makes
        # missing data transparent.  We therefore add an alpha channel if
        # there isn't one, and set it to transparent where data is masked.
        if z.shape[-1] == 3:
            alpha = np.ma.ones(z.shape[:2] + (1,), dtype=z.dtype)
            if np.issubdtype(z.dtype, np.integer):
                alpha *= 255
            z = np.ma.concatenate((z, alpha), axis=2)
        else:
            z = z.copy()
        z[np.any(z.mask, axis=-1), -1] = 0

    primitive = ax.imshow(z, **defaults)

    # If x or y are strings the ticklabels have been replaced with
    # integer indices. Replace them back to strings:
    for axis, v in [("x", x), ("y", y)]:
        if np.issubdtype(v.dtype, str):
            getattr(ax, f"set_{axis}ticks")(np.arange(len(v)))
            getattr(ax, f"set_{axis}ticklabels")(v)

    return primitive


@overload
def contour(
    darray: DataArray,
    x: Hashable | None = None,
    y: Hashable | None = None,
    *,
    figsize: Iterable[float] | None = None,
    size: float | None = None,
    aspect: float | None = None,
    ax: Axes | None = None,
    row: None = None,  # no wrap -> primitive
    col: None = None,  # no wrap -> primitive
    col_wrap: int | None = None,
    xincrease: bool | None = True,
    yincrease: bool | None = True,
    add_colorbar: bool | None = None,
    add_labels: bool = True,
    vmin: float | None = None,
    vmax: float | None = None,
    cmap: str | Colormap | None = None,
    center: float | None = None,
    robust: bool = False,
    extend: ExtendOptions = None,
    levels: ArrayLike | None = None,
    infer_intervals=None,
    colors: str | ArrayLike | None = None,
    subplot_kws: dict[str, Any] | None = None,
    cbar_ax: Axes | None = None,
    cbar_kwargs: dict[str, Any] | None = None,
    xscale: ScaleOptions = None,
    yscale: ScaleOptions = None,
    xticks: ArrayLike | None = None,
    yticks: ArrayLike | None = None,
    xlim: ArrayLike | None = None,
    ylim: ArrayLike | None = None,
    norm: Normalize | None = None,
    **kwargs: Any,
) -> QuadContourSet:
    ...


@overload
def contour(
    darray: DataArray,
    x: Hashable | None = None,
    y: Hashable | None = None,
    *,
    figsize: Iterable[float] | None = None,
    size: float | None = None,
    aspect: AspectOptions = None,
    ax: Axes | None = None,
    row: Hashable | None = None,
    col: Hashable,  # wrap -> FacetGrid
    col_wrap: int | None = None,
    xincrease: bool | None = True,
    yincrease: bool | None = True,
    add_colorbar: bool | None = None,
    add_labels: bool = True,
    vmin: float | None = None,
    vmax: float | None = None,
    cmap: str | Colormap | None = None,
    center: float | None = None,
    robust: bool = False,
    extend: ExtendOptions = None,
    levels: ArrayLike | None = None,
    infer_intervals=None,
    colors: str | ArrayLike | None = None,
    subplot_kws: dict[str, Any] | None = None,
    cbar_ax: Axes | None = None,
    cbar_kwargs: dict[str, Any] | None = None,
    xscale: ScaleOptions = None,
    yscale: ScaleOptions = None,
    xticks: ArrayLike | None = None,
    yticks: ArrayLike | None = None,
    xlim: ArrayLike | None = None,
    ylim: ArrayLike | None = None,
    norm: Normalize | None = None,
    **kwargs: Any,
) -> FacetGrid[DataArray]:
    ...


@overload
def contour(
    darray: DataArray,
    x: Hashable | None = None,
    y: Hashable | None = None,
    *,
    figsize: Iterable[float] | None = None,
    size: float | None = None,
    aspect: AspectOptions = None,
    ax: Axes | None = None,
    row: Hashable,  # wrap -> FacetGrid
    col: Hashable | None = None,
    col_wrap: int | None = None,
    xincrease: bool | None = True,
    yincrease: bool | None = True,
    add_colorbar: bool | None = None,
    add_labels: bool = True,
    vmin: float | None = None,
    vmax: float | None = None,
    cmap: str | Colormap | None = None,
    center: float | None = None,
    robust: bool = False,
    extend: ExtendOptions = None,
    levels: ArrayLike | None = None,
    infer_intervals=None,
    colors: str | ArrayLike | None = None,
    subplot_kws: dict[str, Any] | None = None,
    cbar_ax: Axes | None = None,
    cbar_kwargs: dict[str, Any] | None = None,
    xscale: ScaleOptions = None,
    yscale: ScaleOptions = None,
    xticks: ArrayLike | None = None,
    yticks: ArrayLike | None = None,
    xlim: ArrayLike | None = None,
    ylim: ArrayLike | None = None,
    norm: Normalize | None = None,
    **kwargs: Any,
) -> FacetGrid[DataArray]:
    ...


@_plot2d
def contour(
    x: np.ndarray, y: np.ndarray, z: np.ndarray, ax: Axes, **kwargs: Any
) -> QuadContourSet:
    """
    Contour plot of 2D DataArray.

    Wraps :py:func:`matplotlib:matplotlib.pyplot.contour`.
    """
    primitive = ax.contour(x, y, z, **kwargs)
    return primitive


@overload
def contourf(
    darray: DataArray,
    x: Hashable | None = None,
    y: Hashable | None = None,
    *,
    figsize: Iterable[float] | None = None,
    size: float | None = None,
    aspect: AspectOptions = None,
    ax: Axes | None = None,
    row: None = None,  # no wrap -> primitive
    col: None = None,  # no wrap -> primitive
    col_wrap: int | None = None,
    xincrease: bool | None = True,
    yincrease: bool | None = True,
    add_colorbar: bool | None = None,
    add_labels: bool = True,
    vmin: float | None = None,
    vmax: float | None = None,
    cmap: str | Colormap | None = None,
    center: float | None = None,
    robust: bool = False,
    extend: ExtendOptions = None,
    levels: ArrayLike | None = None,
    infer_intervals=None,
    colors: str | ArrayLike | None = None,
    subplot_kws: dict[str, Any] | None = None,
    cbar_ax: Axes | None = None,
    cbar_kwargs: dict[str, Any] | None = None,
    xscale: ScaleOptions = None,
    yscale: ScaleOptions = None,
    xticks: ArrayLike | None = None,
    yticks: ArrayLike | None = None,
    xlim: ArrayLike | None = None,
    ylim: ArrayLike | None = None,
    norm: Normalize | None = None,
    **kwargs: Any,
) -> QuadContourSet:
    ...


@overload
def contourf(
    darray: DataArray,
    x: Hashable | None = None,
    y: Hashable | None = None,
    *,
    figsize: Iterable[float] | None = None,
    size: float | None = None,
    aspect: AspectOptions = None,
    ax: Axes | None = None,
    row: Hashable | None = None,
    col: Hashable,  # wrap -> FacetGrid
    col_wrap: int | None = None,
    xincrease: bool | None = True,
    yincrease: bool | None = True,
    add_colorbar: bool | None = None,
    add_labels: bool = True,
    vmin: float | None = None,
    vmax: float | None = None,
    cmap: str | Colormap | None = None,
    center: float | None = None,
    robust: bool = False,
    extend: ExtendOptions = None,
    levels: ArrayLike | None = None,
    infer_intervals=None,
    colors: str | ArrayLike | None = None,
    subplot_kws: dict[str, Any] | None = None,
    cbar_ax: Axes | None = None,
    cbar_kwargs: dict[str, Any] | None = None,
    xscale: ScaleOptions = None,
    yscale: ScaleOptions = None,
    xticks: ArrayLike | None = None,
    yticks: ArrayLike | None = None,
    xlim: ArrayLike | None = None,
    ylim: ArrayLike | None = None,
    norm: Normalize | None = None,
    **kwargs: Any,
) -> FacetGrid[DataArray]:
    ...


@overload
def contourf(
    darray: DataArray,
    x: Hashable | None = None,
    y: Hashable | None = None,
    *,
    figsize: Iterable[float] | None = None,
    size: float | None = None,
    aspect: AspectOptions = None,
    ax: Axes | None = None,
    row: Hashable,  # wrap -> FacetGrid
    col: Hashable | None = None,
    col_wrap: int | None = None,
    xincrease: bool | None = True,
    yincrease: bool | None = True,
    add_colorbar: bool | None = None,
    add_labels: bool = True,
    vmin: float | None = None,
    vmax: float | None = None,
    cmap: str | Colormap | None = None,
    center: float | None = None,
    robust: bool = False,
    extend: ExtendOptions = None,
    levels: ArrayLike | None = None,
    infer_intervals=None,
    colors: str | ArrayLike | None = None,
    subplot_kws: dict[str, Any] | None = None,
    cbar_ax: Axes | None = None,
    cbar_kwargs: dict[str, Any] | None = None,
    xscale: ScaleOptions = None,
    yscale: ScaleOptions = None,
    xticks: ArrayLike | None = None,
    yticks: ArrayLike | None = None,
    xlim: ArrayLike | None = None,
    ylim: ArrayLike | None = None,
    norm: Normalize | None = None,
    **kwargs: Any,
) -> FacetGrid[DataArray]:
    ...


@_plot2d
def contourf(
    x: np.ndarray, y: np.ndarray, z: np.ndarray, ax: Axes, **kwargs: Any
) -> QuadContourSet:
    """
    Filled contour plot of 2D DataArray.

    Wraps :py:func:`matplotlib:matplotlib.pyplot.contourf`.
    """
    primitive = ax.contourf(x, y, z, **kwargs)
    return primitive


@overload
def pcolormesh(
    darray: DataArray,
    x: Hashable | None = None,
    y: Hashable | None = None,
    *,
    figsize: Iterable[float] | None = None,
    size: float | None = None,
    aspect: AspectOptions = None,
    ax: Axes | None = None,
    row: None = None,  # no wrap -> primitive
    col: None = None,  # no wrap -> primitive
    col_wrap: int | None = None,
    xincrease: bool | None = True,
    yincrease: bool | None = True,
    add_colorbar: bool | None = None,
    add_labels: bool = True,
    vmin: float | None = None,
    vmax: float | None = None,
    cmap: str | Colormap | None = None,
    center: float | None = None,
    robust: bool = False,
    extend: ExtendOptions = None,
    levels: ArrayLike | None = None,
    infer_intervals=None,
    colors: str | ArrayLike | None = None,
    subplot_kws: dict[str, Any] | None = None,
    cbar_ax: Axes | None = None,
    cbar_kwargs: dict[str, Any] | None = None,
    xscale: ScaleOptions = None,
    yscale: ScaleOptions = None,
    xticks: ArrayLike | None = None,
    yticks: ArrayLike | None = None,
    xlim: ArrayLike | None = None,
    ylim: ArrayLike | None = None,
    norm: Normalize | None = None,
    **kwargs: Any,
) -> QuadMesh:
    ...


@overload
def pcolormesh(
    darray: DataArray,
    x: Hashable | None = None,
    y: Hashable | None = None,
    *,
    figsize: Iterable[float] | None = None,
    size: float | None = None,
    aspect: AspectOptions = None,
    ax: Axes | None = None,
    row: Hashable | None = None,
    col: Hashable,  # wrap -> FacetGrid
    col_wrap: int | None = None,
    xincrease: bool | None = True,
    yincrease: bool | None = True,
    add_colorbar: bool | None = None,
    add_labels: bool = True,
    vmin: float | None = None,
    vmax: float | None = None,
    cmap: str | Colormap | None = None,
    center: float | None = None,
    robust: bool = False,
    extend: ExtendOptions = None,
    levels: ArrayLike | None = None,
    infer_intervals=None,
    colors: str | ArrayLike | None = None,
    subplot_kws: dict[str, Any] | None = None,
    cbar_ax: Axes | None = None,
    cbar_kwargs: dict[str, Any] | None = None,
    xscale: ScaleOptions = None,
    yscale: ScaleOptions = None,
    xticks: ArrayLike | None = None,
    yticks: ArrayLike | None = None,
    xlim: ArrayLike | None = None,
    ylim: ArrayLike | None = None,
    norm: Normalize | None = None,
    **kwargs: Any,
) -> FacetGrid[DataArray]:
    ...


@overload
def pcolormesh(
    darray: DataArray,
    x: Hashable | None = None,
    y: Hashable | None = None,
    *,
    figsize: Iterable[float] | None = None,
    size: float | None = None,
    aspect: AspectOptions = None,
    ax: Axes | None = None,
    row: Hashable,  # wrap -> FacetGrid
    col: Hashable | None = None,
    col_wrap: int | None = None,
    xincrease: bool | None = True,
    yincrease: bool | None = True,
    add_colorbar: bool | None = None,
    add_labels: bool = True,
    vmin: float | None = None,
    vmax: float | None = None,
    cmap: str | Colormap | None = None,
    center: float | None = None,
    robust: bool = False,
    extend: ExtendOptions = None,
    levels: ArrayLike | None = None,
    infer_intervals=None,
    colors: str | ArrayLike | None = None,
    subplot_kws: dict[str, Any] | None = None,
    cbar_ax: Axes | None = None,
    cbar_kwargs: dict[str, Any] | None = None,
    xscale: ScaleOptions = None,
    yscale: ScaleOptions = None,
    xticks: ArrayLike | None = None,
    yticks: ArrayLike | None = None,
    xlim: ArrayLike | None = None,
    ylim: ArrayLike | None = None,
    norm: Normalize | None = None,
    **kwargs: Any,
) -> FacetGrid[DataArray]:
    ...


@_plot2d
def pcolormesh(
    x: np.ndarray,
    y: np.ndarray,
    z: np.ndarray,
    ax: Axes,
    xscale: ScaleOptions | None = None,
    yscale: ScaleOptions | None = None,
    infer_intervals=None,
    **kwargs: Any,
) -> QuadMesh:
    """
    Pseudocolor plot of 2D DataArray.

    Wraps :py:func:`matplotlib:matplotlib.pyplot.pcolormesh`.
    """

    # decide on a default for infer_intervals (GH781)
    x = np.asarray(x)
    if infer_intervals is None:
        if hasattr(ax, "projection"):
            if len(x.shape) == 1:
                infer_intervals = True
            else:
                infer_intervals = False
        else:
            infer_intervals = True

    if any(np.issubdtype(k.dtype, str) for k in (x, y)):
        # do not infer intervals if any axis contains str ticks, see #6775
        infer_intervals = False

    if infer_intervals and (
        (np.shape(x)[0] == np.shape(z)[1])
        or ((x.ndim > 1) and (np.shape(x)[1] == np.shape(z)[1]))
    ):
        if x.ndim == 1:
            x = _infer_interval_breaks(x, check_monotonic=True, scale=xscale)
        else:
            # we have to infer the intervals on both axes
            x = _infer_interval_breaks(x, axis=1, scale=xscale)
            x = _infer_interval_breaks(x, axis=0, scale=xscale)

    if infer_intervals and (np.shape(y)[0] == np.shape(z)[0]):
        if y.ndim == 1:
            y = _infer_interval_breaks(y, check_monotonic=True, scale=yscale)
        else:
            # we have to infer the intervals on both axes
            y = _infer_interval_breaks(y, axis=1, scale=yscale)
            y = _infer_interval_breaks(y, axis=0, scale=yscale)

    ax.grid(False)
    primitive = ax.pcolormesh(x, y, z, **kwargs)

    # by default, pcolormesh picks "round" values for bounds
    # this results in ugly looking plots with lots of surrounding whitespace
    if not hasattr(ax, "projection") and x.ndim == 1 and y.ndim == 1:
        # not a cartopy geoaxis
        ax.set_xlim(x[0], x[-1])
        ax.set_ylim(y[0], y[-1])

    return primitive


@overload
def surface(
    darray: DataArray,
    x: Hashable | None = None,
    y: Hashable | None = None,
    *,
    figsize: Iterable[float] | None = None,
    size: float | None = None,
    aspect: AspectOptions = None,
    ax: Axes | None = None,
    row: None = None,  # no wrap -> primitive
    col: None = None,  # no wrap -> primitive
    col_wrap: int | None = None,
    xincrease: bool | None = True,
    yincrease: bool | None = True,
    add_colorbar: bool | None = None,
    add_labels: bool = True,
    vmin: float | None = None,
    vmax: float | None = None,
    cmap: str | Colormap | None = None,
    center: float | None = None,
    robust: bool = False,
    extend: ExtendOptions = None,
    levels: ArrayLike | None = None,
    infer_intervals=None,
    colors: str | ArrayLike | None = None,
    subplot_kws: dict[str, Any] | None = None,
    cbar_ax: Axes | None = None,
    cbar_kwargs: dict[str, Any] | None = None,
    xscale: ScaleOptions = None,
    yscale: ScaleOptions = None,
    xticks: ArrayLike | None = None,
    yticks: ArrayLike | None = None,
    xlim: ArrayLike | None = None,
    ylim: ArrayLike | None = None,
    norm: Normalize | None = None,
    **kwargs: Any,
) -> Poly3DCollection:
    ...


@overload
def surface(
    darray: DataArray,
    x: Hashable | None = None,
    y: Hashable | None = None,
    *,
    figsize: Iterable[float] | None = None,
    size: float | None = None,
    aspect: AspectOptions = None,
    ax: Axes | None = None,
    row: Hashable | None = None,
    col: Hashable,  # wrap -> FacetGrid
    col_wrap: int | None = None,
    xincrease: bool | None = True,
    yincrease: bool | None = True,
    add_colorbar: bool | None = None,
    add_labels: bool = True,
    vmin: float | None = None,
    vmax: float | None = None,
    cmap: str | Colormap | None = None,
    center: float | None = None,
    robust: bool = False,
    extend: ExtendOptions = None,
    levels: ArrayLike | None = None,
    infer_intervals=None,
    colors: str | ArrayLike | None = None,
    subplot_kws: dict[str, Any] | None = None,
    cbar_ax: Axes | None = None,
    cbar_kwargs: dict[str, Any] | None = None,
    xscale: ScaleOptions = None,
    yscale: ScaleOptions = None,
    xticks: ArrayLike | None = None,
    yticks: ArrayLike | None = None,
    xlim: ArrayLike | None = None,
    ylim: ArrayLike | None = None,
    norm: Normalize | None = None,
    **kwargs: Any,
) -> FacetGrid[DataArray]:
    ...


@overload
def surface(
    darray: DataArray,
    x: Hashable | None = None,
    y: Hashable | None = None,
    *,
    figsize: Iterable[float] | None = None,
    size: float | None = None,
    aspect: AspectOptions = None,
    ax: Axes | None = None,
    row: Hashable,  # wrap -> FacetGrid
    col: Hashable | None = None,
    col_wrap: int | None = None,
    xincrease: bool | None = True,
    yincrease: bool | None = True,
    add_colorbar: bool | None = None,
    add_labels: bool = True,
    vmin: float | None = None,
    vmax: float | None = None,
    cmap: str | Colormap | None = None,
    center: float | None = None,
    robust: bool = False,
    extend: ExtendOptions = None,
    levels: ArrayLike | None = None,
    infer_intervals=None,
    colors: str | ArrayLike | None = None,
    subplot_kws: dict[str, Any] | None = None,
    cbar_ax: Axes | None = None,
    cbar_kwargs: dict[str, Any] | None = None,
    xscale: ScaleOptions = None,
    yscale: ScaleOptions = None,
    xticks: ArrayLike | None = None,
    yticks: ArrayLike | None = None,
    xlim: ArrayLike | None = None,
    ylim: ArrayLike | None = None,
    norm: Normalize | None = None,
    **kwargs: Any,
) -> FacetGrid[DataArray]:
    ...


@_plot2d
def surface(
    x: np.ndarray, y: np.ndarray, z: np.ndarray, ax: Axes, **kwargs: Any
) -> Poly3DCollection:
    """
    Surface plot of 2D DataArray.

    Wraps :py:meth:`matplotlib:mpl_toolkits.mplot3d.axes3d.Axes3D.plot_surface`.
    """
    primitive = ax.plot_surface(x, y, z, **kwargs)
    return primitive<|MERGE_RESOLUTION|>--- conflicted
+++ resolved
@@ -312,240 +312,6 @@
 
 
 @overload
-<<<<<<< HEAD
-=======
-def line(  # type: ignore[misc]  # None is hashable :(
-    darray: DataArray,
-    *args: Any,
-    row: None = None,  # no wrap -> primitive
-    col: None = None,  # no wrap -> primitive
-    figsize: Iterable[float] | None = None,
-    aspect: AspectOptions = None,
-    size: float | None = None,
-    ax: Axes | None = None,
-    hue: Hashable | None = None,
-    x: Hashable | None = None,
-    y: Hashable | None = None,
-    xincrease: bool | None = None,
-    yincrease: bool | None = None,
-    xscale: ScaleOptions = None,
-    yscale: ScaleOptions = None,
-    xticks: ArrayLike | None = None,
-    yticks: ArrayLike | None = None,
-    xlim: ArrayLike | None = None,
-    ylim: ArrayLike | None = None,
-    add_legend: bool = True,
-    _labels: bool = True,
-    **kwargs: Any,
-) -> list[Line3D]:
-    ...
-
-
-@overload
-def line(
-    darray,
-    *args: Any,
-    row: Hashable,  # wrap -> FacetGrid
-    col: Hashable | None = None,
-    figsize: Iterable[float] | None = None,
-    aspect: AspectOptions = None,
-    size: float | None = None,
-    ax: Axes | None = None,
-    hue: Hashable | None = None,
-    x: Hashable | None = None,
-    y: Hashable | None = None,
-    xincrease: bool | None = None,
-    yincrease: bool | None = None,
-    xscale: ScaleOptions = None,
-    yscale: ScaleOptions = None,
-    xticks: ArrayLike | None = None,
-    yticks: ArrayLike | None = None,
-    xlim: ArrayLike | None = None,
-    ylim: ArrayLike | None = None,
-    add_legend: bool = True,
-    _labels: bool = True,
-    **kwargs: Any,
-) -> FacetGrid[DataArray]:
-    ...
-
-
-@overload
-def line(
-    darray,
-    *args: Any,
-    row: Hashable | None = None,
-    col: Hashable,  # wrap -> FacetGrid
-    figsize: Iterable[float] | None = None,
-    aspect: AspectOptions = None,
-    size: float | None = None,
-    ax: Axes | None = None,
-    hue: Hashable | None = None,
-    x: Hashable | None = None,
-    y: Hashable | None = None,
-    xincrease: bool | None = None,
-    yincrease: bool | None = None,
-    xscale: ScaleOptions = None,
-    yscale: ScaleOptions = None,
-    xticks: ArrayLike | None = None,
-    yticks: ArrayLike | None = None,
-    xlim: ArrayLike | None = None,
-    ylim: ArrayLike | None = None,
-    add_legend: bool = True,
-    _labels: bool = True,
-    **kwargs: Any,
-) -> FacetGrid[DataArray]:
-    ...
-
-
-# This function signature should not change so that it can use
-# matplotlib format strings
-def line(
-    darray: DataArray,
-    *args: Any,
-    row: Hashable | None = None,
-    col: Hashable | None = None,
-    figsize: Iterable[float] | None = None,
-    aspect: AspectOptions = None,
-    size: float | None = None,
-    ax: Axes | None = None,
-    hue: Hashable | None = None,
-    x: Hashable | None = None,
-    y: Hashable | None = None,
-    xincrease: bool | None = None,
-    yincrease: bool | None = None,
-    xscale: ScaleOptions = None,
-    yscale: ScaleOptions = None,
-    xticks: ArrayLike | None = None,
-    yticks: ArrayLike | None = None,
-    xlim: ArrayLike | None = None,
-    ylim: ArrayLike | None = None,
-    add_legend: bool = True,
-    _labels: bool = True,
-    **kwargs: Any,
-) -> list[Line3D] | FacetGrid[DataArray]:
-    """
-    Line plot of DataArray values.
-
-    Wraps :py:func:`matplotlib:matplotlib.pyplot.plot`.
-
-    Parameters
-    ----------
-    darray : DataArray
-        Either 1D or 2D. If 2D, one of ``hue``, ``x`` or ``y`` must be provided.
-    row : Hashable, optional
-        If passed, make row faceted plots on this dimension name.
-    col : Hashable, optional
-        If passed, make column faceted plots on this dimension name.
-    figsize : tuple, optional
-        A tuple (width, height) of the figure in inches.
-        Mutually exclusive with ``size`` and ``ax``.
-    aspect : "auto", "equal", scalar or None, optional
-        Aspect ratio of plot, so that ``aspect * size`` gives the *width* in
-        inches. Only used if a ``size`` is provided.
-    size : scalar, optional
-        If provided, create a new figure for the plot with the given size:
-        *height* (in inches) of each plot. See also: ``aspect``.
-    ax : matplotlib axes object, optional
-        Axes on which to plot. By default, the current is used.
-        Mutually exclusive with ``size`` and ``figsize``.
-    hue : Hashable, optional
-        Dimension or coordinate for which you want multiple lines plotted.
-        If plotting against a 2D coordinate, ``hue`` must be a dimension.
-    x, y : Hashable, optional
-        Dimension, coordinate or multi-index level for *x*, *y* axis.
-        Only one of these may be specified.
-        The other will be used for values from the DataArray on which this
-        plot method is called.
-    xincrease : bool or None, optional
-        Should the values on the *x* axis be increasing from left to right?
-        if ``None``, use the default for the Matplotlib function.
-    yincrease : bool or None, optional
-        Should the values on the *y* axis be increasing from top to bottom?
-        if ``None``, use the default for the Matplotlib function.
-    xscale, yscale : {'linear', 'symlog', 'log', 'logit'}, optional
-        Specifies scaling for the *x*- and *y*-axis, respectively.
-    xticks, yticks : array-like, optional
-        Specify tick locations for *x*- and *y*-axis.
-    xlim, ylim : array-like, optional
-        Specify *x*- and *y*-axis limits.
-    add_legend : bool, default: True
-        Add legend with *y* axis coordinates (2D inputs only).
-    *args, **kwargs : optional
-        Additional arguments to :py:func:`matplotlib:matplotlib.pyplot.plot`.
-
-    Returns
-    -------
-    primitive : list of Line3D or FacetGrid
-        When either col or row is given, returns a FacetGrid, otherwise
-        a list of matplotlib Line3D objects.
-    """
-    # Handle facetgrids first
-    if row or col:
-        allargs = locals().copy()
-        allargs.update(allargs.pop("kwargs"))
-        allargs.pop("darray")
-        return _easy_facetgrid(darray, line, kind="line", **allargs)
-
-    ndims = len(darray.dims)
-    if ndims == 0 or darray.size == 0:
-        # TypeError to be consistent with pandas
-        raise TypeError("No numeric data to plot.")
-    if ndims > 2:
-        raise ValueError(
-            "Line plots are for 1- or 2-dimensional DataArrays. "
-            "Passed DataArray has {ndims} "
-            "dimensions".format(ndims=ndims)
-        )
-
-    # The allargs dict passed to _easy_facetgrid above contains args
-    if args == ():
-        args = kwargs.pop("args", ())
-    else:
-        assert "args" not in kwargs
-
-    ax = get_axis(figsize, size, aspect, ax)
-    xplt, yplt, hueplt, hue_label = _infer_line_data(darray, x, y, hue)
-
-    # Remove pd.Intervals if contained in xplt.values and/or yplt.values.
-    xplt_val, yplt_val, x_suffix, y_suffix, kwargs = _resolve_intervals_1dplot(
-        xplt.to_numpy(), yplt.to_numpy(), kwargs
-    )
-    xlabel = label_from_attrs(xplt, extra=x_suffix)
-    ylabel = label_from_attrs(yplt, extra=y_suffix)
-
-    _ensure_plottable(xplt_val, yplt_val)
-
-    primitive = ax.plot(xplt_val, yplt_val, *args, **kwargs)
-
-    if _labels:
-        if xlabel is not None:
-            ax.set_xlabel(xlabel)
-
-        if ylabel is not None:
-            ax.set_ylabel(ylabel)
-
-        ax.set_title(darray._title_for_slice())
-
-    if darray.ndim == 2 and add_legend:
-        assert hueplt is not None
-        ax.legend(handles=primitive, labels=list(hueplt.to_numpy()), title=hue_label)
-
-    # Rotate dates on xlabels
-    # Do this without calling autofmt_xdate so that x-axes ticks
-    # on other subplots (if any) are not deleted.
-    # https://stackoverflow.com/questions/17430105/autofmt-xdate-deletes-x-axis-labels-of-all-subplots
-    if np.issubdtype(xplt.dtype, np.datetime64):
-        for xlabels in ax.get_xticklabels():
-            xlabels.set_rotation(30)
-            xlabels.set_horizontalalignment("right")
-
-    _update_axes(ax, xincrease, yincrease, xscale, yscale, xticks, yticks, xlim, ylim)
-
-    return primitive
-
-
-@overload
->>>>>>> d8ec3a3f
 def step(  # type: ignore[misc]  # None is hashable :(
     darray: DataArray,
     *args: Any,
