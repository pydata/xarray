--- conflicted
+++ resolved
@@ -451,17 +451,9 @@
     ax: Axes | None = None,
     **subplot_kws: Any,
 ) -> Axes:
-<<<<<<< HEAD
 
     mpl = soft_import("matplotlib", purpose="plotting")
     plt = soft_import("matplotlib.pyplot", purpose="plotting")
-=======
-    try:
-        import matplotlib as mpl
-        import matplotlib.pyplot as plt
-    except ImportError as err:
-        raise ImportError("matplotlib is required for plot.utils.get_axis") from err
->>>>>>> 8c1c31ab
 
     if figsize is not None:
         if ax is not None:
