from __future__ import annotations

import itertools
import textwrap
import warnings
from datetime import datetime
from inspect import getfullargspec
<<<<<<< HEAD
from typing import TYPE_CHECKING, Any, Hashable, Iterable, Mapping, Sequence, overload
=======
from typing import TYPE_CHECKING, Any, Callable, Hashable, Iterable, Mapping, Sequence
>>>>>>> 8eea8bb6

import numpy as np
import pandas as pd

from ..core.indexes import PandasMultiIndex
from ..core.options import OPTIONS
from ..core.pycompat import DuckArrayModule
from ..core.utils import is_scalar

try:
    import nc_time_axis  # noqa: F401

    nc_time_axis_available = True
except ImportError:
    nc_time_axis_available = False


try:
    import cftime
except ImportError:
    cftime = None


if TYPE_CHECKING:
    from matplotlib.axes import Axes
    from matplotlib.colors import Normalize

    from ..core.dataarray import DataArray
    from ..core.dataset import Dataset
    from ..core.npcompat import ArrayLike
    from ..core.types import AspectOptions, ScaleOptions

    try:
        import matplotlib.pyplot as plt
    except ImportError:
        plt: Any = None  # type: ignore

ROBUST_PERCENTILE = 2.0

# copied from seaborn
_MARKERSIZE_RANGE = np.array([18.0, 72.0])
_LINEWIDTH_RANGE = np.array([1.5, 6.0])


def import_matplotlib_pyplot():
    """import pyplot"""
    # TODO: This function doesn't do anything (after #6109), remove it?
    import matplotlib.pyplot as plt

    return plt


def _determine_extend(calc_data, vmin, vmax):
    extend_min = calc_data.min() < vmin
    extend_max = calc_data.max() > vmax
    if extend_min and extend_max:
        return "both"
    elif extend_min:
        return "min"
    elif extend_max:
        return "max"
    else:
        return "neither"


def _build_discrete_cmap(cmap, levels, extend, filled):
    """
    Build a discrete colormap and normalization of the data.
    """
    import matplotlib as mpl

    if len(levels) == 1:
        levels = [levels[0], levels[0]]

    if not filled:
        # non-filled contour plots
        extend = "max"

    if extend == "both":
        ext_n = 2
    elif extend in ["min", "max"]:
        ext_n = 1
    else:
        ext_n = 0

    n_colors = len(levels) + ext_n - 1
    pal = _color_palette(cmap, n_colors)

    new_cmap, cnorm = mpl.colors.from_levels_and_colors(levels, pal, extend=extend)
    # copy the old cmap name, for easier testing
    new_cmap.name = getattr(cmap, "name", cmap)

    # copy colors to use for bad, under, and over values in case they have been
    # set to non-default values
    try:
        # matplotlib<3.2 only uses bad color for masked values
        bad = cmap(np.ma.masked_invalid([np.nan]))[0]
    except TypeError:
        # cmap was a str or list rather than a color-map object, so there are
        # no bad, under or over values to check or copy
        pass
    else:
        under = cmap(-np.inf)
        over = cmap(np.inf)

        new_cmap.set_bad(bad)

        # Only update under and over if they were explicitly changed by the user
        # (i.e. are different from the lowest or highest values in cmap). Otherwise
        # leave unchanged so new_cmap uses its default values (its own lowest and
        # highest values).
        if under != cmap(0):
            new_cmap.set_under(under)
        if over != cmap(cmap.N - 1):
            new_cmap.set_over(over)

    return new_cmap, cnorm


def _color_palette(cmap, n_colors):
    import matplotlib.pyplot as plt
    from matplotlib.colors import ListedColormap

    colors_i = np.linspace(0, 1.0, n_colors)
    if isinstance(cmap, (list, tuple)):
        # we have a list of colors
        cmap = ListedColormap(cmap, N=n_colors)
        pal = cmap(colors_i)
    elif isinstance(cmap, str):
        # we have some sort of named palette
        try:
            # is this a matplotlib cmap?
            cmap = plt.get_cmap(cmap)
            pal = cmap(colors_i)
        except ValueError:
            # ValueError happens when mpl doesn't like a colormap, try seaborn
            try:
                from seaborn import color_palette

                pal = color_palette(cmap, n_colors=n_colors)
            except (ValueError, ImportError):
                # or maybe we just got a single color as a string
                cmap = ListedColormap([cmap], N=n_colors)
                pal = cmap(colors_i)
    else:
        # cmap better be a LinearSegmentedColormap (e.g. viridis)
        pal = cmap(colors_i)

    return pal


# _determine_cmap_params is adapted from Seaborn:
# https://github.com/mwaskom/seaborn/blob/v0.6/seaborn/matrix.py#L158
# Used under the terms of Seaborn's license, see licenses/SEABORN_LICENSE.


def _determine_cmap_params(
    plot_data,
    vmin=None,
    vmax=None,
    cmap=None,
    center=None,
    robust=False,
    extend=None,
    levels=None,
    filled=True,
    norm=None,
    _is_facetgrid=False,
):
    """
    Use some heuristics to set good defaults for colorbar and range.

    Parameters
    ----------
    plot_data : Numpy array
        Doesn't handle xarray objects

    Returns
    -------
    cmap_params : dict
        Use depends on the type of the plotting function
    """
    import matplotlib as mpl

    if isinstance(levels, Iterable):
        levels = sorted(levels)

    calc_data = np.ravel(plot_data[np.isfinite(plot_data)])

    # Handle all-NaN input data gracefully
    if calc_data.size == 0:
        # Arbitrary default for when all values are NaN
        calc_data = np.array(0.0)

    # Setting center=False prevents a divergent cmap
    possibly_divergent = center is not False

    # Set center to 0 so math below makes sense but remember its state
    center_is_none = False
    if center is None:
        center = 0
        center_is_none = True

    # Setting both vmin and vmax prevents a divergent cmap
    if (vmin is not None) and (vmax is not None):
        possibly_divergent = False

    # Setting vmin or vmax implies linspaced levels
    user_minmax = (vmin is not None) or (vmax is not None)

    # vlim might be computed below
    vlim = None

    # save state; needed later
    vmin_was_none = vmin is None
    vmax_was_none = vmax is None

    if vmin is None:
        if robust:
            vmin = np.percentile(calc_data, ROBUST_PERCENTILE)
        else:
            vmin = calc_data.min()
    elif possibly_divergent:
        vlim = abs(vmin - center)

    if vmax is None:
        if robust:
            vmax = np.percentile(calc_data, 100 - ROBUST_PERCENTILE)
        else:
            vmax = calc_data.max()
    elif possibly_divergent:
        vlim = abs(vmax - center)

    if possibly_divergent:
        levels_are_divergent = (
            isinstance(levels, Iterable) and levels[0] * levels[-1] < 0
        )
        # kwargs not specific about divergent or not: infer defaults from data
        divergent = (
            ((vmin < 0) and (vmax > 0)) or not center_is_none or levels_are_divergent
        )
    else:
        divergent = False

    # A divergent map should be symmetric around the center value
    if divergent:
        if vlim is None:
            vlim = max(abs(vmin - center), abs(vmax - center))
        vmin, vmax = -vlim, vlim

    # Now add in the centering value and set the limits
    vmin += center
    vmax += center

    # now check norm and harmonize with vmin, vmax
    if norm is not None:
        if norm.vmin is None:
            norm.vmin = vmin
        else:
            if not vmin_was_none and vmin != norm.vmin:
                raise ValueError("Cannot supply vmin and a norm with a different vmin.")
            vmin = norm.vmin

        if norm.vmax is None:
            norm.vmax = vmax
        else:
            if not vmax_was_none and vmax != norm.vmax:
                raise ValueError("Cannot supply vmax and a norm with a different vmax.")
            vmax = norm.vmax

    # if BoundaryNorm, then set levels
    if isinstance(norm, mpl.colors.BoundaryNorm):
        levels = norm.boundaries

    # Choose default colormaps if not provided
    if cmap is None:
        if divergent:
            cmap = OPTIONS["cmap_divergent"]
        else:
            cmap = OPTIONS["cmap_sequential"]

    # Handle discrete levels
    if levels is not None:
        if is_scalar(levels):
            if user_minmax:
                levels = np.linspace(vmin, vmax, levels)
            elif levels == 1:
                levels = np.asarray([(vmin + vmax) / 2])
            else:
                # N in MaxNLocator refers to bins, not ticks
                ticker = mpl.ticker.MaxNLocator(levels - 1)
                levels = ticker.tick_values(vmin, vmax)
        vmin, vmax = levels[0], levels[-1]

    # GH3734
    if vmin == vmax:
        vmin, vmax = mpl.ticker.LinearLocator(2).tick_values(vmin, vmax)

    if extend is None:
        extend = _determine_extend(calc_data, vmin, vmax)

    if levels is not None or isinstance(norm, mpl.colors.BoundaryNorm):
        cmap, newnorm = _build_discrete_cmap(cmap, levels, extend, filled)
        norm = newnorm if norm is None else norm

    # vmin & vmax needs to be None if norm is passed
    # TODO: always return a norm with vmin and vmax
    if norm is not None:
        vmin = None
        vmax = None

    return dict(
        vmin=vmin, vmax=vmax, cmap=cmap, extend=extend, levels=levels, norm=norm
    )


def _infer_xy_labels_3d(
    darray: DataArray | Dataset,
    x: Hashable | None,
    y: Hashable | None,
    rgb: Hashable | None,
) -> tuple[Hashable, Hashable]:
    """
    Determine x and y labels for showing RGB images.

    Attempts to infer which dimension is RGB/RGBA by size and order of dims.

    """
    assert rgb is None or rgb != x
    assert rgb is None or rgb != y
    # Start by detecting and reporting invalid combinations of arguments
    assert darray.ndim == 3
    not_none = [a for a in (x, y, rgb) if a is not None]
    if len(set(not_none)) < len(not_none):
        raise ValueError(
            "Dimension names must be None or unique strings, but imshow was "
            f"passed x={x!r}, y={y!r}, and rgb={rgb!r}."
        )
    for label in not_none:
        if label not in darray.dims:
            raise ValueError(f"{label!r} is not a dimension")

    # Then calculate rgb dimension if certain and check validity
    could_be_color = [
        label
        for label in darray.dims
        if darray[label].size in (3, 4) and label not in (x, y)
    ]
    if rgb is None and not could_be_color:
        raise ValueError(
            "A 3-dimensional array was passed to imshow(), but there is no "
            "dimension that could be color.  At least one dimension must be "
            "of size 3 (RGB) or 4 (RGBA), and not given as x or y."
        )
    if rgb is None and len(could_be_color) == 1:
        rgb = could_be_color[0]
    if rgb is not None and darray[rgb].size not in (3, 4):
        raise ValueError(
            f"Cannot interpret dim {rgb!r} of size {darray[rgb].size} as RGB or RGBA."
        )

    # If rgb dimension is still unknown, there must be two or three dimensions
    # in could_be_color.  We therefore warn, and use a heuristic to break ties.
    if rgb is None:
        assert len(could_be_color) in (2, 3)
        rgb = could_be_color[-1]
        warnings.warn(
            "Several dimensions of this array could be colors.  Xarray "
            f"will use the last possible dimension ({rgb!r}) to match "
            "matplotlib.pyplot.imshow.  You can pass names of x, y, "
            "and/or rgb dimensions to override this guess."
        )
    assert rgb is not None

    # Finally, we pick out the red slice and delegate to the 2D version:
    return _infer_xy_labels(darray.isel({rgb: 0}), x, y)


def _infer_xy_labels(
    darray: DataArray | Dataset,
    x: Hashable | None,
    y: Hashable | None,
    imshow: bool = False,
    rgb: Hashable | None = None,
) -> tuple[Hashable, Hashable]:
    """
    Determine x and y labels. For use in _plot2d

    darray must be a 2 dimensional data array, or 3d for imshow only.
    """
    if (x is not None) and (x == y):
        raise ValueError("x and y cannot be equal.")

    if imshow and darray.ndim == 3:
        return _infer_xy_labels_3d(darray, x, y, rgb)

    if x is None and y is None:
        if darray.ndim != 2:
            raise ValueError("DataArray must be 2d")
        y, x = darray.dims
    elif x is None:
        _assert_valid_xy(darray, y, "y")
        x = darray.dims[0] if y == darray.dims[1] else darray.dims[1]
    elif y is None:
        _assert_valid_xy(darray, x, "x")
        y = darray.dims[0] if x == darray.dims[1] else darray.dims[1]
    else:
        _assert_valid_xy(darray, x, "x")
        _assert_valid_xy(darray, y, "y")

        if darray._indexes.get(x, 1) is darray._indexes.get(y, 2):
            if isinstance(darray._indexes[x], PandasMultiIndex):
                raise ValueError("x and y cannot be levels of the same MultiIndex")

    return x, y


# TODO: Can by used to more than x or y, rename?
def _assert_valid_xy(
    darray: DataArray | Dataset, xy: Hashable | None, name: str
) -> None:
    """
    make sure x and y passed to plotting functions are valid
    """

    # MultiIndex cannot be plotted; no point in allowing them here
    multiindex_dims = {
        idx.dim
        for idx in darray.xindexes.get_unique()
        if isinstance(idx, PandasMultiIndex)
    }

    valid_xy = (set(darray.dims) | set(darray.coords)) - multiindex_dims

    if (xy is not None) and (xy not in valid_xy):
        valid_xy_str = "', '".join(sorted(tuple(str(v) for v in valid_xy)))
        raise ValueError(
            f"{name} must be one of None, '{valid_xy_str}'. Received '{xy}' instead."
        )


def get_axis(
    figsize: Iterable[float] | None = None,
    size: float | None = None,
    aspect: AspectOptions = None,
    ax: Axes | None = None,
    **subplot_kws: Any,
) -> Axes:
    try:
        import matplotlib as mpl
        import matplotlib.pyplot as plt
    except ImportError:
        raise ImportError("matplotlib is required for plot.utils.get_axis")

    if figsize is not None:
        if ax is not None:
            raise ValueError("cannot provide both `figsize` and `ax` arguments")
        if size is not None:
            raise ValueError("cannot provide both `figsize` and `size` arguments")
        _, ax = plt.subplots(figsize=figsize, subplot_kw=subplot_kws)
        return ax

    if size is not None:
        if ax is not None:
            raise ValueError("cannot provide both `size` and `ax` arguments")
        if aspect is None or aspect == "auto":
            width, height = mpl.rcParams["figure.figsize"]
            faspect = width / height
        elif aspect == "equal":
            faspect = 1
        else:
            faspect = aspect
        figsize = (size * faspect, size)
        _, ax = plt.subplots(figsize=figsize, subplot_kw=subplot_kws)
        return ax

    if aspect is not None:
        raise ValueError("cannot provide `aspect` argument without `size`")

    if subplot_kws and ax is not None:
        raise ValueError("cannot use subplot_kws with existing ax")

    if ax is None:
        ax = _maybe_gca(**subplot_kws)

    return ax


def _maybe_gca(**subplot_kws: Any) -> Axes:

    import matplotlib.pyplot as plt

    # can call gcf unconditionally: either it exists or would be created by plt.axes
    f = plt.gcf()

    # only call gca if an active axes exists
    if f.axes:
        # can not pass kwargs to active axes
        return plt.gca()

    return plt.axes(**subplot_kws)


def _get_units_from_attrs(da) -> str:
    """Extracts and formats the unit/units from a attributes."""
    pint_array_type = DuckArrayModule("pint").type
    units = " [{}]"
    if isinstance(da.data, pint_array_type):
        units = units.format(str(da.data.units))
    elif da.attrs.get("units"):
        units = units.format(da.attrs["units"])
    elif da.attrs.get("unit"):
        units = units.format(da.attrs["unit"])
    else:
        units = ""
    return units


def label_from_attrs(da, extra: str = "") -> str:
    """Makes informative labels if variable metadata (attrs) follows
    CF conventions."""
    name: str = "{}"
    if da.attrs.get("long_name"):
        name = name.format(da.attrs["long_name"])
    elif da.attrs.get("standard_name"):
        name = name.format(da.attrs["standard_name"])
    elif da.name is not None:
        name = name.format(da.name)
    else:
        name = ""

    units = _get_units_from_attrs(da)

    # Treat `name` differently if it's a latex sequence
    if name.startswith("$") and (name.count("$") % 2 == 0):
        return "$\n$".join(
            textwrap.wrap(name + extra + units, 60, break_long_words=False)
        )
    else:
        return "\n".join(textwrap.wrap(name + extra + units, 30))


def _interval_to_mid_points(array: Iterable[pd.Interval]) -> np.ndarray:
    """
    Helper function which returns an array
    with the Intervals' mid points.
    """

    return np.array([x.mid for x in array])


def _interval_to_bound_points(array: Sequence[pd.Interval]) -> np.ndarray:
    """
    Helper function which returns an array
    with the Intervals' boundaries.
    """

    array_boundaries = np.array([x.left for x in array])
    array_boundaries = np.concatenate((array_boundaries, np.array([array[-1].right])))

    return array_boundaries


def _interval_to_double_bound_points(
    xarray: Iterable[pd.Interval], yarray: Iterable
) -> tuple[np.ndarray, np.ndarray]:
    """
    Helper function to deal with a xarray consisting of pd.Intervals. Each
    interval is replaced with both boundaries. I.e. the length of xarray
    doubles. yarray is modified so it matches the new shape of xarray.
    """

    xarray1 = np.array([x.left for x in xarray])
    xarray2 = np.array([x.right for x in xarray])

    xarray_out = np.array(list(itertools.chain.from_iterable(zip(xarray1, xarray2))))
    yarray_out = np.array(list(itertools.chain.from_iterable(zip(yarray, yarray))))

    return xarray_out, yarray_out


def _resolve_intervals_1dplot(
    xval: np.ndarray, yval: np.ndarray, kwargs: dict
) -> tuple[np.ndarray, np.ndarray, str, str, dict]:
    """
    Helper function to replace the values of x and/or y coordinate arrays
    containing pd.Interval with their mid-points or - for step plots - double
    points which double the length.
    """
    x_suffix = ""
    y_suffix = ""

    # Is it a step plot? (see matplotlib.Axes.step)
    if kwargs.get("drawstyle", "").startswith("steps-"):

        remove_drawstyle = False

        # Convert intervals to double points
        x_is_interval = _valid_other_type(xval, [pd.Interval])
        y_is_interval = _valid_other_type(yval, [pd.Interval])
        if x_is_interval and y_is_interval:
            raise TypeError("Can't step plot intervals against intervals.")
        elif x_is_interval:
            xval, yval = _interval_to_double_bound_points(xval, yval)
            remove_drawstyle = True
        elif y_is_interval:
            yval, xval = _interval_to_double_bound_points(yval, xval)
            remove_drawstyle = True

        # Remove steps-* to be sure that matplotlib is not confused
        if remove_drawstyle:
            del kwargs["drawstyle"]

    # Is it another kind of plot?
    else:

        # Convert intervals to mid points and adjust labels
        if _valid_other_type(xval, [pd.Interval]):
            xval = _interval_to_mid_points(xval)
            x_suffix = "_center"
        if _valid_other_type(yval, [pd.Interval]):
            yval = _interval_to_mid_points(yval)
            y_suffix = "_center"

    # return converted arguments
    return xval, yval, x_suffix, y_suffix, kwargs


def _resolve_intervals_2dplot(val, func_name):
    """
    Helper function to replace the values of a coordinate array containing
    pd.Interval with their mid-points or - for pcolormesh - boundaries which
    increases length by 1.
    """
    label_extra = ""
    if _valid_other_type(val, [pd.Interval]):
        if func_name == "pcolormesh":
            val = _interval_to_bound_points(val)
        else:
            val = _interval_to_mid_points(val)
            label_extra = "_center"

    return val, label_extra


def _valid_other_type(x, types):
    """
    Do all elements of x have a type from types?
    """
    return all(any(isinstance(el, t) for t in types) for el in np.ravel(x))


def _valid_numpy_subdtype(x, numpy_types):
    """
    Is any dtype from numpy_types superior to the dtype of x?
    """
    # If any of the types given in numpy_types is understood as numpy.generic,
    # all possible x will be considered valid.  This is probably unwanted.
    for t in numpy_types:
        assert not np.issubdtype(np.generic, t)

    return any(np.issubdtype(x.dtype, t) for t in numpy_types)


def _ensure_plottable(*args):
    """
    Raise exception if there is anything in args that can't be plotted on an
    axis by matplotlib.
    """
    numpy_types = [
        np.floating,
        np.integer,
        np.timedelta64,
        np.datetime64,
        np.bool_,
        np.str_,
    ]
    other_types = [datetime]
    if cftime is not None:
        cftime_datetime_types = [cftime.datetime]
        other_types = other_types + cftime_datetime_types
    else:
        cftime_datetime_types = []
    for x in args:
        if not (
            _valid_numpy_subdtype(np.array(x), numpy_types)
            or _valid_other_type(np.array(x), other_types)
        ):
            raise TypeError(
                "Plotting requires coordinates to be numeric, boolean, "
                "or dates of type numpy.datetime64, "
                "datetime.datetime, cftime.datetime or "
                f"pandas.Interval. Received data of type {np.array(x).dtype} instead."
            )
        if (
            _valid_other_type(np.array(x), cftime_datetime_types)
            and not nc_time_axis_available
        ):
            raise ImportError(
                "Plotting of arrays of cftime.datetime "
                "objects or arrays indexed by "
                "cftime.datetime objects requires the "
                "optional `nc-time-axis` (v1.2.0 or later) "
                "package."
            )


def _is_numeric(arr):
    numpy_types = [np.floating, np.integer]
    return _valid_numpy_subdtype(arr, numpy_types)


def _add_colorbar(primitive, ax, cbar_ax, cbar_kwargs, cmap_params):

    cbar_kwargs.setdefault("extend", cmap_params["extend"])
    if cbar_ax is None:
        cbar_kwargs.setdefault("ax", ax)
    else:
        cbar_kwargs.setdefault("cax", cbar_ax)

    # dont pass extend as kwarg if it is in the mappable
    if hasattr(primitive, "extend"):
        cbar_kwargs.pop("extend")

    fig = ax.get_figure()
    cbar = fig.colorbar(primitive, **cbar_kwargs)

    return cbar


def _rescale_imshow_rgb(darray, vmin, vmax, robust):
    assert robust or vmin is not None or vmax is not None

    # Calculate vmin and vmax automatically for `robust=True`
    if robust:
        if vmax is None:
            vmax = np.nanpercentile(darray, 100 - ROBUST_PERCENTILE)
        if vmin is None:
            vmin = np.nanpercentile(darray, ROBUST_PERCENTILE)
    # If not robust and one bound is None, calculate the default other bound
    # and check that an interval between them exists.
    elif vmax is None:
        vmax = 255 if np.issubdtype(darray.dtype, np.integer) else 1
        if vmax < vmin:
            raise ValueError(
                f"vmin={vmin!r} is less than the default vmax ({vmax!r}) - you must supply "
                "a vmax > vmin in this case."
            )
    elif vmin is None:
        vmin = 0
        if vmin > vmax:
            raise ValueError(
                f"vmax={vmax!r} is less than the default vmin (0) - you must supply "
                "a vmin < vmax in this case."
            )
    # Scale interval [vmin .. vmax] to [0 .. 1], with darray as 64-bit float
    # to avoid precision loss, integer over/underflow, etc with extreme inputs.
    # After scaling, downcast to 32-bit float.  This substantially reduces
    # memory usage after we hand `darray` off to matplotlib.
    darray = ((darray.astype("f8") - vmin) / (vmax - vmin)).astype("f4")
    return np.minimum(np.maximum(darray, 0), 1)


def _update_axes(
    ax: Axes,
    xincrease: bool | None,
    yincrease: bool | None,
    xscale: ScaleOptions = None,
    yscale: ScaleOptions = None,
    xticks: ArrayLike | None = None,
    yticks: ArrayLike | None = None,
    xlim: ArrayLike | None = None,
    ylim: ArrayLike | None = None,
) -> None:
    """
    Update axes with provided parameters
    """
    if xincrease is None:
        pass
    elif xincrease and ax.xaxis_inverted():
        ax.invert_xaxis()
    elif not xincrease and not ax.xaxis_inverted():
        ax.invert_xaxis()

    if yincrease is None:
        pass
    elif yincrease and ax.yaxis_inverted():
        ax.invert_yaxis()
    elif not yincrease and not ax.yaxis_inverted():
        ax.invert_yaxis()

    # The default xscale, yscale needs to be None.
    # If we set a scale it resets the axes formatters,
    # This means that set_xscale('linear') on a datetime axis
    # will remove the date labels. So only set the scale when explicitly
    # asked to. https://github.com/matplotlib/matplotlib/issues/8740
    if xscale is not None:
        ax.set_xscale(xscale)
    if yscale is not None:
        ax.set_yscale(yscale)

    if xticks is not None:
        ax.set_xticks(xticks)
    if yticks is not None:
        ax.set_yticks(yticks)

    if xlim is not None:
        ax.set_xlim(xlim)
    if ylim is not None:
        ax.set_ylim(ylim)


def _is_monotonic(coord, axis=0):
    """
    >>> _is_monotonic(np.array([0, 1, 2]))
    True
    >>> _is_monotonic(np.array([2, 1, 0]))
    True
    >>> _is_monotonic(np.array([0, 2, 1]))
    False
    """
    if coord.shape[axis] < 3:
        return True
    else:
        n = coord.shape[axis]
        delta_pos = coord.take(np.arange(1, n), axis=axis) >= coord.take(
            np.arange(0, n - 1), axis=axis
        )
        delta_neg = coord.take(np.arange(1, n), axis=axis) <= coord.take(
            np.arange(0, n - 1), axis=axis
        )
        return np.all(delta_pos) or np.all(delta_neg)


def _infer_interval_breaks(coord, axis=0, scale=None, check_monotonic=False):
    """
    >>> _infer_interval_breaks(np.arange(5))
    array([-0.5,  0.5,  1.5,  2.5,  3.5,  4.5])
    >>> _infer_interval_breaks([[0, 1], [3, 4]], axis=1)
    array([[-0.5,  0.5,  1.5],
           [ 2.5,  3.5,  4.5]])
    >>> _infer_interval_breaks(np.logspace(-2, 2, 5), scale="log")
    array([3.16227766e-03, 3.16227766e-02, 3.16227766e-01, 3.16227766e+00,
           3.16227766e+01, 3.16227766e+02])
    """
    coord = np.asarray(coord)

    if check_monotonic and not _is_monotonic(coord, axis=axis):
        raise ValueError(
            "The input coordinate is not sorted in increasing "
            "order along axis %d. This can lead to unexpected "
            "results. Consider calling the `sortby` method on "
            "the input DataArray. To plot data with categorical "
            "axes, consider using the `heatmap` function from "
            "the `seaborn` statistical plotting library." % axis
        )

    # If logscale, compute the intervals in the logarithmic space
    if scale == "log":
        if (coord <= 0).any():
            raise ValueError(
                "Found negative or zero value in coordinates. "
                + "Coordinates must be positive on logscale plots."
            )
        coord = np.log10(coord)

    deltas = 0.5 * np.diff(coord, axis=axis)
    if deltas.size == 0:
        deltas = np.array(0.0)
    first = np.take(coord, [0], axis=axis) - np.take(deltas, [0], axis=axis)
    last = np.take(coord, [-1], axis=axis) + np.take(deltas, [-1], axis=axis)
    trim_last = tuple(
        slice(None, -1) if n == axis else slice(None) for n in range(coord.ndim)
    )
    interval_breaks = np.concatenate(
        [first, coord[trim_last] + deltas, last], axis=axis
    )
    if scale == "log":
        # Recovert the intervals into the linear space
        return np.power(10, interval_breaks)
    return interval_breaks


def _process_cmap_cbar_kwargs(
    func,
    data,
    cmap=None,
    colors=None,
    cbar_kwargs: Iterable[tuple[str, Any]] | Mapping[str, Any] | None = None,
    levels=None,
    _is_facetgrid=False,
    **kwargs,
) -> tuple[dict[str, Any], dict[str, Any]]:
    """
    Parameters
    ----------
    func : plotting function
    data : ndarray,
        Data values

    Returns
    -------
    cmap_params : dict
    cbar_kwargs : dict
    """
    if func.__name__ == "surface":
        # Leave user to specify cmap settings for surface plots
        kwargs["cmap"] = cmap
        return {
            k: kwargs.get(k, None)
            for k in ["vmin", "vmax", "cmap", "extend", "levels", "norm"]
        }, {}

    cbar_kwargs = {} if cbar_kwargs is None else dict(cbar_kwargs)

    if "contour" in func.__name__ and levels is None:
        levels = 7  # this is the matplotlib default

    # colors is mutually exclusive with cmap
    if cmap and colors:
        raise ValueError("Can't specify both cmap and colors.")

    # colors is only valid when levels is supplied or the plot is of type
    # contour or contourf
    if colors and (("contour" not in func.__name__) and (levels is None)):
        raise ValueError("Can only specify colors with contour or levels")

    # we should not be getting a list of colors in cmap anymore
    # is there a better way to do this test?
    if isinstance(cmap, (list, tuple)):
        raise ValueError(
            "Specifying a list of colors in cmap is deprecated. "
            "Use colors keyword instead."
        )

    cmap_kwargs = {
        "plot_data": data,
        "levels": levels,
        "cmap": colors if colors else cmap,
        "filled": func.__name__ != "contour",
    }

    cmap_args = getfullargspec(_determine_cmap_params).args
    cmap_kwargs.update((a, kwargs[a]) for a in cmap_args if a in kwargs)
    if not _is_facetgrid:
        cmap_params = _determine_cmap_params(**cmap_kwargs)
    else:
        cmap_params = {
            k: cmap_kwargs[k]
            for k in ["vmin", "vmax", "cmap", "extend", "levels", "norm"]
        }

    return cmap_params, cbar_kwargs


def _get_nice_quiver_magnitude(u, v):
    import matplotlib as mpl

    ticker = mpl.ticker.MaxNLocator(3)
    mean = np.mean(np.hypot(u.to_numpy(), v.to_numpy()))
    magnitude = ticker.tick_values(0, mean)[-2]
    return magnitude


# Copied from matplotlib, tweaked so func can return strings.
# https://github.com/matplotlib/matplotlib/issues/19555
def legend_elements(
    self, prop="colors", num="auto", fmt=None, func=lambda x: x, **kwargs
):
    """
    Create legend handles and labels for a PathCollection.

    Each legend handle is a `.Line2D` representing the Path that was drawn,
    and each label is a string what each Path represents.

    This is useful for obtaining a legend for a `~.Axes.scatter` plot;
    e.g.::

        scatter = plt.scatter([1, 2, 3],  [4, 5, 6],  c=[7, 2, 3])
        plt.legend(*scatter.legend_elements())

    creates three legend elements, one for each color with the numerical
    values passed to *c* as the labels.

    Also see the :ref:`automatedlegendcreation` example.


    Parameters
    ----------
    prop : {"colors", "sizes"}, default: "colors"
        If "colors", the legend handles will show the different colors of
        the collection. If "sizes", the legend will show the different
        sizes. To set both, use *kwargs* to directly edit the `.Line2D`
        properties.
    num : int, None, "auto" (default), array-like, or `~.ticker.Locator`
        Target number of elements to create.
        If None, use all unique elements of the mappable array. If an
        integer, target to use *num* elements in the normed range.
        If *"auto"*, try to determine which option better suits the nature
        of the data.
        The number of created elements may slightly deviate from *num* due
        to a `~.ticker.Locator` being used to find useful locations.
        If a list or array, use exactly those elements for the legend.
        Finally, a `~.ticker.Locator` can be provided.
    fmt : str, `~matplotlib.ticker.Formatter`, or None (default)
        The format or formatter to use for the labels. If a string must be
        a valid input for a `~.StrMethodFormatter`. If None (the default),
        use a `~.ScalarFormatter`.
    func : function, default: ``lambda x: x``
        Function to calculate the labels.  Often the size (or color)
        argument to `~.Axes.scatter` will have been pre-processed by the
        user using a function ``s = f(x)`` to make the markers visible;
        e.g. ``size = np.log10(x)``.  Providing the inverse of this
        function here allows that pre-processing to be inverted, so that
        the legend labels have the correct values; e.g. ``func = lambda
        x: 10**x``.
    **kwargs
        Allowed keyword arguments are *color* and *size*. E.g. it may be
        useful to set the color of the markers if *prop="sizes"* is used;
        similarly to set the size of the markers if *prop="colors"* is
        used. Any further parameters are passed onto the `.Line2D`
        instance. This may be useful to e.g. specify a different
        *markeredgecolor* or *alpha* for the legend handles.

    Returns
    -------
    handles : list of `.Line2D`
        Visual representation of each element of the legend.
    labels : list of str
        The string labels for elements of the legend.
    """
    import warnings

    import matplotlib as mpl

    mlines = mpl.lines

    handles = []
    labels = []

    if prop == "colors":
        arr = self.get_array()
        if arr is None:
            warnings.warn(
                "Collection without array used. Make sure to "
                "specify the values to be colormapped via the "
                "`c` argument."
            )
            return handles, labels
        _size = kwargs.pop("size", mpl.rcParams["lines.markersize"])

        def _get_color_and_size(value):
            return self.cmap(self.norm(value)), _size

    elif prop == "sizes":
        if isinstance(self, mpl.collections.LineCollection):
            arr = self.get_linewidths()
        else:
            arr = self.get_sizes()
        _color = kwargs.pop("color", "k")

        def _get_color_and_size(value):
            return _color, np.sqrt(value)

    else:
        raise ValueError(
            "Valid values for `prop` are 'colors' or "
            f"'sizes'. You supplied '{prop}' instead."
        )

    # Get the unique values and their labels:
    values = np.unique(arr)
    label_values = np.asarray(func(values))
    label_values_are_numeric = np.issubdtype(label_values.dtype, np.number)

    # Handle the label format:
    if fmt is None and label_values_are_numeric:
        fmt = mpl.ticker.ScalarFormatter(useOffset=False, useMathText=True)
    elif fmt is None and not label_values_are_numeric:
        fmt = mpl.ticker.StrMethodFormatter("{x}")
    elif isinstance(fmt, str):
        fmt = mpl.ticker.StrMethodFormatter(fmt)
    fmt.create_dummy_axis()

    if num == "auto":
        num = 9
        if len(values) <= num:
            num = None

    if label_values_are_numeric:
        label_values_min = label_values.min()
        label_values_max = label_values.max()
        fmt.axis.set_view_interval(label_values_min, label_values_max)
        fmt.axis.set_data_interval(label_values_min, label_values_max)

        if num is not None:
            # Labels are numerical but larger than the target
            # number of elements, reduce to target using matplotlibs
            # ticker classes:
            if isinstance(num, mpl.ticker.Locator):
                loc = num
            elif np.iterable(num):
                loc = mpl.ticker.FixedLocator(num)
            else:
                num = int(num)
                loc = mpl.ticker.MaxNLocator(
                    nbins=num, min_n_ticks=num - 1, steps=[1, 2, 2.5, 3, 5, 6, 8, 10]
                )

            # Get nicely spaced label_values:
            label_values = loc.tick_values(label_values_min, label_values_max)

            # Remove extrapolated label_values:
            cond = (label_values >= label_values_min) & (
                label_values <= label_values_max
            )
            label_values = label_values[cond]

            # Get the corresponding values by creating a linear interpolant
            # with small step size:
            values_interp = np.linspace(values.min(), values.max(), 256)
            label_values_interp = func(values_interp)
            ix = np.argsort(label_values_interp)
            values = np.interp(label_values, label_values_interp[ix], values_interp[ix])
    elif num is not None and not label_values_are_numeric:
        # Labels are not numerical so modifying label_values is not
        # possible, instead filter the array with nicely distributed
        # indexes:
        if type(num) == int:
            loc = mpl.ticker.LinearLocator(num)
        else:
            raise ValueError("`num` only supports integers for non-numeric labels.")

        ind = loc.tick_values(0, len(label_values) - 1).astype(int)
        label_values = label_values[ind]
        values = values[ind]

    # Some formatters requires set_locs:
    if hasattr(fmt, "set_locs"):
        fmt.set_locs(label_values)

    # Default settings for handles, add or override with kwargs:
    kw = dict(markeredgewidth=self.get_linewidths()[0], alpha=self.get_alpha())
    kw.update(kwargs)

    for val, lab in zip(values, label_values):
        color, size = _get_color_and_size(val)

        if isinstance(self, mpl.collections.PathCollection):
            kw.update(linestyle="", marker=self.get_paths()[0], markersize=size)
        elif isinstance(self, mpl.collections.LineCollection):
            kw.update(linestyle=self.get_linestyle()[0], linewidth=size)

        h = mlines.Line2D([0], [0], color=color, **kw)

        handles.append(h)
        labels.append(fmt(lab))

    return handles, labels


def _legend_add_subtitle(handles, labels, text):
    """Add a subtitle to legend handles."""
    plt = import_matplotlib_pyplot()

    if text and len(handles) > 1:
        # Create a blank handle that's not visible, the
        # invisibillity will be used to discern which are subtitles
        # or not:
        blank_handle = plt.Line2D([], [], label=text)
        blank_handle.set_visible(False)

        # Subtitles are shown first:
        handles = [blank_handle] + handles
        labels = [text] + labels

    return handles, labels


def _adjust_legend_subtitles(legend):
    """Make invisible-handle "subtitles" entries look more like titles."""
    plt = import_matplotlib_pyplot()

    # Legend title not in rcParams until 3.0
    font_size = plt.rcParams.get("legend.title_fontsize", None)
    hpackers = legend.findobj(plt.matplotlib.offsetbox.VPacker)[0].get_children()
    hpackers = [v for v in hpackers if isinstance(v, plt.matplotlib.offsetbox.HPacker)]
    for hpack in hpackers:
        areas = hpack.get_children()
        if len(areas) < 2:
            continue
        draw_area, text_area = areas

        handles = draw_area.get_children()

        # Assume that all artists that are not visible are
        # subtitles:
        if not all(artist.get_visible() for artist in handles):
            # Remove the dummy marker which will bring the text
            # more to the center:
            draw_area.set_width(0)
            for text in text_area.get_children():
                if font_size is not None:
                    # The sutbtitles should have the same font size
                    # as normal legend titles:
                    text.set_size(font_size)


def _infer_meta_data(ds, x, y, hue, hue_style, add_guide, funcname):
    dvars = set(ds.variables.keys())
    error_msg = f" must be one of ({', '.join(sorted(tuple(str(v) for v in dvars)))})"

    if x not in dvars:
        raise ValueError(f"Expected 'x' {error_msg}. Received {x} instead.")

    if y not in dvars:
        raise ValueError(f"Expected 'y' {error_msg}. Received {y} instead.")

    if hue is not None and hue not in dvars:
        raise ValueError(f"Expected 'hue' {error_msg}. Received {hue} instead.")

    if hue:
        hue_is_numeric = _is_numeric(ds[hue].values)

        if hue_style is None:
            hue_style = "continuous" if hue_is_numeric else "discrete"

        if not hue_is_numeric and (hue_style == "continuous"):
            raise ValueError(
                f"Cannot create a colorbar for a non numeric coordinate: {hue}"
            )

        if add_guide is None or add_guide is True:
            add_colorbar = True if hue_style == "continuous" else False
            add_legend = True if hue_style == "discrete" else False
        else:
            add_colorbar = False
            add_legend = False
    else:
        if add_guide is True and funcname not in ("quiver", "streamplot"):
            raise ValueError("Cannot set add_guide when hue is None.")
        add_legend = False
        add_colorbar = False

    if (add_guide or add_guide is None) and funcname == "quiver":
        add_quiverkey = True
        if hue:
            add_colorbar = True
            if not hue_style:
                hue_style = "continuous"
            elif hue_style != "continuous":
                raise ValueError(
                    "hue_style must be 'continuous' or None for .plot.quiver or "
                    ".plot.streamplot"
                )
    else:
        add_quiverkey = False

    if (add_guide or add_guide is None) and funcname == "streamplot":
        if hue:
            add_colorbar = True
            if not hue_style:
                hue_style = "continuous"
            elif hue_style != "continuous":
                raise ValueError(
                    "hue_style must be 'continuous' or None for .plot.quiver or "
                    ".plot.streamplot"
                )

    if hue_style is not None and hue_style not in ["discrete", "continuous"]:
        raise ValueError("hue_style must be either None, 'discrete' or 'continuous'.")

    if hue:
        hue_label = label_from_attrs(ds[hue])
        hue = ds[hue]
    else:
        hue_label = None
        hue = None

    return {
        "add_colorbar": add_colorbar,
        "add_legend": add_legend,
        "add_quiverkey": add_quiverkey,
        "hue_label": hue_label,
        "hue_style": hue_style,
        "xlabel": label_from_attrs(ds[x]),
        "ylabel": label_from_attrs(ds[y]),
        "hue": hue,
    }


@overload
def _parse_size(
    data: None,
    norm: tuple[float | None, float | None, bool] | Normalize | None,
) -> None:
    ...


@overload
def _parse_size(
    data: DataArray,
    norm: tuple[float | None, float | None, bool] | Normalize | None,
) -> pd.Series:
    ...


# copied from seaborn
def _parse_size(
    data: DataArray | None,
    norm: tuple[float | None, float | None, bool] | Normalize | None,
) -> None | pd.Series:

    import matplotlib as mpl

    if data is None:
        return None

    flatdata = data.values.flatten()

    if not _is_numeric(flatdata):
        levels = np.unique(flatdata)
        numbers = np.arange(1, 1 + len(levels))[::-1]
    else:
        levels = numbers = np.sort(np.unique(flatdata))

    min_width, max_width = _MARKERSIZE_RANGE
    # width_range = min_width, max_width

    if norm is None:
        norm = mpl.colors.Normalize()
    elif isinstance(norm, tuple):
        norm = mpl.colors.Normalize(*norm)
    elif not isinstance(norm, mpl.colors.Normalize):
        err = "``size_norm`` must be None, tuple, or Normalize object."
        raise ValueError(err)
    assert isinstance(norm, mpl.colors.Normalize)

    norm.clip = True
    if not norm.scaled():
        norm(np.asarray(numbers))
    # limits = norm.vmin, norm.vmax

    scl = norm(numbers)
    widths = np.asarray(min_width + scl * (max_width - min_width))
    if scl.mask.any():
        widths[scl.mask] = 0
    sizes = dict(zip(levels, widths))

    return pd.Series(sizes)


class _Normalize(Sequence):
    """
    Normalize numerical or categorical values to numerical values.

    The class includes helper methods that simplifies transforming to
    and from normalized values.

    Parameters
    ----------
    data : DataArray
        DataArray to normalize.
    width : Sequence of two numbers, optional
        Normalize the data to theses min and max values.
        The default is None.
    """

    __slots__ = (
        "_data",
        "_data_is_numeric",
        "_width",
        "_unique",
        "_unique_index",
        "_unique_inverse",
        "plt",
    )

    def __init__(self, data, width=None, _is_facetgrid=False):
        self._data = data
        self._width = width if not _is_facetgrid else None
        self.plt = import_matplotlib_pyplot()

        pint_array_type = DuckArrayModule("pint").type
        to_unique = data.to_numpy() if isinstance(self._type, pint_array_type) else data
        unique, unique_inverse = np.unique(to_unique, return_inverse=True)
        self._unique = unique
        self._unique_index = np.arange(0, unique.size)
        if data is not None:
            self._unique_inverse = data.copy(data=unique_inverse.reshape(data.shape))
            self._data_is_numeric = _is_numeric(data)
        else:
            self._unique_inverse = unique_inverse
            self._data_is_numeric = False

    def __repr__(self) -> str:
        with np.printoptions(precision=4, suppress=True, threshold=5):
            return (
                f"<_Normalize(data, width={self._width})>\n"
                f"{self._unique} -> {self.values_unique}"
            )

    def __len__(self) -> int:
        return len(self._unique)

    def __getitem__(self, key):
        return self._unique[key]

    @property
    def _type(self):
        data = self.data
        return data.data if data is not None else data

    @property
    def data(self):
        return self._data

    @property
    def data_is_numeric(self) -> bool:
        """
        Check if data is numeric.

        Examples
        --------
        >>> a = xr.DataArray(["b", "a", "a", "b", "c"])
        >>> _Normalize(a).data_is_numeric
        False
        """
        return self._data_is_numeric

    def _calc_widths(self, y):
        if self._width is None or y is None:
            return y

        x0, x1 = self._width

        k = (y - np.min(y)) / (np.max(y) - np.min(y))
        widths = x0 + k * (x1 - x0)

        return widths

    def _indexes_centered(self, x) -> None | Any:
        """
        Offset indexes to make sure being in the center of self.levels.
        ["a", "b", "c"] -> [1, 3, 5]
        """
        if self.data is None:
            return None
        else:
            return x * 2 + 1

    @property
    def values(self):
        """
        Return a normalized number array for the unique levels.

        Examples
        --------
        >>> a = xr.DataArray(["b", "a", "a", "b", "c"])
        >>> _Normalize(a).values
        <xarray.DataArray (dim_0: 5)>
        array([3, 1, 1, 3, 5])
        Dimensions without coordinates: dim_0

        >>> _Normalize(a, width=[18, 72]).values
        <xarray.DataArray (dim_0: 5)>
        array([45., 18., 18., 45., 72.])
        Dimensions without coordinates: dim_0

        >>> a = xr.DataArray([0.5, 0, 0, 0.5, 2, 3])
        >>> _Normalize(a).values
        <xarray.DataArray (dim_0: 6)>
        array([0.5, 0. , 0. , 0.5, 2. , 3. ])
        Dimensions without coordinates: dim_0

        >>> _Normalize(a, width=[18, 72]).values
        <xarray.DataArray (dim_0: 6)>
        array([27., 18., 18., 27., 54., 72.])
        Dimensions without coordinates: dim_0
        """
        return self._calc_widths(
            self.data
            if self.data_is_numeric
            else self._indexes_centered(self._unique_inverse)
        )

    def _integers(self):
        """
        Return integers.
        ["a", "b", "c"] -> [1, 3, 5]
        """
        return self._indexes_centered(self._unique_index)

    @property
    def values_unique(self) -> np.ndarray:
        """
        Return unique values.

        Examples
        --------
        >>> a = xr.DataArray(["b", "a", "a", "b", "c"])
        >>> _Normalize(a).values_unique
        array([1, 3, 5])
        >>> a = xr.DataArray([2, 1, 1, 2, 3])
        >>> _Normalize(a).values_unique
        array([1, 2, 3])
        >>> _Normalize(a, width=[18, 72]).values_unique
        array([18., 45., 72.])
        """
        return (
            self._integers()
            if not self.data_is_numeric
            else self._calc_widths(self._unique)
        )

    @property
    def ticks(self) -> None | np.ndarray:
        """
        Return ticks for plt.colorbar if the data is not numeric.

        Examples
        --------
        >>> a = xr.DataArray(["b", "a", "a", "b", "c"])
        >>> _Normalize(a).ticks
        array([1, 3, 5])
        """
        return self._integers() if not self.data_is_numeric else None

    @property
    def levels(self) -> np.ndarray:
        """
        Return discrete levels that will evenly bound self.values.
        ["a", "b", "c"] -> [0, 2, 4, 6]

        Examples
        --------
        >>> a = xr.DataArray(["b", "a", "a", "b", "c"])
        >>> _Normalize(a).levels
        array([0, 2, 4, 6])
        """
        return np.append(self._unique_index, np.max(self._unique_index) + 1) * 2

    @property
    def _lookup(self) -> pd.Series:
        return pd.Series(dict(zip(self.values_unique, self._unique)))

    def _lookup_arr(self, x) -> np.ndarray:
        # Use reindex to be less sensitive to float errors. reindex only
        # works with sorted index.
        # Return as numpy array since legend_elements
        # seems to require that:
        return self._lookup.sort_index().reindex(x, method="nearest").to_numpy()

    @property
    def format(self) -> plt.FuncFormatter:
        """
        Return a FuncFormatter that maps self.values elements back to
        the original value as a string. Useful with plt.colorbar.

        Examples
        --------
        >>> a = xr.DataArray([0.5, 0, 0, 0.5, 2, 3])
        >>> aa = _Normalize(a, width=[0, 1])
        >>> aa._lookup
        0.000000    0.0
        0.166667    0.5
        0.666667    2.0
        1.000000    3.0
        dtype: float64
        >>> aa.format(1)
        '3.0'
        """

        def _func(x: Any, pos: None | Any = None):
            return f"{self._lookup_arr([x])[0]}"

        return self.plt.FuncFormatter(_func)

    @property
    def func(self) -> Callable[[Any, None | Any], Any]:
        """
        Return a lambda function that maps self.values elements back to
        the original value as a numpy array. Useful with ax.legend_elements.

        Examples
        --------
        >>> a = xr.DataArray([0.5, 0, 0, 0.5, 2, 3])
        >>> aa = _Normalize(a, width=[0, 1])
        >>> aa._lookup
        0.000000    0.0
        0.166667    0.5
        0.666667    2.0
        1.000000    3.0
        dtype: float64
        >>> aa.func([0.16, 1])
        array([0.5, 3. ])
        """

        def _func(x: Any, pos: None | Any = None):
            return self._lookup_arr(x)

        return _func


def _determine_guide(
    hueplt_norm: _Normalize,
    sizeplt_norm: _Normalize,
    add_colorbar: None | bool = None,
    add_legend: None | bool = None,
    plotfunc_name: str = None,
) -> tuple[bool, bool]:
    if plotfunc_name == "hist":
        return False, False

    if (add_colorbar) and hueplt_norm.data is None:
        raise KeyError("Cannot create a colorbar when hue is None.")
    if add_colorbar is None:
        if hueplt_norm.data is not None:
            add_colorbar = True
        else:
            add_colorbar = False

    if (add_legend) and hueplt_norm.data is None and sizeplt_norm.data is None:
        raise KeyError("Cannot create a legend when hue and markersize is None.")
    if add_legend is None:
        if (
            not add_colorbar
            and (hueplt_norm.data is not None and hueplt_norm.data_is_numeric is False)
            or sizeplt_norm.data is not None
        ):
            add_legend = True
        else:
            add_legend = False

    return add_colorbar, add_legend


def _add_legend(
    hueplt_norm: _Normalize,
    sizeplt_norm: _Normalize,
    primitive,
    legend_ax,
    plotfunc: str,
):

    primitive = primitive if isinstance(primitive, list) else [primitive]

    handles, labels = [], []
    for huesizeplt, prop in [
        (hueplt_norm, "colors"),
        (sizeplt_norm, "sizes"),
    ]:
        if huesizeplt.data is not None:
            # Get legend handles and labels that displays the
            # values correctly. Order might be different because
            # legend_elements uses np.unique instead of pd.unique,
            # FacetGrid.add_legend might have troubles with this:
            hdl, lbl = [], []
            for p in primitive:
                hdl_, lbl_ = legend_elements(p, prop, num="auto", func=huesizeplt.func)
                hdl += hdl_
                lbl += lbl_

            # Only save unique values:
            u, ind = np.unique(lbl, return_index=True)
            ind = np.argsort(ind)
            lbl = u[ind].tolist()
            hdl = np.array(hdl)[ind].tolist()

            # Add a subtitle:
            hdl, lbl = _legend_add_subtitle(hdl, lbl, label_from_attrs(huesizeplt.data))
            handles += hdl
            labels += lbl
    legend = legend_ax.legend(handles, labels, framealpha=0.5)
    _adjust_legend_subtitles(legend)

    return legend<|MERGE_RESOLUTION|>--- conflicted
+++ resolved
@@ -5,11 +5,16 @@
 import warnings
 from datetime import datetime
 from inspect import getfullargspec
-<<<<<<< HEAD
-from typing import TYPE_CHECKING, Any, Hashable, Iterable, Mapping, Sequence, overload
-=======
-from typing import TYPE_CHECKING, Any, Callable, Hashable, Iterable, Mapping, Sequence
->>>>>>> 8eea8bb6
+from typing import (
+    TYPE_CHECKING,
+    Any,
+    Callable,
+    Hashable,
+    Iterable,
+    Mapping,
+    Sequence,
+    overload,
+)
 
 import numpy as np
 import pandas as pd
