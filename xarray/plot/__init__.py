<<<<<<< HEAD
from .plot import (plot, line, step, contourf, contour,
                   hist, imshow, pcolormesh)
from .dataset_plot import scatter

=======
>>>>>>> 145f25f6
from .facetgrid import FacetGrid
from .plot import contour, contourf, hist, imshow, line, pcolormesh, plot, step

__all__ = [
    'plot',
    'line',
    'step',
    'contour',
    'contourf',
    'hist',
    'imshow',
    'pcolormesh',
    'FacetGrid',
    'scatter',
]<|MERGE_RESOLUTION|>--- conflicted
+++ resolved
@@ -1,12 +1,6 @@
-<<<<<<< HEAD
-from .plot import (plot, line, step, contourf, contour,
-                   hist, imshow, pcolormesh)
-from .dataset_plot import scatter
-
-=======
->>>>>>> 145f25f6
 from .facetgrid import FacetGrid
 from .plot import contour, contourf, hist, imshow, line, pcolormesh, plot, step
+from .dataset_plot import scatter
 
 __all__ = [
     'plot',
