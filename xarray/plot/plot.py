"""
Use this module directly:
    import xarray.plot as xplt

Or use the methods on a DataArray or Dataset:
    DataArray.plot._____
    Dataset.plot._____
"""
import functools

import numpy as np
import pandas as pd

from .facetgrid import _easy_facetgrid
from .utils import (
    _add_colorbar,
    _assert_valid_xy,
    _ensure_plottable,
    _infer_interval_breaks,
    _infer_xy_labels,
    _process_cmap_cbar_kwargs,
    _rescale_imshow_rgb,
    _resolve_intervals_1dplot,
    _resolve_intervals_2dplot,
    _update_axes,
    get_axis,
    import_matplotlib_pyplot,
    label_from_attrs,
)


def _infer_line_data(darray, x, y, hue):
<<<<<<< HEAD
=======
    error_msg = "must be either None or one of ({:s})".format(
        ", ".join(repr(dd) for dd in darray.dims)
    )
>>>>>>> 3820fb77
    ndims = len(darray.dims)

    if x is not None and y is not None:
        raise ValueError("Cannot specify both x and y kwargs for line plots.")

    if x is not None:
        _assert_valid_xy(darray, x, "x")

    if y is not None:
        _assert_valid_xy(darray, y, "y")

    if ndims == 1:
        huename = None
        hueplt = None
        huelabel = ""

        if x is not None:
            xplt = darray[x]
            yplt = darray

        elif y is not None:
            xplt = darray
            yplt = darray[y]

        else:  # Both x & y are None
            dim = darray.dims[0]
            xplt = darray[dim]
            yplt = darray

    else:
        if x is None and y is None and hue is None:
            raise ValueError("For 2D inputs, please" "specify either hue, x or y.")

        if y is None:
            xname, huename = _infer_xy_labels(darray=darray, x=x, y=hue)
            xplt = darray[xname]
            if xplt.ndim > 1:
                if huename in darray.dims:
                    otherindex = 1 if darray.dims.index(huename) == 0 else 0
                    otherdim = darray.dims[otherindex]
                    yplt = darray.transpose(otherdim, huename, transpose_coords=False)
                    xplt = xplt.transpose(otherdim, huename, transpose_coords=False)
                else:
                    raise ValueError(
                        "For 2D inputs, hue must be a dimension"
                        " i.e. one of " + repr(darray.dims)
                    )

            else:
                (xdim,) = darray[xname].dims
                (huedim,) = darray[huename].dims
                yplt = darray.transpose(xdim, huedim)

        else:
            yname, huename = _infer_xy_labels(darray=darray, x=y, y=hue)
            yplt = darray[yname]
            if yplt.ndim > 1:
                if huename in darray.dims:
                    otherindex = 1 if darray.dims.index(huename) == 0 else 0
                    otherdim = darray.dims[otherindex]
                    xplt = darray.transpose(otherdim, huename, transpose_coords=False)
                    yplt = yplt.transpose(otherdim, huename, transpose_coords=False)
                else:
                    raise ValueError(
                        "For 2D inputs, hue must be a dimension"
                        " i.e. one of " + repr(darray.dims)
                    )

            else:
                (ydim,) = darray[yname].dims
                (huedim,) = darray[huename].dims
                xplt = darray.transpose(ydim, huedim)

        huelabel = label_from_attrs(darray[huename])
        hueplt = darray[huename]

    xlabel = label_from_attrs(xplt)
    ylabel = label_from_attrs(yplt)

    return xplt, yplt, hueplt, xlabel, ylabel, huelabel


def plot(
    darray,
    row=None,
    col=None,
    col_wrap=None,
    ax=None,
    hue=None,
    rtol=0.01,
    subplot_kws=None,
    **kwargs,
):
    """
    Default plot of DataArray using matplotlib.pyplot.

    Calls xarray plotting function based on the dimensions of
    darray.squeeze()

    =============== ===========================
    Dimensions      Plotting function
    --------------- ---------------------------
    1               :py:func:`xarray.plot.line`
    2               :py:func:`xarray.plot.pcolormesh`
    Anything else   :py:func:`xarray.plot.hist`
    =============== ===========================

    Parameters
    ----------
    darray : DataArray
    row : string, optional
        If passed, make row faceted plots on this dimension name
    col : string, optional
        If passed, make column faceted plots on this dimension name
    hue : string, optional
        If passed, make faceted line plots with hue on this dimension name
    col_wrap : integer, optional
        Use together with ``col`` to wrap faceted plots
    ax : matplotlib axes, optional
        If None, uses the current axis. Not applicable when using facets.
    rtol : number, optional
        Relative tolerance used to determine if the indexes
        are uniformly spaced. Usually a small positive number.
    subplot_kws : dict, optional
        Dictionary of keyword arguments for matplotlib subplots. Only applies
        to FacetGrid plotting.
    **kwargs : optional
        Additional keyword arguments to matplotlib

    """
    darray = darray.squeeze().compute()

    plot_dims = set(darray.dims)
    plot_dims.discard(row)
    plot_dims.discard(col)
    plot_dims.discard(hue)

    ndims = len(plot_dims)

    error_msg = (
        "Only 1d and 2d plots are supported for facets in xarray. "
        "See the package `Seaborn` for more options."
    )

    if ndims in [1, 2]:
        if row or col:
            kwargs["row"] = row
            kwargs["col"] = col
            kwargs["col_wrap"] = col_wrap
            kwargs["subplot_kws"] = subplot_kws
        if ndims == 1:
            plotfunc = line
            kwargs["hue"] = hue
        elif ndims == 2:
            if hue:
                plotfunc = line
                kwargs["hue"] = hue
            else:
                plotfunc = pcolormesh
    else:
        if row or col or hue:
            raise ValueError(error_msg)
        plotfunc = hist

    kwargs["ax"] = ax

    return plotfunc(darray, **kwargs)


# This function signature should not change so that it can use
# matplotlib format strings
def line(
    darray,
    *args,
    row=None,
    col=None,
    figsize=None,
    aspect=None,
    size=None,
    ax=None,
    hue=None,
    x=None,
    y=None,
    xincrease=None,
    yincrease=None,
    xscale=None,
    yscale=None,
    xticks=None,
    yticks=None,
    xlim=None,
    ylim=None,
    add_legend=True,
    _labels=True,
    **kwargs,
):
    """
    Line plot of DataArray index against values

    Wraps :func:`matplotlib:matplotlib.pyplot.plot`

    Parameters
    ----------
    darray : DataArray
        Must be 1 dimensional
    figsize : tuple, optional
        A tuple (width, height) of the figure in inches.
        Mutually exclusive with ``size`` and ``ax``.
    aspect : scalar, optional
        Aspect ratio of plot, so that ``aspect * size`` gives the width in
        inches. Only used if a ``size`` is provided.
    size : scalar, optional
        If provided, create a new figure for the plot with the given size.
        Height (in inches) of each plot. See also: ``aspect``.
    ax : matplotlib axes object, optional
        Axis on which to plot this figure. By default, use the current axis.
        Mutually exclusive with ``size`` and ``figsize``.
    hue : string, optional
        Dimension or coordinate for which you want multiple lines plotted.
        If plotting against a 2D coordinate, ``hue`` must be a dimension.
    x, y : string, optional
        Dimension, coordinate or MultiIndex level for x, y axis.
        Only one of these may be specified.
        The other coordinate plots values from the DataArray on which this
        plot method is called.
    xscale, yscale : 'linear', 'symlog', 'log', 'logit', optional
        Specifies scaling for the x- and y-axes respectively
    xticks, yticks : Specify tick locations for x- and y-axes
    xlim, ylim : Specify x- and y-axes limits
    xincrease : None, True, or False, optional
        Should the values on the x axes be increasing from left to right?
        if None, use the default for the matplotlib function.
    yincrease : None, True, or False, optional
        Should the values on the y axes be increasing from top to bottom?
        if None, use the default for the matplotlib function.
    add_legend : boolean, optional
        Add legend with y axis coordinates (2D inputs only).
    ``*args``, ``**kwargs`` : optional
        Additional arguments to matplotlib.pyplot.plot
    """
    # Handle facetgrids first
    if row or col:
        allargs = locals().copy()
        allargs.update(allargs.pop("kwargs"))
        allargs.pop("darray")
        return _easy_facetgrid(darray, line, kind="line", **allargs)

    ndims = len(darray.dims)
    if ndims > 2:
        raise ValueError(
            "Line plots are for 1- or 2-dimensional DataArrays. "
            "Passed DataArray has {ndims} "
            "dimensions".format(ndims=ndims)
        )

    # The allargs dict passed to _easy_facetgrid above contains args
    if args == ():
        args = kwargs.pop("args", ())
    else:
        assert "args" not in kwargs

    ax = get_axis(figsize, size, aspect, ax)
    xplt, yplt, hueplt, xlabel, ylabel, hue_label = _infer_line_data(darray, x, y, hue)

    # Remove pd.Intervals if contained in xplt.values and/or yplt.values.
    xplt_val, yplt_val, xlabel, ylabel, kwargs = _resolve_intervals_1dplot(
        xplt.values, yplt.values, xlabel, ylabel, kwargs
    )

    _ensure_plottable(xplt_val, yplt_val)

    primitive = ax.plot(xplt_val, yplt_val, *args, **kwargs)

    if _labels:
        if xlabel is not None:
            ax.set_xlabel(xlabel)

        if ylabel is not None:
            ax.set_ylabel(ylabel)

        ax.set_title(darray._title_for_slice())

    if darray.ndim == 2 and add_legend:
        ax.legend(handles=primitive, labels=list(hueplt.values), title=hue_label)

    # Rotate dates on xlabels
    # Do this without calling autofmt_xdate so that x-axes ticks
    # on other subplots (if any) are not deleted.
    # https://stackoverflow.com/questions/17430105/autofmt-xdate-deletes-x-axis-labels-of-all-subplots
    if np.issubdtype(xplt.dtype, np.datetime64):
        for xlabels in ax.get_xticklabels():
            xlabels.set_rotation(30)
            xlabels.set_ha("right")

    _update_axes(ax, xincrease, yincrease, xscale, yscale, xticks, yticks, xlim, ylim)

    return primitive


def step(darray, *args, where="pre", drawstyle=None, ds=None, **kwargs):
    """
    Step plot of DataArray index against values

    Similar to :func:`matplotlib:matplotlib.pyplot.step`

    Parameters
    ----------
    where : {'pre', 'post', 'mid'}, optional, default 'pre'
        Define where the steps should be placed:

        - 'pre': The y value is continued constantly to the left from
          every *x* position, i.e. the interval ``(x[i-1], x[i]]`` has the
          value ``y[i]``.
        - 'post': The y value is continued constantly to the right from
          every *x* position, i.e. the interval ``[x[i], x[i+1])`` has the
          value ``y[i]``.
        - 'mid': Steps occur half-way between the *x* positions.

        Note that this parameter is ignored if one coordinate consists of
        :py:func:`pandas.Interval` values, e.g. as a result of
        :py:func:`xarray.Dataset.groupby_bins`. In this case, the actual
        boundaries of the interval are used.

    ``*args``, ``**kwargs`` : optional
        Additional arguments following :py:func:`xarray.plot.line`
    """
    if where not in {"pre", "post", "mid"}:
        raise ValueError("'where' argument to step must be " "'pre', 'post' or 'mid'")

    if ds is not None:
        if drawstyle is None:
            drawstyle = ds
        else:
            raise TypeError("ds and drawstyle are mutually exclusive")
    if drawstyle is None:
        drawstyle = ""
    drawstyle = "steps-" + where + drawstyle

    return line(darray, *args, drawstyle=drawstyle, **kwargs)


def hist(
    darray,
    figsize=None,
    size=None,
    aspect=None,
    ax=None,
    xincrease=None,
    yincrease=None,
    xscale=None,
    yscale=None,
    xticks=None,
    yticks=None,
    xlim=None,
    ylim=None,
    **kwargs,
):
    """
    Histogram of DataArray

    Wraps :func:`matplotlib:matplotlib.pyplot.hist`

    Plots N dimensional arrays by first flattening the array.

    Parameters
    ----------
    darray : DataArray
        Can be any dimension
    figsize : tuple, optional
        A tuple (width, height) of the figure in inches.
        Mutually exclusive with ``size`` and ``ax``.
    aspect : scalar, optional
        Aspect ratio of plot, so that ``aspect * size`` gives the width in
        inches. Only used if a ``size`` is provided.
    size : scalar, optional
        If provided, create a new figure for the plot with the given size.
        Height (in inches) of each plot. See also: ``aspect``.
    ax : matplotlib axes object, optional
        Axis on which to plot this figure. By default, use the current axis.
        Mutually exclusive with ``size`` and ``figsize``.
    **kwargs : optional
        Additional keyword arguments to matplotlib.pyplot.hist

    """
    ax = get_axis(figsize, size, aspect, ax)

    no_nan = np.ravel(darray.values)
    no_nan = no_nan[pd.notnull(no_nan)]

    primitive = ax.hist(no_nan, **kwargs)

    ax.set_title("Histogram")
    ax.set_xlabel(label_from_attrs(darray))

    _update_axes(ax, xincrease, yincrease, xscale, yscale, xticks, yticks, xlim, ylim)

    return primitive


# MUST run before any 2d plotting functions are defined since
# _plot2d decorator adds them as methods here.
class _PlotMethods:
    """
    Enables use of xarray.plot functions as attributes on a DataArray.
    For example, DataArray.plot.imshow
    """

    __slots__ = ("_da",)

    def __init__(self, darray):
        self._da = darray

    def __call__(self, **kwargs):
        return plot(self._da, **kwargs)

    @functools.wraps(hist)
    def hist(self, ax=None, **kwargs):
        return hist(self._da, ax=ax, **kwargs)

    @functools.wraps(line)
    def line(self, *args, **kwargs):
        return line(self._da, *args, **kwargs)

    @functools.wraps(step)
    def step(self, *args, **kwargs):
        return step(self._da, *args, **kwargs)


def _plot2d(plotfunc):
    """
    Decorator for common 2d plotting logic

    Also adds the 2d plot method to class _PlotMethods
    """
    commondoc = """
    Parameters
    ----------
    darray : DataArray
        Must be 2 dimensional, unless creating faceted plots
    x : string, optional
        Coordinate for x axis. If None use darray.dims[1]
    y : string, optional
        Coordinate for y axis. If None use darray.dims[0]
    figsize : tuple, optional
        A tuple (width, height) of the figure in inches.
        Mutually exclusive with ``size`` and ``ax``.
    aspect : scalar, optional
        Aspect ratio of plot, so that ``aspect * size`` gives the width in
        inches. Only used if a ``size`` is provided.
    size : scalar, optional
        If provided, create a new figure for the plot with the given size.
        Height (in inches) of each plot. See also: ``aspect``.
    ax : matplotlib axes object, optional
        Axis on which to plot this figure. By default, use the current axis.
        Mutually exclusive with ``size`` and ``figsize``.
    row : string, optional
        If passed, make row faceted plots on this dimension name
    col : string, optional
        If passed, make column faceted plots on this dimension name
    col_wrap : integer, optional
        Use together with ``col`` to wrap faceted plots
    xscale, yscale : 'linear', 'symlog', 'log', 'logit', optional
        Specifies scaling for the x- and y-axes respectively
    xticks, yticks : Specify tick locations for x- and y-axes
    xlim, ylim : Specify x- and y-axes limits
    xincrease : None, True, or False, optional
        Should the values on the x axes be increasing from left to right?
        if None, use the default for the matplotlib function.
    yincrease : None, True, or False, optional
        Should the values on the y axes be increasing from top to bottom?
        if None, use the default for the matplotlib function.
    add_colorbar : Boolean, optional
        Adds colorbar to axis
    add_labels : Boolean, optional
        Use xarray metadata to label axes
    norm : ``matplotlib.colors.Normalize`` instance, optional
        If the ``norm`` has vmin or vmax specified, the corresponding kwarg
        must be None.
    vmin, vmax : floats, optional
        Values to anchor the colormap, otherwise they are inferred from the
        data and other keyword arguments. When a diverging dataset is inferred,
        setting one of these values will fix the other by symmetry around
        ``center``. Setting both values prevents use of a diverging colormap.
        If discrete levels are provided as an explicit list, both of these
        values are ignored.
    cmap : matplotlib colormap name or object, optional
        The mapping from data values to color space. If not provided, this
        will be either be ``viridis`` (if the function infers a sequential
        dataset) or ``RdBu_r`` (if the function infers a diverging dataset).
        When `Seaborn` is installed, ``cmap`` may also be a `seaborn`
        color palette. If ``cmap`` is seaborn color palette and the plot type
        is not ``contour`` or ``contourf``, ``levels`` must also be specified.
    colors : discrete colors to plot, optional
        A single color or a list of colors. If the plot type is not ``contour``
        or ``contourf``, the ``levels`` argument is required.
    center : float, optional
        The value at which to center the colormap. Passing this value implies
        use of a diverging colormap. Setting it to ``False`` prevents use of a
        diverging colormap.
    robust : bool, optional
        If True and ``vmin`` or ``vmax`` are absent, the colormap range is
        computed with 2nd and 98th percentiles instead of the extreme values.
    extend : {'neither', 'both', 'min', 'max'}, optional
        How to draw arrows extending the colorbar beyond its limits. If not
        provided, extend is inferred from vmin, vmax and the data limits.
    levels : int or list-like object, optional
        Split the colormap (cmap) into discrete color intervals. If an integer
        is provided, "nice" levels are chosen based on the data range: this can
        imply that the final number of levels is not exactly the expected one.
        Setting ``vmin`` and/or ``vmax`` with ``levels=N`` is equivalent to
        setting ``levels=np.linspace(vmin, vmax, N)``.
    infer_intervals : bool, optional
        Only applies to pcolormesh. If True, the coordinate intervals are
        passed to pcolormesh. If False, the original coordinates are used
        (this can be useful for certain map projections). The default is to
        always infer intervals, unless the mesh is irregular and plotted on
        a map projection.
    subplot_kws : dict, optional
        Dictionary of keyword arguments for matplotlib subplots. Only applies
        to FacetGrid plotting.
    cbar_ax : matplotlib Axes, optional
        Axes in which to draw the colorbar.
    cbar_kwargs : dict, optional
        Dictionary of keyword arguments to pass to the colorbar.
    **kwargs : optional
        Additional arguments to wrapped matplotlib function

    Returns
    -------
    artist :
        The same type of primitive artist that the wrapped matplotlib
        function returns
    """

    # Build on the original docstring
    plotfunc.__doc__ = f"{plotfunc.__doc__}\n{commondoc}"

    @functools.wraps(plotfunc)
    def newplotfunc(
        darray,
        x=None,
        y=None,
        figsize=None,
        size=None,
        aspect=None,
        ax=None,
        row=None,
        col=None,
        col_wrap=None,
        xincrease=True,
        yincrease=True,
        add_colorbar=None,
        add_labels=True,
        vmin=None,
        vmax=None,
        cmap=None,
        center=None,
        robust=False,
        extend=None,
        levels=None,
        infer_intervals=None,
        colors=None,
        subplot_kws=None,
        cbar_ax=None,
        cbar_kwargs=None,
        xscale=None,
        yscale=None,
        xticks=None,
        yticks=None,
        xlim=None,
        ylim=None,
        norm=None,
        **kwargs,
    ):
        # All 2d plots in xarray share this function signature.
        # Method signature below should be consistent.

        # Decide on a default for the colorbar before facetgrids
        if add_colorbar is None:
            add_colorbar = plotfunc.__name__ != "contour"
        imshow_rgb = plotfunc.__name__ == "imshow" and darray.ndim == (
            3 + (row is not None) + (col is not None)
        )
        if imshow_rgb:
            # Don't add a colorbar when showing an image with explicit colors
            add_colorbar = False
            # Matplotlib does not support normalising RGB data, so do it here.
            # See eg. https://github.com/matplotlib/matplotlib/pull/10220
            if robust or vmax is not None or vmin is not None:
                darray = _rescale_imshow_rgb(darray, vmin, vmax, robust)
                vmin, vmax, robust = None, None, False

        # Handle facetgrids first
        if row or col:
            allargs = locals().copy()
            del allargs["darray"]
            del allargs["imshow_rgb"]
            allargs.update(allargs.pop("kwargs"))
            # Need the decorated plotting function
            allargs["plotfunc"] = globals()[plotfunc.__name__]
            return _easy_facetgrid(darray, kind="dataarray", **allargs)

        plt = import_matplotlib_pyplot()

        rgb = kwargs.pop("rgb", None)
        if rgb is not None and plotfunc.__name__ != "imshow":
            raise ValueError('The "rgb" keyword is only valid for imshow()')
        elif rgb is not None and not imshow_rgb:
            raise ValueError(
                'The "rgb" keyword is only valid for imshow()'
                "with a three-dimensional array (per facet)"
            )

        xlab, ylab = _infer_xy_labels(
            darray=darray, x=x, y=y, imshow=imshow_rgb, rgb=rgb
        )

        # better to pass the ndarrays directly to plotting functions
        xval = darray[xlab].values
        yval = darray[ylab].values

        # check if we need to broadcast one dimension
        if xval.ndim < yval.ndim:
            dims = darray[ylab].dims
            if xval.shape[0] == yval.shape[0]:
                xval = np.broadcast_to(xval[:, np.newaxis], yval.shape)
            else:
                xval = np.broadcast_to(xval[np.newaxis, :], yval.shape)

        elif yval.ndim < xval.ndim:
            dims = darray[xlab].dims
            if yval.shape[0] == xval.shape[0]:
                yval = np.broadcast_to(yval[:, np.newaxis], xval.shape)
            else:
                yval = np.broadcast_to(yval[np.newaxis, :], xval.shape)
        elif xval.ndim == 2:
            dims = darray[xlab].dims
        else:
            dims = (darray[ylab].dims[0], darray[xlab].dims[0])

        # May need to transpose for correct x, y labels
        # xlab may be the name of a coord, we have to check for dim names
        if imshow_rgb:
            # For RGB[A] images, matplotlib requires the color dimension
            # to be last.  In Xarray the order should be unimportant, so
            # we transpose to (y, x, color) to make this work.
            yx_dims = (ylab, xlab)
            dims = yx_dims + tuple(d for d in darray.dims if d not in yx_dims)

        if dims != darray.dims:
            darray = darray.transpose(*dims, transpose_coords=True)

        # Pass the data as a masked ndarray too
        zval = darray.to_masked_array(copy=False)

        # Replace pd.Intervals if contained in xval or yval.
        xplt, xlab_extra = _resolve_intervals_2dplot(xval, plotfunc.__name__)
        yplt, ylab_extra = _resolve_intervals_2dplot(yval, plotfunc.__name__)

        _ensure_plottable(xplt, yplt, zval)

        cmap_params, cbar_kwargs = _process_cmap_cbar_kwargs(
            plotfunc,
            zval.data,
            **locals(),
            _is_facetgrid=kwargs.pop("_is_facetgrid", False),
        )

        if "contour" in plotfunc.__name__:
            # extend is a keyword argument only for contour and contourf, but
            # passing it to the colorbar is sufficient for imshow and
            # pcolormesh
            kwargs["extend"] = cmap_params["extend"]
            kwargs["levels"] = cmap_params["levels"]
            # if colors == a single color, matplotlib draws dashed negative
            # contours. we lose this feature if we pass cmap and not colors
            if isinstance(colors, str):
                cmap_params["cmap"] = None
                kwargs["colors"] = colors

        if "pcolormesh" == plotfunc.__name__:
            kwargs["infer_intervals"] = infer_intervals

        if "imshow" == plotfunc.__name__ and isinstance(aspect, str):
            # forbid usage of mpl strings
            raise ValueError(
                "plt.imshow's `aspect` kwarg is not available " "in xarray"
            )

        ax = get_axis(figsize, size, aspect, ax)
        primitive = plotfunc(
            xplt,
            yplt,
            zval,
            ax=ax,
            cmap=cmap_params["cmap"],
            vmin=cmap_params["vmin"],
            vmax=cmap_params["vmax"],
            norm=cmap_params["norm"],
            **kwargs,
        )

        # Label the plot with metadata
        if add_labels:
            ax.set_xlabel(label_from_attrs(darray[xlab], xlab_extra))
            ax.set_ylabel(label_from_attrs(darray[ylab], ylab_extra))
            ax.set_title(darray._title_for_slice())

        if add_colorbar:
            if add_labels and "label" not in cbar_kwargs:
                cbar_kwargs["label"] = label_from_attrs(darray)
            cbar = _add_colorbar(primitive, ax, cbar_ax, cbar_kwargs, cmap_params)
        elif cbar_ax is not None or cbar_kwargs:
            # inform the user about keywords which aren't used
            raise ValueError(
                "cbar_ax and cbar_kwargs can't be used with " "add_colorbar=False."
            )

        # origin kwarg overrides yincrease
        if "origin" in kwargs:
            yincrease = None

        _update_axes(
            ax, xincrease, yincrease, xscale, yscale, xticks, yticks, xlim, ylim
        )

        # Rotate dates on xlabels
        # Do this without calling autofmt_xdate so that x-axes ticks
        # on other subplots (if any) are not deleted.
        # https://stackoverflow.com/questions/17430105/autofmt-xdate-deletes-x-axis-labels-of-all-subplots
        if np.issubdtype(xplt.dtype, np.datetime64):
            for xlabels in ax.get_xticklabels():
                xlabels.set_rotation(30)
                xlabels.set_ha("right")

        return primitive

    # For use as DataArray.plot.plotmethod
    @functools.wraps(newplotfunc)
    def plotmethod(
        _PlotMethods_obj,
        x=None,
        y=None,
        figsize=None,
        size=None,
        aspect=None,
        ax=None,
        row=None,
        col=None,
        col_wrap=None,
        xincrease=True,
        yincrease=True,
        add_colorbar=None,
        add_labels=True,
        vmin=None,
        vmax=None,
        cmap=None,
        colors=None,
        center=None,
        robust=False,
        extend=None,
        levels=None,
        infer_intervals=None,
        subplot_kws=None,
        cbar_ax=None,
        cbar_kwargs=None,
        xscale=None,
        yscale=None,
        xticks=None,
        yticks=None,
        xlim=None,
        ylim=None,
        norm=None,
        **kwargs,
    ):
        """
        The method should have the same signature as the function.

        This just makes the method work on Plotmethods objects,
        and passes all the other arguments straight through.
        """
        allargs = locals()
        allargs["darray"] = _PlotMethods_obj._da
        allargs.update(kwargs)
        for arg in ["_PlotMethods_obj", "newplotfunc", "kwargs"]:
            del allargs[arg]
        return newplotfunc(**allargs)

    # Add to class _PlotMethods
    setattr(_PlotMethods, plotmethod.__name__, plotmethod)

    return newplotfunc


@_plot2d
def imshow(x, y, z, ax, **kwargs):
    """
    Image plot of 2d DataArray using matplotlib.pyplot

    Wraps :func:`matplotlib:matplotlib.pyplot.imshow`

    While other plot methods require the DataArray to be strictly
    two-dimensional, ``imshow`` also accepts a 3D array where some
    dimension can be interpreted as RGB or RGBA color channels and
    allows this dimension to be specified via the kwarg ``rgb=``.

    Unlike matplotlib, Xarray can apply ``vmin`` and ``vmax`` to RGB or RGBA
    data, by applying a single scaling factor and offset to all bands.
    Passing  ``robust=True`` infers ``vmin`` and ``vmax``
    :ref:`in the usual way <robust-plotting>`.

    .. note::
        This function needs uniformly spaced coordinates to
        properly label the axes. Call DataArray.plot() to check.

    The pixels are centered on the coordinates values. Ie, if the coordinate
    value is 3.2 then the pixels for those coordinates will be centered on 3.2.
    """

    if x.ndim != 1 or y.ndim != 1:
        raise ValueError(
            "imshow requires 1D coordinates, try using " "pcolormesh or contour(f)"
        )

    # Centering the pixels- Assumes uniform spacing
    try:
        xstep = (x[1] - x[0]) / 2.0
    except IndexError:
        # Arbitrary default value, similar to matplotlib behaviour
        xstep = 0.1
    try:
        ystep = (y[1] - y[0]) / 2.0
    except IndexError:
        ystep = 0.1
    left, right = x[0] - xstep, x[-1] + xstep
    bottom, top = y[-1] + ystep, y[0] - ystep

    defaults = {"origin": "upper", "interpolation": "nearest"}

    if not hasattr(ax, "projection"):
        # not for cartopy geoaxes
        defaults["aspect"] = "auto"

    # Allow user to override these defaults
    defaults.update(kwargs)

    if defaults["origin"] == "upper":
        defaults["extent"] = [left, right, bottom, top]
    else:
        defaults["extent"] = [left, right, top, bottom]

    if z.ndim == 3:
        # matplotlib imshow uses black for missing data, but Xarray makes
        # missing data transparent.  We therefore add an alpha channel if
        # there isn't one, and set it to transparent where data is masked.
        if z.shape[-1] == 3:
            alpha = np.ma.ones(z.shape[:2] + (1,), dtype=z.dtype)
            if np.issubdtype(z.dtype, np.integer):
                alpha *= 255
            z = np.ma.concatenate((z, alpha), axis=2)
        else:
            z = z.copy()
        z[np.any(z.mask, axis=-1), -1] = 0

    primitive = ax.imshow(z, **defaults)

    return primitive


@_plot2d
def contour(x, y, z, ax, **kwargs):
    """
    Contour plot of 2d DataArray

    Wraps :func:`matplotlib:matplotlib.pyplot.contour`
    """
    primitive = ax.contour(x, y, z, **kwargs)
    return primitive


@_plot2d
def contourf(x, y, z, ax, **kwargs):
    """
    Filled contour plot of 2d DataArray

    Wraps :func:`matplotlib:matplotlib.pyplot.contourf`
    """
    primitive = ax.contourf(x, y, z, **kwargs)
    return primitive


@_plot2d
def pcolormesh(x, y, z, ax, infer_intervals=None, **kwargs):
    """
    Pseudocolor plot of 2d DataArray

    Wraps :func:`matplotlib:matplotlib.pyplot.pcolormesh`
    """

    # decide on a default for infer_intervals (GH781)
    x = np.asarray(x)
    if infer_intervals is None:
        if hasattr(ax, "projection"):
            if len(x.shape) == 1:
                infer_intervals = True
            else:
                infer_intervals = False
        else:
            infer_intervals = True

    if infer_intervals and (
        (np.shape(x)[0] == np.shape(z)[1])
        or ((x.ndim > 1) and (np.shape(x)[1] == np.shape(z)[1]))
    ):
        if len(x.shape) == 1:
            x = _infer_interval_breaks(x, check_monotonic=True)
        else:
            # we have to infer the intervals on both axes
            x = _infer_interval_breaks(x, axis=1)
            x = _infer_interval_breaks(x, axis=0)

    if infer_intervals and (np.shape(y)[0] == np.shape(z)[0]):
        if len(y.shape) == 1:
            y = _infer_interval_breaks(y, check_monotonic=True)
        else:
            # we have to infer the intervals on both axes
            y = _infer_interval_breaks(y, axis=1)
            y = _infer_interval_breaks(y, axis=0)

    primitive = ax.pcolormesh(x, y, z, **kwargs)

    # by default, pcolormesh picks "round" values for bounds
    # this results in ugly looking plots with lots of surrounding whitespace
    if not hasattr(ax, "projection") and x.ndim == 1 and y.ndim == 1:
        # not a cartopy geoaxis
        ax.set_xlim(x[0], x[-1])
        ax.set_ylim(y[0], y[-1])

    return primitive<|MERGE_RESOLUTION|>--- conflicted
+++ resolved
@@ -30,12 +30,7 @@
 
 
 def _infer_line_data(darray, x, y, hue):
-<<<<<<< HEAD
-=======
-    error_msg = "must be either None or one of ({:s})".format(
-        ", ".join(repr(dd) for dd in darray.dims)
-    )
->>>>>>> 3820fb77
+
     ndims = len(darray.dims)
 
     if x is not None and y is not None:
