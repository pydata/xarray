--- conflicted
+++ resolved
@@ -21,7 +21,7 @@
     label_from_attrs)
 
 
-def _infer_line_data(darray, x, y, hue):
+def _infer_line_data(darray, x, y, hue, animate_over):
     error_msg = ('must be either None or one of ({0:s})'
                  .format(', '.join([repr(dd) for dd in darray.dims])))
     ndims = len(darray.dims)
@@ -36,10 +36,18 @@
         raise ValueError('You cannot specify both x and y kwargs'
                          'for line plots.')
 
-    if ndims == 1:
+    # TODO there must be a neat one-line way of doing this check
+    animate_ndim = 1 if animate_over is not None else 0
+    if ndims - animate_ndim == 1:
         huename = None
         hueplt = None
         huelabel = ''
+
+        if animate_over is not None:
+            # Set animation dimension to be along last axis of data
+            dims = list(darray.dims)
+            dims.remove(animate_over)
+            darray = darray.transpose(*dims, animate_over)
 
         if x is not None:
             xplt = darray[x]
@@ -55,6 +63,9 @@
             yplt = darray
 
     else:
+        if animate_over is not None:
+            raise NotImplementedError
+
         if x is None and y is None and hue is None:
             raise ValueError('For 2D inputs, please'
                              'specify either hue, x or y.')
@@ -80,6 +91,7 @@
             yplt = darray[yname]
             if yplt.ndim > 1:
                 if huename in darray.dims:
+                    # TODO bug in xarray? pycharm says otherdim is undefined here?
                     otherindex = 1 if darray.dims.index(huename) == 0 else 0
                     xplt = darray.transpose(otherdim, huename)
                 else:
@@ -207,97 +219,6 @@
     return plotfunc(darray, **kwargs)
 
 
-<<<<<<< HEAD
-def _infer_line_data(darray, x, y, hue, animate_over):
-    error_msg = ('must be either None or one of ({0:s})'
-                 .format(', '.join([repr(dd) for dd in darray.dims])))
-    ndims = len(darray.dims)
-
-    if x is not None and x not in darray.dims and x not in darray.coords:
-        raise ValueError('x ' + error_msg)
-
-    if y is not None and y not in darray.dims and y not in darray.coords:
-        raise ValueError('y ' + error_msg)
-
-    if x is not None and y is not None:
-        raise ValueError('You cannot specify both x and y kwargs'
-                         'for line plots.')
-
-    animate_ndim = 1 if animate_over is not None else 0
-    if ndims - animate_ndim == 1:
-        huename = None
-        hueplt = None
-        huelabel = ''
-
-        if animate_over is not None:
-            # Set animation dimension to be along last axis of data
-            dims = list(darray.dims)
-            dims.remove(animate_over)
-            darray = darray.transpose(*dims, animate_over)
-
-        if x is not None:
-            xplt = darray[x]
-            yplt = darray
-
-        elif y is not None:
-            xplt = darray
-            yplt = darray[y]
-
-        else:  # Both x & y are None
-            dim = darray.dims[0]
-            xplt = darray[dim]
-            yplt = darray
-
-    else:
-        if animate_over is not None:
-            raise NotImplementedError
-
-        if x is None and y is None and hue is None:
-            raise ValueError('For 2D inputs, please'
-                             'specify either hue, x or y.')
-
-        if y is None:
-            xname, huename = _infer_xy_labels(darray=darray, x=x, y=hue)
-            xplt = darray[xname]
-            if xplt.ndim > 1:
-                if huename in darray.dims:
-                    otherindex = 1 if darray.dims.index(huename) == 0 else 0
-                    otherdim = darray.dims[otherindex]
-                    yplt = darray.transpose(otherdim, huename)
-                    xplt = xplt.transpose(otherdim, huename)
-                else:
-                    raise ValueError('For 2D inputs, hue must be a dimension'
-                                     + ' i.e. one of ' + repr(darray.dims))
-
-            else:
-                yplt = darray.transpose(xname, huename)
-
-        else:
-            yname, huename = _infer_xy_labels(darray=darray, x=y, y=hue)
-            yplt = darray[yname]
-            if yplt.ndim > 1:
-                if huename in darray.dims:
-                    # TODO bug in xarray? Should otherdim be same as otherindex?
-                    otherindex = 1 if darray.dims.index(huename) == 0 else 0
-                    xplt = darray.transpose(otherdim, huename)
-                else:
-                    raise ValueError('For 2D inputs, hue must be a dimension'
-                                     + ' i.e. one of ' + repr(darray.dims))
-
-            else:
-                xplt = darray.transpose(yname, huename)
-
-        huelabel = label_from_attrs(darray[huename])
-        hueplt = darray[huename]
-
-    xlabel = label_from_attrs(xplt)
-    ylabel = label_from_attrs(yplt)
-
-    return xplt, yplt, hueplt, xlabel, ylabel, huelabel
-
-
-=======
->>>>>>> 5527f693
 # This function signature should not change so that it can use
 # matplotlib format strings
 def line(darray, *args, **kwargs):
