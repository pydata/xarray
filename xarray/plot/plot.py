"""
Use this module directly:
    import xarray.plot as xplt

Or use the methods on a DataArray:
    DataArray.plot._____
"""
import functools

import numpy as np
import pandas as pd

from .facetgrid import _easy_facetgrid
from .utils import (
    _add_colorbar, _ensure_plottable, _infer_interval_breaks, _infer_xy_labels,
    _interval_to_double_bound_points, _interval_to_mid_points,
    _process_cmap_cbar_kwargs, _rescale_imshow_rgb, _resolve_intervals_2dplot,
    _update_axes, _valid_other_type, get_axis, import_matplotlib_pyplot,
    label_from_attrs, _rotate_date_xlabels, _check_animate_over,
    _transpose_before_animation)


def _infer_line_data(darray, x, y, hue, animate_over):
    error_msg = ('must be either None or one of ({0:s})'
                 .format(', '.join([repr(dd) for dd in darray.dims])))
    ndims = len(darray.dims)

    if x is not None and x not in darray.dims and x not in darray.coords:
        raise ValueError('x ' + error_msg)

    if y is not None and y not in darray.dims and y not in darray.coords:
        raise ValueError('y ' + error_msg)

    if x is not None and y is not None:
        raise ValueError('You cannot specify both x and y kwargs'
                         'for line plots.')

    # TODO there must be a neat one-line way of doing this check
    animate_ndim = 1 if animate_over is not None else 0
    if ndims - animate_ndim == 1:
        huename = None
        hueplt = None
        huelabel = ''

        if x is not None:
            xplt = darray[x]
            yplt = darray

        elif y is not None:
            xplt = darray
            yplt = darray[y]

        else:  # Both x & y are None
            dim = darray.dims[0]
            xplt = darray[dim]
            yplt = darray

    else:
        if animate_over is not None:
            raise NotImplementedError

        if x is None and y is None and hue is None:
            raise ValueError('For 2D inputs, please'
                             'specify either hue, x or y.')

        if y is None:
            xname, huename = _infer_xy_labels(darray=darray, x=x, y=hue)
            xplt = darray[xname]
            if xplt.ndim > 1:
                if huename in darray.dims:
                    otherindex = 1 if darray.dims.index(huename) == 0 else 0
                    otherdim = darray.dims[otherindex]
                    yplt = darray.transpose(otherdim, huename)
                    xplt = xplt.transpose(otherdim, huename)
                else:
                    raise ValueError('For 2D inputs, hue must be a dimension'
                                     + ' i.e. one of ' + repr(darray.dims))

            else:
                yplt = darray.transpose(xname, huename)

        else:
            yname, huename = _infer_xy_labels(darray=darray, x=y, y=hue)
            yplt = darray[yname]
            if yplt.ndim > 1:
                if huename in darray.dims:
                    otherindex = 1 if darray.dims.index(huename) == 0 else 0
                    xplt = darray.transpose(otherdim, huename)
                else:
                    raise ValueError('For 2D inputs, hue must be a dimension'
                                     + ' i.e. one of ' + repr(darray.dims))

            else:
                xplt = darray.transpose(yname, huename)

        huelabel = label_from_attrs(darray[huename])
        hueplt = darray[huename]

    xlabel = label_from_attrs(xplt)
    ylabel = label_from_attrs(yplt)

    return xplt, yplt, hueplt, xlabel, ylabel, huelabel


def plot(darray, row=None, col=None, col_wrap=None, ax=None, hue=None,
         rtol=0.01, animate_over=None, subplot_kws=None, **kwargs):
    """
    Default plot of DataArray using matplotlib.pyplot.

    Calls xarray plotting function based on the dimensions of
    darray.squeeze()

    =============== ===========================
    Dimensions      Plotting function
    --------------- ---------------------------
    1               :py:func:`xarray.plot.line`
    2               :py:func:`xarray.plot.pcolormesh`
    Anything else   :py:func:`xarray.plot.hist`
    =============== ===========================

    Parameters
    ----------
    darray : DataArray
    row : string, optional
        If passed, make row faceted plots on this dimension name
    col : string, optional
        If passed, make column faceted plots on this dimension name
    hue : string, optional
        If passed, make faceted line plots with hue on this dimension name
    col_wrap : integer, optional
        Use together with ``col`` to wrap faceted plots
    animate_over: str, optional
        Dimension or coord in the DataArray over which to animate. If this
        argument is supplied then ``animatplot`` will be used to animate the
        corresponding plot. The DataArray must have 1 more dimension than
        specified in the table above.
    ax : matplotlib axes, optional
        If None, uses the current axis. Not applicable when using facets.
    rtol : number, optional
        Relative tolerance used to determine if the indexes
        are uniformly spaced. Usually a small positive number.
    subplot_kws : dict, optional
        Dictionary of keyword arguments for matplotlib subplots. Only applies
        to FacetGrid plotting.
    **kwargs : optional
        Additional keyword arguments to matplotlib

    """
    darray = darray.squeeze()

<<<<<<< HEAD
    if contains_cftime_datetimes(darray):
        raise NotImplementedError(
            'Built-in plotting of arrays of cftime.datetime objects or arrays '
            'indexed by cftime.datetime objects is currently not implemented '
            'within xarray. A possible workaround is to use the '
            'nc-time-axis package '
            '(https://github.com/SciTools/nc-time-axis) to convert the dates '
            'to a plottable type and plot your data directly with matplotlib.')

    if animate_over is not None:
        animate_dim = _check_animate_over(darray, animate_over)
        kwargs['animate_over'] = animate_over
    else:
        animate_dim = None

    dims = set(darray.dims)
    if animate_over is not None:
        plot_dims = dims - set([animate_dim])
    else:
        plot_dims = dims

=======
    plot_dims = set(darray.dims)
>>>>>>> 9feb5d3e
    plot_dims.discard(row)
    plot_dims.discard(col)
    plot_dims.discard(hue)

    nplotdims = len(plot_dims)

    error_msg = ('Only 1d and 2d plots are supported for facets in xarray. '
                 'See the package `Seaborn` for more options.')

    if nplotdims in [1, 2]:
        if row or col:
            kwargs['row'] = row
            kwargs['col'] = col
            kwargs['col_wrap'] = col_wrap
            kwargs['subplot_kws'] = subplot_kws
        if nplotdims == 1:
            plotfunc = line
            kwargs['hue'] = hue
        elif nplotdims == 2:
            if hue:
                plotfunc = line
                kwargs['hue'] = hue
            else:
                plotfunc = pcolormesh
    else:
        if row or col or hue:
            raise ValueError(error_msg)
        plotfunc = hist

    kwargs['ax'] = ax

    if animate_over is not None:
        if plotfunc is line:
            from .animate import animate_line
            plotfunc = animate_line
        else:
            raise NotImplementedError

    return plotfunc(darray, **kwargs)


# This function signature should not change so that it can use
# matplotlib format strings
def line(darray, *args, **kwargs):
    """
    Line plot of DataArray index against values

    Wraps :func:`matplotlib:matplotlib.pyplot.plot`

    Parameters
    ----------
    darray : DataArray
        Must be 1 dimensional, unless ``animate_over`` is specified, in which
        case it must be 2 dimensional.
    figsize : tuple, optional
        A tuple (width, height) of the figure in inches.
        Mutually exclusive with ``size`` and ``ax``.
    aspect : scalar, optional
        Aspect ratio of plot, so that ``aspect * size`` gives the width in
        inches. Only used if a ``size`` is provided.
    size : scalar, optional
        If provided, create a new figure for the plot with the given size.
        Height (in inches) of each plot. See also: ``aspect``.
    ax : matplotlib axes object, optional
        Axis on which to plot this figure. By default, use the current axis.
        Mutually exclusive with ``size`` and ``figsize``.
    hue : string, optional
        Dimension or coordinate for which you want multiple lines plotted.
        If plotting against a 2D coordinate, ``hue`` must be a dimension.
    animate_over: str, optional
        Dimension or coord in the DataArray over which to animate. If this
        argument is supplied then this function will redirect to
        ``xarray.animate.animate_line``.
    x, y : string, optional
        Dimensions or coordinates for x, y axis.
        Only one of these may be specified.
        The other coordinate plots values from the DataArray on which this
        plot method is called.
    xscale, yscale : 'linear', 'symlog', 'log', 'logit', optional
        Specifies scaling for the x- and y-axes respectively
    xticks, yticks : Specify tick locations for x- and y-axes
    xlim, ylim : Specify x- and y-axes limits
    xincrease : None, True, or False, optional
        Should the values on the x axes be increasing from left to right?
        if None, use the default for the matplotlib function.
    yincrease : None, True, or False, optional
        Should the values on the y axes be increasing from top to bottom?
        if None, use the default for the matplotlib function.
    add_legend : boolean, optional
        Add legend with y axis coordinates (2D inputs only).
    *args, **kwargs : optional
        Additional arguments to matplotlib.pyplot.plot

    """

    animate_over = kwargs.pop('animate_over', None)
    if animate_over is not None:
        darray, animate_dim = _transpose_before_animation(darray, animate_over)
        from .animate import animate_line
        return animate_line(darray, animate_over=animate_over, *args, **kwargs)

    # Handle facetgrids first
    row = kwargs.pop('row', None)
    col = kwargs.pop('col', None)
    if row or col:
        if animate_over is not None:
            raise NotImplementedError
        allargs = locals().copy()
        allargs.update(allargs.pop('kwargs'))
        allargs.pop('darray')
        return _easy_facetgrid(darray, line, kind='line', **allargs)

    ndims = len(darray.dims)
    if ndims > 2:
        raise ValueError('Line plots are for 1- or 2-dimensional DataArrays. '
                         'Passed DataArray has {ndims} '
                         'dimensions'.format(ndims=ndims))

    # Ensures consistency with .plot method
    figsize = kwargs.pop('figsize', None)
    aspect = kwargs.pop('aspect', None)
    size = kwargs.pop('size', None)
    ax = kwargs.pop('ax', None)
    hue = kwargs.pop('hue', None)
    x = kwargs.pop('x', None)
    y = kwargs.pop('y', None)
    xincrease = kwargs.pop('xincrease', None)  # default needs to be None
    yincrease = kwargs.pop('yincrease', None)
    xscale = kwargs.pop('xscale', None)  # default needs to be None
    yscale = kwargs.pop('yscale', None)
    xticks = kwargs.pop('xticks', None)
    yticks = kwargs.pop('yticks', None)
    xlim = kwargs.pop('xlim', None)
    ylim = kwargs.pop('ylim', None)
    add_legend = kwargs.pop('add_legend', True)
    _labels = kwargs.pop('_labels', True)
    if args is ():
        args = kwargs.pop('args', ())

    ax = get_axis(figsize, size, aspect, ax)
    xplt, yplt, hueplt, xlabel, ylabel, huelabel = \
        _infer_line_data(darray, x, y, hue, animate_over=None)

    # Remove pd.Intervals if contained in xplt.values.
    if _valid_other_type(xplt.values, [pd.Interval]):
        # Is it a step plot? (see matplotlib.Axes.step)
        if kwargs.get('linestyle', '').startswith('steps-'):
            xplt_val, yplt_val = _interval_to_double_bound_points(xplt.values,
                                                                  yplt.values)
            # Remove steps-* to be sure that matplotlib is not confused
            kwargs['linestyle'] = (kwargs['linestyle']
                                   .replace('steps-pre', '')
                                   .replace('steps-post', '')
                                   .replace('steps-mid', ''))
            if kwargs['linestyle'] == '':
                kwargs.pop('linestyle')
        else:
            xplt_val = _interval_to_mid_points(xplt.values)
            yplt_val = yplt.values
            xlabel += '_center'
    else:
        xplt_val = xplt.values
        yplt_val = yplt.values

    _ensure_plottable(xplt_val, yplt_val)

    primitive = ax.plot(xplt_val, yplt_val, *args, **kwargs)

    if _labels:
        if xlabel is not None:
            ax.set_xlabel(xlabel)

        if ylabel is not None:
            ax.set_ylabel(ylabel)

        ax.set_title(darray._title_for_slice())

    if ndims == 2 and add_legend:
        ax.legend(handles=primitive,
                  labels=list(hueplt.values),
                  title=huelabel)

    _rotate_date_xlabels(xplt, ax)

    _update_axes(ax, xincrease, yincrease, xscale, yscale,
                 xticks, yticks, xlim, ylim)

    return primitive


def step(darray, *args, **kwargs):
    """
    Step plot of DataArray index against values

    Similar to :func:`matplotlib:matplotlib.pyplot.step`

    Parameters
    ----------
    where : {'pre', 'post', 'mid'}, optional, default 'pre'
        Define where the steps should be placed:
        - 'pre': The y value is continued constantly to the left from
          every *x* position, i.e. the interval ``(x[i-1], x[i]]`` has the
          value ``y[i]``.
        - 'post': The y value is continued constantly to the right from
          every *x* position, i.e. the interval ``[x[i], x[i+1])`` has the
          value ``y[i]``.
        - 'mid': Steps occur half-way between the *x* positions.
        Note that this parameter is ignored if the x coordinate consists of
        :py:func:`pandas.Interval` values, e.g. as a result of
        :py:func:`xarray.Dataset.groupby_bins`. In this case, the actual
        boundaries of the interval are used.

    *args, **kwargs : optional
        Additional arguments following :py:func:`xarray.plot.line`

    """
    if ('ls' in kwargs.keys()) and ('linestyle' not in kwargs.keys()):
        kwargs['linestyle'] = kwargs.pop('ls')

    where = kwargs.pop('where', 'pre')

    if where not in ('pre', 'post', 'mid'):
        raise ValueError("'where' argument to step must be "
                         "'pre', 'post' or 'mid'")

    kwargs['linestyle'] = 'steps-' + where + kwargs.get('linestyle', '')

    return line(darray, *args, **kwargs)


def hist(darray, figsize=None, size=None, aspect=None, ax=None, **kwargs):
    """
    Histogram of DataArray

    Wraps :func:`matplotlib:matplotlib.pyplot.hist`

    Plots N dimensional arrays by first flattening the array.

    Parameters
    ----------
    darray : DataArray
        Can be any dimension
    figsize : tuple, optional
        A tuple (width, height) of the figure in inches.
        Mutually exclusive with ``size`` and ``ax``.
    aspect : scalar, optional
        Aspect ratio of plot, so that ``aspect * size`` gives the width in
        inches. Only used if a ``size`` is provided.
    size : scalar, optional
        If provided, create a new figure for the plot with the given size.
        Height (in inches) of each plot. See also: ``aspect``.
    ax : matplotlib axes object, optional
        Axis on which to plot this figure. By default, use the current axis.
        Mutually exclusive with ``size`` and ``figsize``.
    **kwargs : optional
        Additional keyword arguments to matplotlib.pyplot.hist

    """
    ax = get_axis(figsize, size, aspect, ax)

    xincrease = kwargs.pop('xincrease', None)  # default needs to be None
    yincrease = kwargs.pop('yincrease', None)
    xscale = kwargs.pop('xscale', None)  # default needs to be None
    yscale = kwargs.pop('yscale', None)
    xticks = kwargs.pop('xticks', None)
    yticks = kwargs.pop('yticks', None)
    xlim = kwargs.pop('xlim', None)
    ylim = kwargs.pop('ylim', None)

    no_nan = np.ravel(darray.values)
    no_nan = no_nan[pd.notnull(no_nan)]

    primitive = ax.hist(no_nan, **kwargs)

    ax.set_title('Histogram')
    ax.set_xlabel(label_from_attrs(darray))

    _update_axes(ax, xincrease, yincrease, xscale, yscale,
                 xticks, yticks, xlim, ylim)

    return primitive


# MUST run before any 2d plotting functions are defined since
# _plot2d decorator adds them as methods here.
class _PlotMethods(object):
    """
    Enables use of xarray.plot functions as attributes on a DataArray.
    For example, DataArray.plot.imshow
    """

    def __init__(self, darray):
        self._da = darray

    def __call__(self, **kwargs):
        return plot(self._da, **kwargs)

    @functools.wraps(hist)
    def hist(self, ax=None, **kwargs):
        return hist(self._da, ax=ax, **kwargs)

    @functools.wraps(line)
    def line(self, *args, **kwargs):
        return line(self._da, *args, **kwargs)

    @functools.wraps(step)
    def step(self, *args, **kwargs):
        return step(self._da, *args, **kwargs)


def _plot2d(plotfunc):
    """
    Decorator for common 2d plotting logic

    Also adds the 2d plot method to class _PlotMethods
    """
    commondoc = """
    Parameters
    ----------
    darray : DataArray
        Must be 2 dimensional, unless creating faceted plots
    x : string, optional
        Coordinate for x axis. If None use darray.dims[1]
    y : string, optional
        Coordinate for y axis. If None use darray.dims[0]
    figsize : tuple, optional
        A tuple (width, height) of the figure in inches.
        Mutually exclusive with ``size`` and ``ax``.
    aspect : scalar, optional
        Aspect ratio of plot, so that ``aspect * size`` gives the width in
        inches. Only used if a ``size`` is provided.
    size : scalar, optional
        If provided, create a new figure for the plot with the given size.
        Height (in inches) of each plot. See also: ``aspect``.
    ax : matplotlib axes object, optional
        Axis on which to plot this figure. By default, use the current axis.
        Mutually exclusive with ``size`` and ``figsize``.
    row : string, optional
        If passed, make row faceted plots on this dimension name
    col : string, optional
        If passed, make column faceted plots on this dimension name
    col_wrap : integer, optional
        Use together with ``col`` to wrap faceted plots
    xscale, yscale : 'linear', 'symlog', 'log', 'logit', optional
        Specifies scaling for the x- and y-axes respectively
    xticks, yticks : Specify tick locations for x- and y-axes
    xlim, ylim : Specify x- and y-axes limits
    xincrease : None, True, or False, optional
        Should the values on the x axes be increasing from left to right?
        if None, use the default for the matplotlib function.
    yincrease : None, True, or False, optional
        Should the values on the y axes be increasing from top to bottom?
        if None, use the default for the matplotlib function.
    add_colorbar : Boolean, optional
        Adds colorbar to axis
    add_labels : Boolean, optional
        Use xarray metadata to label axes
    norm : ``matplotlib.colors.Normalize`` instance, optional
        If the ``norm`` has vmin or vmax specified, the corresponding kwarg
        must be None.
    vmin, vmax : floats, optional
        Values to anchor the colormap, otherwise they are inferred from the
        data and other keyword arguments. When a diverging dataset is inferred,
        setting one of these values will fix the other by symmetry around
        ``center``. Setting both values prevents use of a diverging colormap.
        If discrete levels are provided as an explicit list, both of these
        values are ignored.
    cmap : matplotlib colormap name or object, optional
        The mapping from data values to color space. If not provided, this
        will be either be ``viridis`` (if the function infers a sequential
        dataset) or ``RdBu_r`` (if the function infers a diverging dataset).
        When `Seaborn` is installed, ``cmap`` may also be a `seaborn`
        color palette. If ``cmap`` is seaborn color palette and the plot type
        is not ``contour`` or ``contourf``, ``levels`` must also be specified.
    colors : discrete colors to plot, optional
        A single color or a list of colors. If the plot type is not ``contour``
        or ``contourf``, the ``levels`` argument is required.
    center : float, optional
        The value at which to center the colormap. Passing this value implies
        use of a diverging colormap. Setting it to ``False`` prevents use of a
        diverging colormap.
    robust : bool, optional
        If True and ``vmin`` or ``vmax`` are absent, the colormap range is
        computed with 2nd and 98th percentiles instead of the extreme values.
    extend : {'neither', 'both', 'min', 'max'}, optional
        How to draw arrows extending the colorbar beyond its limits. If not
        provided, extend is inferred from vmin, vmax and the data limits.
    levels : int or list-like object, optional
        Split the colormap (cmap) into discrete color intervals. If an integer
        is provided, "nice" levels are chosen based on the data range: this can
        imply that the final number of levels is not exactly the expected one.
        Setting ``vmin`` and/or ``vmax`` with ``levels=N`` is equivalent to
        setting ``levels=np.linspace(vmin, vmax, N)``.
    infer_intervals : bool, optional
        Only applies to pcolormesh. If True, the coordinate intervals are
        passed to pcolormesh. If False, the original coordinates are used
        (this can be useful for certain map projections). The default is to
        always infer intervals, unless the mesh is irregular and plotted on
        a map projection.
    subplot_kws : dict, optional
        Dictionary of keyword arguments for matplotlib subplots. Only applies
        to FacetGrid plotting.
    cbar_ax : matplotlib Axes, optional
        Axes in which to draw the colorbar.
    cbar_kwargs : dict, optional
        Dictionary of keyword arguments to pass to the colorbar.
    **kwargs : optional
        Additional arguments to wrapped matplotlib function

    Returns
    -------
    artist :
        The same type of primitive artist that the wrapped matplotlib
        function returns
    """

    # Build on the original docstring
    plotfunc.__doc__ = '%s\n%s' % (plotfunc.__doc__, commondoc)

    @functools.wraps(plotfunc)
    def newplotfunc(darray, x=None, y=None, figsize=None, size=None,
                    aspect=None, ax=None, row=None, col=None,
                    col_wrap=None, xincrease=True, yincrease=True,
                    add_colorbar=None, add_labels=True, vmin=None, vmax=None,
                    cmap=None, center=None, robust=False, extend=None,
                    levels=None, infer_intervals=None, colors=None,
                    subplot_kws=None, cbar_ax=None, cbar_kwargs=None,
                    xscale=None, yscale=None, xticks=None, yticks=None,
                    xlim=None, ylim=None, norm=None, **kwargs):
        # All 2d plots in xarray share this function signature.
        # Method signature below should be consistent.

        # Decide on a default for the colorbar before facetgrids
        if add_colorbar is None:
            add_colorbar = plotfunc.__name__ != 'contour'
        imshow_rgb = (
            plotfunc.__name__ == 'imshow' and
            darray.ndim == (3 + (row is not None) + (col is not None)))
        if imshow_rgb:
            # Don't add a colorbar when showing an image with explicit colors
            add_colorbar = False
            # Matplotlib does not support normalising RGB data, so do it here.
            # See eg. https://github.com/matplotlib/matplotlib/pull/10220
            if robust or vmax is not None or vmin is not None:
                darray = _rescale_imshow_rgb(darray, vmin, vmax, robust)
                vmin, vmax, robust = None, None, False

        # Handle facetgrids first
        if row or col:
            allargs = locals().copy()
            allargs.pop('imshow_rgb')
            allargs.update(allargs.pop('kwargs'))
            allargs.pop('darray')
            # Need the decorated plotting function
            allargs['plotfunc'] = globals()[plotfunc.__name__]
            return _easy_facetgrid(darray, kind='dataarray', **allargs)

        plt = import_matplotlib_pyplot()

        rgb = kwargs.pop('rgb', None)
        if rgb is not None and plotfunc.__name__ != 'imshow':
            raise ValueError('The "rgb" keyword is only valid for imshow()')
        elif rgb is not None and not imshow_rgb:
            raise ValueError('The "rgb" keyword is only valid for imshow()'
                             'with a three-dimensional array (per facet)')

        xlab, ylab = _infer_xy_labels(
            darray=darray, x=x, y=y, imshow=imshow_rgb, rgb=rgb)

        # better to pass the ndarrays directly to plotting functions
        xval = darray[xlab].values
        yval = darray[ylab].values

        # check if we need to broadcast one dimension
        if xval.ndim < yval.ndim:
            xval = np.broadcast_to(xval, yval.shape)

        if yval.ndim < xval.ndim:
            yval = np.broadcast_to(yval, xval.shape)

        # May need to transpose for correct x, y labels
        # xlab may be the name of a coord, we have to check for dim names
        if imshow_rgb:
            # For RGB[A] images, matplotlib requires the color dimension
            # to be last.  In Xarray the order should be unimportant, so
            # we transpose to (y, x, color) to make this work.
            yx_dims = (ylab, xlab)
            dims = yx_dims + tuple(d for d in darray.dims if d not in yx_dims)
            if dims != darray.dims:
                darray = darray.transpose(*dims)
        elif darray[xlab].dims[-1] == darray.dims[0]:
            darray = darray.transpose()

        # Pass the data as a masked ndarray too
        zval = darray.to_masked_array(copy=False)

        # Replace pd.Intervals if contained in xval or yval.
        xplt, xlab_extra = _resolve_intervals_2dplot(xval, plotfunc.__name__)
        yplt, ylab_extra = _resolve_intervals_2dplot(yval, plotfunc.__name__)

        _ensure_plottable(xplt, yplt)

        cmap_params, cbar_kwargs = _process_cmap_cbar_kwargs(
            plotfunc, locals(), zval.data)

        if 'contour' in plotfunc.__name__:
            # extend is a keyword argument only for contour and contourf, but
            # passing it to the colorbar is sufficient for imshow and
            # pcolormesh
            kwargs['extend'] = cmap_params['extend']
            kwargs['levels'] = cmap_params['levels']
            # if colors == a single color, matplotlib draws dashed negative
            # contours. we lose this feature if we pass cmap and not colors
            if isinstance(colors, str):
                cmap_params['cmap'] = None
                kwargs['colors'] = colors

        if 'pcolormesh' == plotfunc.__name__:
            kwargs['infer_intervals'] = infer_intervals

        if 'imshow' == plotfunc.__name__ and isinstance(aspect, str):
            # forbid usage of mpl strings
            raise ValueError("plt.imshow's `aspect` kwarg is not available "
                             "in xarray")

        ax = get_axis(figsize, size, aspect, ax)
        primitive = plotfunc(xplt, yplt, zval, ax=ax, cmap=cmap_params['cmap'],
                             vmin=cmap_params['vmin'],
                             vmax=cmap_params['vmax'],
                             norm=cmap_params['norm'],
                             **kwargs)

        # Label the plot with metadata
        if add_labels:
            ax.set_xlabel(label_from_attrs(darray[xlab], xlab_extra))
            ax.set_ylabel(label_from_attrs(darray[ylab], ylab_extra))
            ax.set_title(darray._title_for_slice())

        if add_colorbar:
            if add_labels and 'label' not in cbar_kwargs:
                cbar_kwargs['label'] = label_from_attrs(darray)
            cbar = _add_colorbar(primitive, ax, cbar_ax, cbar_kwargs,
                                 cmap_params)

        elif (cbar_ax is not None or cbar_kwargs):
            # inform the user about keywords which aren't used
            raise ValueError("cbar_ax and cbar_kwargs can't be used with "
                             "add_colorbar=False.")

        # origin kwarg overrides yincrease
        if 'origin' in kwargs:
            yincrease = None

        _update_axes(ax, xincrease, yincrease, xscale, yscale,
                     xticks, yticks, xlim, ylim)

        # Rotate dates on xlabels
        # Do this without calling autofmt_xdate so that x-axes ticks
        # on other subplots (if any) are not deleted.
        # https://stackoverflow.com/questions/17430105/autofmt-xdate-deletes-x-axis-labels-of-all-subplots
        if np.issubdtype(xplt.dtype, np.datetime64):
            for xlabels in ax.get_xticklabels():
                xlabels.set_rotation(30)
                xlabels.set_ha('right')

        return primitive

    # For use as DataArray.plot.plotmethod
    @functools.wraps(newplotfunc)
    def plotmethod(_PlotMethods_obj, x=None, y=None, figsize=None, size=None,
                   aspect=None, ax=None, row=None, col=None, col_wrap=None,
                   xincrease=True, yincrease=True, add_colorbar=None,
                   add_labels=True, vmin=None, vmax=None, cmap=None,
                   colors=None, center=None, robust=False, extend=None,
                   levels=None, infer_intervals=None, subplot_kws=None,
                   cbar_ax=None, cbar_kwargs=None,
                   xscale=None, yscale=None, xticks=None, yticks=None,
                   xlim=None, ylim=None, norm=None, **kwargs):
        """
        The method should have the same signature as the function.

        This just makes the method work on Plotmethods objects,
        and passes all the other arguments straight through.
        """
        allargs = locals()
        allargs['darray'] = _PlotMethods_obj._da
        allargs.update(kwargs)
        for arg in ['_PlotMethods_obj', 'newplotfunc', 'kwargs']:
            del allargs[arg]
        return newplotfunc(**allargs)

    # Add to class _PlotMethods
    setattr(_PlotMethods, plotmethod.__name__, plotmethod)

    return newplotfunc


@_plot2d
def imshow(x, y, z, ax, **kwargs):
    """
    Image plot of 2d DataArray using matplotlib.pyplot

    Wraps :func:`matplotlib:matplotlib.pyplot.imshow`

    While other plot methods require the DataArray to be strictly
    two-dimensional, ``imshow`` also accepts a 3D array where some
    dimension can be interpreted as RGB or RGBA color channels and
    allows this dimension to be specified via the kwarg ``rgb=``.

    Unlike matplotlib, Xarray can apply ``vmin`` and ``vmax`` to RGB or RGBA
    data, by applying a single scaling factor and offset to all bands.
    Passing  ``robust=True`` infers ``vmin`` and ``vmax``
    :ref:`in the usual way <robust-plotting>`.

    .. note::
        This function needs uniformly spaced coordinates to
        properly label the axes. Call DataArray.plot() to check.

    The pixels are centered on the coordinates values. Ie, if the coordinate
    value is 3.2 then the pixels for those coordinates will be centered on 3.2.
    """

    if x.ndim != 1 or y.ndim != 1:
        raise ValueError('imshow requires 1D coordinates, try using '
                         'pcolormesh or contour(f)')

    # Centering the pixels- Assumes uniform spacing
    try:
        xstep = (x[1] - x[0]) / 2.0
    except IndexError:
        # Arbitrary default value, similar to matplotlib behaviour
        xstep = .1
    try:
        ystep = (y[1] - y[0]) / 2.0
    except IndexError:
        ystep = .1
    left, right = x[0] - xstep, x[-1] + xstep
    bottom, top = y[-1] + ystep, y[0] - ystep

    defaults = {'origin': 'upper',
                'interpolation': 'nearest'}

    if not hasattr(ax, 'projection'):
        # not for cartopy geoaxes
        defaults['aspect'] = 'auto'

    # Allow user to override these defaults
    defaults.update(kwargs)

    if defaults['origin'] == 'upper':
        defaults['extent'] = [left, right, bottom, top]
    else:
        defaults['extent'] = [left, right, top, bottom]

    if z.ndim == 3:
        # matplotlib imshow uses black for missing data, but Xarray makes
        # missing data transparent.  We therefore add an alpha channel if
        # there isn't one, and set it to transparent where data is masked.
        if z.shape[-1] == 3:
            alpha = np.ma.ones(z.shape[:2] + (1,), dtype=z.dtype)
            if np.issubdtype(z.dtype, np.integer):
                alpha *= 255
            z = np.ma.concatenate((z, alpha), axis=2)
        else:
            z = z.copy()
        z[np.any(z.mask, axis=-1), -1] = 0

    primitive = ax.imshow(z, **defaults)

    return primitive


@_plot2d
def contour(x, y, z, ax, **kwargs):
    """
    Contour plot of 2d DataArray

    Wraps :func:`matplotlib:matplotlib.pyplot.contour`
    """
    primitive = ax.contour(x, y, z, **kwargs)
    return primitive


@_plot2d
def contourf(x, y, z, ax, **kwargs):
    """
    Filled contour plot of 2d DataArray

    Wraps :func:`matplotlib:matplotlib.pyplot.contourf`
    """
    primitive = ax.contourf(x, y, z, **kwargs)
    return primitive


@_plot2d
def pcolormesh(x, y, z, ax, infer_intervals=None, **kwargs):
    """
    Pseudocolor plot of 2d DataArray

    Wraps :func:`matplotlib:matplotlib.pyplot.pcolormesh`
    """

    # decide on a default for infer_intervals (GH781)
    x = np.asarray(x)
    if infer_intervals is None:
        if hasattr(ax, 'projection'):
            if len(x.shape) == 1:
                infer_intervals = True
            else:
                infer_intervals = False
        else:
            infer_intervals = True

    if (infer_intervals and
            ((np.shape(x)[0] == np.shape(z)[1]) or
             ((x.ndim > 1) and (np.shape(x)[1] == np.shape(z)[1])))):
        if len(x.shape) == 1:
            x = _infer_interval_breaks(x, check_monotonic=True)
        else:
            # we have to infer the intervals on both axes
            x = _infer_interval_breaks(x, axis=1)
            x = _infer_interval_breaks(x, axis=0)

    if (infer_intervals and
            (np.shape(y)[0] == np.shape(z)[0])):
        if len(y.shape) == 1:
            y = _infer_interval_breaks(y, check_monotonic=True)
        else:
            # we have to infer the intervals on both axes
            y = _infer_interval_breaks(y, axis=1)
            y = _infer_interval_breaks(y, axis=0)

    primitive = ax.pcolormesh(x, y, z, **kwargs)

    # by default, pcolormesh picks "round" values for bounds
    # this results in ugly looking plots with lots of surrounding whitespace
    if not hasattr(ax, 'projection') and x.ndim == 1 and y.ndim == 1:
        # not a cartopy geoaxis
        ax.set_xlim(x[0], x[-1])
        ax.set_ylim(y[0], y[-1])

    return primitive<|MERGE_RESOLUTION|>--- conflicted
+++ resolved
@@ -148,16 +148,6 @@
     """
     darray = darray.squeeze()
 
-<<<<<<< HEAD
-    if contains_cftime_datetimes(darray):
-        raise NotImplementedError(
-            'Built-in plotting of arrays of cftime.datetime objects or arrays '
-            'indexed by cftime.datetime objects is currently not implemented '
-            'within xarray. A possible workaround is to use the '
-            'nc-time-axis package '
-            '(https://github.com/SciTools/nc-time-axis) to convert the dates '
-            'to a plottable type and plot your data directly with matplotlib.')
-
     if animate_over is not None:
         animate_dim = _check_animate_over(darray, animate_over)
         kwargs['animate_over'] = animate_over
@@ -170,9 +160,6 @@
     else:
         plot_dims = dims
 
-=======
-    plot_dims = set(darray.dims)
->>>>>>> 9feb5d3e
     plot_dims.discard(row)
     plot_dims.discard(col)
     plot_dims.discard(hue)
