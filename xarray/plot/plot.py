"""
Use this module directly:
    import xarray.plot as xplt

Or use the methods on a DataArray:
    DataArray.plot._____
"""
import functools

import numpy as np
import pandas as pd

from .facetgrid import _easy_facetgrid
from .utils import (
    _add_colorbar, _ensure_plottable, _infer_interval_breaks, _infer_xy_labels,
    _interval_to_double_bound_points, _interval_to_mid_points,
    _process_cmap_cbar_kwargs, _rescale_imshow_rgb, _resolve_intervals_2dplot,
    _update_axes, _valid_other_type, get_axis, import_matplotlib_pyplot,
    label_from_attrs)


def _infer_line_data(darray, x, y, hue):
    error_msg = ('must be either None or one of ({0:s})'
                 .format(', '.join([repr(dd) for dd in darray.dims])))
    ndims = len(darray.dims)

    if x is not None and x not in darray.dims and x not in darray.coords:
        raise ValueError('x ' + error_msg)

    if y is not None and y not in darray.dims and y not in darray.coords:
        raise ValueError('y ' + error_msg)

    if x is not None and y is not None:
        raise ValueError('You cannot specify both x and y kwargs'
                         'for line plots.')

    if ndims == 1:
        huename = None
        hueplt = None
        huelabel = ''

        if x is not None:
            xplt = darray[x]
            yplt = darray

        elif y is not None:
            xplt = darray
            yplt = darray[y]

        else:  # Both x & y are None
            dim = darray.dims[0]
            xplt = darray[dim]
            yplt = darray

    else:
        if x is None and y is None and hue is None:
            raise ValueError('For 2D inputs, please'
                             'specify either hue, x or y.')

        if y is None:
            xname, huename = _infer_xy_labels(darray=darray, x=x, y=hue)
            xplt = darray[xname]
            if xplt.ndim > 1:
                if huename in darray.dims:
                    otherindex = 1 if darray.dims.index(huename) == 0 else 0
                    otherdim = darray.dims[otherindex]
                    yplt = darray.transpose(otherdim, huename)
                    xplt = xplt.transpose(otherdim, huename)
                else:
                    raise ValueError('For 2D inputs, hue must be a dimension'
                                     + ' i.e. one of ' + repr(darray.dims))

            else:
                yplt = darray.transpose(xname, huename)

        else:
            yname, huename = _infer_xy_labels(darray=darray, x=y, y=hue)
            yplt = darray[yname]
            if yplt.ndim > 1:
                if huename in darray.dims:
                    otherindex = 1 if darray.dims.index(huename) == 0 else 0
                    xplt = darray.transpose(otherdim, huename)
                else:
                    raise ValueError('For 2D inputs, hue must be a dimension'
                                     + ' i.e. one of ' + repr(darray.dims))

            else:
                xplt = darray.transpose(yname, huename)

        huelabel = label_from_attrs(darray[huename])
        hueplt = darray[huename]

    xlabel = label_from_attrs(xplt)
    ylabel = label_from_attrs(yplt)

    return xplt, yplt, hueplt, xlabel, ylabel, huelabel


def plot(darray, row=None, col=None, col_wrap=None, ax=None, hue=None,
         rtol=0.01, subplot_kws=None, **kwargs):
    """
    Default plot of DataArray using matplotlib.pyplot.

    Calls xarray plotting function based on the dimensions of
    darray.squeeze()

    =============== ===========================
    Dimensions      Plotting function
    --------------- ---------------------------
    1               :py:func:`xarray.plot.line`
    2               :py:func:`xarray.plot.pcolormesh`
    Anything else   :py:func:`xarray.plot.hist`
    =============== ===========================

    Parameters
    ----------
    darray : DataArray
    row : string, optional
        If passed, make row faceted plots on this dimension name
    col : string, optional
        If passed, make column faceted plots on this dimension name
    hue : string, optional
        If passed, make faceted line plots with hue on this dimension name
    col_wrap : integer, optional
        Use together with ``col`` to wrap faceted plots
    ax : matplotlib axes, optional
        If None, uses the current axis. Not applicable when using facets.
    rtol : number, optional
        Relative tolerance used to determine if the indexes
        are uniformly spaced. Usually a small positive number.
    subplot_kws : dict, optional
        Dictionary of keyword arguments for matplotlib subplots. Only applies
        to FacetGrid plotting.
    **kwargs : optional
        Additional keyword arguments to matplotlib

    """
    darray = darray.squeeze()

    plot_dims = set(darray.dims)
    plot_dims.discard(row)
    plot_dims.discard(col)
    plot_dims.discard(hue)

    ndims = len(plot_dims)

    error_msg = ('Only 1d and 2d plots are supported for facets in xarray. '
                 'See the package `Seaborn` for more options.')

    if ndims in [1, 2]:
        if row or col:
            kwargs['row'] = row
            kwargs['col'] = col
            kwargs['col_wrap'] = col_wrap
            kwargs['subplot_kws'] = subplot_kws
        if ndims == 1:
            plotfunc = line
            kwargs['hue'] = hue
        elif ndims == 2:
            if hue:
                plotfunc = line
                kwargs['hue'] = hue
            else:
                plotfunc = pcolormesh
    else:
        if row or col or hue:
            raise ValueError(error_msg)
        plotfunc = hist

    kwargs['ax'] = ax

    return plotfunc(darray, **kwargs)


<<<<<<< HEAD
def _infer_line_data(darray, x, y, hue):
    error_msg = ('must be either None or one of ({0:s})'
                 .format(', '.join([repr(dd) for dd in darray.dims])))
    ndims = len(darray.dims)

    if x is not None and x not in darray.dims and x not in darray.coords:
        raise ValueError('x ' + error_msg)

    if y is not None and y not in darray.dims and y not in darray.coords:
        raise ValueError('y ' + error_msg)

    if x is not None and y is not None:
        raise ValueError('You cannot specify both x and y kwargs'
                         'for line plots.')

    if ndims == 1:
        dim, = darray.dims  # get the only dimension name
        huename = None
        hueplt = None
        huelabel = ''

        if (x is None and y is None) or x == dim:
            xplt = darray[dim]
            yplt = darray

        else:
            yplt = darray[dim]
            xplt = darray

    else:
        if x is None and y is None and hue is None:
            raise ValueError('For 2D inputs, please'
                             'specify either hue, x or y.')

        if y is None:
            xname, huename = _infer_xy_labels(darray=darray, x=x, y=hue)
            xplt = darray[xname]
            if xplt.ndim > 1:
                if huename in darray.dims:
                    otherindex = 1 if darray.dims.index(huename) == 0 else 0
                    otherdim = darray.dims[otherindex]
                    yplt = darray.transpose(
                        otherdim, huename, transpose_coords=True)
                    xplt = xplt.transpose(
                        otherdim, huename, transpose_coords=True)
                else:
                    raise ValueError('For 2D inputs, hue must be a dimension'
                                     + ' i.e. one of ' + repr(darray.dims))

            else:
                yplt = darray.transpose(xname, huename)

        else:
            yname, huename = _infer_xy_labels(darray=darray, x=y, y=hue)
            yplt = darray[yname]
            if yplt.ndim > 1:
                if huename in darray.dims:
                    otherindex = 1 if darray.dims.index(huename) == 0 else 0
                    xplt = darray.transpose(
                        otherdim, huename, transpose_coords=True)
                else:
                    raise ValueError('For 2D inputs, hue must be a dimension'
                                     + ' i.e. one of ' + repr(darray.dims))

            else:
                xplt = darray.transpose(yname, huename, transpose_coords=True)

        huelabel = label_from_attrs(darray[huename])
        hueplt = darray[huename]


    xlabel = label_from_attrs(xplt)
    ylabel = label_from_attrs(yplt)

    return xplt, yplt, hueplt, xlabel, ylabel, huelabel


=======
>>>>>>> b4200058
# This function signature should not change so that it can use
# matplotlib format strings
def line(darray, *args, **kwargs):
    """
    Line plot of DataArray index against values

    Wraps :func:`matplotlib:matplotlib.pyplot.plot`

    Parameters
    ----------
    darray : DataArray
        Must be 1 dimensional
    figsize : tuple, optional
        A tuple (width, height) of the figure in inches.
        Mutually exclusive with ``size`` and ``ax``.
    aspect : scalar, optional
        Aspect ratio of plot, so that ``aspect * size`` gives the width in
        inches. Only used if a ``size`` is provided.
    size : scalar, optional
        If provided, create a new figure for the plot with the given size.
        Height (in inches) of each plot. See also: ``aspect``.
    ax : matplotlib axes object, optional
        Axis on which to plot this figure. By default, use the current axis.
        Mutually exclusive with ``size`` and ``figsize``.
    hue : string, optional
        Dimension or coordinate for which you want multiple lines plotted.
        If plotting against a 2D coordinate, ``hue`` must be a dimension.
    x, y : string, optional
        Dimensions or coordinates for x, y axis.
        Only one of these may be specified.
        The other coordinate plots values from the DataArray on which this
        plot method is called.
    xscale, yscale : 'linear', 'symlog', 'log', 'logit', optional
        Specifies scaling for the x- and y-axes respectively
    xticks, yticks : Specify tick locations for x- and y-axes
    xlim, ylim : Specify x- and y-axes limits
    xincrease : None, True, or False, optional
        Should the values on the x axes be increasing from left to right?
        if None, use the default for the matplotlib function.
    yincrease : None, True, or False, optional
        Should the values on the y axes be increasing from top to bottom?
        if None, use the default for the matplotlib function.
    add_legend : boolean, optional
        Add legend with y axis coordinates (2D inputs only).
    *args, **kwargs : optional
        Additional arguments to matplotlib.pyplot.plot

    """

    # Handle facetgrids first
    row = kwargs.pop('row', None)
    col = kwargs.pop('col', None)
    if row or col:
        allargs = locals().copy()
        allargs.update(allargs.pop('kwargs'))
        allargs.pop('darray')
        return _easy_facetgrid(darray, line, kind='line', **allargs)

    ndims = len(darray.dims)
    if ndims > 2:
        raise ValueError('Line plots are for 1- or 2-dimensional DataArrays. '
                         'Passed DataArray has {ndims} '
                         'dimensions'.format(ndims=ndims))

    # Ensures consistency with .plot method
    figsize = kwargs.pop('figsize', None)
    aspect = kwargs.pop('aspect', None)
    size = kwargs.pop('size', None)
    ax = kwargs.pop('ax', None)
    hue = kwargs.pop('hue', None)
    x = kwargs.pop('x', None)
    y = kwargs.pop('y', None)
    xincrease = kwargs.pop('xincrease', None)  # default needs to be None
    yincrease = kwargs.pop('yincrease', None)
    xscale = kwargs.pop('xscale', None)  # default needs to be None
    yscale = kwargs.pop('yscale', None)
    xticks = kwargs.pop('xticks', None)
    yticks = kwargs.pop('yticks', None)
    xlim = kwargs.pop('xlim', None)
    ylim = kwargs.pop('ylim', None)
    add_legend = kwargs.pop('add_legend', True)
    _labels = kwargs.pop('_labels', True)
    if args is ():
        args = kwargs.pop('args', ())

    ax = get_axis(figsize, size, aspect, ax)
    xplt, yplt, hueplt, xlabel, ylabel, huelabel = \
        _infer_line_data(darray, x, y, hue)

    # Remove pd.Intervals if contained in xplt.values.
    if _valid_other_type(xplt.values, [pd.Interval]):
        # Is it a step plot? (see matplotlib.Axes.step)
        if kwargs.get('linestyle', '').startswith('steps-'):
            xplt_val, yplt_val = _interval_to_double_bound_points(xplt.values,
                                                                  yplt.values)
            # Remove steps-* to be sure that matplotlib is not confused
            kwargs['linestyle'] = (kwargs['linestyle']
                                   .replace('steps-pre', '')
                                   .replace('steps-post', '')
                                   .replace('steps-mid', ''))
            if kwargs['linestyle'] == '':
                kwargs.pop('linestyle')
        else:
            xplt_val = _interval_to_mid_points(xplt.values)
            yplt_val = yplt.values
            xlabel += '_center'
    else:
        xplt_val = xplt.values
        yplt_val = yplt.values

    _ensure_plottable(xplt_val, yplt_val)

    primitive = ax.plot(xplt_val, yplt_val, *args, **kwargs)

    if _labels:
        if xlabel is not None:
            ax.set_xlabel(xlabel)

        if ylabel is not None:
            ax.set_ylabel(ylabel)

        ax.set_title(darray._title_for_slice())

    if darray.ndim == 2 and add_legend:
        ax.legend(handles=primitive,
                  labels=list(hueplt.values),
                  title=huelabel)

    # Rotate dates on xlabels
    # Do this without calling autofmt_xdate so that x-axes ticks
    # on other subplots (if any) are not deleted.
    # https://stackoverflow.com/questions/17430105/autofmt-xdate-deletes-x-axis-labels-of-all-subplots
    if np.issubdtype(xplt.dtype, np.datetime64):
        for xlabels in ax.get_xticklabels():
            xlabels.set_rotation(30)
            xlabels.set_ha('right')

    _update_axes(ax, xincrease, yincrease, xscale, yscale,
                 xticks, yticks, xlim, ylim)

    return primitive


def step(darray, *args, **kwargs):
    """
    Step plot of DataArray index against values

    Similar to :func:`matplotlib:matplotlib.pyplot.step`

    Parameters
    ----------
    where : {'pre', 'post', 'mid'}, optional, default 'pre'
        Define where the steps should be placed:
        - 'pre': The y value is continued constantly to the left from
          every *x* position, i.e. the interval ``(x[i-1], x[i]]`` has the
          value ``y[i]``.
        - 'post': The y value is continued constantly to the right from
          every *x* position, i.e. the interval ``[x[i], x[i+1])`` has the
          value ``y[i]``.
        - 'mid': Steps occur half-way between the *x* positions.
        Note that this parameter is ignored if the x coordinate consists of
        :py:func:`pandas.Interval` values, e.g. as a result of
        :py:func:`xarray.Dataset.groupby_bins`. In this case, the actual
        boundaries of the interval are used.

    *args, **kwargs : optional
        Additional arguments following :py:func:`xarray.plot.line`

    """
    if ('ls' in kwargs.keys()) and ('linestyle' not in kwargs.keys()):
        kwargs['linestyle'] = kwargs.pop('ls')

    where = kwargs.pop('where', 'pre')

    if where not in ('pre', 'post', 'mid'):
        raise ValueError("'where' argument to step must be "
                         "'pre', 'post' or 'mid'")

    kwargs['linestyle'] = 'steps-' + where + kwargs.get('linestyle', '')

    return line(darray, *args, **kwargs)


def hist(darray, figsize=None, size=None, aspect=None, ax=None, **kwargs):
    """
    Histogram of DataArray

    Wraps :func:`matplotlib:matplotlib.pyplot.hist`

    Plots N dimensional arrays by first flattening the array.

    Parameters
    ----------
    darray : DataArray
        Can be any dimension
    figsize : tuple, optional
        A tuple (width, height) of the figure in inches.
        Mutually exclusive with ``size`` and ``ax``.
    aspect : scalar, optional
        Aspect ratio of plot, so that ``aspect * size`` gives the width in
        inches. Only used if a ``size`` is provided.
    size : scalar, optional
        If provided, create a new figure for the plot with the given size.
        Height (in inches) of each plot. See also: ``aspect``.
    ax : matplotlib axes object, optional
        Axis on which to plot this figure. By default, use the current axis.
        Mutually exclusive with ``size`` and ``figsize``.
    **kwargs : optional
        Additional keyword arguments to matplotlib.pyplot.hist

    """
    ax = get_axis(figsize, size, aspect, ax)

    xincrease = kwargs.pop('xincrease', None)  # default needs to be None
    yincrease = kwargs.pop('yincrease', None)
    xscale = kwargs.pop('xscale', None)  # default needs to be None
    yscale = kwargs.pop('yscale', None)
    xticks = kwargs.pop('xticks', None)
    yticks = kwargs.pop('yticks', None)
    xlim = kwargs.pop('xlim', None)
    ylim = kwargs.pop('ylim', None)

    no_nan = np.ravel(darray.values)
    no_nan = no_nan[pd.notnull(no_nan)]

    primitive = ax.hist(no_nan, **kwargs)

    ax.set_title('Histogram')
    ax.set_xlabel(label_from_attrs(darray))

    _update_axes(ax, xincrease, yincrease, xscale, yscale,
                 xticks, yticks, xlim, ylim)

    return primitive


# MUST run before any 2d plotting functions are defined since
# _plot2d decorator adds them as methods here.
class _PlotMethods(object):
    """
    Enables use of xarray.plot functions as attributes on a DataArray.
    For example, DataArray.plot.imshow
    """

    def __init__(self, darray):
        self._da = darray

    def __call__(self, **kwargs):
        return plot(self._da, **kwargs)

    @functools.wraps(hist)
    def hist(self, ax=None, **kwargs):
        return hist(self._da, ax=ax, **kwargs)

    @functools.wraps(line)
    def line(self, *args, **kwargs):
        return line(self._da, *args, **kwargs)

    @functools.wraps(step)
    def step(self, *args, **kwargs):
        return step(self._da, *args, **kwargs)


def _plot2d(plotfunc):
    """
    Decorator for common 2d plotting logic

    Also adds the 2d plot method to class _PlotMethods
    """
    commondoc = """
    Parameters
    ----------
    darray : DataArray
        Must be 2 dimensional, unless creating faceted plots
    x : string, optional
        Coordinate for x axis. If None use darray.dims[1]
    y : string, optional
        Coordinate for y axis. If None use darray.dims[0]
    figsize : tuple, optional
        A tuple (width, height) of the figure in inches.
        Mutually exclusive with ``size`` and ``ax``.
    aspect : scalar, optional
        Aspect ratio of plot, so that ``aspect * size`` gives the width in
        inches. Only used if a ``size`` is provided.
    size : scalar, optional
        If provided, create a new figure for the plot with the given size.
        Height (in inches) of each plot. See also: ``aspect``.
    ax : matplotlib axes object, optional
        Axis on which to plot this figure. By default, use the current axis.
        Mutually exclusive with ``size`` and ``figsize``.
    row : string, optional
        If passed, make row faceted plots on this dimension name
    col : string, optional
        If passed, make column faceted plots on this dimension name
    col_wrap : integer, optional
        Use together with ``col`` to wrap faceted plots
    xscale, yscale : 'linear', 'symlog', 'log', 'logit', optional
        Specifies scaling for the x- and y-axes respectively
    xticks, yticks : Specify tick locations for x- and y-axes
    xlim, ylim : Specify x- and y-axes limits
    xincrease : None, True, or False, optional
        Should the values on the x axes be increasing from left to right?
        if None, use the default for the matplotlib function.
    yincrease : None, True, or False, optional
        Should the values on the y axes be increasing from top to bottom?
        if None, use the default for the matplotlib function.
    add_colorbar : Boolean, optional
        Adds colorbar to axis
    add_labels : Boolean, optional
        Use xarray metadata to label axes
    norm : ``matplotlib.colors.Normalize`` instance, optional
        If the ``norm`` has vmin or vmax specified, the corresponding kwarg
        must be None.
    vmin, vmax : floats, optional
        Values to anchor the colormap, otherwise they are inferred from the
        data and other keyword arguments. When a diverging dataset is inferred,
        setting one of these values will fix the other by symmetry around
        ``center``. Setting both values prevents use of a diverging colormap.
        If discrete levels are provided as an explicit list, both of these
        values are ignored.
    cmap : matplotlib colormap name or object, optional
        The mapping from data values to color space. If not provided, this
        will be either be ``viridis`` (if the function infers a sequential
        dataset) or ``RdBu_r`` (if the function infers a diverging dataset).
        When `Seaborn` is installed, ``cmap`` may also be a `seaborn`
        color palette. If ``cmap`` is seaborn color palette and the plot type
        is not ``contour`` or ``contourf``, ``levels`` must also be specified.
    colors : discrete colors to plot, optional
        A single color or a list of colors. If the plot type is not ``contour``
        or ``contourf``, the ``levels`` argument is required.
    center : float, optional
        The value at which to center the colormap. Passing this value implies
        use of a diverging colormap. Setting it to ``False`` prevents use of a
        diverging colormap.
    robust : bool, optional
        If True and ``vmin`` or ``vmax`` are absent, the colormap range is
        computed with 2nd and 98th percentiles instead of the extreme values.
    extend : {'neither', 'both', 'min', 'max'}, optional
        How to draw arrows extending the colorbar beyond its limits. If not
        provided, extend is inferred from vmin, vmax and the data limits.
    levels : int or list-like object, optional
        Split the colormap (cmap) into discrete color intervals. If an integer
        is provided, "nice" levels are chosen based on the data range: this can
        imply that the final number of levels is not exactly the expected one.
        Setting ``vmin`` and/or ``vmax`` with ``levels=N`` is equivalent to
        setting ``levels=np.linspace(vmin, vmax, N)``.
    infer_intervals : bool, optional
        Only applies to pcolormesh. If True, the coordinate intervals are
        passed to pcolormesh. If False, the original coordinates are used
        (this can be useful for certain map projections). The default is to
        always infer intervals, unless the mesh is irregular and plotted on
        a map projection.
    subplot_kws : dict, optional
        Dictionary of keyword arguments for matplotlib subplots. Only applies
        to FacetGrid plotting.
    cbar_ax : matplotlib Axes, optional
        Axes in which to draw the colorbar.
    cbar_kwargs : dict, optional
        Dictionary of keyword arguments to pass to the colorbar.
    **kwargs : optional
        Additional arguments to wrapped matplotlib function

    Returns
    -------
    artist :
        The same type of primitive artist that the wrapped matplotlib
        function returns
    """

    # Build on the original docstring
    plotfunc.__doc__ = '%s\n%s' % (plotfunc.__doc__, commondoc)

    @functools.wraps(plotfunc)
    def newplotfunc(darray, x=None, y=None, figsize=None, size=None,
                    aspect=None, ax=None, row=None, col=None,
                    col_wrap=None, xincrease=True, yincrease=True,
                    add_colorbar=None, add_labels=True, vmin=None, vmax=None,
                    cmap=None, center=None, robust=False, extend=None,
                    levels=None, infer_intervals=None, colors=None,
                    subplot_kws=None, cbar_ax=None, cbar_kwargs=None,
                    xscale=None, yscale=None, xticks=None, yticks=None,
                    xlim=None, ylim=None, norm=None, **kwargs):
        # All 2d plots in xarray share this function signature.
        # Method signature below should be consistent.

        # Decide on a default for the colorbar before facetgrids
        if add_colorbar is None:
            add_colorbar = plotfunc.__name__ != 'contour'
        imshow_rgb = (
            plotfunc.__name__ == 'imshow' and
            darray.ndim == (3 + (row is not None) + (col is not None)))
        if imshow_rgb:
            # Don't add a colorbar when showing an image with explicit colors
            add_colorbar = False
            # Matplotlib does not support normalising RGB data, so do it here.
            # See eg. https://github.com/matplotlib/matplotlib/pull/10220
            if robust or vmax is not None or vmin is not None:
                darray = _rescale_imshow_rgb(darray, vmin, vmax, robust)
                vmin, vmax, robust = None, None, False

        # Handle facetgrids first
        if row or col:
            allargs = locals().copy()
            allargs.pop('imshow_rgb')
            allargs.update(allargs.pop('kwargs'))
            allargs.pop('darray')
            # Need the decorated plotting function
            allargs['plotfunc'] = globals()[plotfunc.__name__]
            return _easy_facetgrid(darray, kind='dataarray', **allargs)

        plt = import_matplotlib_pyplot()

        rgb = kwargs.pop('rgb', None)
        if rgb is not None and plotfunc.__name__ != 'imshow':
            raise ValueError('The "rgb" keyword is only valid for imshow()')
        elif rgb is not None and not imshow_rgb:
            raise ValueError('The "rgb" keyword is only valid for imshow()'
                             'with a three-dimensional array (per facet)')

        xlab, ylab = _infer_xy_labels(
            darray=darray, x=x, y=y, imshow=imshow_rgb, rgb=rgb)

        # better to pass the ndarrays directly to plotting functions
        xval = darray[xlab].values
        yval = darray[ylab].values

        # check if we need to broadcast one dimension
        if xval.ndim < yval.ndim:
            xval = np.broadcast_to(xval, yval.shape)

        if yval.ndim < xval.ndim:
            yval = np.broadcast_to(yval, xval.shape)

        # May need to transpose for correct x, y labels
        # xlab may be the name of a coord, we have to check for dim names
        if imshow_rgb:
            # For RGB[A] images, matplotlib requires the color dimension
            # to be last.  In Xarray the order should be unimportant, so
            # we transpose to (y, x, color) to make this work.
            yx_dims = (ylab, xlab)
            dims = yx_dims + tuple(d for d in darray.dims if d not in yx_dims)
            if dims != darray.dims:
                darray = darray.transpose(*dims, transpose_coords=True)
        elif darray[xlab].dims[-1] == darray.dims[0]:
            darray = darray.transpose()

        # Pass the data as a masked ndarray too
        zval = darray.to_masked_array(copy=False)

        # Replace pd.Intervals if contained in xval or yval.
        xplt, xlab_extra = _resolve_intervals_2dplot(xval, plotfunc.__name__)
        yplt, ylab_extra = _resolve_intervals_2dplot(yval, plotfunc.__name__)

        _ensure_plottable(xplt, yplt)

        cmap_params, cbar_kwargs = _process_cmap_cbar_kwargs(
            plotfunc, locals(), zval.data)

        if 'contour' in plotfunc.__name__:
            # extend is a keyword argument only for contour and contourf, but
            # passing it to the colorbar is sufficient for imshow and
            # pcolormesh
            kwargs['extend'] = cmap_params['extend']
            kwargs['levels'] = cmap_params['levels']
            # if colors == a single color, matplotlib draws dashed negative
            # contours. we lose this feature if we pass cmap and not colors
            if isinstance(colors, str):
                cmap_params['cmap'] = None
                kwargs['colors'] = colors

        if 'pcolormesh' == plotfunc.__name__:
            kwargs['infer_intervals'] = infer_intervals

        if 'imshow' == plotfunc.__name__ and isinstance(aspect, str):
            # forbid usage of mpl strings
            raise ValueError("plt.imshow's `aspect` kwarg is not available "
                             "in xarray")

        ax = get_axis(figsize, size, aspect, ax)
        primitive = plotfunc(xplt, yplt, zval, ax=ax, cmap=cmap_params['cmap'],
                             vmin=cmap_params['vmin'],
                             vmax=cmap_params['vmax'],
                             norm=cmap_params['norm'],
                             **kwargs)

        # Label the plot with metadata
        if add_labels:
            ax.set_xlabel(label_from_attrs(darray[xlab], xlab_extra))
            ax.set_ylabel(label_from_attrs(darray[ylab], ylab_extra))
            ax.set_title(darray._title_for_slice())

        if add_colorbar:
            if add_labels and 'label' not in cbar_kwargs:
                cbar_kwargs['label'] = label_from_attrs(darray)
            cbar = _add_colorbar(primitive, ax, cbar_ax, cbar_kwargs,
                                 cmap_params)

        elif (cbar_ax is not None or cbar_kwargs):
            # inform the user about keywords which aren't used
            raise ValueError("cbar_ax and cbar_kwargs can't be used with "
                             "add_colorbar=False.")

        # origin kwarg overrides yincrease
        if 'origin' in kwargs:
            yincrease = None

        _update_axes(ax, xincrease, yincrease, xscale, yscale,
                     xticks, yticks, xlim, ylim)

        # Rotate dates on xlabels
        # Do this without calling autofmt_xdate so that x-axes ticks
        # on other subplots (if any) are not deleted.
        # https://stackoverflow.com/questions/17430105/autofmt-xdate-deletes-x-axis-labels-of-all-subplots
        if np.issubdtype(xplt.dtype, np.datetime64):
            for xlabels in ax.get_xticklabels():
                xlabels.set_rotation(30)
                xlabels.set_ha('right')

        return primitive

    # For use as DataArray.plot.plotmethod
    @functools.wraps(newplotfunc)
    def plotmethod(_PlotMethods_obj, x=None, y=None, figsize=None, size=None,
                   aspect=None, ax=None, row=None, col=None, col_wrap=None,
                   xincrease=True, yincrease=True, add_colorbar=None,
                   add_labels=True, vmin=None, vmax=None, cmap=None,
                   colors=None, center=None, robust=False, extend=None,
                   levels=None, infer_intervals=None, subplot_kws=None,
                   cbar_ax=None, cbar_kwargs=None,
                   xscale=None, yscale=None, xticks=None, yticks=None,
                   xlim=None, ylim=None, norm=None, **kwargs):
        """
        The method should have the same signature as the function.

        This just makes the method work on Plotmethods objects,
        and passes all the other arguments straight through.
        """
        allargs = locals()
        allargs['darray'] = _PlotMethods_obj._da
        allargs.update(kwargs)
        for arg in ['_PlotMethods_obj', 'newplotfunc', 'kwargs']:
            del allargs[arg]
        return newplotfunc(**allargs)

    # Add to class _PlotMethods
    setattr(_PlotMethods, plotmethod.__name__, plotmethod)

    return newplotfunc


@_plot2d
def imshow(x, y, z, ax, **kwargs):
    """
    Image plot of 2d DataArray using matplotlib.pyplot

    Wraps :func:`matplotlib:matplotlib.pyplot.imshow`

    While other plot methods require the DataArray to be strictly
    two-dimensional, ``imshow`` also accepts a 3D array where some
    dimension can be interpreted as RGB or RGBA color channels and
    allows this dimension to be specified via the kwarg ``rgb=``.

    Unlike matplotlib, Xarray can apply ``vmin`` and ``vmax`` to RGB or RGBA
    data, by applying a single scaling factor and offset to all bands.
    Passing  ``robust=True`` infers ``vmin`` and ``vmax``
    :ref:`in the usual way <robust-plotting>`.

    .. note::
        This function needs uniformly spaced coordinates to
        properly label the axes. Call DataArray.plot() to check.

    The pixels are centered on the coordinates values. Ie, if the coordinate
    value is 3.2 then the pixels for those coordinates will be centered on 3.2.
    """

    if x.ndim != 1 or y.ndim != 1:
        raise ValueError('imshow requires 1D coordinates, try using '
                         'pcolormesh or contour(f)')

    # Centering the pixels- Assumes uniform spacing
    try:
        xstep = (x[1] - x[0]) / 2.0
    except IndexError:
        # Arbitrary default value, similar to matplotlib behaviour
        xstep = .1
    try:
        ystep = (y[1] - y[0]) / 2.0
    except IndexError:
        ystep = .1
    left, right = x[0] - xstep, x[-1] + xstep
    bottom, top = y[-1] + ystep, y[0] - ystep

    defaults = {'origin': 'upper',
                'interpolation': 'nearest'}

    if not hasattr(ax, 'projection'):
        # not for cartopy geoaxes
        defaults['aspect'] = 'auto'

    # Allow user to override these defaults
    defaults.update(kwargs)

    if defaults['origin'] == 'upper':
        defaults['extent'] = [left, right, bottom, top]
    else:
        defaults['extent'] = [left, right, top, bottom]

    if z.ndim == 3:
        # matplotlib imshow uses black for missing data, but Xarray makes
        # missing data transparent.  We therefore add an alpha channel if
        # there isn't one, and set it to transparent where data is masked.
        if z.shape[-1] == 3:
            alpha = np.ma.ones(z.shape[:2] + (1,), dtype=z.dtype)
            if np.issubdtype(z.dtype, np.integer):
                alpha *= 255
            z = np.ma.concatenate((z, alpha), axis=2)
        else:
            z = z.copy()
        z[np.any(z.mask, axis=-1), -1] = 0

    primitive = ax.imshow(z, **defaults)

    return primitive


@_plot2d
def contour(x, y, z, ax, **kwargs):
    """
    Contour plot of 2d DataArray

    Wraps :func:`matplotlib:matplotlib.pyplot.contour`
    """
    primitive = ax.contour(x, y, z, **kwargs)
    return primitive


@_plot2d
def contourf(x, y, z, ax, **kwargs):
    """
    Filled contour plot of 2d DataArray

    Wraps :func:`matplotlib:matplotlib.pyplot.contourf`
    """
    primitive = ax.contourf(x, y, z, **kwargs)
    return primitive


@_plot2d
def pcolormesh(x, y, z, ax, infer_intervals=None, **kwargs):
    """
    Pseudocolor plot of 2d DataArray

    Wraps :func:`matplotlib:matplotlib.pyplot.pcolormesh`
    """

    # decide on a default for infer_intervals (GH781)
    x = np.asarray(x)
    if infer_intervals is None:
        if hasattr(ax, 'projection'):
            if len(x.shape) == 1:
                infer_intervals = True
            else:
                infer_intervals = False
        else:
            infer_intervals = True

    if (infer_intervals and
            ((np.shape(x)[0] == np.shape(z)[1]) or
             ((x.ndim > 1) and (np.shape(x)[1] == np.shape(z)[1])))):
        if len(x.shape) == 1:
            x = _infer_interval_breaks(x, check_monotonic=True)
        else:
            # we have to infer the intervals on both axes
            x = _infer_interval_breaks(x, axis=1)
            x = _infer_interval_breaks(x, axis=0)

    if (infer_intervals and
            (np.shape(y)[0] == np.shape(z)[0])):
        if len(y.shape) == 1:
            y = _infer_interval_breaks(y, check_monotonic=True)
        else:
            # we have to infer the intervals on both axes
            y = _infer_interval_breaks(y, axis=1)
            y = _infer_interval_breaks(y, axis=0)

    primitive = ax.pcolormesh(x, y, z, **kwargs)

    # by default, pcolormesh picks "round" values for bounds
    # this results in ugly looking plots with lots of surrounding whitespace
    if not hasattr(ax, 'projection') and x.ndim == 1 and y.ndim == 1:
        # not a cartopy geoaxis
        ax.set_xlim(x[0], x[-1])
        ax.set_ylim(y[0], y[-1])

    return primitive<|MERGE_RESOLUTION|>--- conflicted
+++ resolved
@@ -172,86 +172,6 @@
     return plotfunc(darray, **kwargs)
 
 
-<<<<<<< HEAD
-def _infer_line_data(darray, x, y, hue):
-    error_msg = ('must be either None or one of ({0:s})'
-                 .format(', '.join([repr(dd) for dd in darray.dims])))
-    ndims = len(darray.dims)
-
-    if x is not None and x not in darray.dims and x not in darray.coords:
-        raise ValueError('x ' + error_msg)
-
-    if y is not None and y not in darray.dims and y not in darray.coords:
-        raise ValueError('y ' + error_msg)
-
-    if x is not None and y is not None:
-        raise ValueError('You cannot specify both x and y kwargs'
-                         'for line plots.')
-
-    if ndims == 1:
-        dim, = darray.dims  # get the only dimension name
-        huename = None
-        hueplt = None
-        huelabel = ''
-
-        if (x is None and y is None) or x == dim:
-            xplt = darray[dim]
-            yplt = darray
-
-        else:
-            yplt = darray[dim]
-            xplt = darray
-
-    else:
-        if x is None and y is None and hue is None:
-            raise ValueError('For 2D inputs, please'
-                             'specify either hue, x or y.')
-
-        if y is None:
-            xname, huename = _infer_xy_labels(darray=darray, x=x, y=hue)
-            xplt = darray[xname]
-            if xplt.ndim > 1:
-                if huename in darray.dims:
-                    otherindex = 1 if darray.dims.index(huename) == 0 else 0
-                    otherdim = darray.dims[otherindex]
-                    yplt = darray.transpose(
-                        otherdim, huename, transpose_coords=True)
-                    xplt = xplt.transpose(
-                        otherdim, huename, transpose_coords=True)
-                else:
-                    raise ValueError('For 2D inputs, hue must be a dimension'
-                                     + ' i.e. one of ' + repr(darray.dims))
-
-            else:
-                yplt = darray.transpose(xname, huename)
-
-        else:
-            yname, huename = _infer_xy_labels(darray=darray, x=y, y=hue)
-            yplt = darray[yname]
-            if yplt.ndim > 1:
-                if huename in darray.dims:
-                    otherindex = 1 if darray.dims.index(huename) == 0 else 0
-                    xplt = darray.transpose(
-                        otherdim, huename, transpose_coords=True)
-                else:
-                    raise ValueError('For 2D inputs, hue must be a dimension'
-                                     + ' i.e. one of ' + repr(darray.dims))
-
-            else:
-                xplt = darray.transpose(yname, huename, transpose_coords=True)
-
-        huelabel = label_from_attrs(darray[huename])
-        hueplt = darray[huename]
-
-
-    xlabel = label_from_attrs(xplt)
-    ylabel = label_from_attrs(yplt)
-
-    return xplt, yplt, hueplt, xlabel, ylabel, huelabel
-
-
-=======
->>>>>>> b4200058
 # This function signature should not change so that it can use
 # matplotlib format strings
 def line(darray, *args, **kwargs):
