"""
Use this module directly:
    import xarray.plot as xplt

Or use the methods on a DataArray or Dataset:
    DataArray.plot._____
    Dataset.plot._____
"""
import functools

import numpy as np
import pandas as pd

from .facetgrid import _easy_facetgrid
from .utils import (
    _add_colorbar, _ensure_plottable, _infer_interval_breaks, _infer_xy_labels,
    _interval_to_double_bound_points, _interval_to_mid_points,
    _process_cmap_cbar_kwargs, _rescale_imshow_rgb, _resolve_intervals_2dplot,
    _update_axes, _valid_other_type, get_axis, import_matplotlib_pyplot,
    label_from_attrs)


def _infer_line_data(darray, x, y, hue):
    error_msg = ('must be either None or one of ({0:s})'
                 .format(', '.join([repr(dd) for dd in darray.dims])))
    ndims = len(darray.dims)

    if x is not None and x not in darray.dims and x not in darray.coords:
        raise ValueError('x ' + error_msg)

    if y is not None and y not in darray.dims and y not in darray.coords:
        raise ValueError('y ' + error_msg)

    if x is not None and y is not None:
        raise ValueError('You cannot specify both x and y kwargs'
                         'for line plots.')

    if ndims == 1:
        huename = None
        hueplt = None
        huelabel = ''

        if x is not None:
            xplt = darray[x]
            yplt = darray

        elif y is not None:
            xplt = darray
            yplt = darray[y]

        else:  # Both x & y are None
            dim = darray.dims[0]
            xplt = darray[dim]
            yplt = darray

    else:
        if x is None and y is None and hue is None:
            raise ValueError('For 2D inputs, please'
                             'specify either hue, x or y.')

        if y is None:
            xname, huename = _infer_xy_labels(darray=darray, x=x, y=hue)
            xplt = darray[xname]
            if xplt.ndim > 1:
                if huename in darray.dims:
                    otherindex = 1 if darray.dims.index(huename) == 0 else 0
                    otherdim = darray.dims[otherindex]
                    yplt = darray.transpose(
                        otherdim, huename, transpose_coords=False)
                    xplt = xplt.transpose(
                        otherdim, huename, transpose_coords=False)
                else:
                    raise ValueError('For 2D inputs, hue must be a dimension'
                                     ' i.e. one of ' + repr(darray.dims))

            else:
                yplt = darray.transpose(xname, huename)

        else:
            yname, huename = _infer_xy_labels(darray=darray, x=y, y=hue)
            yplt = darray[yname]
            if yplt.ndim > 1:
                if huename in darray.dims:
                    otherindex = 1 if darray.dims.index(huename) == 0 else 0
                    otherdim = darray.dims[otherindex]
                    xplt = darray.transpose(
                        otherdim, huename, transpose_coords=False)
                else:
                    raise ValueError('For 2D inputs, hue must be a dimension'
                                     ' i.e. one of ' + repr(darray.dims))

            else:
                xplt = darray.transpose(yname, huename)

        huelabel = label_from_attrs(darray[huename])
        hueplt = darray[huename]

    xlabel = label_from_attrs(xplt)
    ylabel = label_from_attrs(yplt)

    return xplt, yplt, hueplt, xlabel, ylabel, huelabel


def plot(darray, row=None, col=None, col_wrap=None, ax=None, hue=None,
         rtol=0.01, subplot_kws=None, **kwargs):
    """
    Default plot of DataArray using matplotlib.pyplot.

    Calls xarray plotting function based on the dimensions of
    darray.squeeze()

    =============== ===========================
    Dimensions      Plotting function
    --------------- ---------------------------
    1               :py:func:`xarray.plot.line`
    2               :py:func:`xarray.plot.pcolormesh`
    Anything else   :py:func:`xarray.plot.hist`
    =============== ===========================

    Parameters
    ----------
    darray : DataArray
    row : string, optional
        If passed, make row faceted plots on this dimension name
    col : string, optional
        If passed, make column faceted plots on this dimension name
    hue : string, optional
        If passed, make faceted line plots with hue on this dimension name
    col_wrap : integer, optional
        Use together with ``col`` to wrap faceted plots
    ax : matplotlib axes, optional
        If None, uses the current axis. Not applicable when using facets.
    rtol : number, optional
        Relative tolerance used to determine if the indexes
        are uniformly spaced. Usually a small positive number.
    subplot_kws : dict, optional
        Dictionary of keyword arguments for matplotlib subplots. Only applies
        to FacetGrid plotting.
    **kwargs : optional
        Additional keyword arguments to matplotlib

    """
    darray = darray.squeeze()

    plot_dims = set(darray.dims)
    plot_dims.discard(row)
    plot_dims.discard(col)
    plot_dims.discard(hue)

    ndims = len(plot_dims)

    error_msg = ('Only 1d and 2d plots are supported for facets in xarray. '
                 'See the package `Seaborn` for more options.')

    if ndims in [1, 2]:
        if row or col:
            kwargs['row'] = row
            kwargs['col'] = col
            kwargs['col_wrap'] = col_wrap
            kwargs['subplot_kws'] = subplot_kws
        if ndims == 1:
            plotfunc = line
            kwargs['hue'] = hue
        elif ndims == 2:
            if hue:
                plotfunc = line
                kwargs['hue'] = hue
            else:
                plotfunc = pcolormesh
    else:
        if row or col or hue:
            raise ValueError(error_msg)
        plotfunc = hist

    kwargs['ax'] = ax

    return plotfunc(darray, **kwargs)


# This function signature should not change so that it can use
# matplotlib format strings
def line(darray, *args, row=None, col=None, figsize=None, aspect=None,
         size=None, ax=None, hue=None, x=None, y=None, xincrease=None,
         yincrease=None, xscale=None, yscale=None, xticks=None, yticks=None,
         xlim=None, ylim=None, add_legend=True, _labels=True, **kwargs):
    """
    Line plot of DataArray index against values

    Wraps :func:`matplotlib:matplotlib.pyplot.plot`

    Parameters
    ----------
    darray : DataArray
        Must be 1 dimensional
    figsize : tuple, optional
        A tuple (width, height) of the figure in inches.
        Mutually exclusive with ``size`` and ``ax``.
    aspect : scalar, optional
        Aspect ratio of plot, so that ``aspect * size`` gives the width in
        inches. Only used if a ``size`` is provided.
    size : scalar, optional
        If provided, create a new figure for the plot with the given size.
        Height (in inches) of each plot. See also: ``aspect``.
    ax : matplotlib axes object, optional
        Axis on which to plot this figure. By default, use the current axis.
        Mutually exclusive with ``size`` and ``figsize``.
    hue : string, optional
        Dimension or coordinate for which you want multiple lines plotted.
        If plotting against a 2D coordinate, ``hue`` must be a dimension.
    x, y : string, optional
        Dimensions or coordinates for x, y axis.
        Only one of these may be specified.
        The other coordinate plots values from the DataArray on which this
        plot method is called.
    xscale, yscale : 'linear', 'symlog', 'log', 'logit', optional
        Specifies scaling for the x- and y-axes respectively
    xticks, yticks : Specify tick locations for x- and y-axes
    xlim, ylim : Specify x- and y-axes limits
    xincrease : None, True, or False, optional
        Should the values on the x axes be increasing from left to right?
        if None, use the default for the matplotlib function.
    yincrease : None, True, or False, optional
        Should the values on the y axes be increasing from top to bottom?
        if None, use the default for the matplotlib function.
    add_legend : boolean, optional
        Add legend with y axis coordinates (2D inputs only).
    *args, **kwargs : optional
        Additional arguments to matplotlib.pyplot.plot
    """
    # Handle facetgrids first
    if row or col:
        allargs = locals().copy()
        allargs.update(allargs.pop('kwargs'))
        allargs.pop('darray')
        return _easy_facetgrid(darray, line, kind='line', **allargs)

    ndims = len(darray.dims)
    if ndims > 2:
        raise ValueError('Line plots are for 1- or 2-dimensional DataArrays. '
                         'Passed DataArray has {ndims} '
                         'dimensions'.format(ndims=ndims))

    # The allargs dict passed to _easy_facetgrid above contains args
    if args is ():
        args = kwargs.pop('args', ())
    else:
        assert 'args' not in kwargs

    ax = get_axis(figsize, size, aspect, ax)
    xplt, yplt, hueplt, xlabel, ylabel, hue_label = \
        _infer_line_data(darray, x, y, hue)

    # Remove pd.Intervals if contained in xplt.values.
    if _valid_other_type(xplt.values, [pd.Interval]):
        # Is it a step plot? (see matplotlib.Axes.step)
        if kwargs.get('linestyle', '').startswith('steps-'):
            xplt_val, yplt_val = _interval_to_double_bound_points(xplt.values,
                                                                  yplt.values)
            # Remove steps-* to be sure that matplotlib is not confused
            kwargs['linestyle'] = (kwargs['linestyle']
                                   .replace('steps-pre', '')
                                   .replace('steps-post', '')
                                   .replace('steps-mid', ''))
            if kwargs['linestyle'] == '':
                del kwargs['linestyle']
        else:
            xplt_val = _interval_to_mid_points(xplt.values)
            yplt_val = yplt.values
            xlabel += '_center'
    else:
        xplt_val = xplt.values
        yplt_val = yplt.values

    _ensure_plottable(xplt_val, yplt_val)

    primitive = ax.plot(xplt_val, yplt_val, *args, **kwargs)

    if _labels:
        if xlabel is not None:
            ax.set_xlabel(xlabel)

        if ylabel is not None:
            ax.set_ylabel(ylabel)

        ax.set_title(darray._title_for_slice())

    if darray.ndim == 2 and add_legend:
        ax.legend(handles=primitive,
                  labels=list(hueplt.values),
                  title=hue_label)

    # Rotate dates on xlabels
    # Do this without calling autofmt_xdate so that x-axes ticks
    # on other subplots (if any) are not deleted.
    # https://stackoverflow.com/questions/17430105/autofmt-xdate-deletes-x-axis-labels-of-all-subplots
    if np.issubdtype(xplt.dtype, np.datetime64):
        for xlabels in ax.get_xticklabels():
            xlabels.set_rotation(30)
            xlabels.set_ha('right')

    _update_axes(ax, xincrease, yincrease, xscale, yscale,
                 xticks, yticks, xlim, ylim)

    return primitive


def step(darray, *args, where='pre', linestyle=None, ls=None, **kwargs):
    """
    Step plot of DataArray index against values

    Similar to :func:`matplotlib:matplotlib.pyplot.step`

    Parameters
    ----------
    where : {'pre', 'post', 'mid'}, optional, default 'pre'
        Define where the steps should be placed:
        - 'pre': The y value is continued constantly to the left from
          every *x* position, i.e. the interval ``(x[i-1], x[i]]`` has the
          value ``y[i]``.
        - 'post': The y value is continued constantly to the right from
          every *x* position, i.e. the interval ``[x[i], x[i+1])`` has the
          value ``y[i]``.
        - 'mid': Steps occur half-way between the *x* positions.
        Note that this parameter is ignored if the x coordinate consists of
        :py:func:`pandas.Interval` values, e.g. as a result of
        :py:func:`xarray.Dataset.groupby_bins`. In this case, the actual
        boundaries of the interval are used.

    *args, **kwargs : optional
        Additional arguments following :py:func:`xarray.plot.line`
    """
    if where not in {'pre', 'post', 'mid'}:
        raise ValueError("'where' argument to step must be "
                         "'pre', 'post' or 'mid'")

    if ls is not None:
        if linestyle is None:
            linestyle = ls
        else:
            raise TypeError('ls and linestyle are mutually exclusive')
    if linestyle is None:
        linestyle = ''
    linestyle = 'steps-' + where + linestyle

    return line(darray, *args, linestyle=linestyle, **kwargs)


def hist(darray, figsize=None, size=None, aspect=None, ax=None,
         xincrease=None, yincrease=None, xscale=None, yscale=None,
         xticks=None, yticks=None, xlim=None, ylim=None, **kwargs):
    """
    Histogram of DataArray

    Wraps :func:`matplotlib:matplotlib.pyplot.hist`

    Plots N dimensional arrays by first flattening the array.

    Parameters
    ----------
    darray : DataArray
        Can be any dimension
    figsize : tuple, optional
        A tuple (width, height) of the figure in inches.
        Mutually exclusive with ``size`` and ``ax``.
    aspect : scalar, optional
        Aspect ratio of plot, so that ``aspect * size`` gives the width in
        inches. Only used if a ``size`` is provided.
    size : scalar, optional
        If provided, create a new figure for the plot with the given size.
        Height (in inches) of each plot. See also: ``aspect``.
    ax : matplotlib axes object, optional
        Axis on which to plot this figure. By default, use the current axis.
        Mutually exclusive with ``size`` and ``figsize``.
    **kwargs : optional
        Additional keyword arguments to matplotlib.pyplot.hist

    """
    ax = get_axis(figsize, size, aspect, ax)

    no_nan = np.ravel(darray.values)
    no_nan = no_nan[pd.notnull(no_nan)]

    primitive = ax.hist(no_nan, **kwargs)

    ax.set_title('Histogram')
    ax.set_xlabel(label_from_attrs(darray))

    _update_axes(ax, xincrease, yincrease, xscale, yscale,
                 xticks, yticks, xlim, ylim)

    return primitive


# MUST run before any 2d plotting functions are defined since
# _plot2d decorator adds them as methods here.
class _PlotMethods:
    """
    Enables use of xarray.plot functions as attributes on a DataArray.
    For example, DataArray.plot.imshow
    """

    def __init__(self, darray):
        self._da = darray

    def __call__(self, **kwargs):
        return plot(self._da, **kwargs)

    @functools.wraps(hist)
    def hist(self, ax=None, **kwargs):
        return hist(self._da, ax=ax, **kwargs)

    @functools.wraps(line)
    def line(self, *args, **kwargs):
        return line(self._da, *args, **kwargs)

    @functools.wraps(step)
    def step(self, *args, **kwargs):
        return step(self._da, *args, **kwargs)


def _plot2d(plotfunc):
    """
    Decorator for common 2d plotting logic

    Also adds the 2d plot method to class _PlotMethods
    """
    commondoc = """
    Parameters
    ----------
    darray : DataArray
        Must be 2 dimensional, unless creating faceted plots
    x : string, optional
        Coordinate for x axis. If None use darray.dims[1]
    y : string, optional
        Coordinate for y axis. If None use darray.dims[0]
    figsize : tuple, optional
        A tuple (width, height) of the figure in inches.
        Mutually exclusive with ``size`` and ``ax``.
    aspect : scalar, optional
        Aspect ratio of plot, so that ``aspect * size`` gives the width in
        inches. Only used if a ``size`` is provided.
    size : scalar, optional
        If provided, create a new figure for the plot with the given size.
        Height (in inches) of each plot. See also: ``aspect``.
    ax : matplotlib axes object, optional
        Axis on which to plot this figure. By default, use the current axis.
        Mutually exclusive with ``size`` and ``figsize``.
    row : string, optional
        If passed, make row faceted plots on this dimension name
    col : string, optional
        If passed, make column faceted plots on this dimension name
    col_wrap : integer, optional
        Use together with ``col`` to wrap faceted plots
    xscale, yscale : 'linear', 'symlog', 'log', 'logit', optional
        Specifies scaling for the x- and y-axes respectively
    xticks, yticks : Specify tick locations for x- and y-axes
    xlim, ylim : Specify x- and y-axes limits
    xincrease : None, True, or False, optional
        Should the values on the x axes be increasing from left to right?
        if None, use the default for the matplotlib function.
    yincrease : None, True, or False, optional
        Should the values on the y axes be increasing from top to bottom?
        if None, use the default for the matplotlib function.
    add_colorbar : Boolean, optional
        Adds colorbar to axis
    add_labels : Boolean, optional
        Use xarray metadata to label axes
    norm : ``matplotlib.colors.Normalize`` instance, optional
        If the ``norm`` has vmin or vmax specified, the corresponding kwarg
        must be None.
    vmin, vmax : floats, optional
        Values to anchor the colormap, otherwise they are inferred from the
        data and other keyword arguments. When a diverging dataset is inferred,
        setting one of these values will fix the other by symmetry around
        ``center``. Setting both values prevents use of a diverging colormap.
        If discrete levels are provided as an explicit list, both of these
        values are ignored.
    cmap : matplotlib colormap name or object, optional
        The mapping from data values to color space. If not provided, this
        will be either be ``viridis`` (if the function infers a sequential
        dataset) or ``RdBu_r`` (if the function infers a diverging dataset).
        When `Seaborn` is installed, ``cmap`` may also be a `seaborn`
        color palette. If ``cmap`` is seaborn color palette and the plot type
        is not ``contour`` or ``contourf``, ``levels`` must also be specified.
    colors : discrete colors to plot, optional
        A single color or a list of colors. If the plot type is not ``contour``
        or ``contourf``, the ``levels`` argument is required.
    center : float, optional
        The value at which to center the colormap. Passing this value implies
        use of a diverging colormap. Setting it to ``False`` prevents use of a
        diverging colormap.
    robust : bool, optional
        If True and ``vmin`` or ``vmax`` are absent, the colormap range is
        computed with 2nd and 98th percentiles instead of the extreme values.
    extend : {'neither', 'both', 'min', 'max'}, optional
        How to draw arrows extending the colorbar beyond its limits. If not
        provided, extend is inferred from vmin, vmax and the data limits.
    levels : int or list-like object, optional
        Split the colormap (cmap) into discrete color intervals. If an integer
        is provided, "nice" levels are chosen based on the data range: this can
        imply that the final number of levels is not exactly the expected one.
        Setting ``vmin`` and/or ``vmax`` with ``levels=N`` is equivalent to
        setting ``levels=np.linspace(vmin, vmax, N)``.
    infer_intervals : bool, optional
        Only applies to pcolormesh. If True, the coordinate intervals are
        passed to pcolormesh. If False, the original coordinates are used
        (this can be useful for certain map projections). The default is to
        always infer intervals, unless the mesh is irregular and plotted on
        a map projection.
    subplot_kws : dict, optional
        Dictionary of keyword arguments for matplotlib subplots. Only applies
        to FacetGrid plotting.
    cbar_ax : matplotlib Axes, optional
        Axes in which to draw the colorbar.
    cbar_kwargs : dict, optional
        Dictionary of keyword arguments to pass to the colorbar.
    **kwargs : optional
        Additional arguments to wrapped matplotlib function

    Returns
    -------
    artist :
        The same type of primitive artist that the wrapped matplotlib
        function returns
    """

    # Build on the original docstring
    plotfunc.__doc__ = '%s\n%s' % (plotfunc.__doc__, commondoc)

    @functools.wraps(plotfunc)
    def newplotfunc(darray, x=None, y=None, figsize=None, size=None,
                    aspect=None, ax=None, row=None, col=None,
                    col_wrap=None, xincrease=True, yincrease=True,
                    add_colorbar=None, add_labels=True, vmin=None, vmax=None,
                    cmap=None, center=None, robust=False, extend=None,
                    levels=None, infer_intervals=None, colors=None,
                    subplot_kws=None, cbar_ax=None, cbar_kwargs=None,
                    xscale=None, yscale=None, xticks=None, yticks=None,
                    xlim=None, ylim=None, norm=None, **kwargs):
        # All 2d plots in xarray share this function signature.
        # Method signature below should be consistent.

        # Decide on a default for the colorbar before facetgrids
        if add_colorbar is None:
            add_colorbar = plotfunc.__name__ != 'contour'
        imshow_rgb = (
            plotfunc.__name__ == 'imshow' and
            darray.ndim == (3 + (row is not None) + (col is not None)))
        if imshow_rgb:
            # Don't add a colorbar when showing an image with explicit colors
            add_colorbar = False
            # Matplotlib does not support normalising RGB data, so do it here.
            # See eg. https://github.com/matplotlib/matplotlib/pull/10220
            if robust or vmax is not None or vmin is not None:
                darray = _rescale_imshow_rgb(darray, vmin, vmax, robust)
                vmin, vmax, robust = None, None, False

        # Handle facetgrids first
        if row or col:
            allargs = locals().copy()
            del allargs['darray']
            del allargs['imshow_rgb']
            allargs.update(allargs.pop('kwargs'))
            # Need the decorated plotting function
            allargs['plotfunc'] = globals()[plotfunc.__name__]
            return _easy_facetgrid(darray, kind='dataarray', **allargs)

        plt = import_matplotlib_pyplot()

        rgb = kwargs.pop('rgb', None)
        if rgb is not None and plotfunc.__name__ != 'imshow':
            raise ValueError('The "rgb" keyword is only valid for imshow()')
        elif rgb is not None and not imshow_rgb:
            raise ValueError('The "rgb" keyword is only valid for imshow()'
                             'with a three-dimensional array (per facet)')

        xlab, ylab = _infer_xy_labels(
            darray=darray, x=x, y=y, imshow=imshow_rgb, rgb=rgb)

        # better to pass the ndarrays directly to plotting functions
        xval = darray[xlab].values
        yval = darray[ylab].values

        # check if we need to broadcast one dimension
        if xval.ndim < yval.ndim:
            xval = np.broadcast_to(xval, yval.shape)

        if yval.ndim < xval.ndim:
            yval = np.broadcast_to(yval, xval.shape)

        # May need to transpose for correct x, y labels
        # xlab may be the name of a coord, we have to check for dim names
        if imshow_rgb:
            # For RGB[A] images, matplotlib requires the color dimension
            # to be last.  In Xarray the order should be unimportant, so
            # we transpose to (y, x, color) to make this work.
            yx_dims = (ylab, xlab)
            dims = yx_dims + tuple(d for d in darray.dims if d not in yx_dims)
            if dims != darray.dims:
                darray = darray.transpose(*dims, transpose_coords=True)
        elif darray[xlab].dims[-1] == darray.dims[0]:
            darray = darray.transpose(transpose_coords=True)

        # Pass the data as a masked ndarray too
        zval = darray.to_masked_array(copy=False)

        # Replace pd.Intervals if contained in xval or yval.
        xplt, xlab_extra = _resolve_intervals_2dplot(xval, plotfunc.__name__)
        yplt, ylab_extra = _resolve_intervals_2dplot(yval, plotfunc.__name__)

        _ensure_plottable(xplt, yplt)

        cmap_params, cbar_kwargs = _process_cmap_cbar_kwargs(
            plotfunc, zval.data, **locals())

        if 'contour' in plotfunc.__name__:
            # extend is a keyword argument only for contour and contourf, but
            # passing it to the colorbar is sufficient for imshow and
            # pcolormesh
            kwargs['extend'] = cmap_params['extend']
            kwargs['levels'] = cmap_params['levels']
            # if colors == a single color, matplotlib draws dashed negative
            # contours. we lose this feature if we pass cmap and not colors
            if isinstance(colors, str):
                cmap_params['cmap'] = None
                kwargs['colors'] = colors

        if 'pcolormesh' == plotfunc.__name__:
            kwargs['infer_intervals'] = infer_intervals

        if 'imshow' == plotfunc.__name__ and isinstance(aspect, str):
            # forbid usage of mpl strings
            raise ValueError("plt.imshow's `aspect` kwarg is not available "
                             "in xarray")

        ax = get_axis(figsize, size, aspect, ax)
        primitive = plotfunc(xplt, yplt, zval, ax=ax, cmap=cmap_params['cmap'],
                             vmin=cmap_params['vmin'],
                             vmax=cmap_params['vmax'],
                             norm=cmap_params['norm'],
                             **kwargs)

        # Label the plot with metadata
        if add_labels:
            ax.set_xlabel(label_from_attrs(darray[xlab], xlab_extra))
            ax.set_ylabel(label_from_attrs(darray[ylab], ylab_extra))
            ax.set_title(darray._title_for_slice())

        if add_colorbar:
            if add_labels and 'label' not in cbar_kwargs:
                cbar_kwargs['label'] = label_from_attrs(darray)
            cbar = _add_colorbar(primitive, ax, cbar_ax, cbar_kwargs,
                                 cmap_params)
<<<<<<< HEAD
        elif (cbar_ax is not None or cbar_kwargs):
=======

        elif cbar_ax is not None or cbar_kwargs:
>>>>>>> 01a9baa0
            # inform the user about keywords which aren't used
            raise ValueError("cbar_ax and cbar_kwargs can't be used with "
                             "add_colorbar=False.")

        # origin kwarg overrides yincrease
        if 'origin' in kwargs:
            yincrease = None

        _update_axes(ax, xincrease, yincrease, xscale, yscale,
                     xticks, yticks, xlim, ylim)

        # Rotate dates on xlabels
        # Do this without calling autofmt_xdate so that x-axes ticks
        # on other subplots (if any) are not deleted.
        # https://stackoverflow.com/questions/17430105/autofmt-xdate-deletes-x-axis-labels-of-all-subplots
        if np.issubdtype(xplt.dtype, np.datetime64):
            for xlabels in ax.get_xticklabels():
                xlabels.set_rotation(30)
                xlabels.set_ha('right')

        return primitive

    # For use as DataArray.plot.plotmethod
    @functools.wraps(newplotfunc)
    def plotmethod(_PlotMethods_obj, x=None, y=None, figsize=None, size=None,
                   aspect=None, ax=None, row=None, col=None, col_wrap=None,
                   xincrease=True, yincrease=True, add_colorbar=None,
                   add_labels=True, vmin=None, vmax=None, cmap=None,
                   colors=None, center=None, robust=False, extend=None,
                   levels=None, infer_intervals=None, subplot_kws=None,
                   cbar_ax=None, cbar_kwargs=None,
                   xscale=None, yscale=None, xticks=None, yticks=None,
                   xlim=None, ylim=None, norm=None, **kwargs):
        """
        The method should have the same signature as the function.

        This just makes the method work on Plotmethods objects,
        and passes all the other arguments straight through.
        """
        allargs = locals()
        allargs['darray'] = _PlotMethods_obj._da
        allargs.update(kwargs)
        for arg in ['_PlotMethods_obj', 'newplotfunc', 'kwargs']:
            del allargs[arg]
        return newplotfunc(**allargs)

    # Add to class _PlotMethods
    setattr(_PlotMethods, plotmethod.__name__, plotmethod)

    return newplotfunc


@_plot2d
def imshow(x, y, z, ax, **kwargs):
    """
    Image plot of 2d DataArray using matplotlib.pyplot

    Wraps :func:`matplotlib:matplotlib.pyplot.imshow`

    While other plot methods require the DataArray to be strictly
    two-dimensional, ``imshow`` also accepts a 3D array where some
    dimension can be interpreted as RGB or RGBA color channels and
    allows this dimension to be specified via the kwarg ``rgb=``.

    Unlike matplotlib, Xarray can apply ``vmin`` and ``vmax`` to RGB or RGBA
    data, by applying a single scaling factor and offset to all bands.
    Passing  ``robust=True`` infers ``vmin`` and ``vmax``
    :ref:`in the usual way <robust-plotting>`.

    .. note::
        This function needs uniformly spaced coordinates to
        properly label the axes. Call DataArray.plot() to check.

    The pixels are centered on the coordinates values. Ie, if the coordinate
    value is 3.2 then the pixels for those coordinates will be centered on 3.2.
    """

    if x.ndim != 1 or y.ndim != 1:
        raise ValueError('imshow requires 1D coordinates, try using '
                         'pcolormesh or contour(f)')

    # Centering the pixels- Assumes uniform spacing
    try:
        xstep = (x[1] - x[0]) / 2.0
    except IndexError:
        # Arbitrary default value, similar to matplotlib behaviour
        xstep = .1
    try:
        ystep = (y[1] - y[0]) / 2.0
    except IndexError:
        ystep = .1
    left, right = x[0] - xstep, x[-1] + xstep
    bottom, top = y[-1] + ystep, y[0] - ystep

    defaults = {'origin': 'upper',
                'interpolation': 'nearest'}

    if not hasattr(ax, 'projection'):
        # not for cartopy geoaxes
        defaults['aspect'] = 'auto'

    # Allow user to override these defaults
    defaults.update(kwargs)

    if defaults['origin'] == 'upper':
        defaults['extent'] = [left, right, bottom, top]
    else:
        defaults['extent'] = [left, right, top, bottom]

    if z.ndim == 3:
        # matplotlib imshow uses black for missing data, but Xarray makes
        # missing data transparent.  We therefore add an alpha channel if
        # there isn't one, and set it to transparent where data is masked.
        if z.shape[-1] == 3:
            alpha = np.ma.ones(z.shape[:2] + (1,), dtype=z.dtype)
            if np.issubdtype(z.dtype, np.integer):
                alpha *= 255
            z = np.ma.concatenate((z, alpha), axis=2)
        else:
            z = z.copy()
        z[np.any(z.mask, axis=-1), -1] = 0

    primitive = ax.imshow(z, **defaults)

    return primitive


@_plot2d
def contour(x, y, z, ax, **kwargs):
    """
    Contour plot of 2d DataArray

    Wraps :func:`matplotlib:matplotlib.pyplot.contour`
    """
    primitive = ax.contour(x, y, z, **kwargs)
    return primitive


@_plot2d
def contourf(x, y, z, ax, **kwargs):
    """
    Filled contour plot of 2d DataArray

    Wraps :func:`matplotlib:matplotlib.pyplot.contourf`
    """
    primitive = ax.contourf(x, y, z, **kwargs)
    return primitive


@_plot2d
def pcolormesh(x, y, z, ax, infer_intervals=None, **kwargs):
    """
    Pseudocolor plot of 2d DataArray

    Wraps :func:`matplotlib:matplotlib.pyplot.pcolormesh`
    """

    # decide on a default for infer_intervals (GH781)
    x = np.asarray(x)
    if infer_intervals is None:
        if hasattr(ax, 'projection'):
            if len(x.shape) == 1:
                infer_intervals = True
            else:
                infer_intervals = False
        else:
            infer_intervals = True

    if (infer_intervals and
            ((np.shape(x)[0] == np.shape(z)[1]) or
             ((x.ndim > 1) and (np.shape(x)[1] == np.shape(z)[1])))):
        if len(x.shape) == 1:
            x = _infer_interval_breaks(x, check_monotonic=True)
        else:
            # we have to infer the intervals on both axes
            x = _infer_interval_breaks(x, axis=1)
            x = _infer_interval_breaks(x, axis=0)

    if (infer_intervals and
            (np.shape(y)[0] == np.shape(z)[0])):
        if len(y.shape) == 1:
            y = _infer_interval_breaks(y, check_monotonic=True)
        else:
            # we have to infer the intervals on both axes
            y = _infer_interval_breaks(y, axis=1)
            y = _infer_interval_breaks(y, axis=0)

    primitive = ax.pcolormesh(x, y, z, **kwargs)

    # by default, pcolormesh picks "round" values for bounds
    # this results in ugly looking plots with lots of surrounding whitespace
    if not hasattr(ax, 'projection') and x.ndim == 1 and y.ndim == 1:
        # not a cartopy geoaxis
        ax.set_xlim(x[0], x[-1])
        ax.set_ylim(y[0], y[-1])

    return primitive<|MERGE_RESOLUTION|>--- conflicted
+++ resolved
@@ -651,12 +651,7 @@
                 cbar_kwargs['label'] = label_from_attrs(darray)
             cbar = _add_colorbar(primitive, ax, cbar_ax, cbar_kwargs,
                                  cmap_params)
-<<<<<<< HEAD
-        elif (cbar_ax is not None or cbar_kwargs):
-=======
-
         elif cbar_ax is not None or cbar_kwargs:
->>>>>>> 01a9baa0
             # inform the user about keywords which aren't used
             raise ValueError("cbar_ax and cbar_kwargs can't be used with "
                              "add_colorbar=False.")
