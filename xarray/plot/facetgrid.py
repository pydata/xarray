--- conflicted
+++ resolved
@@ -3,12 +3,7 @@
 import functools
 import itertools
 import warnings
-<<<<<<< HEAD
-from typing import Iterable
-
-=======
->>>>>>> 6b536d96
-from typing import Any, Callable, Hashable
+from typing import Any, Callable, Hashable, Iterable
 
 import numpy as np
 
