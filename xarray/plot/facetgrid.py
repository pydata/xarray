from __future__ import annotations

import functools
import itertools
import warnings
from typing import (
    TYPE_CHECKING,
    Any,
    Callable,
    Generic,
    Hashable,
    Iterable,
    Literal,
    TypeVar,
)

import numpy as np

from ..core.formatting import format_item
from ..core.types import HueStyleOptions, T_Xarray
from .utils import (
    _LINEWIDTH_RANGE,
    _MARKERSIZE_RANGE,
    _add_legend,
    _determine_guide,
    _get_nice_quiver_magnitude,
    _infer_meta_data,
    _infer_xy_labels,
    _Normalize,
    _parse_size,
    _process_cmap_cbar_kwargs,
    import_matplotlib_pyplot,
    label_from_attrs,
)

if TYPE_CHECKING:
    from matplotlib.axes import Axes
    from matplotlib.cm import ScalarMappable
    from matplotlib.colorbar import Colorbar
    from matplotlib.figure import Figure
    from matplotlib.legend import Legend
    from matplotlib.quiver import QuiverKey
    from matplotlib.text import Annotation

<<<<<<< HEAD
=======
    from ..core.dataarray import DataArray
    from ..core.types import HueStyleOptions, Self

>>>>>>> 8eea8bb6
# Overrides axes.labelsize, xtick.major.size, ytick.major.size
# from mpl.rcParams
_FONTSIZE = "small"
# For major ticks on x, y axes
_NTICKS = 5


def _nicetitle(coord, value, maxchar, template):
    """
    Put coord, value in template and truncate at maxchar
    """
    prettyvalue = format_item(value, quote_strings=False)
    title = template.format(coord=coord, value=prettyvalue)

    if len(title) > maxchar:
        title = title[: (maxchar - 3)] + "..."

    return title


T_FacetGrid = TypeVar("T_FacetGrid", bound="FacetGrid")


class FacetGrid(Generic[T_Xarray]):
    """
    Initialize the Matplotlib figure and FacetGrid object.

    The :class:`FacetGrid` is an object that links a xarray DataArray to
    a Matplotlib figure with a particular structure.

    In particular, :class:`FacetGrid` is used to draw plots with multiple
    axes, where each axes shows the same relationship conditioned on
    different levels of some dimension. It's possible to condition on up to
    two variables by assigning variables to the rows and columns of the
    grid.

    The general approach to plotting here is called "small multiples",
    where the same kind of plot is repeated multiple times, and the
    specific use of small multiples to display the same relationship
    conditioned on one ore more other variables is often called a "trellis
    plot".

    The basic workflow is to initialize the :class:`FacetGrid` object with
    the DataArray and the variable names that are used to structure the grid.
    Then plotting functions can be applied to each subset by calling
    :meth:`FacetGrid.map_dataarray` or :meth:`FacetGrid.map`.

    Attributes
    ----------
    axes : ndarray of matplotlib.axes.Axes
        Array containing axes in corresponding position, as returned from
        :py:func:`matplotlib.pyplot.subplots`.
    col_labels : list of matplotlib.text.Annotation
        Column titles.
    row_labels : list of matplotlib.text.Annotation
        Row titles.
    fig : matplotlib.figure.Figure
        The figure containing all the axes.
    name_dicts : ndarray of dict
        Array containing dictionaries mapping coordinate names to values. ``None`` is
        used as a sentinel value for axes that should remain empty, i.e.,
        sometimes the rightmost grid positions in the bottom row.
    """

    data: T_Xarray
    name_dicts: np.ndarray
    fig: Figure
    axes: np.ndarray
    row_names: list[np.ndarray]
    col_names: list[np.ndarray]
    figlegend: Legend | None
    quiverkey: QuiverKey | None
    cbar: Colorbar | None
    _single_group: bool | Hashable
    _nrow: int
    _row_var: Hashable | None
    _ncol: int
    _col_var: Hashable | None
    _col_wrap: int | None
    row_labels: list[Annotation | None]
    col_labels: list[Annotation | None]
    _x_var: None
    _y_var: None
    _cmap_extend: Any | None
    _mappables: list[ScalarMappable]
    _finalized: bool

    def __init__(
        self,
        data: T_Xarray,
        col: Hashable | None = None,
        row: Hashable | None = None,
        col_wrap: int | None = None,
        sharex: bool = True,
        sharey: bool = True,
        figsize: Iterable[float] | None = None,
        aspect: float = 1,
        size: float = 3,
        subplot_kws: dict[str, Any] | None = None,
    ) -> None:
        """
        Parameters
        ----------
        data : DataArray or Dataset
            DataArray or Dataset to be plotted.
        row, col : str
            Dimension names that define subsets of the data, which will be drawn
            on separate facets in the grid.
        col_wrap : int, optional
            "Wrap" the grid the for the column variable after this number of columns,
            adding rows if ``col_wrap`` is less than the number of facets.
        sharex : bool, optional
            If true, the facets will share *x* axes.
        sharey : bool, optional
            If true, the facets will share *y* axes.
        figsize : Iterable of float or None, optional
            A tuple (width, height) of the figure in inches.
            If set, overrides ``size`` and ``aspect``.
        aspect : scalar, default: 1
            Aspect ratio of each facet, so that ``aspect * size`` gives the
            width of each facet in inches.
        size : scalar, default: 3
            Height (in inches) of each facet. See also: ``aspect``.
        subplot_kws : dict, optional
            Dictionary of keyword arguments for Matplotlib subplots
            (:py:func:`matplotlib.pyplot.subplots`).

        """

        plt = import_matplotlib_pyplot()

        # Handle corner case of nonunique coordinates
        rep_col = col is not None and not data[col].to_index().is_unique
        rep_row = row is not None and not data[row].to_index().is_unique
        if rep_col or rep_row:
            raise ValueError(
                "Coordinates used for faceting cannot "
                "contain repeated (nonunique) values."
            )

        # single_group is the grouping variable, if there is exactly one
        single_group: bool | Hashable
        if col and row:
            single_group = False
            nrow = len(data[row])
            ncol = len(data[col])
            nfacet = nrow * ncol
            if col_wrap is not None:
                warnings.warn("Ignoring col_wrap since both col and row were passed")
        elif row and not col:
            single_group = row
        elif not row and col:
            single_group = col
        else:
            raise ValueError("Pass a coordinate name as an argument for row or col")

        # Compute grid shape
        if single_group:
            nfacet = len(data[single_group])
            if col:
                # idea - could add heuristic for nice shapes like 3x4
                ncol = nfacet
            if row:
                ncol = 1
            if col_wrap is not None:
                # Overrides previous settings
                ncol = col_wrap
            nrow = int(np.ceil(nfacet / ncol))

        # Set the subplot kwargs
        subplot_kws = {} if subplot_kws is None else subplot_kws

        if figsize is None:
            # Calculate the base figure size with extra horizontal space for a
            # colorbar
            cbar_space = 1
            figsize = (ncol * size * aspect + cbar_space, nrow * size)

        fig, axes = plt.subplots(
            nrow,
            ncol,
            sharex=sharex,
            sharey=sharey,
            squeeze=False,
            figsize=figsize,
            subplot_kw=subplot_kws,
        )

        # Set up the lists of names for the row and column facet variables
        col_names = list(data[col].to_numpy()) if col else []
        row_names = list(data[row].to_numpy()) if row else []

        if single_group:
            full: list[dict[Hashable, Any] | None] = [
                {single_group: x} for x in data[single_group].to_numpy()
            ]
            empty: list[dict[Hashable, Any] | None] = [
                None for x in range(nrow * ncol - len(full))
            ]
            name_dict_list = full + empty
        else:
            rowcols = itertools.product(row_names, col_names)
            name_dict_list = [{row: r, col: c} for r, c in rowcols]

        name_dicts = np.array(name_dict_list).reshape(nrow, ncol)

        # Set up the class attributes
        # ---------------------------

        # First the public API
        self.data = data
        self.name_dicts = name_dicts
        self.fig = fig
        self.axes = axes
        self.row_names = row_names
        self.col_names = col_names

        # guides
        self.figlegend = None
        self.quiverkey = None
        self.cbar = None

        # Next the private variables
        self._single_group = single_group
        self._nrow = nrow
        self._row_var = row
        self._ncol = ncol
        self._col_var = col
        self._col_wrap = col_wrap
        self.row_labels = [None] * nrow
        self.col_labels = [None] * ncol
        self._x_var = None
        self._y_var = None
        self._cmap_extend = None
        self._mappables = []
        self._finalized = False

    @property
    def _left_axes(self) -> np.ndarray:
        return self.axes[:, 0]

    @property
    def _bottom_axes(self) -> np.ndarray:
        return self.axes[-1, :]

    def map_dataarray(
        self: T_FacetGrid,
        func: Callable,
        x: Hashable | None,
        y: Hashable | None,
        **kwargs: Any,
    ) -> T_FacetGrid:
        """
        Apply a plotting function to a 2d facet's subset of the data.

        This is more convenient and less general than ``FacetGrid.map``

        Parameters
        ----------
        func : callable
            A plotting function with the same signature as a 2d xarray
            plotting method such as `xarray.plot.imshow`
        x, y : string
            Names of the coordinates to plot on x, y axes
        **kwargs
            additional keyword arguments to func

        Returns
        -------
        self : FacetGrid object

        """

        if kwargs.get("cbar_ax", None) is not None:
            raise ValueError("cbar_ax not supported by FacetGrid.")

        cmap_params, cbar_kwargs = _process_cmap_cbar_kwargs(
            func, self.data.to_numpy(), **kwargs
        )

        self._cmap_extend = cmap_params.get("extend")

        # Order is important
        func_kwargs = {
            k: v
            for k, v in kwargs.items()
            if k not in {"cmap", "colors", "cbar_kwargs", "levels"}
        }
        func_kwargs.update(cmap_params)
        func_kwargs["add_colorbar"] = False
        if func.__name__ != "surface":
            func_kwargs["add_labels"] = False

        # Get x, y labels for the first subplot
        x, y = _infer_xy_labels(
            darray=self.data.loc[self.name_dicts.flat[0]],
            x=x,
            y=y,
            imshow=func.__name__ == "imshow",
            rgb=kwargs.get("rgb", None),
        )

        for d, ax in zip(self.name_dicts.flat, self.axes.flat):
            # None is the sentinel value
            if d is not None:
                subset = self.data.loc[d]
                mappable = func(
                    subset, x=x, y=y, ax=ax, **func_kwargs, _is_facetgrid=True
                )
                self._mappables.append(mappable)

        self._finalize_grid(x, y)

        if kwargs.get("add_colorbar", True):
            self.add_colorbar(**cbar_kwargs)

        return self

    def map_plot1d(
        self, func: Callable, x: Hashable, y: Hashable, **kwargs: Any
    ) -> Self:
        """
        Apply a plotting function to a 1d facet's subset of the data.

        This is more convenient and less general than ``FacetGrid.map``

        Parameters
        ----------
        func :
            A plotting function with the same signature as a 1d xarray
            plotting method such as `xarray.plot.scatter`
        x, y :
            Names of the coordinates to plot on x, y axes
        **kwargs
            additional keyword arguments to func

        Returns
        -------
        self : FacetGrid object

        """
        # Copy data to allow converting categoricals to integers and storing
        # them in self.data. It is not possible to copy in the init
        # unfortunately as there are tests that relies on self.data being
        # mutable (test_names_appear_somewhere()). Maybe something to deprecate
        # not sure how much that is used outside these tests.
        self.data = self.data.copy()

        if kwargs.get("cbar_ax", None) is not None:
            raise ValueError("cbar_ax not supported by FacetGrid.")

        # Handle hues:
        hue = kwargs.get("hue", None)
        hueplt = self.data[hue] if hue else self.data
        hueplt_norm = _Normalize(hueplt)
        self._hue_var = hueplt
        cbar_kwargs = kwargs.pop("cbar_kwargs", {})
        if not hueplt_norm.data_is_numeric:
            # TODO: Ticks seems a little too hardcoded, since it will always
            # show all the values. But maybe it's ok, since plotting hundreds
            # of categorical data isn't that meaningful anyway.
            cbar_kwargs.update(format=hueplt_norm.format, ticks=hueplt_norm.ticks)
            kwargs.update(levels=hueplt_norm.levels)
        if "label" not in cbar_kwargs:
            cbar_kwargs["label"] = label_from_attrs(hueplt_norm.data)
        cmap_params, cbar_kwargs = _process_cmap_cbar_kwargs(
            func, hueplt_norm.values.to_numpy(), cbar_kwargs=cbar_kwargs, **kwargs
        )
        self._cmap_extend = cmap_params.get("extend")

        # Handle sizes:
        _size_r = _MARKERSIZE_RANGE if func.__name__ == "scatter" else _LINEWIDTH_RANGE
        for _size in ("markersize", "linewidth"):
            size = kwargs.get(_size, None)

            sizeplt = self.data[size] if size else None
            sizeplt_norm = _Normalize(sizeplt, _size_r)
            if size:
                self.data[size] = sizeplt_norm.values
                kwargs.update(**{_size: size})
                break

        # Add kwargs that are sent to the plotting function, # order is important ???
        func_kwargs = {
            k: v
            for k, v in kwargs.items()
            if k not in {"cmap", "colors", "cbar_kwargs", "levels"}
        }
        func_kwargs.update(cmap_params)
        # Annotations will be handled later, skip those parts in the plotfunc:
        func_kwargs["add_colorbar"] = False
        func_kwargs["add_legend"] = False
        func_kwargs["add_title"] = False

        add_labels_ = np.zeros(self.axes.shape + (3,), dtype=bool)
        if kwargs.get("z") is not None:
            # 3d plots looks better with all labels. 3d plots can't sharex either so it
            # is easy to get lost while rotating the plots:
            add_labels_[:] = True
        else:
            # Subplots should have labels on the left and bottom edges only:
            add_labels_[-1, :, 0] = True  # x
            add_labels_[:, 0, 1] = True  # y
            # add_labels_[:, :, 2] = True  # z

        # Set up the lists of names for the row and column facet variables:
        if self._single_group:
            full = tuple(
                {self._single_group: x}
                for x in range(0, self.data[self._single_group].size)
            )
            empty = tuple(None for x in range(self._nrow * self._ncol - len(full)))
            name_d = full + empty
        else:
            rowcols = itertools.product(
                range(0, self.data[self._row_var].size),
                range(0, self.data[self._col_var].size),
            )
            name_d = tuple({self._row_var: r, self._col_var: c} for r, c in rowcols)
        name_dicts = np.array(name_d).reshape(self._nrow, self._ncol)

        # Plot the data for each subplot:
        for add_lbls, d, ax in zip(
            add_labels_.reshape((self.axes.size, -1)), name_dicts.flat, self.axes.flat
        ):
            func_kwargs["add_labels"] = add_lbls
            # None is the sentinel value
            if d is not None:
                subset = self.data.isel(d)
                mappable = func(
                    subset,
                    x=x,
                    y=y,
                    ax=ax,
                    **func_kwargs,
                    _is_facetgrid=True,
                )
                self._mappables.append(mappable)

        # Add titles and some touch ups:
        self._finalize_grid()
        self._set_lims()

        add_colorbar, add_legend = _determine_guide(
            hueplt_norm,
            sizeplt_norm,
            kwargs.get("add_colorbar", None),
            kwargs.get("add_legend", None),
            # kwargs.get("add_guide", None),
            # kwargs.get("hue_style", None),
        )

        if add_legend:
            use_legend_elements = False if func.__name__ == "hist" else True
            if use_legend_elements:
                self.add_legend(
                    use_legend_elements=use_legend_elements,
                    hueplt_norm=hueplt_norm if not add_colorbar else _Normalize(None),
                    sizeplt_norm=sizeplt_norm,
                    primitive=self._mappables,
                    legend_ax=self.fig,
                    plotfunc=func.__name__,
                )
            else:
                self.add_legend(use_legend_elements=use_legend_elements)

        if add_colorbar:
            # Colorbar is after legend so it correctly fits the plot:
            self.add_colorbar(**cbar_kwargs)

        return self

    def map_dataarray_line(
        self: T_FacetGrid,
        func: Callable,
        x: Hashable | None,
        y: Hashable | None,
        hue: Hashable | None,
        add_legend: bool = True,
        _labels=None,
        **kwargs: Any,
    ) -> T_FacetGrid:
        from .dataarray_plot import _infer_line_data

        for d, ax in zip(self.name_dicts.flat, self.axes.flat):
            # None is the sentinel value
            if d is not None:
                subset = self.data.loc[d]
                mappable = func(
                    subset,
                    x=x,
                    y=y,
                    ax=ax,
                    hue=hue,
                    add_legend=False,
                    _labels=False,
                    **kwargs,
                )
                self._mappables.append(mappable)

        xplt, yplt, hueplt, huelabel = _infer_line_data(
            darray=self.data.loc[self.name_dicts.flat[0]], x=x, y=y, hue=hue
        )
        xlabel = label_from_attrs(xplt)
        ylabel = label_from_attrs(yplt)

        self._hue_var = hueplt
        self._finalize_grid(xlabel, ylabel)

        if add_legend and hueplt is not None and huelabel is not None:
            self.add_legend(label=huelabel)

        return self

    def map_dataset(
        self: T_FacetGrid,
        func: Callable,
        x: Hashable | None = None,
        y: Hashable | None = None,
        hue: Hashable | None = None,
        hue_style: HueStyleOptions = None,
        add_guide: bool | None = None,
        **kwargs: Any,
<<<<<<< HEAD
    ) -> T_FacetGrid:
        from .dataset_plot import _infer_meta_data, _parse_size
=======
    ) -> FacetGrid:
>>>>>>> 8eea8bb6

        kwargs["add_guide"] = False

        if kwargs.get("markersize", None):
            kwargs["size_mapping"] = _parse_size(
                self.data[kwargs["markersize"]], kwargs.pop("size_norm", None)
            )

        meta_data = _infer_meta_data(
            self.data, x, y, hue, hue_style, add_guide, funcname=func.__name__
        )
        kwargs["meta_data"] = meta_data

        if hue and meta_data["hue_style"] == "continuous":
            cmap_params, cbar_kwargs = _process_cmap_cbar_kwargs(
                func, self.data[hue].to_numpy(), **kwargs
            )
            kwargs["meta_data"]["cmap_params"] = cmap_params
            kwargs["meta_data"]["cbar_kwargs"] = cbar_kwargs

        kwargs["_is_facetgrid"] = True

        if func.__name__ == "quiver" and "scale" not in kwargs:
            raise ValueError("Please provide scale.")
            # TODO: come up with an algorithm for reasonable scale choice

        for d, ax in zip(self.name_dicts.flat, self.axes.flat):
            # None is the sentinel value
            if d is not None:
                subset = self.data.loc[d]
                maybe_mappable = func(
                    ds=subset, x=x, y=y, hue=hue, hue_style=hue_style, ax=ax, **kwargs
                )
                # TODO: this is needed to get legends to work.
                # but maybe_mappable is a list in that case :/
                self._mappables.append(maybe_mappable)

        self._finalize_grid(meta_data["xlabel"], meta_data["ylabel"])

        if hue:
            hue_label = meta_data.pop("hue_label", None)
            self._hue_label = hue_label
            if meta_data["add_legend"]:
                self._hue_var = meta_data["hue"]
                self.add_legend(label=hue_label)
            elif meta_data["add_colorbar"]:
                self.add_colorbar(label=hue_label, **cbar_kwargs)

        if meta_data["add_quiverkey"]:
            self.add_quiverkey(kwargs["u"], kwargs["v"])

        return self

    def _finalize_grid(self, *axlabels: Hashable) -> None:
        """Finalize the annotations and layout."""
        if not self._finalized:
            self.set_axis_labels(*axlabels)
            self.set_titles()
            self.fig.tight_layout()

            for ax, namedict in zip(self.axes.flat, self.name_dicts.flat):
                if namedict is None:
                    ax.set_visible(False)

            self._finalized = True

    def _adjust_fig_for_guide(self, guide) -> None:
        # Draw the plot to set the bounding boxes correctly
        renderer = self.fig.canvas.get_renderer()
        self.fig.draw(renderer)

        # Calculate and set the new width of the figure so the legend fits
        guide_width = guide.get_window_extent(renderer).width / self.fig.dpi
        figure_width = self.fig.get_figwidth()
        total_width = figure_width + guide_width
        self.fig.set_figwidth(total_width)

        # Draw the plot again to get the new transformations
        self.fig.draw(renderer)

        # Now calculate how much space we need on the right side
        guide_width = guide.get_window_extent(renderer).width / self.fig.dpi
        space_needed = guide_width / total_width + 0.02
        # margin = .01
        # _space_needed = margin + space_needed
        right = 1 - space_needed

        # Place the subplot axes to give space for the legend
        self.fig.subplots_adjust(right=right)

    def add_legend(
        self,
        *,
        label: str | None = None,
        use_legend_elements: bool = False,
        **kwargs: Any,
    ) -> None:
        if use_legend_elements:
            self.figlegend = _add_legend(**kwargs)
        else:
            self.figlegend = self.fig.legend(
                handles=self._mappables[-1],
                labels=list(self._hue_var.to_numpy()),
                title=label if label is not None else label_from_attrs(self._hue_var),
                loc=kwargs.pop("loc", "center right"),
                **kwargs,
            )
        self._adjust_fig_for_guide(self.figlegend)

    def add_colorbar(self, **kwargs: Any) -> None:
        """Draw a colorbar."""
        kwargs = kwargs.copy()
        if self._cmap_extend is not None:
            kwargs.setdefault("extend", self._cmap_extend)
        # dont pass extend as kwarg if it is in the mappable
        if hasattr(self._mappables[-1], "extend"):
            kwargs.pop("extend", None)
        if "label" not in kwargs:
            kwargs.setdefault("label", label_from_attrs(self.data))
        self.cbar = self.fig.colorbar(
            self._mappables[-1], ax=list(self.axes.flat), **kwargs
        )

    def add_quiverkey(self, u: Hashable, v: Hashable, **kwargs: Any) -> None:
        kwargs = kwargs.copy()

        magnitude = _get_nice_quiver_magnitude(self.data[u], self.data[v])
        units = self.data[u].attrs.get("units", "")
        self.quiverkey = self.axes.flat[-1].quiverkey(
            self._mappables[-1],
            X=0.8,
            Y=0.9,
            U=magnitude,
            label=f"{magnitude}\n{units}",
            labelpos="E",
            coordinates="figure",
        )

        # TODO: does not work because self.quiverkey.get_window_extent(renderer) = 0
        # https://github.com/matplotlib/matplotlib/issues/18530
        # self._adjust_fig_for_guide(self.quiverkey.text)

    def _get_largest_lims(self) -> dict[str, tuple[float, float]]:
        """
        Get largest limits in the facetgrid.

        Returns
        -------
        lims_largest : dict[str, tuple[float, float]]
            Dictionary with the largest limits along each axis.

        Examples
        --------
        >>> ds = xr.tutorial.scatter_example_dataset(seed=42)
        >>> fg = ds.plot.scatter("A", "B", hue="y", row="x", col="w")
        >>> round(fg._get_largest_lims()["x"][0], 3)
        -0.334
        """
        lims_largest: dict[str, tuple[float, float]] = dict(
            x=(np.inf, -np.inf), y=(np.inf, -np.inf), z=(np.inf, -np.inf)
        )
        for axis in ("x", "y", "z"):
            # Find the plot with the largest xlim values:
            lower, upper = lims_largest[axis]
            for ax in self.axes.flat:
                get_lim: None | Callable[[], tuple[float, float]] = getattr(
                    ax, f"get_{axis}lim", None
                )
                if get_lim:
                    lower_new, upper_new = get_lim()
                    lower, upper = (min(lower, lower_new), max(upper, upper_new))
            lims_largest[axis] = (lower, upper)

        return lims_largest

    def _set_lims(
        self,
        x: tuple[float, float] | None = None,
        y: tuple[float, float] | None = None,
        z: tuple[float, float] | None = None,
    ) -> None:
        """
        Set the same limits for all the subplots in the facetgrid.

        Parameters
        ----------
        x : tuple[float, float] or None, optional
            x axis limits.
        y : tuple[float, float] or None, optional
            y axis limits.
        z : tuple[float, float] or None, optional
            z axis limits.

        Examples
        --------
        >>> ds = xr.tutorial.scatter_example_dataset(seed=42)
        >>> fg = ds.plot.scatter("A", "B", hue="y", row="x", col="w")
        >>> fg._set_lims(x=(-0.3, 0.3), y=(0, 2), z=(0, 4))
        >>> fg.axes[0, 0].get_xlim(), fg.axes[0, 0].get_ylim()
        ((-0.3, 0.3), (0.0, 2.0))
        """
        lims_largest = self._get_largest_lims()

        # Set limits:
        for ax in self.axes.flat:
            for (axis, data_limit), parameter_limit in zip(
                lims_largest.items(), (x, y, z)
            ):
                set_lim = getattr(ax, f"set_{axis}lim", None)
                if set_lim:
                    set_lim(data_limit if parameter_limit is None else parameter_limit)

    def set_axis_labels(self, *axlabels: Hashable) -> None:
        """Set axis labels on the left column and bottom row of the grid."""
        from ..core.dataarray import DataArray

        for var, axis in zip(axlabels, ["x", "y", "z"]):
            if var is not None:
                if isinstance(var, DataArray):
                    getattr(self, f"set_{axis}labels")(label_from_attrs(var))
                else:
                    getattr(self, f"set_{axis}labels")(str(var))

    def _set_labels(
        self, axis: str, axes: Iterable, label: str | None = None, **kwargs
    ) -> None:
        if label is None:
            label = label_from_attrs(self.data[getattr(self, f"_{axis}_var")])
        for ax in axes:
            getattr(ax, f"set_{axis}label")(label, **kwargs)

    def set_xlabels(self, label: None | str = None, **kwargs: Any) -> None:
        """Label the x axis on the bottom row of the grid."""
        self._set_labels("x", self._bottom_axes, label, **kwargs)

    def set_ylabels(self, label: None | str = None, **kwargs: Any) -> None:
        """Label the y axis on the left column of the grid."""
        self._set_labels("y", self._left_axes, label, **kwargs)

    def set_zlabels(self, label: None | str = None, **kwargs: Any) -> None:
        """Label the z axis."""
        self._set_labels("z", self._left_axes, label, **kwargs)

    def set_titles(
        self,
        template: str = "{coord} = {value}",
        maxchar: int = 30,
        size=None,
        **kwargs,
    ) -> None:
        """
        Draw titles either above each facet or on the grid margins.

        Parameters
        ----------
        template : str, default: "{coord} = {value}"
            Template for plot titles containing {coord} and {value}
        maxchar : int, default: 30
            Truncate titles at maxchar
        **kwargs : keyword args
            additional arguments to matplotlib.text

        Returns
        -------
        self: FacetGrid object

        """
        import matplotlib as mpl

        if size is None:
            size = mpl.rcParams["axes.labelsize"]

        nicetitle = functools.partial(_nicetitle, maxchar=maxchar, template=template)

        if self._single_group:
            for d, ax in zip(self.name_dicts.flat, self.axes.flat):
                # Only label the ones with data
                if d is not None:
                    coord, value = list(d.items()).pop()
                    title = nicetitle(coord, value, maxchar=maxchar)
                    ax.set_title(title, size=size, **kwargs)
        else:
            # The row titles on the right edge of the grid
            for index, (ax, row_name, handle) in enumerate(
                zip(self.axes[:, -1], self.row_names, self.row_labels)
            ):
                title = nicetitle(coord=self._row_var, value=row_name, maxchar=maxchar)
                if not handle:
                    self.row_labels[index] = ax.annotate(
                        title,
                        xy=(1.02, 0.5),
                        xycoords="axes fraction",
                        rotation=270,
                        ha="left",
                        va="center",
                        **kwargs,
                    )
                else:
                    handle.set_text(title)
                    handle.update(kwargs)

            # The column titles on the top row
            for index, (ax, col_name, handle) in enumerate(
                zip(self.axes[0, :], self.col_names, self.col_labels)
            ):
                title = nicetitle(coord=self._col_var, value=col_name, maxchar=maxchar)
                if not handle:
                    self.col_labels[index] = ax.set_title(title, size=size, **kwargs)
                else:
                    handle.set_text(title)
                    handle.update(kwargs)

    def set_ticks(
        self,
        max_xticks: int = _NTICKS,
        max_yticks: int = _NTICKS,
        fontsize: str | int = _FONTSIZE,
    ) -> None:
        """
        Set and control tick behavior.

        Parameters
        ----------
        max_xticks, max_yticks : int, optional
            Maximum number of labeled ticks to plot on x, y axes
        fontsize : string or int
            Font size as used by matplotlib text

        Returns
        -------
        self : FacetGrid object

        """
        from matplotlib.ticker import MaxNLocator

        # Both are necessary
        x_major_locator = MaxNLocator(nbins=max_xticks)
        y_major_locator = MaxNLocator(nbins=max_yticks)

        for ax in self.axes.flat:
            ax.xaxis.set_major_locator(x_major_locator)
            ax.yaxis.set_major_locator(y_major_locator)
            for tick in itertools.chain(
                ax.xaxis.get_major_ticks(), ax.yaxis.get_major_ticks()
            ):
                tick.label1.set_fontsize(fontsize)

    def map(
        self: T_FacetGrid, func: Callable, *args: Hashable, **kwargs: Any
    ) -> T_FacetGrid:
        """
        Apply a plotting function to each facet's subset of the data.

        Parameters
        ----------
        func : callable
            A plotting function that takes data and keyword arguments. It
            must plot to the currently active matplotlib Axes and take a
            `color` keyword argument. If faceting on the `hue` dimension,
            it must also take a `label` keyword argument.
        *args : Hashable
            Column names in self.data that identify variables with data to
            plot. The data for each variable is passed to `func` in the
            order the variables are specified in the call.
        **kwargs : keyword arguments
            All keyword arguments are passed to the plotting function.

        Returns
        -------
        self : FacetGrid object

        """
        plt = import_matplotlib_pyplot()

        for ax, namedict in zip(self.axes.flat, self.name_dicts.flat):
            if namedict is not None:
                data = self.data.loc[namedict]
                plt.sca(ax)
                innerargs = [data[a].to_numpy() for a in args]
                maybe_mappable = func(*innerargs, **kwargs)
                # TODO: better way to verify that an artist is mappable?
                # https://stackoverflow.com/questions/33023036/is-it-possible-to-detect-if-a-matplotlib-artist-is-a-mappable-suitable-for-use-w#33023522
                if maybe_mappable and hasattr(maybe_mappable, "autoscale_None"):
                    self._mappables.append(maybe_mappable)

        self._finalize_grid(*args[:2])

        return self


def _easy_facetgrid(
    data: T_Xarray,
    plotfunc: Callable,
    kind: Literal["line", "dataarray", "dataset", "plot1d"],
    x: Hashable | None = None,
    y: Hashable | None = None,
    row: Hashable | None = None,
    col: Hashable | None = None,
    col_wrap: int | None = None,
    sharex: bool = True,
    sharey: bool = True,
    aspect: float | None = None,
    size: float | None = None,
    subplot_kws: dict[str, Any] | None = None,
    ax: Axes | None = None,
    figsize: Iterable[float] | None = None,
    **kwargs: Any,
) -> FacetGrid[T_Xarray]:
    """
    Convenience method to call xarray.plot.FacetGrid from 2d plotting methods

    kwargs are the arguments to 2d plotting method
    """
    if ax is not None:
        raise ValueError("Can't use axes when making faceted plots.")
    if aspect is None:
        aspect = 1
    if size is None:
        size = 3
    elif figsize is not None:
        raise ValueError("cannot provide both `figsize` and `size` arguments")
    if kwargs.get("z") is not None:
        # 3d plots doesn't support sharex, sharey, reset to mpl defaults:
        sharex = False
        sharey = False

    g = FacetGrid(
        data=data,
        col=col,
        row=row,
        col_wrap=col_wrap,
        sharex=sharex,
        sharey=sharey,
        figsize=figsize,
        aspect=aspect,
        size=size,
        subplot_kws=subplot_kws,
    )

    if kind == "line":
        return g.map_dataarray_line(plotfunc, x, y, **kwargs)

    if kind == "dataarray":
        return g.map_dataarray(plotfunc, x, y, **kwargs)

    if kind == "plot1d":
        return g.map_plot1d(plotfunc, x, y, **kwargs)

    if kind == "dataset":
        return g.map_dataset(plotfunc, x, y, **kwargs)

    raise ValueError(f"kind must be one of `line`, `dataarray`, `dataset`, got {kind}")<|MERGE_RESOLUTION|>--- conflicted
+++ resolved
@@ -24,7 +24,6 @@
     _add_legend,
     _determine_guide,
     _get_nice_quiver_magnitude,
-    _infer_meta_data,
     _infer_xy_labels,
     _Normalize,
     _parse_size,
@@ -42,12 +41,6 @@
     from matplotlib.quiver import QuiverKey
     from matplotlib.text import Annotation
 
-<<<<<<< HEAD
-=======
-    from ..core.dataarray import DataArray
-    from ..core.types import HueStyleOptions, Self
-
->>>>>>> 8eea8bb6
 # Overrides axes.labelsize, xtick.major.size, ytick.major.size
 # from mpl.rcParams
 _FONTSIZE = "small"
@@ -367,8 +360,12 @@
         return self
 
     def map_plot1d(
-        self, func: Callable, x: Hashable, y: Hashable, **kwargs: Any
-    ) -> Self:
+        self: T_FacetGrid,
+        func: Callable,
+        x: Hashable | None,
+        y: Hashable | None,
+        **kwargs: Any,
+    ) -> T_FacetGrid:
         """
         Apply a plotting function to a 1d facet's subset of the data.
 
@@ -571,12 +568,8 @@
         hue_style: HueStyleOptions = None,
         add_guide: bool | None = None,
         **kwargs: Any,
-<<<<<<< HEAD
     ) -> T_FacetGrid:
-        from .dataset_plot import _infer_meta_data, _parse_size
-=======
-    ) -> FacetGrid:
->>>>>>> 8eea8bb6
+        from .dataset_plot import _infer_meta_data
 
         kwargs["add_guide"] = False
 
