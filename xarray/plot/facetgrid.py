import functools
import itertools
import warnings
from typing import Mapping

import numpy as np

from ..core.formatting import format_item
from .utils import (
    _get_nice_quiver_magnitude,
    _infer_xy_labels,
    _process_cmap_cbar_kwargs,
    label_from_attrs,
    plt,
)

# Overrides axes.labelsize, xtick.major.size, ytick.major.size
# from mpl.rcParams
_FONTSIZE = "small"
# For major ticks on x, y axes
_NTICKS = 5


def _nicetitle(coord, value, maxchar, template):
    """
    Put coord, value in template and truncate at maxchar
    """
    prettyvalue = format_item(value, quote_strings=False)
    title = template.format(coord=coord, value=prettyvalue)

    if len(title) > maxchar:
        title = title[: (maxchar - 3)] + "..."

    return title


class FacetGrid:
    """
    Initialize the Matplotlib figure and FacetGrid object.

    The :class:`FacetGrid` is an object that links a xarray DataArray to
    a Matplotlib figure with a particular structure.

    In particular, :class:`FacetGrid` is used to draw plots with multiple
    axes, where each axes shows the same relationship conditioned on
    different levels of some dimension. It's possible to condition on up to
    two variables by assigning variables to the rows and columns of the
    grid.

    The general approach to plotting here is called "small multiples",
    where the same kind of plot is repeated multiple times, and the
    specific use of small multiples to display the same relationship
    conditioned on one ore more other variables is often called a "trellis
    plot".

    The basic workflow is to initialize the :class:`FacetGrid` object with
    the DataArray and the variable names that are used to structure the grid.
    Then plotting functions can be applied to each subset by calling
    :meth:`FacetGrid.map_dataarray` or :meth:`FacetGrid.map`.

    Attributes
    ----------
    axes : ndarray of matplotlib.axes.Axes
        Array containing axes in corresponding position, as returned from
        :py:func:`matplotlib.pyplot.subplots`.
    col_labels : list of matplotlib.text.Text
        Column titles.
    row_labels : list of matplotlib.text.Text
        Row titles.
    fig : matplotlib.figure.Figure
        The figure containing all the axes.
    name_dicts : ndarray of dict
        Array containing dictionaries mapping coordinate names to values. ``None`` is
        used as a sentinel value for axes that should remain empty, i.e.,
        sometimes the rightmost grid positions in the bottom row.
    """

    def __init__(
        self,
        data,
        col=None,
        row=None,
        col_wrap=None,
        sharex=True,
        sharey=True,
        figsize=None,
        aspect=1,
        size=3,
        subplot_kws=None,
    ):
        """
        Parameters
        ----------
        data : DataArray
            xarray DataArray to be plotted.
        row, col : str
            Dimesion names that define subsets of the data, which will be drawn
            on separate facets in the grid.
        col_wrap : int, optional
            "Wrap" the grid the for the column variable after this number of columns,
            adding rows if ``col_wrap`` is less than the number of facets.
        sharex : bool, optional
            If true, the facets will share *x* axes.
        sharey : bool, optional
            If true, the facets will share *y* axes.
        figsize : tuple, optional
            A tuple (width, height) of the figure in inches.
            If set, overrides ``size`` and ``aspect``.
        aspect : scalar, optional
            Aspect ratio of each facet, so that ``aspect * size`` gives the
            width of each facet in inches.
        size : scalar, optional
            Height (in inches) of each facet. See also: ``aspect``.
        subplot_kws : dict, optional
            Dictionary of keyword arguments for Matplotlib subplots
            (:py:func:`matplotlib.pyplot.subplots`).

        """

<<<<<<< HEAD
        from ..core.groupby import GroupBy

        plt = import_matplotlib_pyplot()

        if isinstance(data, GroupBy):
            self._groupby: bool = True
            self._obj = data  # either GroupBy or DataArray or Dataset
            row_data = data._unique_coord if row else []
            col_data = data._unique_coord if col else []
            data = data._obj  # data is always DataArray or Dataset

        else:
            self._groupby: bool = False
            self._obj = data
            row_data = data[row] if row else []
            col_data = data[col] if col else []

            # Handle corner case of nonunique coordinates
            rep_col = col is not None and not col_data.to_index().is_unique
            rep_row = row is not None and not row_data.to_index().is_unique
            if rep_col or rep_row:
                raise ValueError(
                    "Coordinates used for faceting cannot "
                    "contain repeated (nonunique) values."
                )
=======
        # Handle corner case of nonunique coordinates
        rep_col = col is not None and not data[col].to_index().is_unique
        rep_row = row is not None and not data[row].to_index().is_unique
        if rep_col or rep_row:
            raise ValueError(
                "Coordinates used for faceting cannot "
                "contain repeated (nonunique) values."
            )
>>>>>>> ae3fea02

        # single_group is the grouping variable, if there is exactly one
        if col and row:
            single_group = False
            nrow = len(row_data)
            ncol = len(col_data)
            nfacet = nrow * ncol
            if col_wrap is not None:
                warnings.warn("Ignoring col_wrap since both col and row were passed")
        elif row and not col:
            single_group = row
            single_group_data = row_data
        elif not row and col:
            single_group = col
            single_group_data = col_data
        else:
            raise ValueError("Pass a coordinate name as an argument for row or col")

        # Compute grid shape
        if single_group:
            nfacet = len(single_group_data)
            if col:
                # idea - could add heuristic for nice shapes like 3x4
                ncol = nfacet
            if row:
                ncol = 1
            if col_wrap is not None:
                # Overrides previous settings
                ncol = col_wrap
            nrow = int(np.ceil(nfacet / ncol))

        # Set the subplot kwargs
        subplot_kws = {} if subplot_kws is None else subplot_kws

        if figsize is None:
            # Calculate the base figure size with extra horizontal space for a
            # colorbar
            cbar_space = 1
            figsize = (ncol * size * aspect + cbar_space, nrow * size)

        fig, axes = plt.subplots(
            nrow,
            ncol,
            sharex=sharex,
            sharey=sharey,
            squeeze=False,
            figsize=figsize,
            subplot_kw=subplot_kws,
        )

        # Set up the lists of names for the row and column facet variables
<<<<<<< HEAD
        col_names = list(col_data.values) if col else []
        row_names = list(row_data.values) if row else []

        if single_group:
            full = [{single_group: x} for x in single_group_data.values]
=======
        col_names = list(data[col].to_numpy()) if col else []
        row_names = list(data[row].to_numpy()) if row else []

        if single_group:
            full = [{single_group: x} for x in data[single_group].to_numpy()]
>>>>>>> ae3fea02
            empty = [None for x in range(nrow * ncol - len(full))]
            name_dicts = full + empty
        else:
            rowcols = itertools.product(row_names, col_names)
            name_dicts = [{row: r, col: c} for r, c in rowcols]

        name_dicts = np.array(name_dicts).reshape(nrow, ncol)

        # Set up the class attributes
        # ---------------------------

        # First the public API
        self.data = data
        self.name_dicts = name_dicts
        self.fig = fig
        self.axes = axes
        self.row_names = row_names
        self.col_names = col_names

        # guides
        self.figlegend = None
        self.quiverkey = None
        self.cbar = None

        # Next the private variables
        self._single_group = single_group
        self._nrow = nrow
        self._row_var = row
        self._ncol = ncol
        self._col_var = col
        self._col_wrap = col_wrap
        self.row_labels = [None] * nrow
        self.col_labels = [None] * ncol
        self._x_var = None
        self._y_var = None
        self._cmap_extend = None
        self._mappables = []
        self._finalized = False

    @property
    def _left_axes(self):
        return self.axes[:, 0]

    @property
    def _bottom_axes(self):
        return self.axes[-1, :]

    def _get_subset(self, key: Mapping, expected_ndim):
        """Index with "key" using either .loc or get_group as appropriate."""
        if self._groupby:
            result = self._obj[list(key.values())[0]]
        else:
            result = self._obj.sel(key)

        # This path is needed when some groups have fewer dimensions than other groups.
        if self._groupby:
            if expected_ndim > result.ndim:
                result = result.expand_dims(self._obj._group_dim)
            elif expected_ndim < result.ndim:
                result = result.squeeze()
        return result

    def map_dataarray(self, func, x, y, **kwargs):
        """
        Apply a plotting function to a 2d facet's subset of the data.

        This is more convenient and less general than ``FacetGrid.map``

        Parameters
        ----------
        func : callable
            A plotting function with the same signature as a 2d xarray
            plotting method such as `xarray.plot.imshow`
        x, y : string
            Names of the coordinates to plot on x, y axes
        **kwargs
            additional keyword arguments to func

        Returns
        -------
        self : FacetGrid object

        """
        if kwargs.get("cbar_ax", None) is not None:
            raise ValueError("cbar_ax not supported by FacetGrid.")

        cmap_params, cbar_kwargs = _process_cmap_cbar_kwargs(
            func, self.data.to_numpy(), **kwargs
        )
        self._cmap_extend = cmap_params.get("extend")

        # Order is important
        func_kwargs = {
            k: v
            for k, v in kwargs.items()
            if k not in {"cmap", "colors", "cbar_kwargs", "levels"}
        }
        func_kwargs.update(cmap_params)
        func_kwargs["add_colorbar"] = False
        if func.__name__ != "surface":
            func_kwargs["add_labels"] = False

        # Get x, y labels for the first subplot
        x, y = _infer_xy_labels(
            darray=self._get_subset(self.name_dicts.flat[0], expected_ndim=2),
            x=x,
            y=y,
            imshow=func.__name__ == "imshow",
            rgb=kwargs.get("rgb", None),
        )

        for d, ax in zip(self.name_dicts.flat, self.axes.flat):
            # None is the sentinel value
            if d is not None:
                subset = self._get_subset(d, expected_ndim=2)
                mappable = func(
                    subset, x=x, y=y, ax=ax, **func_kwargs, _is_facetgrid=True
                )
                self._mappables.append(mappable)

        self._finalize_grid(x, y)

        if kwargs.get("add_colorbar", True):
            self.add_colorbar(**cbar_kwargs)

        return self

    def map_dataarray_line(
        self, func, x, y, hue, add_legend=True, _labels=None, **kwargs
    ):
        from .plot import _infer_line_data

        for d, ax in zip(self.name_dicts.flat, self.axes.flat):
            # None is the sentinel value
            if d is not None:
                subset = self._get_subset(d, expected_ndim=1)
                mappable = func(
                    subset,
                    x=x,
                    y=y,
                    ax=ax,
                    hue=hue,
                    add_legend=False,
                    _labels=False,
                    **kwargs,
                )
                self._mappables.append(mappable)

        xplt, yplt, hueplt, huelabel = _infer_line_data(
            darray=self._get_subset(self.name_dicts.flat[0], expected_ndim=1),
            x=x,
            y=y,
            hue=hue,
        )
        xlabel = label_from_attrs(xplt)
        ylabel = label_from_attrs(yplt)

        self._hue_var = hueplt
        self._hue_label = huelabel
        self._finalize_grid(xlabel, ylabel)

        if add_legend and hueplt is not None and huelabel is not None:
            self.add_legend()

        return self

    def map_dataset(
        self, func, x=None, y=None, hue=None, hue_style=None, add_guide=None, **kwargs
    ):
        from .dataset_plot import _infer_meta_data, _parse_size

        kwargs["add_guide"] = False

        if kwargs.get("markersize", None):
            kwargs["size_mapping"] = _parse_size(
                self.data[kwargs["markersize"]], kwargs.pop("size_norm", None)
            )

        meta_data = _infer_meta_data(
            self.data, x, y, hue, hue_style, add_guide, funcname=func.__name__
        )
        kwargs["meta_data"] = meta_data

        if hue and meta_data["hue_style"] == "continuous":
            cmap_params, cbar_kwargs = _process_cmap_cbar_kwargs(
                func, self.data[hue].to_numpy(), **kwargs
            )
            kwargs["meta_data"]["cmap_params"] = cmap_params
            kwargs["meta_data"]["cbar_kwargs"] = cbar_kwargs

        kwargs["_is_facetgrid"] = True

        if func.__name__ == "quiver" and "scale" not in kwargs:
            raise ValueError("Please provide scale.")
            # TODO: come up with an algorithm for reasonable scale choice

        for d, ax in zip(self.name_dicts.flat, self.axes.flat):
            # None is the sentinel value
            if d is not None:
                subset = self.data.loc[d]
                maybe_mappable = func(
                    ds=subset, x=x, y=y, hue=hue, hue_style=hue_style, ax=ax, **kwargs
                )
                # TODO: this is needed to get legends to work.
                # but maybe_mappable is a list in that case :/
                self._mappables.append(maybe_mappable)

        self._finalize_grid(meta_data["xlabel"], meta_data["ylabel"])

        if hue:
            self._hue_label = meta_data.pop("hue_label", None)
            if meta_data["add_legend"]:
                self._hue_var = meta_data["hue"]
                self.add_legend()
            elif meta_data["add_colorbar"]:
                self.add_colorbar(label=self._hue_label, **cbar_kwargs)

        if meta_data["add_quiverkey"]:
            self.add_quiverkey(kwargs["u"], kwargs["v"])

        return self

    def _finalize_grid(self, *axlabels):
        """Finalize the annotations and layout."""
        if not self._finalized:
            self.set_axis_labels(*axlabels)
            self.set_titles()
            self.fig.tight_layout()

            for ax, namedict in zip(self.axes.flat, self.name_dicts.flat):
                if namedict is None:
                    ax.set_visible(False)

            self._finalized = True

    def _adjust_fig_for_guide(self, guide):
        # Draw the plot to set the bounding boxes correctly
        renderer = self.fig.canvas.get_renderer()
        self.fig.draw(renderer)

        # Calculate and set the new width of the figure so the legend fits
        guide_width = guide.get_window_extent(renderer).width / self.fig.dpi
        figure_width = self.fig.get_figwidth()
        self.fig.set_figwidth(figure_width + guide_width)

        # Draw the plot again to get the new transformations
        self.fig.draw(renderer)

        # Now calculate how much space we need on the right side
        guide_width = guide.get_window_extent(renderer).width / self.fig.dpi
        space_needed = guide_width / (figure_width + guide_width) + 0.02
        # margin = .01
        # _space_needed = margin + space_needed
        right = 1 - space_needed

        # Place the subplot axes to give space for the legend
        self.fig.subplots_adjust(right=right)

    def add_legend(self, **kwargs):
        self.figlegend = self.fig.legend(
            handles=self._mappables[-1],
            labels=list(self._hue_var.to_numpy()),
            title=self._hue_label,
            loc="center right",
            **kwargs,
        )
        self._adjust_fig_for_guide(self.figlegend)

    def add_colorbar(self, **kwargs):
        """Draw a colorbar."""
        kwargs = kwargs.copy()
        if self._cmap_extend is not None:
            kwargs.setdefault("extend", self._cmap_extend)
        # dont pass extend as kwarg if it is in the mappable
        if hasattr(self._mappables[-1], "extend"):
            kwargs.pop("extend", None)
        if "label" not in kwargs:
            kwargs.setdefault("label", label_from_attrs(self.data))
        self.cbar = self.fig.colorbar(
            self._mappables[-1], ax=list(self.axes.flat), **kwargs
        )
        return self

    def add_quiverkey(self, u, v, **kwargs):
        kwargs = kwargs.copy()

        magnitude = _get_nice_quiver_magnitude(self.data[u], self.data[v])
        units = self.data[u].attrs.get("units", "")
        self.quiverkey = self.axes.flat[-1].quiverkey(
            self._mappables[-1],
            X=0.8,
            Y=0.9,
            U=magnitude,
            label=f"{magnitude}\n{units}",
            labelpos="E",
            coordinates="figure",
        )

        # TODO: does not work because self.quiverkey.get_window_extent(renderer) = 0
        # https://github.com/matplotlib/matplotlib/issues/18530
        # self._adjust_fig_for_guide(self.quiverkey.text)
        return self

    def set_axis_labels(self, x_var=None, y_var=None):
        """Set axis labels on the left column and bottom row of the grid."""
        if x_var is not None:
            if x_var in self.data.coords:
                self._x_var = x_var
                self.set_xlabels(label_from_attrs(self.data[x_var]))
            else:
                # x_var is a string
                self.set_xlabels(x_var)

        if y_var is not None:
            if y_var in self.data.coords:
                self._y_var = y_var
                self.set_ylabels(label_from_attrs(self.data[y_var]))
            else:
                self.set_ylabels(y_var)
        return self

    def set_xlabels(self, label=None, **kwargs):
        """Label the x axis on the bottom row of the grid."""
        if label is None:
            label = label_from_attrs(self.data[self._x_var])
        for ax in self._bottom_axes:
            ax.set_xlabel(label, **kwargs)
        return self

    def set_ylabels(self, label=None, **kwargs):
        """Label the y axis on the left column of the grid."""
        if label is None:
            label = label_from_attrs(self.data[self._y_var])
        for ax in self._left_axes:
            ax.set_ylabel(label, **kwargs)
        return self

    def set_titles(self, template="{coord} = {value}", maxchar=30, size=None, **kwargs):
        """
        Draw titles either above each facet or on the grid margins.

        Parameters
        ----------
        template : string
            Template for plot titles containing {coord} and {value}
        maxchar : int
            Truncate titles at maxchar
        **kwargs : keyword args
            additional arguments to matplotlib.text

        Returns
        -------
        self: FacetGrid object

        """
        if size is None:
            size = plt.rcParams["axes.labelsize"]

        nicetitle = functools.partial(_nicetitle, maxchar=maxchar, template=template)

        if self._single_group:
            for d, ax in zip(self.name_dicts.flat, self.axes.flat):
                # Only label the ones with data
                if d is not None:
                    coord, value = list(d.items()).pop()
                    title = nicetitle(coord, value, maxchar=maxchar)
                    ax.set_title(title, size=size, **kwargs)
        else:
            # The row titles on the right edge of the grid
            for index, (ax, row_name, handle) in enumerate(
                zip(self.axes[:, -1], self.row_names, self.row_labels)
            ):
                title = nicetitle(coord=self._row_var, value=row_name, maxchar=maxchar)
                if not handle:
                    self.row_labels[index] = ax.annotate(
                        title,
                        xy=(1.02, 0.5),
                        xycoords="axes fraction",
                        rotation=270,
                        ha="left",
                        va="center",
                        **kwargs,
                    )
                else:
                    handle.set_text(title)

            # The column titles on the top row
            for index, (ax, col_name, handle) in enumerate(
                zip(self.axes[0, :], self.col_names, self.col_labels)
            ):
                title = nicetitle(coord=self._col_var, value=col_name, maxchar=maxchar)
                if not handle:
                    self.col_labels[index] = ax.set_title(title, size=size, **kwargs)
                else:
                    handle.set_text(title)

        return self

    def set_ticks(self, max_xticks=_NTICKS, max_yticks=_NTICKS, fontsize=_FONTSIZE):
        """
        Set and control tick behavior.

        Parameters
        ----------
        max_xticks, max_yticks : int, optional
            Maximum number of labeled ticks to plot on x, y axes
        fontsize : string or int
            Font size as used by matplotlib text

        Returns
        -------
        self : FacetGrid object

        """
        from matplotlib.ticker import MaxNLocator

        # Both are necessary
        x_major_locator = MaxNLocator(nbins=max_xticks)
        y_major_locator = MaxNLocator(nbins=max_yticks)

        for ax in self.axes.flat:
            ax.xaxis.set_major_locator(x_major_locator)
            ax.yaxis.set_major_locator(y_major_locator)
            for tick in itertools.chain(
                ax.xaxis.get_major_ticks(), ax.yaxis.get_major_ticks()
            ):
                tick.label1.set_fontsize(fontsize)

        return self

    def map(self, func, *args, **kwargs):
        """
        Apply a plotting function to each facet's subset of the data.

        Parameters
        ----------
        func : callable
            A plotting function that takes data and keyword arguments. It
            must plot to the currently active matplotlib Axes and take a
            `color` keyword argument. If faceting on the `hue` dimension,
            it must also take a `label` keyword argument.
        *args : strings
            Column names in self.data that identify variables with data to
            plot. The data for each variable is passed to `func` in the
            order the variables are specified in the call.
        **kwargs : keyword arguments
            All keyword arguments are passed to the plotting function.

        Returns
        -------
        self : FacetGrid object

        """
        for ax, namedict in zip(self.axes.flat, self.name_dicts.flat):
            if namedict is not None:
                data = self._get_subset(namedict, expected_ndim=None)
                plt.sca(ax)
                innerargs = [data[a].to_numpy() for a in args]
                maybe_mappable = func(*innerargs, **kwargs)
                # TODO: better way to verify that an artist is mappable?
                # https://stackoverflow.com/questions/33023036/is-it-possible-to-detect-if-a-matplotlib-artist-is-a-mappable-suitable-for-use-w#33023522
                if maybe_mappable and hasattr(maybe_mappable, "autoscale_None"):
                    self._mappables.append(maybe_mappable)

        self._finalize_grid(*args[:2])

        return self


def _easy_facetgrid(
    data,
    plotfunc,
    kind,
    x=None,
    y=None,
    row=None,
    col=None,
    col_wrap=None,
    sharex=True,
    sharey=True,
    aspect=None,
    size=None,
    subplot_kws=None,
    ax=None,
    figsize=None,
    **kwargs,
):
    """
    Convenience method to call xarray.plot.FacetGrid from 2d plotting methods

    kwargs are the arguments to 2d plotting method
    """
    if ax is not None:
        raise ValueError("Can't use axes when making faceted plots.")
    if aspect is None:
        aspect = 1
    if size is None:
        size = 3
    elif figsize is not None:
        raise ValueError("cannot provide both `figsize` and `size` arguments")

    g = FacetGrid(
        data=data,
        col=col,
        row=row,
        col_wrap=col_wrap,
        sharex=sharex,
        sharey=sharey,
        figsize=figsize,
        aspect=aspect,
        size=size,
        subplot_kws=subplot_kws,
    )

    if kind == "line" or kind == "groupby_line":
        return g.map_dataarray_line(plotfunc, x, y, **kwargs)

    if kind == "dataarray" or kind == "groupby":
        return g.map_dataarray(plotfunc, x, y, **kwargs)

    if kind == "dataset":
        return g.map_dataset(plotfunc, x, y, **kwargs)<|MERGE_RESOLUTION|>--- conflicted
+++ resolved
@@ -117,7 +117,6 @@
 
         """
 
-<<<<<<< HEAD
         from ..core.groupby import GroupBy
 
         plt = import_matplotlib_pyplot()
@@ -143,16 +142,6 @@
                     "Coordinates used for faceting cannot "
                     "contain repeated (nonunique) values."
                 )
-=======
-        # Handle corner case of nonunique coordinates
-        rep_col = col is not None and not data[col].to_index().is_unique
-        rep_row = row is not None and not data[row].to_index().is_unique
-        if rep_col or rep_row:
-            raise ValueError(
-                "Coordinates used for faceting cannot "
-                "contain repeated (nonunique) values."
-            )
->>>>>>> ae3fea02
 
         # single_group is the grouping variable, if there is exactly one
         if col and row:
@@ -204,19 +193,11 @@
         )
 
         # Set up the lists of names for the row and column facet variables
-<<<<<<< HEAD
         col_names = list(col_data.values) if col else []
         row_names = list(row_data.values) if row else []
 
         if single_group:
             full = [{single_group: x} for x in single_group_data.values]
-=======
-        col_names = list(data[col].to_numpy()) if col else []
-        row_names = list(data[row].to_numpy()) if row else []
-
-        if single_group:
-            full = [{single_group: x} for x in data[single_group].to_numpy()]
->>>>>>> ae3fea02
             empty = [None for x in range(nrow * ncol - len(full))]
             name_dicts = full + empty
         else:
