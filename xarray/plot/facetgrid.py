from __future__ import annotations

import functools
import itertools
import warnings
<<<<<<< HEAD
from typing import TYPE_CHECKING, Any, Callable, Hashable, Iterable
=======
from typing import TYPE_CHECKING, Any, Callable, Hashable, Iterable, Literal
>>>>>>> 0b0b8f6a

import numpy as np

from ..core.formatting import format_item
from .utils import (
    _LINEWIDTH_RANGE,
    _MARKERSIZE_RANGE,
    _add_legend,
    _determine_guide,
    _get_nice_quiver_magnitude,
    _infer_meta_data,
    _infer_xy_labels,
    _Normalize,
    _parse_size,
    _process_cmap_cbar_kwargs,
    import_matplotlib_pyplot,
    label_from_attrs,
)

if TYPE_CHECKING:
<<<<<<< HEAD
    from ..core.types import Self
=======
    from matplotlib.axes import Axes
    from matplotlib.cm import ScalarMappable
    from matplotlib.colorbar import Colorbar
    from matplotlib.figure import Figure
    from matplotlib.legend import Legend
    from matplotlib.quiver import QuiverKey
    from matplotlib.text import Annotation

    from ..core.dataarray import DataArray
    from ..core.types import HueStyleOptions
>>>>>>> 0b0b8f6a

# Overrides axes.labelsize, xtick.major.size, ytick.major.size
# from mpl.rcParams
_FONTSIZE = "small"
# For major ticks on x, y axes
_NTICKS = 5


def _nicetitle(coord, value, maxchar, template):
    """
    Put coord, value in template and truncate at maxchar
    """
    prettyvalue = format_item(value, quote_strings=False)
    title = template.format(coord=coord, value=prettyvalue)

    if len(title) > maxchar:
        title = title[: (maxchar - 3)] + "..."

    return title


class FacetGrid:
    """
    Initialize the Matplotlib figure and FacetGrid object.

    The :class:`FacetGrid` is an object that links a xarray DataArray to
    a Matplotlib figure with a particular structure.

    In particular, :class:`FacetGrid` is used to draw plots with multiple
    axes, where each axes shows the same relationship conditioned on
    different levels of some dimension. It's possible to condition on up to
    two variables by assigning variables to the rows and columns of the
    grid.

    The general approach to plotting here is called "small multiples",
    where the same kind of plot is repeated multiple times, and the
    specific use of small multiples to display the same relationship
    conditioned on one ore more other variables is often called a "trellis
    plot".

    The basic workflow is to initialize the :class:`FacetGrid` object with
    the DataArray and the variable names that are used to structure the grid.
    Then plotting functions can be applied to each subset by calling
    :meth:`FacetGrid.map_dataarray` or :meth:`FacetGrid.map`.

    Attributes
    ----------
    axes : ndarray of matplotlib.axes.Axes
        Array containing axes in corresponding position, as returned from
        :py:func:`matplotlib.pyplot.subplots`.
    col_labels : list of matplotlib.text.Annotation
        Column titles.
    row_labels : list of matplotlib.text.Annotation
        Row titles.
    fig : matplotlib.figure.Figure
        The figure containing all the axes.
    name_dicts : ndarray of dict
        Array containing dictionaries mapping coordinate names to values. ``None`` is
        used as a sentinel value for axes that should remain empty, i.e.,
        sometimes the rightmost grid positions in the bottom row.
    """

    data: DataArray
    name_dicts: np.ndarray
    fig: Figure
    axes: np.ndarray
    row_names: list[np.ndarray]
    col_names: list[np.ndarray]
    figlegend: Legend | None
    quiverkey: QuiverKey | None
    cbar: Colorbar | None
    _single_group: bool | Hashable
    _nrow: int
    _row_var: Hashable | None
    _ncol: int
    _col_var: Hashable | None
    _col_wrap: int | None
    row_labels: list[Annotation | None]
    col_labels: list[Annotation | None]
    _x_var: None
    _y_var: None
    _cmap_extend: Any | None
    _mappables: list[ScalarMappable]
    _finalized: bool

    def __init__(
        self,
        data: DataArray,
        col: Hashable | None = None,
        row: Hashable | None = None,
        col_wrap: int | None = None,
        sharex: bool = True,
        sharey: bool = True,
        figsize: Iterable[float] | None = None,
        aspect: float = 1,
        size: float = 3,
        subplot_kws: dict[str, Any] | None = None,
    ) -> None:
        """
        Parameters
        ----------
        data : DataArray
            xarray DataArray to be plotted.
        row, col : str
            Dimension names that define subsets of the data, which will be drawn
            on separate facets in the grid.
        col_wrap : int, optional
            "Wrap" the grid the for the column variable after this number of columns,
            adding rows if ``col_wrap`` is less than the number of facets.
        sharex : bool, optional
            If true, the facets will share *x* axes.
        sharey : bool, optional
            If true, the facets will share *y* axes.
        figsize : Iterable of float or None, optional
            A tuple (width, height) of the figure in inches.
            If set, overrides ``size`` and ``aspect``.
        aspect : scalar, default: 1
            Aspect ratio of each facet, so that ``aspect * size`` gives the
            width of each facet in inches.
        size : scalar, default: 3
            Height (in inches) of each facet. See also: ``aspect``.
        subplot_kws : dict, optional
            Dictionary of keyword arguments for Matplotlib subplots
            (:py:func:`matplotlib.pyplot.subplots`).

        """

        plt = import_matplotlib_pyplot()

        # Handle corner case of nonunique coordinates
        rep_col = col is not None and not data[col].to_index().is_unique
        rep_row = row is not None and not data[row].to_index().is_unique
        if rep_col or rep_row:
            raise ValueError(
                "Coordinates used for faceting cannot "
                "contain repeated (nonunique) values."
            )

        # single_group is the grouping variable, if there is exactly one
        single_group: bool | Hashable
        if col and row:
            single_group = False
            nrow = len(data[row])
            ncol = len(data[col])
            nfacet = nrow * ncol
            if col_wrap is not None:
                warnings.warn("Ignoring col_wrap since both col and row were passed")
        elif row and not col:
            single_group = row
        elif not row and col:
            single_group = col
        else:
            raise ValueError("Pass a coordinate name as an argument for row or col")

        # Compute grid shape
        if single_group:
            nfacet = len(data[single_group])
            if col:
                # idea - could add heuristic for nice shapes like 3x4
                ncol = nfacet
            if row:
                ncol = 1
            if col_wrap is not None:
                # Overrides previous settings
                ncol = col_wrap
            nrow = int(np.ceil(nfacet / ncol))

        # Set the subplot kwargs
        subplot_kws = {} if subplot_kws is None else subplot_kws

        if figsize is None:
            # Calculate the base figure size with extra horizontal space for a
            # colorbar
            cbar_space = 1
            figsize = (ncol * size * aspect + cbar_space, nrow * size)

        fig, axes = plt.subplots(
            nrow,
            ncol,
            sharex=sharex,
            sharey=sharey,
            squeeze=False,
            figsize=figsize,
            subplot_kw=subplot_kws,
        )

        # Set up the lists of names for the row and column facet variables
        col_names = list(data[col].to_numpy()) if col else []
        row_names = list(data[row].to_numpy()) if row else []

        if single_group:
            full: list[dict[Hashable, Any] | None] = [
                {single_group: x} for x in data[single_group].to_numpy()
            ]
            empty: list[dict[Hashable, Any] | None] = [
                None for x in range(nrow * ncol - len(full))
            ]
            name_dict_list = full + empty
        else:
            rowcols = itertools.product(row_names, col_names)
            name_dict_list = [{row: r, col: c} for r, c in rowcols]

        name_dicts = np.array(name_dict_list).reshape(nrow, ncol)

        # Set up the class attributes
        # ---------------------------

        # First the public API
        self.data = data
        self.name_dicts = name_dicts
        self.fig = fig
        self.axes = axes
        self.row_names = row_names
        self.col_names = col_names

        # guides
        self.figlegend = None
        self.quiverkey = None
        self.cbar = None

        # Next the private variables
        self._single_group = single_group
        self._nrow = nrow
        self._row_var = row
        self._ncol = ncol
        self._col_var = col
        self._col_wrap = col_wrap
        self.row_labels = [None] * nrow
        self.col_labels = [None] * ncol
        self._x_var = None
        self._y_var = None
        self._cmap_extend = None
        self._mappables = []
        self._finalized = False

    @property
    def _left_axes(self) -> np.ndarray:
        return self.axes[:, 0]

    @property
    def _bottom_axes(self) -> np.ndarray:
        return self.axes[-1, :]

    def map_dataarray(
        self, func: Callable, x: Hashable | None, y: Hashable | None, **kwargs: Any
    ) -> FacetGrid:
        """
        Apply a plotting function to a 2d facet's subset of the data.

        This is more convenient and less general than ``FacetGrid.map``

        Parameters
        ----------
        func : callable
            A plotting function with the same signature as a 2d xarray
            plotting method such as `xarray.plot.imshow`
        x, y : string
            Names of the coordinates to plot on x, y axes
        **kwargs
            additional keyword arguments to func

        Returns
        -------
        self : FacetGrid object

        """

        if kwargs.get("cbar_ax", None) is not None:
            raise ValueError("cbar_ax not supported by FacetGrid.")

        cmap_params, cbar_kwargs = _process_cmap_cbar_kwargs(
            func, self.data.to_numpy(), **kwargs
        )

        self._cmap_extend = cmap_params.get("extend")

        # Order is important
        func_kwargs = {
            k: v
            for k, v in kwargs.items()
            if k not in {"cmap", "colors", "cbar_kwargs", "levels"}
        }
        func_kwargs.update(cmap_params)
        func_kwargs["add_colorbar"] = False
        if func.__name__ != "surface":
            func_kwargs["add_labels"] = False

        # Get x, y labels for the first subplot
        x, y = _infer_xy_labels(
            darray=self.data.loc[self.name_dicts.flat[0]],
            x=x,
            y=y,
            imshow=func.__name__ == "imshow",
            rgb=kwargs.get("rgb", None),
        )

        for d, ax in zip(self.name_dicts.flat, self.axes.flat):
            # None is the sentinel value
            if d is not None:
                subset = self.data.loc[d]
                mappable = func(
                    subset, x=x, y=y, ax=ax, **func_kwargs, _is_facetgrid=True
                )
                self._mappables.append(mappable)

        self._finalize_grid(x, y)

        if kwargs.get("add_colorbar", True):
            self.add_colorbar(**cbar_kwargs)

        return self

    def map_plot1d(
        self, func: Callable, x: Hashable, y: Hashable, **kwargs: Any
    ) -> Self:
        """
        Apply a plotting function to a 1d facet's subset of the data.

        This is more convenient and less general than ``FacetGrid.map``

        Parameters
        ----------
        func :
            A plotting function with the same signature as a 1d xarray
            plotting method such as `xarray.plot.scatter`
        x, y :
            Names of the coordinates to plot on x, y axes
        **kwargs
            additional keyword arguments to func

        Returns
        -------
        self : FacetGrid object

        """
        # Copy data to allow converting categoricals to integers and storing
        # them in self.data. It is not possible to copy in the init
        # unfortunately as there are tests that relies on self.data being
        # mutable (test_names_appear_somewhere()). Maybe something to deprecate
        # not sure how much that is used outside these tests.
        self.data = self.data.copy()

        if kwargs.get("cbar_ax", None) is not None:
            raise ValueError("cbar_ax not supported by FacetGrid.")

        # Handle hues:
        hue = kwargs.get("hue", None)
        hueplt = self.data[hue] if hue else self.data
        hueplt_norm = _Normalize(hueplt)
        self._hue_var = hueplt
        cbar_kwargs = kwargs.pop("cbar_kwargs", {})
        if not hueplt_norm.data_is_numeric:
            # TODO: Ticks seems a little too hardcoded, since it will always
            # show all the values. But maybe it's ok, since plotting hundreds
            # of categorical data isn't that meaningful anyway.
            cbar_kwargs.update(format=hueplt_norm.format, ticks=hueplt_norm.ticks)
            kwargs.update(levels=hueplt_norm.levels)
        if "label" not in cbar_kwargs:
            cbar_kwargs["label"] = label_from_attrs(hueplt_norm.data)
        cmap_params, cbar_kwargs = _process_cmap_cbar_kwargs(
            func, hueplt_norm.values.to_numpy(), cbar_kwargs=cbar_kwargs, **kwargs
        )
        self._cmap_extend = cmap_params.get("extend")

        # Handle sizes:
        _size_r = _MARKERSIZE_RANGE if func.__name__ == "scatter" else _LINEWIDTH_RANGE
        for _size in ("markersize", "linewidth"):
            size = kwargs.get(_size, None)

            sizeplt = self.data[size] if size else None
            sizeplt_norm = _Normalize(sizeplt, _size_r)
            if size:
                self.data[size] = sizeplt_norm.values
                kwargs.update(**{_size: size})
                break

        # Add kwargs that are sent to the plotting function, # order is important ???
        func_kwargs = {
            k: v
            for k, v in kwargs.items()
            if k not in {"cmap", "colors", "cbar_kwargs", "levels"}
        }
        func_kwargs.update(cmap_params)
        # Annotations will be handled later, skip those parts in the plotfunc:
        func_kwargs["add_colorbar"] = False
        func_kwargs["add_legend"] = False
        func_kwargs["add_title"] = False

        add_labels_ = np.zeros(self.axes.shape + (3,), dtype=bool)
        if kwargs.get("z") is not None:
            # 3d plots looks better with all labels. 3d plots can't sharex either so it
            # is easy to get lost while rotating the plots:
            add_labels_[:] = True
        else:
            # Subplots should have labels on the left and bottom edges only:
            add_labels_[-1, :, 0] = True  # x
            add_labels_[:, 0, 1] = True  # y
            # add_labels_[:, :, 2] = True  # z

        # Set up the lists of names for the row and column facet variables:
        if self._single_group:
            full = tuple(
                {self._single_group: x}
                for x in range(0, self.data[self._single_group].size)
            )
            empty = tuple(None for x in range(self._nrow * self._ncol - len(full)))
            name_d = full + empty
        else:
            rowcols = itertools.product(
                range(0, self.data[self._row_var].size),
                range(0, self.data[self._col_var].size),
            )
            name_d = tuple({self._row_var: r, self._col_var: c} for r, c in rowcols)
        name_dicts = np.array(name_d).reshape(self._nrow, self._ncol)

        # Plot the data for each subplot:
        for add_lbls, d, ax in zip(
            add_labels_.reshape((self.axes.size, -1)), name_dicts.flat, self.axes.flat
        ):
            func_kwargs["add_labels"] = add_lbls
            # None is the sentinel value
            if d is not None:
                subset = self.data.isel(d)
                mappable = func(
                    subset,
                    x=x,
                    y=y,
                    ax=ax,
                    **func_kwargs,
                    _is_facetgrid=True,
                )
                self._mappables.append(mappable)

        # Add titles and some touch ups:
        self._finalize_grid()
        self._set_lims()

        add_colorbar, add_legend = _determine_guide(
            hueplt_norm,
            sizeplt_norm,
            kwargs.get("add_colorbar", None),
            kwargs.get("add_legend", None),
            # kwargs.get("add_guide", None),
            # kwargs.get("hue_style", None),
        )

        if add_legend:
            use_legend_elements = False if func.__name__ == "hist" else True
            if use_legend_elements:
                self.add_legend(
                    use_legend_elements=use_legend_elements,
                    hueplt_norm=hueplt_norm if not add_colorbar else _Normalize(None),
                    sizeplt_norm=sizeplt_norm,
                    primitive=self._mappables,
                    legend_ax=self.fig,
                    plotfunc=func.__name__,
                )
            else:
                self.add_legend(use_legend_elements=use_legend_elements)

        if add_colorbar:
            # Colorbar is after legend so it correctly fits the plot:
            self.add_colorbar(**cbar_kwargs)

        return self

    def map_dataarray_line(
        self,
        func: Callable,
        x: Hashable | None,
        y: Hashable | None,
        hue: Hashable | None,
        add_legend: bool = True,
        _labels=None,
        **kwargs: Any,
    ) -> FacetGrid:
        from .plot import _infer_line_data

        for d, ax in zip(self.name_dicts.flat, self.axes.flat):
            # None is the sentinel value
            if d is not None:
                subset = self.data.loc[d]
                mappable = func(
                    subset,
                    x=x,
                    y=y,
                    ax=ax,
                    hue=hue,
                    add_legend=False,
                    _labels=False,
                    **kwargs,
                )
                self._mappables.append(mappable)

        xplt, yplt, hueplt, huelabel = _infer_line_data(
            darray=self.data.loc[self.name_dicts.flat[0]], x=x, y=y, hue=hue
        )
        xlabel = label_from_attrs(xplt)
        ylabel = label_from_attrs(yplt)

        self._hue_var = hueplt
        self._finalize_grid(xlabel, ylabel)

        if add_legend and hueplt is not None and huelabel is not None:
            self.add_legend(label=huelabel)

        return self

    def map_dataset(
<<<<<<< HEAD
        self, func, x=None, y=None, hue=None, hue_style=None, add_guide=None, **kwargs
    ):
=======
        self,
        func: Callable,
        x: Hashable | None = None,
        y: Hashable | None = None,
        hue: Hashable | None = None,
        hue_style: HueStyleOptions = None,
        add_guide: bool | None = None,
        **kwargs: Any,
    ) -> FacetGrid:
        from .dataset_plot import _infer_meta_data, _parse_size

>>>>>>> 0b0b8f6a
        kwargs["add_guide"] = False

        if kwargs.get("markersize", None):
            kwargs["size_mapping"] = _parse_size(
                self.data[kwargs["markersize"]], kwargs.pop("size_norm", None)
            )

        meta_data = _infer_meta_data(
            self.data, x, y, hue, hue_style, add_guide, funcname=func.__name__
        )
        kwargs["meta_data"] = meta_data

        if hue and meta_data["hue_style"] == "continuous":
            cmap_params, cbar_kwargs = _process_cmap_cbar_kwargs(
                func, self.data[hue].to_numpy(), **kwargs
            )
            kwargs["meta_data"]["cmap_params"] = cmap_params
            kwargs["meta_data"]["cbar_kwargs"] = cbar_kwargs

        kwargs["_is_facetgrid"] = True

        if func.__name__ == "quiver" and "scale" not in kwargs:
            raise ValueError("Please provide scale.")
            # TODO: come up with an algorithm for reasonable scale choice

        for d, ax in zip(self.name_dicts.flat, self.axes.flat):
            # None is the sentinel value
            if d is not None:
                subset = self.data.loc[d]
                maybe_mappable = func(
                    ds=subset, x=x, y=y, hue=hue, hue_style=hue_style, ax=ax, **kwargs
                )
                # TODO: this is needed to get legends to work.
                # but maybe_mappable is a list in that case :/
                self._mappables.append(maybe_mappable)

        self._finalize_grid(meta_data["xlabel"], meta_data["ylabel"])

        if hue:
            hue_label = meta_data.pop("hue_label", None)
            self._hue_label = hue_label
            if meta_data["add_legend"]:
                self._hue_var = meta_data["hue"]
                self.add_legend(label=hue_label)
            elif meta_data["add_colorbar"]:
                self.add_colorbar(label=hue_label, **cbar_kwargs)

        if meta_data["add_quiverkey"]:
            self.add_quiverkey(kwargs["u"], kwargs["v"])

        return self

    def _finalize_grid(self, *axlabels: Hashable) -> None:
        """Finalize the annotations and layout."""
        if not self._finalized:
            self.set_axis_labels(*axlabels)
            self.set_titles()
            self.fig.tight_layout()

            for ax, namedict in zip(self.axes.flat, self.name_dicts.flat):
                if namedict is None:
                    ax.set_visible(False)

            self._finalized = True

    def _adjust_fig_for_guide(self, guide) -> None:
        # Draw the plot to set the bounding boxes correctly
        renderer = self.fig.canvas.get_renderer()
        self.fig.draw(renderer)

        # Calculate and set the new width of the figure so the legend fits
        guide_width = guide.get_window_extent(renderer).width / self.fig.dpi
        figure_width = self.fig.get_figwidth()
        total_width = figure_width + guide_width
        self.fig.set_figwidth(total_width)

        # Draw the plot again to get the new transformations
        self.fig.draw(renderer)

        # Now calculate how much space we need on the right side
        guide_width = guide.get_window_extent(renderer).width / self.fig.dpi
        space_needed = guide_width / total_width + 0.02
        # margin = .01
        # _space_needed = margin + space_needed
        right = 1 - space_needed

        # Place the subplot axes to give space for the legend
        self.fig.subplots_adjust(right=right)

<<<<<<< HEAD
    def add_legend(
        self, *, label: None | str = None, use_legend_elements: bool = False, **kwargs
    ):
        if use_legend_elements:
            self.figlegend = _add_legend(**kwargs)
        else:
            self.figlegend = self.fig.legend(
                handles=self._mappables[-1],
                labels=list(self._hue_var.to_numpy()),
                title=label if label is not None else label_from_attrs(self._hue_var),
                loc=kwargs.pop("loc", "center right"),
                **kwargs,
            )
=======
    def add_legend(self, **kwargs: Any) -> None:
        self.figlegend = self.fig.legend(
            handles=self._mappables[-1],
            labels=list(self._hue_var.to_numpy()),
            title=self._hue_label,
            loc="center right",
            **kwargs,
        )
>>>>>>> 0b0b8f6a
        self._adjust_fig_for_guide(self.figlegend)

    def add_colorbar(self, **kwargs: Any) -> None:
        """Draw a colorbar."""
        kwargs = kwargs.copy()
        if self._cmap_extend is not None:
            kwargs.setdefault("extend", self._cmap_extend)
        # dont pass extend as kwarg if it is in the mappable
        if hasattr(self._mappables[-1], "extend"):
            kwargs.pop("extend", None)
        if "label" not in kwargs:
            kwargs.setdefault("label", label_from_attrs(self.data))
        self.cbar = self.fig.colorbar(
            self._mappables[-1], ax=list(self.axes.flat), **kwargs
        )

    def add_quiverkey(self, u: Hashable, v: Hashable, **kwargs: Any) -> None:
        kwargs = kwargs.copy()

        magnitude = _get_nice_quiver_magnitude(self.data[u], self.data[v])
        units = self.data[u].attrs.get("units", "")
        self.quiverkey = self.axes.flat[-1].quiverkey(
            self._mappables[-1],
            X=0.8,
            Y=0.9,
            U=magnitude,
            label=f"{magnitude}\n{units}",
            labelpos="E",
            coordinates="figure",
        )

        # TODO: does not work because self.quiverkey.get_window_extent(renderer) = 0
        # https://github.com/matplotlib/matplotlib/issues/18530
        # self._adjust_fig_for_guide(self.quiverkey.text)

    def _get_largest_lims(self) -> dict[str, tuple[float, float]]:
        """
        Get largest limits in the facetgrid.

        Returns
        -------
        lims_largest : dict[str, tuple[float, float]]
            Dictionary with the largest limits along each axis.

        Examples
        --------
        >>> ds = xr.tutorial.scatter_example_dataset(seed=42)
        >>> fg = ds.plot.scatter("A", "B", hue="y", row="x", col="w")
        >>> round(fg._get_largest_lims()["x"][0], 3)
        -0.334
        """
        lims_largest: dict[str, tuple[float, float]] = dict(
            x=(np.inf, -np.inf), y=(np.inf, -np.inf), z=(np.inf, -np.inf)
        )
        for axis in ("x", "y", "z"):
            # Find the plot with the largest xlim values:
            lower, upper = lims_largest[axis]
            for ax in self.axes.flat:
                get_lim: None | Callable[[], tuple[float, float]] = getattr(
                    ax, f"get_{axis}lim", None
                )
                if get_lim:
                    lower_new, upper_new = get_lim()
                    lower, upper = (min(lower, lower_new), max(upper, upper_new))
            lims_largest[axis] = (lower, upper)

        return lims_largest

    def _set_lims(
        self,
        x: tuple[float, float] | None = None,
        y: tuple[float, float] | None = None,
        z: tuple[float, float] | None = None,
    ) -> None:
        """
        Set the same limits for all the subplots in the facetgrid.

        Parameters
        ----------
        x : tuple[float, float] or None, optional
            x axis limits.
        y : tuple[float, float] or None, optional
            y axis limits.
        z : tuple[float, float] or None, optional
            z axis limits.

        Examples
        --------
        >>> ds = xr.tutorial.scatter_example_dataset(seed=42)
        >>> fg = ds.plot.scatter("A", "B", hue="y", row="x", col="w")
        >>> fg._set_lims(x=(-0.3, 0.3), y=(0, 2), z=(0, 4))
        >>> fg.axes[0, 0].get_xlim(), fg.axes[0, 0].get_ylim()
        ((-0.3, 0.3), (0.0, 2.0))
        """
        lims_largest = self._get_largest_lims()

        # Set limits:
        for ax in self.axes.flat:
            for (axis, data_limit), parameter_limit in zip(
                lims_largest.items(), (x, y, z)
            ):
                set_lim = getattr(ax, f"set_{axis}lim", None)
                if set_lim:
                    set_lim(data_limit if parameter_limit is None else parameter_limit)

    def set_axis_labels(self, *axlabels: Hashable) -> None:
        """Set axis labels on the left column and bottom row of the grid."""
        from ..core.dataarray import DataArray

        for var, axis in zip(axlabels, ["x", "y", "z"]):
            if var is not None:
                if isinstance(var, DataArray):
                    getattr(self, f"set_{axis}labels")(label_from_attrs(var))
                else:
                    getattr(self, f"set_{axis}labels")(str(var))

    def _set_labels(
        self, axis: str, axes: Iterable, label: str | None = None, **kwargs
    ) -> None:
        if label is None:
            label = label_from_attrs(self.data[getattr(self, f"_{axis}_var")])
        for ax in axes:
            getattr(ax, f"set_{axis}label")(label, **kwargs)

    def set_xlabels(self, label: None | str = None, **kwargs: Any) -> None:
        """Label the x axis on the bottom row of the grid."""
        self._set_labels("x", self._bottom_axes, label, **kwargs)

    def set_ylabels(self, label: None | str = None, **kwargs: Any) -> None:
        """Label the y axis on the left column of the grid."""
        self._set_labels("y", self._left_axes, label, **kwargs)

    def set_zlabels(self, label: None | str = None, **kwargs: Any) -> None:
        """Label the z axis."""
        self._set_labels("z", self._left_axes, label, **kwargs)

    def set_titles(
        self,
        template: str = "{coord} = {value}",
        maxchar: int = 30,
        size=None,
        **kwargs,
    ) -> None:
        """
        Draw titles either above each facet or on the grid margins.

        Parameters
        ----------
        template : str, default: "{coord} = {value}"
            Template for plot titles containing {coord} and {value}
        maxchar : int, default: 30
            Truncate titles at maxchar
        **kwargs : keyword args
            additional arguments to matplotlib.text

        Returns
        -------
        self: FacetGrid object

        """
        import matplotlib as mpl

        if size is None:
            size = mpl.rcParams["axes.labelsize"]

        nicetitle = functools.partial(_nicetitle, maxchar=maxchar, template=template)

        if self._single_group:
            for d, ax in zip(self.name_dicts.flat, self.axes.flat):
                # Only label the ones with data
                if d is not None:
                    coord, value = list(d.items()).pop()
                    title = nicetitle(coord, value, maxchar=maxchar)
                    ax.set_title(title, size=size, **kwargs)
        else:
            # The row titles on the right edge of the grid
            for index, (ax, row_name, handle) in enumerate(
                zip(self.axes[:, -1], self.row_names, self.row_labels)
            ):
                title = nicetitle(coord=self._row_var, value=row_name, maxchar=maxchar)
                if not handle:
                    self.row_labels[index] = ax.annotate(
                        title,
                        xy=(1.02, 0.5),
                        xycoords="axes fraction",
                        rotation=270,
                        ha="left",
                        va="center",
                        **kwargs,
                    )
                else:
                    handle.set_text(title)
                    handle.update(kwargs)

            # The column titles on the top row
            for index, (ax, col_name, handle) in enumerate(
                zip(self.axes[0, :], self.col_names, self.col_labels)
            ):
                title = nicetitle(coord=self._col_var, value=col_name, maxchar=maxchar)
                if not handle:
                    self.col_labels[index] = ax.set_title(title, size=size, **kwargs)
                else:
                    handle.set_text(title)
                    handle.update(kwargs)

    def set_ticks(
        self,
        max_xticks: int = _NTICKS,
        max_yticks: int = _NTICKS,
        fontsize: str | int = _FONTSIZE,
    ) -> None:
        """
        Set and control tick behavior.

        Parameters
        ----------
        max_xticks, max_yticks : int, optional
            Maximum number of labeled ticks to plot on x, y axes
        fontsize : string or int
            Font size as used by matplotlib text

        Returns
        -------
        self : FacetGrid object

        """
        from matplotlib.ticker import MaxNLocator

        # Both are necessary
        x_major_locator = MaxNLocator(nbins=max_xticks)
        y_major_locator = MaxNLocator(nbins=max_yticks)

        for ax in self.axes.flat:
            ax.xaxis.set_major_locator(x_major_locator)
            ax.yaxis.set_major_locator(y_major_locator)
            for tick in itertools.chain(
                ax.xaxis.get_major_ticks(), ax.yaxis.get_major_ticks()
            ):
                tick.label1.set_fontsize(fontsize)

    def map(self, func: Callable, *args: Any, **kwargs: Any) -> FacetGrid:
        """
        Apply a plotting function to each facet's subset of the data.

        Parameters
        ----------
        func : callable
            A plotting function that takes data and keyword arguments. It
            must plot to the currently active matplotlib Axes and take a
            `color` keyword argument. If faceting on the `hue` dimension,
            it must also take a `label` keyword argument.
        *args : strings
            Column names in self.data that identify variables with data to
            plot. The data for each variable is passed to `func` in the
            order the variables are specified in the call.
        **kwargs : keyword arguments
            All keyword arguments are passed to the plotting function.

        Returns
        -------
        self : FacetGrid object

        """
        plt = import_matplotlib_pyplot()

        for ax, namedict in zip(self.axes.flat, self.name_dicts.flat):
            if namedict is not None:
                data = self.data.loc[namedict]
                plt.sca(ax)
                innerargs = [data[a].to_numpy() for a in args]
                maybe_mappable = func(*innerargs, **kwargs)
                # TODO: better way to verify that an artist is mappable?
                # https://stackoverflow.com/questions/33023036/is-it-possible-to-detect-if-a-matplotlib-artist-is-a-mappable-suitable-for-use-w#33023522
                if maybe_mappable and hasattr(maybe_mappable, "autoscale_None"):
                    self._mappables.append(maybe_mappable)

        self._finalize_grid(*args[:2])

        return self


def _easy_facetgrid(
    data: DataArray,
    plotfunc: Callable,
    kind: Literal["line", "dataarray", "dataset"],
    x: Hashable | None = None,
    y: Hashable | None = None,
    row: Hashable | None = None,
    col: Hashable | None = None,
    col_wrap: int | None = None,
    sharex: bool = True,
    sharey: bool = True,
    aspect: float | None = None,
    size: float | None = None,
    subplot_kws: dict[str, Any] | None = None,
    ax: Axes | None = None,
    figsize: Iterable[float] | None = None,
    **kwargs: Any,
) -> FacetGrid:
    """
    Convenience method to call xarray.plot.FacetGrid from 2d plotting methods

    kwargs are the arguments to 2d plotting method
    """
    if ax is not None:
        raise ValueError("Can't use axes when making faceted plots.")
    if aspect is None:
        aspect = 1
    if size is None:
        size = 3
    elif figsize is not None:
        raise ValueError("cannot provide both `figsize` and `size` arguments")
    if kwargs.get("z") is not None:
        # 3d plots doesn't support sharex, sharey, reset to mpl defaults:
        sharex = False
        sharey = False

    g = FacetGrid(
        data=data,
        col=col,
        row=row,
        col_wrap=col_wrap,
        sharex=sharex,
        sharey=sharey,
        figsize=figsize,
        aspect=aspect,
        size=size,
        subplot_kws=subplot_kws,
    )

    if kind == "line":
        return g.map_dataarray_line(plotfunc, x, y, **kwargs)

    if kind == "dataarray":
        return g.map_dataarray(plotfunc, x, y, **kwargs)

    if kind == "plot1d":
        return g.map_plot1d(plotfunc, x, y, **kwargs)

    if kind == "dataset":
        return g.map_dataset(plotfunc, x, y, **kwargs)

    raise ValueError(f"kind must be one of `line`, `dataarray`, `dataset`, got {kind}")<|MERGE_RESOLUTION|>--- conflicted
+++ resolved
@@ -3,11 +3,7 @@
 import functools
 import itertools
 import warnings
-<<<<<<< HEAD
-from typing import TYPE_CHECKING, Any, Callable, Hashable, Iterable
-=======
 from typing import TYPE_CHECKING, Any, Callable, Hashable, Iterable, Literal
->>>>>>> 0b0b8f6a
 
 import numpy as np
 
@@ -28,9 +24,6 @@
 )
 
 if TYPE_CHECKING:
-<<<<<<< HEAD
-    from ..core.types import Self
-=======
     from matplotlib.axes import Axes
     from matplotlib.cm import ScalarMappable
     from matplotlib.colorbar import Colorbar
@@ -40,8 +33,7 @@
     from matplotlib.text import Annotation
 
     from ..core.dataarray import DataArray
-    from ..core.types import HueStyleOptions
->>>>>>> 0b0b8f6a
+    from ..core.types import HueStyleOptions, Self
 
 # Overrides axes.labelsize, xtick.major.size, ytick.major.size
 # from mpl.rcParams
@@ -551,10 +543,6 @@
         return self
 
     def map_dataset(
-<<<<<<< HEAD
-        self, func, x=None, y=None, hue=None, hue_style=None, add_guide=None, **kwargs
-    ):
-=======
         self,
         func: Callable,
         x: Hashable | None = None,
@@ -566,7 +554,6 @@
     ) -> FacetGrid:
         from .dataset_plot import _infer_meta_data, _parse_size
 
->>>>>>> 0b0b8f6a
         kwargs["add_guide"] = False
 
         if kwargs.get("markersize", None):
@@ -656,10 +643,9 @@
         # Place the subplot axes to give space for the legend
         self.fig.subplots_adjust(right=right)
 
-<<<<<<< HEAD
     def add_legend(
-        self, *, label: None | str = None, use_legend_elements: bool = False, **kwargs
-    ):
+        self, *, label: str | None = None, use_legend_elements: bool = False, **kwargs: Any
+    ) -> None:
         if use_legend_elements:
             self.figlegend = _add_legend(**kwargs)
         else:
@@ -670,16 +656,6 @@
                 loc=kwargs.pop("loc", "center right"),
                 **kwargs,
             )
-=======
-    def add_legend(self, **kwargs: Any) -> None:
-        self.figlegend = self.fig.legend(
-            handles=self._mappables[-1],
-            labels=list(self._hue_var.to_numpy()),
-            title=self._hue_label,
-            loc="center right",
-            **kwargs,
-        )
->>>>>>> 0b0b8f6a
         self._adjust_fig_for_guide(self.figlegend)
 
     def add_colorbar(self, **kwargs: Any) -> None:
