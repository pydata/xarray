"""Testing functions exposed to the user API"""

import functools
import warnings
from collections.abc import Hashable

import numpy as np
import pandas as pd

from xarray.core import duck_array_ops, formatting, utils
from xarray.core.coordinates import Coordinates
from xarray.core.dataarray import DataArray
from xarray.core.dataset import Dataset
from xarray.core.datatree import DataTree
from xarray.core.formatting import diff_datatree_repr
from xarray.core.indexes import Index, PandasIndex, PandasMultiIndex, default_indexes
from xarray.core.variable import IndexVariable, Variable


def ensure_warnings(func):
    # sometimes tests elevate warnings to errors
    # -> make sure that does not happen in the assert_* functions
    @functools.wraps(func)
    def wrapper(*args, **kwargs):
        __tracebackhide__ = True

        with warnings.catch_warnings():
            # only remove filters that would "error"
            warnings.filters = [f for f in warnings.filters if f[0] != "error"]

            return func(*args, **kwargs)

    return wrapper


def _decode_string_data(data):
    if data.dtype.kind == "S":
        return np.char.decode(data, "utf-8", "replace")
    return data


def _data_allclose_or_equiv(arr1, arr2, rtol=1e-05, atol=1e-08, decode_bytes=True):
    if any(arr.dtype.kind == "S" for arr in [arr1, arr2]) and decode_bytes:
        arr1 = _decode_string_data(arr1)
        arr2 = _decode_string_data(arr2)
    exact_dtypes = ["M", "m", "O", "S", "U"]
    if any(arr.dtype.kind in exact_dtypes for arr in [arr1, arr2]):
        return duck_array_ops.array_equiv(arr1, arr2)
    else:
        return duck_array_ops.allclose_or_equiv(arr1, arr2, rtol=rtol, atol=atol)


@ensure_warnings
def assert_isomorphic(a: DataTree, b: DataTree):
    """
    Two DataTrees are considered isomorphic if the set of paths to their
    descendent nodes are the same.

    Nothing about the data or attrs in each node is checked.

    Isomorphism is a necessary condition for two trees to be used in a nodewise binary operation,
    such as tree1 + tree2.

    Parameters
    ----------
    a : DataTree
        The first object to compare.
    b : DataTree
        The second object to compare.

    See Also
    --------
    DataTree.isomorphic
    assert_equal
    assert_identical
    """
    __tracebackhide__ = True
    assert isinstance(a, type(b))

    if isinstance(a, DataTree):
        assert a.isomorphic(b), diff_datatree_repr(a, b, "isomorphic")
    else:
        raise TypeError(f"{type(a)} not of type DataTree")


def maybe_transpose_dims(a, b, check_dim_order: bool):
    """Helper for assert_equal/allclose/identical"""
    __tracebackhide__ = True
    if not isinstance(a, Variable | DataArray | Dataset):
        return b
    if not check_dim_order and set(a.dims) == set(b.dims):
        # Ensure transpose won't fail if a dimension is missing
        # If this is the case, the difference will be caught by the caller
        return b.transpose(*a.dims)
    return b


@ensure_warnings
def assert_equal(a, b, check_dim_order: bool = True):
    """Like :py:func:`numpy.testing.assert_array_equal`, but for xarray
    objects.

    Raises an AssertionError if two objects are not equal. This will match
    data values, dimensions and coordinates, but not names or attributes
    (except for Dataset objects for which the variable names must match).
    Arrays with NaN in the same location are considered equal.

    For DataTree objects, assert_equal is mapped over all Datasets on each node,
    with the DataTrees being equal if both are isomorphic and the corresponding
    Datasets at each node are themselves equal.

    Parameters
    ----------
    a : xarray.Dataset, xarray.DataArray, xarray.Variable, xarray.Coordinates
        or xarray.core.datatree.DataTree. The first object to compare.
    b : xarray.Dataset, xarray.DataArray, xarray.Variable, xarray.Coordinates
        or xarray.core.datatree.DataTree. The second object to compare.
    check_dim_order : bool, optional, default is True
        Whether dimensions must be in the same order.

    See Also
    --------
    assert_identical, assert_allclose, Dataset.equals, DataArray.equals
    numpy.testing.assert_array_equal
    """
    __tracebackhide__ = True
    assert type(a) is type(b) or (
        isinstance(a, Coordinates) and isinstance(b, Coordinates)
    )
    b = maybe_transpose_dims(a, b, check_dim_order)
    if isinstance(a, Variable | DataArray):
        assert a.equals(b), formatting.diff_array_repr(a, b, "equals")
    elif isinstance(a, Dataset):
        assert a.equals(b), formatting.diff_dataset_repr(a, b, "equals")
    elif isinstance(a, Coordinates):
        assert a.equals(b), formatting.diff_coords_repr(a, b, "equals")
    elif isinstance(a, DataTree):
        assert a.equals(b), diff_datatree_repr(a, b, "equals")
    else:
        raise TypeError(f"{type(a)} not supported by assertion comparison")


@ensure_warnings
def assert_identical(a, b):
    """Like :py:func:`xarray.testing.assert_equal`, but also matches the
    objects' names and attributes.

    Raises an AssertionError if two objects are not identical.

    For DataTree objects, assert_identical is mapped over all Datasets on each
    node, with the DataTrees being identical if both are isomorphic and the
    corresponding Datasets at each node are themselves identical.

    Parameters
    ----------
    a : xarray.Dataset, xarray.DataArray, xarray.Variable or xarray.Coordinates
        The first object to compare.
    b : xarray.Dataset, xarray.DataArray, xarray.Variable or xarray.Coordinates
        The second object to compare.

    See Also
    --------
    assert_equal, assert_allclose, Dataset.equals, DataArray.equals
    """
    __tracebackhide__ = True
    assert type(a) is type(b) or (
        isinstance(a, Coordinates) and isinstance(b, Coordinates)
    )
    if isinstance(a, Variable):
        assert a.identical(b), formatting.diff_array_repr(a, b, "identical")
    elif isinstance(a, DataArray):
        assert a.name == b.name, (
            f"DataArray names are different. L: {a.name}, R: {b.name}"
        )
        assert a.identical(b), formatting.diff_array_repr(a, b, "identical")
    elif isinstance(a, Dataset | Variable):
        assert a.identical(b), formatting.diff_dataset_repr(a, b, "identical")
    elif isinstance(a, Coordinates):
        assert a.identical(b), formatting.diff_coords_repr(a, b, "identical")
    elif isinstance(a, DataTree):
        assert a.identical(b), diff_datatree_repr(a, b, "identical")
    else:
        raise TypeError(f"{type(a)} not supported by assertion comparison")


@ensure_warnings
def assert_allclose(
    a, b, rtol=1e-05, atol=1e-08, decode_bytes=True, check_dim_order: bool = True
):
    """Like :py:func:`numpy.testing.assert_allclose`, but for xarray objects.

    Raises an AssertionError if two objects are not equal up to desired
    tolerance.

    Parameters
    ----------
    a : xarray.Dataset, xarray.DataArray or xarray.Variable
        The first object to compare.
    b : xarray.Dataset, xarray.DataArray or xarray.Variable
        The second object to compare.
    rtol : float, optional
        Relative tolerance.
    atol : float, optional
        Absolute tolerance.
    decode_bytes : bool, optional
        Whether byte dtypes should be decoded to strings as UTF-8 or not.
        This is useful for testing serialization methods on Python 3 that
        return saved strings as bytes.
    check_dim_order : bool, optional, default is True
        Whether dimensions must be in the same order.

    See Also
    --------
    assert_identical, assert_equal, numpy.testing.assert_allclose
    """
    __tracebackhide__ = True
    assert type(a) is type(b)
    b = maybe_transpose_dims(a, b, check_dim_order)

    equiv = functools.partial(
        _data_allclose_or_equiv, rtol=rtol, atol=atol, decode_bytes=decode_bytes
    )
    equiv.__name__ = "allclose"  # type: ignore[attr-defined]

    def compat_variable(a, b):
        a = getattr(a, "variable", a)
        b = getattr(b, "variable", b)
        return a.dims == b.dims and (a._data is b._data or equiv(a.data, b.data))

    if isinstance(a, Variable):
        allclose = compat_variable(a, b)
        assert allclose, formatting.diff_array_repr(a, b, compat=equiv)
    elif isinstance(a, DataArray):
        allclose = utils.dict_equiv(
            a.coords, b.coords, compat=compat_variable
        ) and compat_variable(a.variable, b.variable)
        assert allclose, formatting.diff_array_repr(a, b, compat=equiv)
    elif isinstance(a, Dataset):
        allclose = a._coord_names == b._coord_names and utils.dict_equiv(
            a.variables, b.variables, compat=compat_variable
        )
        assert allclose, formatting.diff_dataset_repr(a, b, compat=equiv)
    elif isinstance(a, Coordinates):
        allclose = utils.dict_equiv(a.variables, b.variables, compat=compat_variable)
        assert allclose, formatting.diff_coords_repr(a, b, compat=equiv)
    else:
        raise TypeError(f"{type(a)} not supported by assertion comparison")


def _format_message(x, y, err_msg, verbose):
    diff = x - y
    abs_diff = max(abs(diff))
    rel_diff = "not implemented"

    n_diff = np.count_nonzero(diff)
    n_total = diff.size

    fraction = f"{n_diff} / {n_total}"
    percentage = float(n_diff / n_total * 100)

    parts = [
        "Arrays are not equal",
        err_msg,
        f"Mismatched elements: {fraction} ({percentage:.0f}%)",
        f"Max absolute difference: {abs_diff}",
        f"Max relative difference: {rel_diff}",
    ]
    if verbose:
        parts += [
            f" x: {x!r}",
            f" y: {y!r}",
        ]

    return "\n".join(parts)


@ensure_warnings
def assert_duckarray_allclose(
    actual, desired, rtol=1e-07, atol=0, err_msg="", verbose=True
):
    """Like `np.testing.assert_allclose`, but for duckarrays."""
    __tracebackhide__ = True

    allclose = duck_array_ops.allclose_or_equiv(actual, desired, rtol=rtol, atol=atol)
    assert allclose, _format_message(actual, desired, err_msg=err_msg, verbose=verbose)


@ensure_warnings
def assert_duckarray_equal(x, y, err_msg="", verbose=True):
    """Like `np.testing.assert_array_equal`, but for duckarrays"""
    __tracebackhide__ = True

    if not utils.is_duck_array(x) and not utils.is_scalar(x):
        x = np.asarray(x)

    if not utils.is_duck_array(y) and not utils.is_scalar(y):
        y = np.asarray(y)

    if (utils.is_duck_array(x) and utils.is_scalar(y)) or (
        utils.is_scalar(x) and utils.is_duck_array(y)
    ):
        equiv = duck_array_ops.array_all(x == y)
    else:
        equiv = duck_array_ops.array_equiv(x, y)
    assert equiv, _format_message(x, y, err_msg=err_msg, verbose=verbose)


def assert_chunks_equal(a, b):
    """
    Assert that chunksizes along chunked dimensions are equal.

    Parameters
    ----------
    a : xarray.Dataset or xarray.DataArray
        The first object to compare.
    b : xarray.Dataset or xarray.DataArray
        The second object to compare.
    """

    if isinstance(a, DataArray) != isinstance(b, DataArray):
        raise TypeError("a and b have mismatched types")

    left = a.unify_chunks()
    right = b.unify_chunks()
    assert left.chunks == right.chunks


def _assert_indexes_invariants_checks(
    indexes, possible_coord_variables, dims, check_default=True
):
    assert isinstance(indexes, dict), indexes
    assert all(isinstance(v, Index) for v in indexes.values()), {
        k: type(v) for k, v in indexes.items()
    }

    if check_default:
        index_vars = {
            k
            for k, v in possible_coord_variables.items()
            if isinstance(v, IndexVariable)
        }
        assert indexes.keys() <= index_vars, (set(indexes), index_vars)

    # check pandas index wrappers vs. coordinate data adapters
    for k, index in indexes.items():
        if isinstance(index, PandasIndex):
            pd_index = index.index
            var = possible_coord_variables[k]
            assert (index.dim,) == var.dims, (pd_index, var)
            if k == index.dim:
                # skip multi-index levels here (checked below)
                assert index.coord_dtype == var.dtype, (index.coord_dtype, var.dtype)
            assert isinstance(var._data.array, pd.Index), var._data.array
            # TODO: check identity instead of equality?
            assert pd_index.equals(var._data.array), (pd_index, var)
        if isinstance(index, PandasMultiIndex):
            pd_index = index.index
            for name in index.index.names:
                assert name in possible_coord_variables, (pd_index, index_vars)
                var = possible_coord_variables[name]
                assert (index.dim,) == var.dims, (pd_index, var)
                assert index.level_coords_dtype[name] == var.dtype, (
                    index.level_coords_dtype[name],
                    var.dtype,
                )
                assert isinstance(var._data.array, pd.MultiIndex), var._data.array
                assert pd_index.equals(var._data.array), (pd_index, var)
                # check all all levels are in `indexes`
                assert name in indexes, (name, set(indexes))
                # index identity is used to find unique indexes in `indexes`
                assert index is indexes[name], (pd_index, indexes[name].index)

    if check_default:
        defaults = default_indexes(possible_coord_variables, dims)
        assert indexes.keys() == defaults.keys(), (set(indexes), set(defaults))
        assert all(v.equals(defaults[k]) for k, v in indexes.items()), (
            indexes,
            defaults,
        )


def _assert_variable_invariants(var: Variable, name: Hashable = None):
    if name is None:
        name_or_empty: tuple = ()
    else:
        name_or_empty = (name,)
    assert isinstance(var._dims, tuple), name_or_empty + (var._dims,)
    assert len(var._dims) == len(var._data.shape), name_or_empty + (
        var._dims,
        var._data.shape,
    )
    assert isinstance(var._encoding, type(None) | dict), name_or_empty + (
        var._encoding,
    )
    assert isinstance(var._attrs, type(None) | dict), name_or_empty + (var._attrs,)


def _assert_dataarray_invariants(da: DataArray, check_default_indexes: bool):
    assert isinstance(da._variable, Variable), da._variable
    _assert_variable_invariants(da._variable)

    assert isinstance(da._coords, dict), da._coords
    assert all(isinstance(v, Variable) for v in da._coords.values()), da._coords
<<<<<<< HEAD

    if check_default_indexes:
        assert all(set(v.dims) <= set(da.dims) for v in da._coords.values()), (
            da.dims,
            {k: v.dims for k, v in da._coords.items()},
        )
=======
    assert all(set(v.dims) <= set(da.dims) for v in da._coords.values()), (
        da.dims,
        {k: v.dims for k, v in da._coords.items()},
    )

    if check_default_indexes:
>>>>>>> 888dfdbe
        assert all(
            isinstance(v, IndexVariable)
            for (k, v) in da._coords.items()
            if v.dims == (k,)
        ), {k: type(v) for k, v in da._coords.items()}

    for k, v in da._coords.items():
        _assert_variable_invariants(v, k)

    if da._indexes is not None:
        _assert_indexes_invariants_checks(
            da._indexes, da._coords, da.dims, check_default=check_default_indexes
        )


def _assert_dataset_invariants(ds: Dataset, check_default_indexes: bool):
    assert isinstance(ds._variables, dict), type(ds._variables)
    assert all(isinstance(v, Variable) for v in ds._variables.values()), ds._variables
    for k, v in ds._variables.items():
        _assert_variable_invariants(v, k)

    assert isinstance(ds._coord_names, set), ds._coord_names
    assert ds._coord_names <= ds._variables.keys(), (
        ds._coord_names,
        set(ds._variables),
    )

    assert type(ds._dims) is dict, ds._dims
    assert all(isinstance(v, int) for v in ds._dims.values()), ds._dims
    var_dims: set[Hashable] = set()
    for v in ds._variables.values():
        var_dims.update(v.dims)
    assert ds._dims.keys() == var_dims, (set(ds._dims), var_dims)
    assert all(
        ds._dims[k] == v.sizes[k] for v in ds._variables.values() for k in v.sizes
    ), (ds._dims, {k: v.sizes for k, v in ds._variables.items()})

    if check_default_indexes:
        assert all(
            isinstance(v, IndexVariable)
            for (k, v) in ds._variables.items()
            if v.dims == (k,)
        ), {k: type(v) for k, v in ds._variables.items() if v.dims == (k,)}

    if ds._indexes is not None:
        _assert_indexes_invariants_checks(
            ds._indexes, ds._variables, ds._dims, check_default=check_default_indexes
        )

    assert isinstance(ds._encoding, type(None) | dict)
    assert isinstance(ds._attrs, type(None) | dict)


def _assert_internal_invariants(
    xarray_obj: DataArray | Dataset | Variable, check_default_indexes: bool
):
    """Validate that an xarray object satisfies its own internal invariants.

    This exists for the benefit of xarray's own test suite, but may be useful
    in external projects if they (ill-advisedly) create objects using xarray's
    private APIs.
    """
    if isinstance(xarray_obj, Variable):
        _assert_variable_invariants(xarray_obj)
    elif isinstance(xarray_obj, DataArray):
        _assert_dataarray_invariants(
            xarray_obj, check_default_indexes=check_default_indexes
        )
    elif isinstance(xarray_obj, Dataset):
        _assert_dataset_invariants(
            xarray_obj, check_default_indexes=check_default_indexes
        )
    elif isinstance(xarray_obj, Coordinates):
        _assert_dataset_invariants(
            xarray_obj.to_dataset(), check_default_indexes=check_default_indexes
        )
    else:
        raise TypeError(
            f"{type(xarray_obj)} is not a supported type for xarray invariant checks"
        )<|MERGE_RESOLUTION|>--- conflicted
+++ resolved
@@ -401,21 +401,12 @@
 
     assert isinstance(da._coords, dict), da._coords
     assert all(isinstance(v, Variable) for v in da._coords.values()), da._coords
-<<<<<<< HEAD
 
     if check_default_indexes:
         assert all(set(v.dims) <= set(da.dims) for v in da._coords.values()), (
             da.dims,
             {k: v.dims for k, v in da._coords.items()},
         )
-=======
-    assert all(set(v.dims) <= set(da.dims) for v in da._coords.values()), (
-        da.dims,
-        {k: v.dims for k, v in da._coords.items()},
-    )
-
-    if check_default_indexes:
->>>>>>> 888dfdbe
         assert all(
             isinstance(v, IndexVariable)
             for (k, v) in da._coords.items()
