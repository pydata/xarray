--- conflicted
+++ resolved
@@ -479,12 +479,7 @@
     data_vars = draw(
         _alignable_variables(var_names=valid_var_names, dim_sizes=dim_sizes)
     )
-
-<<<<<<< HEAD
     return data_vars
-=======
-    return dict(zip(var_names, vars))
->>>>>>> e6ebb1fb
 
 
 @st.composite
