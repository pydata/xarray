--- conflicted
+++ resolved
@@ -14,11 +14,7 @@
       - '/*'  # covers files such as `pyproject.toml`
       - 'properties/**'
       - 'xarray/**'
-<<<<<<< HEAD
-      - "backend-indexing"
-=======
-
->>>>>>> 795daf2d
+
   workflow_dispatch: # allows you to trigger manually
 
 concurrency:
