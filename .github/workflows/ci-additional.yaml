--- conflicted
+++ resolved
@@ -267,33 +267,21 @@
             pixi.lock
           key: ${{ needs.cache-pixi-lock.outputs.cache-id }}
 
-<<<<<<< HEAD
+      - uses: prefix-dev/setup-pixi@v0.9.3
+        with:
+          pixi-version: ${{ env.PIXI_VERSION }}
+          cache: true
+          environments: "policy"
+          cache-write: ${{ github.event_name == 'push' && github.ref_name == 'main' }}
+
+      - name: Bare minimum versions policy
+        run: |
+          pixi run policy-bare-minimum
+
+      - name: Bare minimum and scipy versions policy
+        run: |
+          pixi run policy-bare-min-and-scipy
+
       - name: All-deps minimum versions policy
-        uses: xarray-contrib/minimum-dependency-versions@10c2aa0b74609aa542d5dd9c42223f5804f43470 # v2.0.0
-=======
-      - uses: prefix-dev/setup-pixi@v0.9.3
->>>>>>> 95657fd9
-        with:
-          pixi-version: ${{ env.PIXI_VERSION }}
-          cache: true
-          environments: "policy"
-          cache-write: ${{ github.event_name == 'push' && github.ref_name == 'main' }}
-
-      - name: Bare minimum versions policy
-<<<<<<< HEAD
-        uses: xarray-contrib/minimum-dependency-versions@10c2aa0b74609aa542d5dd9c42223f5804f43470 # v2.0.0
-        with:
-          policy: ci/policy.yaml
-          environment-paths: ci/requirements/bare-minimum.yml
-=======
-        run: |
-          pixi run policy-bare-minimum
-
-      - name: Bare minimum and scipy versions policy
-        run: |
-          pixi run policy-bare-min-and-scipy
-
-      - name: All-deps minimum versions policy
-        run: |
-          pixi run policy-min-versions
->>>>>>> 95657fd9
+        run: |
+          pixi run policy-min-versions