--- conflicted
+++ resolved
@@ -82,18 +82,14 @@
             if [[ "${{ matrix.env }}" == "flaky" ]] ;
             then
               echo "CONDA_ENV_FILE=ci/requirements/environment.yml" >> $GITHUB_ENV
-<<<<<<< HEAD
-              echo "PYTEST_ADDOPTS=-m 'flaky or network' --run-flaky --run-network-tests" >> $GITHUB_ENV
-=======
-              echo "PYTEST_EXTRA_FLAGS=--run-flaky --run-network-tests -W default" >> $GITHUB_ENV
->>>>>>> a05fe82a
+              echo "PYTEST_ADDOPTS=-m 'flaky or network' --run-flaky --run-network-tests -W default" >> $GITHUB_ENV
             else
               echo "CONDA_ENV_FILE=ci/requirements/${{ matrix.env }}.yml" >> $GITHUB_ENV
             fi
             if [[ "${{ matrix.env }}" == "min-all-deps" ]] ;
             then
               # Don't raise on warnings
-              echo "PYTEST_EXTRA_FLAGS=-W default" >> $GITHUB_ENV
+              echo "PYTEST_ADDOPTS=-W default" >> $GITHUB_ENV
             fi
           else
             if [[ ${{ matrix.python-version }} != "3.13" ]]; then
