--- conflicted
+++ resolved
@@ -4,11 +4,7 @@
 import sys
 import warnings
 
-<<<<<<< HEAD
-from setuptools import Command, find_packages, setup
-=======
 from setuptools import setup, find_packages
->>>>>>> 97f57782
 
 MAJOR = 0
 MINOR = 10
