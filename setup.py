#!/usr/bin/env python
from setuptools import setup

<<<<<<< HEAD
import versioneer
from setuptools import find_packages, setup

DISTNAME = "xarray"
LICENSE = "Apache"
AUTHOR = "xarray Developers"
AUTHOR_EMAIL = "xarray@googlegroups.com"
URL = "https://github.com/pydata/xarray"
CLASSIFIERS = [
    "Development Status :: 5 - Production/Stable",
    "License :: OSI Approved :: Apache Software License",
    "Operating System :: OS Independent",
    "Intended Audience :: Science/Research",
    "Programming Language :: Python",
    "Programming Language :: Python :: 3",
    "Programming Language :: Python :: 3.6",
    "Programming Language :: Python :: 3.7",
    "Topic :: Scientific/Engineering",
]

PYTHON_REQUIRES = ">=3.6"
INSTALL_REQUIRES = ["numpy >= 1.15", "pandas >= 0.25"]
needs_pytest = {"pytest", "test", "ptr"}.intersection(sys.argv)
SETUP_REQUIRES = ["pytest-runner >= 4.2"] if needs_pytest else []
TESTS_REQUIRE = ["pytest >= 2.7.1"]

DESCRIPTION = "N-D labeled arrays and datasets in Python"
LONG_DESCRIPTION = """
**xarray** (formerly **xray**) is an open source project and Python package
that makes working with labelled multi-dimensional arrays simple,
efficient, and fun!

Xarray introduces labels in the form of dimensions, coordinates and
attributes on top of raw NumPy_-like arrays, which allows for a more
intuitive, more concise, and less error-prone developer experience.
The package includes a large and growing library of domain-agnostic functions
for advanced analytics and visualization with these data structures.

Xarray was inspired by and borrows heavily from pandas_, the popular data
analysis package focused on labelled tabular data.
It is particularly tailored to working with netCDF_ files, which were the
source of xarray's data model, and integrates tightly with dask_ for parallel
computing.

.. _NumPy: https://www.numpy.org
.. _pandas: https://pandas.pydata.org
.. _dask: https://dask.org
.. _netCDF: https://www.unidata.ucar.edu/software/netcdf

Why xarray?
-----------

Multi-dimensional (a.k.a. N-dimensional, ND) arrays (sometimes called
"tensors") are an essential part of computational science.
They are encountered in a wide range of fields, including physics, astronomy,
geoscience, bioinformatics, engineering, finance, and deep learning.
In Python, NumPy_ provides the fundamental data structure and API for
working with raw ND arrays.
However, real-world datasets are usually more than just raw numbers;
they have labels which encode information about how the array values map
to locations in space, time, etc.

Xarray doesn't just keep track of labels on arrays -- it uses them to provide a
powerful and concise interface. For example:

-  Apply operations over dimensions by name: ``x.sum('time')``.
-  Select values by label instead of integer location:
   ``x.loc['2014-01-01']`` or ``x.sel(time='2014-01-01')``.
-  Mathematical operations (e.g., ``x - y``) vectorize across multiple
   dimensions (array broadcasting) based on dimension names, not shape.
-  Flexible split-apply-combine operations with groupby:
   ``x.groupby('time.dayofyear').mean()``.
-  Database like alignment based on coordinate labels that smoothly
   handles missing values: ``x, y = xr.align(x, y, join='outer')``.
-  Keep track of arbitrary metadata in the form of a Python dictionary:
   ``x.attrs``.

Learn more
----------

- Documentation: http://xarray.pydata.org
- Issue tracker: http://github.com/pydata/xarray/issues
- Source code: http://github.com/pydata/xarray
- SciPy2015 talk: https://www.youtube.com/watch?v=X0pAhJgySxk
"""


setup(
    name=DISTNAME,
    version=versioneer.get_version(),
    cmdclass=versioneer.get_cmdclass(),
    license=LICENSE,
    author=AUTHOR,
    author_email=AUTHOR_EMAIL,
    classifiers=CLASSIFIERS,
    description=DESCRIPTION,
    long_description=LONG_DESCRIPTION,
    python_requires=PYTHON_REQUIRES,
    install_requires=INSTALL_REQUIRES,
    setup_requires=SETUP_REQUIRES,
    tests_require=TESTS_REQUIRE,
    url=URL,
    packages=find_packages(),
    package_data={
        "xarray": ["py.typed", "tests/data/*", "static/css/*", "static/html/*"]
    },
)
=======
setup(use_scm_version=True)
>>>>>>> 27a39290
<|MERGE_RESOLUTION|>--- conflicted
+++ resolved
@@ -1,114 +1,4 @@
 #!/usr/bin/env python
 from setuptools import setup
 
-<<<<<<< HEAD
-import versioneer
-from setuptools import find_packages, setup
-
-DISTNAME = "xarray"
-LICENSE = "Apache"
-AUTHOR = "xarray Developers"
-AUTHOR_EMAIL = "xarray@googlegroups.com"
-URL = "https://github.com/pydata/xarray"
-CLASSIFIERS = [
-    "Development Status :: 5 - Production/Stable",
-    "License :: OSI Approved :: Apache Software License",
-    "Operating System :: OS Independent",
-    "Intended Audience :: Science/Research",
-    "Programming Language :: Python",
-    "Programming Language :: Python :: 3",
-    "Programming Language :: Python :: 3.6",
-    "Programming Language :: Python :: 3.7",
-    "Topic :: Scientific/Engineering",
-]
-
-PYTHON_REQUIRES = ">=3.6"
-INSTALL_REQUIRES = ["numpy >= 1.15", "pandas >= 0.25"]
-needs_pytest = {"pytest", "test", "ptr"}.intersection(sys.argv)
-SETUP_REQUIRES = ["pytest-runner >= 4.2"] if needs_pytest else []
-TESTS_REQUIRE = ["pytest >= 2.7.1"]
-
-DESCRIPTION = "N-D labeled arrays and datasets in Python"
-LONG_DESCRIPTION = """
-**xarray** (formerly **xray**) is an open source project and Python package
-that makes working with labelled multi-dimensional arrays simple,
-efficient, and fun!
-
-Xarray introduces labels in the form of dimensions, coordinates and
-attributes on top of raw NumPy_-like arrays, which allows for a more
-intuitive, more concise, and less error-prone developer experience.
-The package includes a large and growing library of domain-agnostic functions
-for advanced analytics and visualization with these data structures.
-
-Xarray was inspired by and borrows heavily from pandas_, the popular data
-analysis package focused on labelled tabular data.
-It is particularly tailored to working with netCDF_ files, which were the
-source of xarray's data model, and integrates tightly with dask_ for parallel
-computing.
-
-.. _NumPy: https://www.numpy.org
-.. _pandas: https://pandas.pydata.org
-.. _dask: https://dask.org
-.. _netCDF: https://www.unidata.ucar.edu/software/netcdf
-
-Why xarray?
------------
-
-Multi-dimensional (a.k.a. N-dimensional, ND) arrays (sometimes called
-"tensors") are an essential part of computational science.
-They are encountered in a wide range of fields, including physics, astronomy,
-geoscience, bioinformatics, engineering, finance, and deep learning.
-In Python, NumPy_ provides the fundamental data structure and API for
-working with raw ND arrays.
-However, real-world datasets are usually more than just raw numbers;
-they have labels which encode information about how the array values map
-to locations in space, time, etc.
-
-Xarray doesn't just keep track of labels on arrays -- it uses them to provide a
-powerful and concise interface. For example:
-
--  Apply operations over dimensions by name: ``x.sum('time')``.
--  Select values by label instead of integer location:
-   ``x.loc['2014-01-01']`` or ``x.sel(time='2014-01-01')``.
--  Mathematical operations (e.g., ``x - y``) vectorize across multiple
-   dimensions (array broadcasting) based on dimension names, not shape.
--  Flexible split-apply-combine operations with groupby:
-   ``x.groupby('time.dayofyear').mean()``.
--  Database like alignment based on coordinate labels that smoothly
-   handles missing values: ``x, y = xr.align(x, y, join='outer')``.
--  Keep track of arbitrary metadata in the form of a Python dictionary:
-   ``x.attrs``.
-
-Learn more
-----------
-
-- Documentation: http://xarray.pydata.org
-- Issue tracker: http://github.com/pydata/xarray/issues
-- Source code: http://github.com/pydata/xarray
-- SciPy2015 talk: https://www.youtube.com/watch?v=X0pAhJgySxk
-"""
-
-
-setup(
-    name=DISTNAME,
-    version=versioneer.get_version(),
-    cmdclass=versioneer.get_cmdclass(),
-    license=LICENSE,
-    author=AUTHOR,
-    author_email=AUTHOR_EMAIL,
-    classifiers=CLASSIFIERS,
-    description=DESCRIPTION,
-    long_description=LONG_DESCRIPTION,
-    python_requires=PYTHON_REQUIRES,
-    install_requires=INSTALL_REQUIRES,
-    setup_requires=SETUP_REQUIRES,
-    tests_require=TESTS_REQUIRE,
-    url=URL,
-    packages=find_packages(),
-    package_data={
-        "xarray": ["py.typed", "tests/data/*", "static/css/*", "static/html/*"]
-    },
-)
-=======
-setup(use_scm_version=True)
->>>>>>> 27a39290
+setup(use_scm_version=True)