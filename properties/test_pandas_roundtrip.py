--- conflicted
+++ resolved
@@ -139,25 +139,10 @@
     "extension_array",
     [
         pd.Categorical(["a", "b", "c"]),
-<<<<<<< HEAD
-        pd.array([1, 2, 3], dtype="int64"),
-=======
->>>>>>> 5c396407
         pd.array(["a", "b", "c"], dtype="string"),
         pd.arrays.IntervalArray(
             [pd.Interval(0, 1), pd.Interval(1, 5), pd.Interval(2, 6)]
         ),
-<<<<<<< HEAD
-    ],
-)
-def test_roundtrip_1d_pandas_extension_array(extension_array) -> None:
-    df = pd.DataFrame({"arr": extension_array})
-    arr = xr.Dataset.from_dataframe(df)["arr"]
-    roundtripped = arr.to_pandas()
-    assert (df["arr"] == roundtripped).all()
-    assert df["arr"].dtype == roundtripped.dtype
-    xr.testing.assert_identical(arr, roundtripped.to_xarray())
-=======
         pd.arrays.TimedeltaArray._from_sequence(pd.TimedeltaIndex(["1h", "2h", "3h"])),
         pd.arrays.DatetimeArray._from_sequence(
             pd.DatetimeIndex(["2023-01-01", "2023-01-02", "2023-01-03"], freq="D")
@@ -185,5 +170,4 @@
             df_arr_to_test.dtype
             == (roundtripped.index if is_index else roundtripped).dtype
         )
-        xr.testing.assert_identical(arr, roundtripped.to_xarray())
->>>>>>> 5c396407
+        xr.testing.assert_identical(arr, roundtripped.to_xarray())