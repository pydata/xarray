--- conflicted
+++ resolved
@@ -6,11 +6,7 @@
 import numpy as np
 import pandas as pd
 
-<<<<<<< HEAD
-from xray import Variable, Dataset, DataArray, utils
-=======
-from xray import Variable, Dataset, DataArray, indexing
->>>>>>> 77328162
+from xray import Variable, Dataset, DataArray, indexing, utils
 from xray.variable import (Coordinate, as_variable, NumpyArrayAdapter,
                            PandasIndexAdapter, _as_compatible_data)
 from xray.pycompat import PY3
