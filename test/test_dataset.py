from collections import OrderedDict
from copy import copy, deepcopy
from textwrap import dedent
try:
    import cPickle as pickle
except ImportError:
    import pickle

import numpy as np
import pandas as pd

from xray import Dataset, DataArray, Variable, backends, utils, align, indexing
from xray.pycompat import iteritems

from . import TestCase


_dims = {'dim1': 100, 'dim2': 50, 'dim3': 10}
_vars = {'var1': ['dim1', 'dim2'],
         'var2': ['dim1', 'dim2'],
         'var3': ['dim3', 'dim1'],
         }
_attrs = {'attr1': 'value1', 'attr2': 2929}
_testvar = sorted(_vars.keys())[0]
_testdim = sorted(_dims.keys())[0]


def create_test_data(seed=None):
    rs = np.random.RandomState(seed)
    obj = Dataset()
    obj['time'] = ('time', pd.date_range('2000-01-01', periods=20))
    obj['dim1'] = ('dim1', np.arange(_dims['dim1']))
    obj['dim2'] = ('dim2', 0.5 * np.arange(_dims['dim2']))
    obj['dim3'] = ('dim3', list('abcdefghij'))
    for v, dims in sorted(_vars.items()):
        data = rs.normal(size=tuple(_dims[d] for d in dims))
        obj[v] = (dims, data, {'foo': 'variable'})
    return obj


class UnexpectedDataAccess(Exception):
    pass


class InaccessibleArray(utils.NDArrayMixin):
    def __init__(self, array):
        self.array = array

    def __getitem__(self, key):
        raise UnexpectedDataAccess("Tried accessing data")


class InaccessibleVariableDataStore(backends.InMemoryDataStore):
    def __init__(self):
        self.dimensions = OrderedDict()
        self._variables = OrderedDict()
        self.attrs = OrderedDict()

    def set_variable(self, name, variable):
        self._variables[name] = variable
        return self._variables[name]

    def open_store_variable(self, var):
        data = indexing.LazilyIndexedArray(InaccessibleArray(var.values))
        return Variable(var.dimensions, data, var.attrs)

    @property
    def store_variables(self):
        return self._variables


class TestDataset(TestCase):
    def test_repr(self):
        data = create_test_data()
        expected = dedent("""
        <xray.Dataset>
        Dimensions:     (dim1: 100, dim2: 50, dim3: 10, time: 20)
        Coordinates:
            dim1             X
            dim2                        X
            dim3                                  X
            time                                            X
        Noncoordinates:
            var1             0          1
            var2             0          1
            var3             1                    0
        Attributes:
            Empty
        """).strip()
        actual = '\n'.join(x.rstrip() for x in repr(data).split('\n'))
        self.assertEqual(expected, actual)

        expected = dedent("""
        <xray.Dataset>
        Dimensions:     ()
        Coordinates:
            None
        Noncoordinates:
            None
        Attributes:
            Empty
        """).strip()
        actual = '\n'.join(x.rstrip() for x in repr(Dataset()).split('\n'))
        self.assertEqual(expected, actual)

    def test_init(self):
        var1 = Variable('x', 2 * np.arange(100))
        var2 = Variable('x', np.arange(1000))
        var3 = Variable(['x', 'y'], np.arange(1000).reshape(100, 10))
        with self.assertRaisesRegexp(ValueError, 'but already exists'):
            Dataset({'a': var1, 'b': var2})
        with self.assertRaisesRegexp(ValueError, 'must be defined with 1-d'):
            Dataset({'a': var1, 'x': var3})
        # verify handling of DataArrays
        expected = Dataset({'x': var1, 'z': var3})
        actual = Dataset({'z': expected['z']})
        self.assertDatasetIdentical(expected, actual)

    def test_variable(self):
        a = Dataset()
        d = np.random.random((10, 3))
        a['foo'] = (('time', 'x',), d)
        self.assertTrue('foo' in a.variables)
        self.assertTrue('foo' in a)
        a['bar'] = (('time', 'x',), d)
        # order of creation is preserved
        self.assertEqual(list(a.variables.keys()),  ['foo', 'time', 'x', 'bar'])
        self.assertTrue(all([a.variables['foo'][i].values == d[i]
                             for i in np.ndindex(*d.shape)]))
        # try to add variable with dim (10,3) with data that's (3,10)
        with self.assertRaises(ValueError):
            a['qux'] = (('time', 'x'), d.T)

    def test_coordinate(self):
        a = Dataset()
        vec = np.random.random((10,))
        attributes = {'foo': 'bar'}
        a['x'] = ('x', vec, attributes)
        self.assertTrue('x' in a.coordinates)
        self.assertIsInstance(a.coordinates['x'].as_index, pd.Index)
        self.assertVariableEqual(a.coordinates['x'], a.variables['x'])
        b = Dataset()
        b['x'] = ('x', vec, attributes)
        self.assertVariableEqual(a['x'], b['x'])
        self.assertEqual(a.dimensions, b.dimensions)
        # this should work
        a['x'] = ('x', vec[:5])
        a['z'] = ('x', np.arange(5))
        with self.assertRaises(ValueError):
            # now it shouldn't, since there is a conflicting length
            a['x'] = ('x', vec[:4])
        arr = np.random.random((10, 1,))
        scal = np.array(0)
        with self.assertRaises(ValueError):
            a['y'] = ('y', arr)
        with self.assertRaises(ValueError):
            a['y'] = ('y', scal)
        self.assertTrue('y' not in a.dimensions)

    def test_equals_and_identical(self):
        data = create_test_data(seed=42)
        self.assertTrue(data.equals(data))
        self.assertTrue(data.identical(data))

        data2 = create_test_data(seed=42)
        data2.attrs['foobar'] = 'baz'
        self.assertTrue(data.equals(data2))
        self.assertTrue(data == data2)
        self.assertFalse(data.identical(data2))

        del data2['time']
        self.assertFalse(data.equals(data2))
        self.assertTrue(data != data2)

    def test_attrs(self):
        data = create_test_data(seed=42)
        data.attrs = {'foobar': 'baz'}
        self.assertTrue(data.attrs['foobar'], 'baz')
        self.assertIsInstance(data.attrs, OrderedDict)

    def test_indexed(self):
        data = create_test_data()
        slicers = {'dim1': slice(None, None, 2), 'dim2': slice(0, 2)}
        ret = data.indexed(**slicers)

        # Verify that only the specified dimension was altered
        self.assertItemsEqual(data.dimensions, ret.dimensions)
        for d in data.dimensions:
            if d in slicers:
                self.assertEqual(ret.dimensions[d],
                                 np.arange(data.dimensions[d])[slicers[d]].size)
            else:
                self.assertEqual(data.dimensions[d], ret.dimensions[d])
        # Verify that the data is what we expect
        for v in data.variables:
            self.assertEqual(data[v].dimensions, ret[v].dimensions)
            self.assertEqual(data[v].attrs, ret[v].attrs)
            slice_list = [slice(None)] * data[v].values.ndim
            for d, s in iteritems(slicers):
                if d in data[v].dimensions:
                    inds = np.nonzero(np.array(data[v].dimensions) == d)[0]
                    for ind in inds:
                        slice_list[ind] = s
            expected = data[v].values[slice_list]
            actual = ret[v].values
            np.testing.assert_array_equal(expected, actual)

        with self.assertRaises(ValueError):
            data.indexed(not_a_dim=slice(0, 2))

        ret = data.indexed(dim1=0)
        self.assertEqual({'time': 20, 'dim2': 50, 'dim3': 10}, ret.dimensions)
        self.assertItemsEqual(list(data.noncoordinates) + ['dim1'],
                              ret.noncoordinates)

        ret = data.indexed(time=slice(2), dim1=0, dim2=slice(5))
        self.assertEqual({'time': 2, 'dim2': 5, 'dim3': 10}, ret.dimensions)
        self.assertItemsEqual(list(data.noncoordinates) + ['dim1'],
                              ret.noncoordinates)

        ret = data.indexed(time=0, dim1=0, dim2=slice(5))
        self.assertItemsEqual({'dim2': 5, 'dim3': 10}, ret.dimensions)
        self.assertItemsEqual(list(data.noncoordinates) + ['dim1', 'time'],
                              ret.noncoordinates)

    def test_labeled(self):
        data = create_test_data()
        int_slicers = {'dim1': slice(None, None, 2),
                       'dim2': slice(2),
                       'dim3': slice(3)}
        loc_slicers = {'dim1': slice(None, None, 2),
                       'dim2': slice(0, 0.5),
                       'dim3': slice('a', 'c')}
        self.assertEqual(data.indexed(**int_slicers),
                         data.labeled(**loc_slicers))
        data['time'] = ('time', pd.date_range('2000-01-01', periods=20))
        self.assertEqual(data.indexed(time=0),
                         data.labeled(time='2000-01-01'))
        self.assertEqual(data.indexed(time=slice(10)),
                         data.labeled(time=slice('2000-01-01',
                                                   '2000-01-10')))
        self.assertEqual(data, data.labeled(time=slice('1999', '2005')))
        self.assertEqual(data.indexed(time=slice(3)),
                         data.labeled(
                            time=pd.date_range('2000-01-01', periods=3)))

    def test_reindex_like(self):
        data = create_test_data()
        expected = data.indexed(dim1=slice(10), time=slice(13))
        actual = data.reindex_like(expected)
        self.assertDatasetIdentical(actual, expected)

        expected = data.copy(deep=True)
        expected['dim3'] = ('dim3', list('cdefghijkl'))
        expected['var3'][:-2] = expected['var3'][2:]
        expected['var3'][-2:] = np.nan
        actual = data.reindex_like(expected)
        self.assertDatasetIdentical(actual, expected)

    def test_reindex(self):
        data = create_test_data()
        self.assertDatasetIdentical(data, data.reindex())

        expected = data.indexed(dim1=slice(10))
        actual = data.reindex(dim1=data['dim1'][:10])
        self.assertDatasetIdentical(actual, expected)

        actual = data.reindex(dim1=data['dim1'][:10].values)
        self.assertDatasetIdentical(actual, expected)

        actual = data.reindex(dim1=data['dim1'][:10].as_index)
        self.assertDatasetIdentical(actual, expected)

    def test_align(self):
        left = create_test_data()
        right = left.copy(deep=True)
        right['dim3'] = ('dim3', list('cdefghijkl'))
        right['var3'][:-2] = right['var3'][2:]
        right['var3'][-2:] = np.random.randn(*right['var3'][-2:].shape)

        intersection = list('cdefghij')
        union = list('abcdefghijkl')

        left2, right2 = align(left, right, join='inner')
        self.assertArrayEqual(left2['dim3'], intersection)
        self.assertDatasetIdentical(left2, right2)

        left2, right2 = align(left, right, join='outer')
        self.assertVariableEqual(left2['dim3'], right2['dim3'])
        self.assertArrayEqual(left2['dim3'], union)
        self.assertDatasetIdentical(left2.labeled(dim3=intersection),
                                    right2.labeled(dim3=intersection))
        self.assertTrue(np.isnan(left2['var3'][-2:]).all())
        self.assertTrue(np.isnan(right2['var3'][:2]).all())

        left2, right2 = align(left, right, join='left')
        self.assertVariableEqual(left2['dim3'], right2['dim3'])
        self.assertVariableEqual(left2['dim3'], left['dim3'])
        self.assertDatasetIdentical(left2.labeled(dim3=intersection),
                                    right2.labeled(dim3=intersection))
        self.assertTrue(np.isnan(right2['var3'][:2]).all())

        left2, right2 = align(left, right, join='right')
        self.assertVariableEqual(left2['dim3'], right2['dim3'])
        self.assertVariableEqual(left2['dim3'], right['dim3'])
        self.assertDatasetIdentical(left2.labeled(dim3=intersection),
                                    right2.labeled(dim3=intersection))
        self.assertTrue(np.isnan(left2['var3'][-2:]).all())

    def test_variable_indexing(self):
        data = create_test_data()
        v = data['var1']
        d1 = data['dim1']
        d2 = data['dim2']
        self.assertVariableEqual(v, v[d1.values])
        self.assertVariableEqual(v, v[d1])
        self.assertVariableEqual(v[:3], v[d1 < 3])
        self.assertVariableEqual(v[:, 3:], v[:, d2 >= 1.5])
        self.assertVariableEqual(v[:3, 3:], v[d1 < 3, d2 >= 1.5])
        self.assertVariableEqual(v[:3, :2], v[range(3), range(2)])
        self.assertVariableEqual(v[:3, :2], v.loc[d1[:3], d2[:2]])

    def test_select(self):
        data = create_test_data()
        ret = data.select(_testvar)
        self.assertVariableEqual(data[_testvar], ret[_testvar])
        self.assertTrue(sorted(_vars.keys())[1] not in ret.variables)
        self.assertRaises(ValueError, data.select, (_testvar, 'not_a_var'))

    def test_unselect(self):
        data = create_test_data()

        self.assertEqual(data, data.unselect())

        expected = Dataset({k: data[k] for k in data if k != 'time'})
        actual = data.unselect('time')
        self.assertEqual(expected, actual)

        expected = Dataset({k: data[k] for k in ['dim2', 'dim3', 'time']})
        actual = data.unselect('dim1')
        self.assertEqual(expected, actual)

        with self.assertRaisesRegexp(ValueError, 'does not exist in this'):
            data.unselect('not_found_here')

    def test_copy(self):
        data = create_test_data()

        for copied in [data.copy(deep=False), copy(data)]:
            self.assertDatasetIdentical(data, copied)
            for k in data:
                v0 = data.variables[k]
                v1 = copied.variables[k]
                self.assertIs(v0, v1)
            copied['foo'] = ('z', np.arange(5))
            self.assertNotIn('foo', data)

        for copied in [data.copy(deep=True), deepcopy(data)]:
            self.assertDatasetIdentical(data, copied)
            for k in data:
                v0 = data.variables[k]
                v1 = copied.variables[k]
                self.assertIsNot(v0, v1)

    def test_rename(self):
        data = create_test_data()
        newnames = {'var1': 'renamed_var1', 'dim2': 'renamed_dim2'}
        renamed = data.rename(newnames)

        variables = OrderedDict(data.variables)
        for k, v in iteritems(newnames):
            variables[v] = variables.pop(k)

        for k, v in iteritems(variables):
            dims = list(v.dimensions)
            for name, newname in iteritems(newnames):
                if name in dims:
                    dims[dims.index(name)] = newname

            self.assertVariableEqual(Variable(dims, v.values, v.attrs),
                                     renamed.variables[k])
            self.assertEqual(v.encoding, renamed.variables[k].encoding)
            self.assertEqual(type(v), type(renamed.variables[k]))

        self.assertTrue('var1' not in renamed.variables)
        self.assertTrue('dim2' not in renamed.variables)

        with self.assertRaisesRegexp(ValueError, "cannot rename 'not_a_var'"):
            data.rename({'not_a_var': 'nada'})

        # verify that we can rename a variable without accessing the data
        var1 = data['var1']
        data['var1'] = (var1.dimensions, InaccessibleArray(var1.values))
        renamed = data.rename(newnames)
        with self.assertRaises(UnexpectedDataAccess):
            renamed['renamed_var1'].values

    def test_update(self):
        data = create_test_data(seed=0)
        var2 = Variable('dim1', np.arange(100))
        actual = data.update({'var2': var2})
        expected_vars = OrderedDict(create_test_data(seed=0).variables)
        expected_vars['var2'] = var2
        expected = Dataset(expected_vars)
        self.assertDatasetIdentical(expected, actual)
        # test in-place
        data2 = data.update(data, inplace=True)
        self.assertIs(data2, data)
        data2 = data.update(data, inplace=False)
        self.assertIsNot(data2, data)

    def test_merge(self):
        data = create_test_data()
        ds1 = data.select('var1')
        ds2 = data.select('var3')
        expected = data.select('var1', 'var3')
        actual = ds1.merge(ds2)
        self.assertEqual(expected, actual)
        with self.assertRaises(ValueError):
            ds1.merge(ds2.indexed(dim1=slice(2)))
        with self.assertRaises(ValueError):
            ds1.merge(ds2.rename({'var3': 'var1'}))

    def test_getitem(self):
        data = create_test_data()
        self.assertIsInstance(data['var1'], DataArray)
        self.assertVariableEqual(data['var1'], data.variables['var1'])
        self.assertIs(data['var1'].dataset, data)

    def test_virtual_variables(self):
        # access virtual variables
        data = create_test_data()
        self.assertVariableEqual(data['time.dayofyear'],
                                 Variable('time', 1 + np.arange(20)))
        self.assertArrayEqual(data['time.month'].values,
                              data.variables['time'].as_index.month)
        self.assertArrayEqual(data['time.season'].values, 1)
        # test virtual variable math
        self.assertArrayEqual(data['time.dayofyear'] + 1, 2 + np.arange(20))
        self.assertArrayEqual(np.sin(data['time.dayofyear']),
                              np.sin(1 + np.arange(20)))
        # test slicing the virtual variable -- it should still be virtual
        actual = data['time.dayofyear'][:10].dataset
        expected = data.indexed(time=slice(10))
        self.assertDatasetIdentical(expected, actual)

    def test_slice_virtual_variable(self):
        data = create_test_data()
        self.assertVariableEqual(data['time.dayofyear'][:10],
                                 Variable(['time'], 1 + np.arange(10)))
        self.assertVariableEqual(data['time.dayofyear'][0], Variable([], 1))

    def test_setitem(self):
        # assign a variable
        var = Variable(['dim1'], np.random.randn(100))
        data1 = create_test_data()
        data1['A'] = var
        data2 = data1.copy()
        data2['A'] = var
        self.assertDatasetIdentical(data1, data2)
        # assign a dataset array
        dv = 2 * data2['A']
        data1['B'] = dv.variable
        data2['B'] = dv
        self.assertDatasetIdentical(data1, data2)
        # assign an array
        with self.assertRaisesRegexp(TypeError, 'variables must be of type'):
            data2['C'] = var.values
        # override an existing value
        data1['A'] = 3 * data2['A']
        self.assertVariableEqual(data1['A'], 3 * data2['A'])
        # can't resize a used dimension
        with self.assertRaisesRegexp(ValueError, 'but already exists with'):
            data1['dim1'] = data1['dim1'][:5]

    def test_delitem(self):
        data = create_test_data()
        all_items = {'time', 'dim1', 'dim2', 'dim3', 'var1', 'var2', 'var3'}
        self.assertItemsEqual(data, all_items)
        del data['var1']
        self.assertItemsEqual(data, all_items - {'var1'})
        del data['dim1']
        self.assertItemsEqual(data, {'time', 'dim2', 'dim3'})

    def test_squeeze(self):
        data = Dataset({'foo': (['x', 'y', 'z'], [[[1], [2]]])})
        for args in [[], [['x']], [['x', 'z']]]:
            def get_args(v):
                return [set(args[0]) & set(v.dimensions)] if args else []
            expected = Dataset({k: v.squeeze(*get_args(v))
                               for k, v in iteritems(data.variables)})
            self.assertDatasetIdentical(expected, data.squeeze(*args))
        # invalid squeeze
        with self.assertRaisesRegexp(ValueError, 'cannot select a dimension'):
            data.squeeze('y')

    def test_groupby(self):
        data = Dataset({'x': ('x', list('abc')),
                        'c': ('x', [0, 1, 0]),
                        'z': (['x', 'y'], np.random.randn(3, 5))})
        groupby = data.groupby('x')
        self.assertEqual(len(groupby), 3)
        expected_groups = {'a': 0, 'b': 1, 'c': 2}
        self.assertEqual(groupby.groups, expected_groups)
        expected_items = [('a', data.indexed(x=0)),
                          ('b', data.indexed(x=1)),
                          ('c', data.indexed(x=2))]
        self.assertEqual(list(groupby), expected_items)

        identity = lambda x: x
        for k in ['x', 'c', 'y']:
            actual = data.groupby(k, squeeze=False).apply(identity)
            self.assertEqual(data, actual)

        data = create_test_data()
        for n, (t, sub) in enumerate(list(data.groupby('dim1'))[:3]):
            self.assertEqual(data['dim1'][n], t)
            self.assertVariableEqual(data['var1'][n], sub['var1'])
            self.assertVariableEqual(data['var2'][n], sub['var2'])
            self.assertVariableEqual(data['var3'][:, n], sub['var3'])

        # TODO: test the other edge cases
        with self.assertRaisesRegexp(ValueError, 'must be 1 dimensional'):
            data.groupby('var1')
        with self.assertRaisesRegexp(ValueError, 'length does not match'):
            data.groupby(data['dim1'][:3])

    def test_concat(self):
        data = create_test_data()

        split_data = [data.indexed(dim1=slice(10)),
                      data.indexed(dim1=slice(10, None))]
        self.assertDatasetIdentical(data, Dataset.concat(split_data, 'dim1'))

        def rectify_dim_order(dataset):
            # return a new dataset with all variable dimensions tranposed into
            # the order in which they are found in `data`
            return Dataset({k: v.transpose(*data[k].dimensions)
                           for k, v in iteritems(dataset.variables)},
                           dataset.attrs)

        for dim in ['dim1', 'dim2', 'dim3']:
            datasets = [g for _, g in data.groupby(dim, squeeze=False)]
            self.assertDatasetIdentical(data, Dataset.concat(datasets, dim))
            self.assertDatasetIdentical(
                data, Dataset.concat(datasets, data[dim]))
            self.assertDatasetIdentical(
                data, Dataset.concat(datasets, data[dim], mode='minimal'))

            datasets = [g for _, g in data.groupby(dim, squeeze=True)]
            concat_over = [k for k, v in iteritems(data.variables)
                           if dim in v.dimensions and k != dim]
            actual = Dataset.concat(datasets, data[dim],
                                    concat_over=concat_over)
            self.assertDatasetIdentical(data, rectify_dim_order(actual))

            actual = Dataset.concat(datasets, data[dim], mode='different')
            self.assertDatasetIdentical(data, rectify_dim_order(actual))

        # Now add a new variable that doesn't depend on any of the current
        # dims and make sure the mode argument behaves as expected
        data['var4'] = ('dim4', np.arange(data.dimensions['dim3']))
        for dim in ['dim1', 'dim2', 'dim3']:
            datasets = [g for _, g in data.groupby(dim, squeeze=False)]
            actual = Dataset.concat(datasets, data[dim], mode='all')
            expected = np.array([data['var4'].values
                                 for _ in range(data.dimensions[dim])])
            self.assertArrayEqual(actual['var4'].values, expected)

            actual = Dataset.concat(datasets, data[dim], mode='different')
            self.assertDataArrayEqual(data['var4'], actual['var4'])
            actual = Dataset.concat(datasets, data[dim], mode='minimal')
            self.assertDataArrayEqual(data['var4'], actual['var4'])

        # verify that the dimension argument takes precedence over
        # concatenating dataset variables of the same name
        dimension = (2 * data['dim1']).rename('dim1')
        datasets = [g for _, g in data.groupby('dim1', squeeze=False)]
        expected = data.copy()
        expected['dim1'] = dimension
        self.assertDatasetIdentical(
            expected, Dataset.concat(datasets, dimension))

        # TODO: factor this into several distinct tests
        data = create_test_data()
        split_data = [data.indexed(dim1=slice(10)),
                      data.indexed(dim1=slice(10, None))]

        with self.assertRaisesRegexp(ValueError, 'must supply at least one'):
            Dataset.concat([], 'dim1')

        with self.assertRaisesRegexp(ValueError, 'not all elements in'):
            Dataset.concat(split_data, 'dim1', concat_over=['not_found'])

        with self.assertRaisesRegexp(ValueError, 'global attributes not'):
            data0, data1 = deepcopy(split_data)
            data1.attrs['foo'] = 'bar'
            Dataset.concat([data0, data1], 'dim1', compat='identical')
        self.assertDatasetIdentical(
            data, Dataset.concat([data0, data1], 'dim1', compat='equals'))

        with self.assertRaisesRegexp(ValueError, 'encountered unexpected'):
            data0, data1 = deepcopy(split_data)
            data1['foo'] = ('bar', np.random.randn(10))
            Dataset.concat([data0, data1], 'dim1')

        with self.assertRaisesRegexp(ValueError, 'not equal across datasets'):
            data0, data1 = deepcopy(split_data)
            data1['dim2'] = 2 * data1['dim2']
            Dataset.concat([data0, data1], 'dim1')

    def test_to_and_from_dataframe(self):
        x = np.random.randn(10)
        y = np.random.randn(10)
        t = list('abcdefghij')
        ds = Dataset(OrderedDict([('a', ('t', x)),
                                  ('b', ('t', y)),
                                  ('t', ('t', t)),
                                 ]))
        expected = pd.DataFrame(np.array([x, y]).T, columns=['a', 'b'],
                                index=pd.Index(t, name='t'))
        actual = ds.to_dataframe()
        # use the .equals method to check all DataFrame metadata
        assert expected.equals(actual), (expected, actual)

        # check roundtrip
        self.assertDatasetIdentical(ds, Dataset.from_dataframe(actual))

        # test a case with a MultiIndex
        w = np.random.randn(2, 3)
        ds = Dataset({'w': (('x', 'y'), w)})
        ds['y'] = ('y', list('abc'))
        exp_index = pd.MultiIndex.from_arrays(
            [[0, 0, 0, 1, 1, 1], ['a', 'b', 'c', 'a', 'b', 'c']],
            names=['x', 'y'])
        expected = pd.DataFrame(w.reshape(-1), columns=['w'], index=exp_index)
        actual = ds.to_dataframe()
        self.assertTrue(expected.equals(actual))

        # check roundtrip
        self.assertDatasetIdentical(ds, Dataset.from_dataframe(actual))

    def test_pickle(self):
        data = create_test_data()
        roundtripped = pickle.loads(pickle.dumps(data))
        self.assertDatasetIdentical(data, roundtripped)

    def test_lazy_load(self):
        store = InaccessibleVariableDataStore()
        create_test_data().dump_to_store(store)

        for decode_cf in [False, True]:
            ds = Dataset.load_store(store, decode_cf=decode_cf)
            with self.assertRaises(UnexpectedDataAccess):
                ds['var1'].values

            # these should not raise UnexpectedDataAccess:
            ds.indexed(time=10)
            ds.indexed(time=slice(10), dim1=[0]).indexed(dim1=0, dim2=-1)

    def test_reduce(self):
        data = create_test_data()

        self.assertEqual(len(data.mean().coordinates), 0)

        expected = data.max()
        for var in data.noncoordinates:
            expected = data[var].max()
            actual = expected[var]
            self.assertDataArrayEqual(expected, actual)

        self.assertDatasetEqual(data.min(dimension=['dim1']),
                                data.min(dimension='dim1'))

        for reduct, expected in [('dim2', ['dim1', 'dim3', 'time']),
                                 (['dim2', 'time'], ['dim1', 'dim3']),
                                 (('dim2', 'time'), ['dim1', 'dim3']),
                                 ((), ['dim1', 'dim2', 'dim3', 'time'])]:
            actual = data.min(dimension=reduct).dimensions
            print(reduct, actual, expected)
            self.assertItemsEqual(actual, expected)

        self.assertDatasetEqual(data.mean(dimension=[]), data)

<<<<<<< HEAD
    def test_reduce_keep_attrs(self):
        data = create_test_data()
        attrs = OrderedDict(_attrs)
        data.attrs = attrs

        # Test dropped attrs
        ds = data.mean()
        self.assertEqual(len(ds.attrs), 0)
        self.assertTrue(utils.dict_equal(ds.attrs, OrderedDict()))

        # Test kept attrs
        ds = data.mean(keep_attrs=True)
        self.assertEqual(len(ds.attrs), len(_attrs))
        self.assertTrue(utils.dict_equal(ds.attrs, attrs))        
=======
    def test_reduce_bad_dimension(self):
        data = create_test_data()
        with self.assertRaisesRegexp(ValueError, 'Dataset does not contain'):
            ds = data.mean(dimension='bad_dim')
>>>>>>> ab605c6d
<|MERGE_RESOLUTION|>--- conflicted
+++ resolved
@@ -682,7 +682,6 @@
 
         self.assertDatasetEqual(data.mean(dimension=[]), data)
 
-<<<<<<< HEAD
     def test_reduce_keep_attrs(self):
         data = create_test_data()
         attrs = OrderedDict(_attrs)
@@ -697,9 +696,8 @@
         ds = data.mean(keep_attrs=True)
         self.assertEqual(len(ds.attrs), len(_attrs))
         self.assertTrue(utils.dict_equal(ds.attrs, attrs))        
-=======
+
     def test_reduce_bad_dimension(self):
         data = create_test_data()
         with self.assertRaisesRegexp(ValueError, 'Dataset does not contain'):
             ds = data.mean(dimension='bad_dim')
->>>>>>> ab605c6d
