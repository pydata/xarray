--- conflicted
+++ resolved
@@ -682,7 +682,6 @@
 
         self.assertDatasetEqual(data.mean(dimension=[]), data)
 
-<<<<<<< HEAD
     def test_reduce_keep_attrs(self):
         data = create_test_data()
         attrs = OrderedDict(_attrs)
@@ -698,14 +697,10 @@
         self.assertEqual(len(ds.attrs), len(_attrs))
         self.assertTrue(utils.dict_equal(ds.attrs, attrs))        
 
-=======
->>>>>>> fd5268f7
     def test_reduce_bad_dimension(self):
         data = create_test_data()
         with self.assertRaisesRegexp(ValueError, 'Dataset does not contain'):
             ds = data.mean(dimension='bad_dim')
-<<<<<<< HEAD
-=======
 
     def test_reduce_non_numeric(self):
         data1 = create_test_data(seed=44)
@@ -718,5 +713,4 @@
         self.assertTrue('var4' not in data1.mean())
         self.assertDatasetEqual(data1.mean(), data2.mean())
         self.assertDatasetEqual(data1.mean(dimension='dim1'),
-                                data2.mean(dimension='dim1'))
->>>>>>> fd5268f7
+                                data2.mean(dimension='dim1'))