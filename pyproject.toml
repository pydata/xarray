[project]
authors = [
  {name = "xarray Developers", email = "xarray@googlegroups.com"},
]
classifiers = [
  "Development Status :: 5 - Production/Stable",
  "License :: OSI Approved :: Apache Software License",
  "Operating System :: OS Independent",
  "Intended Audience :: Science/Research",
  "Programming Language :: Python",
  "Programming Language :: Python :: 3",
  "Programming Language :: Python :: 3.9",
  "Programming Language :: Python :: 3.10",
  "Programming Language :: Python :: 3.11",
  "Topic :: Scientific/Engineering",
]
description = "N-D labeled arrays and datasets in Python"
dynamic = ["version"]
license = {text = "Apache-2.0"}
name = "xarray"
readme = "README.md"
requires-python = ">=3.9"

dependencies = [
  "numpy>=1.21",
  "packaging>=21.3",
  "pandas>=1.4",
]

[project.optional-dependencies]
accel = ["scipy", "bottleneck", "numbagg", "flox"]
complete = ["xarray[accel,io,parallel,viz]"]
io = ["netCDF4", "h5netcdf", "scipy", 'pydap; python_version<"3.10"', "zarr", "fsspec", "cftime", "pooch"]
parallel = ["dask[complete]"]
viz = ["matplotlib", "seaborn", "nc-time-axis"]

[tool.setuptools]
packages = ["xarray"]

[project.entry-points."xarray.chunkmanagers"]
dask = "xarray.core.daskmanager:DaskManager"

[project.urls]
Documentation = "https://docs.xarray.dev"
SciPy2015-talk = "https://www.youtube.com/watch?v=X0pAhJgySxk"
homepage = "https://xarray.dev/"
issue-tracker = "https://github.com/pydata/xarray/issues"
source-code = "https://github.com/pydata/xarray"

[build-system]
build-backend = "setuptools.build_meta"
requires = [
  "setuptools>=42",
  "setuptools-scm>=7",
]

[tool.setuptools_scm]
fallback_version = "9999"

[tool.coverage.run]
omit = [
  "*/xarray/tests/*",
  "*/xarray/core/dask_array_compat.py",
  "*/xarray/core/npcompat.py",
  "*/xarray/core/pdcompat.py",
  "*/xarray/core/pycompat.py",
  "*/xarray/core/types.py",
]
source = ["xarray"]

[tool.coverage.report]
exclude_lines = ["pragma: no cover", "if TYPE_CHECKING"]

[tool.mypy]
exclude = 'xarray/util/generate_.*\.py'
files = "xarray"
show_error_codes = true
warn_unused_ignores = true

# Most of the numerical computing stack doesn't have type annotations yet.
[[tool.mypy.overrides]]
ignore_missing_imports = true
module = [
  "affine.*",
  "bottleneck.*",
  "cartopy.*",
  "cdms2.*",
  "cf_units.*",
  "cfgrib.*",
  "cftime.*",
  "cubed.*",
  "cupy.*",
  "fsspec.*",
  "h5netcdf.*",
  "h5py.*",
  "importlib_metadata.*",
  "iris.*",
  "matplotlib.*",
  "mpl_toolkits.*",
  "Nio.*",
  "nc_time_axis.*",
  "numbagg.*",
  "netCDF4.*",
  "netcdftime.*",
  "pandas.*",
  "pooch.*",
  "PseudoNetCDF.*",
  "pydap.*",
  "pytest.*",
  "scipy.*",
  "seaborn.*",
  "setuptools",
  "sparse.*",
  "toolz.*",
  "zarr.*",
  "numpy.exceptions.*", # remove once support for `numpy<2.0` has been dropped
]

[[tool.mypy.overrides]]
ignore_errors = true
module = []

[tool.ruff]
builtins = ["ellipsis"]
exclude = [
  ".eggs",
  "doc",
  "_typed_ops.pyi",
]
target-version = "py39"
# E402: module level import not at top of file
# E501: line too long - let black worry about that
# E731: do not assign a lambda expression, use a def
ignore = [
  "E402",
  "E501",
  "E731",
]
select = [
<<<<<<< HEAD
  # Pyflakes
  "F", # Pycodestyle
  "E",
=======
  "F", # Pyflakes
  "E", # Pycodestyle
>>>>>>> 5007e5fe
  "W", # isort
  "I", # Pyupgrade
  "UP",
]

[tool.ruff.isort]
known-first-party = ["xarray"]

[tool.pytest.ini-options]
filterwarnings = [
  "ignore:Using a non-tuple sequence for multidimensional indexing is deprecated:FutureWarning",
]
markers = [
  "flaky: flaky tests",
  "network: tests requiring a network connection",
  "slow: slow tests",
]
python_files = "test_*.py"
testpaths = ["xarray/tests", "properties"]

[tool.aliases]
test = "pytest"<|MERGE_RESOLUTION|>--- conflicted
+++ resolved
@@ -137,14 +137,8 @@
   "E731",
 ]
 select = [
-<<<<<<< HEAD
-  # Pyflakes
-  "F", # Pycodestyle
-  "E",
-=======
   "F", # Pyflakes
   "E", # Pycodestyle
->>>>>>> 5007e5fe
   "W", # isort
   "I", # Pyupgrade
   "UP",
