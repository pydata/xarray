--- conflicted
+++ resolved
@@ -59,19 +59,12 @@
 etc = ["sparse"]
 parallel = ["dask[complete]"]
 viz = ["cartopy", "matplotlib", "nc-time-axis", "seaborn"]
-<<<<<<< HEAD
 type-stubs = [
-=======
-types = [
->>>>>>> 0184702f
   "pandas-stubs",
   "types-PyYAML",
   "types-Pygments",
   "types-colorama",
-<<<<<<< HEAD
   "types-decorator",
-=======
->>>>>>> 0184702f
   "types-defusedxml",
   "types-docutils",
   "types-networkx",
