[metadata]
name = xarray
author = xarray Developers
author_email = xarray@googlegroups.com
license = Apache-2.0
description = N-D labeled arrays and datasets in Python
long_description_content_type=text/x-rst
long_description =
    **xarray** (formerly **xray**) is an open source project and Python package
    that makes working with labelled multi-dimensional arrays simple,
    efficient, and fun!

    xarray introduces labels in the form of dimensions, coordinates and
    attributes on top of raw NumPy_-like arrays, which allows for a more
    intuitive, more concise, and less error-prone developer experience.
    The package includes a large and growing library of domain-agnostic functions
    for advanced analytics and visualization with these data structures.

    xarray was inspired by and borrows heavily from pandas_, the popular data
    analysis package focused on labelled tabular data.
    It is particularly tailored to working with netCDF_ files, which were the
    source of xarray's data model, and integrates tightly with dask_ for parallel
    computing.

    .. _NumPy: https://www.numpy.org
    .. _pandas: https://pandas.pydata.org
    .. _dask: https://dask.org
    .. _netCDF: https://www.unidata.ucar.edu/software/netcdf

    Why xarray?
    -----------
    Multi-dimensional (a.k.a. N-dimensional, ND) arrays (sometimes called
    "tensors") are an essential part of computational science.
    They are encountered in a wide range of fields, including physics, astronomy,
    geoscience, bioinformatics, engineering, finance, and deep learning.
    In Python, NumPy_ provides the fundamental data structure and API for
    working with raw ND arrays.
    However, real-world datasets are usually more than just raw numbers;
    they have labels which encode information about how the array values map
    to locations in space, time, etc.

    xarray doesn't just keep track of labels on arrays -- it uses them to provide a
    powerful and concise interface. For example:

    -  Apply operations over dimensions by name: ``x.sum('time')``.
    -  Select values by label instead of integer location: ``x.loc['2014-01-01']`` or ``x.sel(time='2014-01-01')``.
    -  Mathematical operations (e.g., ``x - y``) vectorize across multiple dimensions (array broadcasting) based on dimension names, not shape.
    -  Flexible split-apply-combine operations with groupby: ``x.groupby('time.dayofyear').mean()``.
    -  Database like alignment based on coordinate labels that smoothly handles missing values: ``x, y = xr.align(x, y, join='outer')``.
    -  Keep track of arbitrary metadata in the form of a Python dictionary: ``x.attrs``.

    Learn more
    ----------
    - Documentation: `<https://docs.xarray.dev>`_
    - Issue tracker: `<https://github.com/pydata/xarray/issues>`_
    - Source code: `<https://github.com/pydata/xarray>`_
    - SciPy2015 talk: `<https://www.youtube.com/watch?v=X0pAhJgySxk>`_

url = https://github.com/pydata/xarray
classifiers =
    Development Status :: 5 - Production/Stable
    License :: OSI Approved :: Apache Software License
    Operating System :: OS Independent
    Intended Audience :: Science/Research
    Programming Language :: Python
    Programming Language :: Python :: 3
    Programming Language :: Python :: 3.8
    Programming Language :: Python :: 3.9
    Programming Language :: Python :: 3.10
    Topic :: Scientific/Engineering

[options]
packages = find:
zip_safe = False  # https://mypy.readthedocs.io/en/latest/installed_packages.html
include_package_data = True
python_requires = >=3.8
install_requires =
<<<<<<< HEAD
    numpy >= 1.20
=======
    numpy >= 1.19  # recommended to use >= 1.22 for full quantile method support
>>>>>>> 13c52b27
    pandas >= 1.2
    packaging >= 20.0

[options.extras_require]
io =
    netCDF4
    h5netcdf
    scipy
    pydap; python_version<"3.10" # see https://github.com/pydap/pydap/issues/268
    zarr
    fsspec
    cftime
    rasterio
    cfgrib
    pooch
    ## Scitools packages & dependencies (e.g: cartopy, cf-units) can be hard to install
    # scitools-iris

accel =
    scipy
    bottleneck
    numbagg
    flox

parallel =
    dask[complete]

viz =
    matplotlib
    seaborn
    nc-time-axis
    ## Cartopy requires 3rd party libraries and only provides source distributions
    ## See: https://github.com/SciTools/cartopy/issues/805
    # cartopy

complete =
    %(io)s
    %(accel)s
    %(parallel)s
    %(viz)s

docs =
    %(complete)s
    sphinx-autosummary-accessors
    sphinx_rtd_theme
    ipython
    ipykernel
    jupyter-client
    nbsphinx
    scanpydoc

[options.package_data]
xarray =
    py.typed
    tests/data/*
    static/css/*
    static/html/*

[tool:pytest]
python_files = test_*.py
testpaths = xarray/tests properties
# Fixed upstream in https://github.com/pydata/bottleneck/pull/199
filterwarnings =
    ignore:Using a non-tuple sequence for multidimensional indexing is deprecated:FutureWarning
markers =
    flaky: flaky tests
    network: tests requiring a network connection
    slow: slow tests

[flake8]
ignore =
    E203 # whitespace before ':' - doesn't work well with black
    E402 # module level import not at top of file
    E501 # line too long - let black worry about that
    E731 # do not assign a lambda expression, use a def
    W503 # line break before binary operator
exclude =
    .eggs
    doc
builtins =
    ellipsis

[isort]
profile = black
skip_gitignore = true
float_to_top = true
default_section = THIRDPARTY
known_first_party = xarray

[mypy]
exclude = properties|asv_bench|doc
files = .
show_error_codes = True

# Most of the numerical computing stack doesn't have type annotations yet.
[mypy-affine.*]
ignore_missing_imports = True
[mypy-bottleneck.*]
ignore_missing_imports = True
[mypy-cartopy.*]
ignore_missing_imports = True
[mypy-cdms2.*]
ignore_missing_imports = True
[mypy-cf_units.*]
ignore_missing_imports = True
[mypy-cfgrib.*]
ignore_missing_imports = True
[mypy-cftime.*]
ignore_missing_imports = True
[mypy-cupy.*]
ignore_missing_imports = True
[mypy-dask.*]
ignore_missing_imports = True
[mypy-distributed.*]
ignore_missing_imports = True
[mypy-fsspec.*]
ignore_missing_imports = True
[mypy-h5netcdf.*]
ignore_missing_imports = True
[mypy-h5py.*]
ignore_missing_imports = True
[mypy-importlib_metadata.*]
ignore_missing_imports = True
[mypy-iris.*]
ignore_missing_imports = True
[mypy-matplotlib.*]
ignore_missing_imports = True
[mypy-Nio.*]
ignore_missing_imports = True
[mypy-nc_time_axis.*]
ignore_missing_imports = True
[mypy-numbagg.*]
ignore_missing_imports = True
[mypy-numpy.*]
ignore_missing_imports = True
[mypy-netCDF4.*]
ignore_missing_imports = True
[mypy-netcdftime.*]
ignore_missing_imports = True
[mypy-pandas.*]
ignore_missing_imports = True
[mypy-pint.*]
ignore_missing_imports = True
[mypy-pooch.*]
ignore_missing_imports = True
[mypy-PseudoNetCDF.*]
ignore_missing_imports = True
[mypy-pydap.*]
ignore_missing_imports = True
[mypy-pytest.*]
ignore_missing_imports = True
[mypy-rasterio.*]
ignore_missing_imports = True
[mypy-scipy.*]
ignore_missing_imports = True
[mypy-seaborn.*]
ignore_missing_imports = True
[mypy-setuptools]
ignore_missing_imports = True
[mypy-sparse.*]
ignore_missing_imports = True
[mypy-toolz.*]
ignore_missing_imports = True
[mypy-zarr.*]
ignore_missing_imports = True
# version spanning code is hard to type annotate (and most of this module will
# be going away soon anyways)
[mypy-xarray.core.pycompat]
ignore_errors = True

[aliases]
test = pytest

[pytest-watch]
nobeep = True<|MERGE_RESOLUTION|>--- conflicted
+++ resolved
@@ -75,11 +75,7 @@
 include_package_data = True
 python_requires = >=3.8
 install_requires =
-<<<<<<< HEAD
-    numpy >= 1.20
-=======
-    numpy >= 1.19  # recommended to use >= 1.22 for full quantile method support
->>>>>>> 13c52b27
+    numpy >= 1.20  # recommended to use >= 1.22 for full quantile method support
     pandas >= 1.2
     packaging >= 20.0
 
