--- conflicted
+++ resolved
@@ -78,12 +78,8 @@
 install_requires =
     numpy >= 1.17
     pandas >= 1.0
-<<<<<<< HEAD
     importlib-metadata; python_version < '3.8'
-=======
-    typing_extensions >= 3.7
-    setuptools >= 40.4  # For pkg_resources
->>>>>>> bcb96ce8
+    typing_extensions >= 3.7; python_version < '3.8'
 
 [options.extras_require]
 io =
