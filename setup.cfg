[wheel]
universal = 1

[tool:pytest]
python_files=test_*.py

[flake8]
max-line-length=79
<<<<<<< HEAD

[isort]
default_section=THIRDPARTY
known_first_party=xarray
multi_line_output=4
=======
ignore=I002
exclude=
  doc/
>>>>>>> 97f57782
<|MERGE_RESOLUTION|>--- conflicted
+++ resolved
@@ -6,14 +6,11 @@
 
 [flake8]
 max-line-length=79
-<<<<<<< HEAD
+ignore=
+exclude=
+  doc/
 
 [isort]
 default_section=THIRDPARTY
 known_first_party=xarray
-multi_line_output=4
-=======
-ignore=I002
-exclude=
-  doc/
->>>>>>> 97f57782
+multi_line_output=4