--- conflicted
+++ resolved
@@ -88,11 +88,6 @@
     zarr
     fsspec
     cftime
-<<<<<<< HEAD
-    cfgrib
-=======
-    rasterio
->>>>>>> 4fc8445e
     pooch
     ## Scitools packages & dependencies (e.g: cartopy, cf-units) can be hard to install
     # scitools-iris
